pyOpenSSL>=23.0.0,<24.0.0
msgpack>=1.0.5,<1.1.0
xxhash>=1.4.4,<3.3.0
lmdb>=1.2.1,<1.5.0
tornado>=6.2.0,<7.0.0
regex>=2022.9.11
PyYAML>=5.4,<6.1.0
aiohttp>=3.8.1,<4.0
aiohttp-socks>=0.8.0,<0.9.0
aioimaplib>=1.0.1,<1.1.0
aiosmtplib>=2.0.0,<2.1.0
prompt-toolkit>=3.0.4,<3.1.0
lark==1.1.5
Pygments>=2.7.4,<2.16.0
fastjsonschema>=2.16.3,<2.17.0
packaging>=20.0,<24.0
stix2-validator>=3.0.0,<4.0.0
vcrpy>=4.1.1,<4.3.0
base58>=2.1.0,<2.2.0
python-bitcoinlib>=0.11.0,<0.13.0
pycryptodome>=3.11.0,<3.18.0
typing-extensions>=3.7.4,<5.0.0  # synapse.vendor.xrpl req
scalecodec>=1.0.2,<1.3.0  # synapse.vendor.substrateinterface req
cbor2>=5.4.1,<5.4.7
bech32==1.2.0
oauthlib>=3.2.1,<4.0.0
idna>=3.3,<3.5
python-dateutil>=2.8,<3.0
pytz>=2023.3,<2024.1
beautifulsoup4[html5lib]>=4.11.1,<5.0.0
# Cryptography is a pyopenssl dependency which has now has a maximum version
# pin. Cryptography also vendors a copy of OpenSSL, so it needs to be able to
# have a minimum version bumped in the event of a OpenSSL vulnerability that
# needs to be patched.
<<<<<<< HEAD
cryptography>=39.0.1,<41.0.0
=======
cryptography>=39.0.1,<40.0.0
requests<2.30.0  # temporary pin until https://github.com/kevin1024/vcrpy/issues/688 is resolved
>>>>>>> b6c37d81
<|MERGE_RESOLUTION|>--- conflicted
+++ resolved
@@ -32,9 +32,5 @@
 # pin. Cryptography also vendors a copy of OpenSSL, so it needs to be able to
 # have a minimum version bumped in the event of a OpenSSL vulnerability that
 # needs to be patched.
-<<<<<<< HEAD
-cryptography>=39.0.1,<41.0.0
-=======
 cryptography>=39.0.1,<40.0.0
-requests<2.30.0  # temporary pin until https://github.com/kevin1024/vcrpy/issues/688 is resolved
->>>>>>> b6c37d81
+requests<2.30.0  # temporary pin until https://github.com/kevin1024/vcrpy/issues/688 is resolved