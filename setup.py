--- conflicted
+++ resolved
@@ -44,11 +44,8 @@
         'prompt-toolkit>=2.0.7,<2.1.0',
         'lark-parser>=0.7.1,<0.8.0,!=0.7.4',
         'Pygments>=2.3.0,<2.4.0',
-<<<<<<< HEAD
+        'packaging>=20.0,<21.0',
         'fastjsonschema>=2.14.2,<2.15',
-=======
-        'packaging>=20.0,<21.0'
->>>>>>> 387b5cf6
     ],
 
     extras_require={
