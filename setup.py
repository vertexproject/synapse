#!/usr/bin/env python
import os
import sys
from setuptools import setup, find_packages
from setuptools.command.install import install

VERSION = '2.22.0'

class VerifyVersionCommand(install):
    """Custom command to verify that the git tag matches our version"""
    description = 'verify that the git tag matches our version'

    def run(self):
        tag = os.getenv('CIRCLE_TAG', '')
        tag = tag.lstrip('v')

        if tag != VERSION:
            info = f"Git tag: {tag} does not match the version of this app: {VERSION}"
            sys.exit(info)

long_description_content_type = None
long_description = None
readme = './README.rst'
if os.path.exists(readme):

    print(f'Adding {readme} contents as the long description.')

    with open('./README.rst', 'rb') as fd:
        buf = fd.read()
    long_description = buf.decode()
    long_description_content_type = 'text/x-rst'

setup(
    name='synapse',
    version=VERSION,
    description='Synapse Intelligence Analysis Framework',
    long_description=long_description,
    long_description_content_type=long_description_content_type,
    author='The Vertex Project LLC',
    author_email='synapse@vertex.link',
    url='https://github.com/vertexproject/synapse',
    license='Apache License 2.0',

    packages=find_packages(exclude=['scripts',
                                    ]),

    include_package_data=True,

    install_requires=[
        'pyOpenSSL>=16.2.0,<20.0.0',
<<<<<<< HEAD
        'msgpack>=1.0.0,<1.1.0',
        'xxhash>=1.0.1,<2.0.0',
        'lmdb>=0.94,<1.0.0',
=======
        'msgpack>=0.6.1,<0.7.0',
        'xxhash>=1.4.4,<2.0.0',
        'lmdb>=1.0.0,<2.0.0',
>>>>>>> af21dbaa
        'tornado>=6.0.3,<7.0.0',
        'regex>=2020.5.14',
        'PyYAML>=5.2,<6.0',
        'aiohttp>=3.6.3,<4.0',
        'aiohttp-socks>=0.5.5,<0.6.0',
        'prompt-toolkit>=3.0.4,<3.1.0',
        'lark-parser>=0.9.0,<0.11.0',
        'Pygments>=2.6.0,<2.7.0',
        'packaging>=20.0,<21.0',
        'fastjsonschema>=2.14.3,<2.15',
    ],

    extras_require={
        'docs': [
            'nbconvert==5.6.1',
            'sphinx>=1.8.2,<2.0.0',
            'jupyter>=1.0.0,<2.0.0',
            'hide-code>=0.5.2,<0.5.3',
            'nbstripout>=0.3.3,<1.0.0',
            'sphinx-rtd-theme>=0.4.2,<1.0.0',
        ],
        'dev': [
            'pytest>=5.1.0,<6.0.0',
            'autopep8>=1.5.4,<2.0.0',
            'pytest-cov>=2.9.0,<3.0.0',
            'pycodestyle>=2.6.0,<3.0.0',
            'bump2version>=1.0.0,<1.1.0',
            'pytest-xdist>=1.32.0,<2.0.0',
        ],
    },

    classifiers=[
        'Development Status :: 5 - Production/Stable',

        'License :: OSI Approved :: Apache Software License',

        'Topic :: System :: Clustering',
        'Topic :: System :: Distributed Computing',
        'Topic :: System :: Software Distribution',

        'Programming Language :: Python :: 3.7',
        'Programming Language :: Python :: 3.8',
    ],
    cmdclass={
        'verify': VerifyVersionCommand,
    },
)<|MERGE_RESOLUTION|>--- conflicted
+++ resolved
@@ -48,15 +48,9 @@
 
     install_requires=[
         'pyOpenSSL>=16.2.0,<20.0.0',
-<<<<<<< HEAD
         'msgpack>=1.0.0,<1.1.0',
-        'xxhash>=1.0.1,<2.0.0',
-        'lmdb>=0.94,<1.0.0',
-=======
-        'msgpack>=0.6.1,<0.7.0',
         'xxhash>=1.4.4,<2.0.0',
         'lmdb>=1.0.0,<2.0.0',
->>>>>>> af21dbaa
         'tornado>=6.0.3,<7.0.0',
         'regex>=2020.5.14',
         'PyYAML>=5.2,<6.0',
