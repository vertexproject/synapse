#!/usr/bin/env python
import os
import sys
import subprocess

from setuptools import setup, find_packages
from setuptools.command.install import install

VERSION = '2.65.0'

class VerifyVersionCommand(install):
    """Custom command to verify that the git tag matches our version"""
    description = 'verify that the git tag matches our version'

    def run(self):
        tag = os.getenv('CIRCLE_TAG', '')
        tag = tag.lstrip('v')

        if tag != VERSION:
            info = f"Git tag: {tag} does not match the version of this app: {VERSION}"
            sys.exit(info)

class ReplaceCommitVersion(install):
    description = 'Replace the embedded commit information with our current git commit'
    def run(self):
        try:
            ret = subprocess.run(['git', 'rev-parse', 'HEAD'],
                                 capture_output=True,
                                 timeout=15,
                                 check=False,
                                 text=True,
                                 )
        except Exception as e:
            print(f'Error grabbing commit: {e}')
            return 1
        else:
            commit = ret.stdout.strip()
        fp = './synapse/lib/version.py'
        with open(fp, 'rb') as fd:
            buf = fd.read()
        content = buf.decode()
        new_content = content.replace("commit = ''", f"commit = '{commit}'")
        if content == new_content:
            print(f'Unable to insert commit into {fp}')
            return 1
        with open(fp, 'wb') as fd:
            _ = fd.write(new_content.encode())
        print(f'Inserted commit {commit} into {fp}')
        return 0


long_description_content_type = None
long_description = None
readme = './README.rst'
if os.path.exists(readme):

    print(f'Adding {readme} contents as the long description.')

    with open('./README.rst', 'rb') as fd:
        buf = fd.read()
    long_description = buf.decode()
    long_description_content_type = 'text/x-rst'

setup(
    name='synapse',
    version=VERSION,
    description='Synapse Intelligence Analysis Framework',
    long_description=long_description,
    long_description_content_type=long_description_content_type,
    author='The Vertex Project LLC',
    author_email='synapse@vertex.link',
    url='https://github.com/vertexproject/synapse',
    license='Apache License 2.0',

    packages=find_packages(exclude=['scripts',
                                    ]),

    include_package_data=True,

    install_requires=[
        'pyOpenSSL>=16.2.0,<20.0.0',
        'msgpack>=1.0.2,<1.1.0',
        'xxhash>=1.4.4,<2.0.0',
        'lmdb>=1.2.1,<1.3.0',
        'tornado>=6.1.0,<7.0.0',
        'regex>=2021.7.1',
        'PyYAML>=5.4,<6.0',
        'aiohttp>=3.6.3,<4.0',
        'aiohttp-socks>=0.5.5,<0.6.0',
        'aioimaplib>=0.9.0,<0.10.0',
        'aiosmtplib>=1.1.6,<2.0',
        'prompt-toolkit>=3.0.4,<3.1.0',
        'lark-parser==0.11.2',
        'Pygments>=2.7.4,<2.8.0',
        'packaging>=20.0,<21.0',
        'fastjsonschema>=2.14.3,<2.15',
        'stix2-validator>=3.0.0,<4.0.0',
        'vcrpy>=4.1.1,<4.2.0',
        'base58==2.1.0',
        'python-bitcoinlib==0.11.0',
        'pysha3==1.0.2',
        'typing-extensions==3.7.4',  # synapse.vendor.xrpl req
        'scalecodec==1.0.2',  # synapse.vendor.substrateinterface req
        'cbor2==5.4.1',
        'bech32==1.2.0',
<<<<<<< HEAD
        'oauthlib>=3.1.0,<4.0.0',
=======
        'idna==3.2',
>>>>>>> 9712e2ae
    ],

    extras_require={
        'docs': [
            'nbconvert==5.6.1',
            'jupyter-client<=6.1.12',
            'sphinx>=1.8.2,<2.0.0',
            'jupyter>=1.0.0,<2.0.0',
            'hide-code>=0.5.2,<0.5.3',
            'nbstripout>=0.3.3,<1.0.0',
            'sphinx-rtd-theme>=0.4.2,<1.0.0',
        ],
        'dev': [
            'pytest>=5.1.0,<6.0.0',
            'autopep8>=1.5.4,<2.0.0',
            'pytest-cov>=2.9.0,<3.0.0',
            'pycodestyle>=2.6.0,<3.0.0',
            'bump2version>=1.0.0,<1.1.0',
            'pytest-xdist>=1.32.0,<2.0.0',
        ],
    },

    classifiers=[
        'Development Status :: 5 - Production/Stable',

        'License :: OSI Approved :: Apache Software License',

        'Topic :: System :: Clustering',
        'Topic :: System :: Distributed Computing',
        'Topic :: System :: Software Distribution',

        'Programming Language :: Python :: 3.7',
        'Programming Language :: Python :: 3.8',
    ],
    cmdclass={
        'verify': VerifyVersionCommand,
        'setcommit': ReplaceCommitVersion,
    },
)<|MERGE_RESOLUTION|>--- conflicted
+++ resolved
@@ -103,11 +103,8 @@
         'scalecodec==1.0.2',  # synapse.vendor.substrateinterface req
         'cbor2==5.4.1',
         'bech32==1.2.0',
-<<<<<<< HEAD
         'oauthlib>=3.1.0,<4.0.0',
-=======
         'idna==3.2',
->>>>>>> 9712e2ae
     ],
 
     extras_require={
