--- conflicted
+++ resolved
@@ -4,11 +4,7 @@
 
 [project]
 name = 'synapse'
-<<<<<<< HEAD
 version = '3.0.0'
-=======
-version = '2.220.0'
->>>>>>> c43b3bf2
 authors = [
     { name = 'The Vertex Project LLC', email = 'root@vertex.link'},
 ]
