[build-system]
requires = ['setuptools>=68.0.0', 'wheel']
build-backend = 'setuptools.build_meta'

[project]
name = 'synapse'
<<<<<<< HEAD
version = '3.0.0'
=======
version = '2.192.0'
>>>>>>> 746605ba
authors = [
    { name = 'The Vertex Project LLC', email = 'root@vertex.link'},
]
description = 'Synapse Intelligence Analysis Framework'
readme = 'README.rst'
requires-python = '>=3.11'
license = { text = 'Apache License 2.0' }
classifiers = [
    'Development Status :: 5 - Production/Stable',
    'License :: OSI Approved :: Apache Software License',
    'Topic :: Database :: Database Engines/Servers',
    'Topic :: System :: Clustering',
    'Topic :: System :: Distributed Computing',
    'Topic :: System :: Software Distribution',
    'Programming Language :: Python :: 3.11',
    'Operating System :: POSIX :: Linux',
    'Private :: Do Not Upload',
]
dependencies = [
    'pyOpenSSL>=24.0.0,<24.3.0',
    'cryptography>=43.0.1,<44.0.0',
    'msgpack>=1.0.5,<1.2.0',
    'xxhash>=1.4.4,<3.6.0',
    'lmdb>=1.2.1,<1.5.0',
    'tornado>=6.2.0,<7.0.0',
    'regex>=2022.9.11',
    'PyYAML>=5.4,<6.1.0',
    'aiohttp>=3.10.0,<4.0',
    'aiohttp-socks>=0.9.0,<0.10.0',
    'aioimaplib>=1.1.0,<1.2.0',
    'aiosmtplib>=3.0.0,<3.1.0',
    'prompt_toolkit>=3.0.29,<3.1.0',
    'lark==1.2.2',
    'Pygments>=2.7.4,<2.18.0',
    'packaging>=20.0,<25.0',
    'fastjsonschema>=2.18.0,<2.20.0',
    'stix2-validator>=3.2.0,<4.0.0',
    'vcrpy>=4.3.1,<5.2.0',
    'base58>=2.1.0,<2.2.0',
    'python-bitcoinlib>=0.11.0,<0.13.0',
    'pycryptodome>=3.11.0,<3.22.0',
    'typing-extensions>=3.7.4,<5.0.0', # synapse.vendor.xrpl req
    'scalecodec>=1.0.2,<1.3.0', # synapse.vendor.substrateinterface req
    'cbor2>=5.4.1,<5.7.0',
    'bech32==1.2.0',
    'oauthlib>=3.2.1,<4.0.0',
    'idna>=3.6,<3.8',
    'python-dateutil>=2.8,<3.0',
    'pytz>=2023.3,<2024.1',
    'beautifulsoup4[html5lib]>=4.11.1,<5.0',
]

[project.optional-dependencies]
dev = [
    'pytest>=7.2.0,<8.0.0',
    'autopep8>=2.0.4,<3.0.0',
    'pytest-cov>=4.0.0,<5.0.0',
    'pycodestyle>=2.10.0,<3.0.0',
    'bump2version>=1.0.1,<1.1.0',
    'pytest-xdist>=3.0.2,<4.0.0',
    'coverage>=7.0.0,<8.0.0',
]
docs = [
    'sphinx>=8.0.0,<9.0.0',
    'sphinx-rtd-theme>=3.0.0,<4.0.0',
    'sphinx-notfound-page>=1.0.4,<2.0.0',
    'jinja2>=3.1.4,<4.0.0',
]

[project.urls]
Homepage = 'https://vertex.link'
Documentation = 'https://synapse.docs.vertex.link'
Repository = 'https://github.com/vertexproject/synapse'
Changelog = 'https://synapse.docs.vertex.link/en/latest/synapse/changelog.html'

[tool.setuptools]
include-package-data = true

[tool.setuptools.package-data]
'synapse' = [
    'data/*.mpk',
    'data/certs/**',
    'data/attack-flow/**',
    'data/jsonschemas/**',
    'lib/storm.lark',
    'tests/files/**',
    'vendor/*/LICENSE'
]

[tool.setuptools.packages.find]
include = ["synapse*"]<|MERGE_RESOLUTION|>--- conflicted
+++ resolved
@@ -4,11 +4,7 @@
 
 [project]
 name = 'synapse'
-<<<<<<< HEAD
 version = '3.0.0'
-=======
-version = '2.192.0'
->>>>>>> 746605ba
 authors = [
     { name = 'The Vertex Project LLC', email = 'root@vertex.link'},
 ]
