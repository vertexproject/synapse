'''
The synapse distributed key-value hypergraph analysis framework.
'''

import sys
if (sys.version_info.major, sys.version_info.minor) < (3, 7):  # pragma: no cover
<<<<<<< HEAD
    raise Exception('synapse is not supported on Python versions < 3.7')
=======
    raise Exception('synapse is not supported on Python versions >= 3.7')
>>>>>>> 1cccb5aa

# checking maximum *signed* integer size to determine the interpreter arch
if sys.maxsize < 9223372036854775807:  # pragma: no cover
    raise Exception('synapse is only supported on 64 bit architectures')

import lmdb
if tuple([int(x) for x in lmdb.__version__.split('.')]) < (0, 94): # pragma: no cover
    raise Exception('synapse is only supported on version >= 0.94 of the lmdb python module')

import multiprocessing

import msgpack
if msgpack.version != (0, 5, 1):  # pragma: no cover
    raise Exception('synapse requires msgpack == 0.5.1')

import synapse.glob as s_glob  # setup glob here to avoid import loops...
import synapse.lib.plex as s_plex
import synapse.lib.threads as s_threads

from synapse.lib.version import version, verstring

tmax = multiprocessing.cpu_count() * 8

s_glob.plex = s_plex.Plex()
s_glob.plex._fini_atexit = True

s_glob.pool = s_threads.Pool(maxsize=tmax)
s_glob.pool._fini_atexit = True<|MERGE_RESOLUTION|>--- conflicted
+++ resolved
@@ -4,11 +4,7 @@
 
 import sys
 if (sys.version_info.major, sys.version_info.minor) < (3, 7):  # pragma: no cover
-<<<<<<< HEAD
-    raise Exception('synapse is not supported on Python versions < 3.7')
-=======
     raise Exception('synapse is not supported on Python versions >= 3.7')
->>>>>>> 1cccb5aa
 
 # checking maximum *signed* integer size to determine the interpreter arch
 if sys.maxsize < 9223372036854775807:  # pragma: no cover
