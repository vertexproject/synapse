--- conflicted
+++ resolved
@@ -450,7 +450,6 @@
                 'doc': 'The TCP port the Neuron binds to (defaults to %d)' % defport}),
         ))
 
-<<<<<<< HEAD
 class NeuronClient:
 
     def __init__(self, sess):
@@ -464,39 +463,6 @@
         ok, retn = self.sess.call(mesg, timeout=timeout)
         return s_common.reqok(ok, retn)
 
-class CryptSeq:
-    '''
-    Applies and verifies sequence numbers of encrypted messages coming and going
-    '''
-    def __init__(self, rx_key, tx_key, initial_rx_seq=0, initial_tx_seq=0):
-        self._rx_tinh = s_tinfoil.TinFoilHat(rx_key)
-        self._tx_tinh = s_tinfoil.TinFoilHat(tx_key)
-        self._rx_sn = itertools.count(initial_rx_seq)
-        self._tx_sn = itertools.count(initial_tx_seq)
-
-    def encrypt(self, mesg):
-        seqn = next(self._tx_sn)
-        rv = self._tx_tinh.enc(s_msgpack.en((seqn, mesg)))
-        return rv
-
-    def decrypt(self, ciphertext):
-
-        plaintext = self._rx_tinh.dec(ciphertext)
-        if plaintext is None:
-            logger.error('Message decryption failure')
-            raise s_exc.CryptoErr(mesg='Message decryption failure')
-
-        seqn = next(self._rx_sn)
-
-        sn, mesg = s_msgpack.un(plaintext)
-        if sn != seqn:
-            logger.error('Message out of sequence: got %d expected %d', sn, seqn)
-            raise s_exc.CryptoErr(mesg='Message out of sequence', expected=seqn, got=sn)
-
-        return mesg
-
-=======
->>>>>>> 1bd2ba03
 class Sess(s_net.Link):
     '''
     Manages network session establishment and maintainance
@@ -609,23 +575,14 @@
         to_initiator_symkey, to_listener_symkey = km[:32], km[32:]
 
         if self.is_lisn:
-<<<<<<< HEAD
-            self._crypter = CryptSeq(to_listener_symkey, to_initiator_symkey)
+            self._crypter = s_tinfoil.CryptSeq(to_listener_symkey, to_initiator_symkey)
 
         else:
-            self._crypter = CryptSeq(to_initiator_symkey, to_listener_symkey)
+            self._crypter = s_tinfoil.CryptSeq(to_initiator_symkey, to_listener_symkey)
 
             # Decrypt the test message
             testmesg = mesg[1].get('testmesg')
             self._crypter.decrypt(testmesg)
-=======
-            self._crypter = s_tinfoil.CryptSeq(to_listener_symkey, to_initiator_symkey)
-        else:
-            self._crypter = s_tinfoil.CryptSeq(to_initiator_symkey, to_listener_symkey)
-            # Decrypt the first i.e. test message
-            first_msg_ct = mesg[1].get('first_mesg')
-            self._crypter.decrypt(first_msg_ct)
->>>>>>> 1bd2ba03
 
         return peer_cert
 
