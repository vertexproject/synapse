import os
import sys
import fcntl
import random
import socket
import logging
import threading
import collections
import multiprocessing

import synapse.glob as s_glob
import synapse.common as s_common
import synapse.dyndeps as s_dyndeps
import synapse.eventbus as s_eventbus

import synapse.lib.kv as s_kv
import synapse.lib.net as s_net
import synapse.lib.config as s_config
import synapse.lib.msgpack as s_msgpack
import synapse.lib.threads as s_threads

import synapse.lib.crypto.ecc as s_ecc
import synapse.lib.crypto.vault as s_vault
import synapse.lib.crypto.tinfoil as s_tinfoil

logger = logging.getLogger(__name__)

defport = 65521 # the default neuron port

NEURON_PROTO_VERSION = (1, 0)

class SessBoss:
    '''
    Mixin base class for session managers.
    '''
    def __init__(self, auth, roots=()):

        self._boss_auth = auth

        self.roots = list(roots)

        root = s_vault.Cert.load(auth[1].get('root'))
        self.roots.append(root)

        self._my_static_prv = s_ecc.PriKey.load(auth[1].get('ecdsa:prvkey'))

        self.cert = s_vault.Cert.load(auth[1].get('cert'))
        self.certbyts = self.cert.dump()

    def valid(self, cert):

        if not any([r.signed(cert) for r in self.roots]):
            return False

        tock = cert.tokn.get('expires')
        if tock is None:
            logger.warning('SessBoss: cert has no "expires" value')
            return False

        tick = s_common.now()
        if tock < tick:
            logger.warning('SessBoss: cert has expired')
            return False

        return True

class Cell(s_config.Configable, s_net.Link, SessBoss):
    '''
    A Cell is a micro-service in a neuron cluster.

    Args:
        dirn (str): Path to the directory backing the Cell.
        conf (dict): Configuration data.
    '''
    _def_port = 0

    def __init__(self, dirn, conf=None):

        s_net.Link.__init__(self)
        s_config.Configable.__init__(self)

        self.dirn = dirn
        s_common.gendir(dirn)

        # config file in the dir first...
        self.loadConfPath(self._path('config.json'))
        if conf is not None:
            self.setConfOpts(conf)

        self.reqConfOpts()

        self.plex = s_net.Plex()
        self.kvstor = s_kv.KvStor(self._path('cell.lmdb'))
        self.kvinfo = self.kvstor.getKvDict('cell:info')

        # open our vault
        self.vault = s_vault.Vault(self._path('vault.lmdb'))
        self.root = self.vault.genRootCert()

        # setup our certificate and private key
        auth = self._genSelfAuth()
        roots = self.vault.getRootCerts()
        SessBoss.__init__(self, auth, roots)

        self.cellinfo = {}
        self.cellauth = auth
        self.cellpool = None
        self.celluser = CellUser(auth, roots=roots)

        addr = self.getConfOpt('bind')
        port = self.getConfOpt('port')

        def onlink(link):
            sess = CellSess(link, self)

            link.onrx(sess.rx)

            # fini cuts both ways
            sess.onfini(link.fini)
            link.onfini(sess.fini)

        addr, port = self.plex.listen((addr, port), onlink)

        host = self.getConfOpt('host')
        self.celladdr = (host, port)

        # add it to our neuron reg info...
        self.cellinfo['addr'] = self.celladdr

        # lock cell.lock
        self.lockfd = s_common.genfile(self._path('cell.lock'))

        try:
            fcntl.lockf(self.lockfd, fcntl.LOCK_EX | fcntl.LOCK_NB)
        except OSError as e:
            logger.exception('Failed to obtain lock for [%s]', self.lockfd.name)
            raise

        self.onfini(self._onCellFini)
        self.onfini(self.finiCell)

        self.neuraddr = self.cellauth[1].get('neuron')
        if self.neuraddr is not None:
            self.cellpool = CellPool(auth, self.neuraddr, neurfunc=self._onNeurSess)
            self.onfini(self.cellpool.fini)

        # Give implementers the chance to hook into the cell
        self.postCell()

        logger.debug('Cell is done initializing')

    def _onNeurSess(self, sess):

        def retn(ok, retn):

            if not ok:
                logger.warning('%s cell:reg %r' % (self.__class__.__name__, ok))

            # either way, try again soon...
            if not sess.isfini:
                s_glob.sched.insec(60, cellreg)

        def cellreg():

            if sess.isfini:
                return

            sess.callx(('cell:reg', self.cellinfo), retn)

        cellreg()

    def _genCellName(self, name):
        return name

    def _genSelfAuth(self):

        path = self._path('cell.auth')
        if os.path.isfile(path):
            with open(path, 'rb') as fd:
                return s_msgpack.un(fd.read())

        name = self._genCellName('root')
        root = self.vault.genUserAuth(name)
        with open(path, 'wb') as fd:
            fd.write(s_msgpack.en(root))

        path = self._path('user.auth')

        name = self._genCellName('user')
        user = self.vault.genUserAuth(name)
        with open(path, 'wb') as fd:
            fd.write(s_msgpack.en(user))

        return root

    def _onCellFini(self):
        self.plex.fini()
        self.kvstor.fini()
        self.vault.fini()
        self.lockfd.close()

    def postCell(self):
        '''
        Module implementers may over-ride this method to initialize the cell
        *after* the configuration data has been loaded.

        Returns:
            None
        '''
        pass

    def finiCell(self):
        '''
        Module implementors may over-ride this method to automatically tear down
        resources created during postCell().
        '''
        pass

    def handlers(self):
        '''
        Module implementors may over-ride this method to provide the
        ``<mesg>:<func>`` mapping required for the Cell link layer.

        Returns:
            dict: Dictionary mapping endpoints to functions.
        '''
        return {
            'cell:ping': self._onCellPing,
        }

    def genUserAuth(self, name):
        '''
        Generate an auth blob that is valid for this Cell.

        Args:
            name (str): Name of the user to generate the auth blob for.

        Returns:
            ((str, dict)): A user auth tufo.
        '''
        return self.vault.genUserAuth(name)

    def getCellAddr(self):
        '''
        Return a (host, port) address tuple for the Cell.
        '''
        return self.celladdr

    def getCellAuth(self):
        '''
        Return the auth structure for this Cell.

        Returns:
            ((str,dict)): Auth tufo for this Cell.
        '''
        return self.cellauth

    def getRootCert(self):
        '''
        Get the root certificate for the cell.

        Returns:
            s_vault.Cert: The root Cert object for the cell.
        '''
        return self.root

    def getCellDict(self, name):
        '''
        Get a KvDict with a given name.

        Args:
            name (str): Name of the KvDict.

        Notes:
            Module implementers may use the ``getCellDict()`` API to get
            a KvDict object which acts like a Python dictionary, but will
            persist data across process startup/shutdown.  The keys and
            values are msgpack encoded prior to storing them, allowing the
            persistence of complex data structures.

        Returns:
            s_kv.KvDict: A persistent KvDict.
        '''
        return self.kvstor.getKvDict('cell:dict:' + name)

    def getCellSet(self, name):
        '''
        Get a KvList with a given name.
        '''
        return self.kvstor.getKvSet('cell:set:' + name)

    def _onCellPing(self, chan, mesg):
        data = mesg[1].get('data')
        chan.txfini(data)

    def _path(self, *paths):
        '''
        Join a path relative to the cell persistence directory.
        '''
        return os.path.join(self.dirn, *paths)

    def getCellPath(self, *paths):
        '''
        Get a file path underneath the underlying Cell path.

        Args:
            *paths: Paths to join together.

        Notes:
            Does not protect against path traversal.
            This does not make any required paths.

        Returns:
            str: Path under the cell
        '''
        return os.path.join(self.dirn, 'cell', *paths)

    def getCellDir(self, *paths):
        '''
        Get (and make) a directory underneath the underlying Cell path.

        Args:
            *paths: Paths to join together

        Notes:
            Does not protect against path traversal.

        Returns:
            str: Path under the cell
        '''
        return s_common.gendir(self.dirn, 'cell', *paths)

    def initConfDefs(self):
        self.addConfDefs((
            ('ctor', {
                'ex': 'synapse.cells.axon',
                'doc': 'The path to the cell constructor'}),

            ('bind', {'defval': '0.0.0.0', 'req': 1,
                'doc': 'The IP address to bind'}),

            ('host', {'defval': socket.gethostname(),
                'ex': 'cell.vertex.link',
                'doc': 'The host name used to connect to this cell (should resolve over DNS).'}),

            ('port', {'defval': 0,
                'doc': 'The TCP port to bind (defaults to dynamic)'}),
        ))

class Neuron(Cell):
    '''
    A neuron node is the "master cell" for a neuron cluster.
    '''
    def postCell(self):
        self.cells = self.getCellDict('cells')

    def handlers(self):
        return {
            'cell:get': self._onCellGet,
            'cell:reg': self._onCellReg,
            'cell:init': self._onCellInit,
            'cell:list': self._onCellList,
        }

    def _genCellName(self, name):
        host = self.getConfOpt('host')
        return '%s@%s' % (name, host)

    def _onCellGet(self, chan, mesg):
        name = mesg[1].get('name')
        info = self.cells.get(name)
        chan.txfini((True, info))

    @s_glob.inpool
    def _onCellReg(self, chan, mesg):

        peer = chan.getLinkProp('cell:peer')
        if peer is None:
            enfo = ('NoCellPeer', {})
            chan.tx((False, enfo))
            return

        info = mesg[1]

        self.cells.set(peer, info)
        self.fire('cell:reg', name=peer, info=info)

        logger.info('cell registered: %s %r', peer, info)

        chan.txfini((True, True))
        return

    def _onCellList(self, chan, mesg):
        cells = self.cells.items()
        chan.tx((True, cells))

    @s_glob.inpool
    def _onCellInit(self, chan, mesg):

        # for now, only let root provision...
        root = 'root@%s' % (self.getConfOpt('host'),)

        peer = chan.getLinkProp('cell:peer')
        if peer != root:
            logger.warning('cell:init not allowed for: %s' % (peer,))
            return chan.tx((False, None))

        name = mesg[1].get('name').split('@')[0]
        auth = self.genCellAuth(name)
        chan.tx((True, auth))

    def getCellInfo(self, name):
        '''
        Return the info dict for a given cell by name.
        '''
        return self.cells.get(name)

    def getCellList(self):
        '''
        Return a list of (name, info) tuples for the known cells.
        '''
        return self.cells.items()

    def genCellAuth(self, name):
        '''
        Generate or retrieve an auth/provision blob for a cell.

        Args:
            name (str): The unqualified cell name (ex. "axon00")
        '''
        host = self.getConfOpt('host')
        full = '%s@%s' % (name, host)

        auth = self.vault.genUserAuth(full)

        auth[1]['neuron'] = self.getCellAddr()

        return auth

    def initConfDefs(self):
        Cell.initConfDefs(self)
        self.addConfDefs((
            ('port', {'defval': defport, 'req': 1,
                'doc': 'The TCP port to bind (defaults to %d)' % defport}),
        ))


class CryptSeq:
    '''
    Applies and verifies sequence numbers of encrypted messages coming and going
    '''
    def __init__(self, rx_key, tx_key, initial_rx_seq=0, initial_tx_seq=0):
        self._rx_tinh = s_tinfoil.TinFoilHat(rx_key)
        self._tx_tinh = s_tinfoil.TinFoilHat(tx_key)
        self._rx_sn = initial_rx_seq
        self._tx_sn = initial_tx_seq

    def encrypt(self, mesg):
        rv = self._tx_tinh.enc(s_msgpack.en((self._tx_sn, mesg)))
        self._tx_sn += 1
        return rv

    def decrypt(self, ciphertext):
        plaintext = self._rx_tinh.dec(ciphertext)
        if plaintext is None:
            logger.error(mesg='Message decryption failure')
            raise s_exc.CryptoErr()
        sn, mesg = s_msgpack.un(plaintext)
        # import pdb; pdb.set_trace()
        if sn != self._rx_sn:
            logger.error('Message out of sequence: got %d expected %d', sn, self._rx_sn)
            raise s_exc.CryptoErr()
        self._rx_sn += 1
        return mesg


class ProtoErr(s_exc.SynErr):
    pass

class Sess(s_net.Link):

    '''
    Manages network session establishment and maintainance

    We use NIST SP 56A r2 "C(2e, 2s, ECC DH)", a scheme where both parties have 2 key pairs:  static and ephemeral.

    Sequence diagram U: initiator, V: listener, Ec:  public ephemeral initiator key, ec: private ephemeral initiator

    U -> V:  Ec, initiator cert
    V -> U:  Es, listener cert, encrypted message ("helo")

    The first encrypted message is sent in order to as quickly as possible identify a failure.
    '''

    def __init__(self, link, boss, lisn=False):

        s_net.Link.__init__(self, link)
        self.chain(link)
        self._sess_boss = boss
        self.is_lisn = lisn    # True if we are the listener.
        self._crypter = None  # type: CryptSeq
        self._my_ephem_prv = None  # type: s_ecc.PriKey

    def handlers(self):
        return {
            'helo': self._onMesgHelo,
            'xmit': self._onMesgXmit,
            'fail': self._onMesgFail
        }

    def _tx_real(self, mesg):

<<<<<<< HEAD
        if self._crypter is None:
            raise s_exc.NotReady()
=======
        if self.txtinh is None:
            raise s_common.NotReady()
>>>>>>> 0415c22c

        data = self._crypter.encrypt(mesg)
        self.link.tx(('xmit', {'data': data}))

    def _onMesgFail(self, link, mesg):
        logger.error('Remote peer issued error: %r.', mesg)
        self.fini()

    def _send_fail(self, exc, exc_info=None):
        self.link.tx(('fail', {'exception': (repr(exc), exc_info)}))

    def _onMesgXmit(self, link, mesg):

        if self._crypter is None:
            logger.warning('xmit message before session establishment complete')
            raise s_common.NotReady()

        ciphertext = mesg[1].get('data')
        try:
            newm = self._crypter.decrypt(ciphertext)
        except Exception as e:
            self._send_fail(e)
            logger.exception('decryption')
            # self.fini()
            return

        try:
            self.taskplex.rx(self, newm)
        except Exception as e:
            logger.exception('xmit taskplex error')
            self.fini()

    @s_glob.inpool
    def _initiateSession(self):
        ''' (As the initiator) start a new session

        Send ephemeral public and my certificate
        '''
        if self.is_lisn:
            raise Exception('Listen link cannot initiate a session')
        self._my_ephem_prv = s_ecc.PriKey.generate()
        self.link.tx(('helo', {'version': NEURON_PROTO_VERSION,
                               'ephem_pub': self._my_ephem_prv.public().dump(),
                               'cert': self._sess_boss.certbyts}))

    def _handle_session_msg(self, mesg):
        ''' Validate and set up the crypto from a helo message '''
        if self._crypter:
            raise ProtoErr('Received two client helos')

        if self.is_lisn:
            self._my_ephem_prv = s_ecc.PriKey.generate()

        version = mesg[1].get('version')
        if version != NEURON_PROTO_VERSION:
            raise ProtoErr('Found peer with missing or incompatible version')

        peer_cert = s_vault.Cert.load(mesg[1].get('cert'))
        peer_ephem_pub = s_ecc.PubKey.load(mesg[1].get('ephem_pub'))

        if not self._sess_boss.valid(peer_cert):
            clsn = self.__class__.__name__
            raise s_exc.CryptoErr(mesg='%s got bad cert (%r)' % (clsn, peer_cert.iden(),))

        peer_static_pub = s_ecc.PubKey.load(peer_cert.tokn.get('ecdsa:pubkey'))
        km = s_ecc.doECDHE(self._my_ephem_prv, peer_ephem_pub,
                           self._sess_boss._my_static_prv, peer_static_pub, info=b'session')

        to_initiator_symkey, to_listener_symkey = km[:32], km[32:]

        if self.is_lisn:
            self._crypter = CryptSeq(to_listener_symkey, to_initiator_symkey)
        else:
            self._crypter = CryptSeq(to_initiator_symkey, to_listener_symkey)
            # Decrypt the first i.e. test message
            first_msg_ct = mesg[1].get('first_msg')
            self._crypter.decrypt(first_msg_ct)

        return peer_cert

    @s_glob.inpool
    def _onMesgHelo(self, link, mesg):
        '''
        handle receiving the session establishment message from the peer.

        send back our ephemerical public, our cert, and, if the listener, an encrypted message
        '''

        try:
            peer_cert = self._handle_session_msg(mesg)
        except Exception as e:
            logger.exception('Exception encountered handling session message.')
            self._send_fail(e)
            self.fini()
            return

        if self.is_lisn:
            # This would be a good place to stick version or info stuff
            first_message = {'first_message': 0}
            self.link.tx(('helo', {'version': NEURON_PROTO_VERSION,
                                   'ephem_pub': self._my_ephem_prv.public().dump(),
                                   'cert': self._sess_boss.certbyts,
                                   'first_msg': self._crypter.encrypt(first_message)}))

        user = peer_cert.tokn.get('user')
        self.setLinkProp('cell:peer', user)

        self.fire('sess:txok')

        self._my_ephem_prv = None

class UserSess(Sess):
    '''
    The session object for a CellUser.
    '''
    def __init__(self, chan, prox):
        Sess.__init__(self, chan, prox, lisn=False)
        self._sess_prox = prox
        self._txok_evnt = threading.Event()
        self.on('sess:txok', self._setTxOk)

        self.taskplex = s_net.ChanPlex()
        self.taskplex.setLinkProp('repr', 'UserSess.taskplex')

    def _setTxOk(self, mesg):
        self._txok_evnt.set()

    def waittx(self, timeout=None):
        self._txok_evnt.wait(timeout=timeout)
        return self._txok_evnt.is_set()

    def call(self, mesg, timeout=None):
        '''
        Call a Cell endpoint which returns a single value.
        '''
        with self.task(mesg, timeout=timeout) as chan:
            return chan.next(timeout=timeout)

    def callx(self, mesg, func):

        if self.isfini:
            return func(False, ('IsFini', {}))

        chan = self.chan()

        def rx(link, data):
            chan.setLinkProp('callx:retn', True)
            chan.fini()
            func(*data) # ok, retn

        chan.onrx(rx)

        def fini():

            if chan.getLinkProp('callx:retn') is not None:
                return

            func(False, ('LinkTimeOut', {}))

        chan.onfini(fini)
        chan.tx(mesg)

    def task(self, mesg=None, timeout=None):
        '''
        Open a new channel within our session.
        '''
        chan = self.taskplex.open(self)
        chan.setq()

        if mesg is not None:
            chan.tx(mesg)

        return chan

    def chan(self):
        return self.taskplex.open(self)

class CellSess(Sess):
    '''
    The session object for the Cell.
    '''
    def __init__(self, chan, cell):

        Sess.__init__(self, chan, cell, lisn=True)
        self._sess_cell = cell

        def onchan(chan):
            chan.setLinkProp('cell:peer', self.getLinkProp('cell:peer'))
            chan.onrx(self._sess_cell.rx)

        self.taskplex = s_net.ChanPlex(onchan=onchan)
        self.taskplex.setLinkProp('repr', 'CellSess.taskplex')

        self.onfini(self.taskplex.fini)

class CellUser(SessBoss):

    def __init__(self, auth, roots=()):
        SessBoss.__init__(self, auth, roots=roots)

    def open(self, addr, timeout=None):
        '''
        Synchronously opens the Cell at the remote addr and return a UserSess Link.

        Args:
            addr ((str,int)): A (host, port) address tuple
            timeout (int/float): Connection timeout in seconds.

        Raises:
            CellUserErr: Raised if a timeout or link negotiation fails.  May have
            additional data in the ``excfo`` field.

        Returns:
            UserSess: The connected Link.
        '''
        with s_threads.RetnWait() as retn:

            def onlink(ok, link):

                if not ok:
                    erno = link
                    errs = os.strerror(erno)
                    return retn.errx(OSError(erno, errs))

                sess = UserSess(link, self)
                sess._initiateSession()

                retn.retn(sess)

            s_glob.plex.connect(tuple(addr), onlink)

            isok, sess = retn.wait(timeout=timeout)
            if not isok:
                raise s_common.CellUserErr(mesg='retnwait timed out or failed', excfo=sess)

        if not sess.waittx(timeout=timeout):
            raise s_common.CellUserErr(mesg='waittx timed out or failed')

        return sess

    def getCellSess(self, addr, func):
        '''
        A non-blocking way to form a session to a remote Cell.

        Args:
            addr (tuple): A address, port tuple.
            func: A callback function which takes a (ok, retn) args

        Returns:
            None
        '''
        def onsock(ok, retn):

            if not ok:
                return func(False, retn)

            link = retn
            sess = UserSess(link, self)

            def txok(x):
                sess.setLinkProp('sess:txok', True)
                func(True, sess)

            def fini():

                # if we dont have a peer, we were not successful
                if sess.getLinkProp('cell:peer') is not None:
                    return

                func(False, ('IsFini', {}))

            sess.on('sess:txok', txok)
            sess.onfini(fini)

            sess._initiateSession()

        s_glob.plex.connect(tuple(addr), onsock)

def getCellCtor(dirn, conf=None):
    '''
    Find the ctor option for a Cell and resolve the function.

    Args:
        dirn (str): The path to the Cell directory. This may contain the the
         ctor in the ``config.json`` file.
        conf (dict): Configuration dictionary for the cell. This may contain
         the ctor in the ``ctor`` key.

    Returns:
        ((str, function)): The python path to the ctor function and the resolved function.

    Raises:
        ReqConfOpt: If the ctor cannot be resolved from the cell path or conf
        NoSuchCtor: If the ctor function cannot be resolved.
    '''
    ctor = None

    if conf is not None:
        ctor = conf.get('ctor')

    path = s_common.genpath(dirn, 'config.json')

    if ctor is None and os.path.isfile(path):
        subconf = s_common.jsload(path)
        ctor = subconf.get('ctor')

    if ctor is None:
        raise s_common.ReqConfOpt(mesg='Missing ctor, cannot divide',
                                  name='ctor')

    func = s_dyndeps.getDynLocal(ctor)
    if func is None:
        raise s_common.NoSuchCtor(mesg='Cannot resolve ctor',
                                  name=ctor)

    return ctor, func

def divide(dirn, conf=None):
    '''
    Create an instance of a Cell in a subprocess.

    Args:
        dirn (str): Path to the directory backing the Cell.
        conf (dict): Configuration data.

    Returns:
        multiprocessing.Process: The Process object which was created to run the Cell
    '''
    ctx = multiprocessing.get_context('spawn')
    proc = ctx.Process(target=main, args=(dirn, conf))
    proc.start()

    return proc

def main(dirn, conf=None):
    '''
    Initialize and execute the main loop for a Cell.

    Args:
        dirn (str): Directory backing the Cell data.
        conf (dict): Configuration dictionary.

    Notes:
        This ends up calling ``main()`` on the Cell, and does not return
         anything. It cals sys.exit() at the end of its processing.
    '''
    try:

        # Configure logging since we may have come in via
        # multiprocessing.Process as part of a Daemon config.
        s_common.setlogging(logger,
                            os.getenv('SYN_TEST_LOG_LEVEL', 'WARNING'))

        dirn = s_common.genpath(dirn)
        ctor, func = getCellCtor(dirn, conf=conf)

        cell = func(dirn, conf)

        addr = cell.getCellAddr()
        logger.warning('cell divided: %s (%s) addr: %r' % (ctor, dirn, addr))

        cell.main()
        sys.exit(0)
    except Exception as e:
        logger.exception('main: %s (%s)' % (dirn, e))
        sys.exit(1)

class CellPool(s_eventbus.EventBus):
    '''
    A CellPool maintains sessions with a neuron and cells.
    '''
    def __init__(self, auth, neuraddr, neurfunc=None):
        s_eventbus.EventBus.__init__(self)

        self.neur = None
        self.neuraddr = neuraddr
        self.neurfunc = neurfunc

        self.auth = auth
        self.user = CellUser(auth)
        self.names = collections.deque() # used for round robin..

        self.ctors = {}
        self.cells = s_eventbus.BusRef()
        self.neurok = threading.Event()

        self._fireNeurLink()
        self.onfini(self.cells.fini)

    def neurwait(self, timeout=None):
        '''
        Wait for the neuron connection to be ready.

        Returns:
            bool: True on ready, False on timeout.
        '''
        return self.neurok.wait(timeout=timeout)

    def items(self):
        return self.cells.items()

    def _fireNeurLink(self):

        if self.isfini:
            return

        def fini():
            if not self.isfini:
                self._fireNeurLink()

        def onsess(ok, sess):

            if not ok:
                if self.isfini:
                    return
                s_glob.sched.insec(2, self._fireNeurLink)
                return

            sess.onfini(fini)

            self.neur = sess
            self.neurok.set()
            if self.neurfunc:
                self.neurfunc(sess)

        self.user.getCellSess(self.neuraddr, onsess)

    def add(self, name, func=None):
        '''
        Add a named cell to the pool.

        Func will be called back with each new Sess formed.
        '''
        self.names.append(name)

        def retry():
            if not self.isfini:
                s_glob.sched.insec(2, connect)

        def onsess(ok, retn):
            if self.isfini:
                return

            if not ok:
                logger.warning('CellPool.add(%s) onsess error: %r' % (name, retn))
                return retry()

            sess = retn

            sess.onfini(connect)
            self.cells.put(name, sess)
            self.fire('cell:add', name=name, sess=sess)

            if func is not None:
                try:
                    func(sess)
                except Exception as e:
                    logger.exception('CellPool.add(%s) callback failed' % (name,))

        def onlook(ok, retn):
            if self.isfini:
                return

            if not ok:
                logger.warning('CellPool.add(%s) onlook error: %r' % (name, retn))
                return retry()

            addr = retn.get('addr')
            self.user.getCellSess(addr, onsess)

        def connect():
            if self.isfini:
                return

            self.lookup(name, onlook)

        connect()

    def get(self, name):
        return self.cells.get(name)

    def lookup(self, name, func):

        if self.neur is None:
            return func(False, ('NotReady', {}))

        mesg = ('cell:get', {'name': name})
        self.neur.callx(mesg, func)

    def any(self):

        items = self.cells.items()
        if not items:
            return False, ('NotReady', {})

        return True, random.choice(items)

if __name__ == '__main__':
    main(sys.argv[1])<|MERGE_RESOLUTION|>--- conflicted
+++ resolved
@@ -510,13 +510,8 @@
 
     def _tx_real(self, mesg):
 
-<<<<<<< HEAD
         if self._crypter is None:
             raise s_exc.NotReady()
-=======
-        if self.txtinh is None:
-            raise s_common.NotReady()
->>>>>>> 0415c22c
 
         data = self._crypter.encrypt(mesg)
         self.link.tx(('xmit', {'data': data}))
