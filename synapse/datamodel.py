'''
An API to assist with the creation and enforcement of cortex data models.
'''
import asyncio
import logging
import collections

import regex

import synapse.exc as s_exc
import synapse.common as s_common

import synapse.lib.coro as s_coro
import synapse.lib.cache as s_cache
import synapse.lib.scope as s_scope
import synapse.lib.types as s_types
import synapse.lib.dyndeps as s_dyndeps
import synapse.lib.grammar as s_grammar

logger = logging.getLogger(__name__)

hexre = regex.compile('^[0-9a-z]+$')

PREFIX_CACHE_SIZE = 1000

class TagProp:

    def __init__(self, model, name, tdef, info):

        self.name = name
        self.info = info
        self.tdef = tdef
        self.model = model
        self.locked = False

        self.utf8 = name.encode()
        self.nenc = name.encode() + b'\x00'

        self.base = self.model.types.get(tdef[0])
        if self.base is None:
            raise s_exc.NoSuchType(name=tdef[0])

        self.type = self.base.clone(tdef[1])

        if isinstance(self.type, s_types.Array):
            mesg = 'Tag props may not be array types (yet).'
            raise s_exc.BadPropDef(mesg=mesg)

    def pack(self):
        return {
            'name': self.name,
            'info': self.info,
            'type': self.tdef,
            'stortype': self.type.stortype,
        }

    def getTagPropDef(self):
        return (self.name, self.tdef, self.info)

    def getRuntPode(self):
        ndef = ('syn:tagprop', self.name)
        return (ndef, {
            'props': {
                'doc': self.info.get('doc', ''),
                'type': self.type.name,
            },
        })

class Prop:
    '''
    The Prop class represents a property defined within the data model.
    '''
    def __init__(self, modl, form, name, typedef, info):

        self.onsets = []
        self.ondels = []

        self.modl = modl
        self.name = name
        self.info = info
        self.univ = None

        if form is not None:
            if name.startswith('.'):
                self.univ = modl.prop(name)
                self.full = '%s%s' % (form.name, name)
                self.isext = name.startswith('._')
            else:
                self.full = '%s:%s' % (form.name, name)
                self.isext = name.startswith('_')
            self.isuniv = False
            self.isrunt = form.isrunt
            self.compoffs = form.type.getCompOffs(self.name)
        else:
            self.full = name
            self.isuniv = True
            self.isrunt = False
            self.compoffs = None
            self.isext = name.startswith('._')
        self.isform = False     # for quick Prop()/Form() detection

        self.delperms = [('node', 'prop', 'del', self.full)]
        self.setperms = [('node', 'prop', 'set', self.full)]

        if form is not None:
            self.setperms.append(('node', 'prop', 'set', form.name, self.name))
            self.delperms.append(('node', 'prop', 'del', form.name, self.name))

        self.setperms.reverse()  # Make them in precedence order
        self.delperms.reverse()  # Make them in precedence order

        self.form = form
        self.type = None
        self.typedef = typedef

        self.alts = None
        self.locked = False
        self.deprecated = self.info.get('deprecated', False)

        self.type = self.modl.getTypeClone(typedef)
        self.typehash = self.type.typehash

        if self.type.isarray:
            self.arraytypehash = self.type.arraytype.typehash

        if form is not None:
            form.setProp(name, self)
            self.modl.propsbytype[self.type.name][self.full] = self

        if self.deprecated or self.type.deprecated:
            async def depfunc(node, oldv):
                mesg = f'The property {self.full} is deprecated or using a deprecated type and will be removed in 4.0.0'
                if (runt := s_scope.get('runt')) is not None:
                    await runt.warnonce(mesg)
            self.onSet(depfunc)

    def __repr__(self):
        return f'DataModel Prop: {self.full}'

    def onSet(self, func):
        '''
        Add a callback for setting this property.

        The callback is executed after the property is set.

        Args:
            func (function): A prop set callback.

        The callback is called within the current transaction,
        with the node, and the old property value (or None).

        def func(node, oldv):
            dostuff()
        '''
        self.onsets.append(func)

    def onDel(self, func):
        '''
        Add a callback for deleting this property.

        The callback is executed after the property is deleted.

        Args:
            func (function): A prop del callback.

        The callback is called within the current transaction,
        with the node, and the old property value (or None).

        def func(node, oldv):
            dostuff()
        '''
        self.ondels.append(func)

    async def wasSet(self, node, oldv):
        '''
        Fire the onset() handlers for this property.

        Args:
            node (synapse.lib.node.Node): The node whose property was set.
            oldv (obj): The previous value of the property.
        '''
        for func in self.onsets:
            try:
                await s_coro.ornot(func, node, oldv)
            except asyncio.CancelledError:
                raise
            except Exception:
                logger.exception('onset() error for %s' % (self.full,))

    async def wasDel(self, node, oldv):
        for func in self.ondels:
            try:
                await s_coro.ornot(func, node, oldv)
            except asyncio.CancelledError:
                raise
            except Exception:
                logger.exception('ondel() error for %s' % (self.full,))

    def getCompOffs(self):
        '''
        Return the offset of this field within the compound primary prop or None.
        '''
        return self.compoffs

    def pack(self):
        info = {
            'name': self.name,
            'full': self.full,
            'type': self.typedef,
            'stortype': self.type.stortype,
        }
        info.update(self.info)
        return info

    def getPropDef(self):
        return (self.name, self.typedef, self.info)

    def getRuntPode(self):

        ndef = ('syn:prop', self.full)

        pode = (ndef, {
            'props': {
                'doc': self.info.get('doc', ''),
                'type': self.type.name,
                'relname': self.name,
                'univ': self.isuniv,
                'base': self.name.split(':')[-1],
                'ro': int(self.info.get('ro', False)),
                'extmodel': self.isext,
            },
        })

        if self.form is not None:
            pode[1]['props']['form'] = self.form.name

        return pode

    def getAlts(self):
        '''
        Return a list of Prop instances that are considered
        alternative locations for our property value, including
        self.
        '''
        if self.alts is None:
            self.alts = [self]
            for name in self.info.get('alts', ()):
                self.alts.append(self.form.reqProp(name))
        return self.alts

class Form:
    '''
    The Form class implements data model logic for a node form.
    '''
    def __init__(self, modl, name, info):

        self.modl = modl
        self.name = name
        self.full = name    # so a Form() can act like a Prop().
        self.info = info

        self.isext = name.startswith('_')
        self.isform = True
        self.isrunt = bool(info.get('runt', False))

        self.onadds = []
        self.ondels = []

        self.addperm = ('node', 'add', self.name)
        self.delperm = ('node', 'del', self.name)

        self.type = modl.types.get(name)
        if self.type is None:
            raise s_exc.NoSuchType(name=name)

        self.typehash = self.type.typehash

        if self.type.isarray:
            self.arraytypehash = self.type.arraytype.typehash

        self.form = self

        self.props = {}     # name: Prop()
        self.ifaces = {}    # name: <ifacedef>

        self.refsout = None

        self.locked = False
        self.deprecated = self.type.deprecated

        if self.deprecated:
            async def depfunc(node):
                mesg = f'The form {self.full} is deprecated or using a deprecated type and will be removed in 4.0.0'
                if (runt := s_scope.get('runt')) is not None:
                    await runt.warnonce(mesg)

            self.onAdd(depfunc)

    def getRuntPode(self):

        return (('syn:form', self.full), {
            'props': {
                'doc': self.info.get('doc', self.type.info.get('doc', '')),
                'runt': self.isrunt,
                'type': self.type.name,
            },
        })

    def getRuntPropPode(self):

        return (('syn:prop', self.full), {
            'props': {
                'doc': self.info.get('doc', self.type.info.get('doc', '')),
                'type': self.type.name,
                'extmodel': self.isext,
                'form': self.name,
            },
        })

    def setProp(self, name, prop):
        self.refsout = None
        self.props[name] = prop

    def delProp(self, name):
        self.refsout = None
        prop = self.props.pop(name, None)
        return prop

    def getRefsOut(self):

        if self.refsout is None:

            self.refsout = {
                'prop': [],
                'ndef': [],
                'array': [],
                'ndefarray': [],
            }

            for name, prop in self.props.items():

                if isinstance(prop.type, s_types.Array):
                    if isinstance(prop.type.arraytype, s_types.Ndef):
                        self.refsout['ndefarray'].append(name)
                        continue

                    typename = prop.type.arraytype.name
                    if self.modl.forms.get(typename) is not None:
                        self.refsout['array'].append((name, typename))

                elif isinstance(prop.type, s_types.Ndef):
                    self.refsout['ndef'].append(name)

                elif self.modl.forms.get(prop.type.name) is not None:
                    if prop.type.name in self.type.pivs:
                        continue
                    self.refsout['prop'].append((name, prop.type.name))

        return self.refsout

    def onAdd(self, func):
        '''
        Add a callback for adding this type of node.

        The callback is executed after node construction.

        Args:
            func (function): A callback func(node)

        def func(xact, node):
            dostuff()
        '''
        self.onadds.append(func)

    def offAdd(self, func):
        '''
        Unregister a callback for tag addition.

        Args:
            name (str): The name of the tag.
            func (function): The callback func(node)

        '''
        try:
            self.onadds.remove(func)
        except ValueError:  # pragma: no cover
            pass

    def onDel(self, func):
        self.ondels.append(func)

    async def wasAdded(self, node):
        '''
        Fire the onAdd() callbacks for node creation.
        '''
        for func in self.onadds:
            try:
                retn = func(node)
                if s_coro.iscoro(retn):
                    await retn
            except asyncio.CancelledError:
                raise
            except Exception:
                logger.exception('error on onadd for %s' % (self.name,))

    async def wasDeleted(self, node):
        '''
        Fire the onDel() callbacks for node deletion.
        '''
        for func in self.ondels:
            try:
                retn = func(node)
                if s_coro.iscoro(retn):
                    await retn
            except asyncio.CancelledError:
                raise
            except Exception:
                logger.exception('error on ondel for %s' % (self.name,))

    def prop(self, name: str):
        '''
        Return a secondary property for this form by relative prop name.

        Args:
            name (str): The relative property name.
        Returns:
            (synapse.datamodel.Prop): The property or None.
        '''
        return self.props.get(name)

    def reqProp(self, name):
        prop = self.props.get(name)
        if prop is not None:
            return prop

        full = f'{self.name}:{name}'
        mesg = f'No property named {full}.'
        raise s_exc.NoSuchProp(mesg=mesg, name=full)

    def pack(self):
        props = {p.name: p.pack() for p in self.props.values()}
        info = {
            'name': self.name,
            'props': props,
            'stortype': self.type.stortype,
        }
        info.update(self.info)
        return info

    def getFormDef(self):
        propdefs = [p.getPropDef() for p in self.props.values() if not p.isuniv]
        return (self.name, self.info, propdefs)

class Edge:

    def __init__(self, modl, edgetype, edgeinfo):
        self.modl = modl
        self.edgetype = edgetype
        self.edgeinfo = edgeinfo

    def pack(self):
        return (self.edgetype, self.edgeinfo)

class Model:
    '''
    The data model used by a Cortex hypergraph.
    '''
    def __init__(self, core=None):

        self.core = core
        self.types = {}  # name: Type()
        self.forms = {}  # name: Form()
        self.props = {}  # (form,name): Prop() and full: Prop()
        self.edges = {}  # (n1form, verb, n2form): Edge()
        self.ifaces = {}  # name: <ifdef>
        self.tagprops = {}  # name: TagProp()
        self.formabbr = {}  # name: [Form(), ... ]
        self.modeldefs = []

        self.univs = {}
        self.allunivs = collections.defaultdict(list)

        self.propsbytype = collections.defaultdict(dict)  # name: Prop()
        self.arraysbytype = collections.defaultdict(dict)
        self.ifaceprops = collections.defaultdict(list)
        self.formsbyiface = collections.defaultdict(list)
        self.edgesbyn1 = collections.defaultdict(set)
        self.edgesbyn2 = collections.defaultdict(set)

        self.formprefixcache = s_cache.LruDict(PREFIX_CACHE_SIZE)

        self._type_pends = collections.defaultdict(list)
        self._modeldef = {
            'ctors': [],
            'types': [],
            'forms': [],
            'univs': [],
            'edges': [],
        }

        # add the primitive base types
        info = {'doc': 'The base 64 bit signed integer type.'}
        item = s_types.Int(self, 'int', info, {})
        self.addBaseType(item)

        info = {'doc': 'The base floating point type.'}
        item = s_types.Float(self, 'float', info, {})
        self.addBaseType(item)

        info = {'doc': 'A base range type.'}
        item = s_types.Range(self, 'range', info, {'type': ('int', {})})
        self.addBaseType(item)

        info = {'doc': 'The base string type.'}
        item = s_types.Str(self, 'str', info, {})
        self.addBaseType(item)

        info = {'doc': 'The base hex type.'}
        item = s_types.Hex(self, 'hex', info, {})
        self.addBaseType(item)

        info = {'doc': 'The base boolean type.'}
        item = s_types.Bool(self, 'bool', info, {})
        self.addBaseType(item)

        info = {'doc': 'A date/time value.'}
        item = s_types.Time(self, 'time', info, {})
        self.addBaseType(item)

        info = {'doc': 'A duration value.'}
        item = s_types.Duration(self, 'duration', info, {})
        self.addBaseType(item)

        info = {'doc': 'A time window/interval.'}
        item = s_types.Ival(self, 'ival', info, {})
        self.addBaseType(item)

        info = {'doc': 'The base GUID type.'}
        item = s_types.Guid(self, 'guid', info, {})
        self.addBaseType(item)

        info = {'doc': 'A tag component string.'}
        item = s_types.TagPart(self, 'syn:tag:part', info, {})
        self.addBaseType(item)

        info = {'doc': 'The base type for a synapse tag.'}
        item = s_types.Tag(self, 'syn:tag', info, {})
        self.addBaseType(item)

        info = {'doc': 'The base type for compound node fields.'}
        item = s_types.Comp(self, 'comp', info, {})
        self.addBaseType(item)

        info = {'doc': 'The base geo political location type.'}
        item = s_types.Loc(self, 'loc', info, {})
        self.addBaseType(item)

        info = {'doc': 'The node definition type for a (form,valu) compound field.'}
        item = s_types.Ndef(self, 'ndef', info, {})
        self.addBaseType(item)

        info = {'doc': 'A typed array which indexes each field.'}
        item = s_types.Array(self, 'array', info, {'type': 'int'})
        self.addBaseType(item)

        info = {'doc': 'Arbitrary json compatible data.'}
        item = s_types.Data(self, 'data', info, {})
        self.addBaseType(item)

        info = {'doc': 'The nodeprop type for a (prop,valu) compound field.'}
        item = s_types.NodeProp(self, 'nodeprop', info, {})
        self.addBaseType(item)

        info = {'doc': 'A potentially huge/tiny number. [x] <= 730750818665451459101842 with a fractional '
                       'precision of 24 decimal digits.'}
        item = s_types.HugeNum(self, 'hugenum', info, {})
        self.addBaseType(item)

        info = {'doc': 'A component of a hierarchical taxonomy.'}
        item = s_types.Taxon(self, 'taxon', info, {})
        self.addBaseType(item)

        info = {'doc': 'A hierarchical taxonomy.'}
        item = s_types.Taxonomy(self, 'taxonomy', info, {})
        self.addBaseType(item)

        info = {'doc': 'A velocity with base units in mm/sec.'}
        item = s_types.Velocity(self, 'velocity', info, {})
        self.addBaseType(item)

        # add the base universal properties...
        self.addUnivProp('seen', ('ival', {}), {
            'doc': 'The time interval for first/last observation of the node.',
        })
        self.addUnivProp('created', ('time', {'ismin': True}), {
            'ro': True,
            'doc': 'The time the node was created in the cortex.',
        })

    def getPropsByType(self, name):
        props = self.propsbytype.get(name)
        if props is None:
            return ()
        # TODO order props based on score...
        return list(props.values())

    def getArrayPropsByType(self, name):
        props = self.arraysbytype.get(name)
        if props is None:
            return ()
        return list(props.values())

    def getProps(self):
        return [pobj for pname, pobj in self.props.items()
                if not (isinstance(pname, tuple))]

    def getFormsByPrefix(self, prefix):
        forms = self.formprefixcache.get(prefix)
        if forms is not None:
            return forms

        forms = []
        for form in self.forms:
            if form.startswith(prefix):
                forms.append(form)

        if forms:
            forms.sort()
            self.formprefixcache[prefix] = forms
        return forms

    def reqProp(self, name, extra=None):
        prop = self.prop(name)
        if prop is not None:
            return prop

        exc = s_exc.NoSuchProp.init(name)
        if extra is not None:
<<<<<<< HEAD
            exc = extra(exc)

=======
            raise extra(exc)
>>>>>>> 081e2cb9
        raise exc

    def reqUniv(self, name):
        prop = self.univ(name)
        if prop is not None:
            return prop

        mesg = f'No universal property named {name}.'
        raise s_exc.NoSuchUniv(mesg=mesg, name=name)

    def reqTagProp(self, name):
        prop = self.getTagProp(name)
        if prop is not None:
            return prop

        mesg = f'No tag property named {name}.'
        raise s_exc.NoSuchTagProp(mesg=mesg, name=name)

    def reqFormsByPrefix(self, prefix, extra=None):
        forms = self.getFormsByPrefix(prefix)
        if not forms:
            mesg = f'No forms match prefix {prefix}.'
            exc = s_exc.NoSuchForm(name=prefix, mesg=mesg)
            if extra is not None:
                exc = extra(exc)
            raise exc

        return forms

    def reqFormsByLook(self, name, extra=None):
        if (form := self.form(name)) is not None:
            return (form.name,)

        if (forms := self.formsbyiface.get(name)) is not None:
            return forms

        if name.endswith('*'):
            return self.reqFormsByPrefix(name[:-1], extra=extra)

        exc = s_exc.NoSuchForm.init(name)
        if extra is not None:
            exc = extra(exc)

        raise exc

    def reqPropsByLook(self, name, extra=None):
        if (forms := self.formsbyiface.get(name)) is not None:
            return forms

        if (props := self.ifaceprops.get(name)) is not None:
            return props

        if name.endswith('*'):
            return self.reqFormsByPrefix(name[:-1], extra=extra)

        exc = s_exc.NoSuchProp.init(name)
        if extra is not None:
            exc = extra(exc)

        raise exc

    def getTypeClone(self, typedef):

        base = self.types.get(typedef[0])
        if base is None:
            raise s_exc.NoSuchType(name=typedef[0])

        return base.clone(typedef[1])

    def getModelDefs(self):
        '''
        Returns:
            A list of one model definition compatible with addDataModels that represents the current data model
        '''
        mdef = self._modeldef.copy()
        # dynamically generate form defs due to extended props
        mdef['forms'] = [f.getFormDef() for f in self.forms.values()]
        mdef['univs'] = [u.getPropDef() for u in self.univs.values()]
        mdef['tagprops'] = [t.getTagPropDef() for t in self.tagprops.values()]
        mdef['interfaces'] = list(self.ifaces.items())
        mdef['edges'] = [e.pack() for e in self.edges.values()]
        return [('all', mdef)]

    def getModelDict(self):
        retn = {
            'types': {},
            'forms': {},
            'edges': [],
            'univs': {},
            'tagprops': {},
            'interfaces': self.ifaces.copy()
        }

        for tobj in self.types.values():
            retn['types'][tobj.name] = tobj.pack()

        for fobj in self.forms.values():
            retn['forms'][fobj.name] = fobj.pack()

        for uobj in self.univs.values():
            retn['univs'][uobj.name] = uobj.pack()

        for pobj in self.tagprops.values():
            retn['tagprops'][pobj.name] = pobj.pack()

        for eobj in self.edges.values():
            retn['edges'].append(eobj.pack())

        return retn

    def addDataModels(self, mods):
        '''
        Add a list of (name, mdef) tuples.

        A model definition (mdef) is structured as follows::

            {
                "ctors":(
                    ('name', 'class.path.ctor', {}, {'doc': 'The foo thing.'}),
                ),

                "types":(
                    ('name', ('basetype', {typeopts}), {info}),
                ),

                "forms":(
                    (formname, (typename, typeopts), {info}, (
                        (propname, (typename, typeopts), {info}),
                    )),
                ),
                "univs":(
                    (propname, (typename, typeopts), {info}),
                )
                "tagprops":(
                    (tagpropname, (typename, typeopts), {info}),
                )
                "interfaces":(
                    (ifacename, {
                        'props': ((propname, (typename, typeopts), {info}),),
                        'doc': docstr,
                        'interfaces': (ifacename,)
                    }),
                )
            }

        Args:
            mods (list):  The list of tuples.

        Returns:
            None

        '''

        self.modeldefs.extend(mods)

        ctors = {}

        # load all the base type ctors in order...
        for _, mdef in mods:

            for name, ctor, opts, info in mdef.get('ctors', ()):
                item = s_dyndeps.tryDynFunc(ctor, self, name, info, opts, skipinit=True)
                self.types[name] = item
                ctors[name] = (name, ctor, opts, info)

        # load all the types in order...
        for _, mdef in mods:
            custom = mdef.get('custom', False)
            for typename, (basename, typeopts), typeinfo in mdef.get('types', ()):
                typeinfo['custom'] = custom
                self.addType(typename, basename, typeopts, typeinfo, skipinit=True)

        # finish initializing types
        for name, tobj in self.types.items():
            tobj._initType()
            if (info := ctors.get(name)) is not None:
                self._modeldef['ctors'].append(info)
            else:
                self._modeldef['types'].append(tobj.getTypeDef())

        # load all the interfaces...
        for _, mdef in mods:
            for name, info in mdef.get('interfaces', ()):
                self.addIface(name, info)

        # Load all the universal properties
        for _, mdef in mods:
            for univname, typedef, univinfo in mdef.get('univs', ()):
                univinfo['custom'] = custom
                self.addUnivProp(univname, typedef, univinfo)

        # Load all the tagprops
        for _, mdef in mods:
            for tpname, typedef, tpinfo in mdef.get('tagprops', ()):
                self.addTagProp(tpname, typedef, tpinfo)

        # now we can load all the forms...
        for _, mdef in mods:

            for formname, forminfo, propdefs in mdef.get('forms', ()):
                self.addForm(formname, forminfo, propdefs)

        # now we can load edge definitions...
        for _, mdef in mods:
            for etype, einfo in mdef.get('edges', ()):
                self.addEdge(etype, einfo)

    def addEdge(self, edgetype, edgeinfo):

        n1form, verb, n2form = edgetype

        if n1form is not None:
            self._reqFormName(n1form)

        if n2form is not None:
            self._reqFormName(n2form)

        if not isinstance(verb, str):
            mesg = f'Edge definition verb must be a string: {edgetype}.'
            raise s_exc.BadArg(mesg=mesg)

        if self.edges.get(edgetype) is not None:
            mesg = f'Duplicate edge declared: {edgetype}.'
            raise s_exc.BadArg(mesg=mesg)

        edge = Edge(self, edgetype, edgeinfo)

        self.edges[edgetype] = edge
        self.edgesbyn1[n1form].add(edge)
        self.edgesbyn2[n2form].add(edge)

    def delEdge(self, edgetype):
        if self.edges.get(edgetype) is None:
            return

        n1form, verb, n2form = edgetype

        self.edges.pop(edgetype, None)
        self.edgesbyn1[n1form].discard(edgetype)
        self.edgesbyn2[n2form].discard(edgetype)

    def _reqFormName(self, name):
        form = self.forms.get(name)
        if form is None:
            raise s_exc.NoSuchForm.init(name)
        return form

    def addType(self, typename, basename, typeopts, typeinfo, skipinit=False):
        base = self.types.get(basename)
        if base is None:
            raise s_exc.NoSuchType(name=basename)

        newtype = base.extend(typename, typeopts, typeinfo, skipinit=skipinit)

        if newtype.deprecated and typeinfo.get('custom'):
            mesg = f'The type {typename} is based on a deprecated type {newtype.name} which ' \
                   f'will be removed in 4.0.0.'
            logger.warning(mesg)

        self.types[typename] = newtype

        if not skipinit:
            self._modeldef['types'].append(newtype.getTypeDef())

    def addForm(self, formname, forminfo, propdefs):

        if not s_grammar.isFormName(formname):
            mesg = f'Invalid form name {formname}'
            raise s_exc.BadFormDef(name=formname, mesg=mesg)

        _type = self.types.get(formname)
        if _type is None:
            raise s_exc.NoSuchType(name=formname)

        form = Form(self, formname, forminfo)

        self.forms[formname] = form
        self.props[formname] = form

        if isinstance(form.type, s_types.Array):
            self.arraysbytype[form.type.arraytype.name][form.name] = form

        for univname, typedef, univinfo in (u.getPropDef() for u in self.univs.values()):
            self._addFormUniv(form, univname, typedef, univinfo)

        for propdef in propdefs:

            if len(propdef) != 3:
                raise s_exc.BadPropDef(valu=propdef)

            propname, typedef, propinfo = propdef
            self._addFormProp(form, propname, typedef, propinfo)

        # interfaces are listed in typeinfo for the form to
        # maintain backward compatibility for populated models
        for ifname in form.type.info.get('interfaces', ()):
            self._addFormIface(form, ifname)

        self._checkFormDisplay(form)

        self.formprefixcache.clear()

        return form

    def _checkFormDisplay(self, form):

        formtype = self.types.get(form.full)

        display = formtype.info.get('display')
        if display is None:
            return

        for column in display.get('columns', ()):
            coltype = column.get('type')
            colopts = column.get('opts')

            if coltype == 'prop':
                curf = form
                propname = colopts.get('name')
                parts = propname.split('::')

                for partname in parts:
                    prop = curf.prop(partname)
                    if prop is None:
                        mesg = (f'Form {form.name} defines prop column {propname}'
                               f' but {curf.full} has no property named {partname}.')
                        raise s_exc.BadFormDef(mesg=mesg)

                    curf = self.form(prop.type.name)

            else:
                mesg = f'Form {form.name} defines column with invalid type ({coltype}).'
                raise s_exc.BadFormDef(mesg=mesg)

    def delForm(self, formname):

        form = self.forms.get(formname)
        if form is None:
            return

        ifaceprops = set()
        for iface in form.ifaces.values():
            for prop in iface.get('props', ()):
                ifaceprops.add(prop[0])

        formprops = []
        for propname, prop in form.props.items():
            if prop.univ is not None or propname in ifaceprops:
                continue
            formprops.append(prop)

        if formprops:
            propnames = ', '.join(prop.name for prop in formprops)
            mesg = f'Form has extended properties: {propnames}'
            raise s_exc.CantDelForm(mesg=mesg)

        if isinstance(form.type, s_types.Array):
            self.arraysbytype[form.type.arraytype.name].pop(form.name, None)

        for ifname in form.type.info.get('interfaces', ()):
            self._delFormIface(form, ifname)

        self.forms.pop(formname, None)
        self.props.pop(formname, None)

        self.formprefixcache.clear()

    def addIface(self, name, info):
        # TODO should we add some meta-props here for queries?
        self.ifaces[name] = info

    def delType(self, typename):

        _type = self.types.get(typename)
        if _type is None:
            return

        if self.propsbytype.get(typename):
            raise s_exc.CantDelType(name=typename)

        self.types.pop(typename, None)
        self.propsbytype.pop(typename, None)

    def _addFormUniv(self, form, name, tdef, info):

        univ = self.reqUniv(name)

        prop = Prop(self, form, name, tdef, info)
        prop.locked = univ.locked

        full = f'{form.name}{name}'

        self.props[full] = prop
        self.props[(form.name, name)] = prop

        self.allunivs[name].append(prop)

    def addUnivProp(self, name, tdef, info):

        base = '.' + name
        univ = Prop(self, None, base, tdef, info)

        if univ.type.deprecated:
            mesg = f'The universal property {univ.full} is using a deprecated type {univ.type.name} which will' \
                   f' be removed in 4.0.0'
            logger.warning(mesg)

        self.props[base] = univ
        self.univs[base] = univ

        self.allunivs[base].append(univ)

        for form in self.forms.values():
            prop = self._addFormUniv(form, base, tdef, info)

    def getAllUnivs(self, name):
        return list(self.allunivs.get(name, ()))

    def addFormProp(self, formname, propname, tdef, info):
        form = self.forms.get(formname)
        if form is None:
            raise s_exc.NoSuchForm.init(formname)
        return self._addFormProp(form, propname, tdef, info)

    def _addFormProp(self, form, name, tdef, info):

        prop = Prop(self, form, name, tdef, info)

        # index the array item types
        if isinstance(prop.type, s_types.Array):
            self.arraysbytype[prop.type.arraytype.name][prop.full] = prop

        self.props[prop.full] = prop
        return prop

    def _prepFormIface(self, form, iface):

        template = iface.get('template', {})
        template.update(form.type.info.get('template', {}))

        def convert(item):

            if isinstance(item, str):

                if item == '$self':
                    return form.name

                return item.format(**template)

            if isinstance(item, dict):
                return {convert(k): convert(v) for (k, v) in item.items()}

            if isinstance(item, (list, tuple)):
                return tuple([convert(v) for v in item])

            return item

        return convert(iface)

    def _addFormIface(self, form, name, subifaces=None):

        iface = self.ifaces.get(name)

        if iface is None:
            mesg = f'Form {form.name} depends on non-existent interface: {name}'
            raise s_exc.NoSuchName(mesg=mesg)

        if iface.get('deprecated'):
            mesg = f'Form {form.name} depends on deprecated interface {name} which will be removed in 4.0.0'
            logger.warning(mesg)

        iface = self._prepFormIface(form, iface)

        for propname, typedef, propinfo in iface.get('props', ()):

            # allow form props to take precedence
            if form.prop(propname) is not None:
                continue

            prop = self._addFormProp(form, propname, typedef, propinfo)
            self.ifaceprops[f'{name}:{propname}'].append(prop.full)

            if subifaces is not None:
                for subi in subifaces:
                    self.ifaceprops[f'{subi}:{propname}'].append(prop.full)

        form.ifaces[name] = iface
        self.formsbyiface[name].append(form.name)

        if (ifaces := iface.get('interfaces')) is not None:
            if subifaces is None:
                subifaces = []
            else:
                subifaces = list(subifaces)

            subifaces.append(name)

            for ifname in ifaces:
                self._addFormIface(form, ifname, subifaces=subifaces)

    def _delFormIface(self, form, name, subifaces=None):

        if (iface := self.ifaces.get(name)) is None:
            return

        iface = self._prepFormIface(form, iface)

        for propname, typedef, propinfo in iface.get('props', ()):
            fullprop = f'{form.name}:{propname}'
            self.delFormProp(form.name, propname)
            self.ifaceprops[f'{name}:{propname}'].remove(fullprop)

            if subifaces is not None:
                for subi in subifaces:
                    self.ifaceprops[f'{subi}:{propname}'].remove(fullprop)

        form.ifaces.pop(name, None)
        self.formsbyiface[name].remove(form.name)

        if (ifaces := iface.get('interfaces')) is not None:
            if subifaces is None:
                subifaces = []
            else:
                subifaces = list(subifaces)

            subifaces.append(name)

            for ifname in ifaces:
                self._delFormIface(form, ifname, subifaces=subifaces)

    def delTagProp(self, name):
        return self.tagprops.pop(name)

    def addTagProp(self, name, tdef, info):
        if name in self.tagprops:
            raise s_exc.DupTagPropName(mesg=name)

        prop = TagProp(self, name, tdef, info)
        self.tagprops[name] = prop

        if prop.type.deprecated:
            mesg = f'The tag property {prop.name} is using a deprecated type {prop.type.name} which will' \
                   f' be removed in 4.0.0'
            logger.warning(mesg)

        return prop

    def getTagProp(self, name):
        return self.tagprops.get(name)

    def delFormProp(self, formname, propname):

        form = self.forms.get(formname)
        if form is None:
            raise s_exc.NoSuchForm.init(formname)

        prop = form.delProp(propname)
        if prop is None:
            name = f'{formname}:{propname}'
            mesg = f'No prop {name}'
            raise s_exc.NoSuchProp(mesg=mesg, name=name)

        if isinstance(prop.type, s_types.Array):
            self.arraysbytype[prop.type.arraytype.name].pop(prop.full, None)

        self.props.pop(prop.full, None)
        self.props.pop((form.name, prop.name), None)

        self.propsbytype[prop.type.name].pop(prop.full, None)

    def delUnivProp(self, propname):

        univname = '.' + propname

        univ = self.props.pop(univname, None)
        if univ is None:
            raise s_exc.NoSuchUniv(name=propname)

        self.univs.pop(univname, None)
        self.allunivs.pop(univname, None)

        for form in self.forms.values():
            self.delFormProp(form.name, univname)

    def addBaseType(self, item):
        '''
        Add a Type instance to the data model.
        '''
        ctor = '.'.join([item.__class__.__module__, item.__class__.__qualname__])
        self._modeldef['ctors'].append(((item.name, ctor, dict(item.opts), dict(item.info))))
        self.types[item.name] = item

    def type(self, name):
        '''
        Return a synapse.lib.types.Type by name.
        '''
        return self.types.get(name)

    def prop(self, name):
        return self.props.get(name)

    def form(self, name):
        return self.forms.get(name)

    def reqForm(self, name):
        form = self.forms.get(name)
        if form is not None:
            return form

        mesg = f'No form named {name}.'
        raise s_exc.NoSuchForm(mesg=mesg, name=name)

    def univ(self, name):
        return self.univs.get(name)

    def tagprop(self, name):
        return self.tagprops.get(name)

    def edge(self, edgetype):
        return self.edges.get(edgetype)

    def edgeIsValid(self, n1form, verb, n2form):
        if (n1form, verb, n2form) in self.edges:
            return True
        if (None, verb, None) in self.edges:
            return True
        if (None, verb, n2form) in self.edges:
            return True
        if (n1form, verb, None) in self.edges:
            return True
        return False<|MERGE_RESOLUTION|>--- conflicted
+++ resolved
@@ -636,12 +636,7 @@
 
         exc = s_exc.NoSuchProp.init(name)
         if extra is not None:
-<<<<<<< HEAD
-            exc = extra(exc)
-
-=======
             raise extra(exc)
->>>>>>> 081e2cb9
         raise exc
 
     def reqUniv(self, name):
