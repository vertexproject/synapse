'''
An API to assist with the creation and enforcement of cortex data models.
'''
import asyncio
import logging
import collections

import regex

import synapse.exc as s_exc
import synapse.common as s_common

import synapse.lib.coro as s_coro
import synapse.lib.cache as s_cache
import synapse.lib.scope as s_scope
import synapse.lib.types as s_types
import synapse.lib.dyndeps as s_dyndeps
import synapse.lib.grammar as s_grammar

logger = logging.getLogger(__name__)

hexre = regex.compile('^[0-9a-z]+$')

PREFIX_CACHE_SIZE = 1000

class TagProp:

    def __init__(self, model, name, tdef, info):

        self.name = name
        self.info = info
        self.tdef = tdef
        self.model = model
        self.locked = False

        self.utf8 = name.encode()
        self.nenc = name.encode() + b'\x00'

        self.base = self.model.types.get(tdef[0])
        if self.base is None:
            raise s_exc.NoSuchType(name=tdef[0])

        self.type = self.base.clone(tdef[1])

        if isinstance(self.type, s_types.Array):
            mesg = 'Tag props may not be array types (yet).'
            raise s_exc.BadPropDef(mesg=mesg)

    def pack(self):
        return {
            'name': self.name,
            'info': self.info,
            'type': self.tdef,
            'stortype': self.type.stortype,
        }

    def getTagPropDef(self):
        return (self.name, self.tdef, self.info)

    def getRuntPode(self):
        ndef = ('syn:tagprop', self.name)
        return (ndef, {
            'props': {
                'doc': self.info.get('doc', ''),
                'type': self.type.name,
            },
        })

class Prop:
    '''
    The Prop class represents a property defined within the data model.
    '''
    def __init__(self, modl, form, name, typedef, info):

        self.onsets = []
        self.ondels = []

        self.modl = modl
        self.name = name
        self.info = info
        self.univ = None

        if form is not None:
            if name.startswith('.'):
                self.univ = modl.prop(name)
                self.full = '%s%s' % (form.name, name)
                self.isext = name.startswith('._')
            else:
                self.full = '%s:%s' % (form.name, name)
                self.isext = name.startswith('_')
            self.isuniv = False
            self.isrunt = form.isrunt
            self.compoffs = form.type.getCompOffs(self.name)
        else:
            self.full = name
            self.isuniv = True
            self.isrunt = False
            self.compoffs = None
            self.isext = name.startswith('._')
        self.isform = False     # for quick Prop()/Form() detection

        self.delperms = [('node', 'prop', 'del', self.full)]
        self.setperms = [('node', 'prop', 'set', self.full)]

        if form is not None:
            self.setperms.append(('node', 'prop', 'set', form.name, self.name))
            self.delperms.append(('node', 'prop', 'del', form.name, self.name))

        self.setperms.reverse()  # Make them in precedence order
        self.delperms.reverse()  # Make them in precedence order

        self.form = form
        self.type = None
        self.typedef = typedef

        self.alts = None
        self.locked = False
        self.deprecated = self.info.get('deprecated', False)

        self.type = self.modl.getTypeClone(typedef)
        self.typehash = self.type.typehash

        if self.type.isarray:
            self.arraytypehash = self.type.arraytype.typehash

        if form is not None:
            form.setProp(name, self)
            self.modl.propsbytype[self.type.name][self.full] = self

        if self.deprecated or self.type.deprecated:
            async def depfunc(node, oldv):
                mesg = f'The property {self.full} is deprecated or using a deprecated type and will be removed in 4.0.0'
                if (runt := s_scope.get('runt')) is not None:
                    await runt.warnonce(mesg)
            self.onSet(depfunc)

    def __repr__(self):
        return f'DataModel Prop: {self.full}'

    def onSet(self, func):
        '''
        Add a callback for setting this property.

        The callback is executed after the property is set.

        Args:
            func (function): A prop set callback.

        The callback is called within the current transaction,
        with the node, and the old property value (or None).

        def func(node, oldv):
            dostuff()
        '''
        self.onsets.append(func)

    def onDel(self, func):
        '''
        Add a callback for deleting this property.

        The callback is executed after the property is deleted.

        Args:
            func (function): A prop del callback.

        The callback is called within the current transaction,
        with the node, and the old property value (or None).

        def func(node, oldv):
            dostuff()
        '''
        self.ondels.append(func)

    async def wasSet(self, node, oldv):
        '''
        Fire the onset() handlers for this property.

        Args:
            node (synapse.lib.node.Node): The node whose property was set.
            oldv (obj): The previous value of the property.
        '''
        for func in self.onsets:
            try:
                await s_coro.ornot(func, node, oldv)
            except asyncio.CancelledError:
                raise
            except Exception:
                logger.exception('onset() error for %s' % (self.full,))

    async def wasDel(self, node, oldv):
        for func in self.ondels:
            try:
                await s_coro.ornot(func, node, oldv)
            except asyncio.CancelledError:
                raise
            except Exception:
                logger.exception('ondel() error for %s' % (self.full,))

    def getCompOffs(self):
        '''
        Return the offset of this field within the compound primary prop or None.
        '''
        return self.compoffs

    def pack(self):
        info = {
            'name': self.name,
            'full': self.full,
            'type': self.typedef,
            'stortype': self.type.stortype,
        }
        info.update(self.info)
        return info

    def getPropDef(self):
        return (self.name, self.typedef, self.info)

    def getRuntPode(self):

        ndef = ('syn:prop', self.full)

        pode = (ndef, {
            'props': {
                'doc': self.info.get('doc', ''),
                'type': self.type.name,
                'relname': self.name,
                'univ': self.isuniv,
                'base': self.name.split(':')[-1],
                'ro': int(self.info.get('ro', False)),
                'extmodel': self.isext,
            },
        })

        if self.form is not None:
            pode[1]['props']['form'] = self.form.name

        return pode

    def getAlts(self):
        '''
        Return a list of Prop instances that are considered
        alternative locations for our property value, including
        self.
        '''
        if self.alts is None:
            self.alts = [self]
            for name in self.info.get('alts', ()):
                self.alts.append(self.form.reqProp(name))
        return self.alts

class Form:
    '''
    The Form class implements data model logic for a node form.
    '''
    def __init__(self, modl, name, info):

        self.modl = modl
        self.name = name
        self.full = name    # so a Form() can act like a Prop().
        self.info = info

        self.isext = name.startswith('_')
        self.isform = True
        self.isrunt = bool(info.get('runt', False))

        self.onadds = []
        self.ondels = []

        self.addperm = ('node', 'add', self.name)
        self.delperm = ('node', 'del', self.name)

        self.type = modl.types.get(name)
        if self.type is None:
            raise s_exc.NoSuchType(name=name)

        self.typehash = self.type.typehash

        if self.type.isarray:
            self.arraytypehash = self.type.arraytype.typehash

        self.form = self

        self.props = {}     # name: Prop()
        self.ifaces = {}    # name: <ifacedef>

        self.refsout = None

        self.locked = False
        self.deprecated = self.type.deprecated

        if self.deprecated:
            async def depfunc(node):
                mesg = f'The form {self.full} is deprecated or using a deprecated type and will be removed in 4.0.0'
                if (runt := s_scope.get('runt')) is not None:
                    await runt.warnonce(mesg)

            self.onAdd(depfunc)

    def getRuntPode(self):

        return (('syn:form', self.full), {
            'props': {
                'doc': self.info.get('doc', self.type.info.get('doc', '')),
                'runt': self.isrunt,
                'type': self.type.name,
            },
        })

    def getRuntPropPode(self):

        return (('syn:prop', self.full), {
            'props': {
                'doc': self.info.get('doc', self.type.info.get('doc', '')),
                'type': self.type.name,
                'extmodel': self.isext,
                'form': self.name,
            },
        })

    def setProp(self, name, prop):
        self.refsout = None
        self.props[name] = prop

    def delProp(self, name):
        self.refsout = None
        prop = self.props.pop(name, None)
        return prop

    def getRefsOut(self):

        if self.refsout is None:

            self.refsout = {
                'prop': [],
                'ndef': [],
                'array': [],
                'ndefarray': [],
            }

            for name, prop in self.props.items():

                if isinstance(prop.type, s_types.Array):
                    if isinstance(prop.type.arraytype, s_types.Ndef):
                        self.refsout['ndefarray'].append(name)
                        continue

                    typename = prop.type.arraytype.name
                    if self.modl.forms.get(typename) is not None:
                        self.refsout['array'].append((name, typename))

                elif isinstance(prop.type, s_types.Ndef):
                    self.refsout['ndef'].append(name)

                elif self.modl.forms.get(prop.type.name) is not None:
                    if prop.type.name in self.type.pivs:
                        continue
                    self.refsout['prop'].append((name, prop.type.name))

        return self.refsout

    def onAdd(self, func):
        '''
        Add a callback for adding this type of node.

        The callback is executed after node construction.

        Args:
            func (function): A callback func(node)

        def func(xact, node):
            dostuff()
        '''
        self.onadds.append(func)

    def offAdd(self, func):
        '''
        Unregister a callback for tag addition.

        Args:
            name (str): The name of the tag.
            func (function): The callback func(node)

        '''
        try:
            self.onadds.remove(func)
        except ValueError:  # pragma: no cover
            pass

    def onDel(self, func):
        self.ondels.append(func)

    async def wasAdded(self, node):
        '''
        Fire the onAdd() callbacks for node creation.
        '''
        for func in self.onadds:
            try:
                retn = func(node)
                if s_coro.iscoro(retn):
                    await retn
            except asyncio.CancelledError:
                raise
            except Exception:
                logger.exception('error on onadd for %s' % (self.name,))

    async def wasDeleted(self, node):
        '''
        Fire the onDel() callbacks for node deletion.
        '''
        for func in self.ondels:
            try:
                retn = func(node)
                if s_coro.iscoro(retn):
                    await retn
            except asyncio.CancelledError:
                raise
            except Exception:
                logger.exception('error on ondel for %s' % (self.name,))

    def prop(self, name: str):
        '''
        Return a secondary property for this form by relative prop name.

        Args:
            name (str): The relative property name.
        Returns:
            (synapse.datamodel.Prop): The property or None.
        '''
        return self.props.get(name)

    def reqProp(self, name, extra=None):
        prop = self.props.get(name)
        if prop is not None:
            return prop

        full = f'{self.name}:{name}'
        mesg = f'No property named {full}.'

        if (prevname := self.modl.propprevnames.get(full)) is not None:
            mesg += f' Did you mean {prevname}?'

        exc = s_exc.NoSuchProp.init(full, mesg=mesg)
        if extra is not None:
            exc = extra(exc)

        raise exc

    def pack(self):
        props = {p.name: p.pack() for p in self.props.values()}
        info = {
            'name': self.name,
            'props': props,
            'stortype': self.type.stortype,
        }
        info.update(self.info)
        return info

    def getFormDef(self):
        propdefs = [p.getPropDef() for p in self.props.values() if not p.isuniv]
        return (self.name, self.info, propdefs)

class Edge:

    def __init__(self, modl, edgetype, edgeinfo):
        self.modl = modl
        self.edgetype = edgetype
        self.edgeinfo = edgeinfo

    def pack(self):
        return (self.edgetype, self.edgeinfo)

class Model:
    '''
    The data model used by a Cortex hypergraph.
    '''
    def __init__(self, core=None):

        self.core = core
        self.types = {}  # name: Type()
        self.forms = {}  # name: Form()
        self.props = {}  # (form,name): Prop() and full: Prop()
        self.edges = {}  # (n1form, verb, n2form): Edge()
        self.ifaces = {}  # name: <ifdef>
        self.tagprops = {}  # name: TagProp()
        self.formabbr = {}  # name: [Form(), ... ]
        self.modeldefs = []

        self.formprevnames = {}
        self.propprevnames = {}

        self.univs = {}
        self.allunivs = collections.defaultdict(list)

        self.propsbytype = collections.defaultdict(dict)  # name: Prop()
        self.arraysbytype = collections.defaultdict(dict)
        self.ifaceprops = collections.defaultdict(list)
        self.formsbyiface = collections.defaultdict(list)
        self.edgesbyn1 = collections.defaultdict(set)
        self.edgesbyn2 = collections.defaultdict(set)

        self.formprefixcache = s_cache.LruDict(PREFIX_CACHE_SIZE)

        self._type_pends = collections.defaultdict(list)
        self._modeldef = {
            'ctors': [],
            'types': [],
            'forms': [],
            'univs': [],
            'edges': [],
        }

        # add the primitive base types
        info = {'doc': 'The base 64 bit signed integer type.'}
        item = s_types.Int(self, 'int', info, {})
        self.addBaseType(item)

        info = {'doc': 'The base floating point type.'}
        item = s_types.Float(self, 'float', info, {})
        self.addBaseType(item)

        info = {'doc': 'A base range type.'}
        item = s_types.Range(self, 'range', info, {'type': ('int', {})})
        self.addBaseType(item)

        info = {'doc': 'The base string type.'}
        item = s_types.Str(self, 'str', info, {})
        self.addBaseType(item)

        info = {'doc': 'The base hex type.'}
        item = s_types.Hex(self, 'hex', info, {})
        self.addBaseType(item)

        info = {'doc': 'The base boolean type.'}
        item = s_types.Bool(self, 'bool', info, {})
        self.addBaseType(item)

        info = {'doc': 'A date/time value.'}
        item = s_types.Time(self, 'time', info, {})
        self.addBaseType(item)

        info = {'doc': 'A duration value.'}
        item = s_types.Duration(self, 'duration', info, {})
        self.addBaseType(item)

        info = {'doc': 'A time window/interval.'}
        item = s_types.Ival(self, 'ival', info, {})
        self.addBaseType(item)

        info = {'doc': 'The base GUID type.'}
        item = s_types.Guid(self, 'guid', info, {})
        self.addBaseType(item)

        info = {'doc': 'A tag component string.'}
        item = s_types.TagPart(self, 'syn:tag:part', info, {})
        self.addBaseType(item)

        info = {'doc': 'The base type for a synapse tag.'}
        item = s_types.Tag(self, 'syn:tag', info, {})
        self.addBaseType(item)

        info = {'doc': 'The base type for compound node fields.'}
        item = s_types.Comp(self, 'comp', info, {})
        self.addBaseType(item)

        info = {'doc': 'The base geo political location type.'}
        item = s_types.Loc(self, 'loc', info, {})
        self.addBaseType(item)

        info = {'doc': 'The node definition type for a (form,valu) compound field.'}
        item = s_types.Ndef(self, 'ndef', info, {})
        self.addBaseType(item)

        info = {'doc': 'A typed array which indexes each field.'}
        item = s_types.Array(self, 'array', info, {'type': 'int'})
        self.addBaseType(item)

<<<<<<< HEAD
=======
        info = {'doc': 'An digraph edge base type.', 'deprecated': True}
        item = s_types.Edge(self, 'edge', info, {})
        self.addBaseType(item)

        info = {'doc': 'An digraph edge base type with a unique time.', 'deprecated': True}
        item = s_types.TimeEdge(self, 'timeedge', info, {})
        self.addBaseType(item)

>>>>>>> 22bdd493
        info = {'doc': 'Arbitrary json compatible data.'}
        item = s_types.Data(self, 'data', info, {})
        self.addBaseType(item)

        info = {'doc': 'The nodeprop type for a (prop,valu) compound field.'}
        item = s_types.NodeProp(self, 'nodeprop', info, {})
        self.addBaseType(item)

        info = {'doc': 'A potentially huge/tiny number. [x] <= 730750818665451459101842 with a fractional '
                       'precision of 24 decimal digits.'}
        item = s_types.HugeNum(self, 'hugenum', info, {})
        self.addBaseType(item)

        info = {'doc': 'A component of a hierarchical taxonomy.'}
        item = s_types.Taxon(self, 'taxon', info, {})
        self.addBaseType(item)

        info = {'doc': 'A hierarchical taxonomy.'}
        item = s_types.Taxonomy(self, 'taxonomy', info, {})
        self.addBaseType(item)

        info = {'doc': 'A velocity with base units in mm/sec.'}
        item = s_types.Velocity(self, 'velocity', info, {})
        self.addBaseType(item)

        # add the base universal properties...
        self.addUnivProp('seen', ('ival', {}), {
            'doc': 'The time interval for first/last observation of the node.',
        })
        self.addUnivProp('created', ('time', {'ismin': True}), {
            'ro': True,
            'doc': 'The time the node was created in the cortex.',
        })

    def getPropsByType(self, name):
        props = self.propsbytype.get(name)
        if props is None:
            return ()
        # TODO order props based on score...
        return list(props.values())

    def getArrayPropsByType(self, name):
        props = self.arraysbytype.get(name)
        if props is None:
            return ()
        return list(props.values())

    def getProps(self):
        return [pobj for pname, pobj in self.props.items()
                if not (isinstance(pname, tuple))]

    def getFormsByPrefix(self, prefix):
        forms = self.formprefixcache.get(prefix)
        if forms is not None:
            return forms

        forms = []
        for form in self.forms:
            if form.startswith(prefix):
                forms.append(form)

        if forms:
            forms.sort()
            self.formprefixcache[prefix] = forms
        return forms

    def reqProp(self, name, extra=None):
        prop = self.prop(name)
        if prop is not None:
            return prop

        mesg = None
        if (prevname := self.propprevnames.get(name)) is not None:
            mesg = f'No property named {name}. Did you mean {prevname}?'

        exc = s_exc.NoSuchProp.init(name, mesg=mesg)
        if extra is not None:
            raise extra(exc)
        raise exc

    def reqUniv(self, name):
        prop = self.univ(name)
        if prop is not None:
            return prop

        mesg = f'No universal property named {name}.'
        raise s_exc.NoSuchUniv(mesg=mesg, name=name)

    def reqTagProp(self, name):
        prop = self.getTagProp(name)
        if prop is not None:
            return prop

        mesg = f'No tag property named {name}.'
        raise s_exc.NoSuchTagProp(mesg=mesg, name=name)

    def reqFormsByPrefix(self, prefix, extra=None):
        forms = self.getFormsByPrefix(prefix)
        if not forms:
            mesg = f'No forms match prefix {prefix}.'
            exc = s_exc.NoSuchForm(name=prefix, mesg=mesg)
            if extra is not None:
                exc = extra(exc)
            raise exc

        return forms

    def reqFormsByLook(self, name, extra=None):
        if (form := self.form(name)) is not None:
            return (form.name,)

        if (forms := self.formsbyiface.get(name)) is not None:
            return forms

        if name.endswith('*'):
            return self.reqFormsByPrefix(name[:-1], extra=extra)

        mesg = None
        if (prevname := self.formprevnames.get(name)) is not None:
            mesg = f'No form named {name}. Did you mean {prevname}?'

        exc = s_exc.NoSuchForm.init(name, mesg=mesg)
        if extra is not None:
            exc = extra(exc)

        raise exc

    def reqPropsByLook(self, name, extra=None):
        if (forms := self.formsbyiface.get(name)) is not None:
            return forms

        if (props := self.ifaceprops.get(name)) is not None:
            return props

        if name.endswith('*'):
            return self.reqFormsByPrefix(name[:-1], extra=extra)

        mesg = None
        if (prevname := self.propprevnames.get(name)) is not None:
            mesg = f'No property named {name}. Did you mean {prevname}?'

        exc = s_exc.NoSuchProp.init(name, mesg=mesg)
        if extra is not None:
            exc = extra(exc)

        raise exc

    def getTypeClone(self, typedef):

        base = self.types.get(typedef[0])
        if base is None:
            raise s_exc.NoSuchType(name=typedef[0])

        return base.clone(typedef[1])

    def getModelDefs(self):
        '''
        Returns:
            A list of one model definition compatible with addDataModels that represents the current data model
        '''
        mdef = self._modeldef.copy()
        # dynamically generate form defs due to extended props
        mdef['forms'] = [f.getFormDef() for f in self.forms.values()]
        mdef['univs'] = [u.getPropDef() for u in self.univs.values()]
        mdef['tagprops'] = [t.getTagPropDef() for t in self.tagprops.values()]
        mdef['interfaces'] = list(self.ifaces.items())
        mdef['edges'] = [e.pack() for e in self.edges.values()]
        return [('all', mdef)]

    def getModelDict(self):
        retn = {
            'types': {},
            'forms': {},
            'edges': [],
            'univs': {},
            'tagprops': {},
            'interfaces': self.ifaces.copy()
        }

        for tobj in self.types.values():
            retn['types'][tobj.name] = tobj.pack()

        for fobj in self.forms.values():
            retn['forms'][fobj.name] = fobj.pack()

        for uobj in self.univs.values():
            retn['univs'][uobj.name] = uobj.pack()

        for pobj in self.tagprops.values():
            retn['tagprops'][pobj.name] = pobj.pack()

        for eobj in self.edges.values():
            retn['edges'].append(eobj.pack())

        return retn

    def addDataModels(self, mods):
        '''
        Add a list of (name, mdef) tuples.

        A model definition (mdef) is structured as follows::

            {
                "ctors":(
                    ('name', 'class.path.ctor', {}, {'doc': 'The foo thing.'}),
                ),

                "types":(
                    ('name', ('basetype', {typeopts}), {info}),
                ),

                "forms":(
                    (formname, (typename, typeopts), {info}, (
                        (propname, (typename, typeopts), {info}),
                    )),
                ),
                "univs":(
                    (propname, (typename, typeopts), {info}),
                )
                "tagprops":(
                    (tagpropname, (typename, typeopts), {info}),
                )
                "interfaces":(
                    (ifacename, {
                        'props': ((propname, (typename, typeopts), {info}),),
                        'doc': docstr,
                        'interfaces': (ifacename,)
                    }),
                )
            }

        Args:
            mods (list):  The list of tuples.

        Returns:
            None

        '''

        self.modeldefs.extend(mods)

        ctors = {}

        # load all the base type ctors in order...
        for _, mdef in mods:

            for name, ctor, opts, info in mdef.get('ctors', ()):
                item = s_dyndeps.tryDynFunc(ctor, self, name, info, opts, skipinit=True)
                self.types[name] = item
                ctors[name] = (name, ctor, opts, info)

        # load all the types in order...
        for _, mdef in mods:
            custom = mdef.get('custom', False)
            for typename, (basename, typeopts), typeinfo in mdef.get('types', ()):
                typeinfo['custom'] = custom
                self.addType(typename, basename, typeopts, typeinfo, skipinit=True)

        # finish initializing types
        for name, tobj in self.types.items():
            tobj._initType()
            if (info := ctors.get(name)) is not None:
                self._modeldef['ctors'].append(info)
            else:
                self._modeldef['types'].append(tobj.getTypeDef())

        # load all the interfaces...
        for _, mdef in mods:
            for name, info in mdef.get('interfaces', ()):
                self.addIface(name, info)

        # Load all the universal properties
        for _, mdef in mods:
            for univname, typedef, univinfo in mdef.get('univs', ()):
                univinfo['custom'] = custom
                self.addUnivProp(univname, typedef, univinfo)

        # Load all the tagprops
        for _, mdef in mods:
            for tpname, typedef, tpinfo in mdef.get('tagprops', ()):
                self.addTagProp(tpname, typedef, tpinfo)

        # now we can load all the forms...
        for _, mdef in mods:

            for formname, forminfo, propdefs in mdef.get('forms', ()):
                self.addForm(formname, forminfo, propdefs, checks=False)

        # now we can load edge definitions...
        for _, mdef in mods:
            for etype, einfo in mdef.get('edges', ()):
                self.addEdge(etype, einfo)

        # now we can check the forms display settings...
        for form in self.forms.values():
            self._checkFormDisplay(form)

    def addEdge(self, edgetype, edgeinfo):

        n1form, verb, n2form = edgetype

        if n1form is not None:
            self._reqFormName(n1form)

        if n2form is not None:
            self._reqFormName(n2form)

        if not isinstance(verb, str):
            mesg = f'Edge definition verb must be a string: {edgetype}.'
            raise s_exc.BadArg(mesg=mesg)

        if self.edges.get(edgetype) is not None:
            mesg = f'Duplicate edge declared: {edgetype}.'
            raise s_exc.BadArg(mesg=mesg)

        edge = Edge(self, edgetype, edgeinfo)

        self.edges[edgetype] = edge
        self.edgesbyn1[n1form].add(edge)
        self.edgesbyn2[n2form].add(edge)

    def delEdge(self, edgetype):
        if self.edges.get(edgetype) is None:
            return

        n1form, verb, n2form = edgetype

        self.edges.pop(edgetype, None)
        self.edgesbyn1[n1form].discard(edgetype)
        self.edgesbyn2[n2form].discard(edgetype)

    def _reqFormName(self, name):
        form = self.forms.get(name)
        if form is None:
            raise s_exc.NoSuchForm.init(name)
        return form

    def addType(self, typename, basename, typeopts, typeinfo, skipinit=False):
        base = self.types.get(basename)
        if base is None:
            raise s_exc.NoSuchType(name=basename)

        newtype = base.extend(typename, typeopts, typeinfo, skipinit=skipinit)

        if newtype.deprecated and typeinfo.get('custom'):
            mesg = f'The type {typename} is based on a deprecated type {newtype.name} which ' \
                   f'will be removed in 4.0.0.'
            logger.warning(mesg)

        self.types[typename] = newtype

        if not skipinit:
            self._modeldef['types'].append(newtype.getTypeDef())

    def addForm(self, formname, forminfo, propdefs, checks=True):

        if not s_grammar.isFormName(formname):
            mesg = f'Invalid form name {formname}'
            raise s_exc.BadFormDef(name=formname, mesg=mesg)

        _type = self.types.get(formname)
        if _type is None:
            raise s_exc.NoSuchType(name=formname)

        form = Form(self, formname, forminfo)

        self.forms[formname] = form
        self.props[formname] = form

        if (prevnames := forminfo.get('prevnames')) is not None:
            for prevname in prevnames:
                self.formprevnames[prevname] = formname

        if isinstance(form.type, s_types.Array):
            self.arraysbytype[form.type.arraytype.name][form.name] = form

        for univname, typedef, univinfo in (u.getPropDef() for u in self.univs.values()):
            self._addFormUniv(form, univname, typedef, univinfo)

        for propdef in propdefs:

            if len(propdef) != 3:
                raise s_exc.BadPropDef(valu=propdef)

            propname, typedef, propinfo = propdef
            self._addFormProp(form, propname, typedef, propinfo)

        # interfaces are listed in typeinfo for the form to
        # maintain backward compatibility for populated models
        for ifname in form.type.info.get('interfaces', ()):
            self._addFormIface(form, ifname)

        if checks:
            self._checkFormDisplay(form)

        self.formprefixcache.clear()

        return form

    def _checkFormDisplay(self, form):

        formtype = self.types.get(form.full)

        display = formtype.info.get('display')
        if display is None:
            return

        for column in display.get('columns', ()):
            coltype = column.get('type')
            colopts = column.get('opts')

            if coltype == 'prop':
                curf = form
                propname = colopts.get('name')
                parts = propname.split('::')

                for partname in parts:
                    prop = curf.prop(partname)
                    if prop is None:
                        mesg = (f'Form {form.name} defines prop column {propname}'
                               f' but {curf.full} has no property named {partname}.')
                        raise s_exc.BadFormDef(mesg=mesg)

                    curf = self.form(prop.type.name)

            else:
                mesg = f'Form {form.name} defines column with invalid type ({coltype}).'
                raise s_exc.BadFormDef(mesg=mesg)

    def delForm(self, formname):

        form = self.forms.get(formname)
        if form is None:
            return

        ifaceprops = set()
        for iface in form.ifaces.values():
            for prop in iface.get('props', ()):
                ifaceprops.add(prop[0])

        formprops = []
        for propname, prop in form.props.items():
            if prop.univ is not None or propname in ifaceprops:
                continue
            formprops.append(prop)

        if formprops:
            propnames = ', '.join(prop.name for prop in formprops)
            mesg = f'Form has extended properties: {propnames}'
            raise s_exc.CantDelForm(mesg=mesg)

        if isinstance(form.type, s_types.Array):
            self.arraysbytype[form.type.arraytype.name].pop(form.name, None)

        for ifname in form.type.info.get('interfaces', ()):
            self._delFormIface(form, ifname)

        self.forms.pop(formname, None)
        self.props.pop(formname, None)

        self.formprefixcache.clear()

    def addIface(self, name, info):
        # TODO should we add some meta-props here for queries?
        self.ifaces[name] = info

    def delType(self, typename):

        _type = self.types.get(typename)
        if _type is None:
            return

        if self.propsbytype.get(typename):
            mesg = f'Cannot delete type {typename} as it is still in use by properties.'
            raise s_exc.CantDelType(mesg=mesg, name=typename)

        for _type in self.types.values():
            if typename in _type.info['bases']:
                mesg = f'Cannot delete type {typename} as it is still in use by other types.'
                raise s_exc.CantDelType(mesg=mesg, name=typename)

            if _type.isarray and _type.arraytype.name == typename:
                mesg = f'Cannot delete type {typename} as it is still in use by array types.'
                raise s_exc.CantDelType(mesg=mesg, name=typename)

        self.types.pop(typename, None)
        self.propsbytype.pop(typename, None)
        self.arraysbytype.pop(typename, None)

    def _addFormUniv(self, form, name, tdef, info):

        univ = self.reqUniv(name)

        prop = Prop(self, form, name, tdef, info)
        prop.locked = univ.locked

        full = f'{form.name}{name}'

        self.props[full] = prop
        self.props[(form.name, name)] = prop

        self.allunivs[name].append(prop)

    def addUnivProp(self, name, tdef, info):

        base = '.' + name
        univ = Prop(self, None, base, tdef, info)

        if univ.type.deprecated:
            mesg = f'The universal property {univ.full} is using a deprecated type {univ.type.name} which will' \
                   f' be removed in 4.0.0'
            logger.warning(mesg)

        self.props[base] = univ
        self.univs[base] = univ

        self.allunivs[base].append(univ)

        for form in self.forms.values():
            prop = self._addFormUniv(form, base, tdef, info)

    def getAllUnivs(self, name):
        return list(self.allunivs.get(name, ()))

    def addFormProp(self, formname, propname, tdef, info):
        form = self.forms.get(formname)
        if form is None:
            raise s_exc.NoSuchForm.init(formname)
        return self._addFormProp(form, propname, tdef, info)

    def _addFormProp(self, form, name, tdef, info):

        prop = Prop(self, form, name, tdef, info)

        # index the array item types
        if isinstance(prop.type, s_types.Array):
            self.arraysbytype[prop.type.arraytype.name][prop.full] = prop

        self.props[prop.full] = prop

        if (prevnames := info.get('prevnames')) is not None:
            for prevname in prevnames:
                prevfull = f'{form.name}:{prevname}'
                self.propprevnames[prevfull] = prop.full

        return prop

    def _prepFormIface(self, form, iface):

        template = iface.get('template', {})
        template.update(form.type.info.get('template', {}))

        def convert(item):

            if isinstance(item, str):

                if item == '$self':
                    return form.name

                item = s_common.format(item, **template)

                # warn but do not blow up. there may be extended model elements
                # with {}s which are not used for templates...
                if item.find('{') != -1: # pragma: no cover
                    logger.warning(f'Missing template specifier in: {item} on {form.name}')

                return item

            if isinstance(item, dict):
                return {convert(k): convert(v) for (k, v) in item.items()}

            if isinstance(item, (list, tuple)):
                return tuple([convert(v) for v in item])

            return item

        return convert(iface)

    def _addFormIface(self, form, name, subifaces=None):

        iface = self.ifaces.get(name)

        if iface is None:
            mesg = f'Form {form.name} depends on non-existent interface: {name}'
            raise s_exc.NoSuchName(mesg=mesg)

        if iface.get('deprecated'):
            mesg = f'Form {form.name} depends on deprecated interface {name} which will be removed in 4.0.0'
            logger.warning(mesg)

        iface = self._prepFormIface(form, iface)

        for propname, typedef, propinfo in iface.get('props', ()):

            # allow form props to take precedence
            if form.prop(propname) is not None:
                continue

            prop = self._addFormProp(form, propname, typedef, propinfo)
            self.ifaceprops[f'{name}:{propname}'].append(prop.full)

            if subifaces is not None:
                for subi in subifaces:
                    self.ifaceprops[f'{subi}:{propname}'].append(prop.full)

        form.ifaces[name] = iface
        self.formsbyiface[name].append(form.name)

        if (ifaces := iface.get('interfaces')) is not None:
            if subifaces is None:
                subifaces = []
            else:
                subifaces = list(subifaces)

            subifaces.append(name)

            for ifname in ifaces:
                self._addFormIface(form, ifname, subifaces=subifaces)

    def _delFormIface(self, form, name, subifaces=None):

        if (iface := self.ifaces.get(name)) is None:
            return

        iface = self._prepFormIface(form, iface)

        for propname, typedef, propinfo in iface.get('props', ()):
            fullprop = f'{form.name}:{propname}'
            self.delFormProp(form.name, propname)
            self.ifaceprops[f'{name}:{propname}'].remove(fullprop)

            if subifaces is not None:
                for subi in subifaces:
                    self.ifaceprops[f'{subi}:{propname}'].remove(fullprop)

        form.ifaces.pop(name, None)
        self.formsbyiface[name].remove(form.name)

        if (ifaces := iface.get('interfaces')) is not None:
            if subifaces is None:
                subifaces = []
            else:
                subifaces = list(subifaces)

            subifaces.append(name)

            for ifname in ifaces:
                self._delFormIface(form, ifname, subifaces=subifaces)

    def delTagProp(self, name):
        return self.tagprops.pop(name)

    def addTagProp(self, name, tdef, info):
        if name in self.tagprops:
            raise s_exc.DupTagPropName(mesg=name)

        prop = TagProp(self, name, tdef, info)
        self.tagprops[name] = prop

        if prop.type.deprecated:
            mesg = f'The tag property {prop.name} is using a deprecated type {prop.type.name} which will' \
                   f' be removed in 4.0.0'
            logger.warning(mesg)

        return prop

    def getTagProp(self, name):
        return self.tagprops.get(name)

    def delFormProp(self, formname, propname):

        form = self.forms.get(formname)
        if form is None:
            raise s_exc.NoSuchForm.init(formname)

        prop = form.delProp(propname)
        if prop is None:
            name = f'{formname}:{propname}'
            mesg = f'No prop {name}'
            raise s_exc.NoSuchProp(mesg=mesg, name=name)

        if isinstance(prop.type, s_types.Array):
            self.arraysbytype[prop.type.arraytype.name].pop(prop.full, None)

        self.props.pop(prop.full, None)
        self.props.pop((form.name, prop.name), None)

        self.propsbytype[prop.type.name].pop(prop.full, None)

    def delUnivProp(self, propname):

        univname = '.' + propname

        univ = self.props.pop(univname, None)
        if univ is None:
            raise s_exc.NoSuchUniv(name=propname)

        self.univs.pop(univname, None)
        self.allunivs.pop(univname, None)

        for form in self.forms.values():
            self.delFormProp(form.name, univname)

    def addBaseType(self, item):
        '''
        Add a Type instance to the data model.
        '''
        ctor = '.'.join([item.__class__.__module__, item.__class__.__qualname__])
        self._modeldef['ctors'].append(((item.name, ctor, dict(item.opts), dict(item.info))))
        self.types[item.name] = item

    def type(self, name):
        '''
        Return a synapse.lib.types.Type by name.
        '''
        return self.types.get(name)

    def prop(self, name):
        return self.props.get(name)

    def form(self, name):
        return self.forms.get(name)

    def reqForm(self, name):
        form = self.forms.get(name)
        if form is not None:
            return form

        mesg = f'No form named {name}.'
        if (prevname := self.formprevnames.get(name)) is not None:
            mesg += f' Did you mean {prevname}?'

        raise s_exc.NoSuchForm(mesg=mesg, name=name)

    def univ(self, name):
        return self.univs.get(name)

    def tagprop(self, name):
        return self.tagprops.get(name)

    def edge(self, edgetype):
        return self.edges.get(edgetype)

    def edgeIsValid(self, n1form, verb, n2form):
        if (n1form, verb, n2form) in self.edges:
            return True
        if (None, verb, None) in self.edges:
            return True
        if (None, verb, n2form) in self.edges:
            return True
        if (n1form, verb, None) in self.edges:
            return True
        return False<|MERGE_RESOLUTION|>--- conflicted
+++ resolved
@@ -574,17 +574,6 @@
         item = s_types.Array(self, 'array', info, {'type': 'int'})
         self.addBaseType(item)
 
-<<<<<<< HEAD
-=======
-        info = {'doc': 'An digraph edge base type.', 'deprecated': True}
-        item = s_types.Edge(self, 'edge', info, {})
-        self.addBaseType(item)
-
-        info = {'doc': 'An digraph edge base type with a unique time.', 'deprecated': True}
-        item = s_types.TimeEdge(self, 'timeedge', info, {})
-        self.addBaseType(item)
-
->>>>>>> 22bdd493
         info = {'doc': 'Arbitrary json compatible data.'}
         item = s_types.Data(self, 'data', info, {})
         self.addBaseType(item)
