'''
An API to assist with the creation and enforcement of cortex data models.
'''
import sys
import asyncio
import logging
import collections

import regex

import synapse.exc as s_exc
import synapse.common as s_common

import synapse.lib.coro as s_coro
import synapse.lib.cache as s_cache
import synapse.lib.scope as s_scope
import synapse.lib.types as s_types
import synapse.lib.dyndeps as s_dyndeps
import synapse.lib.grammar as s_grammar
import synapse.lib.msgpack as s_msgpack

logger = logging.getLogger(__name__)

hexre = regex.compile('^[0-9a-z]+$')

PREFIX_CACHE_SIZE = 1000
CHILDFORM_CACHE_SIZE = 1000
CHILDPROP_CACHE_SIZE = 1000

class TagProp:

    def __init__(self, model, name, tdef, info):

        self.name = name
        self.info = info
        self.tdef = tdef
        self.model = model
        self.locked = False

        self.utf8 = name.encode()
        self.nenc = name.encode() + b'\x00'

        self.base = self.model.types.get(tdef[0])
        if self.base is None:
            raise s_exc.NoSuchType(name=tdef[0])

        self.type = self.base.clone(tdef[1])

        if isinstance(self.type, s_types.Array):
            mesg = 'Tag props may not be array types.'
            raise s_exc.BadPropDef(mesg=mesg)

        model.tagpropsbytype[self.type.name][name] = self

    def pack(self):
        return {
            'name': self.name,
            'info': self.info,
            'type': self.tdef,
            'stortype': self.type.stortype,
        }

    def getTagPropDef(self):
        return (self.name, self.tdef, self.info)

    def getRuntPode(self):
        ndef = ('syn:tagprop', self.name)
        return (ndef, {
            'props': {
                'doc': self.info.get('doc', ''),
                'type': self.type.name,
            },
        })

class Prop:
    '''
    The Prop class represents a property defined within the data model.
    '''
    def __init__(self, modl, form, name, typedef, info):

        self.onsets = []
        self.ondels = []

        self.modl = modl
        self.name = name
        self.info = info
        self.isform = False     # for quick Prop()/Form() detection

        self.full = '%s:%s' % (form.name, name)
        self.isext = name.startswith('_')
        self.isrunt = form.isrunt
        self.compoffs = form.type.getCompOffs(self.name)

        self.setperm = ('node', 'prop', 'set', form.name, self.name)
        self.delperm = ('node', 'prop', 'del', form.name, self.name)

        self.form = form
        self.type = None
        self.typedef = typedef
        self.ifaces = []

        self.alts = None
        self.locked = False
        self.deprecated = self.info.get('deprecated', False)

        self.type = self.modl.getTypeClone(typedef)
        self.typehash = self.type.typehash

        if self.type.isarray:
            self.arraytypehash = self.type.arraytype.typehash

        form.setProp(name, self)
        self.modl.propsbytype[self.type.name][self.full] = self

        if self.deprecated or self.type.deprecated:
            async def depfunc(node):
                mesg = f'The property {self.full} is deprecated or using a deprecated type and will be removed in 4.0.0'
                if (runt := s_scope.get('runt')) is not None:
                    await runt.warnonce(mesg)

                if __debug__:
                    sys.audit('synapse.datamodel.Prop.deprecated', mesg, self.full)

            self.onSet(depfunc)

    def __repr__(self):
        return f'DataModel Prop: {self.full}'

    def reqProtoDef(self, name):

        pdefs = self.info.get('protocols')
        if pdefs is None or (pdef := pdefs.get(name)) is None:
            mesg = f'Property {self.full} does not implement protocol {name}.'
            raise s_exc.NoSuchName(mesg=mesg)

        return pdef

    def onSet(self, func):
        '''
        Add a callback for setting this property.

        The callback is executed after the property is set.

        Args:
            func (function): A prop set callback.

        The callback is called within the current transaction,
        with the node, and the old property value (or None).

        def func(node):
            dostuff()
        '''
        self.onsets.append(func)

    def onDel(self, func):
        '''
        Add a callback for deleting this property.

        The callback is executed after the property is deleted.

        Args:
            func (function): A prop del callback.

        The callback is called within the current transaction,
        with the node, and the old property value (or None).

        def func(node):
            dostuff()
        '''
        self.ondels.append(func)

    async def wasSet(self, node):
        '''
        Fire the onset() handlers for this property.

        Args:
            node (synapse.lib.node.Node): The node whose property was set.
        '''
        for func in self.onsets:
            try:
                await s_coro.ornot(func, node)
            except asyncio.CancelledError:
                raise
            except Exception:
                logger.exception('onset() error for %s' % (self.full,))

    async def wasDel(self, node):
        for func in self.ondels:
            try:
                await s_coro.ornot(func, node)
            except asyncio.CancelledError:
                raise
            except Exception:
                logger.exception('ondel() error for %s' % (self.full,))

    def getCompOffs(self):
        '''
        Return the offset of this field within the compound primary prop or None.
        '''
        return self.compoffs

    def pack(self):
        info = {
            'name': self.name,
            'full': self.full,
            'type': self.typedef,
            'stortype': self.type.stortype,
        }
        info.update(self.info)
        return info

    def getPropDef(self):
        info = self.info.copy()
        info.pop('raw', None)
        return (self.name, self.typedef, info)

    def getRuntPode(self):

        ndef = ('syn:prop', self.full)

        pode = (ndef, {
            'props': {
                'doc': self.info.get('doc', ''),
                'type': self.type.name,
                'form': self.form.name,
                'relname': self.name,
                'base': self.name.split(':')[-1],
                'ro': int(self.info.get('ro', False)),
                'extmodel': self.isext,
            },
        })

        return pode

    def getAlts(self):
        '''
        Return a list of Prop instances that are considered
        alternative locations for our property value, including
        self.
        '''
        if self.alts is None:
            self.alts = [self]
            for name in self.info.get('alts', ()):
                self.alts.append(self.form.reqProp(name))
        return self.alts

class Form:
    '''
    The Form class implements data model logic for a node form.
    '''
    def __init__(self, modl, name, info):

        self.modl = modl
        self.name = name
        self.full = name    # so a Form() can act like a Prop().
        self.info = info

        self.isext = name.startswith('_')
        self.isform = True
        self.isrunt = bool(info.get('runt', False))

        self.onadds = []
        self.ondels = []

        self.addperm = ('node', 'add', self.name)
        self.delperm = ('node', 'del', self.name)

        self.type = modl.types.get(name)
        if self.type is None:
            raise s_exc.NoSuchType(name=name)

        self.typehash = self.type.typehash

        if self.type.isarray:
            mesg = 'Forms may not be array types.'
            raise s_exc.BadFormDef(mesg=mesg, form=self.name)

        self.form = self

        self.props = {}     # name: Prop()
        self.ifaces = {}    # name: <ifacedef>
        self._full_ifaces = collections.defaultdict(int)

        self.refsout = None

        self.formtypes = (name,)
        pform = self
        while (pform := modl.form(pform.type.subof)) is not None:
            self.formtypes += (pform.name,)

        self.locked = False
        self.deprecated = self.type.deprecated

        if self.deprecated:
            async def depfunc(node):
                mesg = f'The form {self.full} is deprecated or using a deprecated type and will be removed in 4.0.0'
                if (runt := s_scope.get('runt')) is not None:
                    await runt.warnonce(mesg)

                if __debug__:
                    sys.audit('synapse.datamodel.Form.deprecated', mesg, self.full)

            self.onAdd(depfunc)

        if self.isrunt and (liftfunc := self.info.get('liftfunc')) is not None:
            func = s_dyndeps.tryDynLocal(liftfunc)
            modl.core.addRuntLift(name, func)

    def implements(self, ifname):
        return bool(self._full_ifaces.get(ifname))

    def reqProtoDef(self, name, propname=None):

        if propname is not None:
            return self.reqProp(propname).reqProtoDef(name)

        pdefs = self.info.get('protocols')
        if pdefs is None or (pdef := pdefs.get(name)) is None:
            mesg = f'Form {self.full} does not implement protocol {name}.'
            raise s_exc.NoSuchName(mesg=mesg)

        return pdef

    def getRuntPode(self):

        return (('syn:form', self.full), {
            'props': {
                'doc': self.info.get('doc', self.type.info.get('doc', '')),
                'runt': self.isrunt,
                'type': self.type.name,
            },
        })

    def getRuntPropPode(self):

        return (('syn:prop', self.full), {
            'props': {
                'doc': self.info.get('doc', self.type.info.get('doc', '')),
                'type': self.type.name,
                'extmodel': self.isext,
                'form': self.name,
            },
        })

    def setProp(self, name, prop):
        self.refsout = None
        self.props[name] = prop

    def delProp(self, name):
        self.refsout = None
        prop = self.props.pop(name, None)
        return prop

    def getRefsOut(self):

        if self.refsout is None:

            self.refsout = {
                'prop': [],
                'ndef': [],
                'array': [],
                'ndefarray': [],
                'nodeprop': [],
                'nodeproparray': [],
            }

            for name, prop in self.props.items():

                if isinstance(prop.type, s_types.Array):
                    if isinstance(prop.type.arraytype, s_types.Ndef):
                        self.refsout['ndefarray'].append(name)
                        continue

                    elif isinstance(prop.type.arraytype, s_types.NodeProp):
                        self.refsout['nodeproparray'].append(name)
                        continue

                    typename = prop.type.arraytype.name
                    if self.modl.forms.get(typename) is not None:
                        self.refsout['array'].append((name, typename))

                elif isinstance(prop.type, s_types.Ndef):
                    self.refsout['ndef'].append(name)

                elif isinstance(prop.type, s_types.NodeProp):
                    self.refsout['nodeprop'].append(name)

                elif self.modl.forms.get(prop.type.name) is not None:
                    if prop.type.name in self.type.pivs:
                        continue
                    self.refsout['prop'].append((name, prop.type.name))

        return self.refsout

    def onAdd(self, func):
        '''
        Add a callback for adding this type of node.

        The callback is executed after node construction.

        Args:
            func (function): A callback func(node)

        def func(xact, node):
            dostuff()
        '''
        self.onadds.append(func)

    def offAdd(self, func):
        '''
        Unregister a callback for tag addition.

        Args:
            name (str): The name of the tag.
            func (function): The callback func(node)

        '''
        try:
            self.onadds.remove(func)
        except ValueError:  # pragma: no cover
            pass

    def onDel(self, func):
        self.ondels.append(func)

    async def wasAdded(self, node):
        '''
        Fire the onAdd() callbacks for node creation.
        '''
        for func in self.onadds:
            try:
                retn = func(node)
                if s_coro.iscoro(retn):
                    await retn
            except asyncio.CancelledError:
                raise
            except Exception:
                logger.exception('error on onadd for %s' % (self.name,))

    async def wasDeleted(self, node):
        '''
        Fire the onDel() callbacks for node deletion.
        '''
        for func in self.ondels:
            try:
                retn = func(node)
                if s_coro.iscoro(retn):
                    await retn
            except asyncio.CancelledError:
                raise
            except Exception:
                logger.exception('error on ondel for %s' % (self.name,))

    def prop(self, name: str):
        '''
        Return a secondary property for this form by relative prop name.

        Args:
            name (str): The relative property name.
        Returns:
            (synapse.datamodel.Prop): The property or None.
        '''
        return self.props.get(name)

    def reqProp(self, name, extra=None):
        prop = self.props.get(name)
        if prop is not None:
            return prop

        full = f'{self.name}:{name}'
        mesg = f'No property named {full}.'

        if (prevname := self.modl.propprevnames.get(full)) is not None:
            mesg += f' Did you mean {prevname}?'

        exc = s_exc.NoSuchProp.init(full, mesg=mesg)
        if extra is not None:
            exc = extra(exc)

        raise exc

    def pack(self):
        props = {p.name: p.pack() for p in self.props.values()}
        info = {
            'name': self.name,
            'props': props,
            'stortype': self.type.stortype,
        }
        info.update(self.info)
        return info

    def getFormDef(self):
        propdefs = [p.getPropDef() for p in self.props.values()]
        return (self.name, self.info, propdefs)

class Edge:

    def __init__(self, modl, edgetype, edgeinfo):
        self.modl = modl
        self.edgetype = edgetype
        self.edgeinfo = edgeinfo

    def pack(self):
        return (self.edgetype, self.edgeinfo)

class Model:
    '''
    The data model used by a Cortex hypergraph.
    '''
    def __init__(self, core=None):

        self.core = core
        self.types = {}  # name: Type()
        self.forms = {}  # name: Form()
        self.props = {}  # (form,name): Prop() and full: Prop()
        self.edges = {}  # (n1form, verb, n2form): Edge()
        self._valid_edges = {} #  (n1form, verb, n2form): Edge()
        self.ifaces = {}  # name: <ifdef>
        self.tagprops = {}  # name: TagProp()
        self.formabbr = {}  # name: [Form(), ... ]
        self.modeldefs = []

        self.formprevnames = {}
        self.propprevnames = {}

        self.metatypes = {}  # name: Type()

        self.propsbytype = collections.defaultdict(dict)  # name: Prop()
        self.arraysbytype = collections.defaultdict(dict)
        self.tagpropsbytype = collections.defaultdict(dict)

        self.ifaceprops = collections.defaultdict(list)
        self.formsbyiface = collections.defaultdict(list)
        self.edgesbyn1 = collections.defaultdict(set)
        self.edgesbyn2 = collections.defaultdict(set)

        self.childforms = collections.defaultdict(list)
        self.childformcache = s_cache.LruDict(CHILDFORM_CACHE_SIZE)
        self.childpropcache = s_cache.LruDict(CHILDPROP_CACHE_SIZE)

        self.formprefixcache = s_cache.LruDict(PREFIX_CACHE_SIZE)

        self._type_pends = collections.defaultdict(list)
        self._modeldef = {
            'ctors': [],
            'types': [],
            'forms': [],
            'edges': [],
        }

        # add the primitive base types
        info = {'doc': 'The base 64 bit signed integer type.'}
        item = s_types.Int(self, 'int', info, {})
        self.addBaseType(item)

        info = {'doc': 'The base floating point type.'}
        item = s_types.Float(self, 'float', info, {})
        self.addBaseType(item)

        info = {'doc': 'A base range type.'}
        item = s_types.Range(self, 'range', info, {'type': ('int', {})})
        self.addBaseType(item)

        info = {'doc': 'The base string type.'}
        item = s_types.Str(self, 'str', info, {})
        self.addBaseType(item)

        info = {'doc': 'The base hex type.'}
        item = s_types.Hex(self, 'hex', info, {})
        self.addBaseType(item)

        info = {'doc': 'The base boolean type.'}
        item = s_types.Bool(self, 'bool', info, {})
        self.addBaseType(item)

        info = {'doc': 'A time precision value.'}
        item = s_types.TimePrecision(self, 'timeprecision', info, {})
        self.addBaseType(item)

        info = {
            'doc': 'A date/time value.',
            'virts': (
                ('precision', ('timeprecision', {}), {
                    'doc': 'The precision for display and rounding the time.'}),
            ),
        }
        item = s_types.Time(self, 'time', info, {})
        self.addBaseType(item)

        info = {'doc': 'A duration value.'}
        item = s_types.Duration(self, 'duration', info, {})
        self.addBaseType(item)

        info = {
            'virts': (

                ('min', ('time', {}), {
                    'doc': 'The starting time of the interval.'}),

                ('max', ('time', {}), {
                    'doc': 'The ending time of the interval.'}),

                ('duration', ('duration', {}), {
                    'doc': 'The duration of the interval.'}),

                ('precision', ('timeprecision', {}), {
                    'doc': 'The precision for display and rounding the times.'}),
            ),
            'doc': 'A time window or interval.',
        }
        item = s_types.Ival(self, 'ival', info, {})
        self.addBaseType(item)

        info = {'doc': 'The base GUID type.'}
        item = s_types.Guid(self, 'guid', info, {})
        self.addBaseType(item)

        info = {'doc': 'A tag component string.'}
        item = s_types.TagPart(self, 'syn:tag:part', info, {})
        self.addBaseType(item)

        info = {'doc': 'The base type for a synapse tag.'}
        item = s_types.Tag(self, 'syn:tag', info, {})
        self.addBaseType(item)

        info = {'doc': 'The base type for compound node fields.'}
        item = s_types.Comp(self, 'comp', info, {})
        self.addBaseType(item)

        info = {'doc': 'The base geo political location type.'}
        item = s_types.Loc(self, 'loc', info, {})
        self.addBaseType(item)

        info = {
            'virts': (
                ('form', ('syn:form', {}), {
                    'ro': True,
                    'doc': 'The form of node which is referenced.'}),
            ),
            'doc': 'The node definition type for a (form,valu) compound field.',
        }
        item = s_types.Ndef(self, 'ndef', info, {})
        self.addBaseType(item)

        info = {
            'virts': (
                ('size', ('int', {}), {
                    'ro': True,
                    'doc': 'The number of elements in the array.'}),
            ),
            'doc': 'A typed array which indexes each field.'
        }
        item = s_types.Array(self, 'array', info, {'type': 'int'})
        self.addBaseType(item)

        info = {'doc': 'Arbitrary json compatible data.'}
        item = s_types.Data(self, 'data', info, {})
        self.addBaseType(item)

        info = {'doc': 'The nodeprop type for a (prop,valu) compound field.'}
        item = s_types.NodeProp(self, 'nodeprop', info, {})
        self.addBaseType(item)

        info = {'doc': 'A potentially huge/tiny number. [x] <= 730750818665451459101842 with a fractional '
                       'precision of 24 decimal digits.'}
        item = s_types.HugeNum(self, 'hugenum', info, {})
        self.addBaseType(item)

        info = {'doc': 'A component of a hierarchical taxonomy.'}
        item = s_types.Taxon(self, 'taxon', info, {})
        self.addBaseType(item)

        info = {'doc': 'A hierarchical taxonomy.'}
        item = s_types.Taxonomy(self, 'taxonomy', info, {})
        self.addBaseType(item)

        info = {'doc': 'A velocity with base units in mm/sec.'}
        item = s_types.Velocity(self, 'velocity', info, {})
        self.addBaseType(item)

        self.metatypes['created'] = self.getTypeClone(('time', {'ismin': True}))
        self.metatypes['updated'] = self.getTypeClone(('time', {}))

    def getPropsByType(self, name):
        props = self.propsbytype.get(name)
        if props is None:
            return ()
        # TODO order props based on score...
        return list(props.values())

    def getArrayPropsByType(self, name):
        props = self.arraysbytype.get(name)
        if props is None:
            return ()
        return list(props.values())

    def getTagPropsByType(self, name):
        if (props := self.tagpropsbytype.get(name)) is None:
            return ()
        return list(props.values())

    def getProps(self):
        return [pobj for pname, pobj in self.props.items()
                if not (isinstance(pname, tuple))]

    def getFormsByPrefix(self, prefix):
        forms = self.formprefixcache.get(prefix)
        if forms is not None:
            return forms

        forms = set()
        for form in self.forms:
            if form.startswith(prefix):
                forms.update(self.getChildForms(form))

        forms = list(forms)
        if forms:
            forms.sort()
            self.formprefixcache[prefix] = forms
        return forms

    def reqProp(self, name, extra=None):
        prop = self.prop(name)
        if prop is not None:
            return prop

        mesg = None
        if (prevname := self.propprevnames.get(name)) is not None:
            mesg = f'No property named {name}. Did you mean {prevname}?'

        exc = s_exc.NoSuchProp.init(name, mesg=mesg)
        if extra is not None:
            raise extra(exc)
        raise exc

    def reqPropList(self, name, extra=None):
        if (prop := self.prop(name)) is not None:
            return self.getChildProps(prop)

        if (props := self.ifaceprops.get(name)) is not None:
            return [self.props.get(prop) for prop in props]

        mesg = None

        if ((prevname := self.propprevnames.get(name)) is not None or
            (prevname := self.formprevnames.get(name)) is not None):
            mesg = f'No property named {name}. Did you mean {prevname}?'

        exc = s_exc.NoSuchProp.init(name, mesg=mesg)
        if extra is not None:
            exc = extra(exc)

        raise exc

    def reqMetaType(self, name, extra=None):
        if (mtyp := self.metatypes.get(name)) is not None:
            return mtyp

        exc = s_exc.NoSuchProp.init(name, mesg=f'No meta property named {name}.')
        if extra is not None:
            exc = extra(exc)

        raise exc

    def reqTagProp(self, name, extra=None):
        prop = self.getTagProp(name)
        if prop is not None:
            return prop

        mesg = f'No tag property named {name}.'
        exc = s_exc.NoSuchTagProp(mesg=mesg, name=name)
        if extra is not None:
            exc = extra(exc)

        raise exc

    def reqFormsByPrefix(self, prefix, extra=None):
        forms = self.getFormsByPrefix(prefix)
        if not forms:
            mesg = f'No forms match prefix {prefix}.'
            exc = s_exc.NoSuchForm(name=prefix, mesg=mesg)
            if extra is not None:
                exc = extra(exc)
            raise exc

        return forms

    def reqFormsByLook(self, name, extra=None):
        if (form := self.form(name)) is not None:
            return self.getChildForms(form.name)

        if (forms := self.formsbyiface.get(name)) is not None:
            return forms

        if name.endswith('*'):
            return self.reqFormsByPrefix(name[:-1], extra=extra)

        mesg = None
        if (prevname := self.formprevnames.get(name)) is not None:
            mesg = f'No form named {name}. Did you mean {prevname}?'

        exc = s_exc.NoSuchForm.init(name, mesg=mesg)
        if extra is not None:
            exc = extra(exc)

        raise exc

    def getChildForms(self, formname, depth=0):
        if depth == 0 and (forms := self.childformcache.get(formname)) is not None:
            return forms

        if (kids := self.childforms.get(formname)) is None:
            if depth == 0:
                childforms = [formname]
                self.childformcache[formname] = childforms
                return childforms
            return [(depth, formname)]

        childforms = [(depth, formname)]
        for kid in kids:
            childforms.extend(self.getChildForms(kid, depth=(depth + 1)))

        if depth == 0:
            childforms.sort(reverse=True)
            childforms = [cform[1] for cform in childforms]
            self.childformcache[formname] = childforms

        return childforms

    def getChildProps(self, prop, depth=0):
        if depth == 0 and (props := self.childpropcache.get(prop.full)) is not None:
            return props

        if (kids := self.childforms.get(prop.form.name)) is None:
            if depth == 0:
                childprops = [prop]
                self.childpropcache[prop.full] = childprops
                return childprops
            return [(depth, prop)]

        suffix = ''
        if not prop.isform:
            suffix = f':{prop.name}'

        childprops = [(depth, prop)]
        for kid in kids:
            childprop = self.props[f'{kid}{suffix}']
            childprops.extend(self.getChildProps(childprop, depth=(depth + 1)))

        if depth == 0:
            childprops.sort(reverse=True, key=lambda x: (x[0], x[1].name))
            childprops = [cprop[1] for cprop in childprops]
            self.childpropcache[prop.full] = childprops

        return childprops

    def reqPropsByLook(self, name, extra=None):
        if (prop := self.prop(name)) is not None:
            return self.getChildProps(prop)

        if (forms := self.formsbyiface.get(name)) is not None:
            return [self.prop(name) for name in forms]

        if (props := self.ifaceprops.get(name)) is not None:
            return [self.prop(name) for name in props]

        if name.endswith('*'):
            forms = self.reqFormsByPrefix(name[:-1], extra=extra)
            return [self.prop(name) for name in forms]

        mesg = None
        if (prevname := self.propprevnames.get(name)) is not None:
            mesg = f'No property named {name}. Did you mean {prevname}?'

        exc = s_exc.NoSuchProp.init(name, mesg=mesg)
        if extra is not None:
            exc = extra(exc)

        raise exc

    def getTypeClone(self, typedef):

        base = self.types.get(typedef[0])
        if base is None:
            raise s_exc.NoSuchType.init(typedef[0])

        return base.clone(typedef[1])

    def getModelDefs(self):
        '''
        Returns:
            A list of one model definition compatible with addDataModels that represents the current data model
        '''
        mdef = self._modeldef.copy()
        # dynamically generate form defs due to extended props
        mdef['forms'] = [f.getFormDef() for f in self.forms.values()]
        mdef['tagprops'] = [t.getTagPropDef() for t in self.tagprops.values()]
        mdef['interfaces'] = list(self.ifaces.items())
        mdef['edges'] = [e.pack() for e in self.edges.values()]
        return [('all', mdef)]

    def getModelDict(self):
        retn = {
            'metas': (
                ('created', ('time', {}), {
                    'doc': 'The time that the node was created.'}),

                ('updated', ('time', {}), {
                    'doc': 'The time that the node was most recently modified.'}),
            ),
            'types': {},
            'forms': {},
            'edges': [],
            'tagprops': {},
            'interfaces': self.ifaces.copy()
        }

        for tobj in self.types.values():
            retn['types'][tobj.name] = tobj.pack()

        for fobj in self.forms.values():
            retn['forms'][fobj.name] = fobj.pack()

        for pobj in self.tagprops.values():
            retn['tagprops'][pobj.name] = pobj.pack()

        for eobj in self.edges.values():
            retn['edges'].append(eobj.pack())

        return retn

    def addDataModels(self, mods):
        '''
        Add a list of (name, mdef) tuples.

        A model definition (mdef) is structured as follows::

            {
                "ctors":(
                    ('name', 'class.path.ctor', {}, {'doc': 'The foo thing.'}),
                ),

                "types":(
                    ('name', ('basetype', {typeopts}), {info}),
                ),

                "forms":(
                    (formname, (typename, typeopts), {info}, (
                        (propname, (typename, typeopts), {info}),
                    )),
                ),
                "tagprops":(
                    (tagpropname, (typename, typeopts), {info}),
                )
                "interfaces":(
                    (ifacename, {
                        'props': ((propname, (typename, typeopts), {info}),),
                        'doc': docstr,
                        'interfaces': (ifacename,)
                    }),
                )
            }

        Args:
            mods (list):  The list of tuples.

        Returns:
            None

        '''

        self.modeldefs.extend(mods)

        ctors = {}

        # load all the base type ctors in order...
        for _, mdef in mods:

            for name, ctor, opts, info in mdef.get('ctors', ()):
                item = s_dyndeps.tryDynFunc(ctor, self, name, info, opts, skipinit=True)
                self.types[name] = item
                ctors[name] = (name, ctor, opts, info)

        # load all the types in order...
        for _, mdef in mods:
            for typename, (basename, typeopts), typeinfo in mdef.get('types', ()):
<<<<<<< HEAD
                self.addType(typename, basename, typeopts, typeinfo, skipinit=True)

        # finish initializing types
        for name, tobj in self.types.items():
            tobj._initType()
            if (info := ctors.get(name)) is not None:
                self._modeldef['ctors'].append(info)
            else:
                self._modeldef['types'].append(tobj.getTypeDef())
=======
                typeinfo['custom'] = custom
                self.addType(typename, basename, typeopts, typeinfo, checks=False)
>>>>>>> e14fa8cf

        # load all the interfaces...
        for _, mdef in mods:
            for name, info in mdef.get('interfaces', ()):
                self.addIface(name, info)

        # Load all the tagprops
        for _, mdef in mods:
            for tpname, typedef, tpinfo in mdef.get('tagprops', ()):
                self.addTagProp(tpname, typedef, tpinfo)

        formchildren = collections.defaultdict(list)
        formnames = set()
        childforms = set()

        for _, mdef in mods:
            for formname, forminfo, propdefs in mdef.get('forms', ()):
                formnames.add(formname)

            for formname, forminfo, propdefs in mdef.get('forms', ()):
                if (ftyp := self.types.get(formname)) is not None and ftyp.subof in formnames:
                    formchildren[ftyp.subof].append((formname, forminfo, propdefs))
                    childforms.add(formname)

        def addForms(infos, children=False):
            for formname, forminfo, propdefs in infos:
                if formname in childforms and not children:
                    continue

                self.addForm(formname, forminfo, propdefs, checks=False)

                if (cinfos := formchildren.pop(formname, None)) is not None:
                    addForms(cinfos, children=True)

        # now we can load all the forms...
        for _, mdef in mods:
            addForms(mdef.get('forms', ()))

        # load form/prop hooks
        for _, mdef in mods:

            if (hdef := mdef.get('hooks')) is not None:
                if (prehooks := hdef.get('pre')) is not None:
                    for propname, func in prehooks.get('props', ()):
                        self.core._setPropSetHook(propname, func)

                if (posthooks := hdef.get('post')) is not None:
                    for formname, func in posthooks.get('forms', ()):
                        self.form(formname).onAdd(func)

                    for propname, func in posthooks.get('props', ()):
                        self.prop(propname).onSet(func)

        # now we can load edge definitions...
        for _, mdef in mods:
            for etype, einfo in mdef.get('edges', ()):
                self.addEdge(etype, einfo)

        # now we can check the forms display settings...
        for form in self.forms.values():
            self._checkFormDisplay(form)

<<<<<<< HEAD
    def _getFormsMaybeIface(self, name):
=======
        for _type in self.types.values():
            self._checkTypeDef(_type)

    def addEdge(self, edgetype, edgeinfo):
>>>>>>> e14fa8cf

        form = self.forms.get(name)
        if form is not None:
            return self.getChildForms(name)

        forms = self.formsbyiface.get(name)
        if forms is None:
            mesg = f'No form or interface named {name}.'
            raise s_exc.NoSuchForm(mesg=mesg, name=name)

        return tuple(forms)

    def addEdge(self, edgetype, edgeinfo):

        n1form, verb, n2form = edgetype

        if not isinstance(verb, str):
            mesg = f'Edge definition verb must be a string: {edgetype}.'
            raise s_exc.BadArg(mesg=mesg)

        if (edge := self.edges.get(edgetype)) is not None:
            # this extra check allows more specific edges to be defined
            # while less specific interface based edges are also present.
            if edge.edgetype == edgetype:
                mesg = f'Duplicate edge declared: {edgetype}.'
                raise s_exc.BadArg(mesg=mesg)

        n1forms = (None,)
        if n1form is not None:
            n1forms = self._getFormsMaybeIface(n1form)

        n2forms = (None,)
        if n2form is not None:
            n2forms = self._getFormsMaybeIface(n2form)

        edge = Edge(self, edgetype, edgeinfo)
        self.edges[edgetype] = edge

        [self.edgesbyn1[n1form].add(edge) for n1form in n1forms]
        [self.edgesbyn2[n2form].add(edge) for n2form in n2forms]

        self._valid_edges[edgetype] = edge
        for n1form in n1forms:
            for n2form in n2forms:
                self._valid_edges[(n1form, verb, n2form)] = edge

    def delEdge(self, edgetype):

        edge = self.edges.get(edgetype)
        if edge is None:
            return

        n1form, verb, n2form = edgetype

        n1forms = (None,)
        if n1form is not None:
            n1forms = self._getFormsMaybeIface(n1form)

        n2forms = (None,)
        if n2form is not None:
            n2forms = self._getFormsMaybeIface(n2form)

        self.edges.pop(edgetype, None)

        [self.edgesbyn1[n1form].discard(edge) for n1form in n1forms]
        [self.edgesbyn2[n2form].discard(edge) for n2form in n2forms]

        self._valid_edges.pop(edgetype, None)
        for n1form in n1forms:
            for n2form in n2forms:
                self._valid_edges.pop((n1form, verb, n2form), None)

    def _reqFormName(self, name):
        form = self.forms.get(name)
        if form is None:
            raise s_exc.NoSuchForm.init(name)
        return form

<<<<<<< HEAD
    def addType(self, typename, basename, typeopts, typeinfo, skipinit=False):
        assert typename not in self.types, f'{typename} type already present in model'
=======
    def addType(self, typename, basename, typeopts, typeinfo, checks=True):
>>>>>>> e14fa8cf
        base = self.types.get(basename)
        if base is None:
            raise s_exc.NoSuchType(name=basename)

        newtype = base.extend(typename, typeopts, typeinfo, skipinit=skipinit)

        if newtype.deprecated:
            mesg = f'The type {typename} is based on a deprecated type {newtype.name} which ' \
                   f'will be removed in 4.0.0.'
            logger.warning(mesg)

        if checks:
            self._checkTypeDef(newtype)

        self.types[typename] = newtype

        if not skipinit:
            self._modeldef['types'].append(newtype.getTypeDef())

    def reqVirtTypes(self, virts):

        for (name, tdef, info) in virts:
            if self.types.get(tdef[0]) is None:
                raise s_exc.NoSuchType(name=tdef[0])

    def mergeVirts(self, v0, v1):
        types = {}
        infos = {}

        for (name, typedef, info) in v0:

            if typedef is not None:
                types[name] = typedef

            infos.setdefault(name, {})
            infos[name].update(info)

        for (name, typedef, info) in v1:

            if typedef is not None:
                types[name] = typedef

            infos.setdefault(name, {})
            infos[name].update(info)

        virts = []
        for name, info in infos.items():
            virts.append((name, types.get(name), info))

        return tuple(virts)

    def _checkTypeDef(self, typ):
        if 'comp' in typ.info.get('bases', ()):
            for fname, ftypename in typ.opts.get('fields', ()):
                extra = {'synapse': {'type': typ.name, 'field': fname}}

                if isinstance(ftypename, (list, tuple)):
                    ftypename = ftypename[0]

                try:
                    ftype = typ.tcache[fname]
                except s_exc.BadTypeDef:
                    mesg = f'The {typ.name} field {fname} is declared as a type ({ftypename}) that does not exist.'
                    logger.warning(mesg, extra=extra)
                    continue

                # We're only interested in extended model comp types
                if not typ.name.startswith('_'):
                    continue

                if ftype.ismutable:
                    mesg = f'Comp types with mutable fields ({typ.name}:{fname}) are deprecated and will be removed in 3.0.0.'
                    logger.warning(mesg, extra=extra)

                if ftype.deprecated:
                    mesg = f'The type {typ.name} field {fname} uses a deprecated type {ftype.name}.'
                    extra['synapse']['field:type'] = ftype.name
                    logger.warning(mesg, extra=extra)

    def addForm(self, formname, forminfo, propdefs, checks=True):
        assert formname not in self.forms, f'{formname} form already present in model'

        if not s_grammar.isFormName(formname):
            mesg = f'Invalid form name {formname}'
            raise s_exc.BadFormDef(name=formname, mesg=mesg)

        if (_type := self.types.get(formname)) is None:
            raise s_exc.NoSuchType(name=formname)

        if (pform := self.form(_type.subof)) is not None:
            self.childforms[pform.name].append(formname)
            forminfo = pform.info | forminfo

            pprops = []
            ptypes = {}
            for propdef in propdefs:
                if len(propdef) != 3:
                    mesg = f'Invalid propdef tuple length: {len(propdef)}, expected 3'
                    raise s_exc.BadPropDef(mesg=mesg, valu=propdef)
                ptypes[propdef[0]] = propdef[1]

            for prop in pform.props.values():
                if prop.ifaces:
                    continue

                if (newdef := ptypes.get(prop.name)) is not None:
                    if newdef != prop.typedef:
                        mesg = f'Form {formname} overrides inherited prop {prop.name} with a different typedef.'
                        raise s_exc.BadPropDef(mesg=mesg, typedef=newdef, form=formname, prop=prop.name)
                    continue

                pprops.append((prop.name, prop.typedef, prop.info))

            propdefs = tuple(pprops) + propdefs

        virts = []

        if (typevirts := _type.info.get('virts')) is not None:
            virts = self.mergeVirts(virts, typevirts)

        if (formvirts := forminfo.get('virts')) is not None:
            virts = self.mergeVirts(virts, formvirts)

        if virts:
            self.reqVirtTypes(virts)
            forminfo['virts'] = virts

        form = Form(self, formname, forminfo)

        self.forms[formname] = form
        self.props[formname] = form

        if (prevnames := forminfo.get('prevnames')) is not None:
            for prevname in prevnames:
                self.formprevnames[prevname] = formname

        if (prevnames := form.type.info.get('prevnames')) is not None:
            for prevname in prevnames:
                self.formprevnames[prevname] = formname

        template = {}
        for ifname, ifinfo in form.type.info.get('interfaces', ()):
            iface = self._reqIface(ifname)
            self._prepIfaceTemplate(iface, ifinfo, template=template)

        template.update(form.type.info.get('template', {}))
        template['$self'] = form.full

        for propdef in propdefs:

            if len(propdef) != 3:
                mesg = f'Invalid propdef tuple length: {len(propdef)}, expected 3'
                raise s_exc.BadPropDef(mesg=mesg, valu=propdef)

            propname, typedef, propinfo = propdef

            rawinfo = propinfo.get('raw', propinfo)
            propinfo = self._convertTemplate(rawinfo, form.name, template)
            propinfo['raw'] = rawinfo

            self._addFormProp(form, propname, typedef, propinfo)

        # interfaces are listed in typeinfo for the form to
        # maintain backward compatibility for populated models
        for ifname, ifinfo in form.type.info.get('interfaces', ()):
            self._addFormIface(form, ifname, ifinfo)

        if checks:
            self._checkFormDisplay(form)

        self.childformcache.clear()
        self.formprefixcache.clear()

        return form

    def _checkFormDisplay(self, form):

        formtype = self.types.get(form.full)

        display = formtype.info.get('display')
        if display is None:
            return

        for column in display.get('columns', ()):
            coltype = column.get('type')
            colopts = column.get('opts')

            if coltype == 'prop':
                curf = form
                propname = colopts.get('name')
                parts = propname.split('::')

                for i, partname in enumerate(parts):

                    if curf is None and i == (len(parts) - 1):
                        mesg = f'No form named {prop.type.name} for property {prop.full}.'  # noqa: F821
                        raise s_exc.NoSuchForm(mesg=mesg)

                    prop = curf.prop(partname)
                    if prop is None:
                        mesg = (f'Form {form.name} defines prop column {propname}'
                               f' but {curf.full} has no property named {partname}.')
                        raise s_exc.BadFormDef(mesg=mesg)

                    curf = self.form(prop.type.name)

            else:
                mesg = f'Form {form.name} defines column with invalid type ({coltype}).'
                raise s_exc.BadFormDef(mesg=mesg)

    def delForm(self, formname):

        form = self.forms.get(formname)
        if form is None:
            return

        ifaceprops = set()
        for iface in form.ifaces.values():
            for prop in iface.get('props', ()):
                ifaceprops.add(prop[0])

        parentform = None
        parentprops = set()
        if len(form.formtypes) > 1:
            parentform = self.forms.get(form.formtypes[1])
            parentprops.update([name for name in parentform.props.keys() if name not in ifaceprops])

        formprops = []
        for propname, prop in form.props.items():
            if propname in ifaceprops or propname in parentprops:
                continue
            formprops.append(prop)

        if formprops:
            propnames = ', '.join(prop.name for prop in formprops)
            mesg = f'Form has extended properties: {propnames}'
            raise s_exc.CantDelForm(mesg=mesg)

        for ifname, ifinfo in form.type.info.get('interfaces', ()):
            self._delFormIface(form, ifname, ifinfo)

        for propname in parentprops:
            self.delFormProp(formname, propname)

        self.forms.pop(formname, None)
        self.props.pop(formname, None)

        self.childformcache.clear()
        self.formprefixcache.clear()

        if parentform:
            self.childforms[parentform.name].remove(formname)

    def addIface(self, name, info):
        # TODO should we add some meta-props here for queries?
        assert name not in self.ifaces, f'{name} interface already present in model'
        self.ifaces[name] = info

    def reqTypeNotInUse(self, typename):
        if self.propsbytype.get(typename):
            mesg = f'Cannot delete type {typename} as it is still in use by properties.'
            raise s_exc.CantDelType(mesg=mesg, name=typename)

        if self.tagpropsbytype.get(typename):
            mesg = f'Cannot delete type {typename} as it is still in use by tag properties.'
            raise s_exc.CantDelType(mesg=mesg, name=typename)

        for _type in self.types.values():
            if typename in _type.info['bases']:
                mesg = f'Cannot delete type {typename} as it is still in use by other types.'
                raise s_exc.CantDelType(mesg=mesg, name=typename)

            if _type.isarray and _type.arraytype.name == typename:
                mesg = f'Cannot delete type {typename} as it is still in use by array types.'
                raise s_exc.CantDelType(mesg=mesg, name=typename)

    def delType(self, typename):

        _type = self.types.get(typename)
        if _type is None:
            return

        self.reqTypeNotInUse(typename)

        self.types.pop(typename, None)
        self.propsbytype.pop(typename, None)
        self.arraysbytype.pop(typename, None)
        self.tagpropsbytype.pop(typename, None)

    def addFormProp(self, formname, propname, tdef, info):
        form = self.forms.get(formname)
        if form is None:
            raise s_exc.NoSuchForm.init(formname)
        return self._addFormProp(form, propname, tdef, info)

    def _addFormProp(self, form, name, tdef, info):

        # TODO - implement resolving tdef from inherited interfaces
        # if omitted from a prop or iface definition to allow doc edits

        _type = self.types.get(tdef[0])
        if _type is None:
            mesg = f'No type named {tdef[0]} while declaring prop {form.name}:{name}.'
            raise s_exc.NoSuchType(mesg=mesg, name=name)

        virts = []
        if (typevirts := _type.info.get('virts')) is not None:
            virts = self.mergeVirts(virts, typevirts)

        if (propvirts := info.get('virts')) is not None:
            virts = self.mergeVirts(virts, propvirts)

        if virts:
            self.reqVirtTypes(virts)
            info['virts'] = virts

        for formname in self.getChildForms(form.name):
            form = self.form(formname)
            prop = Prop(self, form, name, tdef, info)

            # index the array item types
            if isinstance(prop.type, s_types.Array):
                self.arraysbytype[prop.type.arraytype.name][prop.full] = prop

            self.props[prop.full] = prop

            if (prevnames := info.get('prevnames')) is not None:
                for prevname in prevnames:
                    prevfull = f'{form.name}:{prevname}'
                    self.propprevnames[prevfull] = prop.full

        self.childpropcache.clear()

        return prop

    def _reqIface(self, name):
        iface = self.ifaces.get(name)
        if iface is None:
            raise s_exc.NoSuchIface.init(name)
        return iface

    def _prepIfaceTemplate(self, iface, ifinfo, template=None):

        # outer interface templates take precedence
        if template is None:
            template = {}

        for subname, subinfo in iface.get('interfaces', ()):
            subi = self._reqIface(subname)
            self._prepIfaceTemplate(subi, subinfo, template=template)

        template.update(iface.get('template', {}))
        template.update(ifinfo.get('template', {}))

        return template

    def _convertTemplate(self, item, formname, template):

        if isinstance(item, str):

            if item == '$self':
                return formname

            item = s_common.format(item, **template)

            # warn but do not blow up. there may be extended model elements
            # with {}s which are not used for templates...
            if item.find('{') != -1: # pragma: no cover
                logger.warning(f'Missing template specifier in: {item} on {formname}')

            return item

        if isinstance(item, dict):
            return {self._convertTemplate(k, formname, template): self._convertTemplate(v, formname, template) for (k, v) in item.items()}

        if isinstance(item, (list, tuple)):
            return tuple([self._convertTemplate(v, formname, template) for v in item])

        return item

    def _prepFormIface(self, form, iface, ifinfo):

        prefix = iface.get('prefix')
        prefix = ifinfo.get('prefix', prefix)

        # TODO decide if/how to handle subinterface prefixes
        template = self._prepIfaceTemplate(iface, ifinfo)
        template.update(form.type.info.get('template', {}))
        template['$self'] = form.full

        iface = self._convertTemplate(iface, form.name, template)

        if prefix is not None:

            props = []
            for propname, typeinfo, propinfo in iface.get('props'):

                if prefix:
                    if propname:
                        propname = f'{prefix}:{propname}'
                    else:
                        propname = prefix

                # allow a property named by the prefix to fall away if prefix is ""
                if propname:
                    props.append((propname, typeinfo, propinfo))

            iface['props'] = tuple(props)

        return iface

    def _addFormIface(self, form, name, ifinfo, ifaceparents=None):

        iface = self._reqIface(name)

        form._full_ifaces[name] += 1

        if iface.get('deprecated'):
            mesg = f'Form {form.name} depends on deprecated interface {name} which will be removed in 4.0.0'
            logger.warning(mesg)

        iface = self._prepFormIface(form, iface, ifinfo)

        for propname, typedef, propinfo in iface.get('props', ()):

            # allow form props to take precedence
            if (prop := form.prop(propname)) is None:
                prop = self._addFormProp(form, propname, typedef, propinfo)

            iprop = f'{name}:{propname}'
            prop.ifaces.append(iprop)
            self.ifaceprops[iprop].append(prop.full)

            if ifaceparents is not None:
                for iname in ifaceparents:
                    subiprop = f'{iname}:{propname}'
                    prop.ifaces.append(subiprop)
                    self.ifaceprops[subiprop].append(prop.full)

        form.ifaces[name] = iface
        self.formsbyiface[name].append(form.name)

        for subname, subinfo in iface.get('interfaces', ()):

            if ifaceparents is None:
                ifaceparents = [name]
            else:
                ifaceparents.append(name)

            self._addFormIface(form, subname, subinfo, ifaceparents=ifaceparents)

    def _delFormIface(self, form, name, ifinfo, ifaceparents=None):

        if (iface := self.ifaces.get(name)) is None:
            return

        form._full_ifaces[name] -= 1
        iface = self._prepFormIface(form, iface, ifinfo)

        for propname, typedef, propinfo in iface.get('props', ()):
            fullprop = f'{form.name}:{propname}'
            self.delFormProp(form.name, propname)
            self.ifaceprops[f'{name}:{propname}'].remove(fullprop)

            if ifaceparents is not None:
                for iname in ifaceparents:
                    self.ifaceprops[f'{iname}:{propname}'].remove(fullprop)

        form.ifaces.pop(name, None)
        self.formsbyiface[name].remove(form.name)

        for subname, subinfo in iface.get('interfaces', ()):

            if ifaceparents is None:
                ifaceparents = [name]
            else:
                ifaceparents.append(name)

            self._delFormIface(form, subname, subinfo, ifaceparents=ifaceparents)

    def delTagProp(self, name):
        if (prop := self.tagprops.pop(name, None)) is not None:
            self.tagpropsbytype[prop.type.name].pop(name, None)
        return prop

    def addTagProp(self, name, tdef, info):
        if name in self.tagprops:
            raise s_exc.DupTagPropName(mesg=name)

        prop = TagProp(self, name, tdef, info)
        self.tagprops[name] = prop

        if prop.type.deprecated:
            mesg = f'The tag property {prop.name} is using a deprecated type {prop.type.name} which will' \
                   f' be removed in 4.0.0'
            logger.warning(mesg)

        return prop

    def getTagProp(self, name):
        return self.tagprops.get(name)

    def delFormProp(self, formname, propname):

        form = self.forms.get(formname)
        if form is None:
            raise s_exc.NoSuchForm.init(formname)

        prop = form.delProp(propname)
        if prop is None:
            name = f'{formname}:{propname}'
            mesg = f'No prop {name}'
            raise s_exc.NoSuchProp(mesg=mesg, name=name)

        if isinstance(prop.type, s_types.Array):
            self.arraysbytype[prop.type.arraytype.name].pop(prop.full, None)

        self.props.pop(prop.full, None)
        self.props.pop((form.name, prop.name), None)

        self.propsbytype[prop.type.name].pop(prop.full, None)

        if (kids := self.childforms.get(formname)) is not None:
            for kid in kids:
                self.delFormProp(kid, propname)

        self.childpropcache.clear()

    def addBaseType(self, item):
        '''
        Add a Type instance to the data model.
        '''
        ctor = '.'.join([item.__class__.__module__, item.__class__.__qualname__])
        self._modeldef['ctors'].append(((item.name, ctor, dict(item.opts), dict(item.info))))
        self.types[item.name] = item

    def type(self, name):
        '''
        Return a synapse.lib.types.Type by name.
        '''
        return self.types.get(name)

    def prop(self, name):
        return self.props.get(name)

    def form(self, name):
        return self.forms.get(name)

    def reqForm(self, name):
        form = self.forms.get(name)
        if form is not None:
            return form

        mesg = f'No form named {name}.'
        if (prevname := self.formprevnames.get(name)) is not None:
            mesg += f' Did you mean {prevname}?'

        raise s_exc.NoSuchForm(mesg=mesg, name=name)

    def tagprop(self, name):
        return self.tagprops.get(name)

    def edge(self, edgetype):
        return self._valid_edges.get(edgetype)

    def edgeIsValid(self, n1form, verb, n2form):
        if self._valid_edges.get((n1form, verb, n2form)):
            return True
        if self._valid_edges.get((None, verb, None)):
            return True
        if self._valid_edges.get((None, verb, n2form)):
            return True
        if self._valid_edges.get((n1form, verb, None)):
            return True
        return False<|MERGE_RESOLUTION|>--- conflicted
+++ resolved
@@ -984,8 +984,7 @@
         # load all the types in order...
         for _, mdef in mods:
             for typename, (basename, typeopts), typeinfo in mdef.get('types', ()):
-<<<<<<< HEAD
-                self.addType(typename, basename, typeopts, typeinfo, skipinit=True)
+                self.addType(typename, basename, typeopts, typeinfo, skipinit=True, checks=False)
 
         # finish initializing types
         for name, tobj in self.types.items():
@@ -994,10 +993,6 @@
                 self._modeldef['ctors'].append(info)
             else:
                 self._modeldef['types'].append(tobj.getTypeDef())
-=======
-                typeinfo['custom'] = custom
-                self.addType(typename, basename, typeopts, typeinfo, checks=False)
->>>>>>> e14fa8cf
 
         # load all the interfaces...
         for _, mdef in mods:
@@ -1060,14 +1055,10 @@
         for form in self.forms.values():
             self._checkFormDisplay(form)
 
-<<<<<<< HEAD
-    def _getFormsMaybeIface(self, name):
-=======
         for _type in self.types.values():
             self._checkTypeDef(_type)
 
-    def addEdge(self, edgetype, edgeinfo):
->>>>>>> e14fa8cf
+    def _getFormsMaybeIface(self, name):
 
         form = self.forms.get(name)
         if form is not None:
@@ -1146,12 +1137,9 @@
             raise s_exc.NoSuchForm.init(name)
         return form
 
-<<<<<<< HEAD
-    def addType(self, typename, basename, typeopts, typeinfo, skipinit=False):
+    def addType(self, typename, basename, typeopts, typeinfo, skipinit=False, checks=True):
         assert typename not in self.types, f'{typename} type already present in model'
-=======
-    def addType(self, typename, basename, typeopts, typeinfo, checks=True):
->>>>>>> e14fa8cf
+
         base = self.types.get(basename)
         if base is None:
             raise s_exc.NoSuchType(name=basename)
