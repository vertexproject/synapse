--- conflicted
+++ resolved
@@ -131,17 +131,13 @@
 
         if self.deprecated or self.type.deprecated:
             async def depfunc(node, oldv):
-<<<<<<< HEAD
                 mesg = f'The property {self.full} is deprecated or using a deprecated type and will be removed in 4.0.0'
                 if (runt := s_scope.get('runt')) is not None:
                     await runt.warnonce(mesg)
-=======
-                mesg = f'The property {self.full} is deprecated or using a deprecated type and will be removed in 3.0.0'
-                await node.snap.warnonce(mesg)
+
                 if __debug__:
                     sys.audit('synapse.datamodel.Prop.deprecated', mesg, self.full)
 
->>>>>>> adb10250
             self.onSet(depfunc)
 
     def __repr__(self):
@@ -300,17 +296,12 @@
 
         if self.deprecated:
             async def depfunc(node):
-<<<<<<< HEAD
                 mesg = f'The form {self.full} is deprecated or using a deprecated type and will be removed in 4.0.0'
                 if (runt := s_scope.get('runt')) is not None:
                     await runt.warnonce(mesg)
-=======
-                mesg = f'The form {self.full} is deprecated or using a deprecated type and will be removed in 3.0.0'
-                await node.snap.warnonce(mesg)
+
                 if __debug__:
                     sys.audit('synapse.datamodel.Form.deprecated', mesg, self.full)
-            self.onAdd(depfunc)
->>>>>>> adb10250
 
             self.onAdd(depfunc)
 
