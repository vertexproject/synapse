'''
An API to assist with the creation and enforcement of cortex data models.
'''
import sys
import asyncio
import logging
import collections

import regex

import synapse.exc as s_exc
import synapse.common as s_common

import synapse.lib.coro as s_coro
import synapse.lib.cache as s_cache
import synapse.lib.scope as s_scope
import synapse.lib.types as s_types
import synapse.lib.dyndeps as s_dyndeps
import synapse.lib.grammar as s_grammar
import synapse.lib.msgpack as s_msgpack

logger = logging.getLogger(__name__)

hexre = regex.compile('^[0-9a-z]+$')

PREFIX_CACHE_SIZE = 1000

class TagProp:

    def __init__(self, model, name, tdef, info):

        self.name = name
        self.info = info
        self.tdef = tdef
        self.model = model
        self.locked = False

        self.utf8 = name.encode()
        self.nenc = name.encode() + b'\x00'

        self.base = self.model.types.get(tdef[0])
        if self.base is None:
            raise s_exc.NoSuchType(name=tdef[0])

        self.type = self.base.clone(tdef[1])

        if isinstance(self.type, s_types.Array):
            mesg = 'Tag props may not be array types (yet).'
            raise s_exc.BadPropDef(mesg=mesg)

    def pack(self):
        return {
            'name': self.name,
            'info': self.info,
            'type': self.tdef,
            'stortype': self.type.stortype,
        }

    def getTagPropDef(self):
        return (self.name, self.tdef, self.info)

    def getRuntPode(self):
        ndef = ('syn:tagprop', self.name)
        return (ndef, {
            'props': {
                'doc': self.info.get('doc', ''),
                'type': self.type.name,
            },
        })

class Prop:
    '''
    The Prop class represents a property defined within the data model.
    '''
    def __init__(self, modl, form, name, typedef, info):

        self.onsets = []
        self.ondels = []

        self.modl = modl
        self.name = name
        self.info = info
        self.isform = False     # for quick Prop()/Form() detection

        self.full = '%s:%s' % (form.name, name)
        self.isext = name.startswith('_')
        self.isrunt = form.isrunt
        self.compoffs = form.type.getCompOffs(self.name)

        self.setperm = ('node', 'prop', 'set', form.name, self.name)
        self.delperm = ('node', 'prop', 'del', form.name, self.name)

        self.form = form
        self.type = None
        self.typedef = typedef
        self.ifaces = []

        self.alts = None
        self.locked = False
        self.deprecated = self.info.get('deprecated', False)

        self.type = self.modl.getTypeClone(typedef)
        self.typehash = self.type.typehash

        if self.type.isarray:
            self.arraytypehash = self.type.arraytype.typehash

        form.setProp(name, self)
        self.modl.propsbytype[self.type.name][self.full] = self

        if self.deprecated or self.type.deprecated:
            async def depfunc(node, oldv):
                mesg = f'The property {self.full} is deprecated or using a deprecated type and will be removed in 4.0.0'
                if (runt := s_scope.get('runt')) is not None:
                    await runt.warnonce(mesg)

                if __debug__:
                    sys.audit('synapse.datamodel.Prop.deprecated', mesg, self.full)

            self.onSet(depfunc)

    def __repr__(self):
        return f'DataModel Prop: {self.full}'

    def onSet(self, func):
        '''
        Add a callback for setting this property.

        The callback is executed after the property is set.

        Args:
            func (function): A prop set callback.

        The callback is called within the current transaction,
        with the node, and the old property value (or None).

        def func(node, oldv):
            dostuff()
        '''
        self.onsets.append(func)

    def onDel(self, func):
        '''
        Add a callback for deleting this property.

        The callback is executed after the property is deleted.

        Args:
            func (function): A prop del callback.

        The callback is called within the current transaction,
        with the node, and the old property value (or None).

        def func(node, oldv):
            dostuff()
        '''
        self.ondels.append(func)

    async def wasSet(self, node, oldv):
        '''
        Fire the onset() handlers for this property.

        Args:
            node (synapse.lib.node.Node): The node whose property was set.
            oldv (obj): The previous value of the property.
        '''
        for func in self.onsets:
            try:
                await s_coro.ornot(func, node, oldv)
            except asyncio.CancelledError:
                raise
            except Exception:
                logger.exception('onset() error for %s' % (self.full,))

    async def wasDel(self, node, oldv):
        for func in self.ondels:
            try:
                await s_coro.ornot(func, node, oldv)
            except asyncio.CancelledError:
                raise
            except Exception:
                logger.exception('ondel() error for %s' % (self.full,))

    def getCompOffs(self):
        '''
        Return the offset of this field within the compound primary prop or None.
        '''
        return self.compoffs

    def pack(self):
        info = {
            'name': self.name,
            'full': self.full,
            'type': self.typedef,
            'stortype': self.type.stortype,
        }
        info.update(self.info)
        return info

    def getPropDef(self):
        return (self.name, self.typedef, self.info)

    def getRuntPode(self):

        ndef = ('syn:prop', self.full)

        pode = (ndef, {
            'props': {
                'doc': self.info.get('doc', ''),
                'type': self.type.name,
                'form': self.form.name,
                'relname': self.name,
                'base': self.name.split(':')[-1],
                'ro': int(self.info.get('ro', False)),
                'extmodel': self.isext,
            },
        })

        return pode

    def getAlts(self):
        '''
        Return a list of Prop instances that are considered
        alternative locations for our property value, including
        self.
        '''
        if self.alts is None:
            self.alts = [self]
            for name in self.info.get('alts', ()):
                self.alts.append(self.form.reqProp(name))
        return self.alts

class Form:
    '''
    The Form class implements data model logic for a node form.
    '''
    def __init__(self, modl, name, info):

        self.modl = modl
        self.name = name
        self.full = name    # so a Form() can act like a Prop().
        self.info = info

        self.isext = name.startswith('_')
        self.isform = True
        self.isrunt = bool(info.get('runt', False))

        self.onadds = []
        self.ondels = []

        self.addperm = ('node', 'add', self.name)
        self.delperm = ('node', 'del', self.name)

        self.type = modl.types.get(name)
        if self.type is None:
            raise s_exc.NoSuchType(name=name)

        self.typehash = self.type.typehash

        if self.type.isarray:
            self.arraytypehash = self.type.arraytype.typehash

        self.form = self

        self.props = {}     # name: Prop()
        self.ifaces = {}    # name: <ifacedef>

        self.refsout = None

        self.locked = False
        self.deprecated = self.type.deprecated

        if self.deprecated:
            async def depfunc(node):
                mesg = f'The form {self.full} is deprecated or using a deprecated type and will be removed in 4.0.0'
                if (runt := s_scope.get('runt')) is not None:
                    await runt.warnonce(mesg)

                if __debug__:
                    sys.audit('synapse.datamodel.Form.deprecated', mesg, self.full)

            self.onAdd(depfunc)

        if self.isrunt and (liftfunc := self.info.get('liftfunc')) is not None:
            func = s_dyndeps.tryDynLocal(liftfunc)
            modl.core.addRuntLift(name, func)

    def getRuntPode(self):

        return (('syn:form', self.full), {
            'props': {
                'doc': self.info.get('doc', self.type.info.get('doc', '')),
                'runt': self.isrunt,
                'type': self.type.name,
            },
        })

    def getRuntPropPode(self):

        return (('syn:prop', self.full), {
            'props': {
                'doc': self.info.get('doc', self.type.info.get('doc', '')),
                'type': self.type.name,
                'extmodel': self.isext,
                'form': self.name,
            },
        })

    def setProp(self, name, prop):
        self.refsout = None
        self.props[name] = prop

    def delProp(self, name):
        self.refsout = None
        prop = self.props.pop(name, None)
        return prop

    def getRefsOut(self):

        if self.refsout is None:

            self.refsout = {
                'prop': [],
                'ndef': [],
                'array': [],
                'ndefarray': [],
            }

            for name, prop in self.props.items():

                if isinstance(prop.type, s_types.Array):
                    if isinstance(prop.type.arraytype, s_types.Ndef):
                        self.refsout['ndefarray'].append(name)
                        continue

                    typename = prop.type.arraytype.name
                    if self.modl.forms.get(typename) is not None:
                        self.refsout['array'].append((name, typename))

                elif isinstance(prop.type, s_types.Ndef):
                    self.refsout['ndef'].append(name)

                elif self.modl.forms.get(prop.type.name) is not None:
                    if prop.type.name in self.type.pivs:
                        continue
                    self.refsout['prop'].append((name, prop.type.name))

        return self.refsout

    def onAdd(self, func):
        '''
        Add a callback for adding this type of node.

        The callback is executed after node construction.

        Args:
            func (function): A callback func(node)

        def func(xact, node):
            dostuff()
        '''
        self.onadds.append(func)

    def offAdd(self, func):
        '''
        Unregister a callback for tag addition.

        Args:
            name (str): The name of the tag.
            func (function): The callback func(node)

        '''
        try:
            self.onadds.remove(func)
        except ValueError:  # pragma: no cover
            pass

    def onDel(self, func):
        self.ondels.append(func)

    async def wasAdded(self, node):
        '''
        Fire the onAdd() callbacks for node creation.
        '''
        for func in self.onadds:
            try:
                retn = func(node)
                if s_coro.iscoro(retn):
                    await retn
            except asyncio.CancelledError:
                raise
            except Exception:
                logger.exception('error on onadd for %s' % (self.name,))

    async def wasDeleted(self, node):
        '''
        Fire the onDel() callbacks for node deletion.
        '''
        for func in self.ondels:
            try:
                retn = func(node)
                if s_coro.iscoro(retn):
                    await retn
            except asyncio.CancelledError:
                raise
            except Exception:
                logger.exception('error on ondel for %s' % (self.name,))

    def prop(self, name: str):
        '''
        Return a secondary property for this form by relative prop name.

        Args:
            name (str): The relative property name.
        Returns:
            (synapse.datamodel.Prop): The property or None.
        '''
        return self.props.get(name)

    def reqProp(self, name, extra=None):
        prop = self.props.get(name)
        if prop is not None:
            return prop

        full = f'{self.name}:{name}'
        mesg = f'No property named {full}.'

        if (prevname := self.modl.propprevnames.get(full)) is not None:
            mesg += f' Did you mean {prevname}?'

        exc = s_exc.NoSuchProp.init(full, mesg=mesg)
        if extra is not None:
            exc = extra(exc)

        raise exc

    def pack(self):
        props = {p.name: p.pack() for p in self.props.values()}
        info = {
            'name': self.name,
            'props': props,
            'stortype': self.type.stortype,
        }
        info.update(self.info)
        return info

    def getFormDef(self):
        propdefs = [p.getPropDef() for p in self.props.values()]
        return (self.name, self.info, propdefs)

class Edge:

    def __init__(self, modl, edgetype, edgeinfo):
        self.modl = modl
        self.edgetype = edgetype
        self.edgeinfo = edgeinfo

    def pack(self):
        return (self.edgetype, self.edgeinfo)

class Model:
    '''
    The data model used by a Cortex hypergraph.
    '''
    def __init__(self, core=None):

        self.core = core
        self.types = {}  # name: Type()
        self.forms = {}  # name: Form()
        self.props = {}  # (form,name): Prop() and full: Prop()
        self.edges = {}  # (n1form, verb, n2form): Edge()
        self._valid_edges = collections.defaultdict(list)
        self.ifaces = {}  # name: <ifdef>
        self.tagprops = {}  # name: TagProp()
        self.formabbr = {}  # name: [Form(), ... ]
        self.modeldefs = []

        self.formprevnames = {}
        self.propprevnames = {}

        self.metatypes = {}  # name: Type()

        self.propsbytype = collections.defaultdict(dict)  # name: Prop()
        self.arraysbytype = collections.defaultdict(dict)
        self.ifaceprops = collections.defaultdict(list)
        self.formsbyiface = collections.defaultdict(list)
        self.edgesbyn1 = collections.defaultdict(set)
        self.edgesbyn2 = collections.defaultdict(set)

        self.formprefixcache = s_cache.LruDict(PREFIX_CACHE_SIZE)

        self._type_pends = collections.defaultdict(list)
        self._modeldef = {
            'ctors': [],
            'types': [],
            'forms': [],
            'edges': [],
        }

        # add the primitive base types
        info = {'doc': 'The base 64 bit signed integer type.'}
        item = s_types.Int(self, 'int', info, {})
        self.addBaseType(item)

        info = {'doc': 'The base floating point type.'}
        item = s_types.Float(self, 'float', info, {})
        self.addBaseType(item)

        info = {'doc': 'A base range type.'}
        item = s_types.Range(self, 'range', info, {'type': ('int', {})})
        self.addBaseType(item)

        info = {'doc': 'The base string type.'}
        item = s_types.Str(self, 'str', info, {})
        self.addBaseType(item)

        info = {'doc': 'The base hex type.'}
        item = s_types.Hex(self, 'hex', info, {})
        self.addBaseType(item)

        info = {'doc': 'The base boolean type.'}
        item = s_types.Bool(self, 'bool', info, {})
        self.addBaseType(item)

        info = {'doc': 'A date/time value.'}
        item = s_types.Time(self, 'time', info, {})
        self.addBaseType(item)

        info = {'doc': 'A duration value.'}
        item = s_types.Duration(self, 'duration', info, {})
        self.addBaseType(item)

        info = {'doc': 'A time window/interval.'}
        item = s_types.Ival(self, 'ival', info, {})
        self.addBaseType(item)

        info = {'doc': 'The base GUID type.'}
        item = s_types.Guid(self, 'guid', info, {})
        self.addBaseType(item)

        info = {'doc': 'A tag component string.'}
        item = s_types.TagPart(self, 'syn:tag:part', info, {})
        self.addBaseType(item)

        info = {'doc': 'The base type for a synapse tag.'}
        item = s_types.Tag(self, 'syn:tag', info, {})
        self.addBaseType(item)

        info = {'doc': 'The base type for compound node fields.'}
        item = s_types.Comp(self, 'comp', info, {})
        self.addBaseType(item)

        info = {'doc': 'The base geo political location type.'}
        item = s_types.Loc(self, 'loc', info, {})
        self.addBaseType(item)

        info = {'doc': 'The node definition type for a (form,valu) compound field.'}
        item = s_types.Ndef(self, 'ndef', info, {})
        self.addBaseType(item)

        info = {'doc': 'A typed array which indexes each field.'}
        item = s_types.Array(self, 'array', info, {'type': 'int'})
        self.addBaseType(item)

        info = {'doc': 'Arbitrary json compatible data.'}
        item = s_types.Data(self, 'data', info, {})
        self.addBaseType(item)

        info = {'doc': 'The nodeprop type for a (prop,valu) compound field.'}
        item = s_types.NodeProp(self, 'nodeprop', info, {})
        self.addBaseType(item)

        info = {'doc': 'A potentially huge/tiny number. [x] <= 730750818665451459101842 with a fractional '
                       'precision of 24 decimal digits.'}
        item = s_types.HugeNum(self, 'hugenum', info, {})
        self.addBaseType(item)

        info = {'doc': 'A component of a hierarchical taxonomy.'}
        item = s_types.Taxon(self, 'taxon', info, {})
        self.addBaseType(item)

        info = {'doc': 'A hierarchical taxonomy.'}
        item = s_types.Taxonomy(self, 'taxonomy', info, {})
        self.addBaseType(item)

        info = {'doc': 'A velocity with base units in mm/sec.'}
        item = s_types.Velocity(self, 'velocity', info, {})
        self.addBaseType(item)

        info = {'doc': 'A time precision value.'}
        item = s_types.TimePrecision(self, 'timeprecision', info, {})
        self.addBaseType(item)

        self.metatypes['created'] = self.getTypeClone(('time', {'ismin': True}))
        self.metatypes['updated'] = self.getTypeClone(('time', {}))

    def getPropsByType(self, name):
        props = self.propsbytype.get(name)
        if props is None:
            return ()
        # TODO order props based on score...
        return list(props.values())

    def getArrayPropsByType(self, name):
        props = self.arraysbytype.get(name)
        if props is None:
            return ()
        return list(props.values())

    def getProps(self):
        return [pobj for pname, pobj in self.props.items()
                if not (isinstance(pname, tuple))]

    def getFormsByPrefix(self, prefix):
        forms = self.formprefixcache.get(prefix)
        if forms is not None:
            return forms

        forms = []
        for form in self.forms:
            if form.startswith(prefix):
                forms.append(form)

        if forms:
            forms.sort()
            self.formprefixcache[prefix] = forms
        return forms

    def reqProp(self, name, extra=None):
        prop = self.prop(name)
        if prop is not None:
            return prop

        mesg = None
        if (prevname := self.propprevnames.get(name)) is not None:
            mesg = f'No property named {name}. Did you mean {prevname}?'

        exc = s_exc.NoSuchProp.init(name, mesg=mesg)
        if extra is not None:
            raise extra(exc)
        raise exc

    def reqPropList(self, name, extra=None):
        if (prop := self.prop(name)) is not None:
            return (prop,)
<<<<<<< HEAD

        if (props := self.ifaceprops.get(name)) is not None:
            return [self.props.get(prop) for prop in props]

        mesg = None

        if ((prevname := self.propprevnames.get(name)) is not None or
            (prevname := self.formprevnames.get(name)) is not None):
            mesg = f'No property named {name}. Did you mean {prevname}?'

        exc = s_exc.NoSuchProp.init(name, mesg=mesg)
        if extra is not None:
            exc = extra(exc)

=======

        if (props := self.ifaceprops.get(name)) is not None:
            return [self.props.get(prop) for prop in props]

        mesg = None

        if ((prevname := self.propprevnames.get(name)) is not None or
            (prevname := self.formprevnames.get(name)) is not None):
            mesg = f'No property named {name}. Did you mean {prevname}?'

        exc = s_exc.NoSuchProp.init(name, mesg=mesg)
        if extra is not None:
            exc = extra(exc)

>>>>>>> f885a00d
        raise exc

    def reqMetaType(self, name, extra=None):
        if (mtyp := self.metatypes.get(name)) is not None:
            return mtyp

        exc = s_exc.NoSuchProp.init(name, mesg=f'No meta property named {name}.')
        if extra is not None:
            exc = extra(exc)

        raise exc

    def reqTagProp(self, name):
        prop = self.getTagProp(name)
        if prop is not None:
            return prop

        mesg = f'No tag property named {name}.'
        raise s_exc.NoSuchTagProp(mesg=mesg, name=name)

    def reqFormsByPrefix(self, prefix, extra=None):
        forms = self.getFormsByPrefix(prefix)
        if not forms:
            mesg = f'No forms match prefix {prefix}.'
            exc = s_exc.NoSuchForm(name=prefix, mesg=mesg)
            if extra is not None:
                exc = extra(exc)
            raise exc

        return forms

    def reqFormsByLook(self, name, extra=None):
        if (form := self.form(name)) is not None:
            return (form.name,)

        if (forms := self.formsbyiface.get(name)) is not None:
            return forms

        if name.endswith('*'):
            return self.reqFormsByPrefix(name[:-1], extra=extra)

        mesg = None
        if (prevname := self.formprevnames.get(name)) is not None:
            mesg = f'No form named {name}. Did you mean {prevname}?'

        exc = s_exc.NoSuchForm.init(name, mesg=mesg)
        if extra is not None:
            exc = extra(exc)

        raise exc

    def reqPropsByLook(self, name, extra=None):
        if (forms := self.formsbyiface.get(name)) is not None:
            return forms

        if (props := self.ifaceprops.get(name)) is not None:
            return props

        if name.endswith('*'):
            return self.reqFormsByPrefix(name[:-1], extra=extra)

        mesg = None
        if (prevname := self.propprevnames.get(name)) is not None:
            mesg = f'No property named {name}. Did you mean {prevname}?'

        exc = s_exc.NoSuchProp.init(name, mesg=mesg)
        if extra is not None:
            exc = extra(exc)

        raise exc

    def getTypeClone(self, typedef):

        base = self.types.get(typedef[0])
        if base is None:
            raise s_exc.NoSuchType(name=typedef[0])

        return base.clone(typedef[1])

    def getModelDefs(self):
        '''
        Returns:
            A list of one model definition compatible with addDataModels that represents the current data model
        '''
        mdef = self._modeldef.copy()
        # dynamically generate form defs due to extended props
        mdef['forms'] = [f.getFormDef() for f in self.forms.values()]
        mdef['tagprops'] = [t.getTagPropDef() for t in self.tagprops.values()]
        mdef['interfaces'] = list(self.ifaces.items())
        mdef['edges'] = [e.pack() for e in self.edges.values()]
        return [('all', mdef)]

    def getModelDict(self):
        retn = {
            'metas': (
                ('created', ('time', {}), {
                    'doc': 'The time that the node was created.'}),

                ('updated', ('time', {}), {
                    'doc': 'The time that the node was most recently modified.'}),
            ),
            'types': {},
            'forms': {},
            'edges': [],
            'tagprops': {},
            'interfaces': self.ifaces.copy()
        }

        for tobj in self.types.values():
            retn['types'][tobj.name] = tobj.pack()

        for fobj in self.forms.values():
            retn['forms'][fobj.name] = fobj.pack()

        for pobj in self.tagprops.values():
            retn['tagprops'][pobj.name] = pobj.pack()

        for eobj in self.edges.values():
            retn['edges'].append(eobj.pack())

        return retn

    def addDataModels(self, mods):
        '''
        Add a list of (name, mdef) tuples.

        A model definition (mdef) is structured as follows::

            {
                "ctors":(
                    ('name', 'class.path.ctor', {}, {'doc': 'The foo thing.'}),
                ),

                "types":(
                    ('name', ('basetype', {typeopts}), {info}),
                ),

                "forms":(
                    (formname, (typename, typeopts), {info}, (
                        (propname, (typename, typeopts), {info}),
                    )),
                ),
                "tagprops":(
                    (tagpropname, (typename, typeopts), {info}),
                )
                "interfaces":(
                    (ifacename, {
                        'props': ((propname, (typename, typeopts), {info}),),
                        'doc': docstr,
                        'interfaces': (ifacename,)
                    }),
                )
            }

        Args:
            mods (list):  The list of tuples.

        Returns:
            None

        '''

        self.modeldefs.extend(mods)

        ctors = {}

        # load all the base type ctors in order...
        for _, mdef in mods:

            for name, ctor, opts, info in mdef.get('ctors', ()):
                item = s_dyndeps.tryDynFunc(ctor, self, name, info, opts, skipinit=True)
                self.types[name] = item
                ctors[name] = (name, ctor, opts, info)

        # load all the types in order...
        for _, mdef in mods:
            for typename, (basename, typeopts), typeinfo in mdef.get('types', ()):
                self.addType(typename, basename, typeopts, typeinfo, skipinit=True)

        # finish initializing types
        for name, tobj in self.types.items():
            tobj._initType()
            if (info := ctors.get(name)) is not None:
                self._modeldef['ctors'].append(info)
            else:
                self._modeldef['types'].append(tobj.getTypeDef())

        # load all the interfaces...
        for _, mdef in mods:
            for name, info in mdef.get('interfaces', ()):
                self.addIface(name, info)

        # Load all the tagprops
        for _, mdef in mods:
            for tpname, typedef, tpinfo in mdef.get('tagprops', ()):
                self.addTagProp(tpname, typedef, tpinfo)

        # now we can load all the forms...
        for _, mdef in mods:

            for formname, forminfo, propdefs in mdef.get('forms', ()):
                self.addForm(formname, forminfo, propdefs, checks=False)

        # load form/prop hooks
        for _, mdef in mods:

            if (hdef := mdef.get('hooks')) is not None:
                if (prehooks := hdef.get('pre')) is not None:
                    for propname, func in prehooks.get('props', ()):
                        self.core._setPropSetHook(propname, func)

                if (posthooks := hdef.get('post')) is not None:
                    for formname, func in posthooks.get('forms', ()):
                        self.form(formname).onAdd(func)

                    for propname, func in posthooks.get('props', ()):
                        self.prop(propname).onSet(func)

        # now we can load edge definitions...
        for _, mdef in mods:
            for etype, einfo in mdef.get('edges', ()):
                self.addEdge(etype, einfo)

        # now we can check the forms display settings...
        for form in self.forms.values():
            self._checkFormDisplay(form)

    def _getFormsMaybeIface(self, name):

        form = self.forms.get(name)
        if form is not None:
            return (name,)

        forms = self.formsbyiface.get(name)
        if forms is None:
            mesg = f'No form or interface named {name}.'
            raise s_exc.NoSuchForm(mesg=mesg, name=name)

        return tuple(forms)

    def addEdge(self, edgetype, edgeinfo):

        n1form, verb, n2form = edgetype

        if not isinstance(verb, str):
            mesg = f'Edge definition verb must be a string: {edgetype}.'
            raise s_exc.BadArg(mesg=mesg)

        if self.edges.get(edgetype) is not None:
            mesg = f'Duplicate edge declared: {edgetype}.'
            raise s_exc.BadArg(mesg=mesg)

        n1forms = (None,)
        if n1form is not None:
            n1forms = self._getFormsMaybeIface(n1form)

        n2forms = (None,)
        if n2form is not None:
            n2forms = self._getFormsMaybeIface(n2form)

        edge = Edge(self, edgetype, edgeinfo)
        self.edges[edgetype] = edge
        [self.edgesbyn1[n1form].add(edge) for n1form in n1forms]
        [self.edgesbyn2[n2form].add(edge) for n2form in n2forms]

        for n1form in n1forms:
            for n2form in n2forms:
                self._valid_edges[(n1form, verb, n2form)].append(edge)

    def delEdge(self, edgetype):

        edge = self.edges.get(edgetype)
        if edge is None:
            return

        n1form, verb, n2form = edgetype

        n1forms = (None,)
        if n1form is not None:
            n1forms = self._getFormsMaybeIface(n1form)

        n2forms = (None,)
        if n2form is not None:
            n2forms = self._getFormsMaybeIface(n2form)

        self.edges.pop(edgetype, None)

        [self.edgesbyn1[n1form].discard(edge) for n1form in n1forms]
        [self.edgesbyn2[n2form].discard(edge) for n2form in n2forms]

        for n1form in n1forms:
            for n2form in n2forms:
                self._valid_edges[(n1form, verb, n2form)].remove(edge)

    def _reqFormName(self, name):
        form = self.forms.get(name)
        if form is None:
            raise s_exc.NoSuchForm.init(name)
        return form

    def addType(self, typename, basename, typeopts, typeinfo, skipinit=False):
        base = self.types.get(basename)
        if base is None:
            raise s_exc.NoSuchType(name=basename)

        newtype = base.extend(typename, typeopts, typeinfo, skipinit=skipinit)

        if newtype.deprecated:
            mesg = f'The type {typename} is based on a deprecated type {newtype.name} which ' \
                   f'will be removed in 4.0.0.'
            logger.warning(mesg)

        self.types[typename] = newtype

        if not skipinit:
            self._modeldef['types'].append(newtype.getTypeDef())

    def addForm(self, formname, forminfo, propdefs, checks=True):

        if not s_grammar.isFormName(formname):
            mesg = f'Invalid form name {formname}'
            raise s_exc.BadFormDef(name=formname, mesg=mesg)

        _type = self.types.get(formname)
        if _type is None:
            raise s_exc.NoSuchType(name=formname)

        form = Form(self, formname, forminfo)

        self.forms[formname] = form
        self.props[formname] = form

        if (prevnames := forminfo.get('prevnames')) is not None:
            for prevname in prevnames:
                self.formprevnames[prevname] = formname

        if isinstance(form.type, s_types.Array):
            self.arraysbytype[form.type.arraytype.name][form.name] = form

        for propdef in propdefs:

            if len(propdef) != 3:
                raise s_exc.BadPropDef(valu=propdef)

            propname, typedef, propinfo = propdef
            self._addFormProp(form, propname, typedef, propinfo)

        # interfaces are listed in typeinfo for the form to
        # maintain backward compatibility for populated models
        for ifname, ifinfo in form.type.info.get('interfaces', ()):
            self._addFormIface(form, ifname, ifinfo)

        if checks:
            self._checkFormDisplay(form)

        self.formprefixcache.clear()

        return form

    def _checkFormDisplay(self, form):

        formtype = self.types.get(form.full)

        display = formtype.info.get('display')
        if display is None:
            return

        for column in display.get('columns', ()):
            coltype = column.get('type')
            colopts = column.get('opts')

            if coltype == 'prop':
                curf = form
                propname = colopts.get('name')
                parts = propname.split('::')

                for i, partname in enumerate(parts):

                    if curf is None and i == (len(parts) - 1):
                        mesg = f'No form named {prop.type.name} for property {prop.full}.'
                        raise s_exc.NoSuchForm(mesg=mesg)

                    prop = curf.prop(partname)
                    if prop is None:
                        mesg = (f'Form {form.name} defines prop column {propname}'
                               f' but {curf.full} has no property named {partname}.')
                        raise s_exc.BadFormDef(mesg=mesg)

                    curf = self.form(prop.type.name)

            else:
                mesg = f'Form {form.name} defines column with invalid type ({coltype}).'
                raise s_exc.BadFormDef(mesg=mesg)

    def delForm(self, formname):

        form = self.forms.get(formname)
        if form is None:
            return

        ifaceprops = set()
        for iface in form.ifaces.values():
            for prop in iface.get('props', ()):
                ifaceprops.add(prop[0])

        formprops = []
        for propname, prop in form.props.items():
            if propname in ifaceprops:
                continue
            formprops.append(prop)

        if formprops:
            propnames = ', '.join(prop.name for prop in formprops)
            mesg = f'Form has extended properties: {propnames}'
            raise s_exc.CantDelForm(mesg=mesg)

        if isinstance(form.type, s_types.Array):
            self.arraysbytype[form.type.arraytype.name].pop(form.name, None)

        for ifname, ifinfo in form.type.info.get('interfaces', ()):
            self._delFormIface(form, ifname, ifinfo)

        self.forms.pop(formname, None)
        self.props.pop(formname, None)

        self.formprefixcache.clear()

    def addIface(self, name, info):
        # TODO should we add some meta-props here for queries?
        self.ifaces[name] = info

    def delType(self, typename):

        _type = self.types.get(typename)
        if _type is None:
            return

        if self.propsbytype.get(typename):
            mesg = f'Cannot delete type {typename} as it is still in use by properties.'
            raise s_exc.CantDelType(mesg=mesg, name=typename)

        for _type in self.types.values():
            if typename in _type.info['bases']:
                mesg = f'Cannot delete type {typename} as it is still in use by other types.'
                raise s_exc.CantDelType(mesg=mesg, name=typename)

            if _type.isarray and _type.arraytype.name == typename:
                mesg = f'Cannot delete type {typename} as it is still in use by array types.'
                raise s_exc.CantDelType(mesg=mesg, name=typename)

        self.types.pop(typename, None)
        self.propsbytype.pop(typename, None)
        self.arraysbytype.pop(typename, None)

    def addFormProp(self, formname, propname, tdef, info):
        form = self.forms.get(formname)
        if form is None:
            raise s_exc.NoSuchForm.init(formname)
        return self._addFormProp(form, propname, tdef, info)

    def _addFormProp(self, form, name, tdef, info):

        prop = Prop(self, form, name, tdef, info)

        # index the array item types
        if isinstance(prop.type, s_types.Array):
            self.arraysbytype[prop.type.arraytype.name][prop.full] = prop

        self.props[prop.full] = prop

        if (prevnames := info.get('prevnames')) is not None:
            for prevname in prevnames:
                prevfull = f'{form.name}:{prevname}'
                self.propprevnames[prevfull] = prop.full

        return prop

    def _reqIface(self, name):
        iface = self.ifaces.get(name)
        if iface is None:
            raise s_exc.NoSuchIface.init(name)
        return iface

    def _prepIfaceTemplate(self, iface, ifinfo, template=None):

        # outer interface templates take precedence
        if template is None:
            template = {}

        for subname, subinfo in iface.get('interfaces', ()):
            subi = self._reqIface(subname)
            self._prepIfaceTemplate(subi, subinfo, template=template)

        template.update(iface.get('template', {}))
        template.update(ifinfo.get('template', {}))

        return template

    def _prepFormIface(self, form, iface, ifinfo):

        prefix = iface.get('prefix')
        prefix = ifinfo.get('prefix', prefix)

        # TODO decide if/how to handle subinterface prefixes
        template = self._prepIfaceTemplate(iface, ifinfo)

        def convert(item):

            if isinstance(item, str):

                if item == '$self':
                    return form.name

                item = s_common.format(item, **template)

                # warn but do not blow up. there may be extended model elements
                # with {}s which are not used for templates...
                if item.find('{') != -1: # pragma: no cover
                    logger.warning(f'Missing template specifier in: {item} on {form.name}')

                return item

            if isinstance(item, dict):
                return {convert(k): convert(v) for (k, v) in item.items()}

            if isinstance(item, (list, tuple)):
                return tuple([convert(v) for v in item])

            return item

        iface = convert(iface)

        if prefix is not None:

            props = []
            for propname, typeinfo, propinfo in iface.get('props'):

                if prefix:
                    if propname:
                        propname = f'{prefix}:{propname}'
                    else:
                        propname = prefix

                # allow a property named by the prefix to fall away if prefix is ""
                if propname:
                    props.append((propname, typeinfo, propinfo))

            iface['props'] = tuple(props)

        return iface

    def _addFormIface(self, form, name, ifinfo, ifaceparents=None):

        iface = self.ifaces.get(name)

        if iface is None:
            mesg = f'Form {form.name} depends on non-existent interface: {name}'
            raise s_exc.NoSuchName(mesg=mesg)

        if iface.get('deprecated'):
            mesg = f'Form {form.name} depends on deprecated interface {name} which will be removed in 4.0.0'
            logger.warning(mesg)

        iface = self._prepFormIface(form, iface, ifinfo)

        for propname, typedef, propinfo in iface.get('props', ()):

            # allow form props to take precedence
            if (prop := form.prop(propname)) is None:
                prop = self._addFormProp(form, propname, typedef, propinfo)

            iprop = f'{name}:{propname}'
            prop.ifaces.append(iprop)
            self.ifaceprops[iprop].append(prop.full)

            if ifaceparents is not None:
                for iname in ifaceparents:
                    subiprop = f'{iname}:{propname}'
                    prop.ifaces.append(subiprop)
                    self.ifaceprops[subiprop].append(prop.full)

        form.ifaces[name] = iface
        self.formsbyiface[name].append(form.name)

        for subname, subinfo in iface.get('interfaces', ()):

            if ifaceparents is None:
                ifaceparents = [name]
            else:
                ifaceparents.append(name)

            self._addFormIface(form, subname, subinfo, ifaceparents=ifaceparents)

    def _delFormIface(self, form, name, ifinfo, ifaceparents=None):

        if (iface := self.ifaces.get(name)) is None:
            return

        iface = self._prepFormIface(form, iface, ifinfo)

        for propname, typedef, propinfo in iface.get('props', ()):
            fullprop = f'{form.name}:{propname}'
            self.delFormProp(form.name, propname)
            self.ifaceprops[f'{name}:{propname}'].remove(fullprop)

            if ifaceparents is not None:
                for iname in ifaceparents:
                    self.ifaceprops[f'{iname}:{propname}'].remove(fullprop)

        form.ifaces.pop(name, None)
        self.formsbyiface[name].remove(form.name)

        for subname, subinfo in iface.get('interfaces', ()):

            if ifaceparents is None:
                ifaceparents = [name]
            else:
                ifaceparents.append(name)

            self._delFormIface(form, subname, subinfo, ifaceparents=ifaceparents)

    def delTagProp(self, name):
        return self.tagprops.pop(name)

    def addTagProp(self, name, tdef, info):
        if name in self.tagprops:
            raise s_exc.DupTagPropName(mesg=name)

        prop = TagProp(self, name, tdef, info)
        self.tagprops[name] = prop

        if prop.type.deprecated:
            mesg = f'The tag property {prop.name} is using a deprecated type {prop.type.name} which will' \
                   f' be removed in 4.0.0'
            logger.warning(mesg)

        return prop

    def getTagProp(self, name):
        return self.tagprops.get(name)

    def delFormProp(self, formname, propname):

        form = self.forms.get(formname)
        if form is None:
            raise s_exc.NoSuchForm.init(formname)

        prop = form.delProp(propname)
        if prop is None:
            name = f'{formname}:{propname}'
            mesg = f'No prop {name}'
            raise s_exc.NoSuchProp(mesg=mesg, name=name)

        if isinstance(prop.type, s_types.Array):
            self.arraysbytype[prop.type.arraytype.name].pop(prop.full, None)

        self.props.pop(prop.full, None)
        self.props.pop((form.name, prop.name), None)

        self.propsbytype[prop.type.name].pop(prop.full, None)

    def addBaseType(self, item):
        '''
        Add a Type instance to the data model.
        '''
        ctor = '.'.join([item.__class__.__module__, item.__class__.__qualname__])
        self._modeldef['ctors'].append(((item.name, ctor, dict(item.opts), dict(item.info))))
        self.types[item.name] = item

    def type(self, name):
        '''
        Return a synapse.lib.types.Type by name.
        '''
        return self.types.get(name)

    def prop(self, name):
        return self.props.get(name)

    def form(self, name):
        return self.forms.get(name)

    def reqForm(self, name):
        form = self.forms.get(name)
        if form is not None:
            return form

        mesg = f'No form named {name}.'
        if (prevname := self.formprevnames.get(name)) is not None:
            mesg += f' Did you mean {prevname}?'

        raise s_exc.NoSuchForm(mesg=mesg, name=name)

    def tagprop(self, name):
        return self.tagprops.get(name)

    def edge(self, edgetype):
        return self.edges.get(edgetype)

    def edgeIsValid(self, n1form, verb, n2form):
        if self._valid_edges.get((n1form, verb, n2form)):
            return True
        if self._valid_edges.get((None, verb, None)):
            return True
        if self._valid_edges.get((None, verb, n2form)):
            return True
        if self._valid_edges.get((n1form, verb, None)):
            return True
        return False<|MERGE_RESOLUTION|>--- conflicted
+++ resolved
@@ -643,7 +643,6 @@
     def reqPropList(self, name, extra=None):
         if (prop := self.prop(name)) is not None:
             return (prop,)
-<<<<<<< HEAD
 
         if (props := self.ifaceprops.get(name)) is not None:
             return [self.props.get(prop) for prop in props]
@@ -658,22 +657,6 @@
         if extra is not None:
             exc = extra(exc)
 
-=======
-
-        if (props := self.ifaceprops.get(name)) is not None:
-            return [self.props.get(prop) for prop in props]
-
-        mesg = None
-
-        if ((prevname := self.propprevnames.get(name)) is not None or
-            (prevname := self.formprevnames.get(name)) is not None):
-            mesg = f'No property named {name}. Did you mean {prevname}?'
-
-        exc = s_exc.NoSuchProp.init(name, mesg=mesg)
-        if extra is not None:
-            exc = extra(exc)
-
->>>>>>> f885a00d
         raise exc
 
     def reqMetaType(self, name, extra=None):
