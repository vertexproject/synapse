--- conflicted
+++ resolved
@@ -1225,15 +1225,6 @@
             prop.ifaces.append(iprop)
             self.ifaceprops[iprop].append(prop.full)
 
-<<<<<<< HEAD
-            if subifaces is not None:
-                for subi in subifaces:
-                    subiprop = f'{subi}:{propname}'
-                    prop.ifaces.append(subiprop)
-                    self.ifaceprops[subiprop].append(prop.full)
-
-=======
->>>>>>> ad73e882
         form.ifaces[name] = iface
         self.formsbyiface[name].append(form.name)
 
