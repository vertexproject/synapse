--- conflicted
+++ resolved
@@ -434,20 +434,16 @@
             return prop
 
         full = f'{self.name}:{name}'
-<<<<<<< HEAD
         mesg = f'No property named {full}.'
 
         if (prevname := self.modl.propprevnames.get(full)) is not None:
             mesg += f' Did you mean {prevname}?'
 
-        raise s_exc.NoSuchProp(mesg=mesg, name=full)
-=======
-        exc = s_exc.NoSuchProp.init(full)
+        exc = s_exc.NoSuchProp.init(full, mesg=mesg)
         if extra is not None:
             exc = extra(exc)
 
         raise exc
->>>>>>> ace3727b
 
     def pack(self):
         props = {p.name: p.pack() for p in self.props.values()}
