import os
import shutil
import asyncio
import logging

import synapse.exc as s_exc
import synapse.common as s_common

import synapse.lib.base as s_base
import synapse.lib.cell as s_cell
import synapse.lib.lmdbslab as s_lmdbslab
import synapse.lib.slabseqn as s_slabseqn
import synapse.lib.slaboffs as s_slaboffs

logger = logging.getLogger(__name__)

class TankApi(s_cell.CellApi):

    async def slice(self, offs, size=None, iden=None, wait=False, timeout=None):
        async for item in self.cell.slice(offs, size=size, iden=iden, wait=wait, timeout=timeout):
            yield item

    async def puts(self, items, seqn=None):
        return await self.cell.puts(items, seqn=seqn)

    async def metrics(self, offs, size=None):
        async for item in self.cell.metrics(offs, size=size):
            yield item

    async def offset(self, iden):
        return self.cell.getOffset(iden)

    async def iden(self):
        return await self.cell.iden()

class CryoTank(s_base.Base):
    '''
    A CryoTank implements a stream of structured data.
    '''
    async def __anit__(self, dirn, conf=None):

        await s_base.Base.__anit__(self)

        if conf is None:
            conf = {}

        self.conf = conf
        self.dirn = s_common.gendir(dirn)

        self._iden = self._getTankIden()

        path = s_common.gendir(self.dirn, 'tank.lmdb')

        self.slab = await s_lmdbslab.Slab.anit(path, map_async=True, **conf)

        self.offs = s_slaboffs.SlabOffs(self.slab, 'offsets')
        self._items = s_slabseqn.SlabSeqn(self.slab, 'items')
        self._metrics = s_slabseqn.SlabSeqn(self.slab, 'metrics')

        self.onfini(self.slab.fini)

    async def iden(self):
        return self._iden

    def _getTankIden(self):

        path = s_common.genpath(self.dirn, 'guid')
        if os.path.isfile(path):
            with open(path, 'r') as fd:
                return fd.read().strip()

        # legacy cell code...
        cellpath = s_common.genpath(self.dirn, 'cell.guid')
        if os.path.isfile(cellpath):

            with open(cellpath, 'r') as fd:
                iden = fd.read().strip()

            with open(path, 'w') as fd:
                fd.write(iden)

            os.unlink(cellpath)
            return iden

        iden = s_common.guid()
        with open(path, 'w') as fd:
            fd.write(iden)

        return iden

    def getOffset(self, iden):
        s_common.deprecated('cryotank.getOffset(...) API, ', curv='2.148.0', eolv='2.150.0')
        return self.offs.get(iden)

    def setOffset(self, iden, offs):
        s_common.deprecated('cryotank.setOffset(...) API, ', curv='2.148.0', eolv='2.150.0')
        return self.offs.set(iden, offs)

    def last(self):
        '''
        Return an (offset, item) tuple for the last element in the tank ( or None ).
        '''
        return self._items.last()

    async def puts(self, items, seqn=None):
        '''
        Add the structured data from items to the CryoTank.

        Args:
            items (list):  A list of objects to store in the CryoTank.
            seqn (iden, offs): An iden / offset pair to record. This argument is deprecated. Callers should track offsets.

        Returns:
            int: The ending offset of the items or seqn.
        '''
        size = 0

        for chunk in s_common.chunks(items, 1000):
            metrics = self._items.save(chunk)
            self._metrics.add(metrics)
            await self.fire('cryotank:puts', numrecords=len(chunk))
            size += len(chunk)
            await asyncio.sleep(0)

        if seqn is not None:
            s_common.deprecated('cryotank.puts(seqn=...) argument, ', curv='2.148.0', eolv='2.150.0')
            iden, offs = seqn
            self.setOffset(iden, offs + size)

        return size

    async def metrics(self, offs, size=None):
        '''
        Yield metrics rows starting at offset.

        Args:
            offs (int): The index offset.
            size (int): The maximum number of records to yield.

        Yields:
            ((int, dict)): An index offset, info tuple for metrics.
        '''
        for i, (indx, item) in enumerate(self._metrics.iter(offs)):

            if size is not None and i >= size:
                return

            yield indx, item

    async def slice(self, offs, size=None, iden=None, wait=False, timeout=None):
        '''
        Yield a number of items from the CryoTank starting at a given offset.

        Args:
            offs (int): The index of the desired datum (starts at 0)
            size (int): The max number of items to yield.
            iden (str): The iden for offset tracking. This argument is deprecated. Callers should track offsets.
            wait (bool): Once caught up, yield new results in realtime
            timeout (int): Max time to wait for a new item.

        Yields:
            ((index, object)): Index and item values.
        '''
        if iden is not None:
            s_common.deprecated('cryotank.slice(iden=...) argument, ', curv='2.148.0', eolv='2.150.0')
            self.setOffset(iden, offs)

        i = 0
        async for indx, item in self._items.aiter(offs, wait=wait, timeout=timeout):

            if size is not None and i >= size:
                return

            yield indx, item

            i += 1
            await asyncio.sleep(0)

    async def rows(self, offs, size=None, iden=None):
        '''
        Yield a number of raw items from the CryoTank starting at a given offset.

        Args:
            offs (int): The index of the desired datum (starts at 0)
            size (int): The max number of items to yield.
            iden (str): The iden for offset tracking. This argument is deprecated. Callers should track offsets.

        Yields:
            ((indx, bytes)): Index and msgpacked bytes.
        '''
        if iden is not None:
            s_common.deprecated('cryotank.rows(iden=...) argument, ', curv='2.148.0', eolv='2.150.0')
            self.setOffset(iden, offs)

        for i, (indx, byts) in enumerate(self._items.rows(offs)):

            if size is not None and i >= size:
                return

            yield indx, byts

    async def info(self):
        '''
        Returns information about the CryoTank instance.

        Returns:
            dict: A dict containing items and metrics indexes.
        '''
        stat = self._items.stat()
        return {'indx': self._items.index(), 'metrics': self._metrics.index(), 'stat': stat}

class CryoApi(s_cell.CellApi):
    '''
    The CryoCell API as seen by a telepath proxy.

    This is the API to reference for remote CryoCell use.
    '''
    async def _reqInit(self, name, conf=None):
        if await self.cell.exists(name):
            return await self.cell.init(name)

        await self._reqUserAllowed(('cryo', 'tank', 'add'))
        tank = await self.cell.init(name, conf=conf)
        await self.user.setAdmin(True, gateiden=self.cell.getTankIdenByName(name))
        return tank

    async def init(self, name, conf=None):
        await self._reqInit(name, conf=conf)
        return self.cell.getTankIdenByName(name)

    async def slice(self, name, offs, size=None, iden=None, wait=False, timeout=None):
<<<<<<< HEAD
        tank = await self._reqInit(name)
        self.user.confirm(('cryo', 'tank', 'read'), gateiden=self.cell.getTankIdenByName(name))
=======
        if iden:
            s_common.deprecated('cryocell.slice(iden=...) argument.', curv='2.148.0', eolv='2.150.0')
        tank = await self.cell.init(name)
>>>>>>> 400389e9
        async for item in tank.slice(offs, size=size, iden=iden, wait=wait, timeout=timeout):
            yield item

    async def list(self):
        return await self.cell.list(user=self.user)

    async def last(self, name):
        tank = await self._reqInit(name)
        self.user.confirm(('cryo', 'tank', 'read'), gateiden=self.cell.getTankIdenByName(name))
        return tank.last()

    async def puts(self, name, items, seqn=None):
<<<<<<< HEAD
        tank = await self._reqInit(name)
        self.user.confirm(('cryo', 'tank', 'put'), gateiden=self.cell.getTankIdenByName(name))
        return await tank.puts(items, seqn=seqn)

    async def offset(self, name, iden):
        tank = await self._reqInit(name)
        self.user.confirm(('cryo', 'tank', 'read'), gateiden=self.cell.getTankIdenByName(name))
        return tank.getOffset(iden)

    async def rows(self, name, offs, size, iden=None):
        tank = await self._reqInit(name)
        self.user.confirm(('cryo', 'tank', 'read'), gateiden=self.cell.getTankIdenByName(name))
=======
        if seqn:
            s_common.deprecated('cryocell.puts(seqn=...) argument.', curv='2.148.0', eolv='2.150.0')
        tank = await self.cell.init(name)
        return await tank.puts(items, seqn=seqn)

    async def offset(self, name, iden):
        s_common.deprecated('cryocell.offset() API.', curv='2.148.0', eolv='2.150.0')
        tank = await self.cell.init(name)
        return tank.getOffset(iden)

    async def rows(self, name, offs, size, iden=None):
        if iden:
            s_common.deprecated('cryocell.rows(iden=...) Argument.', curv='2.148.0', eolv='2.150.0')
        tank = await self.cell.init(name)
>>>>>>> 400389e9
        async for item in tank.rows(offs, size, iden=iden):
            yield item

    async def metrics(self, name, offs, size=None):
        tank = await self._reqInit(name)
        self.user.confirm(('cryo', 'tank', 'read'), gateiden=self.cell.getTankIdenByName(name))
        async for item in tank.metrics(offs, size=size):
            yield item

    @s_cell.adminapi(log=True)
    async def delete(self, name):
        return await self.cell.delete(name)

class CryoCell(s_cell.Cell):

    cellapi = CryoApi
    tankapi = TankApi

    async def __anit__(self, dirn, conf=None, readonly=False):

        await s_cell.Cell.__anit__(self, dirn, conf)

        self.dmon.share('cryotank', self)

        self.names = await self.hive.open(('cryo', 'names'))

        self.tanks = await s_base.BaseRef.anit()
        self.onfini(self.tanks.fini)

        for name, node in self.names:

            iden, conf = node.valu

            logger.info('Bringing tank [%s][%s] online', name, iden)

            path = s_common.genpath(self.dirn, 'tanks', iden)

            tank = await CryoTank.anit(path, conf)

            self.tanks.put(name, tank)

            await self.auth.addAuthGate(iden, 'tank')

    @classmethod
    def getEnvPrefix(cls):
        return ('SYN_CRYOTANK', )

    async def getCellApi(self, link, user, path):

        if not path:
            return await self.cellapi.anit(self, link, user)

        if len(path) == 1:
            tank = await self.init(path[0])
            return await self.tankapi.anit(tank, link, user)

        raise s_exc.NoSuchPath(path=path)

    async def exists(self, name):
        return self.tanks.get(name) is not None

    def getTankIdenByName(self, name):
        node = self.names.get(name)
        if node is None:
            raise s_exc.BadArg(mesg=f'Tank {name} does not exist')
        return node.valu[0]

    async def init(self, name, conf=None):
        '''
        Generate a new CryoTank with a given name or get an reference to an existing CryoTank.

        Args:
            name (str): Name of the CryoTank.

        Returns:
            CryoTank: A CryoTank instance.
        '''
        tank = self.tanks.get(name)
        if tank is not None:
            return tank

        iden = s_common.guid()

        logger.info('Creating new tank: [%s][%s]', name, iden)

        path = s_common.genpath(self.dirn, 'tanks', iden)

        tank = await CryoTank.anit(path, conf)

        node = await self.names.open((name,))
        await node.set((iden, conf))

        self.tanks.put(name, tank)

        await self.auth.addAuthGate(iden, 'tank')

        return tank

    async def list(self, user=None):
        '''
        Get a list of (name, info) tuples for the CryoTanks.

        Returns:
            list: A list of tufos.
        '''

        infos = []

        for name, tank in self.tanks.items():

            iden = self.getTankIdenByName(name)
            if user is not None and not user.allowed(('cryo', 'tank', 'read'), gateiden=iden):
                continue

            info = await tank.info()
            info['iden'] = self.getTankIdenByName(name)
            infos.append((name, info))

        return infos

    async def delete(self, name):

        tank = self.tanks.pop(name)
        if tank is None:
            return False

        iden, _ = await self.names.pop((name,))
        await tank.fini()
        shutil.rmtree(tank.dirn, ignore_errors=True)

        await self.auth.delAuthGate(iden)

        return True<|MERGE_RESOLUTION|>--- conflicted
+++ resolved
@@ -229,14 +229,10 @@
         return self.cell.getTankIdenByName(name)
 
     async def slice(self, name, offs, size=None, iden=None, wait=False, timeout=None):
-<<<<<<< HEAD
-        tank = await self._reqInit(name)
-        self.user.confirm(('cryo', 'tank', 'read'), gateiden=self.cell.getTankIdenByName(name))
-=======
         if iden:
             s_common.deprecated('cryocell.slice(iden=...) argument.', curv='2.148.0', eolv='2.150.0')
-        tank = await self.cell.init(name)
->>>>>>> 400389e9
+        tank = await self._reqInit(name)
+        self.user.confirm(('cryo', 'tank', 'read'), gateiden=self.cell.getTankIdenByName(name))
         async for item in tank.slice(offs, size=size, iden=iden, wait=wait, timeout=timeout):
             yield item
 
@@ -249,35 +245,23 @@
         return tank.last()
 
     async def puts(self, name, items, seqn=None):
-<<<<<<< HEAD
+        if seqn:
+            s_common.deprecated('cryocell.puts(seqn=...) argument.', curv='2.148.0', eolv='2.150.0')
         tank = await self._reqInit(name)
         self.user.confirm(('cryo', 'tank', 'put'), gateiden=self.cell.getTankIdenByName(name))
         return await tank.puts(items, seqn=seqn)
 
     async def offset(self, name, iden):
-        tank = await self._reqInit(name)
-        self.user.confirm(('cryo', 'tank', 'read'), gateiden=self.cell.getTankIdenByName(name))
-        return tank.getOffset(iden)
-
-    async def rows(self, name, offs, size, iden=None):
-        tank = await self._reqInit(name)
-        self.user.confirm(('cryo', 'tank', 'read'), gateiden=self.cell.getTankIdenByName(name))
-=======
-        if seqn:
-            s_common.deprecated('cryocell.puts(seqn=...) argument.', curv='2.148.0', eolv='2.150.0')
-        tank = await self.cell.init(name)
-        return await tank.puts(items, seqn=seqn)
-
-    async def offset(self, name, iden):
         s_common.deprecated('cryocell.offset() API.', curv='2.148.0', eolv='2.150.0')
-        tank = await self.cell.init(name)
+        tank = await self._reqInit(name)
+        self.user.confirm(('cryo', 'tank', 'read'), gateiden=self.cell.getTankIdenByName(name))
         return tank.getOffset(iden)
 
     async def rows(self, name, offs, size, iden=None):
         if iden:
             s_common.deprecated('cryocell.rows(iden=...) Argument.', curv='2.148.0', eolv='2.150.0')
-        tank = await self.cell.init(name)
->>>>>>> 400389e9
+        tank = await self._reqInit(name)
+        self.user.confirm(('cryo', 'tank', 'read'), gateiden=self.cell.getTankIdenByName(name))
         async for item in tank.rows(offs, size, iden=iden):
             yield item
 
