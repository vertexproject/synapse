--- conflicted
+++ resolved
@@ -297,7 +297,6 @@
         '''
         return prop in self.runt_forms
 
-<<<<<<< HEAD
     def getCorePath(self, *paths):
         '''
         Construct a path relative to the cortex metadata dir (or None).
@@ -419,7 +418,7 @@
         path = self.getCorePath('fifos', iden)
         if path is not None and os.path.isdir(path):
             shutil.rmtree(path, ignore_errors=True)
-=======
+
     def isRuntProp(self, prop):
         '''
         Return True if the given property name is a runtime node prop.
@@ -431,7 +430,6 @@
             (bool): True if the property is a runtime node property.
         '''
         return (prop, None) in self.runt_props
->>>>>>> 1a84b79d
 
     @staticmethod
     @confdef(name='common_cortex')
