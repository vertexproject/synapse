import json
import time
import itertools
import threading
import traceback
import collections

from synapse.compat import queue

import synapse.async as s_async
import synapse.compat as s_compat
import synapse.reactor as s_reactor
#import synapse.datamodel as s_datamodel

import synapse.lib.tags as s_tags
import synapse.lib.cache as s_cache
import synapse.lib.threads as s_threads

from synapse.common import *
from synapse.eventbus import EventBus
from synapse.datamodel import DataModel

class NoSuchGetBy(Exception):pass

def chunked(n, iterable):
    it = iter(iterable)
    while True:
       chunk = tuple(itertools.islice(it, n))
       if not chunk:
           return

       yield chunk

class Cortex(EventBus,DataModel):
    '''
    Top level Cortex key/valu storage object.
    '''
    def __init__(self, link):
        EventBus.__init__(self)
        DataModel.__init__(self)

        self._link = link

<<<<<<< HEAD
        self.lock = threading.RLock()
=======
        self.lock = threading.Lock()
        self.inclock = threading.Lock()

>>>>>>> b67a8ed5
        self.statfuncs = {}

        self.auth = None
        self.tagcache = {}
        self.splicefuncs = {}

        self.sizebymeths = {}
        self.rowsbymeths = {}

        #############################################################
        # buses to save/load *raw* save events
        #############################################################
        self.savebus = EventBus()
        self.loadbus = EventBus()

        self.loadbus.on('core:save:add:rows', self._loadAddRows)
        self.loadbus.on('core:save:del:rows:by:iden', self._loadDelRowsById)
        self.loadbus.on('core:save:del:rows:by:prop', self._loadDelRowsByProp)
        self.loadbus.on('core:save:set:rows:by:idprop', self._loadSetRowsByIdProp)
        self.loadbus.on('core:save:del:rows:by:idprop', self._loadDelRowsByIdProp)

        #############################################################
        # bus for model layer sync
        # sync events are fired on the cortex and may be ingested
        # into another coretx using the sync() method.
        #############################################################
        self.on('tufo:add', self._fireCoreSync )
        self.on('tufo:del', self._fireCoreSync )
        self.on('tufo:set', self._fireCoreSync )
        self.on('tufo:tag:add', self._fireCoreSync )
        self.on('tufo:tag:del', self._fireCoreSync )

        self.syncact = s_reactor.Reactor()
        self.syncact.act('tufo:add', self._actSyncTufoAdd )
        self.syncact.act('tufo:del', self._actSyncTufoDel )
        #self.syncact.act('tufo:set', self._actSyncTufoSet )
        self.syncact.act('tufo:tag:add', self._actSyncTufoTagAdd )
        self.syncact.act('tufo:tag:del', self._actSyncTufoTagDel )

        #############################################################

        self.onfini( self.savebus.fini )
        self.onfini( self.loadbus.fini )

        self.addStatFunc('any',self._calcStatAny)
        self.addStatFunc('all',self._calcStatAll)
        self.addStatFunc('min',self._calcStatMin)
        self.addStatFunc('max',self._calcStatMax)
        self.addStatFunc('sum',self._calcStatSum)
        self.addStatFunc('count',self._calcStatCount)
        self.addStatFunc('histo',self._calcStatHisto)
        self.addStatFunc('average',self._calcStatAverage)

        self._initCortex()

        # FIXME unicode / "word" characters
        #self.addSubType('syn:tag','str', regex='^[a-z0-9._]+$', lower=1)
        #self.addSubType('syn:prop','str', regex='^[a-z0-9:_]+$', lower=1)
        #self.addSubType('syn:type','str', regex='^[a-z0-9:_]+$', lower=1)

        self.addTufoForm('syn:tag', ptype='syn:tag')
        self.addTufoProp('syn:tag','up',ptype='syn:tag')
        self.addTufoProp('syn:tag','doc',defval='',ptype='str')
        self.addTufoProp('syn:tag','depth',defval=0,ptype='int')
        self.addTufoProp('syn:tag','title',defval='',ptype='str')

        #self.model.addTufoForm('syn:model',ptype='str')

        self.addTufoForm('syn:type',ptype='syn:type')
        self.addTufoProp('syn:type','doc',ptype='str', defval='??', doc='Description for this type')
        self.addTufoProp('syn:type','ver',ptype='int', defval=1, doc='What version is this type')
        self.addTufoProp('syn:type','base',ptype='str', doc='what type does this type extend?', req=True)
        self.addTufoGlob('syn:type','info:*')

        self.addTufoForm('syn:form',ptype='syn:prop')
        self.addTufoProp('syn:form','doc',ptype='str')

        self.addTufoForm('syn:prop',ptype='syn:prop')
        self.addTufoProp('syn:prop','doc',ptype='str')
        self.addTufoProp('syn:prop','form',ptype='syn:prop')
        self.addTufoProp('syn:prop','ptype',ptype='syn:type')

        #forms = self.getTufosByProp('syn:form')

        #self.addTufoProp('syn:prop','ptype',ptype='str')
        #self.addTufoProp('syn:prop','title',ptype='str')
        #self.addTufoProp('syn:prop','defval') # ptype='any'

        #self.addTufoForm('syn:splice',ptype='guid')
        #self.addTufoProp('syn:splice','date',ptype='time:epoch',doc='Time that the splice was requested')
        #self.addTufoProp('syn:splice','user',ptype='str',doc='Time user/system which requested the splice')
        #self.addTufoProp('syn:splice','note',ptype='str',doc='Filthy humon notes about the change')
        #self.addTufoProp('syn:splice','status',ptype='str',doc='Enum for init,done,deny to show the splice status')
        #self.addTufoProp('syn:splice','action',ptype='str:lwr',doc='The requested splice action')

        # FIXME load forms / props / etc

        self.addTufoForm('syn:splice', ptype='guid')

        self.addTufoGlob('syn:splice','on:*')     # syn:splice:on:fqdn=woot.com
        self.addTufoGlob('syn:splice','act:*')    # action arguments

        self.addTufoProp('syn:splice','perm', ptype='str', doc='Permissions str for glob matching')
        self.addTufoProp('syn:splice','reqtime', ptype='time:epoch', doc='When was the splice requested')

        self.addTufoProp('syn:splice','user', ptype='str', defval='??', doc='What user is requesting the splice')
        self.addTufoProp('syn:splice','note', ptype='str', defval='', doc='Notes about the splice')
        self.addTufoProp('syn:splice','status', ptype='str', defval='new', doc='Splice status')
        self.addTufoProp('syn:splice','action', ptype='str', doc='What action is the splice requesting')
        #self.addTufoProp('syn:splice','actuser', ptype='str', doc='What user is activating the splice')
        #self.addTufoProp('syn:splice','acttime', ptype='time:epoch', doc='When was the splice activated')


        self.on('tufo:add:syn:tag', self._onAddSynTag)
        self.on('tufo:add:syn:type', self._onAddSynType)
        self.on('tufo:add:syn:prop', self._onAddSynProp)

        #self.on('tufo:add:syn:type', self._onAddSynType)
        #self.on('tufo:add:syn:form', self._onAddSynForm)
        #self.on('tufo:add:syn:prop', self._onAddSynProp)

        self.on('tufo:del:syn:tag', self._onDelSynTag)
        self.on('tufo:form:syn:tag', self._onFormSynTag)

        self.isok = True

        self.splicers = {}

        self.splicers['tufo:add'] = self._spliceTufoAdd
        self.splicers['tufo:del'] = self._spliceTufoDel
        self.splicers['tufo:set'] = self._spliceTufoSet
        self.splicers['tufo:tag:add'] = self._spliceTufoTagAdd
        self.splicers['tufo:tag:del'] = self._spliceTufoTagDel

    def _reqSpliceInfo(self, act, info, prop):
        valu = info.get(prop)
        if prop == None:
            raise Exception('Splice: %s requires %s' % (act,prop))
        return valu

    def _spliceTufoAdd(self, act, info, props):

        form = self._reqSpliceInfo(act,info,'form')
        valu = self._reqSpliceInfo(act,info,'valu')

        tprops = info.get('props',{})

        props['on:%s' % form] = valu

        perm = 'tufo:add:%s' % (form,)

        props['perm'] = perm
        props['status'] = 'done'

        # FIXME apply perm

        splice = None

        item = self.formTufoByProp(form,valu,**tprops)

        # if the tufo is newly formed, create a splice
        if item[1].get('.new'):
            splice = self.formTufoByProp('syn:splice',guid(),**props)

        return splice,item

    def _isSpliceAllow(self, props):
        props['status'] = 'done'

        if self.auth != None:
            user = props.get('user')
            perm = props.get('perm')
            if not self.auth.isUserAllowed(user,perm):
                props['status'] = 'pend'
                return False

        return True

    def _spliceTufoSet(self, act, info, props):
        form = self._reqSpliceInfo(act,info,'form')
        valu = self._reqSpliceInfo(act,info,'valu')
        prop = self._reqSpliceInfo(act,info,'prop')
        pval = self._reqSpliceInfo(act,info,'pval')

        props['on:%s' % form] = valu

        fullprop = '%s:%s' % (form,prop)

        props['perm'] = 'tufo:set:%s' % fullprop

        # FIXME apply perm

        item = self.getTufoByProp(form,valu=valu)
        if item == None:
            raise NoSuchTufo('%s=%r' % (form,valu))

        oval = item[1].get(fullprop)
        if oval == pval:
            return None,item

        if oval != None:
            props['act:oval'] = oval

        item = self.setTufoProp(item,prop,pval)
        splice = self.formTufoByProp('syn:splice',guid(),**props)

        return splice,item

    def _spliceTufoDel(self, act, info, props):

        form = self._reqSpliceInfo(act,info,'form')
        valu = self._reqSpliceInfo(act,info,'valu')

        item = self.getTufoByProp(form,valu=valu)
        if item == None:
            raise NoSuchTufo('%s=%r' % (form,valu))

        props['on:%s' % form] = valu
        props['status'] = 'done'

        props['perm'] = 'tufo:del:%s' % form

        self.delTufo(item)

        splice = self.formTufoByProp('syn:splice',guid(),**props)

        return splice,item

    def _spliceTufoTagAdd(self, act, info, props):
        tag = self._reqSpliceInfo(act,info,'tag')
        form = self._reqSpliceInfo(act,info,'form')
        valu = self._reqSpliceInfo(act,info,'valu')

        item = self.getTufoByProp(form,valu)
        if item == None:
            raise NoSuchTufo('%s=%r' % (form,valu))

        if s_tags.tufoHasTag(item,tag):
            return None,item

        props['on:%s' % form] = valu

        perm = 'tufo:tag:add:%s*%s' % (form,tag)

        props['perm'] = perm
        props['status'] = 'done'

        item = self.addTufoTag(item,tag)
        splice = self.formTufoByProp('syn:splice',guid(),**props)
        return splice,item

    def _spliceTufoTagDel(self, act, info, props):
        tag = self._reqSpliceInfo(act,info,'tag')
        form = self._reqSpliceInfo(act,info,'form')
        valu = self._reqSpliceInfo(act,info,'valu')

        item = self.getTufoByProp(form,valu)
        if item == None:
            raise NoSuchTufo('%s=%r' % (form,valu))

        if not s_tags.tufoHasTag(item,tag):
            return None,item

        props['on:%s' % form] = valu

        perm = 'tufo:tag:del:%s*%s' % (form,tag)

        props['perm'] = perm
        props['status'] = 'done'

        item = self.delTufoTag(item,tag)
        splice = self.formTufoByProp('syn:splice',guid(),**props)
        return splice,item

    def splice(self, user, act, actinfo, **props):
        '''
        Apply and track a modification to the cortex.

        The splice API will return a tuple of splice,retval.

        If the splice does not cause a change ( such as forming a tufo
        that exists already ) no splice is created and instead None,retval
        is returned (for example, tufo:add returns the tufo in retval )

        If the splice is pended ( due to perms ) the splice will have status
        set to "pend" retval will be None.

        Example:

            actinfo = {
                'form':'foo',
                'valu':'bar',
                'props':{
                    'size':20,
                    'name':'woot',
                },
            }

            splice,retval = core.splice('visi','tufo:add', form='foo', valu='bar')
            splice,retval = core.splice('tufo:add', actinfo, user='visi')

        Actions:
            'tufo:add' form=<name> valu=<valu> props=<props>
            'tufo:del' form=<name> valu=<valu>
            'tufo:set' form=<name> valu=<valu> props=<props>
            'tufo:tag:add' form=<name> valu=<valu> tag=<tag>
            'tufo:tag:del' form=<name> valu=<valu> tag=<tag>

        Returns:

            (splice,retval)

        '''
        props['user'] = user
        props['action'] = act
        props['reqtime'] = now()

        props.update( dict(self._primToProps('act', actinfo)) )

        func = self.splicers.get(act)
        if func == None:
            raise Exception('No Such Splice Action: %s' % (act,))

        return func(act,actinfo,props)

    def _fireCoreSync(self, mesg):
        self.fire('core:sync', mesg=mesg)

    def _actSyncTufoAdd(self, mesg):
        self.formTufoByTufo( mesg[1].get('tufo') )

    def _actSyncTufoDel(self, mesg):
        tufo = mesg[1].get('tufo')

        form = tufo[1].get('tufo:form')
        valu = tufo[1].get(form)

        tufo = self.getTufoByProp(form,valu=valu)
        if tufo == None:
            return

        self.delTufo(tufo)

    def _actSyncTufoTagAdd(self, mesg):

        tag = mesg[1].get('tag')
        tufo = mesg[1].get('tufo')
        asof = mesg[1].get('asof')

        form = tufo[1].get('tufo:form')
        valu = tufo[1].get(form)

        tufo = self.formTufoByProp(form,valu=valu)
        self.addTufoTag(tufo,tag,asof=asof)

    def _actSyncTufoTagDel(self, mesg):
        tag = mesg[1].get('tag')
        tufo = mesg[1].get('tufo')

        form = tufo[1].get('tufo:form')
        valu = tufo[1].get(form)

        tufo = self.formTufoByProp(form,valu=valu)
        self.delTufoTag(tufo,tag)

    #def _onAddSynForm(self, mesg):
        #pass

    #def _onAddSynType(self, mesg):
        #pass

    #def _onAddSynProp(self, mesg):
        #pass

    def syncs(self, msgs):
        '''
        Sync all core:sync events in a given list.
        '''
        [ self.sync(m) for m in msgs ]

    def sync(self, mesg):
        '''
        Feed the cortex a sync event to ingest changes from another.

        Example:

            core0.on('core:sync', core1.sync )

            # model changes to core0 will populate in core1

        '''
        self.syncact.react( mesg[1].get('mesg') )

    def _onDelSynTag(self, mesg):
        # deleting a tag.  delete all sub tags and wipe tufos.
        tufo = mesg[1].get('tufo')
        valu = tufo[1].get('syn:tag')

        [ self.delTufo(t) for t in self.getTufosByProp('syn:tag:up',valu) ]

        # do the (possibly very heavy) removal of the tag from all known forms.
        for form in self.getTufoForms():
            [ self.delTufoTag(t,valu) for t in self.getTufosByTag(form,valu) ]

    def _onAddSynProp(self, mesg):
        pass

    def _onAddSynType(self, mesg):
        pass

    def _onAddSynTag(self, mesg):
        tufo = mesg[1].get('tufo')
        uptag = tufo[1].get('syn:tag:up')

        if uptag != None:
            self._genTufoTag(uptag)

    def _onFormSynTag(self, mesg):
        valu = mesg[1].get('valu')
        props = mesg[1].get('props')

        tags = valu.split('.')

        tlen = len(tags)

        if tlen > 1:
            props['syn:tag:up'] = '.'.join(tags[:-1])

        props['syn:tag:depth'] = tlen - 1

    def setSaveFd(self, fd, load=True, fini=False):
        '''
        Set a save fd for the cortex and optionally load.

        Example:

            core.setSaveFd(fd)

        '''
        if load:
            for mesg in msgpackfd(fd):
                self.loadbus.dist(mesg)

        self.onfini( fd.flush )
        if fini:
            self.onfini( fd.close )

        def savemesg(mesg):
            fd.write( msgenpack(mesg) )

        self.savebus.link(savemesg)

    def isOk(self):
        '''
        An API allowing MetaCortex to test for internal error states.
        '''
        return self.isok

    def delAddRows(self, iden, rows):
        '''
        Delete rows by iden and add rows as a single operation.

        Example:

            core.delAddRows( iden, rows )

        Notes:

            This API is oriented toward "reparse" cases where iden
            will be the same for the new rows.

        '''
        self.delRowsById(iden)
        self.addRows(rows)

    def addRows(self, rows):
        '''
        Add (iden,prop,valu,time) rows to the Cortex.

        Example:

            import time
            now = int(time.time())

            rows = [
                (id1,'baz',30,now),
                (id1,'foo','bar',now),
            ]

            core.addRows(rows)

        '''
        self.savebus.fire('core:save:add:rows', rows=rows)
        self._addRows(rows)

    def _loadAddRows(self, mesg):
        self._addRows( mesg[1].get('rows') )

    def addListRows(self, prop, *vals):
        '''
        Add rows by making a guid for each and using now().

        Example:

            core.addListRows('foo:bar',[ 1, 2, 3, 4])

        '''
        now = int(time.time())
        rows = [ (guid(), prop, valu, now) for valu in vals ]
        self.addRows(rows)
        return rows

    def getTufoList(self, tufo, name):
        '''
        Retrieve "list" values from a tufo.

        Example:

            for val in core.getTufoList(item,'foolist'):
                dostuff(val)

        '''
        prop = '%s:list:%s' % (tufo[0],name)
        return [ v for (i,p,v,t) in self.getRowsByProp(prop) ]

    def delTufoListValu(self, tufo, name, valu):
        prop = '%s:list:%s' % (tufo[0],name)
        self.delRowsByProp(prop,valu=valu)

    def addTufoList(self, tufo, name, *vals):
        '''
        Add "list" rows to a tufo.

        Example:

            core.addTufoList(tufo, 'counts', 99, 300, 1773)

        Notes:

            * this creates the tufo:list:<name> prop on the
              tufo to indicate that the list is present.

        '''
        rows = []
        now = int(time.time())
        prop = '%s:list:%s' % (tufo[0],name)

        haslist = 'tufo:list:%s' % name
        if tufo[1].get(haslist) == None:
            tufo[1][haslist] = 1
            rows.append( ( tufo[0], haslist, 1, now) )

        [ rows.append( (guid(),prop,v,now) ) for v in vals ]

        self.addRows( rows )

    def getRowsById(self, iden):
        '''
        Return all the rows for a given iden.

        Example:

            for row in core.getRowsById(iden):
                stuff()

        '''
        return self._getRowsById(iden)

    def getRowsByIdProp(self, iden, prop):
        '''
        Return rows with the given <iden>,<prop>.

        Example:

            for row in core.getRowsByIdProp(iden,'foo:bar'):
                dostuff(row)

        '''
        return self._getRowsByIdProp(iden, prop)

    def getRowsByIds(self, idens):
        '''
        Return all the rows for a given list of idens.

        Example:

            rows = core.getRowsByIds( (id1, id2, id3) )

        '''
        return self._getRowsByIds(idens)

    def delRowsById(self, iden):
        '''
        Delete all the rows for a given iden.

        Example:

            core.delRowsById(iden)

        '''
        self.savebus.fire('core:save:del:rows:by:iden', iden=iden)
        self._delRowsById(iden)

    def _loadDelRowsById(self, mesg):
        self._delRowsById( mesg[1].get('iden') )

    def delRowsByIdProp(self, iden, prop):
        '''
        Delete rows with the givin combination of iden and prop[=valu].

        Example:

            core.delRowsByIdProp(id, 'foo')

        '''
        self.savebus.fire('core:save:del:rows:by:idprop', iden=iden, prop=prop)
        return self._delRowsByIdProp(iden, prop)

    def _loadDelRowsByIdProp(self, mesg):
        iden = mesg[1].get('iden')
        prop = mesg[1].get('prop')
        self._delRowsByIdProp(iden,prop)

    def _loadSetRowsByIdProp(self, mesg):
        iden = mesg[1].get('iden')
        prop = mesg[1].get('prop')
        valu = mesg[1].get('valu')
        self._setRowsByIdProp(iden,prop,valu)

    def setRowsByIdProp(self, iden, prop, valu):
        '''
        Update/insert the value of the row(s) with iden and prop to valu.

        Example:

            core.setRowsByIdProp(iden,'foo',10)

        '''
        self.savebus.fire('core:save:set:rows:by:idprop', iden=iden, prop=prop, valu=valu)
        self._setRowsByIdProp(iden, prop, valu)

    def getRowsByProp(self, prop, valu=None, mintime=None, maxtime=None, limit=None):
        '''
        Return a tuple of (iden,prop,valu,time) rows by prop[=valu].

        Example:

            for row in core.getRowsByProp('foo',valu=20):
                stuff(row)

        Notes:

            * Specify limit=<count> to limit return size
            * Specify mintime=<time> in epoch to filter rows
            * Specify maxtime=<time> in epoch to filter rows

        '''
        return tuple(self._getRowsByProp(prop, valu=valu, mintime=mintime, maxtime=maxtime, limit=limit))

    def getJoinByProp(self, prop, valu=None, mintime=None, maxtime=None, limit=None):
        '''
        Similar to getRowsByProp but also lifts all other rows for iden.

        Example:

            for row in core.getRowsByProp('foo',valu=20):
                stuff(row)
        Notes:

            * See getRowsByProp for options

        '''
        return tuple(self._getJoinByProp(prop, valu=valu, mintime=mintime, maxtime=maxtime, limit=limit))

    def getPivotRows(self, prop, byprop, valu=None, mintime=None, maxtime=None, limit=None):
        '''
        Similar to getRowsByProp but pivots through "iden" to a different property.
        This can be a light way to return a single property from a tufo rather than lifting the whole.

        Example:

            # return rows for the foo:bar prop by lifting foo:baz=10 and pivoting through iden.

            for row in core.getPivotRows('foo:bar', 'foo:baz', valu=10):
                dostuff()

        '''
        return tuple(self._getPivotRows(prop, byprop, valu=valu, mintime=mintime, maxtime=maxtime, limit=limit))

    def getSizeByProp(self, prop, valu=None, mintime=None, maxtime=None):
        '''
        Return the count of matching rows by prop[=valu]

        Example:

            if core.getSizeByProp('foo',valu=10) > 30:
                stuff()

        '''
        return self._getSizeByProp(prop, valu=valu, mintime=mintime, maxtime=maxtime)

    def getTufosBy(self, name, prop, valu, limit=None):
        rows = self.getRowsBy(name,prop,valu,limit=limit)
        return [ self.getTufoById(row[0]) for row in rows ]

    def getRowsBy(self, name, prop, valu, limit=None):
        '''
        Retrieve rows by a specialized index within the cortex.

        Example:

            rows = core.getRowsBy('range','foo',(20,30))

        Notes:
            * most commonly used to facilitate range searches

        '''
        meth = self._reqRowsByMeth(name)
        return meth(prop,valu,limit=limit)

    def getSizeBy(self, name, prop, valu, limit=None):
        '''
        Retrieve row count by a specialized index within the cortex.

        Example:

            size = core.getSizeBy('range','foo',(20,30))
            print('there are %d rows where 20 <= foo < 30 ' % (size,))

        '''
        meth = self._reqSizeByMeth(name)
        return meth(prop,valu,limit=limit)

    def initRowsBy(self, name, meth):
        '''
        Initialize a "rows by" handler for the Cortex.

        Example:

            def getbywoot(prop,valu,limit=None):
                return stuff() # list of rows

            core.initRowsBy('woot',getbywoot)

        Notes:

            * Used by Cortex implementors to facilitate
              getRowsBy(...)

        '''
        self.rowsbymeths[name] = meth

    def initSizeBy(self, name, meth):
        '''
        Initialize a "size by" handler for the Cortex.

        Example:

            def sizebywoot(prop,valu,limit=None):
                return stuff() # size of rows

            core.initSizeBy('woot',meth)

        '''
        self.sizebymeths[name] = meth

    def getTufoById(self, iden):
        '''
        Retrieve a tufo by id.

        Example:

            tufo = core.getTufoById(iden)

        '''
        rows = self.getRowsById(iden)
        if not rows:
            return None

        return (iden,{ p:v for (i,p,v,t) in rows })

    def getTufoByProp(self, prop, valu=None):
        '''
        Return an (iden,info) tuple by joining rows based on a property.

        Example:

            tufo = core.getTufoByProp('fqdn','woot.com')

        Notes:

            * This must be used only for rows added with formTufoByProp!

        '''
        rows = self.getJoinByProp(prop, valu=valu, limit=1)
        if not rows:
            return None

        tufo = ( rows[0][0], {} )
        for iden,prop,valu,stamp in rows:
            tufo[1][prop] = valu

        return tufo

    def getTufosByProp(self, prop, valu=None, mintime=None, maxtime=None, limit=None):
        '''
        Return a list of tufos by property.

        Example:

            for tufo in core.getTufosByProp('foo:bar', 10):
                dostuff(tufo)

        '''
        rows = self.getJoinByProp(prop, valu=valu, mintime=mintime, maxtime=maxtime, limit=limit)

        res = collections.defaultdict(dict)
        [ res[i].__setitem__(p,v) for (i,p,v,t) in rows ]
        return list(res.items())

    def _genTufoTag(self, tag):
        if not self.tagcache.get(tag):
            self.formTufoByProp('syn:tag',tag)
            self.tagcache[tag] = True

    def addTufoTag(self, tufo, tag, asof=None):
        '''
        Add a tag to a tufo.

        Example:

            tufo = core.formTufoByProp('foo','bar')
            core.addTufoTag(tufo,'baz.faz')

        '''
        self._genTufoTag(tag)
        rows = s_tags.genTufoRows(tufo,tag,valu=asof)
        if rows:
            self.addRows(rows)
            tufo[1].update({ p:v for (i,p,v,t) in rows })

            form = tufo[1].get('tufo:form')
            valu = tufo[1].get(form)

            self.fire('tufo:tag:add', tufo=tufo, tag=tag, asof=asof)

        return tufo

    def delTufoTag(self, tufo, tag):
        '''
        Delete a tag from a tufo.

        Example:

            tufo = core.getTufosByTag('foo','baz.faz')
            core.delTufoTag(tufo,'baz')

        '''
        iden = tufo[0]
        props = s_tags.getTufoSubs(tufo,tag)
        if props:
            [ self.delRowsByIdProp(iden,prop) for prop in props ]
            [ tufo[1].pop(p) for p in props ]

            form = tufo[1].get('tufo:form')
            valu = tufo[1].get(form)

            self.fire('tufo:tag:del', tufo=tufo, tag=tag)

        return tufo

    def getTufosByTag(self, form, tag):
        '''
        Retrieve a list of tufos by form and tag.

        Example:

            for tufo in core.getTufosByTag('woot','foo.bar'):
                dostuff(tufo)

        '''
        prop = '*|%s|%s' % (form,tag)
        return self.getTufosByProp(prop)

    def addTufoKeys(self, tufo, keyvals, stamp=None):
        '''
        A raw row adding API to allow tufo selection by more than one possible value.

        Note: only use this API if you really know how it effects your model.
        '''
        if stamp == None:
            stamp = int(time.time())

        rows = []
        form = tufo[1].get('tufo:form')
        for key,val in keyvals:
            prop = '%s:%s' % (form,key)
            valu = self.getPropNorm(prop,val)

            rows.append( (tufo[0], prop, valu, stamp) )

        self.addRows(rows)

    def addTufoEvent(self, form, **props):
        '''
        Add a "non-deconflicted" tufo by generating a guid

        Example:

            tufo = core.addTufoEvent('foo',bar=baz)

        Notes:

            If props contains a key "time" it will be used for
            the cortex timestap column in the row storage.

        '''
        return self.addTufoEvents(form,(props,))[0]

    def addJsonText(self, form, text):
        '''
        Add and fully index a blob of JSON text.

        Example:

        '''
        item = json.loads(text)
        return self.addJsonItem(item)

    def addJsonItem(self, form, item, tstamp=None):
        '''
        Add and fully index a JSON compatible data structure ( not in text form ).

        Example:

            foo = { 'bar':10, 'baz':{ 'faz':'hehe', 'woot':30 } }

            core.addJsonItem('foo',foo)

        '''
        return self.addJsonItems(form, (item,), tstamp=tstamp)

    def getStatByProp(self, stat, prop, valu=None, mintime=None, maxtime=None, limit=None):
        '''
        Calculate and return a statistic for the specified rows.
        ( See getRowsByProp docs for most args )

        Various statistics types are builtin.

        sum     - total of all row values
        count   - number of rows
        histo   - histogram of values
        average - sum / count

        min     - minimum value
        max     - maximum value

        any     - True if any value is true
        all     - True if every value is true

        Example:

            minval = core.getStatByProp('min','foo:bar')

        '''
        statfunc = self.statfuncs.get(stat)
        if statfunc == None:
            raise Exception('Unknown Stat: %s' % (stat,))

        rows = self.getRowsByProp(prop, valu=valu, mintime=mintime, maxtime=maxtime, limit=limit)
        return statfunc(rows)

    def addStatFunc(self, name, func):
        '''
        Add a callback function to implement a statistic type.

        Example:

            def calcwoot(rows):
                sum([ r[2] for r in rows ]) + 99
                ...

            core.addStatFunc('woot', calcwoot)

            # later..
            woot = core.getStatByProp('haha')

        '''
        self.statfuncs[name] = func

    def addJsonItems(self, form, items, tstamp=None):
        '''
        Add and fully index a list of JSON compatible data structures.

        Example:

            core.addJsonItems('foo', foolist)

        '''
        if tstamp == None:
            tstamp = int(time.time())

        for chunk in chunked(100,items):

            for item in chunk:
                iden = guid()

                props = self._primToProps(form,item)
                props = [ (p,self.getPropNorm(p,v)) for (p,v) in props ]

                rows = [ (iden,p,v,tstamp) for (p,v) in props ]

                rows.append( (iden, form, iden, tstamp) )
                rows.append( (iden, 'prim:json', json.dumps(item), tstamp) )

            self.addRows(rows)

    def getJsonItems(self, prop, valu=None, mintime=None, maxtime=None, limit=None):
        '''
        Return a list of (iden,item) tuples (similar to tufos, but with hierarchical structure )

        Example:

            x = {
                'bar':10,
            }

            core.addJsonItem('foo',x)

            # ... later ...

            for prim in core.getJsonsByProp('foo:bar', 10):
                dostuff(tufo)

        '''
        rows = self.getPivotRows('prim:json', prop, valu=valu, mintime=mintime, maxtime=maxtime, limit=limit)
        return [ json.loads(r[2]) for r in rows ]

    def _primToProps(self, form, item):
        '''
        Take a json compatible primitive item and return a list of
        "index" props for the various fields/values.
        '''
        props = []

        todo = [ (form,item) ]
        while todo:
            path,item = todo.pop()

            itype = type(item)

            if itype in s_compat.numtypes:
                props.append( (path,item) )
                continue

            if itype in s_compat.strtypes:
                props.append( (path,item) )
                continue

            if itype == bool:
                props.append( (path,int(item)) )
                continue

            if itype in (list,tuple):
                [ todo.append((path,valu)) for valu in item ]
                continue

            if itype == dict:
                for prop,valu in item.items():
                    todo.append( ('%s:%s' % (path,prop), valu ) )

        return props

    def addTufoEvents(self, form, propss):
        '''
        Add a list of tufo events in bulk.

        Example:

            propss = [
                {'foo':10,'bar':30},
                {'foo':11,'bar':99},
            ]

            core.addTufoEvents('woot',propss)

        '''
        nowstamp = int(time.time())

        ret = []
        for chunk in chunked(1000,propss):

            rows = []
            tufos = []

            for props in chunk:

                iden = guid()

                stamp = props.get('time')
                if stamp == None:
                    stamp = nowstamp

                props = self._normTufoProps(form,props)
                props[form] = iden

                self.fire('tufo:form', form=form, valu=iden, props=props)
                self.fire('tufo:form:%s' % form, form=form, valu=iden, props=props)

                rows.extend([ (iden,p,v,stamp) for (p,v) in props.items() ])

                # sneaky ephemeral/hidden prop to identify newly created tufos
                props['.new'] = True
                tufos.append( (iden,props) )

            self.addRows(rows)

            for tufo in tufos:
                self.fire('tufo:add', tufo=tufo)
                self.fire('tufo:add:%s' % form, tufo=tufo)

            ret.extend(tufos)

        return ret

    def formTufoByTufo(self, tufo):
        '''
        Form an (iden,info) tufo by extracting information from an existing one.
        '''
        form = tufo[1].get('tufo:form')
        valu = tufo[1].get(form)
        prefix = '%s:' % (form,)
        prelen = len(prefix)
        props = { k[prelen:]:v for (k,v) in tufo[1].items() if k.startswith(prefix) }

        return self.formTufoByProp(form,valu,**props)

    def formTufoByProp(self, form, valu, **props):
        '''
        Form an (iden,info) tuple by atomically deconflicting
        the existance of prop=valu and creating it if not present.

        Example:

            tufo = core.formTufoByProp('fqdn','woot.com')

        Notes:

            * this will trigger an 'tufo:add' event if the
              tufo does not yet exist and is being construted.

        '''
        valu,subs = self.getPropChop(form,valu)

        with self.lock:
            tufo = self.getTufoByProp(form,valu=valu)
            if tufo != None:
                return tufo

            iden = guid()
            stamp = int(time.time())

            props.update(subs)

            props = self._normTufoProps(form,props)
            props[form] = valu

            self.fire('tufo:form', form=form, valu=valu, props=props)
            self.fire('tufo:form:%s' % form, form=form, valu=valu, props=props)

            rows = [ (iden,p,v,stamp) for (p,v) in props.items() ]

            self.addRows(rows)

            tufo = (iden,props)

        self.fire('tufo:add', tufo=tufo)
        self.fire('tufo:add:%s' % form, tufo=tufo)

        tufo[1]['.new'] = True
        return tufo

    def delTufo(self, tufo):
        '''
        Delete a tufo and it's associated props/lists/etc.


        Example:

            core.delTufo(foob)

        '''
        form = tufo[1].get('tufo:form')

        self.fire('tufo:del',tufo=tufo)
        self.fire('tufo:del:%s' % form, tufo=tufo)

        iden = tufo[0]
        with self.lock:
            self.delRowsById(iden)

        lists = [ p.split(':',2)[2] for p in tufo[1].keys() if p.startswith('tufo:list:') ]
        for name in lists:
            self.delRowsByProp('%s:list:%s' % (iden,name))

    def delTufoByProp(self, form, valu):
        '''
        Delete a tufo from the cortex by prop=valu.

        Example:

            core.delTufoByProp('foo','bar')

        '''
        valu = self.getPropNorm(form,valu)

        item = self.getTufoByProp(form,valu)
        if item != None:
            self.delTufo(item)

        return item

    def delTufosByProp(self, prop, valu=None):
        '''
        Delete multiple tufos by a single property.

        Example:

            core.delTufosByProp('foo:bar',valu=10)

        '''
        for item in self.getTufosByProp(prop,valu=valu):
            self.delTufo(item)

    def popTufosByProp(self, prop, valu=None):
        '''
        Delete and return multiple tufos by a property.

        Example:

            items = core.popTufosByProp('foo:bar',valu=10)

        '''
        items = self.getTufosByProp(prop,valu=valu)
        for item in items:
            self.delTufo(item)
        return items

    def _normTufoProps(self, form, inprops):

        props = {'tufo:form':form}

        for name,valu in inprops.items():
            prop = '%s:%s' % (form,name)

            # do we have a DataType to normalize and carve sub props?
            valu,subs = self.getPropChop(prop,valu)

            # any sub-properties to populate?
            for sname,svalu in subs.items():
                props[ '%s:%s' % (prop,sname) ] = valu

            props[prop] = valu

        for prop,valu in self.getFormDefs(form):
            props.setdefault(prop,valu)

        return props

    def addSaveLink(self, func):
        '''
        Add an event callback to receive save events for this cortex.

        Example:

            def savemesg(mesg):
                dostuff()

            core.addSaveLink(savemesg)

        '''
        self.savebus.link(func)

    def setTufoProps(self, tufo, **props):
        '''
        Set ( with de-duplication ) the given tufo props.

        Example:

            tufo = core.setTufoProps(tufo, woot='hehe', blah=10)

        '''
        # add tufo form prefix to props
        form = tufo[1].get('tufo:form')
        props = { '%s:%s' % (form,p):v for (p,v) in props.items() }

        # normalize property values
        props = { p:self.getPropNorm(p,v) for (p,v) in props.items() }

        tid = tufo[0]

        props = { p:v for (p,v) in props.items() if tufo[1].get(p) != v }

        if props:
            self.fire('tufo:set', tufo=tufo, props=props)
            self.fire('tufo:props:%s' % (form,), tufo=tufo, props=props)

        for p,v in props.items():

            oldv = tufo[1].get(p)
            self.setRowsByIdProp(tid,p,v)

            tufo[1][p] = v

            self.fire('tufo:set:%s' % (p,), tufo=tufo, prop=p, valu=v, oldv=oldv)

        return tufo

    def setTufoProp(self, tufo, prop, valu):
        '''
        Set a single tufo property.

        Example:

            core.setTufoProp(tufo, 'woot', 'hehe')

        '''
        self.setTufoProps(tufo, **{prop:valu})
        return tufo

    def incTufoProp(self, tufo, prop, incval=1):
        '''
        Atomically increment/decrement the value of a given tufo property.

        Example:

            tufo = core.incTufoProp(tufo,prop)

        '''
        return self._incTufoProp(tufo,prop,incval=incval)

    def _incTufoProp(self, tufo, prop, incval=1):
        # to allow storage layer optimization
        iden = tufo[0]
        form = tufo[1].get('tufo:form')

        prop = '%s:%s' % (form,prop)

        with self.inclock:
            rows = self._getRowsByIdProp(iden,prop)
            if len(rows) == 0:
                raise NoSuchTufo(repr(tufo))

            oldv = rows[0][2]
            valu = oldv + incval

            self._setRowsByIdProp(iden,prop,valu)

            tufo[1][prop] = valu
            self.fire('tufo:set:%s' % (prop,), tufo=tufo, prop=prop, valu=valu, oldv=oldv)

        return tufo

    def delRowsByProp(self, prop, valu=None, mintime=None, maxtime=None):
        '''
        Delete rows with a given prop[=valu].

        Example:

            core.delRowsByProp('foo',valu=10)

        '''
        self.savebus.fire('core:save:del:rows:by:prop', prop=prop, valu=valu, mintime=mintime, maxtime=maxtime)
        return self._delRowsByProp(prop,valu=valu,mintime=mintime,maxtime=maxtime)

    def _loadDelRowsByProp(self, mesg):
        prop = mesg[1].get('prop')
        valu = mesg[1].get('valu')
        mint = mesg[1].get('mintime')
        maxt = mesg[1].get('maxtime')
        self._delRowsByProp(prop, valu=valu, mintime=mint, maxtime=maxt)

    def delJoinByProp(self, prop, valu=None, mintime=None, maxtime=None):
        '''
        Delete a group of rows by selecting for property and joining on iden.

        Example:

            core.delJoinByProp('foo',valu=10)

        '''
        return self._delJoinByProp(prop,valu=valu,mintime=mintime,maxtime=maxtime)

    def _getJoinByProp(self, prop, valu=None, mintime=None, maxtime=None, limit=None):
        for irow in self._getRowsByProp(prop,valu=valu,mintime=mintime,maxtime=maxtime,limit=limit):
            for jrow in self._getRowsById(irow[0]):
                yield jrow

    def _getPivotRows(self, prop, byprop, valu=None, mintime=None, maxtime=None, limit=None):
        for irow in self._getRowsByProp(byprop,valu=valu,mintime=mintime,maxtime=maxtime,limit=limit):
            for jrow in self._getRowsByIdProp( irow[0], prop ):
                yield jrow

    def _delJoinByProp(self, prop, valu=None, mintime=None, maxtime=None):
        rows = self.getRowsByProp(prop, valu=valu, mintime=mintime, maxtime=maxtime)
        done = set()
        for row in rows:
            iden = row[0]
            if iden in done:
                continue

            self.delRowsById(iden)
            done.add(iden)

    def _reqSizeByMeth(self, name):
        meth = self.sizebymeths.get(name)
        if meth == None:
            raise NoSuchGetBy(name)
        return meth

    def _reqRowsByMeth(self, name):
        meth = self.rowsbymeths.get(name)
        if meth == None:
            raise NoSuchGetBy(name)
        return meth

    def _setRowsByIdProp(self, iden, prop, valu):
        # base case is delete and add
        self._delRowsByIdProp(iden, prop)
        rows = [ (iden, prop, valu, now()) ]
        self.addRows(rows)

    def _calcStatSum(self, rows):
        return sum([ r[2] for r in rows ])

    def _calcStatHisto(self, rows):
        histo = collections.defaultdict(int)
        for row in rows:
            histo[row[2]] += 1
        return histo

    def _calcStatCount(self, rows):
        return len(rows)

    def _calcStatMin(self, rows):
        return min([ r[2] for r in rows ])

    def _calcStatMax(self, rows):
        return max([ r[2] for r in rows ])

    def _calcStatAverage(self, rows):
        tot = sum([ r[2] for r in rows ])
        return tot / float(len(rows))

    def _calcStatAny(self, rows):
        return any([ r[2] for r in rows ])

    def _calcStatAll(self, rows):
        return all([ r[2] for r in rows ])
<|MERGE_RESOLUTION|>--- conflicted
+++ resolved
@@ -41,13 +41,10 @@
 
         self._link = link
 
-<<<<<<< HEAD
-        self.lock = threading.RLock()
-=======
+        #self.lock = threading.RLock()
         self.lock = threading.Lock()
         self.inclock = threading.Lock()
 
->>>>>>> b67a8ed5
         self.statfuncs = {}
 
         self.auth = None
