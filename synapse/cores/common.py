--- conflicted
+++ resolved
@@ -1945,7 +1945,6 @@
         '''
         self.savebus.link(func)
 
-<<<<<<< HEAD
     @s_telepath.clientside
     def formNodeByBytes(self, byts, stor=True, **props):
         '''
@@ -2007,9 +2006,6 @@
 
         return node
 
-
-=======
->>>>>>> 099af5f3
     def _okSetProp(self, prop):
         # check for enforcement and validity of a full prop name
         if not self.enforce:
