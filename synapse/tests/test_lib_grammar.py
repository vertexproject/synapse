import unittest

import lark  # type: ignore


import synapse.exc as s_exc

import synapse.lib.datfile as s_datfile
import synapse.lib.grammar as s_grammar

import synapse.tests.utils as s_t_utils

# flake8: noqa: E501

_Queries = [
    ' +(syn:tag~=aka.*.mal.*)',
    '+(syn:tag^=aka or syn:tag^=cno or syn:tag^=rep)',
    '[test:str=foo][test:int=42]',
    '|help',
    "[ test:str=abcd :tick=2015 +#cool ]",
    '{ #baz } test:str=foo',
    '##baz.faz',
    '#$tag [ -#$tag ]',
    '#$tag',
    '#foo',
    ' #foo',
    '#foo ',
    '#hehe.haha',
    '$hehe.haha',
    '#test.bar +test:pivcomp -+> *',
    '#test.bar +test:pivcomp -> *',
    '#test.bar +test:str <+- *',
    '#test.bar +test:str <- *',
    'test:migr <- edge:refs',
    '#test.bar -#test -+> *',
    '#test.bar -#test -> *',
    '#test.bar -#test <+- *',
    '#test.bar -#test <- *',
    '$bar=5.5.5.5 [ inet:ipv4=$bar ]',
    '$blah = $lib.dict(foo=vertex.link) [ inet:fqdn=$blah.foo ]',
    '($tick, $tock) = .seen',
    '.created',
    '.created<2010',
    '.created>2010',
    '.created*range=("2010", "?")',
    '.created*range=(2010, 3001)',
    '.created="2001"',
    '.created="{created}"',
    '.seen [ -.seen ]',
    '.seen~="^r"',
    "[graph:node='*' :type=m1]",
    '[ geo:place="*" :latlong=(-30.0,20.22) ]',
    '[ inet:asn=200 :name=visi ]',
    '[ inet:dns:a = ( woot.com , 12.34.56.78 ) ]',
    '[ inet:dns:a=$blob.split("|") ]',
    '[ inet:dns:a=(vertex.link, 5.5.5.5) +#nope ]',
    '[ inet:dns:a=(woot.com,1.2.3.4) ]',
    '[ inet:dns:a=(woot.com, 1.2.3.4) +#yepr ]',
    '[ inet:dns:a=(woot.com, 1.2.3.4) inet:dns:a=(vertex.link, 1.2.3.4) ]',
    '[ inet:dns:a=(woot.com,1.2.3.4) .seen=(2015,2016) ]',
    '[ inet:fqdn = hehe.com inet:ipv4 = 127.0.0.1 hash:md5 = d41d8cd98f00b204e9800998ecf8427e]',
    '[ inet:fqdn = woot.com ]',
    '[ inet:fqdn=vertex.link inet:ipv4=1.2.3.4 ]',
    '[ inet:fqdn=woot.com +#bad=(2015,2016) ]',
    '[ inet:fqdn=woot.com ] -> *',
    '[ inet:fqdn=woot.com inet:fqdn=vertex.link ] [ inet:user = :zone ] +inet:user',
    '[ inet:ipv4 = 94.75.194.194 :loc = nl ]',
    '[ inet:ipv4=$foo ]',
    '[ test:int=$hehe.haha ]',
    '[ inet:ipv4=1.2.3.0/30 inet:ipv4=5.5.5.5 ]',
    '[ inet:ipv4=1.2.3.4 :asn=2 ]',
    '[ inet:ipv4=1.2.3.4 :loc=us inet:dns:a=(vertex.link,1.2.3.4) ]',
    '[ inet:ipv4=1.2.3.4 ]',
    '[ inet:ipv4=192.168.1.0/24]',
    '[ inet:ipv4=4.3.2.1 :loc=zz inet:dns:a=(example.com,4.3.2.1) ]',
    '[inet:ipv4=197.231.221.211 :asn=37560 :loc=lr.lo.voinjama :latlong="8.4219,-9.7478" :dns:rev=exit1.ipredator.se +#cno.anon.tor.exit = (2017/12/19, 2019/02/15) ]',
    '[ inet:user=visi inet:user=whippit ]',
    '[ test:comp=(10, haha) +#foo.bar -#foo.bar ]',
    '[ test:comp=(127,newp) ] [test:comp=(127,127)]',
    "[test:comp=(123, test) test:comp=(123, duck) test:comp=(123, mode)]",
    '[ test:guid="*" :tick=2015 ]',
    '[ test:guid="*" :tick=2016 ]',
    '[ test:guid="*" :tick=2017 ]',
    '[ test:pivcomp=(foo,bar) :tick=2018 ]',
    '[ test:pivcomp=(foo,bar) ]',
    '[ test:pivcomp=(hehe,haha) :tick=2015 +#foo=(2014,2016) ]',
    '[ test:pivcomp=(xxx,yyy) :width=42 ]',
    '[ test:str="foo bar" :tick=2018]',
    '[ test:str=bar +#baz ]',
    '[ test:str=foo +#$tag ]',
    'test:str=foo +#$tag',
    '[ test:str=foo +#bar ] +(#baz or not .seen)',
    '[ test:str=foo +#bar ] +(not .seen)',
    '[ test:str=foo +#bar ] { [ +#baz ] -#bar }',
    '[ test:str=foo test:str=bar ] | sleep 10',
    '[ test:str=foo test:str=bar ] | spin',
    '[ test:str=foo test:str=bar ]',
    '[ test:str=foo test:str=bar test:int=42 ]',
    '[ test:str=haha +#bar=2015 ]',
    '[ test:str=haha +#foo ]',
    '[ test:str=hehe +#foo=(2014,2016) ]',
    '[ test:str=hehe ]',
    '[ test:str=oof +#bar ] { [ test:int=0xdeadbeef ] }',
    '[ test:str=visi +#foo.bar ] -> # [ +#baz.faz ]',
    '[ test:str=visi +#foo.bar ] -> #',
    '[ test:str=visi test:int=20 +#foo.bar ]',
    '[ test:str=woot +#foo=(2015,2018) +#bar .seen=(2014,2016) ]',
    '[ test:str=woot +#foo=(2015,2018) .seen=(2014,2016) ]',
    '[ test:str=woot +#foo=(2015,2018) ]',
    '[ test:str=woot .seen=(2014,2015) ]',
    '[ test:str=woot .seen=20 ]',
    '[-#foo]',
    '[edge:has=((test:str, foobar), (test:str, foo))]',
    '[edge:refs=((test:comp, (2048, horton)), (test:comp, (4096, whoville)))]',
    '[edge:refs=((test:comp, (9001, "A mean one")), (test:comp, (40000, greeneggs)))]',
    '[edge:refs=((test:int, 16), (test:comp, (9999, greenham)))]',
    '[edge:refs=((test:str, 123), (test:int, 123))]',
    '[inet:dns:query=(tcp://1.2.3.4, "", 1)]',
    '[inet:dns:query=(tcp://1.2.3.4, "foo*.haha.com", 1)]',
    '[inet:ipv4=1.2.3.1-1.2.3.3]',
    '[inet:ipv4=1.2.3.4 :asn=10] [meta:seen=(abcd, (inet:asn, 10))]',
    '[meta:seen=(abcd, (test:str, pennywise))]',
    '[meta:source=abcd +#omit.nopiv] [meta:seen=(abcd, (test:pivtarg, foo))]',
    '[test:comp=(1234, 5678)]',
    '[test:comp=(3, foob) +#meep.gorp +#bleep.zlorp +#cond]',
    '[test:guid="*" :tick=2001]',
    '[test:guid=abcd :tick=2015]',
    '[test:int=1 test:int=2 test:int=3]',
    '[test:int=10 :loc=us.va]',
    '[test:int=2 :loc=us.va.sydney]',
    '[test:int=20]',
    '[test:int=3 :loc=""]',
    '[test:int=4 :loc=us.va.fairfax]',
    '[test:int=9 :loc=us.ओं]',
    '[test:int=99999]',
    '[test:pivcomp=(foo, 123)]',
    '[test:str=a] switch $woot { hehe: {[+#baz]} }',
    '[test:str=beep test:str=boop]',
    '[test:str=c] switch $woot { hehe: {[+#baz]} *: {[+#jaz]} }',
    '[test:str=c] switch $woot { hehe: {[+#baz]} haha hoho: {[+#faz]} "lolz:lulz": {[+#jaz]} }',
    '[test:str=foo :tick=201808021201]',
    '[test:str=hehe] | iden abcd | count',
    '[test:str=hello]',
    'edge:refs +:n1*range=((test:comp, (1000, green)), (test:comp, (3000, ham)))',
    'edge:refs',
    'edge:wentto',
    'file:bytes:size=4',
    'for $fqdn in $fqdns { [ inet:fqdn=$fqdn ] }',
    'for ($fqdn, $ipv4) in $dnsa { [ inet:dns:a=($fqdn,$ipv4) ] }',
    'for ($fqdn,$ipv4,$boom) in $dnsa { [ inet:dns:a=($fqdn,$ipv4) ] }',
    'geo:place +geo:place:latlong*near=((34.1, -118.3), 10km)',
    'geo:place -:latlong*near=((34.1, -118.3), 50m)',
    'geo:place:latlong*near=(("34.118560", "-118.300370"), 2600m)',
    'geo:place:latlong*near=(("34.118560", "-118.300370"), 50m)',
    'geo:place:latlong*near=((0, 0), 50m)',
    'geo:place:latlong*near=((34.1, -118.3), 10km)',
    'geo:place=$place <- edge:has <- *',
    'geo:place=$place <- edge:has <- ps:person',
    'geo:place=abcd $latlong=:latlong $radius=:radius | spin | tel:mob:telem:latlong*near=($latlong, 3km)',
    'graph:cluster=abcd | noderefs -d 2 --join',
    'help',
    'iden 2cdd997872b10a65407ad5fadfa28e0d',
    'iden deadb33f',
    '$foo=42 iden deadb33f',
    'inet:asn=10 | noderefs -of inet:ipv4 --join -d 3',
    'inet:dns:a +{ :ipv4 -> inet:ipv4 +:loc=us }',
    'inet:dns:a +{ :ipv4 -> inet:ipv4 -:loc=us }',
    'inet:dns:a -{ :ipv4 -> inet:ipv4 +:loc=us }',
    'inet:dns:a -{ :ipv4 -> inet:ipv4 -:loc=us }',
    'inet:dns:a :ipv4 -> *',
    'inet:dns:a = (woot.com,  12.34.56.78) [ .seen=( 201708010123, 201708100456 ) ]',
    'inet:dns:a = (woot.com,  12.34.56.78) [ .seen=( 201708010123, \"?\" ) ]',
    'inet:dns:a',
    'inet:dns:a=(woot.com,1.2.3.4) $hehe=:fqdn +:fqdn=$hehe',
    'inet:dns:a=(woot.com,1.2.3.4) $hehe=:fqdn -:fqdn=$hehe',
    'inet:dns:a=(woot.com,1.2.3.4) $hehe=:fqdn inet:fqdn=$hehe',
    'inet:dns:a=(woot.com,1.2.3.4) $newp=.seen',
    'inet:dns:a=(woot.com,1.2.3.4) $seen=.seen :fqdn -> inet:fqdn [ .seen=$seen ]',
    'inet:dns:a=(woot.com,1.2.3.4) [ .seen=(2015,2018) ]',
    'inet:dns:query=(tcp://1.2.3.4, "", 1) :name -> inet:fqdn',
    'inet:dns:query=(tcp://1.2.3.4, "foo*.haha.com", 1) :name -> inet:fqdn',
    'inet:fqdn +#bad $fqdnbad=#bad -> inet:dns:a:fqdn +.seen@=$fqdnbad',
    'inet:fqdn=woot.com -> inet:dns:a -> inet:ipv4',
    'inet:fqdn=woot.com -> inet:dns:a',
    'inet:fqdn=woot.com | delnode',
    'inet:fqdn | graph --filter { -#nope }',
    'inet:fqdn=woot.com',
    'inet:ipv4 +:asn::name=visi',
    'inet:ipv4 +inet:ipv4=1.2.3.0/30',
    'inet:ipv4 +inet:ipv4=1.2.3.1-1.2.3.3',
    'inet:ipv4 +inet:ipv4=10.2.1.4/32',
    'inet:ipv4 -> test:str',
    'inet:ipv4 | reindex --subs',
    'inet:ipv4:loc=us',
    'inet:ipv4:loc=zz',
    'inet:ipv4=1.2.3.1-1.2.3.3',
    'inet:ipv4=192.168.1.0/24',
    'inet:ipv4=1.2.3.4 +:asn',
    'inet:ipv4=1.2.3.4 +{ -> inet:dns:a } < 2 ',
    'inet:ipv4=1.2.3.4 +( { -> inet:dns:a }<=1 )',
    'inet:ipv4=1.2.3.4 +( { -> inet:dns:a } !=2 )',
    'inet:ipv4=1.2.3.4|limit 20',
    'inet:ipv4=12.34.56.78 [ :loc = us.oh.wilmington ]',
    'inet:ipv4=12.34.56.78 inet:fqdn=woot.com [ inet:ipv4=1.2.3.4 :asn=10101 inet:fqdn=woowoo.com +#my.tag ]',
    'inet:user | limit --woot',
    'inet:user | limit 1',
    'inet:user | limit 10 | +inet:user=visi',
    'inet:user | limit 10 | [ +#foo.bar ]',
    'media:news = 00a1f0d928e25729b9e86e2d08c127ce [ :summary = \"\" ]',
    'meta:seen:meta:source=$sorc -> *',
    'meta:seen:meta:source=$sorc :node -> *',
    'meta:source=8f1401de15918358d5247e21ca29a814',
    'movetag #a.b #a.m',
    'movetag #hehe #woot',
    'ps:person=$pers -> edge:has -> *',
    'ps:person=$pers -> edge:has -> geo:place',
    'ps:person=$pers -> edge:wentto +:time@=(2014,2017) -> geo:place',
    'ps:person=$pers -> edge:wentto -> *',
    'ps:person=$pers -> edge:wentto :n2 -> *',
    'reindex --form-counts',
    'sudo | [ inet:ipv4=1.2.3.4 ]',
    'sudo | [ test:cycle0=foo :test:cycle1=bar ]',
    'sudo | [ test:guid="*" ]',
    'sudo | [ test:str=foo +#lol ]',
    'sudo | [ test:str=foo ]',
    'sudo | [test:str=123 :tick=2018]',
    'sudo | test:int=6 | delnode',
    'syn:tag=a.b +#foo',
    'syn:tag=aaa.barbarella.ddd',
    'syn:tag=baz.faz [ +#foo.bar ]',
    'syn:tag=foo.bar -> *',
    'syn:tag=foo.bar -> test:str',
    'syn:tag=foo.bar -> test:str:tick',
    'test:comp +(:hehe<2 and :haha=test)',
    'test:comp +(:hehe<2 or #meep.gorp)',
    'test:comp +(:hehe<2 or :haha=test)',
    'test:comp +:haha*range=(grinch, meanone)',
    'test:comp +test:comp*range=((1024, grinch), (4096, zemeanone))',
    'test:comp -> * | uniq | count',
    'test:comp -> *',
    'test:comp -> test:int',
    'test:comp:haha~="^lulz"',
    'test:comp:haha~="^zerg"',
    'test:comp#bar +:hehe=1010 +:haha=test10 +#bar',
    'test:guid +test:guid*range=(abcd, dcbe)',
    'test:guid | max tick',
    'test:guid | min tick',
    'test:int +:loc=""',
    'test:int +:loc="us.va. syria"',
    'test:int +:loc=u',
    'test:int +:loc=us',
    'test:int +:loc=us.v',
    'test:int +:loc=us.va.sydney',
    'test:int +:loc^=""',
    'test:int +:loc^=23',
    'test:int +:loc^=u',
    'test:int +:loc^=us',
    'test:int +:loc^=us.',
    'test:int +:loc^=us.va.',
    'test:int +:loc^=us.va.fairfax.reston',
    'test:int +test:int<30',
    'test:int +test:int<=30',
    'test:int <=20',
    'test:int | noderefs | +test:comp*range=((1000, grinch), (4000, whoville))',
    'test:int:loc=""',
    'test:int:loc=u',
    'test:int:loc=us',
    'test:int:loc^=""',
    'test:int:loc^=23',
    'test:int:loc^=u',
    'test:int:loc^=us',
    'test:int:loc^=us.',
    'test:int:loc^=us.va.fairfax.reston',
    'test:int<30',
    'test:int<=30',
    'test:int=123 | noderefs -te',
    'test:int=123 | noderefs',
    'test:int=1234 [test:str=$node.form()] -test:int',
    'test:int=1234 [test:str=$node.value()] -test:int',
    'test:int=3735928559',
    'test:int=8675309',
    'test:int>30',
    'test:int>=20',
    'test:pivcomp -> test:int',
    'test:pivcomp | noderefs --join --degrees 2',
    'test:pivcomp | noderefs --join -d 3',
    'test:pivcomp | noderefs --join',
    'test:pivcomp | noderefs -j --degrees 2',
    'test:pivcomp | noderefs',
    'test:pivcomp:tick=$foo',
    'test:pivcomp=$foo',
    'test:pivcomp=(foo,bar) +{ :lulz -> test:str +#baz } +test:pivcomp',
    'test:pivcomp=(foo,bar) -+> *',
    'test:pivcomp=(foo,bar) -+> test:pivtarg',
    'test:pivcomp=(foo,bar) -> *',
    'test:pivcomp=(foo,bar) -> test:pivtarg',
    'test:pivcomp=(foo,bar) -{ :lulz -> test:str +#baz }',
    'test:pivcomp=(foo,bar) :lulz -+> test:str',
    'test:pivcomp=(foo,bar) :lulz -> test:str',
    'test:pivcomp=(foo,bar) :targ -> test:pivtarg',
    'test:pivcomp=(hehe,haha) $ticktock=#foo -> test:pivtarg +.seen@=$ticktock',
    'test:pivcomp=(hehe,haha)',
    'test:pivtarg=hehe [ .seen=2015 ]',
    'test:str +#*',
    'test:str +#**.bar.baz',
    'test:str +#**.baz',
    'test:str +#*.bad',
    'test:str +#foo.**.baz',
    'test:str +#foo.*.baz',
    '#foo@=("2013", "2015")',
    'test:str +#foo@=(2014, 20141231)',
    'test:str +#foo@=(2015, 2018)',
    'test:str +#foo@=2016',
    'test:str +:.seen*range=((20090601, 20090701), (20110905, 20110906,))',
    'test:str +:bar*range=((test:str, c), (test:str, q))',
    'test:str +:tick*range=(19701125, 20151212)',
    'test:str +:tick=($test, "+- 2day")',
    'test:str +:tick=(2015, "+1 day")',
    'test:str +:tick=(20150102, "-3 day")',
    'test:str +:tick=(20150201, "+1 day")',
    'test:str +:tick=2015',
    'test:str +:tick@=("-1 day")',
    'test:str +:tick@=("now+2days", "-3 day")',
    'test:str +:tick@=("now-1day", "?")',
    'test:str +:tick@=(2015)',
    'test:str +:tick@=(2015, "+1 day")',
    'test:str +:tick@=(20150102+1day, "-4 day")',
    'test:str +:tick@=(20150102, "-4 day")',
    'test:str +:tick@=(now, "-1 day")',
    'test:str +test:str:tick<201808021202',
    'test:str +test:str:tick<=201808021202',
    'test:str +test:str:tick>201808021202',
    'test:str +test:str:tick>=201808021202',
    'test:str -#*',
    'test:str [+#foo.bar=(2000,2002)]',
    'test:str [+#foo.bar=(2000,20020601)]',
    'test:str [+#foo.bar]',
    'test:str [-#foo]',
    'test:str [-:tick]',
    'test:str | delnode --force',
    'test:str | noderefs -d 3 --unique',
    'test:str | noderefs -d 3',
    'test:str#foo',
    'test:str#foo.bar',
    'test:str#foo@=(2012,2022)',
    'test:str#foo@=2016',
    'test:str',
    'test:str:tick<201808021202',
    'test:str:tick<=201808021202',
    'test:str:tick=(20131231, "+2 days")',
    'test:str:tick=2015',
    'test:str:tick>201808021202',
    'test:str:tick>=201808021202',
    'test:str= foo',
    'test:str="foo bar" +test:str',
    'test:str="foo bar" -test:str:tick',
    'test:str="foo bar" [ -:tick ]',
    'test:str=$foo',
    'test:str=123 [:baz="test:guid:tick=2015"]',
    'test:str=123 | noderefs --traverse-edge',
    'test:str=123 | noderefs',
    'test:str=1234 test:str=duck test:str=knight',
    'test:str=a +:tick*range=(20000101, 20101201)',
    'test:str=bar -+> test:pivcomp:lulz',
    'test:str=bar -> test:pivcomp:lulz',
    'test:str=bar <+- *',
    'test:str=bar <- *',
    'test:str=bar test:pivcomp=(foo,bar) [+#test.bar]',
    'test:str=foo +#lol@=2016',
    'test:str=foo <+- edge:has',
    'test:str=foo <- edge:has',
    'test:str=foo | delnode',
    'test:str=foobar -+> edge:has',
    'test:str=foobar -> edge:has <+- test:str',
    'test:str=foobar -> edge:has <- test:str',
    'test:str=hello [:tick="2001"]',
    'test:str=hello [:tick="2002"]',
    'test:str=pennywise | noderefs --join -d 9 --traverse-edge',
    'test:str=pennywise | noderefs -d 3 --omit-traversal-tag=omit.nopiv --omit-traversal-tag=test',
    'test:str=visi -> #*',
    'test:str=visi -> #foo.*',
    'test:str=woot $foo=#foo +.seen@=$foo',
    'test:str=woot +.seen@=#bar',
    'test:str=woot +.seen@=(2012,2015)',
    'test:str=woot +.seen@=2012',
    'test:str~="zip"',
    '''
        for $foo in $foos {

            ($fqdn, $ipv4) = $foo.split("|")

            [ inet:dns:a=($fqdn, $ipv4) ]
        } ''',
    ''' /* A comment */ test:int ''',
    ''' test:int // a comment''',
    '''/* multi
         line */ test:int ''',
    '''
        /* A
            multiline
            comment */
        [ inet:ipv4=1.2.3.4 ] // this is a comment
        // and this too...

        switch $foo {

            // The bar case...

            bar: {
                [ +#hehe.haha ]
            }

            /*
                The
                baz
                case
            */
            baz faz: {}
        } ''',
    '''
        inet:fqdn | graph
                    --degrees 2
                    --filter { -#nope }
                    --pivot { <- meta:seen <- meta:source }
                    --form-pivot inet:fqdn {<- * | limit 20}
                    --form-pivot inet:fqdn {-> * | limit 20}
                    --form-filter inet:fqdn {-inet:fqdn:issuffix=1}
                    --form-pivot syn:tag {-> *}
                    --form-pivot * {-> #} ''',
    '''
        for $foo in $foos {

            [ inet:ipv4=1.2.3.4 ]

            switch $foo {
                bar: { [ +#ohai ] break }
                baz: { [ +#visi ] continue }
            }

            [ inet:ipv4=5.6.7.8 ]
            [ +#hehe ]
        } ''',
    '''
        for $foo in $foos {

            ($fqdn, $ipv4) = $foo.split("|")

            [ inet:dns:a=($fqdn, $ipv4) ]
        } ''',
    '''
    for $tag in $node.tags() {
        -> test:int [ +#$tag ]
    } ''',
    '''
    for $tag in $node.tags(fo*) {
        -> test:int [ -#$tag ]
    }
    ''',
    '''
    [
    inet:email:message="*"
        :to=woot@woot.com
        :from=visi@vertex.link
        :replyto=root@root.com
        :subject="hi there"
        :date=2015
        :body="there are mad sploitz here!"
        :bytes="*"
    ]

    {[ inet:email:message:link=($node, https://www.vertex.link) ]}

    {[ inet:email:message:attachment=($node, "*") ] -inet:email:message [ :name=sploit.exe ]}

    {[ edge:has=($node, ('inet:email:header', ('to', 'Visi Kensho <visi@vertex.link>'))) ]}
    ''',
    '$x = $(1 / 3)',
    '$x = $(1 * 3)',
    '$x = $(1 * 3 + 2)',
    '$x = $(1 -3.2 / -3.2)',
    '$x = $(1 + 3 / 2    )',
    '$x = $((1 + 3)/ 2)',
    '$foo=42 $foo2=43 $x = $($foo * $foo2)',
    '$yep=$(42 < 43)',
    '$yep=$(42 > 43)',
    '$yep=$(42 >= 43)',
    '$yep=$(42 + 4 <= 43 * 43)',
    '$foo=4.3 $bar=4.2 $baz=$($foo + $bar)',
    'inet:ipv4=1 $foo=.created $bar=$($foo +1 )',
    "$x=$($lib.time.offset('2 days'))",
    '$foo = 1 $bar = 2 inet:ipv4=$($foo + $bar)',
    '',
<<<<<<< HEAD
    'if $foo {[+#woot]}',
    'if $foo {[+#woot]} else {[+#nowoot]}',
    'if $foo {[+#woot]} elif $(1-1) {[+#nowoot]}',
    'if $foo {[+#woot]} elif $(1-1) {[+#nowoot]} else {[+#nonowoot] }',
=======
>>>>>>> bbffc7b5
    'hehe.haha --size 10 --query "foo_bar.stuff:baz"',
]

# Generated with print_parse_list below
_ParseResults = [
    'Query: [FiltOper: [Const: +, AbsPropCond: [AbsProp: syn:tag, Const: ~=, Const: aka.*.mal.*]]]',
    'Query: [FiltOper: [Const: +, OrCond: [OrCond: [AbsPropCond: [AbsProp: syn:tag, Const: ^=, Const: aka], AbsPropCond: [AbsProp: syn:tag, Const: ^=, Const: cno]], AbsPropCond: [AbsProp: syn:tag, Const: ^=, Const: rep]]]]',
    'Query: [EditNodeAdd: [AbsProp: test:str, Const: foo], EditNodeAdd: [AbsProp: test:int, Const: 42]]',
    'Query: [CmdOper: [Const: help, Const: ()]]',
    'Query: [EditNodeAdd: [AbsProp: test:str, Const: abcd], EditPropSet: [RelProp: tick, Const: 2015], EditTagAdd: [TagName: cool]]',
    'Query: [SubQuery: [Query: [LiftTag: [TagName: baz]]], LiftPropBy: [Const: test:str, Const: =, Const: foo]]',
    'Query: [LiftTagTag: [TagName: baz.faz]]',
    'Query: [LiftTag: [VarValue: [Const: tag]], EditTagDel: [VarValue: [Const: tag]]]',
    'Query: [LiftTag: [VarValue: [Const: tag]]]',
    'Query: [LiftTag: [TagName: foo]]',
    'Query: [LiftTag: [TagName: foo]]',
    'Query: [LiftTag: [TagName: foo]]',
    'Query: [LiftTag: [TagName: hehe.haha]]',
    'Query: [VarEvalOper: [VarDeref: [VarValue: [Const: hehe], Const: haha]]]',
    'Query: [LiftTag: [TagName: test.bar], FiltOper: [Const: +, HasAbsPropCond: [AbsProp: test:pivcomp]], PivotOut: [], isjoin=True]',
    'Query: [LiftTag: [TagName: test.bar], FiltOper: [Const: +, HasAbsPropCond: [AbsProp: test:pivcomp]], PivotOut: [], isjoin=False]',
    'Query: [LiftTag: [TagName: test.bar], FiltOper: [Const: +, HasAbsPropCond: [AbsProp: test:str]], PivotIn: [], isjoin=True]',
    'Query: [LiftTag: [TagName: test.bar], FiltOper: [Const: +, HasAbsPropCond: [AbsProp: test:str]], PivotIn: [], isjoin=False]',
    'Query: [LiftProp: [Const: test:migr], PivotInFrom: [AbsProp: edge:refs], isjoin=False]',
    'Query: [LiftTag: [TagName: test.bar], FiltOper: [Const: -, TagCond: [TagMatch: test]], PivotOut: [], isjoin=True]',
    'Query: [LiftTag: [TagName: test.bar], FiltOper: [Const: -, TagCond: [TagMatch: test]], PivotOut: [], isjoin=False]',
    'Query: [LiftTag: [TagName: test.bar], FiltOper: [Const: -, TagCond: [TagMatch: test]], PivotIn: [], isjoin=True]',
    'Query: [LiftTag: [TagName: test.bar], FiltOper: [Const: -, TagCond: [TagMatch: test]], PivotIn: [], isjoin=False]',
    'Query: [VarSetOper: [Const: bar, Const: 5.5.5.5], EditNodeAdd: [AbsProp: inet:ipv4, VarValue: [Const: bar]]]',
    'Query: [VarSetOper: [Const: blah, FuncCall: [VarDeref: [VarValue: [Const: lib], Const: dict], CallArgs: [], CallKwargs: [CallKwarg: [Const: foo, Const: vertex.link]]]], EditNodeAdd: [AbsProp: inet:fqdn, VarDeref: [VarValue: [Const: blah], Const: foo]]]',
    "Query: [VarListSetOper: [VarList: ['tick', 'tock'], UnivPropValue: [UnivProp: .seen]]]",
    'Query: [LiftProp: [Const: .created]]',
    'Query: [LiftPropBy: [Const: .created, Const: <, Const: 2010]]',
    'Query: [LiftPropBy: [Const: .created, Const: >, Const: 2010]]',
    'Query: [LiftPropBy: [Const: .created, Const: *range=, List: [Const: 2010, Const: ?]]]',
    'Query: [LiftPropBy: [Const: .created, Const: *range=, List: [Const: 2010, Const: 3001]]]',
    'Query: [LiftPropBy: [Const: .created, Const: =, Const: 2001]]',
    'Query: [LiftPropBy: [Const: .created, Const: =, Const: {created}]]',
    'Query: [LiftProp: [Const: .seen], EditUnivDel: [UnivProp: .seen]]',
    'Query: [LiftPropBy: [Const: .seen, Const: ~=, Const: ^r]]',
    'Query: [EditNodeAdd: [AbsProp: graph:node, Const: *], EditPropSet: [RelProp: type, Const: m1]]',
    'Query: [EditNodeAdd: [AbsProp: geo:place, Const: *], EditPropSet: [RelProp: latlong, List: [Const: -30.0, Const: 20.22]]]',
    'Query: [EditNodeAdd: [AbsProp: inet:asn, Const: 200], EditPropSet: [RelProp: name, Const: visi]]',
    'Query: [EditNodeAdd: [AbsProp: inet:dns:a, List: [Const: woot.com, Const: 12.34.56.78]]]',
    'Query: [EditNodeAdd: [AbsProp: inet:dns:a, FuncCall: [VarDeref: [VarValue: [Const: blob], Const: split], CallArgs: [Const: |], CallKwargs: []]]]',
    'Query: [EditNodeAdd: [AbsProp: inet:dns:a, List: [Const: vertex.link, Const: 5.5.5.5]], EditTagAdd: [TagName: nope]]',
    'Query: [EditNodeAdd: [AbsProp: inet:dns:a, List: [Const: woot.com, Const: 1.2.3.4]]]',
    'Query: [EditNodeAdd: [AbsProp: inet:dns:a, List: [Const: woot.com, Const: 1.2.3.4]], EditTagAdd: [TagName: yepr]]',
    'Query: [EditNodeAdd: [AbsProp: inet:dns:a, List: [Const: woot.com, Const: 1.2.3.4]], EditNodeAdd: [AbsProp: inet:dns:a, List: [Const: vertex.link, Const: 1.2.3.4]]]',
    'Query: [EditNodeAdd: [AbsProp: inet:dns:a, List: [Const: woot.com, Const: 1.2.3.4]], EditPropSet: [UnivProp: .seen, List: [Const: 2015, Const: 2016]]]',
    'Query: [EditNodeAdd: [AbsProp: inet:fqdn, Const: hehe.com], EditNodeAdd: [AbsProp: inet:ipv4, Const: 127.0.0.1], EditNodeAdd: [AbsProp: hash:md5, Const: d41d8cd98f00b204e9800998ecf8427e]]',
    'Query: [EditNodeAdd: [AbsProp: inet:fqdn, Const: woot.com]]',
    'Query: [EditNodeAdd: [AbsProp: inet:fqdn, Const: vertex.link], EditNodeAdd: [AbsProp: inet:ipv4, Const: 1.2.3.4]]',
    'Query: [EditNodeAdd: [AbsProp: inet:fqdn, Const: woot.com], EditTagAdd: [TagName: bad, List: [Const: 2015, Const: 2016]]]',
    'Query: [EditNodeAdd: [AbsProp: inet:fqdn, Const: woot.com], PivotOut: [], isjoin=False]',
    'Query: [EditNodeAdd: [AbsProp: inet:fqdn, Const: woot.com], EditNodeAdd: [AbsProp: inet:fqdn, Const: vertex.link], EditNodeAdd: [AbsProp: inet:user, RelPropValue: [RelProp: zone]], FiltOper: [Const: +, HasAbsPropCond: [AbsProp: inet:user]]]',
    'Query: [EditNodeAdd: [AbsProp: inet:ipv4, Const: 94.75.194.194], EditPropSet: [RelProp: loc, Const: nl]]',
    'Query: [EditNodeAdd: [AbsProp: inet:ipv4, VarValue: [Const: foo]]]',
    'Query: [EditNodeAdd: [AbsProp: test:int, VarDeref: [VarValue: [Const: hehe], Const: haha]]]',
    'Query: [EditNodeAdd: [AbsProp: inet:ipv4, Const: 1.2.3.0/30], EditNodeAdd: [AbsProp: inet:ipv4, Const: 5.5.5.5]]',
    'Query: [EditNodeAdd: [AbsProp: inet:ipv4, Const: 1.2.3.4], EditPropSet: [RelProp: asn, Const: 2]]',
    'Query: [EditNodeAdd: [AbsProp: inet:ipv4, Const: 1.2.3.4], EditPropSet: [RelProp: loc, Const: us], EditNodeAdd: [AbsProp: inet:dns:a, List: [Const: vertex.link, Const: 1.2.3.4]]]',
    'Query: [EditNodeAdd: [AbsProp: inet:ipv4, Const: 1.2.3.4]]',
    'Query: [EditNodeAdd: [AbsProp: inet:ipv4, Const: 192.168.1.0/24]]',
    'Query: [EditNodeAdd: [AbsProp: inet:ipv4, Const: 4.3.2.1], EditPropSet: [RelProp: loc, Const: zz], EditNodeAdd: [AbsProp: inet:dns:a, List: [Const: example.com, Const: 4.3.2.1]]]',
    'Query: [EditNodeAdd: [AbsProp: inet:ipv4, Const: 197.231.221.211], EditPropSet: [RelProp: asn, Const: 37560], EditPropSet: [RelProp: loc, Const: lr.lo.voinjama], EditPropSet: [RelProp: latlong, Const: 8.4219,-9.7478], EditPropSet: [RelProp: dns:rev, Const: exit1.ipredator.se], EditTagAdd: [TagName: cno.anon.tor.exit, List: [Const: 2017/12/19, Const: 2019/02/15]]]',
    'Query: [EditNodeAdd: [AbsProp: inet:user, Const: visi], EditNodeAdd: [AbsProp: inet:user, Const: whippit]]',
    'Query: [EditNodeAdd: [AbsProp: test:comp, List: [Const: 10, Const: haha]], EditTagAdd: [TagName: foo.bar], EditTagDel: [TagName: foo.bar]]',
    'Query: [EditNodeAdd: [AbsProp: test:comp, List: [Const: 127, Const: newp]], EditNodeAdd: [AbsProp: test:comp, List: [Const: 127, Const: 127]]]',
    'Query: [EditNodeAdd: [AbsProp: test:comp, List: [Const: 123, Const: test]], EditNodeAdd: [AbsProp: test:comp, List: [Const: 123, Const: duck]], EditNodeAdd: [AbsProp: test:comp, List: [Const: 123, Const: mode]]]',
    'Query: [EditNodeAdd: [AbsProp: test:guid, Const: *], EditPropSet: [RelProp: tick, Const: 2015]]',
    'Query: [EditNodeAdd: [AbsProp: test:guid, Const: *], EditPropSet: [RelProp: tick, Const: 2016]]',
    'Query: [EditNodeAdd: [AbsProp: test:guid, Const: *], EditPropSet: [RelProp: tick, Const: 2017]]',
    'Query: [EditNodeAdd: [AbsProp: test:pivcomp, List: [Const: foo, Const: bar]], EditPropSet: [RelProp: tick, Const: 2018]]',
    'Query: [EditNodeAdd: [AbsProp: test:pivcomp, List: [Const: foo, Const: bar]]]',
    'Query: [EditNodeAdd: [AbsProp: test:pivcomp, List: [Const: hehe, Const: haha]], EditPropSet: [RelProp: tick, Const: 2015], EditTagAdd: [TagName: foo, List: [Const: 2014, Const: 2016]]]',
    'Query: [EditNodeAdd: [AbsProp: test:pivcomp, List: [Const: xxx, Const: yyy]], EditPropSet: [RelProp: width, Const: 42]]',
    'Query: [EditNodeAdd: [AbsProp: test:str, Const: foo bar], EditPropSet: [RelProp: tick, Const: 2018]]',
    'Query: [EditNodeAdd: [AbsProp: test:str, Const: bar], EditTagAdd: [TagName: baz]]',
    'Query: [EditNodeAdd: [AbsProp: test:str, Const: foo], EditTagAdd: [VarValue: [Const: tag]]]',
    'Query: [LiftPropBy: [Const: test:str, Const: =, Const: foo], FiltOper: [Const: +, TagCond: [VarValue: [Const: tag]]]]',
    'Query: [EditNodeAdd: [AbsProp: test:str, Const: foo], EditTagAdd: [TagName: bar], FiltOper: [Const: +, OrCond: [TagCond: [TagMatch: baz], NotCond: [HasRelPropCond: [UnivProp: .seen]]]]]',
    'Query: [EditNodeAdd: [AbsProp: test:str, Const: foo], EditTagAdd: [TagName: bar], FiltOper: [Const: +, NotCond: [HasRelPropCond: [UnivProp: .seen]]]]',
    'Query: [EditNodeAdd: [AbsProp: test:str, Const: foo], EditTagAdd: [TagName: bar], SubQuery: [Query: [EditTagAdd: [TagName: baz], FiltOper: [Const: -, TagCond: [TagMatch: bar]]]]]',
    "Query: [EditNodeAdd: [AbsProp: test:str, Const: foo], EditNodeAdd: [AbsProp: test:str, Const: bar], CmdOper: [Const: sleep, Const: ('10',)]]",
    'Query: [EditNodeAdd: [AbsProp: test:str, Const: foo], EditNodeAdd: [AbsProp: test:str, Const: bar], CmdOper: [Const: spin, Const: ()]]',
    'Query: [EditNodeAdd: [AbsProp: test:str, Const: foo], EditNodeAdd: [AbsProp: test:str, Const: bar]]',
    'Query: [EditNodeAdd: [AbsProp: test:str, Const: foo], EditNodeAdd: [AbsProp: test:str, Const: bar], EditNodeAdd: [AbsProp: test:int, Const: 42]]',
    'Query: [EditNodeAdd: [AbsProp: test:str, Const: haha], EditTagAdd: [TagName: bar, Const: 2015]]',
    'Query: [EditNodeAdd: [AbsProp: test:str, Const: haha], EditTagAdd: [TagName: foo]]',
    'Query: [EditNodeAdd: [AbsProp: test:str, Const: hehe], EditTagAdd: [TagName: foo, List: [Const: 2014, Const: 2016]]]',
    'Query: [EditNodeAdd: [AbsProp: test:str, Const: hehe]]',
    'Query: [EditNodeAdd: [AbsProp: test:str, Const: oof], EditTagAdd: [TagName: bar], SubQuery: [Query: [EditNodeAdd: [AbsProp: test:int, Const: 0xdeadbeef]]]]',
    'Query: [EditNodeAdd: [AbsProp: test:str, Const: visi], EditTagAdd: [TagName: foo.bar], PivotToTags: [TagMatch: ], isjoin=False, EditTagAdd: [TagName: baz.faz]]',
    'Query: [EditNodeAdd: [AbsProp: test:str, Const: visi], EditTagAdd: [TagName: foo.bar], PivotToTags: [TagMatch: ], isjoin=False]',
    'Query: [EditNodeAdd: [AbsProp: test:str, Const: visi], EditNodeAdd: [AbsProp: test:int, Const: 20], EditTagAdd: [TagName: foo.bar]]',
    'Query: [EditNodeAdd: [AbsProp: test:str, Const: woot], EditTagAdd: [TagName: foo, List: [Const: 2015, Const: 2018]], EditTagAdd: [TagName: bar], EditPropSet: [UnivProp: .seen, List: [Const: 2014, Const: 2016]]]',
    'Query: [EditNodeAdd: [AbsProp: test:str, Const: woot], EditTagAdd: [TagName: foo, List: [Const: 2015, Const: 2018]], EditPropSet: [UnivProp: .seen, List: [Const: 2014, Const: 2016]]]',
    'Query: [EditNodeAdd: [AbsProp: test:str, Const: woot], EditTagAdd: [TagName: foo, List: [Const: 2015, Const: 2018]]]',
    'Query: [EditNodeAdd: [AbsProp: test:str, Const: woot], EditPropSet: [UnivProp: .seen, List: [Const: 2014, Const: 2015]]]',
    'Query: [EditNodeAdd: [AbsProp: test:str, Const: woot], EditPropSet: [UnivProp: .seen, Const: 20]]',
    'Query: [EditTagDel: [TagName: foo]]',
    'Query: [EditNodeAdd: [AbsProp: edge:has, List: [List: [Const: test:str, Const: foobar], List: [Const: test:str, Const: foo]]]]',
    'Query: [EditNodeAdd: [AbsProp: edge:refs, List: [List: [Const: test:comp, List: [Const: 2048, Const: horton]], List: [Const: test:comp, List: [Const: 4096, Const: whoville]]]]]',
    'Query: [EditNodeAdd: [AbsProp: edge:refs, List: [List: [Const: test:comp, List: [Const: 9001, Const: A mean one]], List: [Const: test:comp, List: [Const: 40000, Const: greeneggs]]]]]',
    'Query: [EditNodeAdd: [AbsProp: edge:refs, List: [List: [Const: test:int, Const: 16], List: [Const: test:comp, List: [Const: 9999, Const: greenham]]]]]',
    'Query: [EditNodeAdd: [AbsProp: edge:refs, List: [List: [Const: test:str, Const: 123], List: [Const: test:int, Const: 123]]]]',
    'Query: [EditNodeAdd: [AbsProp: inet:dns:query, List: [Const: tcp://1.2.3.4, Const: , Const: 1]]]',
    'Query: [EditNodeAdd: [AbsProp: inet:dns:query, List: [Const: tcp://1.2.3.4, Const: foo*.haha.com, Const: 1]]]',
    'Query: [EditNodeAdd: [AbsProp: inet:ipv4, Const: 1.2.3.1-1.2.3.3]]',
    'Query: [EditNodeAdd: [AbsProp: inet:ipv4, Const: 1.2.3.4], EditPropSet: [RelProp: asn, Const: 10], EditNodeAdd: [AbsProp: meta:seen, List: [Const: abcd, List: [Const: inet:asn, Const: 10]]]]',
    'Query: [EditNodeAdd: [AbsProp: meta:seen, List: [Const: abcd, List: [Const: test:str, Const: pennywise]]]]',
    'Query: [EditNodeAdd: [AbsProp: meta:source, Const: abcd], EditTagAdd: [TagName: omit.nopiv], EditNodeAdd: [AbsProp: meta:seen, List: [Const: abcd, List: [Const: test:pivtarg, Const: foo]]]]',
    'Query: [EditNodeAdd: [AbsProp: test:comp, List: [Const: 1234, Const: 5678]]]',
    'Query: [EditNodeAdd: [AbsProp: test:comp, List: [Const: 3, Const: foob]], EditTagAdd: [TagName: meep.gorp], EditTagAdd: [TagName: bleep.zlorp], EditTagAdd: [TagName: cond]]',
    'Query: [EditNodeAdd: [AbsProp: test:guid, Const: *], EditPropSet: [RelProp: tick, Const: 2001]]',
    'Query: [EditNodeAdd: [AbsProp: test:guid, Const: abcd], EditPropSet: [RelProp: tick, Const: 2015]]',
    'Query: [EditNodeAdd: [AbsProp: test:int, Const: 1], EditNodeAdd: [AbsProp: test:int, Const: 2], EditNodeAdd: [AbsProp: test:int, Const: 3]]',
    'Query: [EditNodeAdd: [AbsProp: test:int, Const: 10], EditPropSet: [RelProp: loc, Const: us.va]]',
    'Query: [EditNodeAdd: [AbsProp: test:int, Const: 2], EditPropSet: [RelProp: loc, Const: us.va.sydney]]',
    'Query: [EditNodeAdd: [AbsProp: test:int, Const: 20]]',
    'Query: [EditNodeAdd: [AbsProp: test:int, Const: 3], EditPropSet: [RelProp: loc, Const: ]]',
    'Query: [EditNodeAdd: [AbsProp: test:int, Const: 4], EditPropSet: [RelProp: loc, Const: us.va.fairfax]]',
    'Query: [EditNodeAdd: [AbsProp: test:int, Const: 9], EditPropSet: [RelProp: loc, Const: us.ओं]]',
    'Query: [EditNodeAdd: [AbsProp: test:int, Const: 99999]]',
    'Query: [EditNodeAdd: [AbsProp: test:pivcomp, List: [Const: foo, Const: 123]]]',
    'Query: [EditNodeAdd: [AbsProp: test:str, Const: a], SwitchCase: [VarValue: [Const: woot], CaseEntry: [Const: hehe, SubQuery: [Query: [EditTagAdd: [TagName: baz]]]]]]',
    'Query: [EditNodeAdd: [AbsProp: test:str, Const: beep], EditNodeAdd: [AbsProp: test:str, Const: boop]]',
    'Query: [EditNodeAdd: [AbsProp: test:str, Const: c], SwitchCase: [VarValue: [Const: woot], CaseEntry: [Const: hehe, SubQuery: [Query: [EditTagAdd: [TagName: baz]]]], CaseEntry: [SubQuery: [Query: [EditTagAdd: [TagName: jaz]]]]]]',
    'Query: [EditNodeAdd: [AbsProp: test:str, Const: c], SwitchCase: [VarValue: [Const: woot], CaseEntry: [Const: hehe, SubQuery: [Query: [EditTagAdd: [TagName: baz]]]], CaseEntry: [Const: haha hoho, SubQuery: [Query: [EditTagAdd: [TagName: faz]]]], CaseEntry: [Const: lolz:lulz, SubQuery: [Query: [EditTagAdd: [TagName: jaz]]]]]]',
    'Query: [EditNodeAdd: [AbsProp: test:str, Const: foo], EditPropSet: [RelProp: tick, Const: 201808021201]]',
    "Query: [EditNodeAdd: [AbsProp: test:str, Const: hehe], CmdOper: [Const: iden, Const: ('abcd',)], CmdOper: [Const: count, Const: ()]]",
    'Query: [EditNodeAdd: [AbsProp: test:str, Const: hello]]',
    'Query: [LiftProp: [Const: edge:refs], FiltOper: [Const: +, RelPropCond: [RelPropValue: [RelProp: n1], Const: *range=, List: [List: [Const: test:comp, List: [Const: 1000, Const: green]], List: [Const: test:comp, List: [Const: 3000, Const: ham]]]]]]',
    'Query: [LiftProp: [Const: edge:refs]]',
    'Query: [LiftProp: [Const: edge:wentto]]',
    'Query: [LiftPropBy: [Const: file:bytes:size, Const: =, Const: 4]]',
    'Query: [ForLoop: [Const: fqdn, VarValue: [Const: fqdns], SubQuery: [Query: [EditNodeAdd: [AbsProp: inet:fqdn, VarValue: [Const: fqdn]]]]]]',
    "Query: [ForLoop: [VarList: ['fqdn', 'ipv4'], VarValue: [Const: dnsa], SubQuery: [Query: [EditNodeAdd: [AbsProp: inet:dns:a, List: [VarValue: [Const: fqdn], VarValue: [Const: ipv4]]]]]]]",
    "Query: [ForLoop: [VarList: ['fqdn', 'ipv4', 'boom'], VarValue: [Const: dnsa], SubQuery: [Query: [EditNodeAdd: [AbsProp: inet:dns:a, List: [VarValue: [Const: fqdn], VarValue: [Const: ipv4]]]]]]]",
    'Query: [LiftProp: [Const: geo:place], FiltOper: [Const: +, AbsPropCond: [AbsProp: geo:place:latlong, Const: *near=, List: [List: [Const: 34.1, Const: -118.3], Const: 10km]]]]',
    'Query: [LiftProp: [Const: geo:place], FiltOper: [Const: -, RelPropCond: [RelPropValue: [RelProp: latlong], Const: *near=, List: [List: [Const: 34.1, Const: -118.3], Const: 50m]]]]',
    'Query: [LiftPropBy: [Const: geo:place:latlong, Const: *near=, List: [List: [Const: 34.118560, Const: -118.300370], Const: 2600m]]]',
    'Query: [LiftPropBy: [Const: geo:place:latlong, Const: *near=, List: [List: [Const: 34.118560, Const: -118.300370], Const: 50m]]]',
    'Query: [LiftPropBy: [Const: geo:place:latlong, Const: *near=, List: [List: [Const: 0, Const: 0], Const: 50m]]]',
    'Query: [LiftPropBy: [Const: geo:place:latlong, Const: *near=, List: [List: [Const: 34.1, Const: -118.3], Const: 10km]]]',
    'Query: [LiftPropBy: [Const: geo:place, Const: =, VarValue: [Const: place]], PivotInFrom: [AbsProp: edge:has], isjoin=False, PivotIn: [], isjoin=False]',
    'Query: [LiftPropBy: [Const: geo:place, Const: =, VarValue: [Const: place]], PivotInFrom: [AbsProp: edge:has], isjoin=False, PivotInFrom: [AbsProp: ps:person], isjoin=False]',
    'Query: [LiftPropBy: [Const: geo:place, Const: =, Const: abcd], VarSetOper: [Const: latlong, RelPropValue: [RelProp: latlong]], VarSetOper: [Const: radius, RelPropValue: [RelProp: radius]], CmdOper: [Const: spin, Const: ()], LiftPropBy: [Const: tel:mob:telem:latlong, Const: *near=, List: [VarValue: [Const: latlong], Const: 3km]]]',
    "Query: [LiftPropBy: [Const: graph:cluster, Const: =, Const: abcd], CmdOper: [Const: noderefs, Const: ('-d', '2', '--join')]]",
    'Query: [CmdOper: [Const: help, Const: ()]]',
    "Query: [CmdOper: [Const: iden, Const: ('2cdd997872b10a65407ad5fadfa28e0d',)]]",
    "Query: [CmdOper: [Const: iden, Const: ('deadb33f',)]]",
    "Query: [VarSetOper: [Const: foo, Const: 42], CmdOper: [Const: iden, Const: ('deadb33f',)]]",
    "Query: [LiftPropBy: [Const: inet:asn, Const: =, Const: 10], CmdOper: [Const: noderefs, Const: ('-of', 'inet:ipv4', '--join', '-d', '3')]]",
    'Query: [LiftProp: [Const: inet:dns:a], FiltOper: [Const: +, SubqCond: [Query: [PropPivot: [RelPropValue: [RelProp: ipv4], AbsProp: inet:ipv4], isjoin=False, FiltOper: [Const: +, RelPropCond: [RelPropValue: [RelProp: loc], Const: =, Const: us]]]]]]',
    'Query: [LiftProp: [Const: inet:dns:a], FiltOper: [Const: +, SubqCond: [Query: [PropPivot: [RelPropValue: [RelProp: ipv4], AbsProp: inet:ipv4], isjoin=False, FiltOper: [Const: -, RelPropCond: [RelPropValue: [RelProp: loc], Const: =, Const: us]]]]]]',
    'Query: [LiftProp: [Const: inet:dns:a], FiltOper: [Const: -, SubqCond: [Query: [PropPivot: [RelPropValue: [RelProp: ipv4], AbsProp: inet:ipv4], isjoin=False, FiltOper: [Const: +, RelPropCond: [RelPropValue: [RelProp: loc], Const: =, Const: us]]]]]]',
    'Query: [LiftProp: [Const: inet:dns:a], FiltOper: [Const: -, SubqCond: [Query: [PropPivot: [RelPropValue: [RelProp: ipv4], AbsProp: inet:ipv4], isjoin=False, FiltOper: [Const: -, RelPropCond: [RelPropValue: [RelProp: loc], Const: =, Const: us]]]]]]',
    'Query: [LiftProp: [Const: inet:dns:a], PropPivotOut: [RelProp: ipv4], isjoin=False]',
    'Query: [LiftPropBy: [Const: inet:dns:a, Const: =, List: [Const: woot.com, Const: 12.34.56.78]], EditPropSet: [UnivProp: .seen, List: [Const: 201708010123, Const: 201708100456]]]',
    'Query: [LiftPropBy: [Const: inet:dns:a, Const: =, List: [Const: woot.com, Const: 12.34.56.78]], EditPropSet: [UnivProp: .seen, List: [Const: 201708010123, Const: ?]]]',
    'Query: [LiftProp: [Const: inet:dns:a]]',
    'Query: [LiftPropBy: [Const: inet:dns:a, Const: =, List: [Const: woot.com, Const: 1.2.3.4]], VarSetOper: [Const: hehe, RelPropValue: [RelProp: fqdn]], FiltOper: [Const: +, RelPropCond: [RelPropValue: [RelProp: fqdn], Const: =, VarValue: [Const: hehe]]]]',
    'Query: [LiftPropBy: [Const: inet:dns:a, Const: =, List: [Const: woot.com, Const: 1.2.3.4]], VarSetOper: [Const: hehe, RelPropValue: [RelProp: fqdn]], FiltOper: [Const: -, RelPropCond: [RelPropValue: [RelProp: fqdn], Const: =, VarValue: [Const: hehe]]]]',
    'Query: [LiftPropBy: [Const: inet:dns:a, Const: =, List: [Const: woot.com, Const: 1.2.3.4]], VarSetOper: [Const: hehe, RelPropValue: [RelProp: fqdn]], LiftPropBy: [Const: inet:fqdn, Const: =, VarValue: [Const: hehe]]]',
    'Query: [LiftPropBy: [Const: inet:dns:a, Const: =, List: [Const: woot.com, Const: 1.2.3.4]], VarSetOper: [Const: newp, UnivPropValue: [UnivProp: .seen]]]',
    'Query: [LiftPropBy: [Const: inet:dns:a, Const: =, List: [Const: woot.com, Const: 1.2.3.4]], VarSetOper: [Const: seen, UnivPropValue: [UnivProp: .seen]], PropPivot: [RelPropValue: [RelProp: fqdn], AbsProp: inet:fqdn], isjoin=False, EditPropSet: [UnivProp: .seen, VarValue: [Const: seen]]]',
    'Query: [LiftPropBy: [Const: inet:dns:a, Const: =, List: [Const: woot.com, Const: 1.2.3.4]], EditPropSet: [UnivProp: .seen, List: [Const: 2015, Const: 2018]]]',
    'Query: [LiftPropBy: [Const: inet:dns:query, Const: =, List: [Const: tcp://1.2.3.4, Const: , Const: 1]], PropPivot: [RelPropValue: [RelProp: name], AbsProp: inet:fqdn], isjoin=False]',
    'Query: [LiftPropBy: [Const: inet:dns:query, Const: =, List: [Const: tcp://1.2.3.4, Const: foo*.haha.com, Const: 1]], PropPivot: [RelPropValue: [RelProp: name], AbsProp: inet:fqdn], isjoin=False]',
    'Query: [LiftProp: [Const: inet:fqdn], FiltOper: [Const: +, TagCond: [TagMatch: bad]], VarSetOper: [Const: fqdnbad, TagPropValue: [TagName: bad]], FormPivot: [AbsProp: inet:dns:a:fqdn], isjoin=False, FiltOper: [Const: +, RelPropCond: [RelPropValue: [UnivProp: .seen], Const: @=, VarValue: [Const: fqdnbad]]]]',
    'Query: [LiftPropBy: [Const: inet:fqdn, Const: =, Const: woot.com], FormPivot: [AbsProp: inet:dns:a], isjoin=False, FormPivot: [AbsProp: inet:ipv4], isjoin=False]',
    'Query: [LiftPropBy: [Const: inet:fqdn, Const: =, Const: woot.com], FormPivot: [AbsProp: inet:dns:a], isjoin=False]',
    'Query: [LiftPropBy: [Const: inet:fqdn, Const: =, Const: woot.com], CmdOper: [Const: delnode, Const: ()]]',
    "Query: [LiftProp: [Const: inet:fqdn], CmdOper: [Const: graph, Const: ('--filter', '{ -#nope }')]]",
    'Query: [LiftPropBy: [Const: inet:fqdn, Const: =, Const: woot.com]]',
    'Query: [LiftProp: [Const: inet:ipv4], FiltOper: [Const: +, RelPropCond: [RelPropValue: [RelProp: asn::name], Const: =, Const: visi]]]',
    'Query: [LiftProp: [Const: inet:ipv4], FiltOper: [Const: +, AbsPropCond: [AbsProp: inet:ipv4, Const: =, Const: 1.2.3.0/30]]]',
    'Query: [LiftProp: [Const: inet:ipv4], FiltOper: [Const: +, AbsPropCond: [AbsProp: inet:ipv4, Const: =, Const: 1.2.3.1-1.2.3.3]]]',
    'Query: [LiftProp: [Const: inet:ipv4], FiltOper: [Const: +, AbsPropCond: [AbsProp: inet:ipv4, Const: =, Const: 10.2.1.4/32]]]',
    'Query: [LiftProp: [Const: inet:ipv4], FormPivot: [AbsProp: test:str], isjoin=False]',
    "Query: [LiftProp: [Const: inet:ipv4], CmdOper: [Const: reindex, Const: ('--subs',)]]",
    'Query: [LiftPropBy: [Const: inet:ipv4:loc, Const: =, Const: us]]',
    'Query: [LiftPropBy: [Const: inet:ipv4:loc, Const: =, Const: zz]]',
    'Query: [LiftPropBy: [Const: inet:ipv4, Const: =, Const: 1.2.3.1-1.2.3.3]]',
    'Query: [LiftPropBy: [Const: inet:ipv4, Const: =, Const: 192.168.1.0/24]]',
    'Query: [LiftPropBy: [Const: inet:ipv4, Const: =, Const: 1.2.3.4], FiltOper: [Const: +, HasRelPropCond: [RelProp: asn]]]',
    'Query: [LiftPropBy: [Const: inet:ipv4, Const: =, Const: 1.2.3.4], FiltOper: [Const: +, SubqCond: [Query: [FormPivot: [AbsProp: inet:dns:a], isjoin=False], Const: <, Const: 2]]]',
    'Query: [LiftPropBy: [Const: inet:ipv4, Const: =, Const: 1.2.3.4], FiltOper: [Const: +, SubqCond: [Query: [FormPivot: [AbsProp: inet:dns:a], isjoin=False], Const: <=, Const: 1]]]',
    'Query: [LiftPropBy: [Const: inet:ipv4, Const: =, Const: 1.2.3.4], FiltOper: [Const: +, SubqCond: [Query: [FormPivot: [AbsProp: inet:dns:a], isjoin=False], Const: !=, Const: 2]]]',
    "Query: [LiftPropBy: [Const: inet:ipv4, Const: =, Const: 1.2.3.4], CmdOper: [Const: limit, Const: ('20',)]]",
    'Query: [LiftPropBy: [Const: inet:ipv4, Const: =, Const: 12.34.56.78], EditPropSet: [RelProp: loc, Const: us.oh.wilmington]]',
    'Query: [LiftPropBy: [Const: inet:ipv4, Const: =, Const: 12.34.56.78], LiftPropBy: [Const: inet:fqdn, Const: =, Const: woot.com], EditNodeAdd: [AbsProp: inet:ipv4, Const: 1.2.3.4], EditPropSet: [RelProp: asn, Const: 10101], EditNodeAdd: [AbsProp: inet:fqdn, Const: woowoo.com], EditTagAdd: [TagName: my.tag]]',
    "Query: [LiftProp: [Const: inet:user], CmdOper: [Const: limit, Const: ('--woot',)]]",
    "Query: [LiftProp: [Const: inet:user], CmdOper: [Const: limit, Const: ('1',)]]",
    "Query: [LiftProp: [Const: inet:user], CmdOper: [Const: limit, Const: ('10',)], FiltOper: [Const: +, AbsPropCond: [AbsProp: inet:user, Const: =, Const: visi]]]",
    "Query: [LiftProp: [Const: inet:user], CmdOper: [Const: limit, Const: ('10',)], EditTagAdd: [TagName: foo.bar]]",
    'Query: [LiftPropBy: [Const: media:news, Const: =, Const: 00a1f0d928e25729b9e86e2d08c127ce], EditPropSet: [RelProp: summary, Const: ]]',
    'Query: [LiftPropBy: [Const: meta:seen:meta:source, Const: =, VarValue: [Const: sorc]], PivotOut: [], isjoin=False]',
    'Query: [LiftPropBy: [Const: meta:seen:meta:source, Const: =, VarValue: [Const: sorc]], PropPivotOut: [RelProp: node], isjoin=False]',
    'Query: [LiftPropBy: [Const: meta:source, Const: =, Const: 8f1401de15918358d5247e21ca29a814]]',
    "Query: [CmdOper: [Const: movetag, Const: ('#a.b', '#a.m')]]",
    "Query: [CmdOper: [Const: movetag, Const: ('#hehe', '#woot')]]",
    'Query: [LiftPropBy: [Const: ps:person, Const: =, VarValue: [Const: pers]], FormPivot: [AbsProp: edge:has], isjoin=False, PivotOut: [], isjoin=False]',
    'Query: [LiftPropBy: [Const: ps:person, Const: =, VarValue: [Const: pers]], FormPivot: [AbsProp: edge:has], isjoin=False, FormPivot: [AbsProp: geo:place], isjoin=False]',
    'Query: [LiftPropBy: [Const: ps:person, Const: =, VarValue: [Const: pers]], FormPivot: [AbsProp: edge:wentto], isjoin=False, FiltOper: [Const: +, RelPropCond: [RelPropValue: [RelProp: time], Const: @=, List: [Const: 2014, Const: 2017]]], FormPivot: [AbsProp: geo:place], isjoin=False]',
    'Query: [LiftPropBy: [Const: ps:person, Const: =, VarValue: [Const: pers]], FormPivot: [AbsProp: edge:wentto], isjoin=False, PivotOut: [], isjoin=False]',
    'Query: [LiftPropBy: [Const: ps:person, Const: =, VarValue: [Const: pers]], FormPivot: [AbsProp: edge:wentto], isjoin=False, PropPivotOut: [RelProp: n2], isjoin=False]',
    "Query: [CmdOper: [Const: reindex, Const: ('--form-counts',)]]",
    'Query: [CmdOper: [Const: sudo, Const: ()], EditNodeAdd: [AbsProp: inet:ipv4, Const: 1.2.3.4]]',
    'Query: [CmdOper: [Const: sudo, Const: ()], EditNodeAdd: [AbsProp: test:cycle0, Const: foo], EditPropSet: [RelProp: test:cycle1, Const: bar]]',
    'Query: [CmdOper: [Const: sudo, Const: ()], EditNodeAdd: [AbsProp: test:guid, Const: *]]',
    'Query: [CmdOper: [Const: sudo, Const: ()], EditNodeAdd: [AbsProp: test:str, Const: foo], EditTagAdd: [TagName: lol]]',
    'Query: [CmdOper: [Const: sudo, Const: ()], EditNodeAdd: [AbsProp: test:str, Const: foo]]',
    'Query: [CmdOper: [Const: sudo, Const: ()], EditNodeAdd: [AbsProp: test:str, Const: 123], EditPropSet: [RelProp: tick, Const: 2018]]',
    'Query: [CmdOper: [Const: sudo, Const: ()], LiftPropBy: [Const: test:int, Const: =, Const: 6], CmdOper: [Const: delnode, Const: ()]]',
    'Query: [LiftPropBy: [Const: syn:tag, Const: =, Const: a.b], FiltOper: [Const: +, TagCond: [TagMatch: foo]]]',
    'Query: [LiftPropBy: [Const: syn:tag, Const: =, Const: aaa.barbarella.ddd]]',
    'Query: [LiftPropBy: [Const: syn:tag, Const: =, Const: baz.faz], EditTagAdd: [TagName: foo.bar]]',
    'Query: [LiftPropBy: [Const: syn:tag, Const: =, Const: foo.bar], PivotOut: [], isjoin=False]',
    'Query: [LiftPropBy: [Const: syn:tag, Const: =, Const: foo.bar], FormPivot: [AbsProp: test:str], isjoin=False]',
    'Query: [LiftPropBy: [Const: syn:tag, Const: =, Const: foo.bar], FormPivot: [AbsProp: test:str:tick], isjoin=False]',
    'Query: [LiftProp: [Const: test:comp], FiltOper: [Const: +, AndCond: [RelPropCond: [RelPropValue: [RelProp: hehe], Const: <, Const: 2], RelPropCond: [RelPropValue: [RelProp: haha], Const: =, Const: test]]]]',
    'Query: [LiftProp: [Const: test:comp], FiltOper: [Const: +, OrCond: [RelPropCond: [RelPropValue: [RelProp: hehe], Const: <, Const: 2], TagCond: [TagMatch: meep.gorp]]]]',
    'Query: [LiftProp: [Const: test:comp], FiltOper: [Const: +, OrCond: [RelPropCond: [RelPropValue: [RelProp: hehe], Const: <, Const: 2], RelPropCond: [RelPropValue: [RelProp: haha], Const: =, Const: test]]]]',
    'Query: [LiftProp: [Const: test:comp], FiltOper: [Const: +, RelPropCond: [RelPropValue: [RelProp: haha], Const: *range=, List: [Const: grinch, Const: meanone]]]]',
    'Query: [LiftProp: [Const: test:comp], FiltOper: [Const: +, AbsPropCond: [AbsProp: test:comp, Const: *range=, List: [List: [Const: 1024, Const: grinch], List: [Const: 4096, Const: zemeanone]]]]]',
    'Query: [LiftProp: [Const: test:comp], PivotOut: [], isjoin=False, CmdOper: [Const: uniq, Const: ()], CmdOper: [Const: count, Const: ()]]',
    'Query: [LiftProp: [Const: test:comp], PivotOut: [], isjoin=False]',
    'Query: [LiftProp: [Const: test:comp], FormPivot: [AbsProp: test:int], isjoin=False]',
    'Query: [LiftPropBy: [Const: test:comp:haha, Const: ~=, Const: ^lulz]]',
    'Query: [LiftPropBy: [Const: test:comp:haha, Const: ~=, Const: ^zerg]]',
    'Query: [LiftFormTag: [Const: test:comp, TagName: bar], FiltOper: [Const: +, RelPropCond: [RelPropValue: [RelProp: hehe], Const: =, Const: 1010]], FiltOper: [Const: +, RelPropCond: [RelPropValue: [RelProp: haha], Const: =, Const: test10]], FiltOper: [Const: +, TagCond: [TagMatch: bar]]]',
    'Query: [LiftProp: [Const: test:guid], FiltOper: [Const: +, AbsPropCond: [AbsProp: test:guid, Const: *range=, List: [Const: abcd, Const: dcbe]]]]',
    "Query: [LiftProp: [Const: test:guid], CmdOper: [Const: max, Const: ('tick',)]]",
    "Query: [LiftProp: [Const: test:guid], CmdOper: [Const: min, Const: ('tick',)]]",
    'Query: [LiftProp: [Const: test:int], FiltOper: [Const: +, RelPropCond: [RelPropValue: [RelProp: loc], Const: =, Const: ]]]',
    'Query: [LiftProp: [Const: test:int], FiltOper: [Const: +, RelPropCond: [RelPropValue: [RelProp: loc], Const: =, Const: us.va. syria]]]',
    'Query: [LiftProp: [Const: test:int], FiltOper: [Const: +, RelPropCond: [RelPropValue: [RelProp: loc], Const: =, Const: u]]]',
    'Query: [LiftProp: [Const: test:int], FiltOper: [Const: +, RelPropCond: [RelPropValue: [RelProp: loc], Const: =, Const: us]]]',
    'Query: [LiftProp: [Const: test:int], FiltOper: [Const: +, RelPropCond: [RelPropValue: [RelProp: loc], Const: =, Const: us.v]]]',
    'Query: [LiftProp: [Const: test:int], FiltOper: [Const: +, RelPropCond: [RelPropValue: [RelProp: loc], Const: =, Const: us.va.sydney]]]',
    'Query: [LiftProp: [Const: test:int], FiltOper: [Const: +, RelPropCond: [RelPropValue: [RelProp: loc], Const: ^=, Const: ]]]',
    'Query: [LiftProp: [Const: test:int], FiltOper: [Const: +, RelPropCond: [RelPropValue: [RelProp: loc], Const: ^=, Const: 23]]]',
    'Query: [LiftProp: [Const: test:int], FiltOper: [Const: +, RelPropCond: [RelPropValue: [RelProp: loc], Const: ^=, Const: u]]]',
    'Query: [LiftProp: [Const: test:int], FiltOper: [Const: +, RelPropCond: [RelPropValue: [RelProp: loc], Const: ^=, Const: us]]]',
    'Query: [LiftProp: [Const: test:int], FiltOper: [Const: +, RelPropCond: [RelPropValue: [RelProp: loc], Const: ^=, Const: us.]]]',
    'Query: [LiftProp: [Const: test:int], FiltOper: [Const: +, RelPropCond: [RelPropValue: [RelProp: loc], Const: ^=, Const: us.va.]]]',
    'Query: [LiftProp: [Const: test:int], FiltOper: [Const: +, RelPropCond: [RelPropValue: [RelProp: loc], Const: ^=, Const: us.va.fairfax.reston]]]',
    'Query: [LiftProp: [Const: test:int], FiltOper: [Const: +, AbsPropCond: [AbsProp: test:int, Const: <, Const: 30]]]',
    'Query: [LiftProp: [Const: test:int], FiltOper: [Const: +, AbsPropCond: [AbsProp: test:int, Const: <=, Const: 30]]]',
    'Query: [LiftPropBy: [Const: test:int, Const: <=, Const: 20]]',
    'Query: [LiftProp: [Const: test:int], CmdOper: [Const: noderefs, Const: ()], FiltOper: [Const: +, AbsPropCond: [AbsProp: test:comp, Const: *range=, List: [List: [Const: 1000, Const: grinch], List: [Const: 4000, Const: whoville]]]]]',
    'Query: [LiftPropBy: [Const: test:int:loc, Const: =, Const: ]]',
    'Query: [LiftPropBy: [Const: test:int:loc, Const: =, Const: u]]',
    'Query: [LiftPropBy: [Const: test:int:loc, Const: =, Const: us]]',
    'Query: [LiftPropBy: [Const: test:int:loc, Const: ^=, Const: ]]',
    'Query: [LiftPropBy: [Const: test:int:loc, Const: ^=, Const: 23]]',
    'Query: [LiftPropBy: [Const: test:int:loc, Const: ^=, Const: u]]',
    'Query: [LiftPropBy: [Const: test:int:loc, Const: ^=, Const: us]]',
    'Query: [LiftPropBy: [Const: test:int:loc, Const: ^=, Const: us.]]',
    'Query: [LiftPropBy: [Const: test:int:loc, Const: ^=, Const: us.va.fairfax.reston]]',
    'Query: [LiftPropBy: [Const: test:int, Const: <, Const: 30]]',
    'Query: [LiftPropBy: [Const: test:int, Const: <=, Const: 30]]',
    "Query: [LiftPropBy: [Const: test:int, Const: =, Const: 123], CmdOper: [Const: noderefs, Const: ('-te',)]]",
    'Query: [LiftPropBy: [Const: test:int, Const: =, Const: 123], CmdOper: [Const: noderefs, Const: ()]]',
    'Query: [LiftPropBy: [Const: test:int, Const: =, Const: 1234], EditNodeAdd: [AbsProp: test:str, FuncCall: [VarDeref: [VarValue: [Const: node], Const: form], CallArgs: [], CallKwargs: []]], FiltOper: [Const: -, HasAbsPropCond: [AbsProp: test:int]]]',
    'Query: [LiftPropBy: [Const: test:int, Const: =, Const: 1234], EditNodeAdd: [AbsProp: test:str, FuncCall: [VarDeref: [VarValue: [Const: node], Const: value], CallArgs: [], CallKwargs: []]], FiltOper: [Const: -, HasAbsPropCond: [AbsProp: test:int]]]',
    'Query: [LiftPropBy: [Const: test:int, Const: =, Const: 3735928559]]',
    'Query: [LiftPropBy: [Const: test:int, Const: =, Const: 8675309]]',
    'Query: [LiftPropBy: [Const: test:int, Const: >, Const: 30]]',
    'Query: [LiftPropBy: [Const: test:int, Const: >=, Const: 20]]',
    'Query: [LiftProp: [Const: test:pivcomp], FormPivot: [AbsProp: test:int], isjoin=False]',
    "Query: [LiftProp: [Const: test:pivcomp], CmdOper: [Const: noderefs, Const: ('--join', '--degrees', '2')]]",
    "Query: [LiftProp: [Const: test:pivcomp], CmdOper: [Const: noderefs, Const: ('--join', '-d', '3')]]",
    "Query: [LiftProp: [Const: test:pivcomp], CmdOper: [Const: noderefs, Const: ('--join',)]]",
    "Query: [LiftProp: [Const: test:pivcomp], CmdOper: [Const: noderefs, Const: ('-j', '--degrees', '2')]]",
    'Query: [LiftProp: [Const: test:pivcomp], CmdOper: [Const: noderefs, Const: ()]]',
    'Query: [LiftPropBy: [Const: test:pivcomp:tick, Const: =, VarValue: [Const: foo]]]',
    'Query: [LiftPropBy: [Const: test:pivcomp, Const: =, VarValue: [Const: foo]]]',
    'Query: [LiftPropBy: [Const: test:pivcomp, Const: =, List: [Const: foo, Const: bar]], FiltOper: [Const: +, SubqCond: [Query: [PropPivot: [RelPropValue: [RelProp: lulz], AbsProp: test:str], isjoin=False, FiltOper: [Const: +, TagCond: [TagMatch: baz]]]]], FiltOper: [Const: +, HasAbsPropCond: [AbsProp: test:pivcomp]]]',
    'Query: [LiftPropBy: [Const: test:pivcomp, Const: =, List: [Const: foo, Const: bar]], PivotOut: [], isjoin=True]',
    'Query: [LiftPropBy: [Const: test:pivcomp, Const: =, List: [Const: foo, Const: bar]], FormPivot: [AbsProp: test:pivtarg], isjoin=True]',
    'Query: [LiftPropBy: [Const: test:pivcomp, Const: =, List: [Const: foo, Const: bar]], PivotOut: [], isjoin=False]',
    'Query: [LiftPropBy: [Const: test:pivcomp, Const: =, List: [Const: foo, Const: bar]], FormPivot: [AbsProp: test:pivtarg], isjoin=False]',
    'Query: [LiftPropBy: [Const: test:pivcomp, Const: =, List: [Const: foo, Const: bar]], FiltOper: [Const: -, SubqCond: [Query: [PropPivot: [RelPropValue: [RelProp: lulz], AbsProp: test:str], isjoin=False, FiltOper: [Const: +, TagCond: [TagMatch: baz]]]]]]',
    'Query: [LiftPropBy: [Const: test:pivcomp, Const: =, List: [Const: foo, Const: bar]], PropPivot: [RelPropValue: [RelProp: lulz], AbsProp: test:str], isjoin=True]',
    'Query: [LiftPropBy: [Const: test:pivcomp, Const: =, List: [Const: foo, Const: bar]], PropPivot: [RelPropValue: [RelProp: lulz], AbsProp: test:str], isjoin=False]',
    'Query: [LiftPropBy: [Const: test:pivcomp, Const: =, List: [Const: foo, Const: bar]], PropPivot: [RelPropValue: [RelProp: targ], AbsProp: test:pivtarg], isjoin=False]',
    'Query: [LiftPropBy: [Const: test:pivcomp, Const: =, List: [Const: hehe, Const: haha]], VarSetOper: [Const: ticktock, TagPropValue: [TagName: foo]], FormPivot: [AbsProp: test:pivtarg], isjoin=False, FiltOper: [Const: +, RelPropCond: [RelPropValue: [UnivProp: .seen], Const: @=, VarValue: [Const: ticktock]]]]',
    'Query: [LiftPropBy: [Const: test:pivcomp, Const: =, List: [Const: hehe, Const: haha]]]',
    'Query: [LiftPropBy: [Const: test:pivtarg, Const: =, Const: hehe], EditPropSet: [UnivProp: .seen, Const: 2015]]',
    'Query: [LiftProp: [Const: test:str], FiltOper: [Const: +, TagCond: [TagMatch: *]]]',
    'Query: [LiftProp: [Const: test:str], FiltOper: [Const: +, TagCond: [TagMatch: **.bar.baz]]]',
    'Query: [LiftProp: [Const: test:str], FiltOper: [Const: +, TagCond: [TagMatch: **.baz]]]',
    'Query: [LiftProp: [Const: test:str], FiltOper: [Const: +, TagCond: [TagMatch: *.bad]]]',
    'Query: [LiftProp: [Const: test:str], FiltOper: [Const: +, TagCond: [TagMatch: foo.**.baz]]]',
    'Query: [LiftProp: [Const: test:str], FiltOper: [Const: +, TagCond: [TagMatch: foo.*.baz]]]',
    'Query: [LiftTag: [TagName: foo, Const: @=, List: [Const: 2013, Const: 2015]]]',
    'Query: [LiftProp: [Const: test:str], FiltOper: [Const: +, TagValuCond: [TagMatch: foo, Const: @=, List: [Const: 2014, Const: 20141231]]]]',
    'Query: [LiftProp: [Const: test:str], FiltOper: [Const: +, TagValuCond: [TagMatch: foo, Const: @=, List: [Const: 2015, Const: 2018]]]]',
    'Query: [LiftProp: [Const: test:str], FiltOper: [Const: +, TagValuCond: [TagMatch: foo, Const: @=, Const: 2016]]]',
    'Query: [LiftProp: [Const: test:str], FiltOper: [Const: +, RelPropCond: [RelPropValue: [RelProp: .seen], Const: *range=, List: [List: [Const: 20090601, Const: 20090701], List: [Const: 20110905, Const: 20110906]]]]]',
    'Query: [LiftProp: [Const: test:str], FiltOper: [Const: +, RelPropCond: [RelPropValue: [RelProp: bar], Const: *range=, List: [List: [Const: test:str, Const: c], List: [Const: test:str, Const: q]]]]]',
    'Query: [LiftProp: [Const: test:str], FiltOper: [Const: +, RelPropCond: [RelPropValue: [RelProp: tick], Const: *range=, List: [Const: 19701125, Const: 20151212]]]]',
    'Query: [LiftProp: [Const: test:str], FiltOper: [Const: +, RelPropCond: [RelPropValue: [RelProp: tick], Const: =, List: [VarValue: [Const: test], Const: +- 2day]]]]',
    'Query: [LiftProp: [Const: test:str], FiltOper: [Const: +, RelPropCond: [RelPropValue: [RelProp: tick], Const: =, List: [Const: 2015, Const: +1 day]]]]',
    'Query: [LiftProp: [Const: test:str], FiltOper: [Const: +, RelPropCond: [RelPropValue: [RelProp: tick], Const: =, List: [Const: 20150102, Const: -3 day]]]]',
    'Query: [LiftProp: [Const: test:str], FiltOper: [Const: +, RelPropCond: [RelPropValue: [RelProp: tick], Const: =, List: [Const: 20150201, Const: +1 day]]]]',
    'Query: [LiftProp: [Const: test:str], FiltOper: [Const: +, RelPropCond: [RelPropValue: [RelProp: tick], Const: =, Const: 2015]]]',
    'Query: [LiftProp: [Const: test:str], FiltOper: [Const: +, RelPropCond: [RelPropValue: [RelProp: tick], Const: @=, List: [Const: -1 day]]]]',
    'Query: [LiftProp: [Const: test:str], FiltOper: [Const: +, RelPropCond: [RelPropValue: [RelProp: tick], Const: @=, List: [Const: now+2days, Const: -3 day]]]]',
    'Query: [LiftProp: [Const: test:str], FiltOper: [Const: +, RelPropCond: [RelPropValue: [RelProp: tick], Const: @=, List: [Const: now-1day, Const: ?]]]]',
    'Query: [LiftProp: [Const: test:str], FiltOper: [Const: +, RelPropCond: [RelPropValue: [RelProp: tick], Const: @=, List: [Const: 2015]]]]',
    'Query: [LiftProp: [Const: test:str], FiltOper: [Const: +, RelPropCond: [RelPropValue: [RelProp: tick], Const: @=, List: [Const: 2015, Const: +1 day]]]]',
    'Query: [LiftProp: [Const: test:str], FiltOper: [Const: +, RelPropCond: [RelPropValue: [RelProp: tick], Const: @=, List: [Const: 20150102+1day, Const: -4 day]]]]',
    'Query: [LiftProp: [Const: test:str], FiltOper: [Const: +, RelPropCond: [RelPropValue: [RelProp: tick], Const: @=, List: [Const: 20150102, Const: -4 day]]]]',
    'Query: [LiftProp: [Const: test:str], FiltOper: [Const: +, RelPropCond: [RelPropValue: [RelProp: tick], Const: @=, List: [Const: now, Const: -1 day]]]]',
    'Query: [LiftProp: [Const: test:str], FiltOper: [Const: +, AbsPropCond: [AbsProp: test:str:tick, Const: <, Const: 201808021202]]]',
    'Query: [LiftProp: [Const: test:str], FiltOper: [Const: +, AbsPropCond: [AbsProp: test:str:tick, Const: <=, Const: 201808021202]]]',
    'Query: [LiftProp: [Const: test:str], FiltOper: [Const: +, AbsPropCond: [AbsProp: test:str:tick, Const: >, Const: 201808021202]]]',
    'Query: [LiftProp: [Const: test:str], FiltOper: [Const: +, AbsPropCond: [AbsProp: test:str:tick, Const: >=, Const: 201808021202]]]',
    'Query: [LiftProp: [Const: test:str], FiltOper: [Const: -, TagCond: [TagMatch: *]]]',
    'Query: [LiftProp: [Const: test:str], EditTagAdd: [TagName: foo.bar, List: [Const: 2000, Const: 2002]]]',
    'Query: [LiftProp: [Const: test:str], EditTagAdd: [TagName: foo.bar, List: [Const: 2000, Const: 20020601]]]',
    'Query: [LiftProp: [Const: test:str], EditTagAdd: [TagName: foo.bar]]',
    'Query: [LiftProp: [Const: test:str], EditTagDel: [TagName: foo]]',
    'Query: [LiftProp: [Const: test:str], EditPropDel: [RelProp: tick]]',
    "Query: [LiftProp: [Const: test:str], CmdOper: [Const: delnode, Const: ('--force',)]]",
    "Query: [LiftProp: [Const: test:str], CmdOper: [Const: noderefs, Const: ('-d', '3', '--unique')]]",
    "Query: [LiftProp: [Const: test:str], CmdOper: [Const: noderefs, Const: ('-d', '3')]]",
    'Query: [LiftFormTag: [Const: test:str, TagName: foo]]',
    'Query: [LiftFormTag: [Const: test:str, TagName: foo.bar]]',
    'Query: [LiftFormTag: [Const: test:str, TagName: foo, Const: @=, List: [Const: 2012, Const: 2022]]]',
    'Query: [LiftFormTag: [Const: test:str, TagName: foo, Const: @=, Const: 2016]]',
    'Query: [LiftProp: [Const: test:str]]',
    'Query: [LiftPropBy: [Const: test:str:tick, Const: <, Const: 201808021202]]',
    'Query: [LiftPropBy: [Const: test:str:tick, Const: <=, Const: 201808021202]]',
    'Query: [LiftPropBy: [Const: test:str:tick, Const: =, List: [Const: 20131231, Const: +2 days]]]',
    'Query: [LiftPropBy: [Const: test:str:tick, Const: =, Const: 2015]]',
    'Query: [LiftPropBy: [Const: test:str:tick, Const: >, Const: 201808021202]]',
    'Query: [LiftPropBy: [Const: test:str:tick, Const: >=, Const: 201808021202]]',
    'Query: [LiftPropBy: [Const: test:str, Const: =, Const: foo]]',
    'Query: [LiftPropBy: [Const: test:str, Const: =, Const: foo bar], FiltOper: [Const: +, HasAbsPropCond: [AbsProp: test:str]]]',
    'Query: [LiftPropBy: [Const: test:str, Const: =, Const: foo bar], FiltOper: [Const: -, HasAbsPropCond: [AbsProp: test:str:tick]]]',
    'Query: [LiftPropBy: [Const: test:str, Const: =, Const: foo bar], EditPropDel: [RelProp: tick]]',
    'Query: [LiftPropBy: [Const: test:str, Const: =, VarValue: [Const: foo]]]',
    'Query: [LiftPropBy: [Const: test:str, Const: =, Const: 123], EditPropSet: [RelProp: baz, Const: test:guid:tick=2015]]',
    "Query: [LiftPropBy: [Const: test:str, Const: =, Const: 123], CmdOper: [Const: noderefs, Const: ('--traverse-edge',)]]",
    'Query: [LiftPropBy: [Const: test:str, Const: =, Const: 123], CmdOper: [Const: noderefs, Const: ()]]',
    'Query: [LiftPropBy: [Const: test:str, Const: =, Const: 1234], LiftPropBy: [Const: test:str, Const: =, Const: duck], LiftPropBy: [Const: test:str, Const: =, Const: knight]]',
    'Query: [LiftPropBy: [Const: test:str, Const: =, Const: a], FiltOper: [Const: +, RelPropCond: [RelPropValue: [RelProp: tick], Const: *range=, List: [Const: 20000101, Const: 20101201]]]]',
    'Query: [LiftPropBy: [Const: test:str, Const: =, Const: bar], FormPivot: [AbsProp: test:pivcomp:lulz], isjoin=True]',
    'Query: [LiftPropBy: [Const: test:str, Const: =, Const: bar], FormPivot: [AbsProp: test:pivcomp:lulz], isjoin=False]',
    'Query: [LiftPropBy: [Const: test:str, Const: =, Const: bar], PivotIn: [], isjoin=True]',
    'Query: [LiftPropBy: [Const: test:str, Const: =, Const: bar], PivotIn: [], isjoin=False]',
    'Query: [LiftPropBy: [Const: test:str, Const: =, Const: bar], LiftPropBy: [Const: test:pivcomp, Const: =, List: [Const: foo, Const: bar]], EditTagAdd: [TagName: test.bar]]',
    'Query: [LiftPropBy: [Const: test:str, Const: =, Const: foo], FiltOper: [Const: +, TagValuCond: [TagMatch: lol, Const: @=, Const: 2016]]]',
    'Query: [LiftPropBy: [Const: test:str, Const: =, Const: foo], PivotInFrom: [AbsProp: edge:has], isjoin=True]',
    'Query: [LiftPropBy: [Const: test:str, Const: =, Const: foo], PivotInFrom: [AbsProp: edge:has], isjoin=False]',
    'Query: [LiftPropBy: [Const: test:str, Const: =, Const: foo], CmdOper: [Const: delnode, Const: ()]]',
    'Query: [LiftPropBy: [Const: test:str, Const: =, Const: foobar], FormPivot: [AbsProp: edge:has], isjoin=True]',
    'Query: [LiftPropBy: [Const: test:str, Const: =, Const: foobar], FormPivot: [AbsProp: edge:has], isjoin=False, PivotInFrom: [AbsProp: test:str], isjoin=True]',
    'Query: [LiftPropBy: [Const: test:str, Const: =, Const: foobar], FormPivot: [AbsProp: edge:has], isjoin=False, PivotInFrom: [AbsProp: test:str], isjoin=False]',
    'Query: [LiftPropBy: [Const: test:str, Const: =, Const: hello], EditPropSet: [RelProp: tick, Const: 2001]]',
    'Query: [LiftPropBy: [Const: test:str, Const: =, Const: hello], EditPropSet: [RelProp: tick, Const: 2002]]',
    "Query: [LiftPropBy: [Const: test:str, Const: =, Const: pennywise], CmdOper: [Const: noderefs, Const: ('--join', '-d', '9', '--traverse-edge')]]",
    "Query: [LiftPropBy: [Const: test:str, Const: =, Const: pennywise], CmdOper: [Const: noderefs, Const: ('-d', '3', '--omit-traversal-tag=omit.nopiv', '--omit-traversal-tag=test')]]",
    'Query: [LiftPropBy: [Const: test:str, Const: =, Const: visi], PivotToTags: [TagMatch: *], isjoin=False]',
    'Query: [LiftPropBy: [Const: test:str, Const: =, Const: visi], PivotToTags: [TagMatch: foo.*], isjoin=False]',
    'Query: [LiftPropBy: [Const: test:str, Const: =, Const: woot], VarSetOper: [Const: foo, TagPropValue: [TagName: foo]], FiltOper: [Const: +, RelPropCond: [RelPropValue: [UnivProp: .seen], Const: @=, VarValue: [Const: foo]]]]',
    'Query: [LiftPropBy: [Const: test:str, Const: =, Const: woot], FiltOper: [Const: +, RelPropCond: [RelPropValue: [UnivProp: .seen], Const: @=, TagPropValue: [TagName: bar]]]]',
    'Query: [LiftPropBy: [Const: test:str, Const: =, Const: woot], FiltOper: [Const: +, RelPropCond: [RelPropValue: [UnivProp: .seen], Const: @=, List: [Const: 2012, Const: 2015]]]]',
    'Query: [LiftPropBy: [Const: test:str, Const: =, Const: woot], FiltOper: [Const: +, RelPropCond: [RelPropValue: [UnivProp: .seen], Const: @=, Const: 2012]]]',
    'Query: [LiftPropBy: [Const: test:str, Const: ~=, Const: zip]]',
    "Query: [ForLoop: [Const: foo, VarValue: [Const: foos], SubQuery: [Query: [VarListSetOper: [VarList: ['fqdn', 'ipv4'], FuncCall: [VarDeref: [VarValue: [Const: foo], Const: split], CallArgs: [Const: |], CallKwargs: []]], EditNodeAdd: [AbsProp: inet:dns:a, List: [VarValue: [Const: fqdn], VarValue: [Const: ipv4]]]]]]]",
    'Query: [LiftProp: [Const: test:int]]',
    'Query: [LiftProp: [Const: test:int]]',
    'Query: [LiftProp: [Const: test:int]]',
    'Query: [EditNodeAdd: [AbsProp: inet:ipv4, Const: 1.2.3.4], SwitchCase: [VarValue: [Const: foo], CaseEntry: [Const: bar, SubQuery: [Query: [EditTagAdd: [TagName: hehe.haha]]]], CaseEntry: [Const: baz faz, SubQuery: [Query: []]]]]',
    "Query: [LiftProp: [Const: inet:fqdn], CmdOper: [Const: graph, Const: ('--degrees', '2', '--filter', '{ -#nope }', '--pivot', '{ <- meta:seen <- meta:source }', '--form-pivot', 'inet:fqdn', '{<- * | limit 20}', '--form-pivot', 'inet:fqdn', '{-> * | limit 20}', '--form-filter', 'inet:fqdn', '{-inet:fqdn:issuffix=1}', '--form-pivot', 'syn:tag', '{-> *}', '--form-pivot', '*', '{-> #}')]]",
    'Query: [ForLoop: [Const: foo, VarValue: [Const: foos], SubQuery: [Query: [EditNodeAdd: [AbsProp: inet:ipv4, Const: 1.2.3.4], SwitchCase: [VarValue: [Const: foo], CaseEntry: [Const: bar, SubQuery: [Query: [EditTagAdd: [TagName: ohai], BreakOper: []]]], CaseEntry: [Const: baz, SubQuery: [Query: [EditTagAdd: [TagName: visi], ContinueOper: []]]]], EditNodeAdd: [AbsProp: inet:ipv4, Const: 5.6.7.8], EditTagAdd: [TagName: hehe]]]]]',
    "Query: [ForLoop: [Const: foo, VarValue: [Const: foos], SubQuery: [Query: [VarListSetOper: [VarList: ['fqdn', 'ipv4'], FuncCall: [VarDeref: [VarValue: [Const: foo], Const: split], CallArgs: [Const: |], CallKwargs: []]], EditNodeAdd: [AbsProp: inet:dns:a, List: [VarValue: [Const: fqdn], VarValue: [Const: ipv4]]]]]]]",
    'Query: [ForLoop: [Const: tag, FuncCall: [VarDeref: [VarValue: [Const: node], Const: tags], CallArgs: [], CallKwargs: []], SubQuery: [Query: [FormPivot: [AbsProp: test:int], isjoin=False, EditTagAdd: [VarValue: [Const: tag]]]]]]',
    'Query: [ForLoop: [Const: tag, FuncCall: [VarDeref: [VarValue: [Const: node], Const: tags], CallArgs: [Const: fo*], CallKwargs: []], SubQuery: [Query: [FormPivot: [AbsProp: test:int], isjoin=False, EditTagDel: [VarValue: [Const: tag]]]]]]',
    'Query: [EditNodeAdd: [AbsProp: inet:email:message, Const: *], EditPropSet: [RelProp: to, Const: woot@woot.com], EditPropSet: [RelProp: from, Const: visi@vertex.link], EditPropSet: [RelProp: replyto, Const: root@root.com], EditPropSet: [RelProp: subject, Const: hi there], EditPropSet: [RelProp: date, Const: 2015], EditPropSet: [RelProp: body, Const: there are mad sploitz here!], EditPropSet: [RelProp: bytes, Const: *], SubQuery: [Query: [EditNodeAdd: [AbsProp: inet:email:message:link, List: [VarValue: [Const: node], Const: https://www.vertex.link]]]], SubQuery: [Query: [EditNodeAdd: [AbsProp: inet:email:message:attachment, List: [VarValue: [Const: node], Const: *]], FiltOper: [Const: -, HasAbsPropCond: [AbsProp: inet:email:message]], EditPropSet: [RelProp: name, Const: sploit.exe]]], SubQuery: [Query: [EditNodeAdd: [AbsProp: edge:has, List: [VarValue: [Const: node], List: [Const: inet:email:header, List: [Const: to, Const: Visi Kensho <visi@vertex.link>]]]]]]]',
    'Query: [VarSetOper: [Const: x, DollarExpr: [ExprNode: [Const: 1, Const: /, Const: 3]]]]',
    'Query: [VarSetOper: [Const: x, DollarExpr: [ExprNode: [Const: 1, Const: *, Const: 3]]]]',
    'Query: [VarSetOper: [Const: x, DollarExpr: [ExprNode: [ExprNode: [Const: 1, Const: *, Const: 3], Const: +, Const: 2]]]]',
    'Query: [VarSetOper: [Const: x, DollarExpr: [ExprNode: [Const: 1, Const: -, ExprNode: [Const: 3.2, Const: /, Const: -3.2]]]]]',
    'Query: [VarSetOper: [Const: x, DollarExpr: [ExprNode: [Const: 1, Const: +, ExprNode: [Const: 3, Const: /, Const: 2]]]]]',
    'Query: [VarSetOper: [Const: x, DollarExpr: [ExprNode: [ExprNode: [Const: 1, Const: +, Const: 3], Const: /, Const: 2]]]]',
    'Query: [VarSetOper: [Const: foo, Const: 42], VarSetOper: [Const: foo2, Const: 43], VarSetOper: [Const: x, DollarExpr: [ExprNode: [VarValue: [Const: foo], Const: *, VarValue: [Const: foo2]]]]]',
    'Query: [VarSetOper: [Const: yep, DollarExpr: [ExprNode: [Const: 42, Const: <, Const: 43]]]]',
    'Query: [VarSetOper: [Const: yep, DollarExpr: [ExprNode: [Const: 42, Const: >, Const: 43]]]]',
    'Query: [VarSetOper: [Const: yep, DollarExpr: [ExprNode: [Const: 42, Const: >=, Const: 43]]]]',
    'Query: [VarSetOper: [Const: yep, DollarExpr: [ExprNode: [ExprNode: [Const: 42, Const: +, Const: 4], Const: <=, ExprNode: [Const: 43, Const: *, Const: 43]]]]]',
    'Query: [VarSetOper: [Const: foo, Const: 4.3], VarSetOper: [Const: bar, Const: 4.2], VarSetOper: [Const: baz, DollarExpr: [ExprNode: [VarValue: [Const: foo], Const: +, VarValue: [Const: bar]]]]]',
    'Query: [LiftPropBy: [Const: inet:ipv4, Const: =, Const: 1], VarSetOper: [Const: foo, UnivPropValue: [UnivProp: .created]], VarSetOper: [Const: bar, DollarExpr: [ExprNode: [VarValue: [Const: foo], Const: +, Const: 1]]]]',
    'Query: [VarSetOper: [Const: x, DollarExpr: [FuncCall: [VarDeref: [VarDeref: [VarValue: [Const: lib], Const: time], Const: offset], CallArgs: [Const: 2 days], CallKwargs: []]]]]',
    'Query: [VarSetOper: [Const: foo, Const: 1], VarSetOper: [Const: bar, Const: 2], LiftPropBy: [Const: inet:ipv4, Const: =, DollarExpr: [ExprNode: [VarValue: [Const: foo], Const: +, VarValue: [Const: bar]]]]]',
    'Query: []',
<<<<<<< HEAD
    'Query: [IfStmt: [IfClause: [VarValue: [Const: foo], SubQuery: [Query: [EditTagAdd: [TagName: woot]]]]]]',
    'Query: [IfStmt: [IfClause: [VarValue: [Const: foo], SubQuery: [Query: [EditTagAdd: [TagName: woot]]]], SubQuery: [Query: [EditTagAdd: [TagName: nowoot]]]]]',
    'Query: [IfStmt: [IfClause: [VarValue: [Const: foo], SubQuery: [Query: [EditTagAdd: [TagName: woot]]]], IfClause: [DollarExpr: [ExprNode: [Const: 1, Const: -, Const: 1]], SubQuery: [Query: [EditTagAdd: [TagName: nowoot]]]]]]',
    'Query: [IfStmt: [IfClause: [VarValue: [Const: foo], SubQuery: [Query: [EditTagAdd: [TagName: woot]]]], IfClause: [DollarExpr: [ExprNode: [Const: 1, Const: -, Const: 1]], SubQuery: [Query: [EditTagAdd: [TagName: nowoot]]]], SubQuery: [Query: [EditTagAdd: [TagName: nonowoot]]]]]',
=======
>>>>>>> bbffc7b5
    "Query: [CmdOper: [Const: hehe.haha, Const: ('--size', '10', '--query', 'foo_bar.stuff:baz')]]",
]


class GrammarTest(s_t_utils.SynTest):

    @unittest.skip('Strict subset of test_parser.  Only useful for debugging grammar')
    def test_grammar(self):
        with s_datfile.openDatFile('synapse.lib/storm.lark') as larkf:
            grammar = larkf.read().decode()

        parser = lark.Lark(grammar, start='query', debug=True)

        for i, query in enumerate(_Queries):
            try:
                tree = parser.parse(query)
                print(f'#{i}: {query}')
                print(tree, '\n')
                break
            except (lark.ParseError, lark.UnexpectedCharacters):
                print(f'Failure on parsing #{i}:\n{{{query}}}')
                raise

    async def test_parser(self):
        self.maxDiff = None
        for i, query in enumerate(_Queries):
            parser = s_grammar.Parser(query)
            tree = parser.query()

            self.eq(str(tree), _ParseResults[i])

    def test_stormcmdargs(self):
        q = '''add {inet:fqdn | graph 2 --filter { -#nope } } inet:f-M +1 { [ graph:node='*' :type=m1]}'''
        correct = (
            'add',
            '{inet:fqdn | graph 2 --filter { -#nope } }',
            'inet:f-M',
            '+1',
            "{ [ graph:node='*' :type=m1]}"
            )
        parser = s_grammar.Parser(q)
        args = parser.stormcmdargs()
        self.eq(args, correct)

    def test_parse_float(self):
        self.raises(s_exc.BadSyntax, s_grammar.parse_float, 'visi', 0)
        self.eq((4.2, 3), s_grammar.parse_float('4.2', 0))
        self.eq((-4.2, 4), s_grammar.parse_float('-4.2', 0))
        self.eq((-4.2, 8), s_grammar.parse_float('    -4.2', 0))
        self.eq((-4.2, 8), s_grammar.parse_float('    -4.2', 2))

    def test_nom(self):
        self.eq(('xyz', 10), s_grammar.nom('   xyz    ', 0, 'wxyz', trim=True))

    def test_parse_cmd_string(self):
        self.eq(('newp', 9), s_grammar.parse_cmd_string('help newp', 5))

    def test_syntax_error(self):
        query = 'test:str --> *'
        parser = s_grammar.Parser(query)
        self.raises(s_exc.BadSyntax, parser.query)

    def test_isre_funcs(self):

        self.true(s_grammar.isCmdName('testcmd'))
        self.true(s_grammar.isCmdName('testcmd2'))
        self.true(s_grammar.isCmdName('testcmd.yup'))
        self.false(s_grammar.isCmdName('2testcmd'))
        self.false(s_grammar.isCmdName('testcmd:newp'))
        self.false(s_grammar.isCmdName('.hehe'))

        self.true(s_grammar.isUnivName('.hehe'))
        self.true(s_grammar.isUnivName('.hehe:haha'))
        self.true(s_grammar.isUnivName('.hehe.haha'))
        self.true(s_grammar.isUnivName('.hehe4'))
        self.true(s_grammar.isUnivName('.hehe.4haha'))
        self.true(s_grammar.isUnivName('.hehe:4haha'))
        self.false(s_grammar.isUnivName('.4hehe'))
        self.false(s_grammar.isUnivName('test:str'))
        self.false(s_grammar.isUnivName('test:str.hehe'))
        self.false(s_grammar.isUnivName('test:str.hehe:haha'))
        self.false(s_grammar.isUnivName('test:str.haha.hehe'))
        self.true(s_grammar.isUnivName('.foo:x'))
        self.true(s_grammar.isUnivName('.x:foo'))

        self.true(s_grammar.isFormName('test:str'))
        self.true(s_grammar.isFormName('t2:str'))
        self.true(s_grammar.isFormName('test:str:yup'))
        self.true(s_grammar.isFormName('test:str123'))
        self.false(s_grammar.isFormName('test'))
        self.false(s_grammar.isFormName('2t:str'))
        self.false(s_grammar.isFormName('.hehe'))
        self.false(s_grammar.isFormName('testcmd'))
        self.true(s_grammar.isFormName('x:foo'))
        self.true(s_grammar.isFormName('foo:x'))

        self.true(s_grammar.isPropName('test:str'))
        self.true(s_grammar.isPropName('test:str:tick'))
        self.true(s_grammar.isPropName('test:str:str123'))
        self.true(s_grammar.isPropName('test:str:123str'))
        self.true(s_grammar.isPropName('test:str:123:456'))
        self.true(s_grammar.isPropName('test:str.hehe'))
        self.true(s_grammar.isPropName('test:str.hehe'))
        self.true(s_grammar.isPropName('test:str.hehe.haha'))
        self.true(s_grammar.isPropName('test:str.hehe:haha'))
        self.true(s_grammar.isPropName('test:x'))
        self.true(s_grammar.isPropName('x:x'))
        self.false(s_grammar.isPropName('test'))
        self.false(s_grammar.isPropName('2t:str'))
        self.false(s_grammar.isPropName('.hehe'))
        self.false(s_grammar.isPropName('testcmd'))

def gen_parse_list():
    '''
    Prints out the Asts for a list of queries in order to compare ASTs between versions of parsers
    '''
    import synapse.lib.syntax as s_syntax  # type: ignore

    retn = []
    for i, query in enumerate(_Queries):
        parser = s_syntax.Parser(query)
        tree = parser.query()
        retn.append(str(tree))
    return retn

def print_parse_list():
    for i in gen_parse_list():
        print(f'    {repr(i)},')<|MERGE_RESOLUTION|>--- conflicted
+++ resolved
@@ -490,14 +490,11 @@
     "$x=$($lib.time.offset('2 days'))",
     '$foo = 1 $bar = 2 inet:ipv4=$($foo + $bar)',
     '',
-<<<<<<< HEAD
+    'hehe.haha --size 10 --query "foo_bar.stuff:baz"',
     'if $foo {[+#woot]}',
     'if $foo {[+#woot]} else {[+#nowoot]}',
     'if $foo {[+#woot]} elif $(1-1) {[+#nowoot]}',
     'if $foo {[+#woot]} elif $(1-1) {[+#nowoot]} else {[+#nonowoot] }',
-=======
->>>>>>> bbffc7b5
-    'hehe.haha --size 10 --query "foo_bar.stuff:baz"',
 ]
 
 # Generated with print_parse_list below
@@ -900,14 +897,11 @@
     'Query: [VarSetOper: [Const: x, DollarExpr: [FuncCall: [VarDeref: [VarDeref: [VarValue: [Const: lib], Const: time], Const: offset], CallArgs: [Const: 2 days], CallKwargs: []]]]]',
     'Query: [VarSetOper: [Const: foo, Const: 1], VarSetOper: [Const: bar, Const: 2], LiftPropBy: [Const: inet:ipv4, Const: =, DollarExpr: [ExprNode: [VarValue: [Const: foo], Const: +, VarValue: [Const: bar]]]]]',
     'Query: []',
-<<<<<<< HEAD
+    "Query: [CmdOper: [Const: hehe.haha, Const: ('--size', '10', '--query', 'foo_bar.stuff:baz')]]",
     'Query: [IfStmt: [IfClause: [VarValue: [Const: foo], SubQuery: [Query: [EditTagAdd: [TagName: woot]]]]]]',
     'Query: [IfStmt: [IfClause: [VarValue: [Const: foo], SubQuery: [Query: [EditTagAdd: [TagName: woot]]]], SubQuery: [Query: [EditTagAdd: [TagName: nowoot]]]]]',
     'Query: [IfStmt: [IfClause: [VarValue: [Const: foo], SubQuery: [Query: [EditTagAdd: [TagName: woot]]]], IfClause: [DollarExpr: [ExprNode: [Const: 1, Const: -, Const: 1]], SubQuery: [Query: [EditTagAdd: [TagName: nowoot]]]]]]',
     'Query: [IfStmt: [IfClause: [VarValue: [Const: foo], SubQuery: [Query: [EditTagAdd: [TagName: woot]]]], IfClause: [DollarExpr: [ExprNode: [Const: 1, Const: -, Const: 1]], SubQuery: [Query: [EditTagAdd: [TagName: nowoot]]]], SubQuery: [Query: [EditTagAdd: [TagName: nonowoot]]]]]',
-=======
->>>>>>> bbffc7b5
-    "Query: [CmdOper: [Const: hehe.haha, Const: ('--size', '10', '--query', 'foo_bar.stuff:baz')]]",
 ]
 
 
