--- conflicted
+++ resolved
@@ -1341,18 +1341,11 @@
     'Query: [LiftProp: [Const: media:news], N1Walk: [Const: *, Const: *], isjoin=True]',
     'Query: [SetVarOper: [Const: foo, DollarExpr: [Const: None]]]',
     'Query: [SetVarOper: [Const: foo, DollarExpr: [ExprDict: [Const: bar, Const: None]]]]',
-<<<<<<< HEAD
     'Query: [SetVarOper: [Const: p, Const: names], LiftPropBy: [Const: ps:contact:name, Cmpr: =, Const: foo], EditPropSet: [RelProp: [VarValue: [Const: p]], Const: ?+=, Const: bar]]',
     'Query: [SetVarOper: [Const: p, Const: names], LiftPropBy: [Const: ps:contact:name, Cmpr: =, Const: foo], EditPropSet: [RelProp: [VarValue: [Const: p]], Const: ?-=, Const: bar]]',
     'Query: [SetVarOper: [Const: pvar, Const: stuff], LiftProp: [Const: test:arrayprop], FiltOper: [Const: +, ArrayCond: [RelProp: [VarValue: [Const: pvar]], Cmpr: =, Const: neato]]]',
     'Query: [SetVarOper: [Const: pvar, Const: ints], LiftProp: [Const: test:arrayprop], FiltOper: [Const: +, ArrayCond: [RelProp: [VarValue: [Const: pvar]], Cmpr: =, VarValue: [Const: othervar]]]]',
-=======
-    'Query: [SetVarOper: [Const: p, Const: names], LiftPropBy: [Const: ps:contact:name, Const: =, Const: foo], EditPropSet: [RelProp: [VarValue: [Const: p]], Const: ?+=, Const: bar]]',
-    'Query: [SetVarOper: [Const: p, Const: names], LiftPropBy: [Const: ps:contact:name, Const: =, Const: foo], EditPropSet: [RelProp: [VarValue: [Const: p]], Const: ?-=, Const: bar]]',
-    'Query: [SetVarOper: [Const: pvar, Const: stuff], LiftProp: [Const: test:arrayprop], FiltOper: [Const: +, ArrayCond: [RelProp: [VarValue: [Const: pvar]], Const: =, Const: neato]]]',
-    'Query: [SetVarOper: [Const: pvar, Const: ints], LiftProp: [Const: test:arrayprop], FiltOper: [Const: +, ArrayCond: [RelProp: [VarValue: [Const: pvar]], Const: =, VarValue: [Const: othervar]]]]',
     'Query: [SetVarOper: [Const: foo, DollarExpr: [ExprDict: [Const: foo, EmbedQuery: inet:fqdn]]]]',
->>>>>>> a504d78d
 ]
 
 class GrammarTest(s_t_utils.SynTest):
