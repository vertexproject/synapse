import lark  # type: ignore

import synapse.exc as s_exc
import synapse.data as s_data

import synapse.lib.parser as s_parser
import synapse.lib.grammar as s_grammar

import synapse.tests.utils as s_t_utils

# flake8: noqa: E501

Queries = [
    '$foo=(-$foo)',
    '$foo=(-#foo)',
    '$foo=(-.foo)',
    '$foo=(-:foo)',
    '$foo=(-($foo-1))',
    '$foo=(--$foo)',
    '$foo=(5---$foo)',
    '$foo=(5+-$foo)',
    '$foo=(5+--$foo)',
    '$foo=(#$tag:$tagprop)',
    '#$tag:$tagprop',
    '#$tag:$tagprop=$valu',
    '[+#$tag:$tagprop=$valu]',
    '$lib.print(`ip={$node.repr()} asn={:asn} .seen={.seen} foo={#foo} {:asn=5}`)',
    'inet:ip=45.79.131.138 -> inet:flow -(:dst:port=444 or :dst:port=80)',
    'test:guid=0c7f7267d3b62432cb0d7d0e9d3108a4 -(refs)> inet:ip',
    '$foo=(2) return(($foo+(1)))',
    '$foo=(2) return(($foo-(1)))',
    'return(((2)+(1)))',
    'return(((2)-(1)))',
    '$foo=(2) return(($foo<(3)))',
    'return(((2)<(3)))',
    'return(((1)<(3)-(1)))',
    'return(((1)<(3)-(1)))',
    '$foo=(2) return(($foo<(4)-(1)))',
    '[inet:ip=1.2.3.4 :asn=1] return((:asn<(4)-(1)))',
    '$p=asn inet:ip=1.2.3.4 return((:$p<(4)-(1)))',
    '[inet:ip=1.2.3.4 :test:prop=0] return((:test:prop<(4)-(1)))',
    '[inet:ip=1.2.3.4 +#foo:score=1] return((#foo:score<(4)-(1)))',
    '[inet:ip=1.2.3.4 +#foo=(0)] return((#foo<(4)-(1)))',
    '$p=bar [inet:ip=1.2.3.4 +#foo.bar=(0)] return((#foo.$p<(4)-(1)))',
    '[inet:asn=1 inet:asn=2 <("foo)")+ { inet:ip=1.2.3.4 }]',
    'inet:asn <(2)',
    'inet:asn <("foo)")- *',
    'inet:asn <(("foo)", \'bar()\'))- *',
    'emit $foo stop',
    'try { inet:ip=asdf } catch TypeError as err { }',
    'try { inet:ip=asdf } catch FooBar as err { } catch * as err { }',
    'test:array*[=1.2.3.4]',
    'macro.set hehe ${ inet:ip }',
    '$q=${#foo.bar}',
    'metrics.edits.byprop inet:fqdn:domain --newv $lib.null',
    'tee // comment',
    'inet:fqdn=newp.com\n | tee\n { inet:fqdn } // faz\n | uniq',
    'inet:fqdn=newp.com\n | tee\n { inet:fqdn }\n /* faz */\n | uniq',
    'hehe.haha\xa0foo // a comment | uniq ',
    'inet:ip --> *',
    'inet:ip <-- *',
    'inet:fqdn=woot.com\xa0[ <(refs)+ { test:guid } ]',
    'inet:fqdn=woot.com [ <(refs)+ { test:guid } ]',
    '$refs = refs test:guid -($refs)> * -(#foo or #bar)',
    '$refs = refs test:guid <($refs)- (inet:ip,inet:ip) -(#foo or #bar)',
    'test:guid -(refs)> * -(#foo or #bar)',
    'test:guid <(refs)- $bar -(#foo or #bar)',
    'test:guid [ -(refs)> { inet:fqdn=woot.com } ]',
    'test:guid [ +(refs)> { inet:fqdn=woot.com } ]',
    'cron add --monthly=-1:12:30 {#bar}',
    '$foo=$(1 or 1 or 0)',
    '$foo=$(1 and 1 and 0)',
    '$var=tag1 #base.$var',
    'test:str $var=tag1 +#base.$var@=2014',
    'test:str $var=tag1 -> #base.$var',
    '$var=hehe [test:str=foo :$var=heval]',
    '[test:str=heval] test:str $var=hehe +:$var',
    '[test:str=foo :tick=2019] $var=tick [-:$var]',
    'test:str=foo $var=hehe :$var -> test:str',
    'test:str=foo $var=seen [:$var=2019]',
    'test:str $var="seen" +:$var',
    'test:str=foo $var="seen" [ -:$var ] | spin | test:str=foo',
    '$var=hehe [test:str=foo :$hehe=heval]',
    '#tag.$bar',
    '+#tag.$bar',
    '+#tag.$bar.*',
    '''#tag.$"escaped \\"string\\""''',
    '''+#tag.$"escaped \\"string\\"".*''',
    '''[+#tag.$"escaped \\"string\\""]''',
    r'''test:str $"some\bvar"=$node.repr()''',
    '$x = 0 while $($x < 10) { $x=$($x+1) [test:int=$x] }',
    '[test:int?=4] [ test:int?=nonono ]',
    '[test:int=4\xa0+?#hehe.haha +?#hehe.newp=newp +#hehe.yes=2020]',
    '[test:str=foo :tick?=2019 ]',
    '[test:str=a] switch $node.form() { hehe\xa0: {[+#baz]} }',
    '[test:type10=2 :strprop=1] spin | test:type10 +$(:strprop) $foo=1 +$foo',
    'inet:fqdn#xxx.xxxxxx.xxxx.xx for $tag in $node.tags(xxx.xxxxxx.*.xx) { <- * +#xx <- * [ +#foo]  ->inet:dns:a }',
    ' +(syn:tag~=aka.*.mal.*)',
    '+(syn:tag^=aka or syn:tag^=cno or syn:tag^=rep)',
    '[test:str=foo][test:int=42]',
    '|help',
    "[ test:str=abcd :tick=2015 +#cool ]",
    '{ #baz } test:str=foo',
    '##baz.faz',
    '#$tag [ -#$tag ]',
    '#$tag',
    '#foo',
    ' #foo',
    '#foo ',
    '#hehe.haha',
    '$hehe.haha',
    '#test.bar +test:pivcomp -+> *',
    '#test.bar +test:pivcomp -> *',
    '#test.bar +test:str <+- *',
    '#test.bar +test:str <- *',
    '#test.bar -#test -+> *',
    '#test.bar -#test -> *',
    '#test.bar -#test <+- *',
    '#test.bar -#test <- *',
    '$bar=5.5.5.5 [ inet:ip=$bar ]',
    '$blah = ({"foo": "vertex.link"}) [ inet:fqdn=$blah.foo ]',
    '($tick, $tock) = .seen',
    '.created',
    '.created<2010',
    '.created>2010',
    '.created*range=("2010", "?")',
    '.created*range=(2010, 3001)',
    '.created="2001"',
    '.created="{created}"',
    '.seen [ -:seen ]',
    '.seen~="^r"',
    "[meta:note='*' :type=m1]",
    '[ geo:place="*" :latlong=(-30.0,20.22) ]',
    '[ inet:asn=200 :name=visi ]',
    '[ inet:dns:a = ( woot.com , 12.34.56.78 ) ]',
    '[ inet:dns:a=$blob.split("|") ]',
    '[ inet:dns:a=(vertex.link, 5.5.5.5) +#nope ]',
    '[ inet:dns:a=(woot.com,1.2.3.4) ]',
    '[ inet:dns:a=(woot.com, 1.2.3.4) +#yepr ]',
    '[ inet:dns:a=(woot.com, 1.2.3.4) inet:dns:a=(vertex.link, 1.2.3.4) ]',
    '[ inet:dns:a=(woot.com,1.2.3.4) :seen=(2015,2016) ]',
    '[ inet:fqdn = hehe.com inet:ip = 127.0.0.1 hash:md5 = d41d8cd98f00b204e9800998ecf8427e]',
    '[ inet:fqdn = woot.com ]',
    '[ inet:fqdn=vertex.link inet:ip=1.2.3.4 ]',
    '[ inet:fqdn=woot.com +#bad=(2015,2016) ]',
    '[ inet:fqdn=woot.com ] -> *',
    '[ inet:fqdn=woot.com inet:fqdn=vertex.link ] [ inet:user = :zone ] +inet:user',
    '[ inet:ip = 94.75.194.194 :loc = nl ]',
    '[ inet:ip=$foo ]',
    '[ test:int=$hehe.haha ]',
    '[ inet:ip=1.2.3.0/30 inet:ip=5.5.5.5 ]',
    '[ inet:ip=1.2.3.4 :asn=2 ]',
    '[ inet:ip=1.2.3.4 :loc=us inet:dns:a=(vertex.link,1.2.3.4) ]',
    '[ inet:ip=1.2.3.4 ]',
    '[ inet:ip=192.168.1.0/24]',
    '[ inet:ip=4.3.2.1 :loc=zz inet:dns:a=(example.com,4.3.2.1) ]',
    '[inet:ip=197.231.221.211 :asn=37560 :loc=lr.lo.voinjama :latlong="8.4219,-9.7478" :dns:rev=exit1.ipredator.se +#cno.anon.tor.exit = (2017/12/19, 2019/02/15) ]',
    '[ inet:user=visi inet:user=whippit ]',
    '[ test:comp=(10, haha) +#foo.bar -#foo.bar ]',
    '[ test:comp=(127,newp) ] [test:comp=(127,127)]',
    "[test:comp=(123, test) test:comp=(123, duck) test:comp=(123, mode)]",
    '[ test:guid="*" :tick=2015 ]',
    '[ test:guid="*" :tick=2016 ]',
    '[ test:guid="*" :tick=2017 ]',
    '[ test:pivcomp=(foo,bar) :tick=2018 ]',
    '[ test:pivcomp=(foo,bar) ]',
    '[ test:pivcomp=(hehe,haha) :tick=2015 +#foo=(2014,2016) ]',
    '[ test:pivcomp=(xxx,yyy) :width=42 ]',
    '[ test:str="foo bar" :tick=2018]',
    '[ test:str=bar +#baz ]',
    '[ test:str=foo +#$tag ]',
    'test:str=foo +#$tag',
    '[ test:str=foo +#bar ] +(#baz or not .seen)',
    '[ test:str=foo +#bar ] +(not .seen)',
    '[ test:str=foo +#bar ] { [ +#baz ] -#bar }',
    '[ test:str=foo test:str=bar ] | sleep 10',
    '[ test:str=foo test:str=bar ] | spin',
    '[ test:str=foo test:str=bar ]',
    '[ test:str=foo test:str=bar test:int=42 ]',
    '[ test:str=haha +#bar=2015 ]',
    '[ test:str=haha +#foo ]',
    '[ test:str=hehe +#foo=(2014,2016) ]',
    '[ test:str=hehe ]',
    '[ test:str=oof +#bar ] { [ test:int=0xdeadbeef ] }',
    '[ test:str=visi +#foo.bar ] -> # [ +#baz.faz ]',
    '[ test:str=visi +#foo.bar ] -> #',
    '[ test:str=visi test:int=20 +#foo.bar ]',
    '[ test:str=woot +#foo=(2015,2018) +#bar :seen=(2014,2016) ]',
    '[ test:str=woot +#foo=(2015,2018) :seen=(2014,2016) ]',
    '[ test:str=woot +#foo=(2015,2018) ]',
    '[ test:str=woot :seen=(2014,2015) ]',
    '[ test:str=woot :seen=20 ]',
    '[-#foo]',
    '[meta:source=((test:str, foobar), (test:str, foo))]',
    '[meta:source=((test:comp, (2048, horton)), (test:comp, (4096, whoville)))]',
    '[meta:source=((test:comp, (9001, "A mean one")), (test:comp, (40000, greeneggs)))]',
    '[meta:source=((test:int, 16), (test:comp, (9999, greenham)))]',
    '[meta:source=((test:str, 123), (test:int, 123))]',
    '[inet:dns:query=(tcp://1.2.3.4, "", 1)]',
    '[inet:dns:query=(tcp://1.2.3.4, "foo*.haha.com", 1)]',
    '[inet:ip=1.2.3.1-1.2.3.3]',
    '[inet:ip=1.2.3.4 :asn=10] [meta:source=(abcd, (inet:asn, 10))]',
    '[meta:source=(abcd, (test:str, pennywise))]',
    '[meta:source=abcd +#omit.nopiv] [meta:source=(abcd, (test:pivtarg, foo))]',
    '[test:comp=(1234, 5678)]',
    '[test:comp=(3, foob) +#meep.gorp +#bleep.zlorp +#cond]',
    '[test:guid="*" :tick=2001]',
    '[test:guid=abcd :tick=2015]',
    '[test:int=1 test:int=2 test:int=3]',
    '[test:int=10 :loc=us.va]',
    '[test:int=2 :loc=us.va.sydney]',
    '[test:int=20]',
    '[test:int=3 :loc=""]',
    '[test:int=4 :loc=us.va.fairfax]',
    '[test:int=9 :loc=us.ओं]',
    '[test:int=99999]',
    '[test:pivcomp=(foo, 123)]',
    '[test:str=beep test:str=boop]',
    '[test:str=foo :tick=201808021201]',
    '[test:str=hehe] | iden abcd | count',
    '[test:str=hello]',
    'meta:source +:node*range=((test:comp, (1000, green)), (test:comp, (3000, ham)))',
    'meta:source',
    'file:bytes:size=4',
    'for $fqdn in $fqdns { [ inet:fqdn=$fqdn ] }',
    'for ($fqdn, $ip) in $dnsa { [ inet:dns:a=($fqdn,$ip) ] }',
    'for ($fqdn,$ip,$boom) in $dnsa { [ inet:dns:a=($fqdn,$ip) ] }',
    'geo:place +geo:place:latlong*near=((34.1, -118.3), 10km)',
    'geo:place -:latlong*near=((34.1, -118.3), 50m)',
    'geo:place:latlong*near=(("34.118560", "-118.300370"), 2600m)',
    'geo:place:latlong*near=(("34.118560", "-118.300370"), 50m)',
    'geo:place:latlong*near=((0, 0), 50m)',
    'geo:place:latlong*near=((34.1, -118.3), 10km)',
    'geo:place=abcd $latlong=:latlong $radius=:radius | spin | tel:mob:telem:latlong*near=($latlong, 3km)',
    'meta:note=abcd | noderefs -d 2 --join',
    'help',
    'iden 2cdd997872b10a65407ad5fadfa28e0d',
    'iden deadb33f',
    '$foo=42 iden deadb33f',
    'inet:asn=10 | noderefs -of inet:ip --join -d 3',
    'inet:dns:a +{ :ip -> inet:ip +:loc=us }',
    'inet:dns:a +{ :ip -> inet:ip -:loc=us }',
    'inet:dns:a -{ :ip -> inet:ip +:loc=us }',
    'inet:dns:a -{ :ip -> inet:ip -:loc=us }',
    'inet:dns:a :ip -> *',
    'inet:dns:a = (woot.com,  12.34.56.78) [ :seen=( 201708010123, 201708100456 ) ]',
    'inet:dns:a = (woot.com,  12.34.56.78) [ :seen=( 201708010123, \"?\" ) ]',
    'inet:dns:a',
    'inet:dns:a=(woot.com,1.2.3.4) $hehe=:fqdn +:fqdn=$hehe',
    'inet:dns:a=(woot.com,1.2.3.4) $hehe=:fqdn -:fqdn=$hehe',
    'inet:dns:a=(woot.com,1.2.3.4) $hehe=:fqdn inet:fqdn=$hehe',
    'inet:dns:a=(woot.com,1.2.3.4) $newp=.seen',
    'inet:dns:a=(woot.com,1.2.3.4) $seen=.seen :fqdn -> inet:fqdn [ :seen=$seen ]',
    'inet:dns:a=(woot.com,1.2.3.4) [ :seen=(2015,2018) ]',
    'inet:dns:query=(tcp://1.2.3.4, "", 1) :name -> inet:fqdn',
    'inet:dns:query=(tcp://1.2.3.4, "foo*.haha.com", 1) :name -> inet:fqdn',
    'inet:fqdn +#bad $fqdnbad=#bad -> inet:dns:a:fqdn +.seen@=$fqdnbad',
    'inet:fqdn=woot.com -> inet:dns:a -> inet:ip',
    'inet:fqdn=woot.com -> inet:dns:a',
    'inet:fqdn=woot.com | delnode',
    'inet:fqdn | graph --filter { -#nope }',
    'inet:fqdn=woot.com',
    'inet:ip +:asn::name=visi',
    'inet:ip +inet:ip=1.2.3.0/30',
    'inet:ip +inet:ip=1.2.3.1-1.2.3.3',
    'inet:ip +inet:ip=10.2.1.4/32',
    'inet:ip -> test:str',
    'inet:ip | reindex --subs',
    'inet:ip:loc=us',
    'inet:ip:loc=zz',
    'inet:ip=1.2.3.1-1.2.3.3',
    'inet:ip=192.168.1.0/24',
    'inet:ip=1.2.3.4 +:asn',
    'inet:ip=1.2.3.4 +{ -> inet:dns:a } < 2 ',
    'inet:ip=1.2.3.4 +( { -> inet:dns:a }<=1 )',
    'inet:ip=1.2.3.4 +( { -> inet:dns:a } !=2 )',
    'inet:ip=1.2.3.4|limit 20',
    'inet:ip=12.34.56.78 [ :loc = us.oh.wilmington ]',
    'inet:ip=12.34.56.78 inet:fqdn=woot.com [ inet:ip=1.2.3.4 :asn=10101 inet:fqdn=woowoo.com +#my.tag ]',
    'inet:user | limit --woot',
    'inet:user | limit 1',
    'inet:user | limit 10 | +inet:user=visi',
    'inet:user | limit 10 | [ +#foo.bar ]',
    'test:guid = 00a1f0d928e25729b9e86e2d08c127ce [ :summary = \"\" ]',
    'meta:source:meta:source=$sorc -> *',
    'meta:source:meta:source=$sorc :node -> *',
    'meta:source=8f1401de15918358d5247e21ca29a814',
    'movetag a.b a.m',
    'movetag hehe woot',
    'ps:person=$pers -> meta:source -> *',
    'ps:person=$pers -> meta:source -> geo:place',
    'ps:person=$pers -> meta:source +:time@=(2014,2017) -> geo:place',
    'ps:person=$pers -> meta:source -> *',
    'ps:person=$pers -> meta:source :node -> *',
    'reindex --form-counts',
    'sudo | [ inet:ip=1.2.3.4 ]',
    'sudo | [ test:cycle0=foo :test:cycle1=bar ]',
    'sudo | [ test:guid="*" ]',
    'sudo | [ test:str=foo +#lol ]',
    'sudo | [ test:str=foo ]',
    'sudo | [test:str=123 :tick=2018]',
    'sudo | test:int=6 | delnode',
    'syn:tag=a.b +#foo',
    'syn:tag=aaa.barbarella.ddd',
    'syn:tag=baz.faz [ +#foo.bar ]',
    'syn:tag=foo.bar -> *',
    'syn:tag=foo.bar -> test:str',
    'syn:tag=foo.bar -> test:str:tick',
    'test:comp +(:hehe<2 and :haha=test)',
    'test:comp +(:hehe<2 or #meep.gorp)',
    'test:comp +(:hehe<2 or :haha=test)',
    'test:comp +:haha*range=(grinch, meanone)',
    'test:comp +test:comp*range=((1024, grinch), (4096, zemeanone))',
    'test:comp -> * | uniq | count',
    'test:comp -> *',
    'test:comp -> test:int',
    'test:comp:haha~="^lulz"',
    'test:comp:haha~="^zerg"',
    'test:comp#bar +:hehe=1010 +:haha=test10 +#bar',
    'test:guid +test:guid*range=(abcd, dcbe)',
    'test:guid | max tick',
    'test:guid | min tick',
    'test:int +:loc=""',
    'test:int +:loc="us.va. syria"',
    'test:int +:loc=u',
    'test:int +:loc=us',
    'test:int +:loc=us.v',
    'test:int +:loc=us.va.sydney',
    'test:int +:loc^=""',
    'test:int +:loc^=23',
    'test:int +:loc^=u',
    'test:int +:loc^=us',
    'test:int +:loc^=us.',
    'test:int +:loc^=us.va.',
    'test:int +:loc^=us.va.fairfax.reston',
    'test:int +test:int<30',
    'test:int +test:int<=30',
    'test:int <=20',
    'test:int | noderefs | +test:comp*range=((1000, grinch), (4000, whoville))',
    'test:int:loc=""',
    'test:int:loc=u',
    'test:int:loc=us',
    'test:int:loc^=""',
    'test:int:loc^=23',
    'test:int:loc^=u',
    'test:int:loc^=us',
    'test:int:loc^=us.',
    'test:int:loc^=us.va.fairfax.reston',
    'test:int<30',
    'test:int<=30',
    'test:int=123 | noderefs -te',
    'test:int=123 | noderefs',
    'test:int=1234 [test:str=$node.form()] -test:int',
    'test:int=1234 [test:str=$node.value()] -test:int',
    'test:int=3735928559',
    'test:int=8675309',
    'test:int>30',
    'test:int>=20',
    'test:pivcomp -> test:int',
    'test:pivcomp | noderefs --join --degrees 2',
    'test:pivcomp | noderefs --join -d 3',
    'test:pivcomp | noderefs --join',
    'test:pivcomp | noderefs -j --degrees 2',
    'test:pivcomp | noderefs',
    'test:pivcomp:tick=$foo',
    'test:pivcomp=$foo',
    'test:pivcomp=(foo,bar) +{ :lulz -> test:str +#baz } +test:pivcomp',
    'test:pivcomp=(foo,bar) -+> *',
    'test:pivcomp=(foo,bar) -+> test:pivtarg',
    'test:pivcomp=(foo,bar) -> *',
    'test:pivcomp=(foo,bar) -> test:pivtarg',
    'test:pivcomp=(foo,bar) -{ :lulz -> test:str +#baz }',
    'test:pivcomp=(foo,bar) :lulz -+> test:str',
    'test:pivcomp=(foo,bar) :lulz -> test:str',
    'test:pivcomp=(foo,bar) :targ -> test:pivtarg',
    'test:pivcomp=(hehe,haha) $ticktock=#foo -> test:pivtarg +.seen@=$ticktock',
    'test:pivcomp=(hehe,haha)',
    'test:pivtarg=hehe [ :seen=2015 ]',
    'test:str +#*',
    'test:str +#**.bar.baz',
    'test:str +#**.baz',
    'test:str +#*.bad',
    'test:str +#foo.**.baz',
    'test:str +#foo.*.baz',
    '#foo@=("2013", "2015")',
    'test:str +#foo@=(2014, 20141231)',
    'test:str +#foo@=(2015, 2018)',
    'test:str +#foo@=2016',
    'test:str +:bar*range=((test:str, c), (test:str, q))',
    'test:str +:tick*range=(19701125, 20151212)',
    'test:str +:tick=($test, "+- 2day")',
    'test:str +:tick=(2015, "+1 day")',
    'test:str +:tick=(20150102, "-3 day")',
    'test:str +:tick=(20150201, "+1 day")',
    'test:str +:tick=2015',
    'test:str +:tick@="-1 day"',
    'test:str +:tick@=("now+2days", "-3 day")',
    'test:str +:tick@=("now-1day", "?")',
    'test:str +:tick@=2015',
    'test:str +:tick@=(2015, "+1 day")',
    'test:str +:tick@=(20150102+1day, "-4 day")',
    'test:str +:tick@=(20150102, "-4 day")',
    'test:str +:tick@=(now, "-1 day")',
    'test:str +test:str:tick<201808021202',
    'test:str +test:str:tick<=201808021202',
    'test:str +test:str:tick>201808021202',
    'test:str +test:str:tick>=201808021202',
    'test:str -#*',
    'test:str [+#foo.bar=(2000,2002)]',
    'test:str [+#foo.bar=(2000,20020601)]',
    'test:str [+#foo.bar]',
    'test:str [-#foo]',
    'test:str [-:tick]',
    'test:str | delnode --force',
    'test:str | noderefs -d 3 --unique',
    'test:str | noderefs -d 3',
    'test:str#foo',
    'test:str#foo.bar',
    'test:str#foo@=(2012,2022)',
    'test:str#foo@=2016',
    'test:str',
    'test:str:tick<201808021202',
    'test:str:tick<=201808021202',
    'test:str:tick=(20131231, "+2 days")',
    'test:str:tick=2015',
    'test:str:tick>201808021202',
    'test:str:tick>=201808021202',
    'test:str= foo',
    'test:str="foo bar" +test:str',
    'test:str="foo bar" -test:str:tick',
    'test:str="foo bar" [ -:tick ]',
    'test:str=$foo',
    'test:str=123 [:baz="test:guid:tick=2015"]',
    'test:str=123 | noderefs --traverse-edge',
    'test:str=123 | noderefs',
    'test:str=1234 test:str=duck test:str=knight',
    'test:str=a +:tick*range=(20000101, 20101201)',
    'test:str=bar -+> test:pivcomp:lulz',
    'test:str=bar -> test:pivcomp:lulz',
    'test:str=bar <+- *',
    'test:str=bar <- *',
    'test:str=bar test:pivcomp=(foo,bar) [+#test.bar]',
    'test:str=foo +#lol@=2016',
    'test:str=foo | delnode',
    'test:str=foobar -+> meta:source',
    'test:str=foobar -> meta:source <+- *',
    'test:str=foobar -> meta:source <- *',
    'test:str=hello [:tick="2001"]',
    'test:str=hello [:tick="2002"]',
    'test:str=pennywise | noderefs --join -d 9 --traverse-edge',
    'test:str=pennywise | noderefs -d 3 --omit-traversal-tag=omit.nopiv --omit-traversal-tag=test',
    'test:str=visi -> #*',
    'test:str=visi -> #foo.*',
    'test:str=woot $foo=#foo +.seen@=$foo',
    'test:str=woot +.seen@=#bar',
    'test:str=woot +.seen@=(2012,2015)',
    'test:str=woot +.seen@=2012',
    'test:str~="zip"',
    '''
        for $foo in $foos {

            ($fqdn, $ip) = $foo.split("|")

            [ inet:dns:a=($fqdn, $ip) ]
        } ''',
    ''' /* A comment */ test:int ''',
    ''' test:int // a comment''',
    '''/* multi
         line */ test:int ''',
    '''
        inet:fqdn | graph
                    --degrees 2
                    --filter { -#nope }
                    --pivot { <- * }
                    --form-pivot inet:fqdn {<- * | limit 20}
                    --form-pivot inet:fqdn {-> * | limit 20}
                    --form-filter inet:fqdn {-inet:fqdn:issuffix=1}
                    --form-pivot syn:tag {-> *}
                    --form-pivot * {-> #} ''',
    '''
        for $foo in $foos {

            ($fqdn, $ip) = $foo.split("|")

            [ inet:dns:a=($fqdn, $ip) ]
        } ''',
    '''
    for $tag in $node.tags() {
        -> test:int [ +#$tag ]
    } ''',
    '''
    for $tag in $node.tags(fo*) {
        -> test:int [ -#$tag ]
    }
    ''',
    '''
    [
    inet:email:message="*"
        :to=woot@woot.com
        :from=visi@vertex.link
        :replyto=root@root.com
        :subject="hi there"
        :date=2015
        :body="there are mad sploitz here!"
        :bytes="*"
    ]

    {[ inet:email:message:link=($node, https://www.vertex.link) ]}

    {[ inet:email:message:attachment=($node, "*") ] -inet:email:message [ :name=sploit.exe ]}

    {[ meta:source=($node, ('inet:email:header', ('to', 'Visi Kensho <visi@vertex.link>'))) ]}
    ''',
    '$x = $(1 / 3)',
    '$x = $(1 * 3)',
    '$x = $(1 * 3 + 2)',
    '$x = $(1 -3.2 / -3.2)',
    '$x = $(1 + 3 / 2    )',
    '$x = $((1 + 3)/ 2)',
    '$x = (2 ** 4)',
    '$x = (2 % 4)',
    '$x = (5 + 100 % 3)',
    '$x = (5 - 100 % 3)',
    '$x = (5 * 100 % 3)',
    '$x = (5 / 100 % 3)',

    # This group of expressions is for checking the lookaheads in the NUMBER.1,
    # HEXNUMBER.1, and OCTNUMBER.1 regular expressions in storm.lark. These two regexes allow
    # for no spaces between the numbers and the operators (+-*/%)
    '$x = (5+100%3)',
    '$x = (5-100%3)',
    '$x = (5*100%3)',
    '$x = (5/100%3)',
    '$x = (0x5+0x100%0x3)',
    '$x = (0x5-0x100%0x3)',
    '$x = (0x5*0x100%0x3)',
    '$x = (0x5/0x100%0x3)',
    '$x = (0o5+0o100%0o3)',
    '$x = (0o5-0o100%0o3)',
    '$x = (0o5*0o100%0o3)',
    '$x = (0o5/0o100%0o3)',

    '$foo=42 $foo2=43 $x = $($foo * $foo2)',
    '$yep=$(42 < 43)',
    '$yep=$(42 > 43)',
    '$yep=$(42 >= 43)',
    '$yep=$(42 + 4 <= 43 * 43)',
    '$foo=4.3 $bar=4.2 $baz=$($foo + $bar)',
    'inet:ip=1 $foo=.created $bar=$($foo +1 )',
    "$x=$($lib.time.offset('2 days'))",
    '$foo = 1 $bar = 2 inet:ip=$($foo + $bar)',
    '',
    'hehe.haha --size 10 --storm "foo_bar.stuff:baz"',
    'if $foo {[+#woot]}',
    'if $foo {[+#woot]} else {[+#nowoot]}',
    'if $foo {[+#woot]} elif $(1-1) {[+#nowoot]}',
    'if $foo {[+#woot]} elif $(1-1) {[+#nowoot]} else {[+#nonowoot] }',
    'if ($data ~= "hehe") {$lib.print(yes)} else {$lib.print(no)}',
    '$foo=$(1 or 0 and 0)',
    '$foo=$(not 1 and 1)',
    '$foo=$(not 1 > 1)',
    '#baz.faz:lol',
    'foo:bar#baz.faz:lol',
    '#baz.faz:lol=20',
    'foo:bar#baz.faz:lol=20',
    '+#foo.bar:lol',
    '+#foo.bar:lol=20',
    '[ -#baz.faz:lol ]',
    '[ +#baz.faz:lol=20 ]',
    '#tag:somegeoloctypebecauseihatelife*near=($lat, $long)',
    '*$foo*near=20',
    '[ test:str = $foo.woot.var.$bar.mar.$car ]',
    'test:str = $foo.$\'space key\'.subkey',
    '''
    for $iterkey in $foo.$"bar key".$\'biz key\' {
        inet:ip=$foo.$"bar key".$\'biz key\'.$iterkey
    }
    ''',
    ''' [(ou:org=c71cd602f73af5bed208da21012fdf54 :loc=us )]''',
    'function x(y, z) { return ($( $x - $y ) ) }',
    'function echo(arg, arg2=default) { return ($arg) }',
    '$name = asdf $foo = ({}) $foo.bar = asdf $foo."bar baz" = asdf $foo.$name = asdf',
    '[test:str=a] switch $node.form() { hehe: {[+#baz]} }',
    '[test:str=a] switch $woot { hehe: {[+#baz]} }',
    '[test:str=c] switch $woot { hehe: {[+#baz]} *: {[+#jaz]} }',
    '[test:str=c] switch $woot { hehe: {[+#baz]} "haha hoho": {[+#faz]} "lolz:lulz": {[+#jaz]} }',
    '''
        /* A
            multiline
            comment */
        [ inet:ip=1.2.3.4 ] // this is a comment
        // and this too...

        switch $foo {

            // The bar case...

            bar: {
                [ +#hehe.haha ]
            }

            /*
                The
                baz
                case
            */
            'baz faz': {}
        } ''',
    '''
        for $foo in $foos {

            [ inet:ip=1.2.3.4 ]

            switch $foo {
                bar: { [ +#ohai ] break }
                baz: { [ +#visi ] continue }
                (far, faz): { [ +#multi.far ] continue }
                ("gar", "gaz"): { [ +#multi.gar ] continue }
                ('har', 'haz'): { [ +#multi.har ] continue }
                ("kar", 'kaz', koo): { [ +#multi.kar ] continue }
            }

            [ inet:ip=5.6.7.8 ]
            [ +#hehe ]
        } ''',
    'switch $a { "a": { } }',
    'switch $a { "test:str" : { } *: {}}',
    'switch $a { "test:this:works:" : { } * : {}}',
    '''switch $a { 'single:quotes' : { } "doubele:quotes": {} noquotes: { } * : {}}''',
    'switch $category { } switch $type { *: { } }',
    'syn:tag -+> #',
    'syn:tag:base -+> #',
    'syn:tag:base=foo -+> #',
    'syn:tag:depth=2 -+> #',
    'inet:ip -+> #',
    'inet:ip -+> #*',
    'inet:ip=1.2.3.4 -+> #',
    'inet:ip=1.2.3.4 -+> #*',
    'inet:ip=1.2.3.4 -+> #biz.*',
    'inet:ip=1.2.3.4 -+> #bar.baz',
    'function middlechild(arg2) { yield $rockbottom($arg2) }',
    '[test:comp=(10,bar)] yield { -> test:int}',
    'test:arrayprop +:ints*[ range=(50,100) ]',
    'inet:ip +(($foo and $bar))',
    'inet:ip +($(0 and 1))',
    '$x=$($x-1)',
    'inet:ip=1.2.3.4 +$(:asn + 20 >= 42)',
    'inet:ip -(seen)> foo:bar:baz',
    'inet:ip -(seen)> (foo:bar:baz, hehe:haha:hoho)^=lol',
    'inet:ip -(($foo, $bar))> ($baz,$faz)=lol',
    '$x=(["foo", "bar"])',
    '$x=(["foo", "bar",])',
    '$x=({"foo": "bar", "baz": 10})',
    '$x=({"foo": "bar", "baz": 10, })',
    'iden ssl://svcrs:27492?certname=root=bar',
    '$x=(foo bar baz, two)',
    '''$foo=`foo
    bar`''',
    '$foo=(truesec.com,)',
    '[test:str=foo +#$tag.index(0):$tag.index(1)=$tag.index(2)]',
    'test:str#$tag.index(0):$tag.index(1)',
    'if $lib.true { } $lib.print(`User: {$lib.true}`)',
    '$foo.`{$bar.baz}`=$bar',
    '$foo.`{$bar.baz}` = $bar',
    '$foo.($bar.baz)=$bar',
    '$foo.($bar.baz) = $bar',
    '$lib.print($foo.`{$bar.baz}`)',
    '$lib.print($foo.($bar.baz))',
    "$lib.print($a.('foo').upper())",
    "$lib.print(($a.('foo').upper()))",
    "$lib.print($a.$('foo').upper())",
    "$lib.print(($a.$('foo').upper()))",
    "$lib.print(('foo').upper())",
    "$lib.print((('foo').upper()))",
    '$lib.print(($foo)())',
    '$lib.print((($foo)()))',
    '$lib.print((:prop).upper())',
    '$lib.print(((:prop).upper()))',
    "$lib.print(({'unicode': 1}).(:prop))",
    "$lib.print((({'unicode': 1}).(:prop)+(2)))",
    '*$form#$tag',
    '*$form#$tag:$prop',
    'reverse(inet:ip)',
    'reverse(inet:ip=1.2.3.4)',
    'reverse(*$form=$valu)',
    'test:str=foobar -> inet:dns*',
    'test:str=foobar -> inet:dns:*',
    'test:str=foobar -> (meta:source, inet:dns:a)',
    'test:str=foobar -> (meta:source, inet:dns*)',
    'test:str=foobar -> $foo',
    'test:str=foobar -+> inet:dns*',
    'test:str=foobar -+> inet:dns:*',
    'test:str=foobar -+> (meta:source, inet:dns:a)',
    'test:str=foobar -+> (meta:source, inet:dns*)',
    'test:str=foobar -+> $foo',
    'test:str=foobar -(refs)> inet:dns:*',
    'inet:fqdn=foo.com :zone -> (meta:source, inet:dns:a)',
    'inet:fqdn=foo.com :zone -> $foo',
    'inet:fqdn=foo.com :zone -+> (meta:source, inet:dns:a)',
    'inet:fqdn=foo.com :zone -+> $foo',
    'test:*#foo',
    'test:*#foo@=2016',
    'test:*#foo:lol',
    'test:*#foo:lol=20',
    '.created +inet:dns*',
    '.created -inet:dns*',
    '.created +inet:dns:*',
    '.created -inet:dns:*',
    'inet:ip --+> *',
    'file:bytes <+-- *',
    'inet:asn <+("edge")- *',
    'inet:asn -("edge")+> *',
    'file:bytes -(($foobar, $bizbaz))+> ($biz, $boz)=lol',
    'test:guid <+((neato, burrito))- inet:fqdn',
    'inet:ip <+(*)- test:guid',
    'test:guid -(*)+> inet:fqdn',
    'inet:ip <+(*)- *',
    'test:guid -(*)+> *',
    '$foo=(null)',
    '$foo=({"bar": null})',
    '$p="names" entity:contact:name=foo [ :$p?+=bar ]',
    '$p="names" entity:contact:name=foo [ :$p?-=bar ]',
    '$pvar=stuff test:arrayprop +:$pvar*[=neato]',
    '$pvar=ints test:arrayprop +:$pvar*[=$othervar]',
    '$foo = ({"foo": ${ inet:fqdn }})',
    '[ :seen?=($foo.bar*1000) ]',
    '[ :seen?=(:foo.virt*1000) ]',
    '[test:str=foo :hehe*unset=heval]',
    '[test:str=foo :hehe*$foo=heval]',
    '[test:str=foo :$foo*unset=heval]',
    '[test:str=foo :$foo*$bar=heval]',
    '[test:str=foo :$foo*$bar.baz=heval]',
    '[test:str=foo :$foo*$bar.("baz")=heval]',
    '[test:str=foo :$foo*$bar.baz()=heval]',
    '[test:str=foo +(refs)> $n]',
    '[test:str=foo +(refs)> $n.baz()]',
    '[test:str=foo -(refs)> $n]',
    '[test:str=foo <(refs)+ $n]',
    '[test:str=foo <(refs)+ $n.baz()]',
    '[test:str=foo <(refs)- $n]',
    '[test:str=foo :bar++=([1, 2])]',
    '[test:str=foo :$foo++=([1, 2])]',
    '[test:str=foo :bar--=(foo, bar)]',
    '[test:str=foo :bar?++=$baz]',
    '[test:str=foo :bar?--={[it:dev:str=foo]}]',
    '$foo=(notime,)',
    '$foo=(nulltime,)',
    '$foo=(not$x)',
    '$foo=(not $x)',
    '$foo=(not($x))',
    '$foo=(not ($x))',
<<<<<<< HEAD
    '[ :foo.precision=day ]',
    '[ :$foo.precision=day ]',
    '[ :$foo.$bar=day ]',
    '$foo=("a" in $x)',
    '$foo=(5 in $x.y())',
    '$foo=("a" not in $x)',
    '$foo=(5 not in $x)',
    '$foo=(5 not    in $x)',
    '$foo=(5 not    in $x.y())',
    '[test:int=1 +#`foo`]',
    'test:int=1 +#`foo`',
    'test:int=1 return((#`foo`))',
    '[test:int=2 +#`foo`.bar]',
    'test:int=2 +#`foo`.bar',
    'test:int=2 return((#`foo`.bar))',
    '[test:int=3 +#foo.`bar`]',
    'test:int=3 +#foo.`bar`',
    'test:int=3 return((#foo.`bar`))',
    '$bar=baz [test:int=4 +#`foo.{$bar}`]',
    '$bar=baz test:int=4 +#`foo.{$bar}`',
    '$bar=baz test:int=4 return((#`foo.{$bar}`))',
    '$bar=baz.faz [test:int=5 +#`foo.{$bar}`]',
    '$bar=baz.faz test:int=5 +#`foo.{$bar}`',
    '$bar=baz.faz test:int=5 return((#`foo.{$bar}`))',
    '$bar=baz.faz [test:int=6 +#`foo.{$bar}`.nice]',
    '$bar=baz.faz test:int=6 +#`foo.{$bar}`.nice',
    '$bar=baz.faz test:int=6 return((#`foo.{$bar}`.nice))',
    '$bar=baz.faz [test:int=7 +#cool.`foo.{$bar}`]',
    '$bar=baz.faz test:int=7 +#cool.`foo.{$bar}`',
    '$bar=baz.faz test:int=7 return((#cool.`foo.{$bar}`))',
    '$bar=baz.faz [test:int=8 +#cool.`foo.{$bar}`=2025]',
    '$bar=baz.faz test:int=8 +#cool.`foo.{$bar}`',
    '$bar=baz.faz test:int=8 return((#cool.`foo.{$bar}`))',
    '[ +#(foo).min=2020 ]',
    '[ +#($foo).min=2020 ]',
    '[ +#(foo).$var=2020 ]',
    '[ +#($foo).$var=2020 ]',
    '[ +?#(foo).min=2020 ]',
    '[ +?#($foo).min=2020 ]',
    '[ +?#(foo).$var=2020 ]',
    '[ +?#($foo).$var=2020 ]',
    '[ test:str=foo :1234=bar ]',
    'return(:1234)',
    'return(#foo:1234)',
    '[ +#foo:var.prec=2020 ]',
    '[ +#foo:var.$var=2020 ]',
=======
    '[test:str=foo +#baz?=(null)]',
    '$ts="" [test:str=foo +?#bar?=$ts]',
>>>>>>> e14fa8cf
]

# Generated with print_parse_list below
_ParseResults = [
    'Query: [SetVarOper: [Const: foo, DollarExpr: [UnaryExprNode: [Const: -, VarValue: [Const: foo]]]]]',
    'Query: [SetVarOper: [Const: foo, DollarExpr: [UnaryExprNode: [Const: -, TagValue: [TagName: [Const: foo]]]]]]',
    'Query: [SetVarOper: [Const: foo, DollarExpr: [UnaryExprNode: [Const: -, VirtPropValue: [VirtProps: [Const: foo]]]]]]',
    'Query: [SetVarOper: [Const: foo, DollarExpr: [UnaryExprNode: [Const: -, RelPropValue: [RelProp: [Const: foo]]]]]]',
    'Query: [SetVarOper: [Const: foo, DollarExpr: [UnaryExprNode: [Const: -, DollarExpr: [ExprNode: [VarValue: [Const: foo], Const: -, Const: 1]]]]]]',
    'Query: [SetVarOper: [Const: foo, DollarExpr: [UnaryExprNode: [Const: -, UnaryExprNode: [Const: -, VarValue: [Const: foo]]]]]]',
    'Query: [SetVarOper: [Const: foo, DollarExpr: [ExprNode: [Const: 5, Const: -, UnaryExprNode: [Const: -, UnaryExprNode: [Const: -, VarValue: [Const: foo]]]]]]]',
    'Query: [SetVarOper: [Const: foo, DollarExpr: [ExprNode: [Const: 5, Const: +, UnaryExprNode: [Const: -, VarValue: [Const: foo]]]]]]',
    'Query: [SetVarOper: [Const: foo, DollarExpr: [ExprNode: [Const: 5, Const: +, UnaryExprNode: [Const: -, UnaryExprNode: [Const: -, VarValue: [Const: foo]]]]]]]',
    'Query: [SetVarOper: [Const: foo, DollarExpr: [TagPropValue: [TagProp: [TagName: [VarValue: [Const: tag]], VarValue: [Const: tagprop]]]]]]',
    'Query: [LiftTagProp: [TagProp: [TagName: [VarValue: [Const: tag]], VarValue: [Const: tagprop]]]]',
    'Query: [LiftTagProp: [TagProp: [TagName: [VarValue: [Const: tag]], VarValue: [Const: tagprop]], Const: =, VarValue: [Const: valu]]]',
    'Query: [EditTagPropSet: [TagProp: [TagName: [VarValue: [Const: tag]], VarValue: [Const: tagprop]], Const: =, VarValue: [Const: valu]]]',
    'Query: [VarEvalOper: [FuncCall: [VarDeref: [VarValue: [Const: lib], Const: print], CallArgs: [FormatString: [Const: ip=, FuncCall: [VarDeref: [VarValue: [Const: node], Const: repr], CallArgs: [], CallKwargs: []], Const:  asn=, RelPropValue: [RelProp: [Const: asn]], Const:  .seen=, VirtPropValue: [VirtProps: [Const: seen]], Const:  foo=, TagValue: [TagName: [Const: foo]], Const:  , ExprNode: [RelPropValue: [RelProp: [Const: asn]], Const: =, Const: 5]]], CallKwargs: []]]]',
    'Query: [LiftPropBy: [Const: inet:ip, Const: =, Const: 45.79.131.138], FormPivot: [PivotTarget: [Const: inet:flow]], isjoin=False, FiltOper: [Const: -, OrCond: [RelPropCond: [RelPropValue: [RelProp: [Const: dst:port]], Const: =, Const: 444], RelPropCond: [RelPropValue: [RelProp: [Const: dst:port]], Const: =, Const: 80]]]]',
    'Query: [LiftPropBy: [Const: test:guid, Const: =, Const: 0c7f7267d3b62432cb0d7d0e9d3108a4], N1Walk: [Const: refs, Const: inet:ip], isjoin=False]',
    'Query: [SetVarOper: [Const: foo, DollarExpr: [Const: 2]], Return: [DollarExpr: [ExprNode: [VarValue: [Const: foo], Const: +, DollarExpr: [Const: 1]]]]]',
    'Query: [SetVarOper: [Const: foo, DollarExpr: [Const: 2]], Return: [DollarExpr: [ExprNode: [VarValue: [Const: foo], Const: -, DollarExpr: [Const: 1]]]]]',
    'Query: [Return: [DollarExpr: [ExprNode: [DollarExpr: [Const: 2], Const: +, DollarExpr: [Const: 1]]]]]',
    'Query: [Return: [DollarExpr: [ExprNode: [DollarExpr: [Const: 2], Const: -, DollarExpr: [Const: 1]]]]]',
    'Query: [SetVarOper: [Const: foo, DollarExpr: [Const: 2]], Return: [DollarExpr: [ExprNode: [VarValue: [Const: foo], Const: <, DollarExpr: [Const: 3]]]]]',
    'Query: [Return: [DollarExpr: [ExprNode: [DollarExpr: [Const: 2], Const: <, DollarExpr: [Const: 3]]]]]',
    'Query: [Return: [DollarExpr: [ExprNode: [DollarExpr: [Const: 1], Const: <, ExprNode: [DollarExpr: [Const: 3], Const: -, DollarExpr: [Const: 1]]]]]]',
    'Query: [Return: [DollarExpr: [ExprNode: [DollarExpr: [Const: 1], Const: <, ExprNode: [DollarExpr: [Const: 3], Const: -, DollarExpr: [Const: 1]]]]]]',
    'Query: [SetVarOper: [Const: foo, DollarExpr: [Const: 2]], Return: [DollarExpr: [ExprNode: [VarValue: [Const: foo], Const: <, ExprNode: [DollarExpr: [Const: 4], Const: -, DollarExpr: [Const: 1]]]]]]',
    'Query: [EditNodeAdd: [FormName: [Const: inet:ip], Const: =, Const: 1.2.3.4], EditPropSet: [RelProp: [Const: asn], Const: =, Const: 1], Return: [DollarExpr: [ExprNode: [RelPropValue: [RelProp: [Const: asn]], Const: <, ExprNode: [DollarExpr: [Const: 4], Const: -, DollarExpr: [Const: 1]]]]]]',
    'Query: [SetVarOper: [Const: p, Const: asn], LiftPropBy: [Const: inet:ip, Const: =, Const: 1.2.3.4], Return: [DollarExpr: [ExprNode: [RelPropValue: [RelProp: [VarValue: [Const: p]]], Const: <, ExprNode: [DollarExpr: [Const: 4], Const: -, DollarExpr: [Const: 1]]]]]]',
    'Query: [EditNodeAdd: [FormName: [Const: inet:ip], Const: =, Const: 1.2.3.4], EditPropSet: [RelProp: [Const: test:prop], Const: =, Const: 0], Return: [DollarExpr: [ExprNode: [RelPropValue: [RelProp: [Const: test:prop]], Const: <, ExprNode: [DollarExpr: [Const: 4], Const: -, DollarExpr: [Const: 1]]]]]]',
    'Query: [EditNodeAdd: [FormName: [Const: inet:ip], Const: =, Const: 1.2.3.4], EditTagPropSet: [TagProp: [TagName: [Const: foo], Const: score], Const: =, Const: 1], Return: [DollarExpr: [ExprNode: [TagPropValue: [TagProp: [TagName: [Const: foo], Const: score]], Const: <, ExprNode: [DollarExpr: [Const: 4], Const: -, DollarExpr: [Const: 1]]]]]]',
    'Query: [EditNodeAdd: [FormName: [Const: inet:ip], Const: =, Const: 1.2.3.4], EditTagAdd: [TagName: [Const: foo], Const: =, DollarExpr: [Const: 0]], Return: [DollarExpr: [ExprNode: [TagValue: [TagName: [Const: foo]], Const: <, ExprNode: [DollarExpr: [Const: 4], Const: -, DollarExpr: [Const: 1]]]]]]',
    'Query: [SetVarOper: [Const: p, Const: bar], EditNodeAdd: [FormName: [Const: inet:ip], Const: =, Const: 1.2.3.4], EditTagAdd: [TagName: [Const: foo, Const: bar], Const: =, DollarExpr: [Const: 0]], Return: [DollarExpr: [ExprNode: [TagValue: [TagName: [Const: foo, VarValue: [Const: p]]], Const: <, ExprNode: [DollarExpr: [Const: 4], Const: -, DollarExpr: [Const: 1]]]]]]',
    'Query: [EditNodeAdd: [FormName: [Const: inet:asn], Const: =, Const: 1], EditNodeAdd: [FormName: [Const: inet:asn], Const: =, Const: 2], EditEdgeAdd: [Const: foo), SubQuery: [Query: [LiftPropBy: [Const: inet:ip, Const: =, Const: 1.2.3.4]]]]]',
    'Query: [LiftPropBy: [Const: inet:asn, Const: <, DollarExpr: [Const: 2]]]',
    'Query: [LiftProp: [Const: inet:asn], N2Walk: [Const: foo), Const: *], isjoin=False]',
    'Query: [LiftProp: [Const: inet:asn], N2Walk: [List: [Const: foo), Const: bar()], Const: *], isjoin=False]',
    'Query: [Emit: [VarValue: [Const: foo]], Stop: []]',
    'Query: [TryCatch: [Query: [LiftPropBy: [Const: inet:ip, Const: =, Const: asdf]], CatchBlock: [Const: TypeError, Const: err, Query: []]]]',
    'Query: [TryCatch: [Query: [LiftPropBy: [Const: inet:ip, Const: =, Const: asdf]], CatchBlock: [Const: FooBar, Const: err, Query: []], CatchBlock: [Const: *, Const: err, Query: []]]]',
    'Query: [LiftByArray: [Const: test:array, Const: =, Const: 1.2.3.4]]',
    'Query: [CmdOper: [Const: macro.set, List: [Const: hehe, EmbedQuery:  inet:ip ]]]',
    'Query: [SetVarOper: [Const: q, EmbedQuery: #foo.bar]]',
    'Query: [CmdOper: [Const: metrics.edits.byprop, List: [Const: inet:fqdn:domain, Const: --newv, VarDeref: [VarValue: [Const: lib], Const: null]]]]',
    'Query: [CmdOper: [Const: tee, Const: ()]]',
    'Query: [LiftPropBy: [Const: inet:fqdn, Const: =, Const: newp.com], CmdOper: [Const: tee, List: [ArgvQuery: [Query: [LiftProp: [Const: inet:fqdn]]]]], CmdOper: [Const: uniq, Const: ()]]',
    'Query: [LiftPropBy: [Const: inet:fqdn, Const: =, Const: newp.com], CmdOper: [Const: tee, List: [ArgvQuery: [Query: [LiftProp: [Const: inet:fqdn]]]]], CmdOper: [Const: uniq, Const: ()]]',
    'Query: [CmdOper: [Const: hehe.haha, List: [Const: foo]]]',
    'Query: [LiftProp: [Const: inet:ip], N1WalkNPivo: [], isjoin=False]',
    'Query: [LiftProp: [Const: inet:ip], N2WalkNPivo: [], isjoin=False]',
    'Query: [LiftPropBy: [Const: inet:fqdn, Const: =, Const: woot.com], EditEdgeAdd: [Const: refs, SubQuery: [Query: [LiftProp: [Const: test:guid]]]]]',
    'Query: [LiftPropBy: [Const: inet:fqdn, Const: =, Const: woot.com], EditEdgeAdd: [Const: refs, SubQuery: [Query: [LiftProp: [Const: test:guid]]]]]',
    'Query: [SetVarOper: [Const: refs, Const: refs], LiftProp: [Const: test:guid], N1Walk: [VarValue: [Const: refs], Const: *], isjoin=False, FiltOper: [Const: -, OrCond: [TagCond: [TagMatch: [Const: foo]], TagCond: [TagMatch: [Const: bar]]]]]',
    'Query: [SetVarOper: [Const: refs, Const: refs], LiftProp: [Const: test:guid], N2Walk: [VarValue: [Const: refs], List: [Const: inet:ip, Const: inet:ip]], isjoin=False, FiltOper: [Const: -, OrCond: [TagCond: [TagMatch: [Const: foo]], TagCond: [TagMatch: [Const: bar]]]]]',
    'Query: [LiftProp: [Const: test:guid], N1Walk: [Const: refs, Const: *], isjoin=False, FiltOper: [Const: -, OrCond: [TagCond: [TagMatch: [Const: foo]], TagCond: [TagMatch: [Const: bar]]]]]',
    'Query: [LiftProp: [Const: test:guid], N2Walk: [Const: refs, VarValue: [Const: bar]], isjoin=False, FiltOper: [Const: -, OrCond: [TagCond: [TagMatch: [Const: foo]], TagCond: [TagMatch: [Const: bar]]]]]',
    'Query: [LiftProp: [Const: test:guid], EditEdgeDel: [Const: refs, SubQuery: [Query: [LiftPropBy: [Const: inet:fqdn, Const: =, Const: woot.com]]]]]',
    'Query: [LiftProp: [Const: test:guid], EditEdgeAdd: [Const: refs, SubQuery: [Query: [LiftPropBy: [Const: inet:fqdn, Const: =, Const: woot.com]]]]]',
    'Query: [CmdOper: [Const: cron, List: [Const: add, Const: --monthly, Const: -1:12:30, ArgvQuery: [Query: [LiftTag: [TagName: [Const: bar]]]]]]]',
    'Query: [SetVarOper: [Const: foo, DollarExpr: [ExprOrNode: [ExprOrNode: [Const: 1, Const: or, Const: 1], Const: or, Const: 0]]]]',
    'Query: [SetVarOper: [Const: foo, DollarExpr: [ExprAndNode: [ExprAndNode: [Const: 1, Const: and, Const: 1], Const: and, Const: 0]]]]',
    'Query: [SetVarOper: [Const: var, Const: tag1], LiftTag: [TagName: [Const: base, VarValue: [Const: var]]]]',
    'Query: [LiftProp: [Const: test:str], SetVarOper: [Const: var, Const: tag1], FiltOper: [Const: +, TagValuCond: [TagMatch: [Const: base, VarValue: [Const: var]], Const: @=, Const: 2014]]]',
    'Query: [LiftProp: [Const: test:str], SetVarOper: [Const: var, Const: tag1], PivotToTags: [TagMatch: [Const: base, VarValue: [Const: var]]], isjoin=False]',
    'Query: [SetVarOper: [Const: var, Const: hehe], EditNodeAdd: [FormName: [Const: test:str], Const: =, Const: foo], EditPropSet: [RelProp: [VarValue: [Const: var]], Const: =, Const: heval]]',
    'Query: [EditNodeAdd: [FormName: [Const: test:str], Const: =, Const: heval], LiftProp: [Const: test:str], SetVarOper: [Const: var, Const: hehe], FiltOper: [Const: +, HasRelPropCond: [RelProp: [VarValue: [Const: var]]]]]',
    'Query: [EditNodeAdd: [FormName: [Const: test:str], Const: =, Const: foo], EditPropSet: [RelProp: [Const: tick], Const: =, Const: 2019], SetVarOper: [Const: var, Const: tick], EditPropDel: [RelProp: [VarValue: [Const: var]]]]',
    'Query: [LiftPropBy: [Const: test:str, Const: =, Const: foo], SetVarOper: [Const: var, Const: hehe], PropPivot: [RelPropValue: [RelProp: [VarValue: [Const: var]]], PivotTarget: [Const: test:str]], isjoin=False]',
    'Query: [LiftPropBy: [Const: test:str, Const: =, Const: foo], SetVarOper: [Const: var, Const: seen], EditPropSet: [RelProp: [VarValue: [Const: var]], Const: =, Const: 2019]]',
    'Query: [LiftProp: [Const: test:str], SetVarOper: [Const: var, Const: seen], FiltOper: [Const: +, HasRelPropCond: [RelProp: [VarValue: [Const: var]]]]]',
    'Query: [LiftPropBy: [Const: test:str, Const: =, Const: foo], SetVarOper: [Const: var, Const: seen], EditPropDel: [RelProp: [VarValue: [Const: var]]], CmdOper: [Const: spin, Const: ()], LiftPropBy: [Const: test:str, Const: =, Const: foo]]',
    'Query: [SetVarOper: [Const: var, Const: hehe], EditNodeAdd: [FormName: [Const: test:str], Const: =, Const: foo], EditPropSet: [RelProp: [VarValue: [Const: hehe]], Const: =, Const: heval]]',
    'Query: [LiftTag: [TagName: [Const: tag, VarValue: [Const: bar]]]]',
    'Query: [FiltOper: [Const: +, TagCond: [TagMatch: [Const: tag, VarValue: [Const: bar]]]]]',
    'Query: [FiltOper: [Const: +, TagCond: [TagMatch: [Const: tag, VarValue: [Const: bar], Const: *]]]]',
    'Query: [LiftTag: [TagName: [Const: tag, VarValue: [Const: escaped "string"]]]]',
    'Query: [FiltOper: [Const: +, TagCond: [TagMatch: [Const: tag, VarValue: [Const: escaped "string"], Const: *]]]]',
    'Query: [EditTagAdd: [TagName: [Const: tag, VarValue: [Const: escaped "string"]]]]',
    'Query: [LiftProp: [Const: test:str], SetVarOper: [Const: some\x08var, FuncCall: [VarDeref: [VarValue: [Const: node], Const: repr], CallArgs: [], CallKwargs: []]]]',
    'Query: [SetVarOper: [Const: x, Const: 0], WhileLoop: [DollarExpr: [ExprNode: [VarValue: [Const: x], Const: <, Const: 10]], SubQuery: [Query: [SetVarOper: [Const: x, DollarExpr: [ExprNode: [VarValue: [Const: x], Const: +, Const: 1]]], EditNodeAdd: [FormName: [Const: test:int], Const: =, VarValue: [Const: x]]]]]]',
    'Query: [EditNodeAdd: [FormName: [Const: test:int], Const: ?=, Const: 4], EditNodeAdd: [FormName: [Const: test:int], Const: ?=, Const: nonono]]',
    'Query: [EditNodeAdd: [FormName: [Const: test:int], Const: =, Const: 4], EditTagAdd: [TagName: [Const: hehe, Const: haha]], EditTagAdd: [TagName: [Const: hehe, Const: newp], Const: =, Const: newp], EditTagAdd: [TagName: [Const: hehe, Const: yes], Const: =, Const: 2020]]',
    'Query: [EditNodeAdd: [FormName: [Const: test:str], Const: =, Const: foo], EditPropSet: [RelProp: [Const: tick], Const: ?=, Const: 2019]]',
    'Query: [EditNodeAdd: [FormName: [Const: test:str], Const: =, Const: a], SwitchCase: [FuncCall: [VarDeref: [VarValue: [Const: node], Const: form], CallArgs: [], CallKwargs: []], CaseEntry: [Const: hehe, SubQuery: [Query: [EditTagAdd: [TagName: [Const: baz]]]]]]]',
    'Query: [EditNodeAdd: [FormName: [Const: test:type10], Const: =, Const: 2], EditPropSet: [RelProp: [Const: strprop], Const: =, Const: 1], CmdOper: [Const: spin, Const: ()], LiftProp: [Const: test:type10], FiltOper: [Const: +, DollarExpr: [RelPropValue: [RelProp: [Const: strprop]]]], SetVarOper: [Const: foo, Const: 1], FiltOper: [Const: +, VarValue: [Const: foo]]]',
    'Query: [LiftFormTag: [Const: inet:fqdn, TagName: [Const: xxx, Const: xxxxxx, Const: xxxx, Const: xx]], ForLoop: [Const: tag, FuncCall: [VarDeref: [VarValue: [Const: node], Const: tags], CallArgs: [Const: xxx.xxxxxx.*.xx], CallKwargs: []], SubQuery: [Query: [PivotIn: [], isjoin=False, FiltOper: [Const: +, TagCond: [TagMatch: [Const: xx]]], PivotIn: [], isjoin=False, EditTagAdd: [TagName: [Const: foo]], FormPivot: [PivotTarget: [Const: inet:dns:a]], isjoin=False]]]]',
    'Query: [FiltOper: [Const: +, AbsPropCond: [Const: syn:tag, Const: ~=, Const: aka.*.mal.*]]]',
    'Query: [FiltOper: [Const: +, OrCond: [OrCond: [AbsPropCond: [Const: syn:tag, Const: ^=, Const: aka], AbsPropCond: [Const: syn:tag, Const: ^=, Const: cno]], AbsPropCond: [Const: syn:tag, Const: ^=, Const: rep]]]]',
    'Query: [EditNodeAdd: [FormName: [Const: test:str], Const: =, Const: foo], EditNodeAdd: [FormName: [Const: test:int], Const: =, Const: 42]]',
    'Query: [CmdOper: [Const: help, Const: ()]]',
    'Query: [EditNodeAdd: [FormName: [Const: test:str], Const: =, Const: abcd], EditPropSet: [RelProp: [Const: tick], Const: =, Const: 2015], EditTagAdd: [TagName: [Const: cool]]]',
    'Query: [SubQuery: [Query: [LiftTag: [TagName: [Const: baz]]]], LiftPropBy: [Const: test:str, Const: =, Const: foo]]',
    'Query: [LiftTagTag: [TagName: [Const: baz, Const: faz]]]',
    'Query: [LiftTag: [TagName: [VarValue: [Const: tag]]], EditTagDel: [TagName: [VarValue: [Const: tag]]]]',
    'Query: [LiftTag: [TagName: [VarValue: [Const: tag]]]]',
    'Query: [LiftTag: [TagName: [Const: foo]]]',
    'Query: [LiftTag: [TagName: [Const: foo]]]',
    'Query: [LiftTag: [TagName: [Const: foo]]]',
    'Query: [LiftTag: [TagName: [Const: hehe, Const: haha]]]',
    'Query: [VarEvalOper: [VarDeref: [VarValue: [Const: hehe], Const: haha]]]',
    'Query: [LiftTag: [TagName: [Const: test, Const: bar]], FiltOper: [Const: +, HasAbsPropCond: [Const: test:pivcomp]], PivotOut: [], isjoin=True]',
    'Query: [LiftTag: [TagName: [Const: test, Const: bar]], FiltOper: [Const: +, HasAbsPropCond: [Const: test:pivcomp]], PivotOut: [], isjoin=False]',
    'Query: [LiftTag: [TagName: [Const: test, Const: bar]], FiltOper: [Const: +, HasAbsPropCond: [Const: test:str]], PivotIn: [], isjoin=True]',
    'Query: [LiftTag: [TagName: [Const: test, Const: bar]], FiltOper: [Const: +, HasAbsPropCond: [Const: test:str]], PivotIn: [], isjoin=False]',
    'Query: [LiftTag: [TagName: [Const: test, Const: bar]], FiltOper: [Const: -, TagCond: [TagMatch: [Const: test]]], PivotOut: [], isjoin=True]',
    'Query: [LiftTag: [TagName: [Const: test, Const: bar]], FiltOper: [Const: -, TagCond: [TagMatch: [Const: test]]], PivotOut: [], isjoin=False]',
    'Query: [LiftTag: [TagName: [Const: test, Const: bar]], FiltOper: [Const: -, TagCond: [TagMatch: [Const: test]]], PivotIn: [], isjoin=True]',
    'Query: [LiftTag: [TagName: [Const: test, Const: bar]], FiltOper: [Const: -, TagCond: [TagMatch: [Const: test]]], PivotIn: [], isjoin=False]',
    'Query: [SetVarOper: [Const: bar, Const: 5.5.5.5], EditNodeAdd: [FormName: [Const: inet:ip], Const: =, VarValue: [Const: bar]]]',
    'Query: [SetVarOper: [Const: blah, DollarExpr: [ExprDict: [Const: foo, Const: vertex.link]]], EditNodeAdd: [FormName: [Const: inet:fqdn], Const: =, VarDeref: [VarValue: [Const: blah], Const: foo]]]',
    "Query: [VarListSetOper: [VarList: ['tick', 'tock'], VirtPropValue: [VirtProps: [Const: seen]]]]",
    'Query: [LiftMeta: [VirtProps: [Const: created]]]',
    'Query: [LiftMeta: [VirtProps: [Const: created], Const: <, Const: 2010]]',
    'Query: [LiftMeta: [VirtProps: [Const: created], Const: >, Const: 2010]]',
    'Query: [LiftMeta: [VirtProps: [Const: created], Const: range=, List: [Const: 2010, Const: ?]]]',
    'Query: [LiftMeta: [VirtProps: [Const: created], Const: range=, List: [Const: 2010, Const: 3001]]]',
    'Query: [LiftMeta: [VirtProps: [Const: created], Const: =, Const: 2001]]',
    'Query: [LiftMeta: [VirtProps: [Const: created], Const: =, Const: {created}]]',
    'Query: [LiftMeta: [VirtProps: [Const: seen]], EditPropDel: [RelProp: [Const: seen]]]',
    'Query: [LiftMeta: [VirtProps: [Const: seen], Const: ~=, Const: ^r]]',
    'Query: [EditNodeAdd: [FormName: [Const: meta:note], Const: =, Const: *], EditPropSet: [RelProp: [Const: type], Const: =, Const: m1]]',
    'Query: [EditNodeAdd: [FormName: [Const: geo:place], Const: =, Const: *], EditPropSet: [RelProp: [Const: latlong], Const: =, List: [Const: -30.0, Const: 20.22]]]',
    'Query: [EditNodeAdd: [FormName: [Const: inet:asn], Const: =, Const: 200], EditPropSet: [RelProp: [Const: name], Const: =, Const: visi]]',
    'Query: [EditNodeAdd: [FormName: [Const: inet:dns:a], Const: =, List: [Const: woot.com, Const: 12.34.56.78]]]',
    'Query: [EditNodeAdd: [FormName: [Const: inet:dns:a], Const: =, FuncCall: [VarDeref: [VarValue: [Const: blob], Const: split], CallArgs: [Const: |], CallKwargs: []]]]',
    'Query: [EditNodeAdd: [FormName: [Const: inet:dns:a], Const: =, List: [Const: vertex.link, Const: 5.5.5.5]], EditTagAdd: [TagName: [Const: nope]]]',
    'Query: [EditNodeAdd: [FormName: [Const: inet:dns:a], Const: =, List: [Const: woot.com, Const: 1.2.3.4]]]',
    'Query: [EditNodeAdd: [FormName: [Const: inet:dns:a], Const: =, List: [Const: woot.com, Const: 1.2.3.4]], EditTagAdd: [TagName: [Const: yepr]]]',
    'Query: [EditNodeAdd: [FormName: [Const: inet:dns:a], Const: =, List: [Const: woot.com, Const: 1.2.3.4]], EditNodeAdd: [FormName: [Const: inet:dns:a], Const: =, List: [Const: vertex.link, Const: 1.2.3.4]]]',
    'Query: [EditNodeAdd: [FormName: [Const: inet:dns:a], Const: =, List: [Const: woot.com, Const: 1.2.3.4]], EditPropSet: [RelProp: [Const: seen], Const: =, List: [Const: 2015, Const: 2016]]]',
    'Query: [EditNodeAdd: [FormName: [Const: inet:fqdn], Const: =, Const: hehe.com], EditNodeAdd: [FormName: [Const: inet:ip], Const: =, Const: 127.0.0.1], EditNodeAdd: [FormName: [Const: hash:md5], Const: =, Const: d41d8cd98f00b204e9800998ecf8427e]]',
    'Query: [EditNodeAdd: [FormName: [Const: inet:fqdn], Const: =, Const: woot.com]]',
    'Query: [EditNodeAdd: [FormName: [Const: inet:fqdn], Const: =, Const: vertex.link], EditNodeAdd: [FormName: [Const: inet:ip], Const: =, Const: 1.2.3.4]]',
    'Query: [EditNodeAdd: [FormName: [Const: inet:fqdn], Const: =, Const: woot.com], EditTagAdd: [TagName: [Const: bad], Const: =, List: [Const: 2015, Const: 2016]]]',
    'Query: [EditNodeAdd: [FormName: [Const: inet:fqdn], Const: =, Const: woot.com], PivotOut: [], isjoin=False]',
    'Query: [EditNodeAdd: [FormName: [Const: inet:fqdn], Const: =, Const: woot.com], EditNodeAdd: [FormName: [Const: inet:fqdn], Const: =, Const: vertex.link], EditNodeAdd: [FormName: [Const: inet:user], Const: =, RelPropValue: [RelProp: [Const: zone]]], FiltOper: [Const: +, HasAbsPropCond: [Const: inet:user]]]',
    'Query: [EditNodeAdd: [FormName: [Const: inet:ip], Const: =, Const: 94.75.194.194], EditPropSet: [RelProp: [Const: loc], Const: =, Const: nl]]',
    'Query: [EditNodeAdd: [FormName: [Const: inet:ip], Const: =, VarValue: [Const: foo]]]',
    'Query: [EditNodeAdd: [FormName: [Const: test:int], Const: =, VarDeref: [VarValue: [Const: hehe], Const: haha]]]',
    'Query: [EditNodeAdd: [FormName: [Const: inet:ip], Const: =, Const: 1.2.3.0/30], EditNodeAdd: [FormName: [Const: inet:ip], Const: =, Const: 5.5.5.5]]',
    'Query: [EditNodeAdd: [FormName: [Const: inet:ip], Const: =, Const: 1.2.3.4], EditPropSet: [RelProp: [Const: asn], Const: =, Const: 2]]',
    'Query: [EditNodeAdd: [FormName: [Const: inet:ip], Const: =, Const: 1.2.3.4], EditPropSet: [RelProp: [Const: loc], Const: =, Const: us], EditNodeAdd: [FormName: [Const: inet:dns:a], Const: =, List: [Const: vertex.link, Const: 1.2.3.4]]]',
    'Query: [EditNodeAdd: [FormName: [Const: inet:ip], Const: =, Const: 1.2.3.4]]',
    'Query: [EditNodeAdd: [FormName: [Const: inet:ip], Const: =, Const: 192.168.1.0/24]]',
    'Query: [EditNodeAdd: [FormName: [Const: inet:ip], Const: =, Const: 4.3.2.1], EditPropSet: [RelProp: [Const: loc], Const: =, Const: zz], EditNodeAdd: [FormName: [Const: inet:dns:a], Const: =, List: [Const: example.com, Const: 4.3.2.1]]]',
    'Query: [EditNodeAdd: [FormName: [Const: inet:ip], Const: =, Const: 197.231.221.211], EditPropSet: [RelProp: [Const: asn], Const: =, Const: 37560], EditPropSet: [RelProp: [Const: loc], Const: =, Const: lr.lo.voinjama], EditPropSet: [RelProp: [Const: latlong], Const: =, Const: 8.4219,-9.7478], EditPropSet: [RelProp: [Const: dns:rev], Const: =, Const: exit1.ipredator.se], EditTagAdd: [TagName: [Const: cno, Const: anon, Const: tor, Const: exit], Const: =, List: [Const: 2017/12/19, Const: 2019/02/15]]]',
    'Query: [EditNodeAdd: [FormName: [Const: inet:user], Const: =, Const: visi], EditNodeAdd: [FormName: [Const: inet:user], Const: =, Const: whippit]]',
    'Query: [EditNodeAdd: [FormName: [Const: test:comp], Const: =, List: [Const: 10, Const: haha]], EditTagAdd: [TagName: [Const: foo, Const: bar]], EditTagDel: [TagName: [Const: foo, Const: bar]]]',
    'Query: [EditNodeAdd: [FormName: [Const: test:comp], Const: =, List: [Const: 127, Const: newp]], EditNodeAdd: [FormName: [Const: test:comp], Const: =, List: [Const: 127, Const: 127]]]',
    'Query: [EditNodeAdd: [FormName: [Const: test:comp], Const: =, List: [Const: 123, Const: test]], EditNodeAdd: [FormName: [Const: test:comp], Const: =, List: [Const: 123, Const: duck]], EditNodeAdd: [FormName: [Const: test:comp], Const: =, List: [Const: 123, Const: mode]]]',
    'Query: [EditNodeAdd: [FormName: [Const: test:guid], Const: =, Const: *], EditPropSet: [RelProp: [Const: tick], Const: =, Const: 2015]]',
    'Query: [EditNodeAdd: [FormName: [Const: test:guid], Const: =, Const: *], EditPropSet: [RelProp: [Const: tick], Const: =, Const: 2016]]',
    'Query: [EditNodeAdd: [FormName: [Const: test:guid], Const: =, Const: *], EditPropSet: [RelProp: [Const: tick], Const: =, Const: 2017]]',
    'Query: [EditNodeAdd: [FormName: [Const: test:pivcomp], Const: =, List: [Const: foo, Const: bar]], EditPropSet: [RelProp: [Const: tick], Const: =, Const: 2018]]',
    'Query: [EditNodeAdd: [FormName: [Const: test:pivcomp], Const: =, List: [Const: foo, Const: bar]]]',
    'Query: [EditNodeAdd: [FormName: [Const: test:pivcomp], Const: =, List: [Const: hehe, Const: haha]], EditPropSet: [RelProp: [Const: tick], Const: =, Const: 2015], EditTagAdd: [TagName: [Const: foo], Const: =, List: [Const: 2014, Const: 2016]]]',
    'Query: [EditNodeAdd: [FormName: [Const: test:pivcomp], Const: =, List: [Const: xxx, Const: yyy]], EditPropSet: [RelProp: [Const: width], Const: =, Const: 42]]',
    'Query: [EditNodeAdd: [FormName: [Const: test:str], Const: =, Const: foo bar], EditPropSet: [RelProp: [Const: tick], Const: =, Const: 2018]]',
    'Query: [EditNodeAdd: [FormName: [Const: test:str], Const: =, Const: bar], EditTagAdd: [TagName: [Const: baz]]]',
    'Query: [EditNodeAdd: [FormName: [Const: test:str], Const: =, Const: foo], EditTagAdd: [TagName: [VarValue: [Const: tag]]]]',
    'Query: [LiftPropBy: [Const: test:str, Const: =, Const: foo], FiltOper: [Const: +, TagCond: [TagMatch: [VarValue: [Const: tag]]]]]',
    'Query: [EditNodeAdd: [FormName: [Const: test:str], Const: =, Const: foo], EditTagAdd: [TagName: [Const: bar]], FiltOper: [Const: +, OrCond: [TagCond: [TagMatch: [Const: baz]], NotCond: [HasVirtPropCond: [VirtProps: [Const: seen]]]]]]',
    'Query: [EditNodeAdd: [FormName: [Const: test:str], Const: =, Const: foo], EditTagAdd: [TagName: [Const: bar]], FiltOper: [Const: +, NotCond: [HasVirtPropCond: [VirtProps: [Const: seen]]]]]',
    'Query: [EditNodeAdd: [FormName: [Const: test:str], Const: =, Const: foo], EditTagAdd: [TagName: [Const: bar]], SubQuery: [Query: [EditTagAdd: [TagName: [Const: baz]], FiltOper: [Const: -, TagCond: [TagMatch: [Const: bar]]]]]]',
    'Query: [EditNodeAdd: [FormName: [Const: test:str], Const: =, Const: foo], EditNodeAdd: [FormName: [Const: test:str], Const: =, Const: bar], CmdOper: [Const: sleep, List: [Const: 10]]]',
    'Query: [EditNodeAdd: [FormName: [Const: test:str], Const: =, Const: foo], EditNodeAdd: [FormName: [Const: test:str], Const: =, Const: bar], CmdOper: [Const: spin, Const: ()]]',
    'Query: [EditNodeAdd: [FormName: [Const: test:str], Const: =, Const: foo], EditNodeAdd: [FormName: [Const: test:str], Const: =, Const: bar]]',
    'Query: [EditNodeAdd: [FormName: [Const: test:str], Const: =, Const: foo], EditNodeAdd: [FormName: [Const: test:str], Const: =, Const: bar], EditNodeAdd: [FormName: [Const: test:int], Const: =, Const: 42]]',
    'Query: [EditNodeAdd: [FormName: [Const: test:str], Const: =, Const: haha], EditTagAdd: [TagName: [Const: bar], Const: =, Const: 2015]]',
    'Query: [EditNodeAdd: [FormName: [Const: test:str], Const: =, Const: haha], EditTagAdd: [TagName: [Const: foo]]]',
    'Query: [EditNodeAdd: [FormName: [Const: test:str], Const: =, Const: hehe], EditTagAdd: [TagName: [Const: foo], Const: =, List: [Const: 2014, Const: 2016]]]',
    'Query: [EditNodeAdd: [FormName: [Const: test:str], Const: =, Const: hehe]]',
    'Query: [EditNodeAdd: [FormName: [Const: test:str], Const: =, Const: oof], EditTagAdd: [TagName: [Const: bar]], SubQuery: [Query: [EditNodeAdd: [FormName: [Const: test:int], Const: =, Const: 0xdeadbeef]]]]',
    'Query: [EditNodeAdd: [FormName: [Const: test:str], Const: =, Const: visi], EditTagAdd: [TagName: [Const: foo, Const: bar]], PivotToTags: [TagMatch: []], isjoin=False, EditTagAdd: [TagName: [Const: baz, Const: faz]]]',
    'Query: [EditNodeAdd: [FormName: [Const: test:str], Const: =, Const: visi], EditTagAdd: [TagName: [Const: foo, Const: bar]], PivotToTags: [TagMatch: []], isjoin=False]',
    'Query: [EditNodeAdd: [FormName: [Const: test:str], Const: =, Const: visi], EditNodeAdd: [FormName: [Const: test:int], Const: =, Const: 20], EditTagAdd: [TagName: [Const: foo, Const: bar]]]',
    'Query: [EditNodeAdd: [FormName: [Const: test:str], Const: =, Const: woot], EditTagAdd: [TagName: [Const: foo], Const: =, List: [Const: 2015, Const: 2018]], EditTagAdd: [TagName: [Const: bar]], EditPropSet: [RelProp: [Const: seen], Const: =, List: [Const: 2014, Const: 2016]]]',
    'Query: [EditNodeAdd: [FormName: [Const: test:str], Const: =, Const: woot], EditTagAdd: [TagName: [Const: foo], Const: =, List: [Const: 2015, Const: 2018]], EditPropSet: [RelProp: [Const: seen], Const: =, List: [Const: 2014, Const: 2016]]]',
    'Query: [EditNodeAdd: [FormName: [Const: test:str], Const: =, Const: woot], EditTagAdd: [TagName: [Const: foo], Const: =, List: [Const: 2015, Const: 2018]]]',
    'Query: [EditNodeAdd: [FormName: [Const: test:str], Const: =, Const: woot], EditPropSet: [RelProp: [Const: seen], Const: =, List: [Const: 2014, Const: 2015]]]',
    'Query: [EditNodeAdd: [FormName: [Const: test:str], Const: =, Const: woot], EditPropSet: [RelProp: [Const: seen], Const: =, Const: 20]]',
    'Query: [EditTagDel: [TagName: [Const: foo]]]',
    'Query: [EditNodeAdd: [FormName: [Const: meta:source], Const: =, List: [List: [Const: test:str, Const: foobar], List: [Const: test:str, Const: foo]]]]',
    'Query: [EditNodeAdd: [FormName: [Const: meta:source], Const: =, List: [List: [Const: test:comp, List: [Const: 2048, Const: horton]], List: [Const: test:comp, List: [Const: 4096, Const: whoville]]]]]',
    'Query: [EditNodeAdd: [FormName: [Const: meta:source], Const: =, List: [List: [Const: test:comp, List: [Const: 9001, Const: A mean one]], List: [Const: test:comp, List: [Const: 40000, Const: greeneggs]]]]]',
    'Query: [EditNodeAdd: [FormName: [Const: meta:source], Const: =, List: [List: [Const: test:int, Const: 16], List: [Const: test:comp, List: [Const: 9999, Const: greenham]]]]]',
    'Query: [EditNodeAdd: [FormName: [Const: meta:source], Const: =, List: [List: [Const: test:str, Const: 123], List: [Const: test:int, Const: 123]]]]',
    'Query: [EditNodeAdd: [FormName: [Const: inet:dns:query], Const: =, List: [Const: tcp://1.2.3.4, Const: , Const: 1]]]',
    'Query: [EditNodeAdd: [FormName: [Const: inet:dns:query], Const: =, List: [Const: tcp://1.2.3.4, Const: foo*.haha.com, Const: 1]]]',
    'Query: [EditNodeAdd: [FormName: [Const: inet:ip], Const: =, Const: 1.2.3.1-1.2.3.3]]',
    'Query: [EditNodeAdd: [FormName: [Const: inet:ip], Const: =, Const: 1.2.3.4], EditPropSet: [RelProp: [Const: asn], Const: =, Const: 10], EditNodeAdd: [FormName: [Const: meta:source], Const: =, List: [Const: abcd, List: [Const: inet:asn, Const: 10]]]]',
    'Query: [EditNodeAdd: [FormName: [Const: meta:source], Const: =, List: [Const: abcd, List: [Const: test:str, Const: pennywise]]]]',
    'Query: [EditNodeAdd: [FormName: [Const: meta:source], Const: =, Const: abcd], EditTagAdd: [TagName: [Const: omit, Const: nopiv]], EditNodeAdd: [FormName: [Const: meta:source], Const: =, List: [Const: abcd, List: [Const: test:pivtarg, Const: foo]]]]',
    'Query: [EditNodeAdd: [FormName: [Const: test:comp], Const: =, List: [Const: 1234, Const: 5678]]]',
    'Query: [EditNodeAdd: [FormName: [Const: test:comp], Const: =, List: [Const: 3, Const: foob]], EditTagAdd: [TagName: [Const: meep, Const: gorp]], EditTagAdd: [TagName: [Const: bleep, Const: zlorp]], EditTagAdd: [TagName: [Const: cond]]]',
    'Query: [EditNodeAdd: [FormName: [Const: test:guid], Const: =, Const: *], EditPropSet: [RelProp: [Const: tick], Const: =, Const: 2001]]',
    'Query: [EditNodeAdd: [FormName: [Const: test:guid], Const: =, Const: abcd], EditPropSet: [RelProp: [Const: tick], Const: =, Const: 2015]]',
    'Query: [EditNodeAdd: [FormName: [Const: test:int], Const: =, Const: 1], EditNodeAdd: [FormName: [Const: test:int], Const: =, Const: 2], EditNodeAdd: [FormName: [Const: test:int], Const: =, Const: 3]]',
    'Query: [EditNodeAdd: [FormName: [Const: test:int], Const: =, Const: 10], EditPropSet: [RelProp: [Const: loc], Const: =, Const: us.va]]',
    'Query: [EditNodeAdd: [FormName: [Const: test:int], Const: =, Const: 2], EditPropSet: [RelProp: [Const: loc], Const: =, Const: us.va.sydney]]',
    'Query: [EditNodeAdd: [FormName: [Const: test:int], Const: =, Const: 20]]',
    'Query: [EditNodeAdd: [FormName: [Const: test:int], Const: =, Const: 3], EditPropSet: [RelProp: [Const: loc], Const: =, Const: ]]',
    'Query: [EditNodeAdd: [FormName: [Const: test:int], Const: =, Const: 4], EditPropSet: [RelProp: [Const: loc], Const: =, Const: us.va.fairfax]]',
    'Query: [EditNodeAdd: [FormName: [Const: test:int], Const: =, Const: 9], EditPropSet: [RelProp: [Const: loc], Const: =, Const: us.ओं]]',
    'Query: [EditNodeAdd: [FormName: [Const: test:int], Const: =, Const: 99999]]',
    'Query: [EditNodeAdd: [FormName: [Const: test:pivcomp], Const: =, List: [Const: foo, Const: 123]]]',
    'Query: [EditNodeAdd: [FormName: [Const: test:str], Const: =, Const: beep], EditNodeAdd: [FormName: [Const: test:str], Const: =, Const: boop]]',
    'Query: [EditNodeAdd: [FormName: [Const: test:str], Const: =, Const: foo], EditPropSet: [RelProp: [Const: tick], Const: =, Const: 201808021201]]',
    'Query: [EditNodeAdd: [FormName: [Const: test:str], Const: =, Const: hehe], CmdOper: [Const: iden, List: [Const: abcd]], CmdOper: [Const: count, Const: ()]]',
    'Query: [EditNodeAdd: [FormName: [Const: test:str], Const: =, Const: hello]]',
    'Query: [LiftProp: [Const: meta:source], FiltOper: [Const: +, RelPropCond: [RelPropValue: [RelProp: [Const: node]], Const: range=, List: [List: [Const: test:comp, List: [Const: 1000, Const: green]], List: [Const: test:comp, List: [Const: 3000, Const: ham]]]]]]',
    'Query: [LiftProp: [Const: meta:source]]',
    'Query: [LiftPropBy: [Const: file:bytes:size, Const: =, Const: 4]]',
    'Query: [ForLoop: [Const: fqdn, VarValue: [Const: fqdns], SubQuery: [Query: [EditNodeAdd: [FormName: [Const: inet:fqdn], Const: =, VarValue: [Const: fqdn]]]]]]',
    "Query: [ForLoop: [VarList: ['fqdn', 'ip'], VarValue: [Const: dnsa], SubQuery: [Query: [EditNodeAdd: [FormName: [Const: inet:dns:a], Const: =, List: [VarValue: [Const: fqdn], VarValue: [Const: ip]]]]]]]",
    "Query: [ForLoop: [VarList: ['fqdn', 'ip', 'boom'], VarValue: [Const: dnsa], SubQuery: [Query: [EditNodeAdd: [FormName: [Const: inet:dns:a], Const: =, List: [VarValue: [Const: fqdn], VarValue: [Const: ip]]]]]]]",
    'Query: [LiftProp: [Const: geo:place], FiltOper: [Const: +, AbsPropCond: [Const: geo:place:latlong, Const: near=, List: [List: [Const: 34.1, Const: -118.3], Const: 10km]]]]',
    'Query: [LiftProp: [Const: geo:place], FiltOper: [Const: -, RelPropCond: [RelPropValue: [RelProp: [Const: latlong]], Const: near=, List: [List: [Const: 34.1, Const: -118.3], Const: 50m]]]]',
    'Query: [LiftPropBy: [Const: geo:place:latlong, Const: near=, List: [List: [Const: 34.118560, Const: -118.300370], Const: 2600m]]]',
    'Query: [LiftPropBy: [Const: geo:place:latlong, Const: near=, List: [List: [Const: 34.118560, Const: -118.300370], Const: 50m]]]',
    'Query: [LiftPropBy: [Const: geo:place:latlong, Const: near=, List: [List: [Const: 0, Const: 0], Const: 50m]]]',
    'Query: [LiftPropBy: [Const: geo:place:latlong, Const: near=, List: [List: [Const: 34.1, Const: -118.3], Const: 10km]]]',
    'Query: [LiftPropBy: [Const: geo:place, Const: =, Const: abcd], SetVarOper: [Const: latlong, RelPropValue: [RelProp: [Const: latlong]]], SetVarOper: [Const: radius, RelPropValue: [RelProp: [Const: radius]]], CmdOper: [Const: spin, Const: ()], LiftPropBy: [Const: tel:mob:telem:latlong, Const: near=, List: [VarValue: [Const: latlong], Const: 3km]]]',
    'Query: [LiftPropBy: [Const: meta:note, Const: =, Const: abcd], CmdOper: [Const: noderefs, List: [Const: -d, Const: 2, Const: --join]]]',
    'Query: [CmdOper: [Const: help, Const: ()]]',
    'Query: [CmdOper: [Const: iden, List: [Const: 2cdd997872b10a65407ad5fadfa28e0d]]]',
    'Query: [CmdOper: [Const: iden, List: [Const: deadb33f]]]',
    'Query: [SetVarOper: [Const: foo, Const: 42], CmdOper: [Const: iden, List: [Const: deadb33f]]]',
    'Query: [LiftPropBy: [Const: inet:asn, Const: =, Const: 10], CmdOper: [Const: noderefs, List: [Const: -of, Const: inet:ip, Const: --join, Const: -d, Const: 3]]]',
    'Query: [LiftProp: [Const: inet:dns:a], FiltOper: [Const: +, SubqCond: [Query: [PropPivot: [RelPropValue: [RelProp: [Const: ip]], PivotTarget: [Const: inet:ip]], isjoin=False, FiltOper: [Const: +, RelPropCond: [RelPropValue: [RelProp: [Const: loc]], Const: =, Const: us]]]]]]',
    'Query: [LiftProp: [Const: inet:dns:a], FiltOper: [Const: +, SubqCond: [Query: [PropPivot: [RelPropValue: [RelProp: [Const: ip]], PivotTarget: [Const: inet:ip]], isjoin=False, FiltOper: [Const: -, RelPropCond: [RelPropValue: [RelProp: [Const: loc]], Const: =, Const: us]]]]]]',
    'Query: [LiftProp: [Const: inet:dns:a], FiltOper: [Const: -, SubqCond: [Query: [PropPivot: [RelPropValue: [RelProp: [Const: ip]], PivotTarget: [Const: inet:ip]], isjoin=False, FiltOper: [Const: +, RelPropCond: [RelPropValue: [RelProp: [Const: loc]], Const: =, Const: us]]]]]]',
    'Query: [LiftProp: [Const: inet:dns:a], FiltOper: [Const: -, SubqCond: [Query: [PropPivot: [RelPropValue: [RelProp: [Const: ip]], PivotTarget: [Const: inet:ip]], isjoin=False, FiltOper: [Const: -, RelPropCond: [RelPropValue: [RelProp: [Const: loc]], Const: =, Const: us]]]]]]',
    'Query: [LiftProp: [Const: inet:dns:a], PropPivotOut: [RelPropValue: [RelProp: [Const: ip]]], isjoin=False]',
    'Query: [LiftPropBy: [Const: inet:dns:a, Const: =, List: [Const: woot.com, Const: 12.34.56.78]], EditPropSet: [RelProp: [Const: seen], Const: =, List: [Const: 201708010123, Const: 201708100456]]]',
    'Query: [LiftPropBy: [Const: inet:dns:a, Const: =, List: [Const: woot.com, Const: 12.34.56.78]], EditPropSet: [RelProp: [Const: seen], Const: =, List: [Const: 201708010123, Const: ?]]]',
    'Query: [LiftProp: [Const: inet:dns:a]]',
    'Query: [LiftPropBy: [Const: inet:dns:a, Const: =, List: [Const: woot.com, Const: 1.2.3.4]], SetVarOper: [Const: hehe, RelPropValue: [RelProp: [Const: fqdn]]], FiltOper: [Const: +, RelPropCond: [RelPropValue: [RelProp: [Const: fqdn]], Const: =, VarValue: [Const: hehe]]]]',
    'Query: [LiftPropBy: [Const: inet:dns:a, Const: =, List: [Const: woot.com, Const: 1.2.3.4]], SetVarOper: [Const: hehe, RelPropValue: [RelProp: [Const: fqdn]]], FiltOper: [Const: -, RelPropCond: [RelPropValue: [RelProp: [Const: fqdn]], Const: =, VarValue: [Const: hehe]]]]',
    'Query: [LiftPropBy: [Const: inet:dns:a, Const: =, List: [Const: woot.com, Const: 1.2.3.4]], SetVarOper: [Const: hehe, RelPropValue: [RelProp: [Const: fqdn]]], LiftPropBy: [Const: inet:fqdn, Const: =, VarValue: [Const: hehe]]]',
    'Query: [LiftPropBy: [Const: inet:dns:a, Const: =, List: [Const: woot.com, Const: 1.2.3.4]], SetVarOper: [Const: newp, VirtPropValue: [VirtProps: [Const: seen]]]]',
    'Query: [LiftPropBy: [Const: inet:dns:a, Const: =, List: [Const: woot.com, Const: 1.2.3.4]], SetVarOper: [Const: seen, VirtPropValue: [VirtProps: [Const: seen]]], PropPivot: [RelPropValue: [RelProp: [Const: fqdn]], PivotTarget: [Const: inet:fqdn]], isjoin=False, EditPropSet: [RelProp: [Const: seen], Const: =, VarValue: [Const: seen]]]',
    'Query: [LiftPropBy: [Const: inet:dns:a, Const: =, List: [Const: woot.com, Const: 1.2.3.4]], EditPropSet: [RelProp: [Const: seen], Const: =, List: [Const: 2015, Const: 2018]]]',
    'Query: [LiftPropBy: [Const: inet:dns:query, Const: =, List: [Const: tcp://1.2.3.4, Const: , Const: 1]], PropPivot: [RelPropValue: [RelProp: [Const: name]], PivotTarget: [Const: inet:fqdn]], isjoin=False]',
    'Query: [LiftPropBy: [Const: inet:dns:query, Const: =, List: [Const: tcp://1.2.3.4, Const: foo*.haha.com, Const: 1]], PropPivot: [RelPropValue: [RelProp: [Const: name]], PivotTarget: [Const: inet:fqdn]], isjoin=False]',
    'Query: [LiftProp: [Const: inet:fqdn], FiltOper: [Const: +, TagCond: [TagMatch: [Const: bad]]], SetVarOper: [Const: fqdnbad, TagValue: [TagName: [Const: bad]]], FormPivot: [PivotTarget: [Const: inet:dns:a:fqdn]], isjoin=False, FiltOper: [Const: +, VirtPropCond: [VirtPropValue: [VirtProps: [Const: seen]], Const: @=, VarValue: [Const: fqdnbad]]]]',
    'Query: [LiftPropBy: [Const: inet:fqdn, Const: =, Const: woot.com], FormPivot: [PivotTarget: [Const: inet:dns:a]], isjoin=False, FormPivot: [PivotTarget: [Const: inet:ip]], isjoin=False]',
    'Query: [LiftPropBy: [Const: inet:fqdn, Const: =, Const: woot.com], FormPivot: [PivotTarget: [Const: inet:dns:a]], isjoin=False]',
    'Query: [LiftPropBy: [Const: inet:fqdn, Const: =, Const: woot.com], CmdOper: [Const: delnode, Const: ()]]',
    'Query: [LiftProp: [Const: inet:fqdn], CmdOper: [Const: graph, List: [Const: --filter, ArgvQuery: [Query: [FiltOper: [Const: -, TagCond: [TagMatch: [Const: nope]]]]]]]]',
    'Query: [LiftPropBy: [Const: inet:fqdn, Const: =, Const: woot.com]]',
    'Query: [LiftProp: [Const: inet:ip], FiltOper: [Const: +, RelPropCond: [RelPropValue: [RelProp: [Const: asn::name]], Const: =, Const: visi]]]',
    'Query: [LiftProp: [Const: inet:ip], FiltOper: [Const: +, AbsPropCond: [Const: inet:ip, Const: =, Const: 1.2.3.0/30]]]',
    'Query: [LiftProp: [Const: inet:ip], FiltOper: [Const: +, AbsPropCond: [Const: inet:ip, Const: =, Const: 1.2.3.1-1.2.3.3]]]',
    'Query: [LiftProp: [Const: inet:ip], FiltOper: [Const: +, AbsPropCond: [Const: inet:ip, Const: =, Const: 10.2.1.4/32]]]',
    'Query: [LiftProp: [Const: inet:ip], FormPivot: [PivotTarget: [Const: test:str]], isjoin=False]',
    'Query: [LiftProp: [Const: inet:ip], CmdOper: [Const: reindex, List: [Const: --subs]]]',
    'Query: [LiftPropBy: [Const: inet:ip:loc, Const: =, Const: us]]',
    'Query: [LiftPropBy: [Const: inet:ip:loc, Const: =, Const: zz]]',
    'Query: [LiftPropBy: [Const: inet:ip, Const: =, Const: 1.2.3.1-1.2.3.3]]',
    'Query: [LiftPropBy: [Const: inet:ip, Const: =, Const: 192.168.1.0/24]]',
    'Query: [LiftPropBy: [Const: inet:ip, Const: =, Const: 1.2.3.4], FiltOper: [Const: +, HasRelPropCond: [RelProp: [Const: asn]]]]',
    'Query: [LiftPropBy: [Const: inet:ip, Const: =, Const: 1.2.3.4], FiltOper: [Const: +, SubqCond: [Query: [FormPivot: [PivotTarget: [Const: inet:dns:a]], isjoin=False], Const: <, Const: 2]]]',
    'Query: [LiftPropBy: [Const: inet:ip, Const: =, Const: 1.2.3.4], FiltOper: [Const: +, SubqCond: [Query: [FormPivot: [PivotTarget: [Const: inet:dns:a]], isjoin=False], Const: <=, Const: 1]]]',
    'Query: [LiftPropBy: [Const: inet:ip, Const: =, Const: 1.2.3.4], FiltOper: [Const: +, SubqCond: [Query: [FormPivot: [PivotTarget: [Const: inet:dns:a]], isjoin=False], Const: !=, Const: 2]]]',
    'Query: [LiftPropBy: [Const: inet:ip, Const: =, Const: 1.2.3.4], CmdOper: [Const: limit, List: [Const: 20]]]',
    'Query: [LiftPropBy: [Const: inet:ip, Const: =, Const: 12.34.56.78], EditPropSet: [RelProp: [Const: loc], Const: =, Const: us.oh.wilmington]]',
    'Query: [LiftPropBy: [Const: inet:ip, Const: =, Const: 12.34.56.78], LiftPropBy: [Const: inet:fqdn, Const: =, Const: woot.com], EditNodeAdd: [FormName: [Const: inet:ip], Const: =, Const: 1.2.3.4], EditPropSet: [RelProp: [Const: asn], Const: =, Const: 10101], EditNodeAdd: [FormName: [Const: inet:fqdn], Const: =, Const: woowoo.com], EditTagAdd: [TagName: [Const: my, Const: tag]]]',
    'Query: [LiftProp: [Const: inet:user], CmdOper: [Const: limit, List: [Const: --woot]]]',
    'Query: [LiftProp: [Const: inet:user], CmdOper: [Const: limit, List: [Const: 1]]]',
    'Query: [LiftProp: [Const: inet:user], CmdOper: [Const: limit, List: [Const: 10]], FiltOper: [Const: +, AbsPropCond: [Const: inet:user, Const: =, Const: visi]]]',
    'Query: [LiftProp: [Const: inet:user], CmdOper: [Const: limit, List: [Const: 10]], EditTagAdd: [TagName: [Const: foo, Const: bar]]]',
    'Query: [LiftPropBy: [Const: test:guid, Const: =, Const: 00a1f0d928e25729b9e86e2d08c127ce], EditPropSet: [RelProp: [Const: summary], Const: =, Const: ]]',
    'Query: [LiftPropBy: [Const: meta:source:meta:source, Const: =, VarValue: [Const: sorc]], PivotOut: [], isjoin=False]',
    'Query: [LiftPropBy: [Const: meta:source:meta:source, Const: =, VarValue: [Const: sorc]], PropPivotOut: [RelPropValue: [RelProp: [Const: node]]], isjoin=False]',
    'Query: [LiftPropBy: [Const: meta:source, Const: =, Const: 8f1401de15918358d5247e21ca29a814]]',
    'Query: [CmdOper: [Const: movetag, List: [Const: a.b, Const: a.m]]]',
    'Query: [CmdOper: [Const: movetag, List: [Const: hehe, Const: woot]]]',
    'Query: [LiftPropBy: [Const: ps:person, Const: =, VarValue: [Const: pers]], FormPivot: [PivotTarget: [Const: meta:source]], isjoin=False, PivotOut: [], isjoin=False]',
    'Query: [LiftPropBy: [Const: ps:person, Const: =, VarValue: [Const: pers]], FormPivot: [PivotTarget: [Const: meta:source]], isjoin=False, FormPivot: [PivotTarget: [Const: geo:place]], isjoin=False]',
    'Query: [LiftPropBy: [Const: ps:person, Const: =, VarValue: [Const: pers]], FormPivot: [PivotTarget: [Const: meta:source]], isjoin=False, FiltOper: [Const: +, RelPropCond: [RelPropValue: [RelProp: [Const: time]], Const: @=, List: [Const: 2014, Const: 2017]]], FormPivot: [PivotTarget: [Const: geo:place]], isjoin=False]',
    'Query: [LiftPropBy: [Const: ps:person, Const: =, VarValue: [Const: pers]], FormPivot: [PivotTarget: [Const: meta:source]], isjoin=False, PivotOut: [], isjoin=False]',
    'Query: [LiftPropBy: [Const: ps:person, Const: =, VarValue: [Const: pers]], FormPivot: [PivotTarget: [Const: meta:source]], isjoin=False, PropPivotOut: [RelPropValue: [RelProp: [Const: node]]], isjoin=False]',
    'Query: [CmdOper: [Const: reindex, List: [Const: --form-counts]]]',
    'Query: [CmdOper: [Const: sudo, Const: ()], EditNodeAdd: [FormName: [Const: inet:ip], Const: =, Const: 1.2.3.4]]',
    'Query: [CmdOper: [Const: sudo, Const: ()], EditNodeAdd: [FormName: [Const: test:cycle0], Const: =, Const: foo], EditPropSet: [RelProp: [Const: test:cycle1], Const: =, Const: bar]]',
    'Query: [CmdOper: [Const: sudo, Const: ()], EditNodeAdd: [FormName: [Const: test:guid], Const: =, Const: *]]',
    'Query: [CmdOper: [Const: sudo, Const: ()], EditNodeAdd: [FormName: [Const: test:str], Const: =, Const: foo], EditTagAdd: [TagName: [Const: lol]]]',
    'Query: [CmdOper: [Const: sudo, Const: ()], EditNodeAdd: [FormName: [Const: test:str], Const: =, Const: foo]]',
    'Query: [CmdOper: [Const: sudo, Const: ()], EditNodeAdd: [FormName: [Const: test:str], Const: =, Const: 123], EditPropSet: [RelProp: [Const: tick], Const: =, Const: 2018]]',
    'Query: [CmdOper: [Const: sudo, Const: ()], LiftPropBy: [Const: test:int, Const: =, Const: 6], CmdOper: [Const: delnode, Const: ()]]',
    'Query: [LiftPropBy: [Const: syn:tag, Const: =, Const: a.b], FiltOper: [Const: +, TagCond: [TagMatch: [Const: foo]]]]',
    'Query: [LiftPropBy: [Const: syn:tag, Const: =, Const: aaa.barbarella.ddd]]',
    'Query: [LiftPropBy: [Const: syn:tag, Const: =, Const: baz.faz], EditTagAdd: [TagName: [Const: foo, Const: bar]]]',
    'Query: [LiftPropBy: [Const: syn:tag, Const: =, Const: foo.bar], PivotOut: [], isjoin=False]',
    'Query: [LiftPropBy: [Const: syn:tag, Const: =, Const: foo.bar], FormPivot: [PivotTarget: [Const: test:str]], isjoin=False]',
    'Query: [LiftPropBy: [Const: syn:tag, Const: =, Const: foo.bar], FormPivot: [PivotTarget: [Const: test:str:tick]], isjoin=False]',
    'Query: [LiftProp: [Const: test:comp], FiltOper: [Const: +, AndCond: [RelPropCond: [RelPropValue: [RelProp: [Const: hehe]], Const: <, Const: 2], RelPropCond: [RelPropValue: [RelProp: [Const: haha]], Const: =, Const: test]]]]',
    'Query: [LiftProp: [Const: test:comp], FiltOper: [Const: +, OrCond: [RelPropCond: [RelPropValue: [RelProp: [Const: hehe]], Const: <, Const: 2], TagCond: [TagMatch: [Const: meep, Const: gorp]]]]]',
    'Query: [LiftProp: [Const: test:comp], FiltOper: [Const: +, OrCond: [RelPropCond: [RelPropValue: [RelProp: [Const: hehe]], Const: <, Const: 2], RelPropCond: [RelPropValue: [RelProp: [Const: haha]], Const: =, Const: test]]]]',
    'Query: [LiftProp: [Const: test:comp], FiltOper: [Const: +, RelPropCond: [RelPropValue: [RelProp: [Const: haha]], Const: range=, List: [Const: grinch, Const: meanone]]]]',
    'Query: [LiftProp: [Const: test:comp], FiltOper: [Const: +, AbsPropCond: [Const: test:comp, Const: range=, List: [List: [Const: 1024, Const: grinch], List: [Const: 4096, Const: zemeanone]]]]]',
    'Query: [LiftProp: [Const: test:comp], PivotOut: [], isjoin=False, CmdOper: [Const: uniq, Const: ()], CmdOper: [Const: count, Const: ()]]',
    'Query: [LiftProp: [Const: test:comp], PivotOut: [], isjoin=False]',
    'Query: [LiftProp: [Const: test:comp], FormPivot: [PivotTarget: [Const: test:int]], isjoin=False]',
    'Query: [LiftPropBy: [Const: test:comp:haha, Const: ~=, Const: ^lulz]]',
    'Query: [LiftPropBy: [Const: test:comp:haha, Const: ~=, Const: ^zerg]]',
    'Query: [LiftFormTag: [Const: test:comp, TagName: [Const: bar]], FiltOper: [Const: +, RelPropCond: [RelPropValue: [RelProp: [Const: hehe]], Const: =, Const: 1010]], FiltOper: [Const: +, RelPropCond: [RelPropValue: [RelProp: [Const: haha]], Const: =, Const: test10]], FiltOper: [Const: +, TagCond: [TagMatch: [Const: bar]]]]',
    'Query: [LiftProp: [Const: test:guid], FiltOper: [Const: +, AbsPropCond: [Const: test:guid, Const: range=, List: [Const: abcd, Const: dcbe]]]]',
    'Query: [LiftProp: [Const: test:guid], CmdOper: [Const: max, List: [Const: tick]]]',
    'Query: [LiftProp: [Const: test:guid], CmdOper: [Const: min, List: [Const: tick]]]',
    'Query: [LiftProp: [Const: test:int], FiltOper: [Const: +, RelPropCond: [RelPropValue: [RelProp: [Const: loc]], Const: =, Const: ]]]',
    'Query: [LiftProp: [Const: test:int], FiltOper: [Const: +, RelPropCond: [RelPropValue: [RelProp: [Const: loc]], Const: =, Const: us.va. syria]]]',
    'Query: [LiftProp: [Const: test:int], FiltOper: [Const: +, RelPropCond: [RelPropValue: [RelProp: [Const: loc]], Const: =, Const: u]]]',
    'Query: [LiftProp: [Const: test:int], FiltOper: [Const: +, RelPropCond: [RelPropValue: [RelProp: [Const: loc]], Const: =, Const: us]]]',
    'Query: [LiftProp: [Const: test:int], FiltOper: [Const: +, RelPropCond: [RelPropValue: [RelProp: [Const: loc]], Const: =, Const: us.v]]]',
    'Query: [LiftProp: [Const: test:int], FiltOper: [Const: +, RelPropCond: [RelPropValue: [RelProp: [Const: loc]], Const: =, Const: us.va.sydney]]]',
    'Query: [LiftProp: [Const: test:int], FiltOper: [Const: +, RelPropCond: [RelPropValue: [RelProp: [Const: loc]], Const: ^=, Const: ]]]',
    'Query: [LiftProp: [Const: test:int], FiltOper: [Const: +, RelPropCond: [RelPropValue: [RelProp: [Const: loc]], Const: ^=, Const: 23]]]',
    'Query: [LiftProp: [Const: test:int], FiltOper: [Const: +, RelPropCond: [RelPropValue: [RelProp: [Const: loc]], Const: ^=, Const: u]]]',
    'Query: [LiftProp: [Const: test:int], FiltOper: [Const: +, RelPropCond: [RelPropValue: [RelProp: [Const: loc]], Const: ^=, Const: us]]]',
    'Query: [LiftProp: [Const: test:int], FiltOper: [Const: +, RelPropCond: [RelPropValue: [RelProp: [Const: loc]], Const: ^=, Const: us.]]]',
    'Query: [LiftProp: [Const: test:int], FiltOper: [Const: +, RelPropCond: [RelPropValue: [RelProp: [Const: loc]], Const: ^=, Const: us.va.]]]',
    'Query: [LiftProp: [Const: test:int], FiltOper: [Const: +, RelPropCond: [RelPropValue: [RelProp: [Const: loc]], Const: ^=, Const: us.va.fairfax.reston]]]',
    'Query: [LiftProp: [Const: test:int], FiltOper: [Const: +, AbsPropCond: [Const: test:int, Const: <, Const: 30]]]',
    'Query: [LiftProp: [Const: test:int], FiltOper: [Const: +, AbsPropCond: [Const: test:int, Const: <=, Const: 30]]]',
    'Query: [LiftPropBy: [Const: test:int, Const: <=, Const: 20]]',
    'Query: [LiftProp: [Const: test:int], CmdOper: [Const: noderefs, Const: ()], FiltOper: [Const: +, AbsPropCond: [Const: test:comp, Const: range=, List: [List: [Const: 1000, Const: grinch], List: [Const: 4000, Const: whoville]]]]]',
    'Query: [LiftPropBy: [Const: test:int:loc, Const: =, Const: ]]',
    'Query: [LiftPropBy: [Const: test:int:loc, Const: =, Const: u]]',
    'Query: [LiftPropBy: [Const: test:int:loc, Const: =, Const: us]]',
    'Query: [LiftPropBy: [Const: test:int:loc, Const: ^=, Const: ]]',
    'Query: [LiftPropBy: [Const: test:int:loc, Const: ^=, Const: 23]]',
    'Query: [LiftPropBy: [Const: test:int:loc, Const: ^=, Const: u]]',
    'Query: [LiftPropBy: [Const: test:int:loc, Const: ^=, Const: us]]',
    'Query: [LiftPropBy: [Const: test:int:loc, Const: ^=, Const: us.]]',
    'Query: [LiftPropBy: [Const: test:int:loc, Const: ^=, Const: us.va.fairfax.reston]]',
    'Query: [LiftPropBy: [Const: test:int, Const: <, Const: 30]]',
    'Query: [LiftPropBy: [Const: test:int, Const: <=, Const: 30]]',
    'Query: [LiftPropBy: [Const: test:int, Const: =, Const: 123], CmdOper: [Const: noderefs, List: [Const: -te]]]',
    'Query: [LiftPropBy: [Const: test:int, Const: =, Const: 123], CmdOper: [Const: noderefs, Const: ()]]',
    'Query: [LiftPropBy: [Const: test:int, Const: =, Const: 1234], EditNodeAdd: [FormName: [Const: test:str], Const: =, FuncCall: [VarDeref: [VarValue: [Const: node], Const: form], CallArgs: [], CallKwargs: []]], FiltOper: [Const: -, HasAbsPropCond: [Const: test:int]]]',
    'Query: [LiftPropBy: [Const: test:int, Const: =, Const: 1234], EditNodeAdd: [FormName: [Const: test:str], Const: =, FuncCall: [VarDeref: [VarValue: [Const: node], Const: value], CallArgs: [], CallKwargs: []]], FiltOper: [Const: -, HasAbsPropCond: [Const: test:int]]]',
    'Query: [LiftPropBy: [Const: test:int, Const: =, Const: 3735928559]]',
    'Query: [LiftPropBy: [Const: test:int, Const: =, Const: 8675309]]',
    'Query: [LiftPropBy: [Const: test:int, Const: >, Const: 30]]',
    'Query: [LiftPropBy: [Const: test:int, Const: >=, Const: 20]]',
    'Query: [LiftProp: [Const: test:pivcomp], FormPivot: [PivotTarget: [Const: test:int]], isjoin=False]',
    'Query: [LiftProp: [Const: test:pivcomp], CmdOper: [Const: noderefs, List: [Const: --join, Const: --degrees, Const: 2]]]',
    'Query: [LiftProp: [Const: test:pivcomp], CmdOper: [Const: noderefs, List: [Const: --join, Const: -d, Const: 3]]]',
    'Query: [LiftProp: [Const: test:pivcomp], CmdOper: [Const: noderefs, List: [Const: --join]]]',
    'Query: [LiftProp: [Const: test:pivcomp], CmdOper: [Const: noderefs, List: [Const: -j, Const: --degrees, Const: 2]]]',
    'Query: [LiftProp: [Const: test:pivcomp], CmdOper: [Const: noderefs, Const: ()]]',
    'Query: [LiftPropBy: [Const: test:pivcomp:tick, Const: =, VarValue: [Const: foo]]]',
    'Query: [LiftPropBy: [Const: test:pivcomp, Const: =, VarValue: [Const: foo]]]',
    'Query: [LiftPropBy: [Const: test:pivcomp, Const: =, List: [Const: foo, Const: bar]], FiltOper: [Const: +, SubqCond: [Query: [PropPivot: [RelPropValue: [RelProp: [Const: lulz]], PivotTarget: [Const: test:str]], isjoin=False, FiltOper: [Const: +, TagCond: [TagMatch: [Const: baz]]]]]], FiltOper: [Const: +, HasAbsPropCond: [Const: test:pivcomp]]]',
    'Query: [LiftPropBy: [Const: test:pivcomp, Const: =, List: [Const: foo, Const: bar]], PivotOut: [], isjoin=True]',
    'Query: [LiftPropBy: [Const: test:pivcomp, Const: =, List: [Const: foo, Const: bar]], FormPivot: [PivotTarget: [Const: test:pivtarg]], isjoin=True]',
    'Query: [LiftPropBy: [Const: test:pivcomp, Const: =, List: [Const: foo, Const: bar]], PivotOut: [], isjoin=False]',
    'Query: [LiftPropBy: [Const: test:pivcomp, Const: =, List: [Const: foo, Const: bar]], FormPivot: [PivotTarget: [Const: test:pivtarg]], isjoin=False]',
    'Query: [LiftPropBy: [Const: test:pivcomp, Const: =, List: [Const: foo, Const: bar]], FiltOper: [Const: -, SubqCond: [Query: [PropPivot: [RelPropValue: [RelProp: [Const: lulz]], PivotTarget: [Const: test:str]], isjoin=False, FiltOper: [Const: +, TagCond: [TagMatch: [Const: baz]]]]]]]',
    'Query: [LiftPropBy: [Const: test:pivcomp, Const: =, List: [Const: foo, Const: bar]], PropPivot: [RelPropValue: [RelProp: [Const: lulz]], PivotTarget: [Const: test:str]], isjoin=True]',
    'Query: [LiftPropBy: [Const: test:pivcomp, Const: =, List: [Const: foo, Const: bar]], PropPivot: [RelPropValue: [RelProp: [Const: lulz]], PivotTarget: [Const: test:str]], isjoin=False]',
    'Query: [LiftPropBy: [Const: test:pivcomp, Const: =, List: [Const: foo, Const: bar]], PropPivot: [RelPropValue: [RelProp: [Const: targ]], PivotTarget: [Const: test:pivtarg]], isjoin=False]',
    'Query: [LiftPropBy: [Const: test:pivcomp, Const: =, List: [Const: hehe, Const: haha]], SetVarOper: [Const: ticktock, TagValue: [TagName: [Const: foo]]], FormPivot: [PivotTarget: [Const: test:pivtarg]], isjoin=False, FiltOper: [Const: +, VirtPropCond: [VirtPropValue: [VirtProps: [Const: seen]], Const: @=, VarValue: [Const: ticktock]]]]',
    'Query: [LiftPropBy: [Const: test:pivcomp, Const: =, List: [Const: hehe, Const: haha]]]',
    'Query: [LiftPropBy: [Const: test:pivtarg, Const: =, Const: hehe], EditPropSet: [RelProp: [Const: seen], Const: =, Const: 2015]]',
    'Query: [LiftProp: [Const: test:str], FiltOper: [Const: +, TagCond: [TagMatch: [Const: *]]]]',
    'Query: [LiftProp: [Const: test:str], FiltOper: [Const: +, TagCond: [TagMatch: [Const: **, Const: bar, Const: baz]]]]',
    'Query: [LiftProp: [Const: test:str], FiltOper: [Const: +, TagCond: [TagMatch: [Const: **, Const: baz]]]]',
    'Query: [LiftProp: [Const: test:str], FiltOper: [Const: +, TagCond: [TagMatch: [Const: *, Const: bad]]]]',
    'Query: [LiftProp: [Const: test:str], FiltOper: [Const: +, TagCond: [TagMatch: [Const: foo, Const: **, Const: baz]]]]',
    'Query: [LiftProp: [Const: test:str], FiltOper: [Const: +, TagCond: [TagMatch: [Const: foo, Const: *, Const: baz]]]]',
    'Query: [LiftTagValu: [TagName: [Const: foo], Const: @=, List: [Const: 2013, Const: 2015]]]',
    'Query: [LiftProp: [Const: test:str], FiltOper: [Const: +, TagValuCond: [TagMatch: [Const: foo], Const: @=, List: [Const: 2014, Const: 20141231]]]]',
    'Query: [LiftProp: [Const: test:str], FiltOper: [Const: +, TagValuCond: [TagMatch: [Const: foo], Const: @=, List: [Const: 2015, Const: 2018]]]]',
    'Query: [LiftProp: [Const: test:str], FiltOper: [Const: +, TagValuCond: [TagMatch: [Const: foo], Const: @=, Const: 2016]]]',
    'Query: [LiftProp: [Const: test:str], FiltOper: [Const: +, RelPropCond: [RelPropValue: [RelProp: [Const: bar]], Const: range=, List: [List: [Const: test:str, Const: c], List: [Const: test:str, Const: q]]]]]',
    'Query: [LiftProp: [Const: test:str], FiltOper: [Const: +, RelPropCond: [RelPropValue: [RelProp: [Const: tick]], Const: range=, List: [Const: 19701125, Const: 20151212]]]]',
    'Query: [LiftProp: [Const: test:str], FiltOper: [Const: +, RelPropCond: [RelPropValue: [RelProp: [Const: tick]], Const: =, List: [VarValue: [Const: test], Const: +- 2day]]]]',
    'Query: [LiftProp: [Const: test:str], FiltOper: [Const: +, RelPropCond: [RelPropValue: [RelProp: [Const: tick]], Const: =, List: [Const: 2015, Const: +1 day]]]]',
    'Query: [LiftProp: [Const: test:str], FiltOper: [Const: +, RelPropCond: [RelPropValue: [RelProp: [Const: tick]], Const: =, List: [Const: 20150102, Const: -3 day]]]]',
    'Query: [LiftProp: [Const: test:str], FiltOper: [Const: +, RelPropCond: [RelPropValue: [RelProp: [Const: tick]], Const: =, List: [Const: 20150201, Const: +1 day]]]]',
    'Query: [LiftProp: [Const: test:str], FiltOper: [Const: +, RelPropCond: [RelPropValue: [RelProp: [Const: tick]], Const: =, Const: 2015]]]',
    'Query: [LiftProp: [Const: test:str], FiltOper: [Const: +, RelPropCond: [RelPropValue: [RelProp: [Const: tick]], Const: @=, Const: -1 day]]]',
    'Query: [LiftProp: [Const: test:str], FiltOper: [Const: +, RelPropCond: [RelPropValue: [RelProp: [Const: tick]], Const: @=, List: [Const: now+2days, Const: -3 day]]]]',
    'Query: [LiftProp: [Const: test:str], FiltOper: [Const: +, RelPropCond: [RelPropValue: [RelProp: [Const: tick]], Const: @=, List: [Const: now-1day, Const: ?]]]]',
    'Query: [LiftProp: [Const: test:str], FiltOper: [Const: +, RelPropCond: [RelPropValue: [RelProp: [Const: tick]], Const: @=, Const: 2015]]]',
    'Query: [LiftProp: [Const: test:str], FiltOper: [Const: +, RelPropCond: [RelPropValue: [RelProp: [Const: tick]], Const: @=, List: [Const: 2015, Const: +1 day]]]]',
    'Query: [LiftProp: [Const: test:str], FiltOper: [Const: +, RelPropCond: [RelPropValue: [RelProp: [Const: tick]], Const: @=, List: [Const: 20150102+1day, Const: -4 day]]]]',
    'Query: [LiftProp: [Const: test:str], FiltOper: [Const: +, RelPropCond: [RelPropValue: [RelProp: [Const: tick]], Const: @=, List: [Const: 20150102, Const: -4 day]]]]',
    'Query: [LiftProp: [Const: test:str], FiltOper: [Const: +, RelPropCond: [RelPropValue: [RelProp: [Const: tick]], Const: @=, List: [Const: now, Const: -1 day]]]]',
    'Query: [LiftProp: [Const: test:str], FiltOper: [Const: +, AbsPropCond: [Const: test:str:tick, Const: <, Const: 201808021202]]]',
    'Query: [LiftProp: [Const: test:str], FiltOper: [Const: +, AbsPropCond: [Const: test:str:tick, Const: <=, Const: 201808021202]]]',
    'Query: [LiftProp: [Const: test:str], FiltOper: [Const: +, AbsPropCond: [Const: test:str:tick, Const: >, Const: 201808021202]]]',
    'Query: [LiftProp: [Const: test:str], FiltOper: [Const: +, AbsPropCond: [Const: test:str:tick, Const: >=, Const: 201808021202]]]',
    'Query: [LiftProp: [Const: test:str], FiltOper: [Const: -, TagCond: [TagMatch: [Const: *]]]]',
    'Query: [LiftProp: [Const: test:str], EditTagAdd: [TagName: [Const: foo, Const: bar], Const: =, List: [Const: 2000, Const: 2002]]]',
    'Query: [LiftProp: [Const: test:str], EditTagAdd: [TagName: [Const: foo, Const: bar], Const: =, List: [Const: 2000, Const: 20020601]]]',
    'Query: [LiftProp: [Const: test:str], EditTagAdd: [TagName: [Const: foo, Const: bar]]]',
    'Query: [LiftProp: [Const: test:str], EditTagDel: [TagName: [Const: foo]]]',
    'Query: [LiftProp: [Const: test:str], EditPropDel: [RelProp: [Const: tick]]]',
    'Query: [LiftProp: [Const: test:str], CmdOper: [Const: delnode, List: [Const: --force]]]',
    'Query: [LiftProp: [Const: test:str], CmdOper: [Const: noderefs, List: [Const: -d, Const: 3, Const: --unique]]]',
    'Query: [LiftProp: [Const: test:str], CmdOper: [Const: noderefs, List: [Const: -d, Const: 3]]]',
    'Query: [LiftFormTag: [Const: test:str, TagName: [Const: foo]]]',
    'Query: [LiftFormTag: [Const: test:str, TagName: [Const: foo, Const: bar]]]',
    'Query: [LiftFormTagValu: [Const: test:str, TagName: [Const: foo], Const: @=, List: [Const: 2012, Const: 2022]]]',
    'Query: [LiftFormTagValu: [Const: test:str, TagName: [Const: foo], Const: @=, Const: 2016]]',
    'Query: [LiftProp: [Const: test:str]]',
    'Query: [LiftPropBy: [Const: test:str:tick, Const: <, Const: 201808021202]]',
    'Query: [LiftPropBy: [Const: test:str:tick, Const: <=, Const: 201808021202]]',
    'Query: [LiftPropBy: [Const: test:str:tick, Const: =, List: [Const: 20131231, Const: +2 days]]]',
    'Query: [LiftPropBy: [Const: test:str:tick, Const: =, Const: 2015]]',
    'Query: [LiftPropBy: [Const: test:str:tick, Const: >, Const: 201808021202]]',
    'Query: [LiftPropBy: [Const: test:str:tick, Const: >=, Const: 201808021202]]',
    'Query: [LiftPropBy: [Const: test:str, Const: =, Const: foo]]',
    'Query: [LiftPropBy: [Const: test:str, Const: =, Const: foo bar], FiltOper: [Const: +, HasAbsPropCond: [Const: test:str]]]',
    'Query: [LiftPropBy: [Const: test:str, Const: =, Const: foo bar], FiltOper: [Const: -, HasAbsPropCond: [Const: test:str:tick]]]',
    'Query: [LiftPropBy: [Const: test:str, Const: =, Const: foo bar], EditPropDel: [RelProp: [Const: tick]]]',
    'Query: [LiftPropBy: [Const: test:str, Const: =, VarValue: [Const: foo]]]',
    'Query: [LiftPropBy: [Const: test:str, Const: =, Const: 123], EditPropSet: [RelProp: [Const: baz], Const: =, Const: test:guid:tick=2015]]',
    'Query: [LiftPropBy: [Const: test:str, Const: =, Const: 123], CmdOper: [Const: noderefs, List: [Const: --traverse-edge]]]',
    'Query: [LiftPropBy: [Const: test:str, Const: =, Const: 123], CmdOper: [Const: noderefs, Const: ()]]',
    'Query: [LiftPropBy: [Const: test:str, Const: =, Const: 1234], LiftPropBy: [Const: test:str, Const: =, Const: duck], LiftPropBy: [Const: test:str, Const: =, Const: knight]]',
    'Query: [LiftPropBy: [Const: test:str, Const: =, Const: a], FiltOper: [Const: +, RelPropCond: [RelPropValue: [RelProp: [Const: tick]], Const: range=, List: [Const: 20000101, Const: 20101201]]]]',
    'Query: [LiftPropBy: [Const: test:str, Const: =, Const: bar], FormPivot: [PivotTarget: [Const: test:pivcomp:lulz]], isjoin=True]',
    'Query: [LiftPropBy: [Const: test:str, Const: =, Const: bar], FormPivot: [PivotTarget: [Const: test:pivcomp:lulz]], isjoin=False]',
    'Query: [LiftPropBy: [Const: test:str, Const: =, Const: bar], PivotIn: [], isjoin=True]',
    'Query: [LiftPropBy: [Const: test:str, Const: =, Const: bar], PivotIn: [], isjoin=False]',
    'Query: [LiftPropBy: [Const: test:str, Const: =, Const: bar], LiftPropBy: [Const: test:pivcomp, Const: =, List: [Const: foo, Const: bar]], EditTagAdd: [TagName: [Const: test, Const: bar]]]',
    'Query: [LiftPropBy: [Const: test:str, Const: =, Const: foo], FiltOper: [Const: +, TagValuCond: [TagMatch: [Const: lol], Const: @=, Const: 2016]]]',
    'Query: [LiftPropBy: [Const: test:str, Const: =, Const: foo], CmdOper: [Const: delnode, Const: ()]]',
    'Query: [LiftPropBy: [Const: test:str, Const: =, Const: foobar], FormPivot: [PivotTarget: [Const: meta:source]], isjoin=True]',
    'Query: [LiftPropBy: [Const: test:str, Const: =, Const: foobar], FormPivot: [PivotTarget: [Const: meta:source]], isjoin=False, PivotIn: [], isjoin=True]',
    'Query: [LiftPropBy: [Const: test:str, Const: =, Const: foobar], FormPivot: [PivotTarget: [Const: meta:source]], isjoin=False, PivotIn: [], isjoin=False]',
    'Query: [LiftPropBy: [Const: test:str, Const: =, Const: hello], EditPropSet: [RelProp: [Const: tick], Const: =, Const: 2001]]',
    'Query: [LiftPropBy: [Const: test:str, Const: =, Const: hello], EditPropSet: [RelProp: [Const: tick], Const: =, Const: 2002]]',
    'Query: [LiftPropBy: [Const: test:str, Const: =, Const: pennywise], CmdOper: [Const: noderefs, List: [Const: --join, Const: -d, Const: 9, Const: --traverse-edge]]]',
    'Query: [LiftPropBy: [Const: test:str, Const: =, Const: pennywise], CmdOper: [Const: noderefs, List: [Const: -d, Const: 3, Const: --omit-traversal-tag, Const: omit.nopiv, Const: --omit-traversal-tag, Const: test]]]',
    'Query: [LiftPropBy: [Const: test:str, Const: =, Const: visi], PivotToTags: [TagMatch: [Const: *]], isjoin=False]',
    'Query: [LiftPropBy: [Const: test:str, Const: =, Const: visi], PivotToTags: [TagMatch: [Const: foo, Const: *]], isjoin=False]',
    'Query: [LiftPropBy: [Const: test:str, Const: =, Const: woot], SetVarOper: [Const: foo, TagValue: [TagName: [Const: foo]]], FiltOper: [Const: +, VirtPropCond: [VirtPropValue: [VirtProps: [Const: seen]], Const: @=, VarValue: [Const: foo]]]]',
    'Query: [LiftPropBy: [Const: test:str, Const: =, Const: woot], FiltOper: [Const: +, VirtPropCond: [VirtPropValue: [VirtProps: [Const: seen]], Const: @=, TagValue: [TagName: [Const: bar]]]]]',
    'Query: [LiftPropBy: [Const: test:str, Const: =, Const: woot], FiltOper: [Const: +, VirtPropCond: [VirtPropValue: [VirtProps: [Const: seen]], Const: @=, List: [Const: 2012, Const: 2015]]]]',
    'Query: [LiftPropBy: [Const: test:str, Const: =, Const: woot], FiltOper: [Const: +, VirtPropCond: [VirtPropValue: [VirtProps: [Const: seen]], Const: @=, Const: 2012]]]',
    'Query: [LiftPropBy: [Const: test:str, Const: ~=, Const: zip]]',
    "Query: [ForLoop: [Const: foo, VarValue: [Const: foos], SubQuery: [Query: [VarListSetOper: [VarList: ['fqdn', 'ip'], FuncCall: [VarDeref: [VarValue: [Const: foo], Const: split], CallArgs: [Const: |], CallKwargs: []]], EditNodeAdd: [FormName: [Const: inet:dns:a], Const: =, List: [VarValue: [Const: fqdn], VarValue: [Const: ip]]]]]]]",
    'Query: [LiftProp: [Const: test:int]]',
    'Query: [LiftProp: [Const: test:int]]',
    'Query: [LiftProp: [Const: test:int]]',
    'Query: [LiftProp: [Const: inet:fqdn], CmdOper: [Const: graph, List: [Const: --degrees, Const: 2, Const: --filter, ArgvQuery: [Query: [FiltOper: [Const: -, TagCond: [TagMatch: [Const: nope]]]]], Const: --pivot, ArgvQuery: [Query: [PivotIn: [], isjoin=False]], Const: --form-pivot, Const: inet:fqdn, ArgvQuery: [Query: [PivotIn: [], isjoin=False, CmdOper: [Const: limit, List: [Const: 20]]]], Const: --form-pivot, Const: inet:fqdn, ArgvQuery: [Query: [PivotOut: [], isjoin=False, CmdOper: [Const: limit, List: [Const: 20]]]], Const: --form-filter, Const: inet:fqdn, ArgvQuery: [Query: [FiltOper: [Const: -, AbsPropCond: [Const: inet:fqdn:issuffix, Const: =, Const: 1]]]], Const: --form-pivot, Const: syn:tag, ArgvQuery: [Query: [PivotOut: [], isjoin=False]], Const: --form-pivot, Const: *, ArgvQuery: [Query: [PivotToTags: [TagMatch: []], isjoin=False]]]]]',
    "Query: [ForLoop: [Const: foo, VarValue: [Const: foos], SubQuery: [Query: [VarListSetOper: [VarList: ['fqdn', 'ip'], FuncCall: [VarDeref: [VarValue: [Const: foo], Const: split], CallArgs: [Const: |], CallKwargs: []]], EditNodeAdd: [FormName: [Const: inet:dns:a], Const: =, List: [VarValue: [Const: fqdn], VarValue: [Const: ip]]]]]]]",
    'Query: [ForLoop: [Const: tag, FuncCall: [VarDeref: [VarValue: [Const: node], Const: tags], CallArgs: [], CallKwargs: []], SubQuery: [Query: [FormPivot: [PivotTarget: [Const: test:int]], isjoin=False, EditTagAdd: [TagName: [VarValue: [Const: tag]]]]]]]',
    'Query: [ForLoop: [Const: tag, FuncCall: [VarDeref: [VarValue: [Const: node], Const: tags], CallArgs: [Const: fo*], CallKwargs: []], SubQuery: [Query: [FormPivot: [PivotTarget: [Const: test:int]], isjoin=False, EditTagDel: [TagName: [VarValue: [Const: tag]]]]]]]',
    'Query: [EditNodeAdd: [FormName: [Const: inet:email:message], Const: =, Const: *], EditPropSet: [RelProp: [Const: to], Const: =, Const: woot@woot.com], EditPropSet: [RelProp: [Const: from], Const: =, Const: visi@vertex.link], EditPropSet: [RelProp: [Const: replyto], Const: =, Const: root@root.com], EditPropSet: [RelProp: [Const: subject], Const: =, Const: hi there], EditPropSet: [RelProp: [Const: date], Const: =, Const: 2015], EditPropSet: [RelProp: [Const: body], Const: =, Const: there are mad sploitz here!], EditPropSet: [RelProp: [Const: bytes], Const: =, Const: *], SubQuery: [Query: [EditNodeAdd: [FormName: [Const: inet:email:message:link], Const: =, List: [VarValue: [Const: node], Const: https://www.vertex.link]]]], SubQuery: [Query: [EditNodeAdd: [FormName: [Const: inet:email:message:attachment], Const: =, List: [VarValue: [Const: node], Const: *]], FiltOper: [Const: -, HasAbsPropCond: [Const: inet:email:message]], EditPropSet: [RelProp: [Const: name], Const: =, Const: sploit.exe]]], SubQuery: [Query: [EditNodeAdd: [FormName: [Const: meta:source], Const: =, List: [VarValue: [Const: node], List: [Const: inet:email:header, List: [Const: to, Const: Visi Kensho <visi@vertex.link>]]]]]]]',
    'Query: [SetVarOper: [Const: x, DollarExpr: [ExprNode: [Const: 1, Const: /, Const: 3]]]]',
    'Query: [SetVarOper: [Const: x, DollarExpr: [ExprNode: [Const: 1, Const: *, Const: 3]]]]',
    'Query: [SetVarOper: [Const: x, DollarExpr: [ExprNode: [ExprNode: [Const: 1, Const: *, Const: 3], Const: +, Const: 2]]]]',
    'Query: [SetVarOper: [Const: x, DollarExpr: [ExprNode: [Const: 1, Const: -, ExprNode: [Const: 3.2, Const: /, Const: -3.2]]]]]',
    'Query: [SetVarOper: [Const: x, DollarExpr: [ExprNode: [Const: 1, Const: +, ExprNode: [Const: 3, Const: /, Const: 2]]]]]',
    'Query: [SetVarOper: [Const: x, DollarExpr: [ExprNode: [DollarExpr: [ExprNode: [Const: 1, Const: +, Const: 3]], Const: /, Const: 2]]]]',
    'Query: [SetVarOper: [Const: x, DollarExpr: [ExprNode: [Const: 2, Const: **, Const: 4]]]]',
    'Query: [SetVarOper: [Const: x, DollarExpr: [ExprNode: [Const: 2, Const: %, Const: 4]]]]',
    'Query: [SetVarOper: [Const: x, DollarExpr: [ExprNode: [Const: 5, Const: +, ExprNode: [Const: 100, Const: %, Const: 3]]]]]',
    'Query: [SetVarOper: [Const: x, DollarExpr: [ExprNode: [Const: 5, Const: -, ExprNode: [Const: 100, Const: %, Const: 3]]]]]',
    'Query: [SetVarOper: [Const: x, DollarExpr: [ExprNode: [ExprNode: [Const: 5, Const: *, Const: 100], Const: %, Const: 3]]]]',
    'Query: [SetVarOper: [Const: x, DollarExpr: [ExprNode: [ExprNode: [Const: 5, Const: /, Const: 100], Const: %, Const: 3]]]]',
    'Query: [SetVarOper: [Const: x, DollarExpr: [ExprNode: [Const: 5, Const: +, ExprNode: [Const: 100, Const: %, Const: 3]]]]]',
    'Query: [SetVarOper: [Const: x, DollarExpr: [ExprNode: [Const: 5, Const: -, ExprNode: [Const: 100, Const: %, Const: 3]]]]]',
    'Query: [SetVarOper: [Const: x, DollarExpr: [ExprNode: [ExprNode: [Const: 5, Const: *, Const: 100], Const: %, Const: 3]]]]',
    'Query: [SetVarOper: [Const: x, DollarExpr: [ExprNode: [ExprNode: [Const: 5, Const: /, Const: 100], Const: %, Const: 3]]]]',
    'Query: [SetVarOper: [Const: x, DollarExpr: [ExprNode: [Const: 5, Const: +, ExprNode: [Const: 256, Const: %, Const: 3]]]]]',
    'Query: [SetVarOper: [Const: x, DollarExpr: [ExprNode: [Const: 5, Const: -, ExprNode: [Const: 256, Const: %, Const: 3]]]]]',
    'Query: [SetVarOper: [Const: x, DollarExpr: [ExprNode: [ExprNode: [Const: 5, Const: *, Const: 256], Const: %, Const: 3]]]]',
    'Query: [SetVarOper: [Const: x, DollarExpr: [ExprNode: [ExprNode: [Const: 5, Const: /, Const: 256], Const: %, Const: 3]]]]',
    'Query: [SetVarOper: [Const: x, DollarExpr: [ExprNode: [Const: 5, Const: +, ExprNode: [Const: 64, Const: %, Const: 3]]]]]',
    'Query: [SetVarOper: [Const: x, DollarExpr: [ExprNode: [Const: 5, Const: -, ExprNode: [Const: 64, Const: %, Const: 3]]]]]',
    'Query: [SetVarOper: [Const: x, DollarExpr: [ExprNode: [ExprNode: [Const: 5, Const: *, Const: 64], Const: %, Const: 3]]]]',
    'Query: [SetVarOper: [Const: x, DollarExpr: [ExprNode: [ExprNode: [Const: 5, Const: /, Const: 64], Const: %, Const: 3]]]]',
    'Query: [SetVarOper: [Const: foo, Const: 42], SetVarOper: [Const: foo2, Const: 43], SetVarOper: [Const: x, DollarExpr: [ExprNode: [VarValue: [Const: foo], Const: *, VarValue: [Const: foo2]]]]]',
    'Query: [SetVarOper: [Const: yep, DollarExpr: [ExprNode: [Const: 42, Const: <, Const: 43]]]]',
    'Query: [SetVarOper: [Const: yep, DollarExpr: [ExprNode: [Const: 42, Const: >, Const: 43]]]]',
    'Query: [SetVarOper: [Const: yep, DollarExpr: [ExprNode: [Const: 42, Const: >=, Const: 43]]]]',
    'Query: [SetVarOper: [Const: yep, DollarExpr: [ExprNode: [ExprNode: [Const: 42, Const: +, Const: 4], Const: <=, ExprNode: [Const: 43, Const: *, Const: 43]]]]]',
    'Query: [SetVarOper: [Const: foo, Const: 4.3], SetVarOper: [Const: bar, Const: 4.2], SetVarOper: [Const: baz, DollarExpr: [ExprNode: [VarValue: [Const: foo], Const: +, VarValue: [Const: bar]]]]]',
    'Query: [LiftPropBy: [Const: inet:ip, Const: =, Const: 1], SetVarOper: [Const: foo, VirtPropValue: [VirtProps: [Const: created]]], SetVarOper: [Const: bar, DollarExpr: [ExprNode: [VarValue: [Const: foo], Const: +, Const: 1]]]]',
    'Query: [SetVarOper: [Const: x, DollarExpr: [FuncCall: [VarDeref: [VarDeref: [VarValue: [Const: lib], Const: time], Const: offset], CallArgs: [Const: 2 days], CallKwargs: []]]]]',
    'Query: [SetVarOper: [Const: foo, Const: 1], SetVarOper: [Const: bar, Const: 2], LiftPropBy: [Const: inet:ip, Const: =, DollarExpr: [ExprNode: [VarValue: [Const: foo], Const: +, VarValue: [Const: bar]]]]]',
    'Query: []',
    'Query: [CmdOper: [Const: hehe.haha, List: [Const: --size, Const: 10, Const: --storm, Const: foo_bar.stuff:baz]]]',
    'Query: [IfStmt: [IfClause: [VarValue: [Const: foo], SubQuery: [Query: [EditTagAdd: [TagName: [Const: woot]]]]]]]',
    'Query: [IfStmt: [IfClause: [VarValue: [Const: foo], SubQuery: [Query: [EditTagAdd: [TagName: [Const: woot]]]]], SubQuery: [Query: [EditTagAdd: [TagName: [Const: nowoot]]]]]]',
    'Query: [IfStmt: [IfClause: [VarValue: [Const: foo], SubQuery: [Query: [EditTagAdd: [TagName: [Const: woot]]]]], IfClause: [DollarExpr: [ExprNode: [Const: 1, Const: -, Const: 1]], SubQuery: [Query: [EditTagAdd: [TagName: [Const: nowoot]]]]]]]',
    'Query: [IfStmt: [IfClause: [VarValue: [Const: foo], SubQuery: [Query: [EditTagAdd: [TagName: [Const: woot]]]]], IfClause: [DollarExpr: [ExprNode: [Const: 1, Const: -, Const: 1]], SubQuery: [Query: [EditTagAdd: [TagName: [Const: nowoot]]]]], SubQuery: [Query: [EditTagAdd: [TagName: [Const: nonowoot]]]]]]',
    'Query: [IfStmt: [IfClause: [DollarExpr: [ExprNode: [VarValue: [Const: data], Const: ~=, Const: hehe]], SubQuery: [Query: [VarEvalOper: [FuncCall: [VarDeref: [VarValue: [Const: lib], Const: print], CallArgs: [Const: yes], CallKwargs: []]]]]], SubQuery: [Query: [VarEvalOper: [FuncCall: [VarDeref: [VarValue: [Const: lib], Const: print], CallArgs: [Const: no], CallKwargs: []]]]]]]',
    'Query: [SetVarOper: [Const: foo, DollarExpr: [ExprOrNode: [Const: 1, Const: or, ExprAndNode: [Const: 0, Const: and, Const: 0]]]]]',
    'Query: [SetVarOper: [Const: foo, DollarExpr: [ExprAndNode: [UnaryExprNode: [Const: not, Const: 1], Const: and, Const: 1]]]]',
    'Query: [SetVarOper: [Const: foo, DollarExpr: [UnaryExprNode: [Const: not, ExprNode: [Const: 1, Const: >, Const: 1]]]]]',
    'Query: [LiftTagProp: [TagProp: [TagName: [Const: baz, Const: faz], Const: lol]]]',
    'Query: [LiftFormTagProp: [FormTagProp: [Const: foo:bar, TagName: [Const: baz, Const: faz], Const: lol]]]',
    'Query: [LiftTagProp: [TagProp: [TagName: [Const: baz, Const: faz], Const: lol], Const: =, Const: 20]]',
    'Query: [LiftFormTagProp: [FormTagProp: [Const: foo:bar, TagName: [Const: baz, Const: faz], Const: lol], Const: =, Const: 20]]',
    'Query: [FiltOper: [Const: +, HasTagPropCond: [TagMatch: [Const: foo, Const: bar], Const: lol]]]',
    'Query: [FiltOper: [Const: +, TagPropCond: [TagMatch: [Const: foo, Const: bar], Const: lol, Const: =, Const: 20]]]',
    'Query: [EditTagPropDel: [TagProp: [TagName: [Const: baz, Const: faz], Const: lol]]]',
    'Query: [EditTagPropSet: [TagProp: [TagName: [Const: baz, Const: faz], Const: lol], Const: =, Const: 20]]',
    'Query: [LiftTagProp: [TagProp: [TagName: [Const: tag], Const: somegeoloctypebecauseihatelife], Const: near=, List: [VarValue: [Const: lat], VarValue: [Const: long]]]]',
    'Query: [LiftPropBy: [DerefProps: [VarValue: [Const: foo]], Const: near=, Const: 20]]',
    'Query: [EditNodeAdd: [FormName: [Const: test:str], Const: =, VarDeref: [VarDeref: [VarDeref: [VarDeref: [VarDeref: [VarValue: [Const: foo], Const: woot], Const: var], VarValue: [Const: bar]], Const: mar], VarValue: [Const: car]]]]',
    'Query: [LiftPropBy: [Const: test:str, Const: =, VarDeref: [VarDeref: [VarValue: [Const: foo], VarValue: [Const: space key]], Const: subkey]]]',
    'Query: [ForLoop: [Const: iterkey, VarDeref: [VarDeref: [VarValue: [Const: foo], VarValue: [Const: bar key]], VarValue: [Const: biz key]], SubQuery: [Query: [LiftPropBy: [Const: inet:ip, Const: =, VarDeref: [VarDeref: [VarDeref: [VarValue: [Const: foo], VarValue: [Const: bar key]], VarValue: [Const: biz key]], VarValue: [Const: iterkey]]]]]]]',
    'Query: [EditParens: [EditNodeAdd: [FormName: [Const: ou:org], Const: =, Const: c71cd602f73af5bed208da21012fdf54], EditPropSet: [RelProp: [Const: loc], Const: =, Const: us]]]',
    'Query: [Function: [Const: x, FuncArgs: [Const: y, Const: z], Query: [Return: [DollarExpr: [ExprNode: [VarValue: [Const: x], Const: -, VarValue: [Const: y]]]]]]]',
    'Query: [Function: [Const: echo, FuncArgs: [Const: arg, CallKwarg: [Const: arg2, Const: default]], Query: [Return: [VarValue: [Const: arg]]]]]',
    'Query: [SetVarOper: [Const: name, Const: asdf], SetVarOper: [Const: foo, DollarExpr: [ExprDict: []]], SetItemOper: [VarValue: [Const: foo], Const: bar, Const: asdf], SetItemOper: [VarValue: [Const: foo], Const: bar baz, Const: asdf], SetItemOper: [VarValue: [Const: foo], VarValue: [Const: name], Const: asdf]]',
    'Query: [EditNodeAdd: [FormName: [Const: test:str], Const: =, Const: a], SwitchCase: [FuncCall: [VarDeref: [VarValue: [Const: node], Const: form], CallArgs: [], CallKwargs: []], CaseEntry: [Const: hehe, SubQuery: [Query: [EditTagAdd: [TagName: [Const: baz]]]]]]]',
    'Query: [EditNodeAdd: [FormName: [Const: test:str], Const: =, Const: a], SwitchCase: [VarValue: [Const: woot], CaseEntry: [Const: hehe, SubQuery: [Query: [EditTagAdd: [TagName: [Const: baz]]]]]]]',
    'Query: [EditNodeAdd: [FormName: [Const: test:str], Const: =, Const: c], SwitchCase: [VarValue: [Const: woot], CaseEntry: [Const: hehe, SubQuery: [Query: [EditTagAdd: [TagName: [Const: baz]]]]], CaseEntry: [SubQuery: [Query: [EditTagAdd: [TagName: [Const: jaz]]]]]]]',
    'Query: [EditNodeAdd: [FormName: [Const: test:str], Const: =, Const: c], SwitchCase: [VarValue: [Const: woot], CaseEntry: [Const: hehe, SubQuery: [Query: [EditTagAdd: [TagName: [Const: baz]]]]], CaseEntry: [Const: haha hoho, SubQuery: [Query: [EditTagAdd: [TagName: [Const: faz]]]]], CaseEntry: [Const: lolz:lulz, SubQuery: [Query: [EditTagAdd: [TagName: [Const: jaz]]]]]]]',
    'Query: [EditNodeAdd: [FormName: [Const: inet:ip], Const: =, Const: 1.2.3.4], SwitchCase: [VarValue: [Const: foo], CaseEntry: [Const: bar, SubQuery: [Query: [EditTagAdd: [TagName: [Const: hehe, Const: haha]]]]], CaseEntry: [Const: baz faz, SubQuery: [Query: []]]]]',
    'Query: [ForLoop: [Const: foo, VarValue: [Const: foos], SubQuery: [Query: [EditNodeAdd: [FormName: [Const: inet:ip], Const: =, Const: 1.2.3.4], SwitchCase: [VarValue: [Const: foo], CaseEntry: [Const: bar, SubQuery: [Query: [EditTagAdd: [TagName: [Const: ohai]], BreakOper: []]]], CaseEntry: [Const: baz, SubQuery: [Query: [EditTagAdd: [TagName: [Const: visi]], ContinueOper: []]]], CaseEntry: [Const: far, Const: faz, SubQuery: [Query: [EditTagAdd: [TagName: [Const: multi, Const: far]], ContinueOper: []]]], CaseEntry: [Const: gar, Const: gaz, SubQuery: [Query: [EditTagAdd: [TagName: [Const: multi, Const: gar]], ContinueOper: []]]], CaseEntry: [Const: har, Const: haz, SubQuery: [Query: [EditTagAdd: [TagName: [Const: multi, Const: har]], ContinueOper: []]]], CaseEntry: [Const: kar, Const: kaz, Const: koo, SubQuery: [Query: [EditTagAdd: [TagName: [Const: multi, Const: kar]], ContinueOper: []]]]], EditNodeAdd: [FormName: [Const: inet:ip], Const: =, Const: 5.6.7.8], EditTagAdd: [TagName: [Const: hehe]]]]]]',
    'Query: [SwitchCase: [VarValue: [Const: a], CaseEntry: [Const: a, SubQuery: [Query: []]]]]',
    'Query: [SwitchCase: [VarValue: [Const: a], CaseEntry: [Const: test:str, SubQuery: [Query: []]], CaseEntry: [SubQuery: [Query: []]]]]',
    'Query: [SwitchCase: [VarValue: [Const: a], CaseEntry: [Const: test:this:works:, SubQuery: [Query: []]], CaseEntry: [SubQuery: [Query: []]]]]',
    'Query: [SwitchCase: [VarValue: [Const: a], CaseEntry: [Const: single:quotes, SubQuery: [Query: []]], CaseEntry: [Const: doubele:quotes, SubQuery: [Query: []]], CaseEntry: [Const: noquotes, SubQuery: [Query: []]], CaseEntry: [SubQuery: [Query: []]]]]',
    'Query: [SwitchCase: [VarValue: [Const: category]], SwitchCase: [VarValue: [Const: type], CaseEntry: [SubQuery: [Query: []]]]]',
    'Query: [LiftProp: [Const: syn:tag], PivotToTags: [TagMatch: []], isjoin=True]',
    'Query: [LiftProp: [Const: syn:tag:base], PivotToTags: [TagMatch: []], isjoin=True]',
    'Query: [LiftPropBy: [Const: syn:tag:base, Const: =, Const: foo], PivotToTags: [TagMatch: []], isjoin=True]',
    'Query: [LiftPropBy: [Const: syn:tag:depth, Const: =, Const: 2], PivotToTags: [TagMatch: []], isjoin=True]',
    'Query: [LiftProp: [Const: inet:ip], PivotToTags: [TagMatch: []], isjoin=True]',
    'Query: [LiftProp: [Const: inet:ip], PivotToTags: [TagMatch: [Const: *]], isjoin=True]',
    'Query: [LiftPropBy: [Const: inet:ip, Const: =, Const: 1.2.3.4], PivotToTags: [TagMatch: []], isjoin=True]',
    'Query: [LiftPropBy: [Const: inet:ip, Const: =, Const: 1.2.3.4], PivotToTags: [TagMatch: [Const: *]], isjoin=True]',
    'Query: [LiftPropBy: [Const: inet:ip, Const: =, Const: 1.2.3.4], PivotToTags: [TagMatch: [Const: biz, Const: *]], isjoin=True]',
    'Query: [LiftPropBy: [Const: inet:ip, Const: =, Const: 1.2.3.4], PivotToTags: [TagMatch: [Const: bar, Const: baz]], isjoin=True]',
    'Query: [Function: [Const: middlechild, FuncArgs: [Const: arg2], Query: [YieldValu: [FuncCall: [VarValue: [Const: rockbottom], CallArgs: [VarValue: [Const: arg2]], CallKwargs: []]]]]]',
    'Query: [EditNodeAdd: [FormName: [Const: test:comp], Const: =, List: [Const: 10, Const: bar]], SubQuery: [Query: [FormPivot: [PivotTarget: [Const: test:int]], isjoin=False]]]',
    'Query: [LiftProp: [Const: test:arrayprop], FiltOper: [Const: +, ArrayCond: [RelProp: [Const: ints], Const: range=, List: [Const: 50, Const: 100]]]]',
    'Query: [LiftProp: [Const: inet:ip], FiltOper: [Const: +, AndCond: [VarValue: [Const: foo], VarValue: [Const: bar]]]]',
    'Query: [LiftProp: [Const: inet:ip], FiltOper: [Const: +, DollarExpr: [ExprAndNode: [Const: 0, Const: and, Const: 1]]]]',
    'Query: [SetVarOper: [Const: x, DollarExpr: [ExprNode: [VarValue: [Const: x], Const: -, Const: 1]]]]',
    'Query: [LiftPropBy: [Const: inet:ip, Const: =, Const: 1.2.3.4], FiltOper: [Const: +, DollarExpr: [ExprNode: [ExprNode: [RelPropValue: [RelProp: [Const: asn]], Const: +, Const: 20], Const: >=, Const: 42]]]]',
    'Query: [LiftProp: [Const: inet:ip], N1Walk: [Const: seen, Const: foo:bar:baz], isjoin=False]',
    'Query: [LiftProp: [Const: inet:ip], N1Walk: [Const: seen, List: [Const: foo:bar:baz, Const: hehe:haha:hoho], Const: ^=, Const: lol], isjoin=False]',
    "Query: [LiftProp: [Const: inet:ip], N1Walk: [VarList: ['foo', 'bar'], List: [VarValue: [Const: baz], VarValue: [Const: faz]], Const: =, Const: lol], isjoin=False]",
    'Query: [SetVarOper: [Const: x, DollarExpr: [ExprList: [Const: foo, Const: bar]]]]',
    'Query: [SetVarOper: [Const: x, DollarExpr: [ExprList: [Const: foo, Const: bar]]]]',
    'Query: [SetVarOper: [Const: x, DollarExpr: [ExprDict: [Const: foo, Const: bar, Const: baz, Const: 10]]]]',
    'Query: [SetVarOper: [Const: x, DollarExpr: [ExprDict: [Const: foo, Const: bar, Const: baz, Const: 10]]]]',
    'Query: [CmdOper: [Const: iden, List: [Const: ssl://svcrs:27492?certname=root=bar]]]',
    'Query: [SetVarOper: [Const: x, List: [Const: foo bar baz, Const: two]]]',
    'Query: [SetVarOper: [Const: foo, FormatString: [Const: foo\n    bar]]]',
    'Query: [SetVarOper: [Const: foo, List: [Const: truesec.com]]]',
    'Query: [EditNodeAdd: [FormName: [Const: test:str], Const: =, Const: foo], EditTagPropSet: [TagProp: [TagName: [FuncCall: [VarDeref: [VarValue: [Const: tag], Const: index], CallArgs: [Const: 0], CallKwargs: []]], FuncCall: [VarDeref: [VarValue: [Const: tag], Const: index], CallArgs: [Const: 1], CallKwargs: []]], Const: =, FuncCall: [VarDeref: [VarValue: [Const: tag], Const: index], CallArgs: [Const: 2], CallKwargs: []]]]',
    'Query: [LiftFormTagProp: [FormTagProp: [Const: test:str, TagName: [FuncCall: [VarDeref: [VarValue: [Const: tag], Const: index], CallArgs: [Const: 0], CallKwargs: []]], FuncCall: [VarDeref: [VarValue: [Const: tag], Const: index], CallArgs: [Const: 1], CallKwargs: []]]]]',
    'Query: [IfStmt: [IfClause: [VarDeref: [VarValue: [Const: lib], Const: true], SubQuery: [Query: []]]], VarEvalOper: [FuncCall: [VarDeref: [VarValue: [Const: lib], Const: print], CallArgs: [FormatString: [Const: User: , VarDeref: [VarValue: [Const: lib], Const: true]]], CallKwargs: []]]]',
    'Query: [SetItemOper: [VarValue: [Const: foo], FormatString: [VarDeref: [VarValue: [Const: bar], Const: baz]], VarValue: [Const: bar]]]',
    'Query: [SetItemOper: [VarValue: [Const: foo], FormatString: [VarDeref: [VarValue: [Const: bar], Const: baz]], VarValue: [Const: bar]]]',
    'Query: [SetItemOper: [VarValue: [Const: foo], DollarExpr: [VarDeref: [VarValue: [Const: bar], Const: baz]], VarValue: [Const: bar]]]',
    'Query: [SetItemOper: [VarValue: [Const: foo], DollarExpr: [VarDeref: [VarValue: [Const: bar], Const: baz]], VarValue: [Const: bar]]]',
    'Query: [VarEvalOper: [FuncCall: [VarDeref: [VarValue: [Const: lib], Const: print], CallArgs: [VarDeref: [VarValue: [Const: foo], FormatString: [VarDeref: [VarValue: [Const: bar], Const: baz]]]], CallKwargs: []]]]',
    'Query: [VarEvalOper: [FuncCall: [VarDeref: [VarValue: [Const: lib], Const: print], CallArgs: [VarDeref: [VarValue: [Const: foo], DollarExpr: [VarDeref: [VarValue: [Const: bar], Const: baz]]]], CallKwargs: []]]]',
    'Query: [VarEvalOper: [FuncCall: [VarDeref: [VarValue: [Const: lib], Const: print], CallArgs: [FuncCall: [VarDeref: [VarDeref: [VarValue: [Const: a], DollarExpr: [Const: foo]], Const: upper], CallArgs: [], CallKwargs: []]], CallKwargs: []]]]',
    'Query: [VarEvalOper: [FuncCall: [VarDeref: [VarValue: [Const: lib], Const: print], CallArgs: [DollarExpr: [FuncCall: [VarDeref: [VarDeref: [VarValue: [Const: a], DollarExpr: [Const: foo]], Const: upper], CallArgs: [], CallKwargs: []]]], CallKwargs: []]]]',
    'Query: [VarEvalOper: [FuncCall: [VarDeref: [VarValue: [Const: lib], Const: print], CallArgs: [FuncCall: [VarDeref: [VarDeref: [VarValue: [Const: a], DollarExpr: [Const: foo]], Const: upper], CallArgs: [], CallKwargs: []]], CallKwargs: []]]]',
    'Query: [VarEvalOper: [FuncCall: [VarDeref: [VarValue: [Const: lib], Const: print], CallArgs: [DollarExpr: [FuncCall: [VarDeref: [VarDeref: [VarValue: [Const: a], DollarExpr: [Const: foo]], Const: upper], CallArgs: [], CallKwargs: []]]], CallKwargs: []]]]',
    'Query: [VarEvalOper: [FuncCall: [VarDeref: [VarValue: [Const: lib], Const: print], CallArgs: [FuncCall: [VarDeref: [DollarExpr: [Const: foo], Const: upper], CallArgs: [], CallKwargs: []]], CallKwargs: []]]]',
    'Query: [VarEvalOper: [FuncCall: [VarDeref: [VarValue: [Const: lib], Const: print], CallArgs: [DollarExpr: [FuncCall: [VarDeref: [DollarExpr: [Const: foo], Const: upper], CallArgs: [], CallKwargs: []]]], CallKwargs: []]]]',
    'Query: [VarEvalOper: [FuncCall: [VarDeref: [VarValue: [Const: lib], Const: print], CallArgs: [FuncCall: [DollarExpr: [VarValue: [Const: foo]], CallArgs: [], CallKwargs: []]], CallKwargs: []]]]',
    'Query: [VarEvalOper: [FuncCall: [VarDeref: [VarValue: [Const: lib], Const: print], CallArgs: [DollarExpr: [FuncCall: [DollarExpr: [VarValue: [Const: foo]], CallArgs: [], CallKwargs: []]]], CallKwargs: []]]]',
    'Query: [VarEvalOper: [FuncCall: [VarDeref: [VarValue: [Const: lib], Const: print], CallArgs: [FuncCall: [VarDeref: [DollarExpr: [RelPropValue: [RelProp: [Const: prop]]], Const: upper], CallArgs: [], CallKwargs: []]], CallKwargs: []]]]',
    'Query: [VarEvalOper: [FuncCall: [VarDeref: [VarValue: [Const: lib], Const: print], CallArgs: [DollarExpr: [FuncCall: [VarDeref: [DollarExpr: [RelPropValue: [RelProp: [Const: prop]]], Const: upper], CallArgs: [], CallKwargs: []]]], CallKwargs: []]]]',
    'Query: [VarEvalOper: [FuncCall: [VarDeref: [VarValue: [Const: lib], Const: print], CallArgs: [VarDeref: [DollarExpr: [ExprDict: [Const: unicode, Const: 1]], DollarExpr: [RelPropValue: [RelProp: [Const: prop]]]]], CallKwargs: []]]]',
    'Query: [VarEvalOper: [FuncCall: [VarDeref: [VarValue: [Const: lib], Const: print], CallArgs: [DollarExpr: [ExprNode: [VarDeref: [DollarExpr: [ExprDict: [Const: unicode, Const: 1]], DollarExpr: [RelPropValue: [RelProp: [Const: prop]]]], Const: +, DollarExpr: [Const: 2]]]], CallKwargs: []]]]',
    'Query: [LiftFormTag: [DerefProps: [VarValue: [Const: form]], TagName: [VarValue: [Const: tag]]]]',
    'Query: [LiftFormTagProp: [FormTagProp: [DerefProps: [VarValue: [Const: form]], TagName: [VarValue: [Const: tag]], VarValue: [Const: prop]]]]',
    'Query: [LiftProp: [Const: inet:ip]]',
    'Query: [LiftPropBy: [Const: inet:ip, Const: =, Const: 1.2.3.4]]',
    'Query: [LiftPropBy: [DerefProps: [VarValue: [Const: form]], Const: =, VarValue: [Const: valu]]]',
    'Query: [LiftPropBy: [Const: test:str, Const: =, Const: foobar], FormPivot: [PivotTarget: [Const: inet:dns*]], isjoin=False]',
    'Query: [LiftPropBy: [Const: test:str, Const: =, Const: foobar], FormPivot: [PivotTarget: [Const: inet:dns:*]], isjoin=False]',
    'Query: [LiftPropBy: [Const: test:str, Const: =, Const: foobar], FormPivot: [List: [PivotTarget: [Const: meta:source], PivotTarget: [Const: inet:dns:a]]], isjoin=False]',
    'Query: [LiftPropBy: [Const: test:str, Const: =, Const: foobar], FormPivot: [List: [PivotTarget: [Const: meta:source], PivotTarget: [Const: inet:dns*]]], isjoin=False]',
    'Query: [LiftPropBy: [Const: test:str, Const: =, Const: foobar], FormPivot: [PivotTarget: [VarValue: [Const: foo]]], isjoin=False]',
    'Query: [LiftPropBy: [Const: test:str, Const: =, Const: foobar], FormPivot: [PivotTarget: [Const: inet:dns*]], isjoin=True]',
    'Query: [LiftPropBy: [Const: test:str, Const: =, Const: foobar], FormPivot: [PivotTarget: [Const: inet:dns:*]], isjoin=True]',
    'Query: [LiftPropBy: [Const: test:str, Const: =, Const: foobar], FormPivot: [List: [PivotTarget: [Const: meta:source], PivotTarget: [Const: inet:dns:a]]], isjoin=True]',
    'Query: [LiftPropBy: [Const: test:str, Const: =, Const: foobar], FormPivot: [List: [PivotTarget: [Const: meta:source], PivotTarget: [Const: inet:dns*]]], isjoin=True]',
    'Query: [LiftPropBy: [Const: test:str, Const: =, Const: foobar], FormPivot: [PivotTarget: [VarValue: [Const: foo]]], isjoin=True]',
    'Query: [LiftPropBy: [Const: test:str, Const: =, Const: foobar], N1Walk: [Const: refs, Const: inet:dns:*], isjoin=False]',
    'Query: [LiftPropBy: [Const: inet:fqdn, Const: =, Const: foo.com], PropPivot: [RelPropValue: [RelProp: [Const: zone]], List: [PivotTarget: [Const: meta:source], PivotTarget: [Const: inet:dns:a]]], isjoin=False]',
    'Query: [LiftPropBy: [Const: inet:fqdn, Const: =, Const: foo.com], PropPivot: [RelPropValue: [RelProp: [Const: zone]], PivotTarget: [VarValue: [Const: foo]]], isjoin=False]',
    'Query: [LiftPropBy: [Const: inet:fqdn, Const: =, Const: foo.com], PropPivot: [RelPropValue: [RelProp: [Const: zone]], List: [PivotTarget: [Const: meta:source], PivotTarget: [Const: inet:dns:a]]], isjoin=True]',
    'Query: [LiftPropBy: [Const: inet:fqdn, Const: =, Const: foo.com], PropPivot: [RelPropValue: [RelProp: [Const: zone]], PivotTarget: [VarValue: [Const: foo]]], isjoin=True]',
    'Query: [LiftFormTag: [Const: test:*, TagName: [Const: foo]]]',
    'Query: [LiftFormTagValu: [Const: test:*, TagName: [Const: foo], Const: @=, Const: 2016]]',
    'Query: [LiftFormTagProp: [FormTagProp: [Const: test:*, TagName: [Const: foo], Const: lol]]]',
    'Query: [LiftFormTagProp: [FormTagProp: [Const: test:*, TagName: [Const: foo], Const: lol], Const: =, Const: 20]]',
    'Query: [LiftMeta: [VirtProps: [Const: created]], FiltOper: [Const: +, HasAbsPropCond: [Const: inet:dns*]]]',
    'Query: [LiftMeta: [VirtProps: [Const: created]], FiltOper: [Const: -, HasAbsPropCond: [Const: inet:dns*]]]',
    'Query: [LiftMeta: [VirtProps: [Const: created]], FiltOper: [Const: +, HasAbsPropCond: [Const: inet:dns:*]]]',
    'Query: [LiftMeta: [VirtProps: [Const: created]], FiltOper: [Const: -, HasAbsPropCond: [Const: inet:dns:*]]]',
    'Query: [LiftProp: [Const: inet:ip], N1WalkNPivo: [], isjoin=True]',
    'Query: [LiftProp: [Const: file:bytes], N2WalkNPivo: [], isjoin=True]',
    'Query: [LiftProp: [Const: inet:asn], N2Walk: [Const: edge, Const: *], isjoin=True]',
    'Query: [LiftProp: [Const: inet:asn], N1Walk: [Const: edge, Const: *], isjoin=True]',
    "Query: [LiftProp: [Const: file:bytes], N1Walk: [VarList: ['foobar', 'bizbaz'], List: [VarValue: [Const: biz], VarValue: [Const: boz]], Const: =, Const: lol], isjoin=True]",
    'Query: [LiftProp: [Const: test:guid], N2Walk: [List: [Const: neato, Const: burrito], Const: inet:fqdn], isjoin=True]',
    'Query: [LiftProp: [Const: inet:ip], N2Walk: [Const: *, Const: test:guid], isjoin=True]',
    'Query: [LiftProp: [Const: test:guid], N1Walk: [Const: *, Const: inet:fqdn], isjoin=True]',
    'Query: [LiftProp: [Const: inet:ip], N2Walk: [Const: *, Const: *], isjoin=True]',
    'Query: [LiftProp: [Const: test:guid], N1Walk: [Const: *, Const: *], isjoin=True]',
    'Query: [SetVarOper: [Const: foo, DollarExpr: [Const: None]]]',
    'Query: [SetVarOper: [Const: foo, DollarExpr: [ExprDict: [Const: bar, Const: None]]]]',
    'Query: [SetVarOper: [Const: p, Const: names], LiftPropBy: [Const: entity:contact:name, Const: =, Const: foo], EditPropSet: [RelProp: [VarValue: [Const: p]], Const: ?+=, Const: bar]]',
    'Query: [SetVarOper: [Const: p, Const: names], LiftPropBy: [Const: entity:contact:name, Const: =, Const: foo], EditPropSet: [RelProp: [VarValue: [Const: p]], Const: ?-=, Const: bar]]',
    'Query: [SetVarOper: [Const: pvar, Const: stuff], LiftProp: [Const: test:arrayprop], FiltOper: [Const: +, ArrayCond: [RelProp: [VarValue: [Const: pvar]], Const: =, Const: neato]]]',
    'Query: [SetVarOper: [Const: pvar, Const: ints], LiftProp: [Const: test:arrayprop], FiltOper: [Const: +, ArrayCond: [RelProp: [VarValue: [Const: pvar]], Const: =, VarValue: [Const: othervar]]]]',
    'Query: [SetVarOper: [Const: foo, DollarExpr: [ExprDict: [Const: foo, EmbedQuery:  inet:fqdn ]]]]',
    'Query: [EditPropSet: [RelProp: [Const: seen], Const: ?=, DollarExpr: [ExprNode: [VarDeref: [VarValue: [Const: foo], Const: bar], Const: *, Const: 1000]]]]',
    'Query: [EditPropSet: [RelProp: [Const: seen], Const: ?=, DollarExpr: [ExprNode: [RelPropValue: [RelProp: [Const: foo], VirtProps: [Const: virt]], Const: *, Const: 1000]]]]',
    'Query: [EditNodeAdd: [FormName: [Const: test:str], Const: =, Const: foo], EditCondPropSet: [RelProp: [Const: hehe], CondSetOper: [Const: unset], Const: heval]]',
    'Query: [EditNodeAdd: [FormName: [Const: test:str], Const: =, Const: foo], EditCondPropSet: [RelProp: [Const: hehe], CondSetOper: [VarValue: [Const: foo]], Const: heval]]',
    'Query: [EditNodeAdd: [FormName: [Const: test:str], Const: =, Const: foo], EditCondPropSet: [RelProp: [VarValue: [Const: foo]], CondSetOper: [Const: unset], Const: heval]]',
    'Query: [EditNodeAdd: [FormName: [Const: test:str], Const: =, Const: foo], EditCondPropSet: [RelProp: [VarValue: [Const: foo]], CondSetOper: [VarValue: [Const: bar]], Const: heval]]',
    'Query: [EditNodeAdd: [FormName: [Const: test:str], Const: =, Const: foo], EditCondPropSet: [RelProp: [VarValue: [Const: foo]], CondSetOper: [VarDeref: [VarValue: [Const: bar], Const: baz]], Const: heval]]',
    'Query: [EditNodeAdd: [FormName: [Const: test:str], Const: =, Const: foo], EditCondPropSet: [RelProp: [VarValue: [Const: foo]], CondSetOper: [VarDeref: [VarValue: [Const: bar], DollarExpr: [Const: baz]]], Const: heval]]',
    'Query: [EditNodeAdd: [FormName: [Const: test:str], Const: =, Const: foo], EditCondPropSet: [RelProp: [VarValue: [Const: foo]], CondSetOper: [FuncCall: [VarDeref: [VarValue: [Const: bar], Const: baz], CallArgs: [], CallKwargs: []]], Const: heval]]',
    'Query: [EditNodeAdd: [FormName: [Const: test:str], Const: =, Const: foo], EditEdgeAdd: [Const: refs, VarValue: [Const: n]]]',
    'Query: [EditNodeAdd: [FormName: [Const: test:str], Const: =, Const: foo], EditEdgeAdd: [Const: refs, FuncCall: [VarDeref: [VarValue: [Const: n], Const: baz], CallArgs: [], CallKwargs: []]]]',
    'Query: [EditNodeAdd: [FormName: [Const: test:str], Const: =, Const: foo], EditEdgeDel: [Const: refs, VarValue: [Const: n]]]',
    'Query: [EditNodeAdd: [FormName: [Const: test:str], Const: =, Const: foo], EditEdgeAdd: [Const: refs, VarValue: [Const: n]]]',
    'Query: [EditNodeAdd: [FormName: [Const: test:str], Const: =, Const: foo], EditEdgeAdd: [Const: refs, FuncCall: [VarDeref: [VarValue: [Const: n], Const: baz], CallArgs: [], CallKwargs: []]]]',
    'Query: [EditNodeAdd: [FormName: [Const: test:str], Const: =, Const: foo], EditEdgeDel: [Const: refs, VarValue: [Const: n]]]',
    'Query: [EditNodeAdd: [FormName: [Const: test:str], Const: =, Const: foo], EditPropSetMulti: [RelProp: [Const: bar], Const: ++=, DollarExpr: [ExprList: [Const: 1, Const: 2]]]]',
    'Query: [EditNodeAdd: [FormName: [Const: test:str], Const: =, Const: foo], EditPropSetMulti: [RelProp: [VarValue: [Const: foo]], Const: ++=, DollarExpr: [ExprList: [Const: 1, Const: 2]]]]',
    'Query: [EditNodeAdd: [FormName: [Const: test:str], Const: =, Const: foo], EditPropSetMulti: [RelProp: [Const: bar], Const: --=, List: [Const: foo, Const: bar]]]',
    'Query: [EditNodeAdd: [FormName: [Const: test:str], Const: =, Const: foo], EditPropSetMulti: [RelProp: [Const: bar], Const: ?++=, VarValue: [Const: baz]]]',
    'Query: [EditNodeAdd: [FormName: [Const: test:str], Const: =, Const: foo], EditPropSetMulti: [RelProp: [Const: bar], Const: ?--=, SubQuery: [Query: [EditNodeAdd: [FormName: [Const: it:dev:str], Const: =, Const: foo]]]]]',
    'Query: [SetVarOper: [Const: foo, List: [Const: notime]]]',
    'Query: [SetVarOper: [Const: foo, List: [Const: nulltime]]]',
    'Query: [SetVarOper: [Const: foo, DollarExpr: [UnaryExprNode: [Const: not, VarValue: [Const: x]]]]]',
    'Query: [SetVarOper: [Const: foo, DollarExpr: [UnaryExprNode: [Const: not, VarValue: [Const: x]]]]]',
    'Query: [SetVarOper: [Const: foo, DollarExpr: [UnaryExprNode: [Const: not, DollarExpr: [VarValue: [Const: x]]]]]]',
    'Query: [SetVarOper: [Const: foo, DollarExpr: [UnaryExprNode: [Const: not, DollarExpr: [VarValue: [Const: x]]]]]]',
<<<<<<< HEAD
    'Query: [EditVirtPropSet: [RelProp: [Const: foo], VirtProps: [Const: precision], Const: =, Const: day]]',
    'Query: [EditPropSet: [RelProp: [VarDeref: [VarValue: [Const: foo], Const: precision]], Const: =, Const: day]]',
    'Query: [EditPropSet: [RelProp: [VarDeref: [VarValue: [Const: foo], VarValue: [Const: bar]]], Const: =, Const: day]]',
    'Query: [SetVarOper: [Const: foo, DollarExpr: [ExprNode: [Const: a, Const: in, VarValue: [Const: x]]]]]',
    'Query: [SetVarOper: [Const: foo, DollarExpr: [ExprNode: [Const: 5, Const: in, FuncCall: [VarDeref: [VarValue: [Const: x], Const: y], CallArgs: [], CallKwargs: []]]]]]',
    'Query: [SetVarOper: [Const: foo, DollarExpr: [ExprNode: [Const: a, Const: not in, VarValue: [Const: x]]]]]',
    'Query: [SetVarOper: [Const: foo, DollarExpr: [ExprNode: [Const: 5, Const: not in, VarValue: [Const: x]]]]]',
    'Query: [SetVarOper: [Const: foo, DollarExpr: [ExprNode: [Const: 5, Const: not in, VarValue: [Const: x]]]]]',
    'Query: [SetVarOper: [Const: foo, DollarExpr: [ExprNode: [Const: 5, Const: not in, FuncCall: [VarDeref: [VarValue: [Const: x], Const: y], CallArgs: [], CallKwargs: []]]]]]',
    'Query: [EditNodeAdd: [FormName: [Const: test:int], Const: =, Const: 1], EditTagAdd: [TagName: [FormatString: [Const: foo]]]]',
    'Query: [LiftPropBy: [Const: test:int, Const: =, Const: 1], FiltOper: [Const: +, TagCond: [TagMatch: [FormatString: [Const: foo]]]]]',
    'Query: [LiftPropBy: [Const: test:int, Const: =, Const: 1], Return: [DollarExpr: [TagValue: [TagName: [FormatString: [Const: foo]]]]]]',
    'Query: [EditNodeAdd: [FormName: [Const: test:int], Const: =, Const: 2], EditTagAdd: [TagName: [FormatString: [Const: foo], Const: bar]]]',
    'Query: [LiftPropBy: [Const: test:int, Const: =, Const: 2], FiltOper: [Const: +, TagCond: [TagMatch: [FormatString: [Const: foo], Const: bar]]]]',
    'Query: [LiftPropBy: [Const: test:int, Const: =, Const: 2], Return: [DollarExpr: [TagValue: [TagName: [FormatString: [Const: foo], Const: bar]]]]]',
    'Query: [EditNodeAdd: [FormName: [Const: test:int], Const: =, Const: 3], EditTagAdd: [TagName: [Const: foo, FormatString: [Const: bar]]]]',
    'Query: [LiftPropBy: [Const: test:int, Const: =, Const: 3], FiltOper: [Const: +, TagCond: [TagMatch: [Const: foo, FormatString: [Const: bar]]]]]',
    'Query: [LiftPropBy: [Const: test:int, Const: =, Const: 3], Return: [DollarExpr: [TagValue: [TagName: [Const: foo, FormatString: [Const: bar]]]]]]',
    'Query: [SetVarOper: [Const: bar, Const: baz], EditNodeAdd: [FormName: [Const: test:int], Const: =, Const: 4], EditTagAdd: [TagName: [FormatString: [Const: foo., VarValue: [Const: bar]]]]]',
    'Query: [SetVarOper: [Const: bar, Const: baz], LiftPropBy: [Const: test:int, Const: =, Const: 4], FiltOper: [Const: +, TagCond: [TagMatch: [FormatString: [Const: foo., VarValue: [Const: bar]]]]]]',
    'Query: [SetVarOper: [Const: bar, Const: baz], LiftPropBy: [Const: test:int, Const: =, Const: 4], Return: [DollarExpr: [TagValue: [TagName: [FormatString: [Const: foo., VarValue: [Const: bar]]]]]]]',
    'Query: [SetVarOper: [Const: bar, Const: baz.faz], EditNodeAdd: [FormName: [Const: test:int], Const: =, Const: 5], EditTagAdd: [TagName: [FormatString: [Const: foo., VarValue: [Const: bar]]]]]',
    'Query: [SetVarOper: [Const: bar, Const: baz.faz], LiftPropBy: [Const: test:int, Const: =, Const: 5], FiltOper: [Const: +, TagCond: [TagMatch: [FormatString: [Const: foo., VarValue: [Const: bar]]]]]]',
    'Query: [SetVarOper: [Const: bar, Const: baz.faz], LiftPropBy: [Const: test:int, Const: =, Const: 5], Return: [DollarExpr: [TagValue: [TagName: [FormatString: [Const: foo., VarValue: [Const: bar]]]]]]]',
    'Query: [SetVarOper: [Const: bar, Const: baz.faz], EditNodeAdd: [FormName: [Const: test:int], Const: =, Const: 6], EditTagAdd: [TagName: [FormatString: [Const: foo., VarValue: [Const: bar]], Const: nice]]]',
    'Query: [SetVarOper: [Const: bar, Const: baz.faz], LiftPropBy: [Const: test:int, Const: =, Const: 6], FiltOper: [Const: +, TagCond: [TagMatch: [FormatString: [Const: foo., VarValue: [Const: bar]], Const: nice]]]]',
    'Query: [SetVarOper: [Const: bar, Const: baz.faz], LiftPropBy: [Const: test:int, Const: =, Const: 6], Return: [DollarExpr: [TagValue: [TagName: [FormatString: [Const: foo., VarValue: [Const: bar]], Const: nice]]]]]',
    'Query: [SetVarOper: [Const: bar, Const: baz.faz], EditNodeAdd: [FormName: [Const: test:int], Const: =, Const: 7], EditTagAdd: [TagName: [Const: cool, FormatString: [Const: foo., VarValue: [Const: bar]]]]]',
    'Query: [SetVarOper: [Const: bar, Const: baz.faz], LiftPropBy: [Const: test:int, Const: =, Const: 7], FiltOper: [Const: +, TagCond: [TagMatch: [Const: cool, FormatString: [Const: foo., VarValue: [Const: bar]]]]]]',
    'Query: [SetVarOper: [Const: bar, Const: baz.faz], LiftPropBy: [Const: test:int, Const: =, Const: 7], Return: [DollarExpr: [TagValue: [TagName: [Const: cool, FormatString: [Const: foo., VarValue: [Const: bar]]]]]]]',
    'Query: [SetVarOper: [Const: bar, Const: baz.faz], EditNodeAdd: [FormName: [Const: test:int], Const: =, Const: 8], EditTagAdd: [TagName: [Const: cool, FormatString: [Const: foo., VarValue: [Const: bar]]], Const: =, Const: 2025]]',
    'Query: [SetVarOper: [Const: bar, Const: baz.faz], LiftPropBy: [Const: test:int, Const: =, Const: 8], FiltOper: [Const: +, TagCond: [TagMatch: [Const: cool, FormatString: [Const: foo., VarValue: [Const: bar]]]]]]',
    'Query: [SetVarOper: [Const: bar, Const: baz.faz], LiftPropBy: [Const: test:int, Const: =, Const: 8], Return: [DollarExpr: [TagValue: [TagName: [Const: cool, FormatString: [Const: foo., VarValue: [Const: bar]]]]]]]',
    'Query: [EditTagVirtSet: [TagName: [Const: foo], VirtProps: [Const: min], Const: =, Const: 2020]]',
    'Query: [EditTagVirtSet: [TagName: [VarValue: [Const: foo]], VirtProps: [Const: min], Const: =, Const: 2020]]',
    'Query: [EditTagVirtSet: [TagName: [Const: foo], VirtProps: [VarValue: [Const: var]], Const: =, Const: 2020]]',
    'Query: [EditTagVirtSet: [TagName: [VarValue: [Const: foo]], VirtProps: [VarValue: [Const: var]], Const: =, Const: 2020]]',
    'Query: [EditTagVirtSet: [TagName: [Const: foo], VirtProps: [Const: min], Const: =, Const: 2020]]',
    'Query: [EditTagVirtSet: [TagName: [VarValue: [Const: foo]], VirtProps: [Const: min], Const: =, Const: 2020]]',
    'Query: [EditTagVirtSet: [TagName: [Const: foo], VirtProps: [VarValue: [Const: var]], Const: =, Const: 2020]]',
    'Query: [EditTagVirtSet: [TagName: [VarValue: [Const: foo]], VirtProps: [VarValue: [Const: var]], Const: =, Const: 2020]]',
    'Query: [EditNodeAdd: [FormName: [Const: test:str], Const: =, Const: foo], EditPropSet: [RelProp: [Const: 1234], Const: =, Const: bar]]',
    'Query: [Return: [RelPropValue: [RelProp: [Const: 1234]]]]',
    'Query: [Return: [TagPropValue: [TagProp: [TagName: [Const: foo], Const: 1234]]]]',
    'Query: [EditTagPropVirtSet: [TagProp: [TagName: [Const: foo], Const: var], VirtProps: [Const: prec], Const: =, Const: 2020]]',
    'Query: [EditTagPropVirtSet: [TagProp: [TagName: [Const: foo], Const: var], VirtProps: [VarValue: [Const: var]], Const: =, Const: 2020]]',
=======
    'Query: [EditNodeAdd: [FormName: [Const: test:str], Const: =, Const: foo], EditTagAdd: [TagName: [Const: baz], Const: ?=, DollarExpr: [Const: None]]]',
    'Query: [SetVarOper: [Const: ts, Const: ], EditNodeAdd: [FormName: [Const: test:str], Const: =, Const: foo], EditTagAdd: [Const: ?, TagName: [Const: bar], Const: ?=, VarValue: [Const: ts]]]'
>>>>>>> e14fa8cf
]

class GrammarTest(s_t_utils.SynTest):

    def test_grammar(self):
        '''
        Validates that we have no grammar ambiguities
        '''
        grammar = s_data.getLark('storm')
        parser = lark.Lark(grammar, start='query', debug=True, regex=True, parser='lalr',
                           keep_all_tokens=True, maybe_placeholders=False,
                           propagate_positions=True)

        for term, valu in parser._terminals_dict.items():
            self.false(term.startswith('__ANON'), msg=f'ANON token {valu} present in grammar!')

        for i, query in enumerate(Queries):
            try:
                tree = parser.parse(query)
                # print(f'#{i}: {query}')
                # print(tree, '\n')
                self.notin('_ambig', str(tree))

            except (lark.ParseError, lark.UnexpectedCharacters):
                print(f'Failure on parsing #{i}:\n{{{query}}}')
                raise

    async def test_parser(self):
        self.maxDiff = None
        for i, query in enumerate(Queries):
            parser = s_parser.Parser(query)
            tree = parser.query()
            self.eq(str(tree), _ParseResults[i])

    def test_cmdrargs(self):
        q = '''add {inet:fqdn | graph 2 --filter { -#nope } } inet:f-M +1 { [ meta:note='*' :type=m1]}'''
        correct = (
            'add',
            'inet:fqdn | graph 2 --filter { -#nope }',
            'inet:f-M',
            '+1',
            "[ meta:note='*' :type=m1]"
            )
        parser = s_parser.Parser(q)
        args = parser.cmdargs()
        self.eq(args, correct)

        q = 'add --filter={inet:fqdn | limit 1}'
        parser = s_parser.Parser(q)
        args = parser.cmdargs()
        self.eq(args, ['add', '--filter=inet:fqdn | limit 1'])

        query = 'add {uniq +#*}'
        parser = s_parser.Parser(query)
        with self.raises(s_exc.BadSyntax) as cm:
            parser.cmdargs()

    def test_mode_lookup(self):
        q = '1.2.3.4 vertex.link | spin'
        parser = s_parser.Parser(q)
        tree = parser.lookup()
        self.eq(str(tree), 'Lookup: [LookList: [Const: 1.2.3.4, Const: vertex.link], '
                           'Query: [CmdOper: [Const: spin, Const: ()]]]')

        query = '1.2.3.4 | uniq +#*'
        parser = s_parser.Parser(query)
        with self.raises(s_exc.BadSyntax) as cm:
            parser.lookup()

    def test_mode_search(self):
        tree = s_parser.parseQuery('foo bar | spin', mode='search')
        self.eq(str(tree), 'Search: [LookList: [Const: foo, Const: bar], '
                           'Query: [CmdOper: [Const: spin, Const: ()]]]')

        query = '1.2.3.4 | uniq +#*'
        parser = s_parser.Parser(query)
        with self.raises(s_exc.BadSyntax) as cm:
            parser.search()

    def test_mode_storm(self):
        # added for coverage of the top level function...
        tree = s_parser.parseQuery('inet:fqdn=vertex.link', mode='storm')
        self.eq(str(tree), 'Query: [LiftPropBy: [Const: inet:fqdn, Const: =, Const: vertex.link]]')

    def test_mode_autoadd(self):
        # added for coverage of the top level function...
        tree = s_parser.parseQuery('vertex.link', mode='autoadd')
        self.eq(str(tree), 'Lookup: [LookList: [Const: vertex.link]]')

    def test_parse_float(self):
        self.raises(s_exc.BadSyntax, s_grammar.parse_float, 'visi', 0)
        self.eq((4.2, 3), s_grammar.parse_float('4.2', 0))
        self.eq((-4.2, 4), s_grammar.parse_float('-4.2', 0))
        self.eq((-4.2, 8), s_grammar.parse_float('    -4.2', 0))
        self.eq((-4.2, 8), s_grammar.parse_float('    -4.2', 2))

    def test_nom(self):
        self.eq(('xyz', 10), s_grammar.nom('   xyz    ', 0, 'wxyz', trim=True))

    def test_parse_cmd_string(self):
        self.eq(('newp', 9), s_parser.parse_cmd_string('help newp', 5))

    async def test_syntax_error(self):

        query = 'test:str )'
        parser = s_parser.Parser(query)
        with self.raises(s_exc.BadSyntax) as cm:
            parser.query()
        errinfo = cm.exception.errinfo

        self.eq(errinfo.get('at'), 9)
        self.eq(errinfo.get('line'), 1)
        self.eq(errinfo.get('column'), 10)
        self.true(errinfo.get('mesg').startswith("Unexpected token ')' at line 1, column 10"))

        query = 'test:str {'
        parser = s_parser.Parser(query)
        with self.raises(s_exc.BadSyntax) as cm:
            parser.query()
        errinfo = cm.exception.errinfo

        self.eq(errinfo.get('at'), 9)
        self.eq(errinfo.get('line'), 1)
        self.eq(errinfo.get('column'), 10)
        self.true(errinfo.get('mesg').startswith("Unexpected token 'end of input' at line 1, column 10"))

        query = '''function itworks() {
                $lib.print('it works')
                return ( $lib.true )
            }

            $itworks()

            function foo(baz=$lib.true, faz) {
                return ( $lib.true )
            }

            $foo()'''
        parser = s_parser.Parser(query)
        with self.raises(s_exc.BadSyntax) as cm:
            parser.query()
        errinfo = cm.exception.errinfo
        self.eq(errinfo.get('at'), 160)
        self.eq(errinfo.get('line'), 8)
        self.eq(errinfo.get('column'), 25)
        self.eq(errinfo.get('mesg'),
                'Positional parameter "faz" follows keyword parameter in definition')

        query = '''function foo(bar, baz, bar) { return ( $lib.true ) }'''
        parser = s_parser.Parser(query)
        with self.raises(s_exc.BadSyntax) as cm:
            parser.query()
        errinfo = cm.exception.errinfo
        self.nn(errinfo.get('highlight'))
        self.eq(errinfo.get('at'), 23)
        self.eq(errinfo.get('line'), 1)
        self.eq(errinfo.get('column'), 24)
        self.eq(errinfo.get('mesg'),
                'Duplicate parameter "bar" in function definition')

        query = '''$lib.foo(bar=(1), baz=(2), bar=(3))'''
        parser = s_parser.Parser(query)
        with self.raises(s_exc.BadSyntax) as cm:
            parser.query()
        errinfo = cm.exception.errinfo
        self.eq(errinfo.get('at'), 27)
        self.eq(errinfo.get('line'), 1)
        self.eq(errinfo.get('column'), 28)
        self.eq(errinfo.get('mesg'),
                'Duplicate keyword argument "bar" in function call')

        query = '''$lib.foo(bar=(1), (2), (3))'''
        parser = s_parser.Parser(query)
        with self.raises(s_exc.BadSyntax) as cm:
            parser.query()
        errinfo = cm.exception.errinfo
        self.eq(errinfo.get('at'), 18)
        self.eq(errinfo.get('line'), 1)
        self.eq(errinfo.get('column'), 19)
        self.eq(errinfo.get('mesg'),
                "Positional argument follows keyword argument in function call")

        query = '''

        { inet:cidr4#rep.some.body
        $lib.print('weee')
        tee { -> :network } }
        '''
        parser = s_parser.Parser(query)
        with self.raises(s_exc.BadSyntax) as cm:
            parser.query()
        errinfo = cm.exception.errinfo
        self.eq(errinfo.get('at'), 81)
        self.eq(errinfo.get('line'), 5)
        self.eq(errinfo.get('column'), 18)
        self.eq(errinfo.get('token'), ':network')
        self.true(errinfo.get('mesg').startswith("Unexpected token 'relative property name' at line 5, column 18"))

        query = 'inet:ip | tee { -> foo '
        parser = s_parser.Parser(query)
        with self.raises(s_exc.BadSyntax) as cm:
            _ = parser.query()
        errinfo = cm.exception.errinfo
        self.eq(errinfo.get('at'), 19)
        self.eq(errinfo.get('line'), 1)
        self.eq(errinfo.get('column'), 20)
        self.eq(errinfo.get('token'), 'foo')
        self.true(errinfo.get('mesg').startswith("Unexpected token 'command name' at line 1, column 20"))

        query = '''// comment

        #rep.blah.newp +inet:ip --> * <--'''
        parser = s_parser.Parser(query)
        with self.raises(s_exc.BadSyntax) as cm:
            _ = parser.query()
        errinfo = cm.exception.errinfo
        self.eq(errinfo.get('at'), 50)
        self.eq(errinfo.get('line'), 3)
        self.eq(errinfo.get('column'), 39)
        self.true(errinfo.get('mesg').startswith("Unexpected token 'end of input' at line 3, column 39"))

        query = '''// comment

                #rep.blah.newp +inet:ip --> * <-- | help'''
        parser = s_parser.Parser(query)
        with self.raises(s_exc.BadSyntax) as cm:
            _ = parser.query()
        errinfo = cm.exception.errinfo
        self.eq(errinfo.get('at'), 62)
        self.eq(errinfo.get('line'), 3)
        self.eq(errinfo.get('column'), 51)
        self.true(errinfo.get('mesg').startswith("Unexpected token '|' at line 3, column 51"))

        query = '''$str = $lib.cast(str,(1234))
         if (!$str ~= '3.+0'  ) {
           $lib.print($str)
         }'''

        parser = s_parser.Parser(query)
        with self.raises(s_exc.BadSyntax) as cm:
            _ = parser.query()
        errinfo = cm.exception.errinfo
        self.eq(errinfo.get('at'), 42)
        self.eq(errinfo.get('line'), 2)
        self.eq(errinfo.get('column'), 14)
        self.true(errinfo.get('mesg').startswith("Unexpected token 'comparison operator' at line 2, column 14"))

        query = '''$str = $lib.cast(str, (1234))  if (!$str ~= '3.+0'  ) { $lib.print($str) }'''
        parser = s_parser.Parser(query)
        with self.raises(s_exc.BadSyntax) as cm:
            _ = parser.query()
        errinfo = cm.exception.errinfo
        self.eq(errinfo.get('at'), 35)
        self.eq(errinfo.get('line'), 1)
        self.eq(errinfo.get('column'), 36)
        self.true(errinfo.get('mesg').startswith("Unexpected token 'comparison operator' at line 1, column 36"))

        query = '''return(({"foo": "bar", "baz": foo}))'''
        parser = s_parser.Parser(query)
        with self.raises(s_exc.BadSyntax) as cm:
            _ = parser.query()
        errinfo = cm.exception.errinfo
        self.eq(errinfo.get('at'), 30)
        self.eq(errinfo.get('line'), 1)
        self.eq(errinfo.get('column'), 31)
        self.true(errinfo.get('mesg').startswith("Unexpected unquoted string in JSON expression"))

        query = '''meta:name="foo\x00bar"'''
        parser = s_parser.Parser(query)
        with self.raises(s_exc.BadSyntax) as cm:
            _ = parser.query()
        errinfo = cm.exception.errinfo
        self.eq(errinfo.get('valu'), '\'"foo\\x00bar"\'')
        self.true(errinfo.get('mesg').startswith('Invalid character in string \'"foo\\x00bar"\''))

        query = '''#test.*.bar'''
        parser = s_parser.Parser(query)
        with self.raises(s_exc.BadSyntax) as cm:
            _ = parser.query()
        errinfo = cm.exception.errinfo
        self.true(errinfo.get('mesg').startswith("Unexpected token 'default case' at line 1, column 7"))

        query = '''$foo=(3+foo)'''
        parser = s_parser.Parser(query)
        with self.raises(s_exc.BadSyntax) as cm:
            _ = parser.query()
        errinfo = cm.exception.errinfo
        self.eq(1, errinfo.get('mesg').count('#'))

        query = '$q = ${ /* secret comment */ $lib.print([hello) } $lib.macro.set(hehe, $q)'
        parser = s_parser.Parser(query)
        with self.raises(s_exc.BadSyntax) as cm:
            _ = parser.query()
        info = cm.exception.errinfo.get('highlight')
        self.eq((40, 41), info['offsets'])
        self.eq((1, 1), info['lines'])
        self.eq((41, 42), info['columns'])

        query = """function test(hello) {
                    +'''asdf
                    asdfasdf'''
        }"""
        parser = s_parser.Parser(query)
        with self.raises(s_exc.BadSyntax) as cm:
            _ = parser.query()
        info = cm.exception.errinfo.get('highlight')
        self.eq((44, 83), info['offsets'])
        self.eq((2, 3), info['lines'])
        self.eq((22, 31), info['columns'])

        query = '$x=$lib.guid(foo$bar)'
        parser = s_parser.Parser(query)
        with self.raises(s_exc.BadSyntax) as cm:
            _ = parser.query()
        errinfo = cm.exception.errinfo
        self.true(errinfo.get('mesg').startswith("Unexpected token '$' at line 1, column 17"))

        query = '$x=$lib.guid(foo(bar)'
        parser = s_parser.Parser(query)
        with self.raises(s_exc.BadSyntax) as cm:
            _ = parser.query()
        errinfo = cm.exception.errinfo
        self.true(errinfo.get('mesg').startswith("Unexpected token '(' at line 1, column 17"))

        query = 'switch $x { *: {} *:{} }'
        parser = s_parser.Parser(query)
        with self.raises(s_exc.BadSyntax) as cm:
            _ = parser.query()
        errinfo = cm.exception.errinfo
        self.true(errinfo.get('mesg').startswith("Switch statements cannot have more than one default case."))

    async def test_quotes(self):

        # Test vectors
        queries = ((r'''[test:str="WORDS \"THINGS STUFF.\""]''', 'WORDS "THINGS STUFF."'),
                   (r'''[test:str='WORDS "THINGS STUFF."']''', 'WORDS "THINGS STUFF."'),
                   (r'''[test:str="\""]''', '"'),
                   (r'''[test:str="hello\\world!"]''', 'hello\\world!'),
                   (r'''[test:str="hello\\\"world!"]''', 'hello\\"world!'),
                   # Single quoted string
                   (r'''[test:str='hello\\\"world!']''', 'hello\\\\\\"world!'),
                   (r'''[test:str='hello\t"world!']''', 'hello\\t"world!'),
                   # TAB
                   (r'''[test:str="hello\tworld!"]''', 'hello\tworld!'),
                   (r'''[test:str="hello\\tworld!"]''', 'hello\\tworld!'),
                   (r'''[test:str="hello\\\tworld!"]''', 'hello\\\tworld!'),
                   # LF / Newline
                   (r'''[test:str="hello\nworld!"]''', 'hello\nworld!'),
                   (r'''[test:str="hello\\nworld!"]''', 'hello\\nworld!'),
                   (r'''[test:str="hello\\\nworld!"]''', 'hello\\\nworld!'),
                   # CR / Carriage returns
                   (r'''[test:str="hello\rworld!"]''', 'hello\rworld!'),
                   (r'''[test:str="hello\\rworld!"]''', 'hello\\rworld!'),
                   (r'''[test:str="hello\\\rworld!"]''', 'hello\\\rworld!'),
                   # single quote escape
                   (r'''[test:str="hello\'world!"]''', '''hello'world!'''),
                   (r'''[test:str="hello'world!"]''', '''hello'world!'''),  # escape isn't technically required
                   # BEL
                   (r'''[test:str="hello\aworld!"]''', '''hello\aworld!'''),
                   # BS
                   (r'''[test:str="hello\bworld!"]''', '''hello\bworld!'''),
                   # FF
                   (r'''[test:str="hello\fworld!"]''', '''hello\fworld!'''),
                   # VT
                   (r'''[test:str="hello\vworld!"]''', '''hello\vworld!'''),
                   # \xhh - hex
                   (r'''[test:str="hello\xffworld!"]''', '''hello\xffworld!'''),
                   # \ooo - octal
                   (r'''[test:str="hello\040world!"]''', '''hello world!'''),
                   # Items encoded as a python literal object wrapped in quotes
                   # are not turned into their corresponding item, they are
                   # treated as strings.
                   (r'''[test:str="{'key': 'valu'}"]''', '''{'key': 'valu'}'''),
                   )

        async with self.getTestCore() as core:
            for (query, valu) in queries:
                nodes = await core.nodes(query)
                self.len(1, nodes)
                self.eq(nodes[0].ndef[1], valu)

    async def test_reserved_vars(self):

        for resv in ('node', '"node"', "'node'", 'lib', 'path'):
            queries = [
                f'${resv} = foo',
                f'(${resv}, $bar) = foo',
                f'for ${resv} in $lib.range(5) {{ }}',
                f'for (${resv}, $bar) in ((1, 2), (3, 4)) {{ }}',
                f'try {{ }} catch * as {resv} {{ }}',
                f'try {{ }} catch OtherErr as foo {{ }} catch * as {resv} {{ }}',
                f'function {resv}() {{ }}',
                f'function foo({resv}) {{ }}',
            ]

            for query in queries:
                parser = s_parser.Parser(query)
                with self.raises(s_exc.BadSyntax):
                    parser.query()

        async with self.getTestCore() as core:
            for resv in ('node', '"node"', "'node'", 'lib', 'path'):
                with self.raises(s_exc.StormRuntimeError):
                    await core.nodes(f'$lib.vars.{resv} = foo')

                with self.raises(s_exc.StormRuntimeError):
                    await core.nodes(f'[ test:str=foo ] $path.vars.{resv} = foo')

            for resv in ('node', 'lib', 'path'):
                with self.raises(s_exc.BadArg):
                    await core.nodes('$lib.print(foo)', opts={'vars': {resv: 'newp'}})

    def test_isre_funcs(self):

        self.true(s_grammar.isCmdName('testcmd'))
        self.true(s_grammar.isCmdName('testcmd2'))
        self.true(s_grammar.isCmdName('testcmd.yup'))
        self.false(s_grammar.isCmdName('2testcmd'))
        self.false(s_grammar.isCmdName('testcmd:newp'))
        self.false(s_grammar.isCmdName('.hehe'))

        self.true(s_grammar.isFormName('test:str'))
        self.true(s_grammar.isFormName('t2:str'))
        self.true(s_grammar.isFormName('test:str:yup'))
        self.true(s_grammar.isFormName('test:str123'))
        self.false(s_grammar.isFormName('test'))
        self.false(s_grammar.isFormName('2t:str'))
        self.false(s_grammar.isFormName('.hehe'))
        self.false(s_grammar.isFormName('testcmd'))
        self.true(s_grammar.isFormName('x:foo'))
        self.true(s_grammar.isFormName('foo:x'))

        self.true(s_grammar.isPropName('test:str'))
        self.true(s_grammar.isPropName('test:str:tick'))
        self.true(s_grammar.isPropName('test:str:_tick'))
        self.true(s_grammar.isPropName('_test:str:_tick'))
        self.true(s_grammar.isPropName('test:str:str123'))
        self.true(s_grammar.isPropName('test:str:123str'))
        self.true(s_grammar.isPropName('test:str:123:456'))
        self.true(s_grammar.isPropName('test:str.hehe'))
        self.true(s_grammar.isPropName('test:str.hehe'))
        self.true(s_grammar.isPropName('test:str.hehe.haha'))
        self.true(s_grammar.isPropName('test:str.hehe:haha'))
        self.true(s_grammar.isPropName('test:x'))
        self.true(s_grammar.isPropName('x:x'))
        self.false(s_grammar.isPropName('test'))
        self.false(s_grammar.isPropName('2t:str'))
        self.false(s_grammar.isPropName('.hehe'))
        self.false(s_grammar.isPropName('testcmd'))

    async def test_embed_offsets(self):

        embq = ' /* secret comment */ $lib.print(hello) /* haha */ $lib.print(goodbye) /*foo */ '
        query = f'$q = ${{{embq}}} $lib.print($q)'
        parser = s_parser.Parser(query)
        q = parser.query()
        embed = q.kids[0].kids[1]
        self.eq(embq, embed.getAstText())

def gen_parse_list():
    '''
    Prints out the Asts for a list of queries in order to compare ASTs between versions of parsers
    '''
    retn = []
    for i, query in enumerate(Queries):
        parser = s_parser.Parser(query)
        tree = parser.query()
        retn.append(str(tree))
    return retn

def print_parse_list():
    for i in gen_parse_list():
        print(f'    {repr(i)},')

if __name__ == '__main__':
    print_parse_list()<|MERGE_RESOLUTION|>--- conflicted
+++ resolved
@@ -749,7 +749,6 @@
     '$foo=(not $x)',
     '$foo=(not($x))',
     '$foo=(not ($x))',
-<<<<<<< HEAD
     '[ :foo.precision=day ]',
     '[ :$foo.precision=day ]',
     '[ :$foo.$bar=day ]',
@@ -796,10 +795,8 @@
     'return(#foo:1234)',
     '[ +#foo:var.prec=2020 ]',
     '[ +#foo:var.$var=2020 ]',
-=======
     '[test:str=foo +#baz?=(null)]',
     '$ts="" [test:str=foo +?#bar?=$ts]',
->>>>>>> e14fa8cf
 ]
 
 # Generated with print_parse_list below
@@ -1449,7 +1446,6 @@
     'Query: [SetVarOper: [Const: foo, DollarExpr: [UnaryExprNode: [Const: not, VarValue: [Const: x]]]]]',
     'Query: [SetVarOper: [Const: foo, DollarExpr: [UnaryExprNode: [Const: not, DollarExpr: [VarValue: [Const: x]]]]]]',
     'Query: [SetVarOper: [Const: foo, DollarExpr: [UnaryExprNode: [Const: not, DollarExpr: [VarValue: [Const: x]]]]]]',
-<<<<<<< HEAD
     'Query: [EditVirtPropSet: [RelProp: [Const: foo], VirtProps: [Const: precision], Const: =, Const: day]]',
     'Query: [EditPropSet: [RelProp: [VarDeref: [VarValue: [Const: foo], Const: precision]], Const: =, Const: day]]',
     'Query: [EditPropSet: [RelProp: [VarDeref: [VarValue: [Const: foo], VarValue: [Const: bar]]], Const: =, Const: day]]',
@@ -1496,10 +1492,8 @@
     'Query: [Return: [TagPropValue: [TagProp: [TagName: [Const: foo], Const: 1234]]]]',
     'Query: [EditTagPropVirtSet: [TagProp: [TagName: [Const: foo], Const: var], VirtProps: [Const: prec], Const: =, Const: 2020]]',
     'Query: [EditTagPropVirtSet: [TagProp: [TagName: [Const: foo], Const: var], VirtProps: [VarValue: [Const: var]], Const: =, Const: 2020]]',
-=======
     'Query: [EditNodeAdd: [FormName: [Const: test:str], Const: =, Const: foo], EditTagAdd: [TagName: [Const: baz], Const: ?=, DollarExpr: [Const: None]]]',
-    'Query: [SetVarOper: [Const: ts, Const: ], EditNodeAdd: [FormName: [Const: test:str], Const: =, Const: foo], EditTagAdd: [Const: ?, TagName: [Const: bar], Const: ?=, VarValue: [Const: ts]]]'
->>>>>>> e14fa8cf
+    'Query: [SetVarOper: [Const: ts, Const: ], EditNodeAdd: [FormName: [Const: test:str], Const: =, Const: foo], EditTagAdd: [TagName: [Const: bar], Const: ?=, VarValue: [Const: ts]]]'
 ]
 
 class GrammarTest(s_t_utils.SynTest):
