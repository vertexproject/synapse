--- conflicted
+++ resolved
@@ -735,20 +735,17 @@
     '[test:str=foo :$foo*$bar.baz=heval]',
     '[test:str=foo :$foo*$bar.("baz")=heval]',
     '[test:str=foo :$foo*$bar.baz()=heval]',
-<<<<<<< HEAD
     '[test:str=foo +(refs)> $n]',
     '[test:str=foo +(refs)> $n.baz()]',
     '[test:str=foo -(refs)> $n]',
     '[test:str=foo <(refs)+ $n]',
     '[test:str=foo <(refs)+ $n.baz()]',
     '[test:str=foo <(refs)- $n]',
-=======
     '[test:str=foo :bar++=([1, 2])]',
     '[test:str=foo :$foo++=([1, 2])]',
     '[test:str=foo :bar--=(foo, bar)]',
     '[test:str=foo :bar?++=$baz]',
     '[test:str=foo :bar?--={[it:dev:str=foo]}]',
->>>>>>> c7faee08
 ]
 
 # Generated with print_parse_list below
@@ -1386,20 +1383,17 @@
     'Query: [EditNodeAdd: [FormName: [Const: test:str], Const: =, Const: foo], EditCondPropSet: [RelProp: [VarValue: [Const: foo]], CondSetOper: [VarDeref: [VarValue: [Const: bar], Const: baz]], Const: heval]]',
     'Query: [EditNodeAdd: [FormName: [Const: test:str], Const: =, Const: foo], EditCondPropSet: [RelProp: [VarValue: [Const: foo]], CondSetOper: [VarDeref: [VarValue: [Const: bar], DollarExpr: [Const: baz]]], Const: heval]]',
     'Query: [EditNodeAdd: [FormName: [Const: test:str], Const: =, Const: foo], EditCondPropSet: [RelProp: [VarValue: [Const: foo]], CondSetOper: [FuncCall: [VarDeref: [VarValue: [Const: bar], Const: baz], CallArgs: [], CallKwargs: []]], Const: heval]]',
-<<<<<<< HEAD
     'Query: [EditNodeAdd: [FormName: [Const: test:str], Const: =, Const: foo], EditEdgeAdd: [Const: refs, VarValue: [Const: n]]]',
     'Query: [EditNodeAdd: [FormName: [Const: test:str], Const: =, Const: foo], EditEdgeAdd: [Const: refs, FuncCall: [VarDeref: [VarValue: [Const: n], Const: baz], CallArgs: [], CallKwargs: []]]]',
     'Query: [EditNodeAdd: [FormName: [Const: test:str], Const: =, Const: foo], EditEdgeDel: [Const: refs, VarValue: [Const: n]]]',
     'Query: [EditNodeAdd: [FormName: [Const: test:str], Const: =, Const: foo], EditEdgeAdd: [Const: refs, VarValue: [Const: n]]]',
     'Query: [EditNodeAdd: [FormName: [Const: test:str], Const: =, Const: foo], EditEdgeAdd: [Const: refs, FuncCall: [VarDeref: [VarValue: [Const: n], Const: baz], CallArgs: [], CallKwargs: []]]]',
     'Query: [EditNodeAdd: [FormName: [Const: test:str], Const: =, Const: foo], EditEdgeDel: [Const: refs, VarValue: [Const: n]]]',
-=======
     'Query: [EditNodeAdd: [FormName: [Const: test:str], Const: =, Const: foo], EditPropSetMulti: [RelProp: [Const: bar], Const: ++=, DollarExpr: [ExprList: [Const: 1, Const: 2]]]]',
     'Query: [EditNodeAdd: [FormName: [Const: test:str], Const: =, Const: foo], EditPropSetMulti: [RelProp: [VarValue: [Const: foo]], Const: ++=, DollarExpr: [ExprList: [Const: 1, Const: 2]]]]',
     'Query: [EditNodeAdd: [FormName: [Const: test:str], Const: =, Const: foo], EditPropSetMulti: [RelProp: [Const: bar], Const: --=, List: [Const: foo, Const: bar]]]',
     'Query: [EditNodeAdd: [FormName: [Const: test:str], Const: =, Const: foo], EditPropSetMulti: [RelProp: [Const: bar], Const: ?++=, VarValue: [Const: baz]]]',
     'Query: [EditNodeAdd: [FormName: [Const: test:str], Const: =, Const: foo], EditPropSetMulti: [RelProp: [Const: bar], Const: ?--=, SubQuery: [Query: [EditNodeAdd: [FormName: [Const: it:dev:str], Const: =, Const: foo]]]]]',
->>>>>>> c7faee08
 ]
 
 class GrammarTest(s_t_utils.SynTest):
