import lark  # type: ignore

import synapse.exc as s_exc

import synapse.lib.parser as s_parser
import synapse.lib.datfile as s_datfile
import synapse.lib.grammar as s_grammar

import synapse.tests.utils as s_t_utils

# flake8: noqa: E501

Queries = [
    '$foo=(-$foo)',
    '$foo=(-#foo)',
    '$foo=(-.foo)',
    '$foo=(-:foo)',
    '$foo=(-($foo-1))',
    '$foo=(--$foo)',
    '$foo=(5---$foo)',
    '$foo=(5+-$foo)',
    '$foo=(5+--$foo)',
    '$foo=(#$tag:$tagprop)',
    '#$tag:$tagprop',
    '#$tag:$tagprop=$valu',
    '[+#$tag:$tagprop=$valu]',
    '$lib.print(`ip={$node.repr()} asn={:asn} .seen={.seen} foo={#foo} {:asn=5}`)',
    'inet:ipv4=45.79.131.138 -> inet:flow -(:dst:port=444 or :dst:port=80)',
    'media:news=0c7f7267d3b62432cb0d7d0e9d3108a4 -(refs)> inet:ipv4',
    '$foo=(2) return(($foo+(1)))',
    '$foo=(2) return(($foo-(1)))',
    'return(((2)+(1)))',
    'return(((2)-(1)))',
    '$foo=(2) return(($foo<(3)))',
    'return(((2)<(3)))',
    'return(((1)<(3)-(1)))',
    'return(((1)<(3)-(1)))',
    '$foo=(2) return(($foo<(4)-(1)))',
    '[inet:ipv4=1.2.3.4 :asn=1] return((:asn<(4)-(1)))',
    '$p=asn inet:ipv4=1.2.3.4 return((:$p<(4)-(1)))',
    '[inet:ipv4=1.2.3.4 .test:univ=0] return((.test:univ<(4)-(1)))',
    '[inet:ipv4=1.2.3.4 +#foo:score=1] return((#foo:score<(4)-(1)))',
    '[inet:ipv4=1.2.3.4 +#foo=(0)] return((#foo<(4)-(1)))',
    '$p=bar [inet:ipv4=1.2.3.4 +#foo.bar=(0)] return((#foo.$p<(4)-(1)))',
    '[inet:asn=1 inet:asn=2 <("foo)")+ { inet:ipv4=1.2.3.4 }]',
    'inet:asn <(2)',
    'inet:asn <("foo)")- *',
    'inet:asn <(("foo)", \'bar()\'))- *',
    'emit $foo stop',
    'try { inet:ipv4=asdf } catch TypeError as err { }',
    'try { inet:ipv4=asdf } catch FooBar as err { } catch * as err { }',
    'test:array*[=1.2.3.4]',
    'macro.set hehe ${ inet:ipv4 }',
    '$q=${#foo.bar}',
    'metrics.edits.byprop inet:fqdn:domain --newv $lib.null',
    'tee // comment',
    'inet:fqdn=newp.com\n | tee\n { inet:fqdn } // faz\n | uniq',
    'inet:fqdn=newp.com\n | tee\n { inet:fqdn }\n /* faz */\n | uniq',
    'hehe.haha\xa0foo // a comment | uniq ',
    'inet:ipv4 --> *',
    'inet:ipv4 <-- *',
    'inet:fqdn=woot.com\xa0[ <(refs)+ { media:news } ]',
    'inet:fqdn=woot.com [ <(refs)+ { media:news } ]',
    '$refs = refs media:news -($refs)> * -(#foo or #bar)',
    '$refs = refs media:news <($refs)- (inet:ipv4,inet:ipv6) -(#foo or #bar)',
    'media:news -(refs)> * -(#foo or #bar)',
    'media:news <(refs)- $bar -(#foo or #bar)',
    'media:news [ -(refs)> { inet:fqdn=woot.com } ]',
    'media:news [ +(refs)> { inet:fqdn=woot.com } ]',
    'cron add --monthly=-1:12:30 {#bar}',
    '$foo=$(1 or 1 or 0)',
    '$foo=$(1 and 1 and 0)',
    '$var=tag1 #base.$var',
    'test:str $var=tag1 +#base.$var@=2014',
    'test:str $var=tag1 -> #base.$var',
    '$var=hehe [test:str=foo :$var=heval]',
    '[test:str=heval] test:str $var=hehe +:$var',
    '[test:str=foo :tick=2019] $var=tick [-:$var]',
    'test:str=foo $var=hehe :$var -> test:str',
    'test:str=foo $var=seen [.$var=2019]',
    'test:str $var="seen" +.$var',
    'test:str=foo $var="seen" [ -.$var ] | spin | test:str=foo',
    '$var=hehe [test:str=foo :$hehe=heval]',
    '#tag.$bar',
    '+#tag.$bar',
    '+#tag.$bar.*',
    '''#tag.$"escaped \\"string\\""''',
    '''+#tag.$"escaped \\"string\\"".*''',
    '''[+#tag.$"escaped \\"string\\""]''',
    r'''test:str $"some\bvar"=$node.repr()''',
    '$x = 0 while $($x < 10) { $x=$($x+1) [test:int=$x] }',
    '[test:int?=4] [ test:int?=nonono ]',
    '[test:int=4\xa0+?#hehe.haha +?#hehe.newp=newp +#hehe.yes=2020]',
    '[test:str=foo :tick?=2019 ]',
    '[test:str=a] switch $node.form() { hehe\xa0: {[+#baz]} }',
    '[test:type10=2 :strprop=1] spin | test:type10 +$(:strprop) $foo=1 +$foo',
    'inet:fqdn#xxx.xxxxxx.xxxx.xx for $tag in $node.tags(xxx.xxxxxx.*.xx) { <- edge:refs +#xx <- graph:cluster [ +#foo]  ->edge:refs }',
    ' +(syn:tag~=aka.*.mal.*)',
    '+(syn:tag^=aka or syn:tag^=cno or syn:tag^=rep)',
    '[test:str=foo][test:int=42]',
    '|help',
    "[ test:str=abcd :tick=2015 +#cool ]",
    '{ #baz } test:str=foo',
    '##baz.faz',
    '#$tag [ -#$tag ]',
    '#$tag',
    '#foo',
    ' #foo',
    '#foo ',
    '#hehe.haha',
    '$hehe.haha',
    '#test.bar +test:pivcomp -+> *',
    '#test.bar +test:pivcomp -> *',
    '#test.bar +test:str <+- *',
    '#test.bar +test:str <- *',
    'test:migr <- edge:refs',
    '#test.bar -#test -+> *',
    '#test.bar -#test -> *',
    '#test.bar -#test <+- *',
    '#test.bar -#test <- *',
    '$bar=5.5.5.5 [ inet:ipv4=$bar ]',
    '$blah = $lib.dict(foo=vertex.link) [ inet:fqdn=$blah.foo ]',
    '($tick, $tock) = .seen',
    '.created',
    '.created<2010',
    '.created>2010',
    '.created*range=("2010", "?")',
    '.created*range=(2010, 3001)',
    '.created="2001"',
    '.created="{created}"',
    '.seen [ -.seen ]',
    '.seen~="^r"',
    "[graph:node='*' :type=m1]",
    '[ geo:place="*" :latlong=(-30.0,20.22) ]',
    '[ inet:asn=200 :name=visi ]',
    '[ inet:dns:a = ( woot.com , 12.34.56.78 ) ]',
    '[ inet:dns:a=$blob.split("|") ]',
    '[ inet:dns:a=(vertex.link, 5.5.5.5) +#nope ]',
    '[ inet:dns:a=(woot.com,1.2.3.4) ]',
    '[ inet:dns:a=(woot.com, 1.2.3.4) +#yepr ]',
    '[ inet:dns:a=(woot.com, 1.2.3.4) inet:dns:a=(vertex.link, 1.2.3.4) ]',
    '[ inet:dns:a=(woot.com,1.2.3.4) .seen=(2015,2016) ]',
    '[ inet:fqdn = hehe.com inet:ipv4 = 127.0.0.1 hash:md5 = d41d8cd98f00b204e9800998ecf8427e]',
    '[ inet:fqdn = woot.com ]',
    '[ inet:fqdn=vertex.link inet:ipv4=1.2.3.4 ]',
    '[ inet:fqdn=woot.com +#bad=(2015,2016) ]',
    '[ inet:fqdn=woot.com ] -> *',
    '[ inet:fqdn=woot.com inet:fqdn=vertex.link ] [ inet:user = :zone ] +inet:user',
    '[ inet:ipv4 = 94.75.194.194 :loc = nl ]',
    '[ inet:ipv4=$foo ]',
    '[ test:int=$hehe.haha ]',
    '[ inet:ipv4=1.2.3.0/30 inet:ipv4=5.5.5.5 ]',
    '[ inet:ipv4=1.2.3.4 :asn=2 ]',
    '[ inet:ipv4=1.2.3.4 :loc=us inet:dns:a=(vertex.link,1.2.3.4) ]',
    '[ inet:ipv4=1.2.3.4 ]',
    '[ inet:ipv4=192.168.1.0/24]',
    '[ inet:ipv4=4.3.2.1 :loc=zz inet:dns:a=(example.com,4.3.2.1) ]',
    '[inet:ipv4=197.231.221.211 :asn=37560 :loc=lr.lo.voinjama :latlong="8.4219,-9.7478" :dns:rev=exit1.ipredator.se +#cno.anon.tor.exit = (2017/12/19, 2019/02/15) ]',
    '[ inet:user=visi inet:user=whippit ]',
    '[ test:comp=(10, haha) +#foo.bar -#foo.bar ]',
    '[ test:comp=(127,newp) ] [test:comp=(127,127)]',
    "[test:comp=(123, test) test:comp=(123, duck) test:comp=(123, mode)]",
    '[ test:guid="*" :tick=2015 ]',
    '[ test:guid="*" :tick=2016 ]',
    '[ test:guid="*" :tick=2017 ]',
    '[ test:pivcomp=(foo,bar) :tick=2018 ]',
    '[ test:pivcomp=(foo,bar) ]',
    '[ test:pivcomp=(hehe,haha) :tick=2015 +#foo=(2014,2016) ]',
    '[ test:pivcomp=(xxx,yyy) :width=42 ]',
    '[ test:str="foo bar" :tick=2018]',
    '[ test:str=bar +#baz ]',
    '[ test:str=foo +#$tag ]',
    'test:str=foo +#$tag',
    '[ test:str=foo +#bar ] +(#baz or not .seen)',
    '[ test:str=foo +#bar ] +(not .seen)',
    '[ test:str=foo +#bar ] { [ +#baz ] -#bar }',
    '[ test:str=foo test:str=bar ] | sleep 10',
    '[ test:str=foo test:str=bar ] | spin',
    '[ test:str=foo test:str=bar ]',
    '[ test:str=foo test:str=bar test:int=42 ]',
    '[ test:str=haha +#bar=2015 ]',
    '[ test:str=haha +#foo ]',
    '[ test:str=hehe +#foo=(2014,2016) ]',
    '[ test:str=hehe ]',
    '[ test:str=oof +#bar ] { [ test:int=0xdeadbeef ] }',
    '[ test:str=visi +#foo.bar ] -> # [ +#baz.faz ]',
    '[ test:str=visi +#foo.bar ] -> #',
    '[ test:str=visi test:int=20 +#foo.bar ]',
    '[ test:str=woot +#foo=(2015,2018) +#bar .seen=(2014,2016) ]',
    '[ test:str=woot +#foo=(2015,2018) .seen=(2014,2016) ]',
    '[ test:str=woot +#foo=(2015,2018) ]',
    '[ test:str=woot .seen=(2014,2015) ]',
    '[ test:str=woot .seen=20 ]',
    '[-#foo]',
    '[edge:has=((test:str, foobar), (test:str, foo))]',
    '[edge:refs=((test:comp, (2048, horton)), (test:comp, (4096, whoville)))]',
    '[edge:refs=((test:comp, (9001, "A mean one")), (test:comp, (40000, greeneggs)))]',
    '[edge:refs=((test:int, 16), (test:comp, (9999, greenham)))]',
    '[edge:refs=((test:str, 123), (test:int, 123))]',
    '[inet:dns:query=(tcp://1.2.3.4, "", 1)]',
    '[inet:dns:query=(tcp://1.2.3.4, "foo*.haha.com", 1)]',
    '[inet:ipv4=1.2.3.1-1.2.3.3]',
    '[inet:ipv4=1.2.3.4 :asn=10] [meta:seen=(abcd, (inet:asn, 10))]',
    '[meta:seen=(abcd, (test:str, pennywise))]',
    '[meta:source=abcd +#omit.nopiv] [meta:seen=(abcd, (test:pivtarg, foo))]',
    '[test:comp=(1234, 5678)]',
    '[test:comp=(3, foob) +#meep.gorp +#bleep.zlorp +#cond]',
    '[test:guid="*" :tick=2001]',
    '[test:guid=abcd :tick=2015]',
    '[test:int=1 test:int=2 test:int=3]',
    '[test:int=10 :loc=us.va]',
    '[test:int=2 :loc=us.va.sydney]',
    '[test:int=20]',
    '[test:int=3 :loc=""]',
    '[test:int=4 :loc=us.va.fairfax]',
    '[test:int=9 :loc=us.ओं]',
    '[test:int=99999]',
    '[test:pivcomp=(foo, 123)]',
    '[test:str=beep test:str=boop]',
    '[test:str=foo :tick=201808021201]',
    '[test:str=hehe] | iden abcd | count',
    '[test:str=hello]',
    'edge:refs +:n1*range=((test:comp, (1000, green)), (test:comp, (3000, ham)))',
    'edge:refs',
    'edge:wentto',
    'file:bytes:size=4',
    'for $fqdn in $fqdns { [ inet:fqdn=$fqdn ] }',
    'for ($fqdn, $ipv4) in $dnsa { [ inet:dns:a=($fqdn,$ipv4) ] }',
    'for ($fqdn,$ipv4,$boom) in $dnsa { [ inet:dns:a=($fqdn,$ipv4) ] }',
    'geo:place +geo:place:latlong*near=((34.1, -118.3), 10km)',
    'geo:place -:latlong*near=((34.1, -118.3), 50m)',
    'geo:place:latlong*near=(("34.118560", "-118.300370"), 2600m)',
    'geo:place:latlong*near=(("34.118560", "-118.300370"), 50m)',
    'geo:place:latlong*near=((0, 0), 50m)',
    'geo:place:latlong*near=((34.1, -118.3), 10km)',
    'geo:place=$place <- edge:has <- *',
    'geo:place=$place <- edge:has <- ps:person',
    'geo:place=abcd $latlong=:latlong $radius=:radius | spin | tel:mob:telem:latlong*near=($latlong, 3km)',
    'graph:cluster=abcd | noderefs -d 2 --join',
    'help',
    'iden 2cdd997872b10a65407ad5fadfa28e0d',
    'iden deadb33f',
    '$foo=42 iden deadb33f',
    'inet:asn=10 | noderefs -of inet:ipv4 --join -d 3',
    'inet:dns:a +{ :ipv4 -> inet:ipv4 +:loc=us }',
    'inet:dns:a +{ :ipv4 -> inet:ipv4 -:loc=us }',
    'inet:dns:a -{ :ipv4 -> inet:ipv4 +:loc=us }',
    'inet:dns:a -{ :ipv4 -> inet:ipv4 -:loc=us }',
    'inet:dns:a :ipv4 -> *',
    'inet:dns:a = (woot.com,  12.34.56.78) [ .seen=( 201708010123, 201708100456 ) ]',
    'inet:dns:a = (woot.com,  12.34.56.78) [ .seen=( 201708010123, \"?\" ) ]',
    'inet:dns:a',
    'inet:dns:a=(woot.com,1.2.3.4) $hehe=:fqdn +:fqdn=$hehe',
    'inet:dns:a=(woot.com,1.2.3.4) $hehe=:fqdn -:fqdn=$hehe',
    'inet:dns:a=(woot.com,1.2.3.4) $hehe=:fqdn inet:fqdn=$hehe',
    'inet:dns:a=(woot.com,1.2.3.4) $newp=.seen',
    'inet:dns:a=(woot.com,1.2.3.4) $seen=.seen :fqdn -> inet:fqdn [ .seen=$seen ]',
    'inet:dns:a=(woot.com,1.2.3.4) [ .seen=(2015,2018) ]',
    'inet:dns:query=(tcp://1.2.3.4, "", 1) :name -> inet:fqdn',
    'inet:dns:query=(tcp://1.2.3.4, "foo*.haha.com", 1) :name -> inet:fqdn',
    'inet:fqdn +#bad $fqdnbad=#bad -> inet:dns:a:fqdn +.seen@=$fqdnbad',
    'inet:fqdn=woot.com -> inet:dns:a -> inet:ipv4',
    'inet:fqdn=woot.com -> inet:dns:a',
    'inet:fqdn=woot.com | delnode',
    'inet:fqdn | graph --filter { -#nope }',
    'inet:fqdn=woot.com',
    'inet:ipv4 +:asn::name=visi',
    'inet:ipv4 +inet:ipv4=1.2.3.0/30',
    'inet:ipv4 +inet:ipv4=1.2.3.1-1.2.3.3',
    'inet:ipv4 +inet:ipv4=10.2.1.4/32',
    'inet:ipv4 -> test:str',
    'inet:ipv4 | reindex --subs',
    'inet:ipv4:loc=us',
    'inet:ipv4:loc=zz',
    'inet:ipv4=1.2.3.1-1.2.3.3',
    'inet:ipv4=192.168.1.0/24',
    'inet:ipv4=1.2.3.4 +:asn',
    'inet:ipv4=1.2.3.4 +{ -> inet:dns:a } < 2 ',
    'inet:ipv4=1.2.3.4 +( { -> inet:dns:a }<=1 )',
    'inet:ipv4=1.2.3.4 +( { -> inet:dns:a } !=2 )',
    'inet:ipv4=1.2.3.4|limit 20',
    'inet:ipv4=12.34.56.78 [ :loc = us.oh.wilmington ]',
    'inet:ipv4=12.34.56.78 inet:fqdn=woot.com [ inet:ipv4=1.2.3.4 :asn=10101 inet:fqdn=woowoo.com +#my.tag ]',
    'inet:user | limit --woot',
    'inet:user | limit 1',
    'inet:user | limit 10 | +inet:user=visi',
    'inet:user | limit 10 | [ +#foo.bar ]',
    'media:news = 00a1f0d928e25729b9e86e2d08c127ce [ :summary = \"\" ]',
    'meta:seen:meta:source=$sorc -> *',
    'meta:seen:meta:source=$sorc :node -> *',
    'meta:source=8f1401de15918358d5247e21ca29a814',
    'movetag a.b a.m',
    'movetag hehe woot',
    'ps:person=$pers -> edge:has -> *',
    'ps:person=$pers -> edge:has -> geo:place',
    'ps:person=$pers -> edge:wentto +:time@=(2014,2017) -> geo:place',
    'ps:person=$pers -> edge:wentto -> *',
    'ps:person=$pers -> edge:wentto :n2 -> *',
    'reindex --form-counts',
    'sudo | [ inet:ipv4=1.2.3.4 ]',
    'sudo | [ test:cycle0=foo :test:cycle1=bar ]',
    'sudo | [ test:guid="*" ]',
    'sudo | [ test:str=foo +#lol ]',
    'sudo | [ test:str=foo ]',
    'sudo | [test:str=123 :tick=2018]',
    'sudo | test:int=6 | delnode',
    'syn:tag=a.b +#foo',
    'syn:tag=aaa.barbarella.ddd',
    'syn:tag=baz.faz [ +#foo.bar ]',
    'syn:tag=foo.bar -> *',
    'syn:tag=foo.bar -> test:str',
    'syn:tag=foo.bar -> test:str:tick',
    'test:comp +(:hehe<2 and :haha=test)',
    'test:comp +(:hehe<2 or #meep.gorp)',
    'test:comp +(:hehe<2 or :haha=test)',
    'test:comp +:haha*range=(grinch, meanone)',
    'test:comp +test:comp*range=((1024, grinch), (4096, zemeanone))',
    'test:comp -> * | uniq | count',
    'test:comp -> *',
    'test:comp -> test:int',
    'test:comp:haha~="^lulz"',
    'test:comp:haha~="^zerg"',
    'test:comp#bar +:hehe=1010 +:haha=test10 +#bar',
    'test:guid +test:guid*range=(abcd, dcbe)',
    'test:guid | max tick',
    'test:guid | min tick',
    'test:int +:loc=""',
    'test:int +:loc="us.va. syria"',
    'test:int +:loc=u',
    'test:int +:loc=us',
    'test:int +:loc=us.v',
    'test:int +:loc=us.va.sydney',
    'test:int +:loc^=""',
    'test:int +:loc^=23',
    'test:int +:loc^=u',
    'test:int +:loc^=us',
    'test:int +:loc^=us.',
    'test:int +:loc^=us.va.',
    'test:int +:loc^=us.va.fairfax.reston',
    'test:int +test:int<30',
    'test:int +test:int<=30',
    'test:int <=20',
    'test:int | noderefs | +test:comp*range=((1000, grinch), (4000, whoville))',
    'test:int:loc=""',
    'test:int:loc=u',
    'test:int:loc=us',
    'test:int:loc^=""',
    'test:int:loc^=23',
    'test:int:loc^=u',
    'test:int:loc^=us',
    'test:int:loc^=us.',
    'test:int:loc^=us.va.fairfax.reston',
    'test:int<30',
    'test:int<=30',
    'test:int=123 | noderefs -te',
    'test:int=123 | noderefs',
    'test:int=1234 [test:str=$node.form()] -test:int',
    'test:int=1234 [test:str=$node.value()] -test:int',
    'test:int=3735928559',
    'test:int=8675309',
    'test:int>30',
    'test:int>=20',
    'test:pivcomp -> test:int',
    'test:pivcomp | noderefs --join --degrees 2',
    'test:pivcomp | noderefs --join -d 3',
    'test:pivcomp | noderefs --join',
    'test:pivcomp | noderefs -j --degrees 2',
    'test:pivcomp | noderefs',
    'test:pivcomp:tick=$foo',
    'test:pivcomp=$foo',
    'test:pivcomp=(foo,bar) +{ :lulz -> test:str +#baz } +test:pivcomp',
    'test:pivcomp=(foo,bar) -+> *',
    'test:pivcomp=(foo,bar) -+> test:pivtarg',
    'test:pivcomp=(foo,bar) -> *',
    'test:pivcomp=(foo,bar) -> test:pivtarg',
    'test:pivcomp=(foo,bar) -{ :lulz -> test:str +#baz }',
    'test:pivcomp=(foo,bar) :lulz -+> test:str',
    'test:pivcomp=(foo,bar) :lulz -> test:str',
    'test:pivcomp=(foo,bar) :targ -> test:pivtarg',
    'test:pivcomp=(hehe,haha) $ticktock=#foo -> test:pivtarg +.seen@=$ticktock',
    'test:pivcomp=(hehe,haha)',
    'test:pivtarg=hehe [ .seen=2015 ]',
    'test:str +#*',
    'test:str +#**.bar.baz',
    'test:str +#**.baz',
    'test:str +#*.bad',
    'test:str +#foo.**.baz',
    'test:str +#foo.*.baz',
    '#foo@=("2013", "2015")',
    'test:str +#foo@=(2014, 20141231)',
    'test:str +#foo@=(2015, 2018)',
    'test:str +#foo@=2016',
    'test:str +:bar*range=((test:str, c), (test:str, q))',
    'test:str +:tick*range=(19701125, 20151212)',
    'test:str +:tick=($test, "+- 2day")',
    'test:str +:tick=(2015, "+1 day")',
    'test:str +:tick=(20150102, "-3 day")',
    'test:str +:tick=(20150201, "+1 day")',
    'test:str +:tick=2015',
    'test:str +:tick@="-1 day"',
    'test:str +:tick@=("now+2days", "-3 day")',
    'test:str +:tick@=("now-1day", "?")',
    'test:str +:tick@=2015',
    'test:str +:tick@=(2015, "+1 day")',
    'test:str +:tick@=(20150102+1day, "-4 day")',
    'test:str +:tick@=(20150102, "-4 day")',
    'test:str +:tick@=(now, "-1 day")',
    'test:str +test:str:tick<201808021202',
    'test:str +test:str:tick<=201808021202',
    'test:str +test:str:tick>201808021202',
    'test:str +test:str:tick>=201808021202',
    'test:str -#*',
    'test:str [+#foo.bar=(2000,2002)]',
    'test:str [+#foo.bar=(2000,20020601)]',
    'test:str [+#foo.bar]',
    'test:str [-#foo]',
    'test:str [-:tick]',
    'test:str | delnode --force',
    'test:str | noderefs -d 3 --unique',
    'test:str | noderefs -d 3',
    'test:str#foo',
    'test:str#foo.bar',
    'test:str#foo@=(2012,2022)',
    'test:str#foo@=2016',
    'test:str',
    'test:str:tick<201808021202',
    'test:str:tick<=201808021202',
    'test:str:tick=(20131231, "+2 days")',
    'test:str:tick=2015',
    'test:str:tick>201808021202',
    'test:str:tick>=201808021202',
    'test:str= foo',
    'test:str="foo bar" +test:str',
    'test:str="foo bar" -test:str:tick',
    'test:str="foo bar" [ -:tick ]',
    'test:str=$foo',
    'test:str=123 [:baz="test:guid:tick=2015"]',
    'test:str=123 | noderefs --traverse-edge',
    'test:str=123 | noderefs',
    'test:str=1234 test:str=duck test:str=knight',
    'test:str=a +:tick*range=(20000101, 20101201)',
    'test:str=bar -+> test:pivcomp:lulz',
    'test:str=bar -> test:pivcomp:lulz',
    'test:str=bar <+- *',
    'test:str=bar <- *',
    'test:str=bar test:pivcomp=(foo,bar) [+#test.bar]',
    'test:str=foo +#lol@=2016',
    'test:str=foo <+- edge:has',
    'test:str=foo <- edge:has',
    'test:str=foo | delnode',
    'test:str=foobar -+> edge:has',
    'test:str=foobar -> edge:has <+- test:str',
    'test:str=foobar -> edge:has <- test:str',
    'test:str=hello [:tick="2001"]',
    'test:str=hello [:tick="2002"]',
    'test:str=pennywise | noderefs --join -d 9 --traverse-edge',
    'test:str=pennywise | noderefs -d 3 --omit-traversal-tag=omit.nopiv --omit-traversal-tag=test',
    'test:str=visi -> #*',
    'test:str=visi -> #foo.*',
    'test:str=woot $foo=#foo +.seen@=$foo',
    'test:str=woot +.seen@=#bar',
    'test:str=woot +.seen@=(2012,2015)',
    'test:str=woot +.seen@=2012',
    'test:str~="zip"',
    '''
        for $foo in $foos {

            ($fqdn, $ipv4) = $foo.split("|")

            [ inet:dns:a=($fqdn, $ipv4) ]
        } ''',
    ''' /* A comment */ test:int ''',
    ''' test:int // a comment''',
    '''/* multi
         line */ test:int ''',
    '''
        inet:fqdn | graph
                    --degrees 2
                    --filter { -#nope }
                    --pivot { <- meta:seen <- meta:source }
                    --form-pivot inet:fqdn {<- * | limit 20}
                    --form-pivot inet:fqdn {-> * | limit 20}
                    --form-filter inet:fqdn {-inet:fqdn:issuffix=1}
                    --form-pivot syn:tag {-> *}
                    --form-pivot * {-> #} ''',
    '''
        for $foo in $foos {

            ($fqdn, $ipv4) = $foo.split("|")

            [ inet:dns:a=($fqdn, $ipv4) ]
        } ''',
    '''
    for $tag in $node.tags() {
        -> test:int [ +#$tag ]
    } ''',
    '''
    for $tag in $node.tags(fo*) {
        -> test:int [ -#$tag ]
    }
    ''',
    '''
    [
    inet:email:message="*"
        :to=woot@woot.com
        :from=visi@vertex.link
        :replyto=root@root.com
        :subject="hi there"
        :date=2015
        :body="there are mad sploitz here!"
        :bytes="*"
    ]

    {[ inet:email:message:link=($node, https://www.vertex.link) ]}

    {[ inet:email:message:attachment=($node, "*") ] -inet:email:message [ :name=sploit.exe ]}

    {[ edge:has=($node, ('inet:email:header', ('to', 'Visi Kensho <visi@vertex.link>'))) ]}
    ''',
    '$x = $(1 / 3)',
    '$x = $(1 * 3)',
    '$x = $(1 * 3 + 2)',
    '$x = $(1 -3.2 / -3.2)',
    '$x = $(1 + 3 / 2    )',
    '$x = $((1 + 3)/ 2)',
    '$x = (2 ** 4)',
    '$foo=42 $foo2=43 $x = $($foo * $foo2)',
    '$yep=$(42 < 43)',
    '$yep=$(42 > 43)',
    '$yep=$(42 >= 43)',
    '$yep=$(42 + 4 <= 43 * 43)',
    '$foo=4.3 $bar=4.2 $baz=$($foo + $bar)',
    'inet:ipv4=1 $foo=.created $bar=$($foo +1 )',
    "$x=$($lib.time.offset('2 days'))",
    '$foo = 1 $bar = 2 inet:ipv4=$($foo + $bar)',
    '',
    'hehe.haha --size 10 --query "foo_bar.stuff:baz"',
    'if $foo {[+#woot]}',
    'if $foo {[+#woot]} else {[+#nowoot]}',
    'if $foo {[+#woot]} elif $(1-1) {[+#nowoot]}',
    'if $foo {[+#woot]} elif $(1-1) {[+#nowoot]} else {[+#nonowoot] }',
    'if ($data ~= "hehe") {$lib.print(yes)} else {$lib.print(no)}',
    '$foo=$(1 or 0 and 0)',
    '$foo=$(not 1 and 1)',
    '$foo=$(not 1 > 1)',
    '#baz.faz:lol',
    'foo:bar#baz.faz:lol',
    '#baz.faz:lol=20',
    'foo:bar#baz.faz:lol=20',
    '+#foo.bar:lol',
    '+#foo.bar:lol=20',
    '[ -#baz.faz:lol ]',
    '[ +#baz.faz:lol=20 ]',
    '#tag:somegeoloctypebecauseihatelife*near=($lat, $long)',
    '*$foo*near=20',
    '[ test:str = $foo.woot.var.$bar.mar.$car ]',
    'test:str = $foo.$\'space key\'.subkey',
    '''
    for $iterkey in $foo.$"bar key".$\'biz key\' {
        inet:ipv4=$foo.$"bar key".$\'biz key\'.$iterkey
    }
    ''',
    ''' [(ou:org=c71cd602f73af5bed208da21012fdf54 :loc=us )]''',
    'function x(y, z) { return ($( $x - $y ) ) }',
    'function echo(arg, arg2=default) { return ($arg) }',
    '$name = asdf $foo = $lib.dict() $foo.bar = asdf $foo."bar baz" = asdf $foo.$name = asdf',
    '[test:str=a] switch $node.form() { hehe: {[+#baz]} }',
    '[test:str=a] switch $woot { hehe: {[+#baz]} }',
    '[test:str=c] switch $woot { hehe: {[+#baz]} *: {[+#jaz]} }',
    '[test:str=c] switch $woot { hehe: {[+#baz]} "haha hoho": {[+#faz]} "lolz:lulz": {[+#jaz]} }',
    '''
        /* A
            multiline
            comment */
        [ inet:ipv4=1.2.3.4 ] // this is a comment
        // and this too...

        switch $foo {

            // The bar case...

            bar: {
                [ +#hehe.haha ]
            }

            /*
                The
                baz
                case
            */
            'baz faz': {}
        } ''',
    '''
        for $foo in $foos {

            [ inet:ipv4=1.2.3.4 ]

            switch $foo {
                bar: { [ +#ohai ] break }
                baz: { [ +#visi ] continue }
            }

            [ inet:ipv4=5.6.7.8 ]
            [ +#hehe ]
        } ''',
    'switch $a { "a": { } }',
    'switch $a { "test:str" : { } *: {}}',
    'switch $a { "test:this:works:" : { } * : {}}',
    '''switch $a { 'single:quotes' : { } "doubele:quotes": {} noquotes: { } * : {}}''',
    'switch $category { } switch $type { *: { } }',
    'syn:tag -+> #',
    'syn:tag:base -+> #',
    'syn:tag:base=foo -+> #',
    'syn:tag:depth=2 -+> #',
    'inet:ipv4 -+> #',
    'inet:ipv4 -+> #*',
    'inet:ipv4=1.2.3.4 -+> #',
    'inet:ipv4=1.2.3.4 -+> #*',
    'inet:ipv4=1.2.3.4 -+> #biz.*',
    'inet:ipv4=1.2.3.4 -+> #bar.baz',
    'function middlechild(arg2) { yield $rockbottom($arg2) }',
    '[test:comp=(10,bar)] yield { -> test:int}',
    'test:arrayprop +:ints*[ range=(50,100) ]',
    'inet:ipv4 +(($foo and $bar))',
    'inet:ipv4 +($(0 and 1))',
    '$x=$($x-1)',
    'inet:ipv4=1.2.3.4 +$(:asn + 20 >= 42)',
    'inet:ipv4 -(seen)> foo:bar:baz',
    'inet:ipv4 -(seen)> (foo:bar:baz, hehe:haha:hoho)^=lol',
    'inet:ipv4 -(($foo, $bar))> ($baz,$faz)=lol',
    '$x=(["foo", "bar"])',
    '$x=(["foo", "bar",])',
    '$x=({"foo": "bar", "baz": 10})',
    '$x=({"foo": "bar", "baz": 10, })',
    'iden ssl://svcrs:27492?certname=root=bar',
    '$x=(foo bar baz, two)',
    '''$foo=`foo
    bar`''',
    '$foo=(truesec.com,)',
    '[test:str=foo +#$tag.index(0):$tag.index(1)=$tag.index(2)]',
    'test:str#$tag.index(0):$tag.index(1)',
    'if $lib.true { } $lib.print(`User: {$lib.true}`)',
    '$foo.`{$bar.baz}`=$bar',
    '$foo.`{$bar.baz}` = $bar',
    '$foo.($bar.baz)=$bar',
    '$foo.($bar.baz) = $bar',
    '$lib.print($foo.`{$bar.baz}`)',
    '$lib.print($foo.($bar.baz))',
    "$lib.print($a.('foo').upper())",
    "$lib.print(($a.('foo').upper()))",
    "$lib.print($a.$('foo').upper())",
    "$lib.print(($a.$('foo').upper()))",
    "$lib.print(('foo').upper())",
    "$lib.print((('foo').upper()))",
    '$lib.print(($foo)())',
    '$lib.print((($foo)()))',
    '$lib.print((:prop).upper())',
    '$lib.print(((:prop).upper()))',
    "$lib.print(({'unicode': 1}).(:prop))",
    "$lib.print((({'unicode': 1}).(:prop)+(2)))",
    '*$form#$tag',
    '*$form#$tag:$prop',
]

# Generated with print_parse_list below
_ParseResults = [
    'Query: [SetVarOper: [Const: foo, DollarExpr: [UnaryExprNode: [Const: -, VarValue: [Const: foo]]]]]',
    'Query: [SetVarOper: [Const: foo, DollarExpr: [UnaryExprNode: [Const: -, TagValue: [TagName: [Const: foo]]]]]]',
    'Query: [SetVarOper: [Const: foo, DollarExpr: [UnaryExprNode: [Const: -, UnivPropValue: [Const: .foo]]]]]',
    'Query: [SetVarOper: [Const: foo, DollarExpr: [UnaryExprNode: [Const: -, RelPropValue: [Const: foo]]]]]',
    'Query: [SetVarOper: [Const: foo, DollarExpr: [UnaryExprNode: [Const: -, DollarExpr: [ExprNode: [VarValue: [Const: foo], Const: -, Const: 1]]]]]]',
    'Query: [SetVarOper: [Const: foo, DollarExpr: [UnaryExprNode: [Const: -, UnaryExprNode: [Const: -, VarValue: [Const: foo]]]]]]',
    'Query: [SetVarOper: [Const: foo, DollarExpr: [ExprNode: [Const: 5, Const: -, UnaryExprNode: [Const: -, UnaryExprNode: [Const: -, VarValue: [Const: foo]]]]]]]',
    'Query: [SetVarOper: [Const: foo, DollarExpr: [ExprNode: [Const: 5, Const: +, UnaryExprNode: [Const: -, VarValue: [Const: foo]]]]]]',
    'Query: [SetVarOper: [Const: foo, DollarExpr: [ExprNode: [Const: 5, Const: +, UnaryExprNode: [Const: -, UnaryExprNode: [Const: -, VarValue: [Const: foo]]]]]]]',
    'Query: [SetVarOper: [Const: foo, DollarExpr: [TagPropValue: [TagProp: [TagName: [VarValue: [Const: tag]], VarValue: [Const: tagprop]]]]]]',
    'Query: [LiftTagProp: [TagProp: [TagName: [VarValue: [Const: tag]], VarValue: [Const: tagprop]]]]',
    'Query: [LiftTagProp: [TagProp: [TagName: [VarValue: [Const: tag]], VarValue: [Const: tagprop]], Const: =, VarValue: [Const: valu]]]',
    'Query: [EditTagPropSet: [TagProp: [TagName: [VarValue: [Const: tag]], VarValue: [Const: tagprop]], Const: =, VarValue: [Const: valu]]]',
    'Query: [VarEvalOper: [FuncCall: [VarDeref: [VarValue: [Const: lib], Const: print], CallArgs: [FormatString: [Const: ip=, FuncCall: [VarDeref: [VarValue: [Const: node], Const: repr], CallArgs: [], CallKwargs: []], Const:  asn=, RelPropValue: [Const: asn], Const:  .seen=, UnivPropValue: [Const: .seen], Const:  foo=, TagValue: [TagName: [Const: foo]], Const:  , ExprNode: [RelPropValue: [Const: asn], Const: =, Const: 5]]], CallKwargs: []]]]',
    'Query: [LiftPropBy: [Const: inet:ipv4, Const: =, Const: 45.79.131.138], FormPivot: [AbsProp: inet:flow], isjoin=False, FiltOper: [Const: -, OrCond: [RelPropCond: [RelPropValue: [RelProp: [Const: dst:port]], Const: =, Const: 444], RelPropCond: [RelPropValue: [RelProp: [Const: dst:port]], Const: =, Const: 80]]]]',
    'Query: [LiftPropBy: [Const: media:news, Const: =, Const: 0c7f7267d3b62432cb0d7d0e9d3108a4], N1Walk: [Const: refs, Const: inet:ipv4]]',
    'Query: [SetVarOper: [Const: foo, DollarExpr: [Const: 2]], Return: [DollarExpr: [ExprNode: [VarValue: [Const: foo], Const: +, DollarExpr: [Const: 1]]]]]',
    'Query: [SetVarOper: [Const: foo, DollarExpr: [Const: 2]], Return: [DollarExpr: [ExprNode: [VarValue: [Const: foo], Const: -, DollarExpr: [Const: 1]]]]]',
    'Query: [Return: [DollarExpr: [ExprNode: [DollarExpr: [Const: 2], Const: +, DollarExpr: [Const: 1]]]]]',
    'Query: [Return: [DollarExpr: [ExprNode: [DollarExpr: [Const: 2], Const: -, DollarExpr: [Const: 1]]]]]',
    'Query: [SetVarOper: [Const: foo, DollarExpr: [Const: 2]], Return: [DollarExpr: [ExprNode: [VarValue: [Const: foo], Const: <, DollarExpr: [Const: 3]]]]]',
    'Query: [Return: [DollarExpr: [ExprNode: [DollarExpr: [Const: 2], Const: <, DollarExpr: [Const: 3]]]]]',
    'Query: [Return: [DollarExpr: [ExprNode: [DollarExpr: [Const: 1], Const: <, ExprNode: [DollarExpr: [Const: 3], Const: -, DollarExpr: [Const: 1]]]]]]',
    'Query: [Return: [DollarExpr: [ExprNode: [DollarExpr: [Const: 1], Const: <, ExprNode: [DollarExpr: [Const: 3], Const: -, DollarExpr: [Const: 1]]]]]]',
    'Query: [SetVarOper: [Const: foo, DollarExpr: [Const: 2]], Return: [DollarExpr: [ExprNode: [VarValue: [Const: foo], Const: <, ExprNode: [DollarExpr: [Const: 4], Const: -, DollarExpr: [Const: 1]]]]]]',
    'Query: [EditNodeAdd: [FormName: [Const: inet:ipv4], Const: =, Const: 1.2.3.4], EditPropSet: [RelProp: [Const: asn], Const: =, Const: 1], Return: [DollarExpr: [ExprNode: [RelPropValue: [Const: asn], Const: <, ExprNode: [DollarExpr: [Const: 4], Const: -, DollarExpr: [Const: 1]]]]]]',
    'Query: [SetVarOper: [Const: p, Const: asn], LiftPropBy: [Const: inet:ipv4, Const: =, Const: 1.2.3.4], Return: [DollarExpr: [ExprNode: [RelPropValue: [VarValue: [Const: p]], Const: <, ExprNode: [DollarExpr: [Const: 4], Const: -, DollarExpr: [Const: 1]]]]]]',
    'Query: [EditNodeAdd: [FormName: [Const: inet:ipv4], Const: =, Const: 1.2.3.4], EditPropSet: [UnivProp: [Const: .test:univ], Const: =, Const: 0], Return: [DollarExpr: [ExprNode: [UnivPropValue: [Const: .test:univ], Const: <, ExprNode: [DollarExpr: [Const: 4], Const: -, DollarExpr: [Const: 1]]]]]]',
    'Query: [EditNodeAdd: [FormName: [Const: inet:ipv4], Const: =, Const: 1.2.3.4], EditTagPropSet: [TagProp: [TagName: [Const: foo], Const: score], Const: =, Const: 1], Return: [DollarExpr: [ExprNode: [TagPropValue: [TagProp: [TagName: [Const: foo], Const: score]], Const: <, ExprNode: [DollarExpr: [Const: 4], Const: -, DollarExpr: [Const: 1]]]]]]',
    'Query: [EditNodeAdd: [FormName: [Const: inet:ipv4], Const: =, Const: 1.2.3.4], EditTagAdd: [TagName: [Const: foo], Const: =, DollarExpr: [Const: 0]], Return: [DollarExpr: [ExprNode: [TagValue: [TagName: [Const: foo]], Const: <, ExprNode: [DollarExpr: [Const: 4], Const: -, DollarExpr: [Const: 1]]]]]]',
    'Query: [SetVarOper: [Const: p, Const: bar], EditNodeAdd: [FormName: [Const: inet:ipv4], Const: =, Const: 1.2.3.4], EditTagAdd: [TagName: [Const: foo, Const: bar], Const: =, DollarExpr: [Const: 0]], Return: [DollarExpr: [ExprNode: [TagValue: [TagName: [Const: foo, VarValue: [Const: p]]], Const: <, ExprNode: [DollarExpr: [Const: 4], Const: -, DollarExpr: [Const: 1]]]]]]',
    'Query: [EditNodeAdd: [FormName: [Const: inet:asn], Const: =, Const: 1], EditNodeAdd: [FormName: [Const: inet:asn], Const: =, Const: 2], EditEdgeAdd: [Const: foo), SubQuery: [Query: [LiftPropBy: [Const: inet:ipv4, Const: =, Const: 1.2.3.4]]]]]',
    'Query: [LiftPropBy: [Const: inet:asn, Const: <, DollarExpr: [Const: 2]]]',
    'Query: [LiftProp: [Const: inet:asn], N2Walk: [Const: foo), Const: *]]',
    'Query: [LiftProp: [Const: inet:asn], N2Walk: [List: [Const: foo), Const: bar()], Const: *]]',
    'Query: [Emit: [VarValue: [Const: foo]], Stop: []]',
    'Query: [TryCatch: [Query: [LiftPropBy: [Const: inet:ipv4, Const: =, Const: asdf]], CatchBlock: [Const: TypeError, Const: err, Query: []]]]',
    'Query: [TryCatch: [Query: [LiftPropBy: [Const: inet:ipv4, Const: =, Const: asdf]], CatchBlock: [Const: FooBar, Const: err, Query: []], CatchBlock: [Const: *, Const: err, Query: []]]]',
    'Query: [LiftByArray: [Const: test:array, Const: =, Const: 1.2.3.4]]',
    'Query: [CmdOper: [Const: macro.set, List: [Const: hehe, EmbedQuery: inet:ipv4]]]',
    'Query: [SetVarOper: [Const: q, EmbedQuery: #foo.bar]]',
    'Query: [CmdOper: [Const: metrics.edits.byprop, List: [Const: inet:fqdn:domain, Const: --newv, VarDeref: [VarValue: [Const: lib], Const: null]]]]',
    'Query: [CmdOper: [Const: tee, Const: ()]]',
    'Query: [LiftPropBy: [Const: inet:fqdn, Const: =, Const: newp.com], CmdOper: [Const: tee, List: [ArgvQuery: [Query: [LiftProp: [Const: inet:fqdn]]]]], CmdOper: [Const: uniq, Const: ()]]',
    'Query: [LiftPropBy: [Const: inet:fqdn, Const: =, Const: newp.com], CmdOper: [Const: tee, List: [ArgvQuery: [Query: [LiftProp: [Const: inet:fqdn]]]]], CmdOper: [Const: uniq, Const: ()]]',
    'Query: [CmdOper: [Const: hehe.haha, List: [Const: foo]]]',
    'Query: [LiftProp: [Const: inet:ipv4], N1WalkNPivo: [], isjoin=False]',
    'Query: [LiftProp: [Const: inet:ipv4], N2WalkNPivo: [], isjoin=False]',
    'Query: [LiftPropBy: [Const: inet:fqdn, Const: =, Const: woot.com], EditEdgeAdd: [Const: refs, SubQuery: [Query: [LiftProp: [Const: media:news]]]]]',
    'Query: [LiftPropBy: [Const: inet:fqdn, Const: =, Const: woot.com], EditEdgeAdd: [Const: refs, SubQuery: [Query: [LiftProp: [Const: media:news]]]]]',
    'Query: [SetVarOper: [Const: refs, Const: refs], LiftProp: [Const: media:news], N1Walk: [VarValue: [Const: refs], Const: *], FiltOper: [Const: -, OrCond: [TagCond: [TagMatch: [Const: foo]], TagCond: [TagMatch: [Const: bar]]]]]',
    'Query: [SetVarOper: [Const: refs, Const: refs], LiftProp: [Const: media:news], N2Walk: [VarValue: [Const: refs], List: [Const: inet:ipv4, Const: inet:ipv6]], FiltOper: [Const: -, OrCond: [TagCond: [TagMatch: [Const: foo]], TagCond: [TagMatch: [Const: bar]]]]]',
    'Query: [LiftProp: [Const: media:news], N1Walk: [Const: refs, Const: *], FiltOper: [Const: -, OrCond: [TagCond: [TagMatch: [Const: foo]], TagCond: [TagMatch: [Const: bar]]]]]',
    'Query: [LiftProp: [Const: media:news], N2Walk: [Const: refs, VarValue: [Const: bar]], FiltOper: [Const: -, OrCond: [TagCond: [TagMatch: [Const: foo]], TagCond: [TagMatch: [Const: bar]]]]]',
    'Query: [LiftProp: [Const: media:news], EditEdgeDel: [Const: refs, SubQuery: [Query: [LiftPropBy: [Const: inet:fqdn, Const: =, Const: woot.com]]]]]',
    'Query: [LiftProp: [Const: media:news], EditEdgeAdd: [Const: refs, SubQuery: [Query: [LiftPropBy: [Const: inet:fqdn, Const: =, Const: woot.com]]]]]',
    'Query: [CmdOper: [Const: cron, List: [Const: add, Const: --monthly, Const: -1:12:30, ArgvQuery: [Query: [LiftTag: [TagName: [Const: bar]]]]]]]',
    'Query: [SetVarOper: [Const: foo, DollarExpr: [ExprOrNode: [ExprOrNode: [Const: 1, Const: or, Const: 1], Const: or, Const: 0]]]]',
    'Query: [SetVarOper: [Const: foo, DollarExpr: [ExprAndNode: [ExprAndNode: [Const: 1, Const: and, Const: 1], Const: and, Const: 0]]]]',
    'Query: [SetVarOper: [Const: var, Const: tag1], LiftTag: [TagName: [Const: base, VarValue: [Const: var]]]]',
    'Query: [LiftProp: [Const: test:str], SetVarOper: [Const: var, Const: tag1], FiltOper: [Const: +, TagValuCond: [TagMatch: [Const: base, VarValue: [Const: var]], Const: @=, Const: 2014]]]',
    'Query: [LiftProp: [Const: test:str], SetVarOper: [Const: var, Const: tag1], PivotToTags: [TagMatch: [Const: base, VarValue: [Const: var]]], isjoin=False]',
    'Query: [SetVarOper: [Const: var, Const: hehe], EditNodeAdd: [FormName: [Const: test:str], Const: =, Const: foo], EditPropSet: [RelProp: [VarValue: [Const: var]], Const: =, Const: heval]]',
    'Query: [EditNodeAdd: [FormName: [Const: test:str], Const: =, Const: heval], LiftProp: [Const: test:str], SetVarOper: [Const: var, Const: hehe], FiltOper: [Const: +, HasRelPropCond: [RelProp: [VarValue: [Const: var]]]]]',
    'Query: [EditNodeAdd: [FormName: [Const: test:str], Const: =, Const: foo], EditPropSet: [RelProp: [Const: tick], Const: =, Const: 2019], SetVarOper: [Const: var, Const: tick], EditPropDel: [RelProp: [VarValue: [Const: var]]]]',
    'Query: [LiftPropBy: [Const: test:str, Const: =, Const: foo], SetVarOper: [Const: var, Const: hehe], PropPivot: [RelPropValue: [RelProp: [VarValue: [Const: var]]], AbsProp: test:str], isjoin=False]',
    'Query: [LiftPropBy: [Const: test:str, Const: =, Const: foo], SetVarOper: [Const: var, Const: seen], EditPropSet: [UnivProp: [VarValue: [Const: var]], Const: =, Const: 2019]]',
    'Query: [LiftProp: [Const: test:str], SetVarOper: [Const: var, Const: seen], FiltOper: [Const: +, HasRelPropCond: [UnivProp: [VarValue: [Const: var]]]]]',
    'Query: [LiftPropBy: [Const: test:str, Const: =, Const: foo], SetVarOper: [Const: var, Const: seen], EditUnivDel: [UnivProp: [VarValue: [Const: var]]], CmdOper: [Const: spin, Const: ()], LiftPropBy: [Const: test:str, Const: =, Const: foo]]',
    'Query: [SetVarOper: [Const: var, Const: hehe], EditNodeAdd: [FormName: [Const: test:str], Const: =, Const: foo], EditPropSet: [RelProp: [VarValue: [Const: hehe]], Const: =, Const: heval]]',
    'Query: [LiftTag: [TagName: [Const: tag, VarValue: [Const: bar]]]]',
    'Query: [FiltOper: [Const: +, TagCond: [TagMatch: [Const: tag, VarValue: [Const: bar]]]]]',
    'Query: [FiltOper: [Const: +, TagCond: [TagMatch: [Const: tag, VarValue: [Const: bar], Const: *]]]]',
    'Query: [LiftTag: [TagName: [Const: tag, VarValue: [Const: escaped "string"]]]]',
    'Query: [FiltOper: [Const: +, TagCond: [TagMatch: [Const: tag, VarValue: [Const: escaped "string"], Const: *]]]]',
    'Query: [EditTagAdd: [TagName: [Const: tag, VarValue: [Const: escaped "string"]]]]',
    'Query: [LiftProp: [Const: test:str], SetVarOper: [Const: some\x08var, FuncCall: [VarDeref: [VarValue: [Const: node], Const: repr], CallArgs: [], CallKwargs: []]]]',
    'Query: [SetVarOper: [Const: x, Const: 0], WhileLoop: [DollarExpr: [ExprNode: [VarValue: [Const: x], Const: <, Const: 10]], SubQuery: [Query: [SetVarOper: [Const: x, DollarExpr: [ExprNode: [VarValue: [Const: x], Const: +, Const: 1]]], EditNodeAdd: [FormName: [Const: test:int], Const: =, VarValue: [Const: x]]]]]]',
    'Query: [EditNodeAdd: [FormName: [Const: test:int], Const: ?=, Const: 4], EditNodeAdd: [FormName: [Const: test:int], Const: ?=, Const: nonono]]',
    'Query: [EditNodeAdd: [FormName: [Const: test:int], Const: =, Const: 4], EditTagAdd: [Const: ?, TagName: [Const: hehe, Const: haha]], EditTagAdd: [Const: ?, TagName: [Const: hehe, Const: newp], Const: =, Const: newp], EditTagAdd: [TagName: [Const: hehe, Const: yes], Const: =, Const: 2020]]',
    'Query: [EditNodeAdd: [FormName: [Const: test:str], Const: =, Const: foo], EditPropSet: [RelProp: [Const: tick], Const: ?=, Const: 2019]]',
    'Query: [EditNodeAdd: [FormName: [Const: test:str], Const: =, Const: a], SwitchCase: [FuncCall: [VarDeref: [VarValue: [Const: node], Const: form], CallArgs: [], CallKwargs: []], CaseEntry: [Const: hehe, SubQuery: [Query: [EditTagAdd: [TagName: [Const: baz]]]]]]]',
    'Query: [EditNodeAdd: [FormName: [Const: test:type10], Const: =, Const: 2], EditPropSet: [RelProp: [Const: strprop], Const: =, Const: 1], CmdOper: [Const: spin, Const: ()], LiftProp: [Const: test:type10], FiltOper: [Const: +, DollarExpr: [RelPropValue: [Const: strprop]]], SetVarOper: [Const: foo, Const: 1], FiltOper: [Const: +, VarValue: [Const: foo]]]',
    'Query: [LiftFormTag: [Const: inet:fqdn, TagName: [Const: xxx, Const: xxxxxx, Const: xxxx, Const: xx]], ForLoop: [Const: tag, FuncCall: [VarDeref: [VarValue: [Const: node], Const: tags], CallArgs: [Const: xxx.xxxxxx.*.xx], CallKwargs: []], SubQuery: [Query: [PivotInFrom: [AbsProp: edge:refs], isjoin=False, FiltOper: [Const: +, TagCond: [TagMatch: [Const: xx]]], PivotInFrom: [AbsProp: graph:cluster], isjoin=False, EditTagAdd: [TagName: [Const: foo]], FormPivot: [AbsProp: edge:refs], isjoin=False]]]]',
    'Query: [FiltOper: [Const: +, AbsPropCond: [AbsProp: syn:tag, Const: ~=, Const: aka.*.mal.*]]]',
    'Query: [FiltOper: [Const: +, OrCond: [OrCond: [AbsPropCond: [AbsProp: syn:tag, Const: ^=, Const: aka], AbsPropCond: [AbsProp: syn:tag, Const: ^=, Const: cno]], AbsPropCond: [AbsProp: syn:tag, Const: ^=, Const: rep]]]]',
    'Query: [EditNodeAdd: [FormName: [Const: test:str], Const: =, Const: foo], EditNodeAdd: [FormName: [Const: test:int], Const: =, Const: 42]]',
    'Query: [CmdOper: [Const: help, Const: ()]]',
    'Query: [EditNodeAdd: [FormName: [Const: test:str], Const: =, Const: abcd], EditPropSet: [RelProp: [Const: tick], Const: =, Const: 2015], EditTagAdd: [TagName: [Const: cool]]]',
    'Query: [SubQuery: [Query: [LiftTag: [TagName: [Const: baz]]]], LiftPropBy: [Const: test:str, Const: =, Const: foo]]',
    'Query: [LiftTagTag: [TagName: [Const: baz, Const: faz]]]',
    'Query: [LiftTag: [TagName: [VarValue: [Const: tag]]], EditTagDel: [TagName: [VarValue: [Const: tag]]]]',
    'Query: [LiftTag: [TagName: [VarValue: [Const: tag]]]]',
    'Query: [LiftTag: [TagName: [Const: foo]]]',
    'Query: [LiftTag: [TagName: [Const: foo]]]',
    'Query: [LiftTag: [TagName: [Const: foo]]]',
    'Query: [LiftTag: [TagName: [Const: hehe, Const: haha]]]',
    'Query: [VarEvalOper: [VarDeref: [VarValue: [Const: hehe], Const: haha]]]',
    'Query: [LiftTag: [TagName: [Const: test, Const: bar]], FiltOper: [Const: +, HasAbsPropCond: [AbsProp: test:pivcomp]], PivotOut: [], isjoin=True]',
    'Query: [LiftTag: [TagName: [Const: test, Const: bar]], FiltOper: [Const: +, HasAbsPropCond: [AbsProp: test:pivcomp]], PivotOut: [], isjoin=False]',
    'Query: [LiftTag: [TagName: [Const: test, Const: bar]], FiltOper: [Const: +, HasAbsPropCond: [AbsProp: test:str]], PivotIn: [], isjoin=True]',
    'Query: [LiftTag: [TagName: [Const: test, Const: bar]], FiltOper: [Const: +, HasAbsPropCond: [AbsProp: test:str]], PivotIn: [], isjoin=False]',
    'Query: [LiftProp: [Const: test:migr], PivotInFrom: [AbsProp: edge:refs], isjoin=False]',
    'Query: [LiftTag: [TagName: [Const: test, Const: bar]], FiltOper: [Const: -, TagCond: [TagMatch: [Const: test]]], PivotOut: [], isjoin=True]',
    'Query: [LiftTag: [TagName: [Const: test, Const: bar]], FiltOper: [Const: -, TagCond: [TagMatch: [Const: test]]], PivotOut: [], isjoin=False]',
    'Query: [LiftTag: [TagName: [Const: test, Const: bar]], FiltOper: [Const: -, TagCond: [TagMatch: [Const: test]]], PivotIn: [], isjoin=True]',
    'Query: [LiftTag: [TagName: [Const: test, Const: bar]], FiltOper: [Const: -, TagCond: [TagMatch: [Const: test]]], PivotIn: [], isjoin=False]',
    'Query: [SetVarOper: [Const: bar, Const: 5.5.5.5], EditNodeAdd: [FormName: [Const: inet:ipv4], Const: =, VarValue: [Const: bar]]]',
    'Query: [SetVarOper: [Const: blah, FuncCall: [VarDeref: [VarValue: [Const: lib], Const: dict], CallArgs: [], CallKwargs: [CallKwarg: [Const: foo, Const: vertex.link]]]], EditNodeAdd: [FormName: [Const: inet:fqdn], Const: =, VarDeref: [VarValue: [Const: blah], Const: foo]]]',
    "Query: [VarListSetOper: [VarList: ['tick', 'tock'], UnivPropValue: [UnivProp: [Const: .seen]]]]",
    'Query: [LiftProp: [Const: .created]]',
    'Query: [LiftPropBy: [Const: .created, Const: <, Const: 2010]]',
    'Query: [LiftPropBy: [Const: .created, Const: >, Const: 2010]]',
    'Query: [LiftPropBy: [Const: .created, Const: range=, List: [Const: 2010, Const: ?]]]',
    'Query: [LiftPropBy: [Const: .created, Const: range=, List: [Const: 2010, Const: 3001]]]',
    'Query: [LiftPropBy: [Const: .created, Const: =, Const: 2001]]',
    'Query: [LiftPropBy: [Const: .created, Const: =, Const: {created}]]',
    'Query: [LiftProp: [Const: .seen], EditUnivDel: [UnivProp: [Const: .seen]]]',
    'Query: [LiftPropBy: [Const: .seen, Const: ~=, Const: ^r]]',
    'Query: [EditNodeAdd: [FormName: [Const: graph:node], Const: =, Const: *], EditPropSet: [RelProp: [Const: type], Const: =, Const: m1]]',
    'Query: [EditNodeAdd: [FormName: [Const: geo:place], Const: =, Const: *], EditPropSet: [RelProp: [Const: latlong], Const: =, List: [Const: -30.0, Const: 20.22]]]',
    'Query: [EditNodeAdd: [FormName: [Const: inet:asn], Const: =, Const: 200], EditPropSet: [RelProp: [Const: name], Const: =, Const: visi]]',
    'Query: [EditNodeAdd: [FormName: [Const: inet:dns:a], Const: =, List: [Const: woot.com, Const: 12.34.56.78]]]',
    'Query: [EditNodeAdd: [FormName: [Const: inet:dns:a], Const: =, FuncCall: [VarDeref: [VarValue: [Const: blob], Const: split], CallArgs: [Const: |], CallKwargs: []]]]',
    'Query: [EditNodeAdd: [FormName: [Const: inet:dns:a], Const: =, List: [Const: vertex.link, Const: 5.5.5.5]], EditTagAdd: [TagName: [Const: nope]]]',
    'Query: [EditNodeAdd: [FormName: [Const: inet:dns:a], Const: =, List: [Const: woot.com, Const: 1.2.3.4]]]',
    'Query: [EditNodeAdd: [FormName: [Const: inet:dns:a], Const: =, List: [Const: woot.com, Const: 1.2.3.4]], EditTagAdd: [TagName: [Const: yepr]]]',
    'Query: [EditNodeAdd: [FormName: [Const: inet:dns:a], Const: =, List: [Const: woot.com, Const: 1.2.3.4]], EditNodeAdd: [FormName: [Const: inet:dns:a], Const: =, List: [Const: vertex.link, Const: 1.2.3.4]]]',
    'Query: [EditNodeAdd: [FormName: [Const: inet:dns:a], Const: =, List: [Const: woot.com, Const: 1.2.3.4]], EditPropSet: [UnivProp: [Const: .seen], Const: =, List: [Const: 2015, Const: 2016]]]',
    'Query: [EditNodeAdd: [FormName: [Const: inet:fqdn], Const: =, Const: hehe.com], EditNodeAdd: [FormName: [Const: inet:ipv4], Const: =, Const: 127.0.0.1], EditNodeAdd: [FormName: [Const: hash:md5], Const: =, Const: d41d8cd98f00b204e9800998ecf8427e]]',
    'Query: [EditNodeAdd: [FormName: [Const: inet:fqdn], Const: =, Const: woot.com]]',
    'Query: [EditNodeAdd: [FormName: [Const: inet:fqdn], Const: =, Const: vertex.link], EditNodeAdd: [FormName: [Const: inet:ipv4], Const: =, Const: 1.2.3.4]]',
    'Query: [EditNodeAdd: [FormName: [Const: inet:fqdn], Const: =, Const: woot.com], EditTagAdd: [TagName: [Const: bad], Const: =, List: [Const: 2015, Const: 2016]]]',
    'Query: [EditNodeAdd: [FormName: [Const: inet:fqdn], Const: =, Const: woot.com], PivotOut: [], isjoin=False]',
    'Query: [EditNodeAdd: [FormName: [Const: inet:fqdn], Const: =, Const: woot.com], EditNodeAdd: [FormName: [Const: inet:fqdn], Const: =, Const: vertex.link], EditNodeAdd: [FormName: [Const: inet:user], Const: =, RelPropValue: [Const: zone]], FiltOper: [Const: +, HasAbsPropCond: [AbsProp: inet:user]]]',
    'Query: [EditNodeAdd: [FormName: [Const: inet:ipv4], Const: =, Const: 94.75.194.194], EditPropSet: [RelProp: [Const: loc], Const: =, Const: nl]]',
    'Query: [EditNodeAdd: [FormName: [Const: inet:ipv4], Const: =, VarValue: [Const: foo]]]',
    'Query: [EditNodeAdd: [FormName: [Const: test:int], Const: =, VarDeref: [VarValue: [Const: hehe], Const: haha]]]',
    'Query: [EditNodeAdd: [FormName: [Const: inet:ipv4], Const: =, Const: 1.2.3.0/30], EditNodeAdd: [FormName: [Const: inet:ipv4], Const: =, Const: 5.5.5.5]]',
    'Query: [EditNodeAdd: [FormName: [Const: inet:ipv4], Const: =, Const: 1.2.3.4], EditPropSet: [RelProp: [Const: asn], Const: =, Const: 2]]',
    'Query: [EditNodeAdd: [FormName: [Const: inet:ipv4], Const: =, Const: 1.2.3.4], EditPropSet: [RelProp: [Const: loc], Const: =, Const: us], EditNodeAdd: [FormName: [Const: inet:dns:a], Const: =, List: [Const: vertex.link, Const: 1.2.3.4]]]',
    'Query: [EditNodeAdd: [FormName: [Const: inet:ipv4], Const: =, Const: 1.2.3.4]]',
    'Query: [EditNodeAdd: [FormName: [Const: inet:ipv4], Const: =, Const: 192.168.1.0/24]]',
    'Query: [EditNodeAdd: [FormName: [Const: inet:ipv4], Const: =, Const: 4.3.2.1], EditPropSet: [RelProp: [Const: loc], Const: =, Const: zz], EditNodeAdd: [FormName: [Const: inet:dns:a], Const: =, List: [Const: example.com, Const: 4.3.2.1]]]',
    'Query: [EditNodeAdd: [FormName: [Const: inet:ipv4], Const: =, Const: 197.231.221.211], EditPropSet: [RelProp: [Const: asn], Const: =, Const: 37560], EditPropSet: [RelProp: [Const: loc], Const: =, Const: lr.lo.voinjama], EditPropSet: [RelProp: [Const: latlong], Const: =, Const: 8.4219,-9.7478], EditPropSet: [RelProp: [Const: dns:rev], Const: =, Const: exit1.ipredator.se], EditTagAdd: [TagName: [Const: cno, Const: anon, Const: tor, Const: exit], Const: =, List: [Const: 2017/12/19, Const: 2019/02/15]]]',
    'Query: [EditNodeAdd: [FormName: [Const: inet:user], Const: =, Const: visi], EditNodeAdd: [FormName: [Const: inet:user], Const: =, Const: whippit]]',
    'Query: [EditNodeAdd: [FormName: [Const: test:comp], Const: =, List: [Const: 10, Const: haha]], EditTagAdd: [TagName: [Const: foo, Const: bar]], EditTagDel: [TagName: [Const: foo, Const: bar]]]',
    'Query: [EditNodeAdd: [FormName: [Const: test:comp], Const: =, List: [Const: 127, Const: newp]], EditNodeAdd: [FormName: [Const: test:comp], Const: =, List: [Const: 127, Const: 127]]]',
    'Query: [EditNodeAdd: [FormName: [Const: test:comp], Const: =, List: [Const: 123, Const: test]], EditNodeAdd: [FormName: [Const: test:comp], Const: =, List: [Const: 123, Const: duck]], EditNodeAdd: [FormName: [Const: test:comp], Const: =, List: [Const: 123, Const: mode]]]',
    'Query: [EditNodeAdd: [FormName: [Const: test:guid], Const: =, Const: *], EditPropSet: [RelProp: [Const: tick], Const: =, Const: 2015]]',
    'Query: [EditNodeAdd: [FormName: [Const: test:guid], Const: =, Const: *], EditPropSet: [RelProp: [Const: tick], Const: =, Const: 2016]]',
    'Query: [EditNodeAdd: [FormName: [Const: test:guid], Const: =, Const: *], EditPropSet: [RelProp: [Const: tick], Const: =, Const: 2017]]',
    'Query: [EditNodeAdd: [FormName: [Const: test:pivcomp], Const: =, List: [Const: foo, Const: bar]], EditPropSet: [RelProp: [Const: tick], Const: =, Const: 2018]]',
    'Query: [EditNodeAdd: [FormName: [Const: test:pivcomp], Const: =, List: [Const: foo, Const: bar]]]',
    'Query: [EditNodeAdd: [FormName: [Const: test:pivcomp], Const: =, List: [Const: hehe, Const: haha]], EditPropSet: [RelProp: [Const: tick], Const: =, Const: 2015], EditTagAdd: [TagName: [Const: foo], Const: =, List: [Const: 2014, Const: 2016]]]',
    'Query: [EditNodeAdd: [FormName: [Const: test:pivcomp], Const: =, List: [Const: xxx, Const: yyy]], EditPropSet: [RelProp: [Const: width], Const: =, Const: 42]]',
    'Query: [EditNodeAdd: [FormName: [Const: test:str], Const: =, Const: foo bar], EditPropSet: [RelProp: [Const: tick], Const: =, Const: 2018]]',
    'Query: [EditNodeAdd: [FormName: [Const: test:str], Const: =, Const: bar], EditTagAdd: [TagName: [Const: baz]]]',
    'Query: [EditNodeAdd: [FormName: [Const: test:str], Const: =, Const: foo], EditTagAdd: [TagName: [VarValue: [Const: tag]]]]',
    'Query: [LiftPropBy: [Const: test:str, Const: =, Const: foo], FiltOper: [Const: +, TagCond: [VarValue: [Const: tag]]]]',
    'Query: [EditNodeAdd: [FormName: [Const: test:str], Const: =, Const: foo], EditTagAdd: [TagName: [Const: bar]], FiltOper: [Const: +, OrCond: [TagCond: [TagMatch: [Const: baz]], NotCond: [HasRelPropCond: [UnivProp: [Const: .seen]]]]]]',
    'Query: [EditNodeAdd: [FormName: [Const: test:str], Const: =, Const: foo], EditTagAdd: [TagName: [Const: bar]], FiltOper: [Const: +, NotCond: [HasRelPropCond: [UnivProp: [Const: .seen]]]]]',
    'Query: [EditNodeAdd: [FormName: [Const: test:str], Const: =, Const: foo], EditTagAdd: [TagName: [Const: bar]], SubQuery: [Query: [EditTagAdd: [TagName: [Const: baz]], FiltOper: [Const: -, TagCond: [TagMatch: [Const: bar]]]]]]',
    'Query: [EditNodeAdd: [FormName: [Const: test:str], Const: =, Const: foo], EditNodeAdd: [FormName: [Const: test:str], Const: =, Const: bar], CmdOper: [Const: sleep, List: [Const: 10]]]',
    'Query: [EditNodeAdd: [FormName: [Const: test:str], Const: =, Const: foo], EditNodeAdd: [FormName: [Const: test:str], Const: =, Const: bar], CmdOper: [Const: spin, Const: ()]]',
    'Query: [EditNodeAdd: [FormName: [Const: test:str], Const: =, Const: foo], EditNodeAdd: [FormName: [Const: test:str], Const: =, Const: bar]]',
    'Query: [EditNodeAdd: [FormName: [Const: test:str], Const: =, Const: foo], EditNodeAdd: [FormName: [Const: test:str], Const: =, Const: bar], EditNodeAdd: [FormName: [Const: test:int], Const: =, Const: 42]]',
    'Query: [EditNodeAdd: [FormName: [Const: test:str], Const: =, Const: haha], EditTagAdd: [TagName: [Const: bar], Const: =, Const: 2015]]',
    'Query: [EditNodeAdd: [FormName: [Const: test:str], Const: =, Const: haha], EditTagAdd: [TagName: [Const: foo]]]',
    'Query: [EditNodeAdd: [FormName: [Const: test:str], Const: =, Const: hehe], EditTagAdd: [TagName: [Const: foo], Const: =, List: [Const: 2014, Const: 2016]]]',
    'Query: [EditNodeAdd: [FormName: [Const: test:str], Const: =, Const: hehe]]',
    'Query: [EditNodeAdd: [FormName: [Const: test:str], Const: =, Const: oof], EditTagAdd: [TagName: [Const: bar]], SubQuery: [Query: [EditNodeAdd: [FormName: [Const: test:int], Const: =, Const: 0xdeadbeef]]]]',
    'Query: [EditNodeAdd: [FormName: [Const: test:str], Const: =, Const: visi], EditTagAdd: [TagName: [Const: foo, Const: bar]], PivotToTags: [TagMatch: []], isjoin=False, EditTagAdd: [TagName: [Const: baz, Const: faz]]]',
    'Query: [EditNodeAdd: [FormName: [Const: test:str], Const: =, Const: visi], EditTagAdd: [TagName: [Const: foo, Const: bar]], PivotToTags: [TagMatch: []], isjoin=False]',
    'Query: [EditNodeAdd: [FormName: [Const: test:str], Const: =, Const: visi], EditNodeAdd: [FormName: [Const: test:int], Const: =, Const: 20], EditTagAdd: [TagName: [Const: foo, Const: bar]]]',
    'Query: [EditNodeAdd: [FormName: [Const: test:str], Const: =, Const: woot], EditTagAdd: [TagName: [Const: foo], Const: =, List: [Const: 2015, Const: 2018]], EditTagAdd: [TagName: [Const: bar]], EditPropSet: [UnivProp: [Const: .seen], Const: =, List: [Const: 2014, Const: 2016]]]',
    'Query: [EditNodeAdd: [FormName: [Const: test:str], Const: =, Const: woot], EditTagAdd: [TagName: [Const: foo], Const: =, List: [Const: 2015, Const: 2018]], EditPropSet: [UnivProp: [Const: .seen], Const: =, List: [Const: 2014, Const: 2016]]]',
    'Query: [EditNodeAdd: [FormName: [Const: test:str], Const: =, Const: woot], EditTagAdd: [TagName: [Const: foo], Const: =, List: [Const: 2015, Const: 2018]]]',
    'Query: [EditNodeAdd: [FormName: [Const: test:str], Const: =, Const: woot], EditPropSet: [UnivProp: [Const: .seen], Const: =, List: [Const: 2014, Const: 2015]]]',
    'Query: [EditNodeAdd: [FormName: [Const: test:str], Const: =, Const: woot], EditPropSet: [UnivProp: [Const: .seen], Const: =, Const: 20]]',
    'Query: [EditTagDel: [TagName: [Const: foo]]]',
    'Query: [EditNodeAdd: [FormName: [Const: edge:has], Const: =, List: [List: [Const: test:str, Const: foobar], List: [Const: test:str, Const: foo]]]]',
    'Query: [EditNodeAdd: [FormName: [Const: edge:refs], Const: =, List: [List: [Const: test:comp, List: [Const: 2048, Const: horton]], List: [Const: test:comp, List: [Const: 4096, Const: whoville]]]]]',
    'Query: [EditNodeAdd: [FormName: [Const: edge:refs], Const: =, List: [List: [Const: test:comp, List: [Const: 9001, Const: A mean one]], List: [Const: test:comp, List: [Const: 40000, Const: greeneggs]]]]]',
    'Query: [EditNodeAdd: [FormName: [Const: edge:refs], Const: =, List: [List: [Const: test:int, Const: 16], List: [Const: test:comp, List: [Const: 9999, Const: greenham]]]]]',
    'Query: [EditNodeAdd: [FormName: [Const: edge:refs], Const: =, List: [List: [Const: test:str, Const: 123], List: [Const: test:int, Const: 123]]]]',
    'Query: [EditNodeAdd: [FormName: [Const: inet:dns:query], Const: =, List: [Const: tcp://1.2.3.4, Const: , Const: 1]]]',
    'Query: [EditNodeAdd: [FormName: [Const: inet:dns:query], Const: =, List: [Const: tcp://1.2.3.4, Const: foo*.haha.com, Const: 1]]]',
    'Query: [EditNodeAdd: [FormName: [Const: inet:ipv4], Const: =, Const: 1.2.3.1-1.2.3.3]]',
    'Query: [EditNodeAdd: [FormName: [Const: inet:ipv4], Const: =, Const: 1.2.3.4], EditPropSet: [RelProp: [Const: asn], Const: =, Const: 10], EditNodeAdd: [FormName: [Const: meta:seen], Const: =, List: [Const: abcd, List: [Const: inet:asn, Const: 10]]]]',
    'Query: [EditNodeAdd: [FormName: [Const: meta:seen], Const: =, List: [Const: abcd, List: [Const: test:str, Const: pennywise]]]]',
    'Query: [EditNodeAdd: [FormName: [Const: meta:source], Const: =, Const: abcd], EditTagAdd: [TagName: [Const: omit, Const: nopiv]], EditNodeAdd: [FormName: [Const: meta:seen], Const: =, List: [Const: abcd, List: [Const: test:pivtarg, Const: foo]]]]',
    'Query: [EditNodeAdd: [FormName: [Const: test:comp], Const: =, List: [Const: 1234, Const: 5678]]]',
    'Query: [EditNodeAdd: [FormName: [Const: test:comp], Const: =, List: [Const: 3, Const: foob]], EditTagAdd: [TagName: [Const: meep, Const: gorp]], EditTagAdd: [TagName: [Const: bleep, Const: zlorp]], EditTagAdd: [TagName: [Const: cond]]]',
    'Query: [EditNodeAdd: [FormName: [Const: test:guid], Const: =, Const: *], EditPropSet: [RelProp: [Const: tick], Const: =, Const: 2001]]',
    'Query: [EditNodeAdd: [FormName: [Const: test:guid], Const: =, Const: abcd], EditPropSet: [RelProp: [Const: tick], Const: =, Const: 2015]]',
    'Query: [EditNodeAdd: [FormName: [Const: test:int], Const: =, Const: 1], EditNodeAdd: [FormName: [Const: test:int], Const: =, Const: 2], EditNodeAdd: [FormName: [Const: test:int], Const: =, Const: 3]]',
    'Query: [EditNodeAdd: [FormName: [Const: test:int], Const: =, Const: 10], EditPropSet: [RelProp: [Const: loc], Const: =, Const: us.va]]',
    'Query: [EditNodeAdd: [FormName: [Const: test:int], Const: =, Const: 2], EditPropSet: [RelProp: [Const: loc], Const: =, Const: us.va.sydney]]',
    'Query: [EditNodeAdd: [FormName: [Const: test:int], Const: =, Const: 20]]',
    'Query: [EditNodeAdd: [FormName: [Const: test:int], Const: =, Const: 3], EditPropSet: [RelProp: [Const: loc], Const: =, Const: ]]',
    'Query: [EditNodeAdd: [FormName: [Const: test:int], Const: =, Const: 4], EditPropSet: [RelProp: [Const: loc], Const: =, Const: us.va.fairfax]]',
    'Query: [EditNodeAdd: [FormName: [Const: test:int], Const: =, Const: 9], EditPropSet: [RelProp: [Const: loc], Const: =, Const: us.ओं]]',
    'Query: [EditNodeAdd: [FormName: [Const: test:int], Const: =, Const: 99999]]',
    'Query: [EditNodeAdd: [FormName: [Const: test:pivcomp], Const: =, List: [Const: foo, Const: 123]]]',
    'Query: [EditNodeAdd: [FormName: [Const: test:str], Const: =, Const: beep], EditNodeAdd: [FormName: [Const: test:str], Const: =, Const: boop]]',
    'Query: [EditNodeAdd: [FormName: [Const: test:str], Const: =, Const: foo], EditPropSet: [RelProp: [Const: tick], Const: =, Const: 201808021201]]',
    'Query: [EditNodeAdd: [FormName: [Const: test:str], Const: =, Const: hehe], CmdOper: [Const: iden, List: [Const: abcd]], CmdOper: [Const: count, Const: ()]]',
    'Query: [EditNodeAdd: [FormName: [Const: test:str], Const: =, Const: hello]]',
    'Query: [LiftProp: [Const: edge:refs], FiltOper: [Const: +, RelPropCond: [RelPropValue: [RelProp: [Const: n1]], Const: range=, List: [List: [Const: test:comp, List: [Const: 1000, Const: green]], List: [Const: test:comp, List: [Const: 3000, Const: ham]]]]]]',
    'Query: [LiftProp: [Const: edge:refs]]',
    'Query: [LiftProp: [Const: edge:wentto]]',
    'Query: [LiftPropBy: [Const: file:bytes:size, Const: =, Const: 4]]',
    'Query: [ForLoop: [Const: fqdn, VarValue: [Const: fqdns], SubQuery: [Query: [EditNodeAdd: [FormName: [Const: inet:fqdn], Const: =, VarValue: [Const: fqdn]]]]]]',
    "Query: [ForLoop: [VarList: ['fqdn', 'ipv4'], VarValue: [Const: dnsa], SubQuery: [Query: [EditNodeAdd: [FormName: [Const: inet:dns:a], Const: =, List: [VarValue: [Const: fqdn], VarValue: [Const: ipv4]]]]]]]",
    "Query: [ForLoop: [VarList: ['fqdn', 'ipv4', 'boom'], VarValue: [Const: dnsa], SubQuery: [Query: [EditNodeAdd: [FormName: [Const: inet:dns:a], Const: =, List: [VarValue: [Const: fqdn], VarValue: [Const: ipv4]]]]]]]",
    'Query: [LiftProp: [Const: geo:place], FiltOper: [Const: +, AbsPropCond: [AbsProp: geo:place:latlong, Const: near=, List: [List: [Const: 34.1, Const: -118.3], Const: 10km]]]]',
    'Query: [LiftProp: [Const: geo:place], FiltOper: [Const: -, RelPropCond: [RelPropValue: [RelProp: [Const: latlong]], Const: near=, List: [List: [Const: 34.1, Const: -118.3], Const: 50m]]]]',
    'Query: [LiftPropBy: [Const: geo:place:latlong, Const: near=, List: [List: [Const: 34.118560, Const: -118.300370], Const: 2600m]]]',
    'Query: [LiftPropBy: [Const: geo:place:latlong, Const: near=, List: [List: [Const: 34.118560, Const: -118.300370], Const: 50m]]]',
    'Query: [LiftPropBy: [Const: geo:place:latlong, Const: near=, List: [List: [Const: 0, Const: 0], Const: 50m]]]',
    'Query: [LiftPropBy: [Const: geo:place:latlong, Const: near=, List: [List: [Const: 34.1, Const: -118.3], Const: 10km]]]',
    'Query: [LiftPropBy: [Const: geo:place, Const: =, VarValue: [Const: place]], PivotInFrom: [AbsProp: edge:has], isjoin=False, PivotIn: [], isjoin=False]',
    'Query: [LiftPropBy: [Const: geo:place, Const: =, VarValue: [Const: place]], PivotInFrom: [AbsProp: edge:has], isjoin=False, PivotInFrom: [AbsProp: ps:person], isjoin=False]',
    'Query: [LiftPropBy: [Const: geo:place, Const: =, Const: abcd], SetVarOper: [Const: latlong, RelPropValue: [Const: latlong]], SetVarOper: [Const: radius, RelPropValue: [Const: radius]], CmdOper: [Const: spin, Const: ()], LiftPropBy: [Const: tel:mob:telem:latlong, Const: near=, List: [VarValue: [Const: latlong], Const: 3km]]]',
    'Query: [LiftPropBy: [Const: graph:cluster, Const: =, Const: abcd], CmdOper: [Const: noderefs, List: [Const: -d, Const: 2, Const: --join]]]',
    'Query: [CmdOper: [Const: help, Const: ()]]',
    'Query: [CmdOper: [Const: iden, List: [Const: 2cdd997872b10a65407ad5fadfa28e0d]]]',
    'Query: [CmdOper: [Const: iden, List: [Const: deadb33f]]]',
    'Query: [SetVarOper: [Const: foo, Const: 42], CmdOper: [Const: iden, List: [Const: deadb33f]]]',
    'Query: [LiftPropBy: [Const: inet:asn, Const: =, Const: 10], CmdOper: [Const: noderefs, List: [Const: -of, Const: inet:ipv4, Const: --join, Const: -d, Const: 3]]]',
    'Query: [LiftProp: [Const: inet:dns:a], FiltOper: [Const: +, SubqCond: [Query: [PropPivot: [RelPropValue: [RelProp: [Const: ipv4]], AbsProp: inet:ipv4], isjoin=False, FiltOper: [Const: +, RelPropCond: [RelPropValue: [RelProp: [Const: loc]], Const: =, Const: us]]]]]]',
    'Query: [LiftProp: [Const: inet:dns:a], FiltOper: [Const: +, SubqCond: [Query: [PropPivot: [RelPropValue: [RelProp: [Const: ipv4]], AbsProp: inet:ipv4], isjoin=False, FiltOper: [Const: -, RelPropCond: [RelPropValue: [RelProp: [Const: loc]], Const: =, Const: us]]]]]]',
    'Query: [LiftProp: [Const: inet:dns:a], FiltOper: [Const: -, SubqCond: [Query: [PropPivot: [RelPropValue: [RelProp: [Const: ipv4]], AbsProp: inet:ipv4], isjoin=False, FiltOper: [Const: +, RelPropCond: [RelPropValue: [RelProp: [Const: loc]], Const: =, Const: us]]]]]]',
    'Query: [LiftProp: [Const: inet:dns:a], FiltOper: [Const: -, SubqCond: [Query: [PropPivot: [RelPropValue: [RelProp: [Const: ipv4]], AbsProp: inet:ipv4], isjoin=False, FiltOper: [Const: -, RelPropCond: [RelPropValue: [RelProp: [Const: loc]], Const: =, Const: us]]]]]]',
    'Query: [LiftProp: [Const: inet:dns:a], PropPivotOut: [RelProp: [Const: ipv4]], isjoin=False]',
    'Query: [LiftPropBy: [Const: inet:dns:a, Const: =, List: [Const: woot.com, Const: 12.34.56.78]], EditPropSet: [UnivProp: [Const: .seen], Const: =, List: [Const: 201708010123, Const: 201708100456]]]',
    'Query: [LiftPropBy: [Const: inet:dns:a, Const: =, List: [Const: woot.com, Const: 12.34.56.78]], EditPropSet: [UnivProp: [Const: .seen], Const: =, List: [Const: 201708010123, Const: ?]]]',
    'Query: [LiftProp: [Const: inet:dns:a]]',
    'Query: [LiftPropBy: [Const: inet:dns:a, Const: =, List: [Const: woot.com, Const: 1.2.3.4]], SetVarOper: [Const: hehe, RelPropValue: [Const: fqdn]], FiltOper: [Const: +, RelPropCond: [RelPropValue: [RelProp: [Const: fqdn]], Const: =, VarValue: [Const: hehe]]]]',
    'Query: [LiftPropBy: [Const: inet:dns:a, Const: =, List: [Const: woot.com, Const: 1.2.3.4]], SetVarOper: [Const: hehe, RelPropValue: [Const: fqdn]], FiltOper: [Const: -, RelPropCond: [RelPropValue: [RelProp: [Const: fqdn]], Const: =, VarValue: [Const: hehe]]]]',
    'Query: [LiftPropBy: [Const: inet:dns:a, Const: =, List: [Const: woot.com, Const: 1.2.3.4]], SetVarOper: [Const: hehe, RelPropValue: [Const: fqdn]], LiftPropBy: [Const: inet:fqdn, Const: =, VarValue: [Const: hehe]]]',
    'Query: [LiftPropBy: [Const: inet:dns:a, Const: =, List: [Const: woot.com, Const: 1.2.3.4]], SetVarOper: [Const: newp, UnivPropValue: [UnivProp: [Const: .seen]]]]',
    'Query: [LiftPropBy: [Const: inet:dns:a, Const: =, List: [Const: woot.com, Const: 1.2.3.4]], SetVarOper: [Const: seen, UnivPropValue: [UnivProp: [Const: .seen]]], PropPivot: [RelPropValue: [RelProp: [Const: fqdn]], AbsProp: inet:fqdn], isjoin=False, EditPropSet: [UnivProp: [Const: .seen], Const: =, VarValue: [Const: seen]]]',
    'Query: [LiftPropBy: [Const: inet:dns:a, Const: =, List: [Const: woot.com, Const: 1.2.3.4]], EditPropSet: [UnivProp: [Const: .seen], Const: =, List: [Const: 2015, Const: 2018]]]',
    'Query: [LiftPropBy: [Const: inet:dns:query, Const: =, List: [Const: tcp://1.2.3.4, Const: , Const: 1]], PropPivot: [RelPropValue: [RelProp: [Const: name]], AbsProp: inet:fqdn], isjoin=False]',
    'Query: [LiftPropBy: [Const: inet:dns:query, Const: =, List: [Const: tcp://1.2.3.4, Const: foo*.haha.com, Const: 1]], PropPivot: [RelPropValue: [RelProp: [Const: name]], AbsProp: inet:fqdn], isjoin=False]',
    'Query: [LiftProp: [Const: inet:fqdn], FiltOper: [Const: +, TagCond: [TagMatch: [Const: bad]]], SetVarOper: [Const: fqdnbad, TagValue: [TagName: [Const: bad]]], FormPivot: [AbsProp: inet:dns:a:fqdn], isjoin=False, FiltOper: [Const: +, RelPropCond: [RelPropValue: [UnivProp: [Const: .seen]], Const: @=, VarValue: [Const: fqdnbad]]]]',
    'Query: [LiftPropBy: [Const: inet:fqdn, Const: =, Const: woot.com], FormPivot: [AbsProp: inet:dns:a], isjoin=False, FormPivot: [AbsProp: inet:ipv4], isjoin=False]',
    'Query: [LiftPropBy: [Const: inet:fqdn, Const: =, Const: woot.com], FormPivot: [AbsProp: inet:dns:a], isjoin=False]',
    'Query: [LiftPropBy: [Const: inet:fqdn, Const: =, Const: woot.com], CmdOper: [Const: delnode, Const: ()]]',
    'Query: [LiftProp: [Const: inet:fqdn], CmdOper: [Const: graph, List: [Const: --filter, ArgvQuery: [Query: [FiltOper: [Const: -, TagCond: [TagMatch: [Const: nope]]]]]]]]',
    'Query: [LiftPropBy: [Const: inet:fqdn, Const: =, Const: woot.com]]',
    'Query: [LiftProp: [Const: inet:ipv4], FiltOper: [Const: +, RelPropCond: [RelPropValue: [RelProp: [Const: asn::name]], Const: =, Const: visi]]]',
    'Query: [LiftProp: [Const: inet:ipv4], FiltOper: [Const: +, AbsPropCond: [AbsProp: inet:ipv4, Const: =, Const: 1.2.3.0/30]]]',
    'Query: [LiftProp: [Const: inet:ipv4], FiltOper: [Const: +, AbsPropCond: [AbsProp: inet:ipv4, Const: =, Const: 1.2.3.1-1.2.3.3]]]',
    'Query: [LiftProp: [Const: inet:ipv4], FiltOper: [Const: +, AbsPropCond: [AbsProp: inet:ipv4, Const: =, Const: 10.2.1.4/32]]]',
    'Query: [LiftProp: [Const: inet:ipv4], FormPivot: [AbsProp: test:str], isjoin=False]',
    'Query: [LiftProp: [Const: inet:ipv4], CmdOper: [Const: reindex, List: [Const: --subs]]]',
    'Query: [LiftPropBy: [Const: inet:ipv4:loc, Const: =, Const: us]]',
    'Query: [LiftPropBy: [Const: inet:ipv4:loc, Const: =, Const: zz]]',
    'Query: [LiftPropBy: [Const: inet:ipv4, Const: =, Const: 1.2.3.1-1.2.3.3]]',
    'Query: [LiftPropBy: [Const: inet:ipv4, Const: =, Const: 192.168.1.0/24]]',
    'Query: [LiftPropBy: [Const: inet:ipv4, Const: =, Const: 1.2.3.4], FiltOper: [Const: +, HasRelPropCond: [RelProp: [Const: asn]]]]',
    'Query: [LiftPropBy: [Const: inet:ipv4, Const: =, Const: 1.2.3.4], FiltOper: [Const: +, SubqCond: [Query: [FormPivot: [AbsProp: inet:dns:a], isjoin=False], Const: <, Const: 2]]]',
    'Query: [LiftPropBy: [Const: inet:ipv4, Const: =, Const: 1.2.3.4], FiltOper: [Const: +, SubqCond: [Query: [FormPivot: [AbsProp: inet:dns:a], isjoin=False], Const: <=, Const: 1]]]',
    'Query: [LiftPropBy: [Const: inet:ipv4, Const: =, Const: 1.2.3.4], FiltOper: [Const: +, SubqCond: [Query: [FormPivot: [AbsProp: inet:dns:a], isjoin=False], Const: !=, Const: 2]]]',
    'Query: [LiftPropBy: [Const: inet:ipv4, Const: =, Const: 1.2.3.4], CmdOper: [Const: limit, List: [Const: 20]]]',
    'Query: [LiftPropBy: [Const: inet:ipv4, Const: =, Const: 12.34.56.78], EditPropSet: [RelProp: [Const: loc], Const: =, Const: us.oh.wilmington]]',
    'Query: [LiftPropBy: [Const: inet:ipv4, Const: =, Const: 12.34.56.78], LiftPropBy: [Const: inet:fqdn, Const: =, Const: woot.com], EditNodeAdd: [FormName: [Const: inet:ipv4], Const: =, Const: 1.2.3.4], EditPropSet: [RelProp: [Const: asn], Const: =, Const: 10101], EditNodeAdd: [FormName: [Const: inet:fqdn], Const: =, Const: woowoo.com], EditTagAdd: [TagName: [Const: my, Const: tag]]]',
    'Query: [LiftProp: [Const: inet:user], CmdOper: [Const: limit, List: [Const: --woot]]]',
    'Query: [LiftProp: [Const: inet:user], CmdOper: [Const: limit, List: [Const: 1]]]',
    'Query: [LiftProp: [Const: inet:user], CmdOper: [Const: limit, List: [Const: 10]], FiltOper: [Const: +, AbsPropCond: [AbsProp: inet:user, Const: =, Const: visi]]]',
    'Query: [LiftProp: [Const: inet:user], CmdOper: [Const: limit, List: [Const: 10]], EditTagAdd: [TagName: [Const: foo, Const: bar]]]',
    'Query: [LiftPropBy: [Const: media:news, Const: =, Const: 00a1f0d928e25729b9e86e2d08c127ce], EditPropSet: [RelProp: [Const: summary], Const: =, Const: ]]',
    'Query: [LiftPropBy: [Const: meta:seen:meta:source, Const: =, VarValue: [Const: sorc]], PivotOut: [], isjoin=False]',
    'Query: [LiftPropBy: [Const: meta:seen:meta:source, Const: =, VarValue: [Const: sorc]], PropPivotOut: [RelProp: [Const: node]], isjoin=False]',
    'Query: [LiftPropBy: [Const: meta:source, Const: =, Const: 8f1401de15918358d5247e21ca29a814]]',
    'Query: [CmdOper: [Const: movetag, List: [Const: a.b, Const: a.m]]]',
    'Query: [CmdOper: [Const: movetag, List: [Const: hehe, Const: woot]]]',
    'Query: [LiftPropBy: [Const: ps:person, Const: =, VarValue: [Const: pers]], FormPivot: [AbsProp: edge:has], isjoin=False, PivotOut: [], isjoin=False]',
    'Query: [LiftPropBy: [Const: ps:person, Const: =, VarValue: [Const: pers]], FormPivot: [AbsProp: edge:has], isjoin=False, FormPivot: [AbsProp: geo:place], isjoin=False]',
    'Query: [LiftPropBy: [Const: ps:person, Const: =, VarValue: [Const: pers]], FormPivot: [AbsProp: edge:wentto], isjoin=False, FiltOper: [Const: +, RelPropCond: [RelPropValue: [RelProp: [Const: time]], Const: @=, List: [Const: 2014, Const: 2017]]], FormPivot: [AbsProp: geo:place], isjoin=False]',
    'Query: [LiftPropBy: [Const: ps:person, Const: =, VarValue: [Const: pers]], FormPivot: [AbsProp: edge:wentto], isjoin=False, PivotOut: [], isjoin=False]',
    'Query: [LiftPropBy: [Const: ps:person, Const: =, VarValue: [Const: pers]], FormPivot: [AbsProp: edge:wentto], isjoin=False, PropPivotOut: [RelProp: [Const: n2]], isjoin=False]',
    'Query: [CmdOper: [Const: reindex, List: [Const: --form-counts]]]',
    'Query: [CmdOper: [Const: sudo, Const: ()], EditNodeAdd: [FormName: [Const: inet:ipv4], Const: =, Const: 1.2.3.4]]',
    'Query: [CmdOper: [Const: sudo, Const: ()], EditNodeAdd: [FormName: [Const: test:cycle0], Const: =, Const: foo], EditPropSet: [RelProp: [Const: test:cycle1], Const: =, Const: bar]]',
    'Query: [CmdOper: [Const: sudo, Const: ()], EditNodeAdd: [FormName: [Const: test:guid], Const: =, Const: *]]',
    'Query: [CmdOper: [Const: sudo, Const: ()], EditNodeAdd: [FormName: [Const: test:str], Const: =, Const: foo], EditTagAdd: [TagName: [Const: lol]]]',
    'Query: [CmdOper: [Const: sudo, Const: ()], EditNodeAdd: [FormName: [Const: test:str], Const: =, Const: foo]]',
    'Query: [CmdOper: [Const: sudo, Const: ()], EditNodeAdd: [FormName: [Const: test:str], Const: =, Const: 123], EditPropSet: [RelProp: [Const: tick], Const: =, Const: 2018]]',
    'Query: [CmdOper: [Const: sudo, Const: ()], LiftPropBy: [Const: test:int, Const: =, Const: 6], CmdOper: [Const: delnode, Const: ()]]',
    'Query: [LiftPropBy: [Const: syn:tag, Const: =, Const: a.b], FiltOper: [Const: +, TagCond: [TagMatch: [Const: foo]]]]',
    'Query: [LiftPropBy: [Const: syn:tag, Const: =, Const: aaa.barbarella.ddd]]',
    'Query: [LiftPropBy: [Const: syn:tag, Const: =, Const: baz.faz], EditTagAdd: [TagName: [Const: foo, Const: bar]]]',
    'Query: [LiftPropBy: [Const: syn:tag, Const: =, Const: foo.bar], PivotOut: [], isjoin=False]',
    'Query: [LiftPropBy: [Const: syn:tag, Const: =, Const: foo.bar], FormPivot: [AbsProp: test:str], isjoin=False]',
    'Query: [LiftPropBy: [Const: syn:tag, Const: =, Const: foo.bar], FormPivot: [AbsProp: test:str:tick], isjoin=False]',
    'Query: [LiftProp: [Const: test:comp], FiltOper: [Const: +, AndCond: [RelPropCond: [RelPropValue: [RelProp: [Const: hehe]], Const: <, Const: 2], RelPropCond: [RelPropValue: [RelProp: [Const: haha]], Const: =, Const: test]]]]',
    'Query: [LiftProp: [Const: test:comp], FiltOper: [Const: +, OrCond: [RelPropCond: [RelPropValue: [RelProp: [Const: hehe]], Const: <, Const: 2], TagCond: [TagMatch: [Const: meep, Const: gorp]]]]]',
    'Query: [LiftProp: [Const: test:comp], FiltOper: [Const: +, OrCond: [RelPropCond: [RelPropValue: [RelProp: [Const: hehe]], Const: <, Const: 2], RelPropCond: [RelPropValue: [RelProp: [Const: haha]], Const: =, Const: test]]]]',
    'Query: [LiftProp: [Const: test:comp], FiltOper: [Const: +, RelPropCond: [RelPropValue: [RelProp: [Const: haha]], Const: range=, List: [Const: grinch, Const: meanone]]]]',
    'Query: [LiftProp: [Const: test:comp], FiltOper: [Const: +, AbsPropCond: [AbsProp: test:comp, Const: range=, List: [List: [Const: 1024, Const: grinch], List: [Const: 4096, Const: zemeanone]]]]]',
    'Query: [LiftProp: [Const: test:comp], PivotOut: [], isjoin=False, CmdOper: [Const: uniq, Const: ()], CmdOper: [Const: count, Const: ()]]',
    'Query: [LiftProp: [Const: test:comp], PivotOut: [], isjoin=False]',
    'Query: [LiftProp: [Const: test:comp], FormPivot: [AbsProp: test:int], isjoin=False]',
    'Query: [LiftPropBy: [Const: test:comp:haha, Const: ~=, Const: ^lulz]]',
    'Query: [LiftPropBy: [Const: test:comp:haha, Const: ~=, Const: ^zerg]]',
    'Query: [LiftFormTag: [Const: test:comp, TagName: [Const: bar]], FiltOper: [Const: +, RelPropCond: [RelPropValue: [RelProp: [Const: hehe]], Const: =, Const: 1010]], FiltOper: [Const: +, RelPropCond: [RelPropValue: [RelProp: [Const: haha]], Const: =, Const: test10]], FiltOper: [Const: +, TagCond: [TagMatch: [Const: bar]]]]',
    'Query: [LiftProp: [Const: test:guid], FiltOper: [Const: +, AbsPropCond: [AbsProp: test:guid, Const: range=, List: [Const: abcd, Const: dcbe]]]]',
    'Query: [LiftProp: [Const: test:guid], CmdOper: [Const: max, List: [Const: tick]]]',
    'Query: [LiftProp: [Const: test:guid], CmdOper: [Const: min, List: [Const: tick]]]',
    'Query: [LiftProp: [Const: test:int], FiltOper: [Const: +, RelPropCond: [RelPropValue: [RelProp: [Const: loc]], Const: =, Const: ]]]',
    'Query: [LiftProp: [Const: test:int], FiltOper: [Const: +, RelPropCond: [RelPropValue: [RelProp: [Const: loc]], Const: =, Const: us.va. syria]]]',
    'Query: [LiftProp: [Const: test:int], FiltOper: [Const: +, RelPropCond: [RelPropValue: [RelProp: [Const: loc]], Const: =, Const: u]]]',
    'Query: [LiftProp: [Const: test:int], FiltOper: [Const: +, RelPropCond: [RelPropValue: [RelProp: [Const: loc]], Const: =, Const: us]]]',
    'Query: [LiftProp: [Const: test:int], FiltOper: [Const: +, RelPropCond: [RelPropValue: [RelProp: [Const: loc]], Const: =, Const: us.v]]]',
    'Query: [LiftProp: [Const: test:int], FiltOper: [Const: +, RelPropCond: [RelPropValue: [RelProp: [Const: loc]], Const: =, Const: us.va.sydney]]]',
    'Query: [LiftProp: [Const: test:int], FiltOper: [Const: +, RelPropCond: [RelPropValue: [RelProp: [Const: loc]], Const: ^=, Const: ]]]',
    'Query: [LiftProp: [Const: test:int], FiltOper: [Const: +, RelPropCond: [RelPropValue: [RelProp: [Const: loc]], Const: ^=, Const: 23]]]',
    'Query: [LiftProp: [Const: test:int], FiltOper: [Const: +, RelPropCond: [RelPropValue: [RelProp: [Const: loc]], Const: ^=, Const: u]]]',
    'Query: [LiftProp: [Const: test:int], FiltOper: [Const: +, RelPropCond: [RelPropValue: [RelProp: [Const: loc]], Const: ^=, Const: us]]]',
    'Query: [LiftProp: [Const: test:int], FiltOper: [Const: +, RelPropCond: [RelPropValue: [RelProp: [Const: loc]], Const: ^=, Const: us.]]]',
    'Query: [LiftProp: [Const: test:int], FiltOper: [Const: +, RelPropCond: [RelPropValue: [RelProp: [Const: loc]], Const: ^=, Const: us.va.]]]',
    'Query: [LiftProp: [Const: test:int], FiltOper: [Const: +, RelPropCond: [RelPropValue: [RelProp: [Const: loc]], Const: ^=, Const: us.va.fairfax.reston]]]',
    'Query: [LiftProp: [Const: test:int], FiltOper: [Const: +, AbsPropCond: [AbsProp: test:int, Const: <, Const: 30]]]',
    'Query: [LiftProp: [Const: test:int], FiltOper: [Const: +, AbsPropCond: [AbsProp: test:int, Const: <=, Const: 30]]]',
    'Query: [LiftPropBy: [Const: test:int, Const: <=, Const: 20]]',
    'Query: [LiftProp: [Const: test:int], CmdOper: [Const: noderefs, Const: ()], FiltOper: [Const: +, AbsPropCond: [AbsProp: test:comp, Const: range=, List: [List: [Const: 1000, Const: grinch], List: [Const: 4000, Const: whoville]]]]]',
    'Query: [LiftPropBy: [Const: test:int:loc, Const: =, Const: ]]',
    'Query: [LiftPropBy: [Const: test:int:loc, Const: =, Const: u]]',
    'Query: [LiftPropBy: [Const: test:int:loc, Const: =, Const: us]]',
    'Query: [LiftPropBy: [Const: test:int:loc, Const: ^=, Const: ]]',
    'Query: [LiftPropBy: [Const: test:int:loc, Const: ^=, Const: 23]]',
    'Query: [LiftPropBy: [Const: test:int:loc, Const: ^=, Const: u]]',
    'Query: [LiftPropBy: [Const: test:int:loc, Const: ^=, Const: us]]',
    'Query: [LiftPropBy: [Const: test:int:loc, Const: ^=, Const: us.]]',
    'Query: [LiftPropBy: [Const: test:int:loc, Const: ^=, Const: us.va.fairfax.reston]]',
    'Query: [LiftPropBy: [Const: test:int, Const: <, Const: 30]]',
    'Query: [LiftPropBy: [Const: test:int, Const: <=, Const: 30]]',
    'Query: [LiftPropBy: [Const: test:int, Const: =, Const: 123], CmdOper: [Const: noderefs, List: [Const: -te]]]',
    'Query: [LiftPropBy: [Const: test:int, Const: =, Const: 123], CmdOper: [Const: noderefs, Const: ()]]',
    'Query: [LiftPropBy: [Const: test:int, Const: =, Const: 1234], EditNodeAdd: [FormName: [Const: test:str], Const: =, FuncCall: [VarDeref: [VarValue: [Const: node], Const: form], CallArgs: [], CallKwargs: []]], FiltOper: [Const: -, HasAbsPropCond: [AbsProp: test:int]]]',
    'Query: [LiftPropBy: [Const: test:int, Const: =, Const: 1234], EditNodeAdd: [FormName: [Const: test:str], Const: =, FuncCall: [VarDeref: [VarValue: [Const: node], Const: value], CallArgs: [], CallKwargs: []]], FiltOper: [Const: -, HasAbsPropCond: [AbsProp: test:int]]]',
    'Query: [LiftPropBy: [Const: test:int, Const: =, Const: 3735928559]]',
    'Query: [LiftPropBy: [Const: test:int, Const: =, Const: 8675309]]',
    'Query: [LiftPropBy: [Const: test:int, Const: >, Const: 30]]',
    'Query: [LiftPropBy: [Const: test:int, Const: >=, Const: 20]]',
    'Query: [LiftProp: [Const: test:pivcomp], FormPivot: [AbsProp: test:int], isjoin=False]',
    'Query: [LiftProp: [Const: test:pivcomp], CmdOper: [Const: noderefs, List: [Const: --join, Const: --degrees, Const: 2]]]',
    'Query: [LiftProp: [Const: test:pivcomp], CmdOper: [Const: noderefs, List: [Const: --join, Const: -d, Const: 3]]]',
    'Query: [LiftProp: [Const: test:pivcomp], CmdOper: [Const: noderefs, List: [Const: --join]]]',
    'Query: [LiftProp: [Const: test:pivcomp], CmdOper: [Const: noderefs, List: [Const: -j, Const: --degrees, Const: 2]]]',
    'Query: [LiftProp: [Const: test:pivcomp], CmdOper: [Const: noderefs, Const: ()]]',
    'Query: [LiftPropBy: [Const: test:pivcomp:tick, Const: =, VarValue: [Const: foo]]]',
    'Query: [LiftPropBy: [Const: test:pivcomp, Const: =, VarValue: [Const: foo]]]',
    'Query: [LiftPropBy: [Const: test:pivcomp, Const: =, List: [Const: foo, Const: bar]], FiltOper: [Const: +, SubqCond: [Query: [PropPivot: [RelPropValue: [RelProp: [Const: lulz]], AbsProp: test:str], isjoin=False, FiltOper: [Const: +, TagCond: [TagMatch: [Const: baz]]]]]], FiltOper: [Const: +, HasAbsPropCond: [AbsProp: test:pivcomp]]]',
    'Query: [LiftPropBy: [Const: test:pivcomp, Const: =, List: [Const: foo, Const: bar]], PivotOut: [], isjoin=True]',
    'Query: [LiftPropBy: [Const: test:pivcomp, Const: =, List: [Const: foo, Const: bar]], FormPivot: [AbsProp: test:pivtarg], isjoin=True]',
    'Query: [LiftPropBy: [Const: test:pivcomp, Const: =, List: [Const: foo, Const: bar]], PivotOut: [], isjoin=False]',
    'Query: [LiftPropBy: [Const: test:pivcomp, Const: =, List: [Const: foo, Const: bar]], FormPivot: [AbsProp: test:pivtarg], isjoin=False]',
    'Query: [LiftPropBy: [Const: test:pivcomp, Const: =, List: [Const: foo, Const: bar]], FiltOper: [Const: -, SubqCond: [Query: [PropPivot: [RelPropValue: [RelProp: [Const: lulz]], AbsProp: test:str], isjoin=False, FiltOper: [Const: +, TagCond: [TagMatch: [Const: baz]]]]]]]',
    'Query: [LiftPropBy: [Const: test:pivcomp, Const: =, List: [Const: foo, Const: bar]], PropPivot: [RelPropValue: [RelProp: [Const: lulz]], AbsProp: test:str], isjoin=True]',
    'Query: [LiftPropBy: [Const: test:pivcomp, Const: =, List: [Const: foo, Const: bar]], PropPivot: [RelPropValue: [RelProp: [Const: lulz]], AbsProp: test:str], isjoin=False]',
    'Query: [LiftPropBy: [Const: test:pivcomp, Const: =, List: [Const: foo, Const: bar]], PropPivot: [RelPropValue: [RelProp: [Const: targ]], AbsProp: test:pivtarg], isjoin=False]',
    'Query: [LiftPropBy: [Const: test:pivcomp, Const: =, List: [Const: hehe, Const: haha]], SetVarOper: [Const: ticktock, TagValue: [TagName: [Const: foo]]], FormPivot: [AbsProp: test:pivtarg], isjoin=False, FiltOper: [Const: +, RelPropCond: [RelPropValue: [UnivProp: [Const: .seen]], Const: @=, VarValue: [Const: ticktock]]]]',
    'Query: [LiftPropBy: [Const: test:pivcomp, Const: =, List: [Const: hehe, Const: haha]]]',
    'Query: [LiftPropBy: [Const: test:pivtarg, Const: =, Const: hehe], EditPropSet: [UnivProp: [Const: .seen], Const: =, Const: 2015]]',
    'Query: [LiftProp: [Const: test:str], FiltOper: [Const: +, TagCond: [TagMatch: [Const: *]]]]',
    'Query: [LiftProp: [Const: test:str], FiltOper: [Const: +, TagCond: [TagMatch: [Const: **, Const: bar, Const: baz]]]]',
    'Query: [LiftProp: [Const: test:str], FiltOper: [Const: +, TagCond: [TagMatch: [Const: **, Const: baz]]]]',
    'Query: [LiftProp: [Const: test:str], FiltOper: [Const: +, TagCond: [TagMatch: [Const: *, Const: bad]]]]',
    'Query: [LiftProp: [Const: test:str], FiltOper: [Const: +, TagCond: [TagMatch: [Const: foo, Const: **, Const: baz]]]]',
    'Query: [LiftProp: [Const: test:str], FiltOper: [Const: +, TagCond: [TagMatch: [Const: foo, Const: *, Const: baz]]]]',
    'Query: [LiftTag: [TagName: [Const: foo], Const: @=, List: [Const: 2013, Const: 2015]]]',
    'Query: [LiftProp: [Const: test:str], FiltOper: [Const: +, TagValuCond: [TagMatch: [Const: foo], Const: @=, List: [Const: 2014, Const: 20141231]]]]',
    'Query: [LiftProp: [Const: test:str], FiltOper: [Const: +, TagValuCond: [TagMatch: [Const: foo], Const: @=, List: [Const: 2015, Const: 2018]]]]',
    'Query: [LiftProp: [Const: test:str], FiltOper: [Const: +, TagValuCond: [TagMatch: [Const: foo], Const: @=, Const: 2016]]]',
    'Query: [LiftProp: [Const: test:str], FiltOper: [Const: +, RelPropCond: [RelPropValue: [RelProp: [Const: bar]], Const: range=, List: [List: [Const: test:str, Const: c], List: [Const: test:str, Const: q]]]]]',
    'Query: [LiftProp: [Const: test:str], FiltOper: [Const: +, RelPropCond: [RelPropValue: [RelProp: [Const: tick]], Const: range=, List: [Const: 19701125, Const: 20151212]]]]',
    'Query: [LiftProp: [Const: test:str], FiltOper: [Const: +, RelPropCond: [RelPropValue: [RelProp: [Const: tick]], Const: =, List: [VarValue: [Const: test], Const: +- 2day]]]]',
    'Query: [LiftProp: [Const: test:str], FiltOper: [Const: +, RelPropCond: [RelPropValue: [RelProp: [Const: tick]], Const: =, List: [Const: 2015, Const: +1 day]]]]',
    'Query: [LiftProp: [Const: test:str], FiltOper: [Const: +, RelPropCond: [RelPropValue: [RelProp: [Const: tick]], Const: =, List: [Const: 20150102, Const: -3 day]]]]',
    'Query: [LiftProp: [Const: test:str], FiltOper: [Const: +, RelPropCond: [RelPropValue: [RelProp: [Const: tick]], Const: =, List: [Const: 20150201, Const: +1 day]]]]',
    'Query: [LiftProp: [Const: test:str], FiltOper: [Const: +, RelPropCond: [RelPropValue: [RelProp: [Const: tick]], Const: =, Const: 2015]]]',
    'Query: [LiftProp: [Const: test:str], FiltOper: [Const: +, RelPropCond: [RelPropValue: [RelProp: [Const: tick]], Const: @=, Const: -1 day]]]',
    'Query: [LiftProp: [Const: test:str], FiltOper: [Const: +, RelPropCond: [RelPropValue: [RelProp: [Const: tick]], Const: @=, List: [Const: now+2days, Const: -3 day]]]]',
    'Query: [LiftProp: [Const: test:str], FiltOper: [Const: +, RelPropCond: [RelPropValue: [RelProp: [Const: tick]], Const: @=, List: [Const: now-1day, Const: ?]]]]',
    'Query: [LiftProp: [Const: test:str], FiltOper: [Const: +, RelPropCond: [RelPropValue: [RelProp: [Const: tick]], Const: @=, Const: 2015]]]',
    'Query: [LiftProp: [Const: test:str], FiltOper: [Const: +, RelPropCond: [RelPropValue: [RelProp: [Const: tick]], Const: @=, List: [Const: 2015, Const: +1 day]]]]',
    'Query: [LiftProp: [Const: test:str], FiltOper: [Const: +, RelPropCond: [RelPropValue: [RelProp: [Const: tick]], Const: @=, List: [Const: 20150102+1day, Const: -4 day]]]]',
    'Query: [LiftProp: [Const: test:str], FiltOper: [Const: +, RelPropCond: [RelPropValue: [RelProp: [Const: tick]], Const: @=, List: [Const: 20150102, Const: -4 day]]]]',
    'Query: [LiftProp: [Const: test:str], FiltOper: [Const: +, RelPropCond: [RelPropValue: [RelProp: [Const: tick]], Const: @=, List: [Const: now, Const: -1 day]]]]',
    'Query: [LiftProp: [Const: test:str], FiltOper: [Const: +, AbsPropCond: [AbsProp: test:str:tick, Const: <, Const: 201808021202]]]',
    'Query: [LiftProp: [Const: test:str], FiltOper: [Const: +, AbsPropCond: [AbsProp: test:str:tick, Const: <=, Const: 201808021202]]]',
    'Query: [LiftProp: [Const: test:str], FiltOper: [Const: +, AbsPropCond: [AbsProp: test:str:tick, Const: >, Const: 201808021202]]]',
    'Query: [LiftProp: [Const: test:str], FiltOper: [Const: +, AbsPropCond: [AbsProp: test:str:tick, Const: >=, Const: 201808021202]]]',
    'Query: [LiftProp: [Const: test:str], FiltOper: [Const: -, TagCond: [TagMatch: [Const: *]]]]',
    'Query: [LiftProp: [Const: test:str], EditTagAdd: [TagName: [Const: foo, Const: bar], Const: =, List: [Const: 2000, Const: 2002]]]',
    'Query: [LiftProp: [Const: test:str], EditTagAdd: [TagName: [Const: foo, Const: bar], Const: =, List: [Const: 2000, Const: 20020601]]]',
    'Query: [LiftProp: [Const: test:str], EditTagAdd: [TagName: [Const: foo, Const: bar]]]',
    'Query: [LiftProp: [Const: test:str], EditTagDel: [TagName: [Const: foo]]]',
    'Query: [LiftProp: [Const: test:str], EditPropDel: [RelProp: [Const: tick]]]',
    'Query: [LiftProp: [Const: test:str], CmdOper: [Const: delnode, List: [Const: --force]]]',
    'Query: [LiftProp: [Const: test:str], CmdOper: [Const: noderefs, List: [Const: -d, Const: 3, Const: --unique]]]',
    'Query: [LiftProp: [Const: test:str], CmdOper: [Const: noderefs, List: [Const: -d, Const: 3]]]',
    'Query: [LiftFormTag: [Const: test:str, TagName: [Const: foo]]]',
    'Query: [LiftFormTag: [Const: test:str, TagName: [Const: foo, Const: bar]]]',
    'Query: [LiftFormTag: [Const: test:str, TagName: [Const: foo], Const: @=, List: [Const: 2012, Const: 2022]]]',
    'Query: [LiftFormTag: [Const: test:str, TagName: [Const: foo], Const: @=, Const: 2016]]',
    'Query: [LiftProp: [Const: test:str]]',
    'Query: [LiftPropBy: [Const: test:str:tick, Const: <, Const: 201808021202]]',
    'Query: [LiftPropBy: [Const: test:str:tick, Const: <=, Const: 201808021202]]',
    'Query: [LiftPropBy: [Const: test:str:tick, Const: =, List: [Const: 20131231, Const: +2 days]]]',
    'Query: [LiftPropBy: [Const: test:str:tick, Const: =, Const: 2015]]',
    'Query: [LiftPropBy: [Const: test:str:tick, Const: >, Const: 201808021202]]',
    'Query: [LiftPropBy: [Const: test:str:tick, Const: >=, Const: 201808021202]]',
    'Query: [LiftPropBy: [Const: test:str, Const: =, Const: foo]]',
    'Query: [LiftPropBy: [Const: test:str, Const: =, Const: foo bar], FiltOper: [Const: +, HasAbsPropCond: [AbsProp: test:str]]]',
    'Query: [LiftPropBy: [Const: test:str, Const: =, Const: foo bar], FiltOper: [Const: -, HasAbsPropCond: [AbsProp: test:str:tick]]]',
    'Query: [LiftPropBy: [Const: test:str, Const: =, Const: foo bar], EditPropDel: [RelProp: [Const: tick]]]',
    'Query: [LiftPropBy: [Const: test:str, Const: =, VarValue: [Const: foo]]]',
    'Query: [LiftPropBy: [Const: test:str, Const: =, Const: 123], EditPropSet: [RelProp: [Const: baz], Const: =, Const: test:guid:tick=2015]]',
    'Query: [LiftPropBy: [Const: test:str, Const: =, Const: 123], CmdOper: [Const: noderefs, List: [Const: --traverse-edge]]]',
    'Query: [LiftPropBy: [Const: test:str, Const: =, Const: 123], CmdOper: [Const: noderefs, Const: ()]]',
    'Query: [LiftPropBy: [Const: test:str, Const: =, Const: 1234], LiftPropBy: [Const: test:str, Const: =, Const: duck], LiftPropBy: [Const: test:str, Const: =, Const: knight]]',
    'Query: [LiftPropBy: [Const: test:str, Const: =, Const: a], FiltOper: [Const: +, RelPropCond: [RelPropValue: [RelProp: [Const: tick]], Const: range=, List: [Const: 20000101, Const: 20101201]]]]',
    'Query: [LiftPropBy: [Const: test:str, Const: =, Const: bar], FormPivot: [AbsProp: test:pivcomp:lulz], isjoin=True]',
    'Query: [LiftPropBy: [Const: test:str, Const: =, Const: bar], FormPivot: [AbsProp: test:pivcomp:lulz], isjoin=False]',
    'Query: [LiftPropBy: [Const: test:str, Const: =, Const: bar], PivotIn: [], isjoin=True]',
    'Query: [LiftPropBy: [Const: test:str, Const: =, Const: bar], PivotIn: [], isjoin=False]',
    'Query: [LiftPropBy: [Const: test:str, Const: =, Const: bar], LiftPropBy: [Const: test:pivcomp, Const: =, List: [Const: foo, Const: bar]], EditTagAdd: [TagName: [Const: test, Const: bar]]]',
    'Query: [LiftPropBy: [Const: test:str, Const: =, Const: foo], FiltOper: [Const: +, TagValuCond: [TagMatch: [Const: lol], Const: @=, Const: 2016]]]',
    'Query: [LiftPropBy: [Const: test:str, Const: =, Const: foo], PivotInFrom: [AbsProp: edge:has], isjoin=True]',
    'Query: [LiftPropBy: [Const: test:str, Const: =, Const: foo], PivotInFrom: [AbsProp: edge:has], isjoin=False]',
    'Query: [LiftPropBy: [Const: test:str, Const: =, Const: foo], CmdOper: [Const: delnode, Const: ()]]',
    'Query: [LiftPropBy: [Const: test:str, Const: =, Const: foobar], FormPivot: [AbsProp: edge:has], isjoin=True]',
    'Query: [LiftPropBy: [Const: test:str, Const: =, Const: foobar], FormPivot: [AbsProp: edge:has], isjoin=False, PivotInFrom: [AbsProp: test:str], isjoin=True]',
    'Query: [LiftPropBy: [Const: test:str, Const: =, Const: foobar], FormPivot: [AbsProp: edge:has], isjoin=False, PivotInFrom: [AbsProp: test:str], isjoin=False]',
    'Query: [LiftPropBy: [Const: test:str, Const: =, Const: hello], EditPropSet: [RelProp: [Const: tick], Const: =, Const: 2001]]',
    'Query: [LiftPropBy: [Const: test:str, Const: =, Const: hello], EditPropSet: [RelProp: [Const: tick], Const: =, Const: 2002]]',
    'Query: [LiftPropBy: [Const: test:str, Const: =, Const: pennywise], CmdOper: [Const: noderefs, List: [Const: --join, Const: -d, Const: 9, Const: --traverse-edge]]]',
    'Query: [LiftPropBy: [Const: test:str, Const: =, Const: pennywise], CmdOper: [Const: noderefs, List: [Const: -d, Const: 3, Const: --omit-traversal-tag, Const: omit.nopiv, Const: --omit-traversal-tag, Const: test]]]',
    'Query: [LiftPropBy: [Const: test:str, Const: =, Const: visi], PivotToTags: [TagMatch: [Const: *]], isjoin=False]',
    'Query: [LiftPropBy: [Const: test:str, Const: =, Const: visi], PivotToTags: [TagMatch: [Const: foo, Const: *]], isjoin=False]',
    'Query: [LiftPropBy: [Const: test:str, Const: =, Const: woot], SetVarOper: [Const: foo, TagValue: [TagName: [Const: foo]]], FiltOper: [Const: +, RelPropCond: [RelPropValue: [UnivProp: [Const: .seen]], Const: @=, VarValue: [Const: foo]]]]',
    'Query: [LiftPropBy: [Const: test:str, Const: =, Const: woot], FiltOper: [Const: +, RelPropCond: [RelPropValue: [UnivProp: [Const: .seen]], Const: @=, TagValue: [TagName: [Const: bar]]]]]',
    'Query: [LiftPropBy: [Const: test:str, Const: =, Const: woot], FiltOper: [Const: +, RelPropCond: [RelPropValue: [UnivProp: [Const: .seen]], Const: @=, List: [Const: 2012, Const: 2015]]]]',
    'Query: [LiftPropBy: [Const: test:str, Const: =, Const: woot], FiltOper: [Const: +, RelPropCond: [RelPropValue: [UnivProp: [Const: .seen]], Const: @=, Const: 2012]]]',
    'Query: [LiftPropBy: [Const: test:str, Const: ~=, Const: zip]]',
    "Query: [ForLoop: [Const: foo, VarValue: [Const: foos], SubQuery: [Query: [VarListSetOper: [VarList: ['fqdn', 'ipv4'], FuncCall: [VarDeref: [VarValue: [Const: foo], Const: split], CallArgs: [Const: |], CallKwargs: []]], EditNodeAdd: [FormName: [Const: inet:dns:a], Const: =, List: [VarValue: [Const: fqdn], VarValue: [Const: ipv4]]]]]]]",
    'Query: [LiftProp: [Const: test:int]]',
    'Query: [LiftProp: [Const: test:int]]',
    'Query: [LiftProp: [Const: test:int]]',
    'Query: [LiftProp: [Const: inet:fqdn], CmdOper: [Const: graph, List: [Const: --degrees, Const: 2, Const: --filter, ArgvQuery: [Query: [FiltOper: [Const: -, TagCond: [TagMatch: [Const: nope]]]]], Const: --pivot, ArgvQuery: [Query: [PivotInFrom: [AbsProp: meta:seen], isjoin=False, PivotInFrom: [AbsProp: meta:source], isjoin=False]], Const: --form-pivot, Const: inet:fqdn, ArgvQuery: [Query: [PivotIn: [], isjoin=False, CmdOper: [Const: limit, List: [Const: 20]]]], Const: --form-pivot, Const: inet:fqdn, ArgvQuery: [Query: [PivotOut: [], isjoin=False, CmdOper: [Const: limit, List: [Const: 20]]]], Const: --form-filter, Const: inet:fqdn, ArgvQuery: [Query: [FiltOper: [Const: -, AbsPropCond: [AbsProp: inet:fqdn:issuffix, Const: =, Const: 1]]]], Const: --form-pivot, Const: syn:tag, ArgvQuery: [Query: [PivotOut: [], isjoin=False]], Const: --form-pivot, Const: *, ArgvQuery: [Query: [PivotToTags: [TagMatch: []], isjoin=False]]]]]',
    "Query: [ForLoop: [Const: foo, VarValue: [Const: foos], SubQuery: [Query: [VarListSetOper: [VarList: ['fqdn', 'ipv4'], FuncCall: [VarDeref: [VarValue: [Const: foo], Const: split], CallArgs: [Const: |], CallKwargs: []]], EditNodeAdd: [FormName: [Const: inet:dns:a], Const: =, List: [VarValue: [Const: fqdn], VarValue: [Const: ipv4]]]]]]]",
    'Query: [ForLoop: [Const: tag, FuncCall: [VarDeref: [VarValue: [Const: node], Const: tags], CallArgs: [], CallKwargs: []], SubQuery: [Query: [FormPivot: [AbsProp: test:int], isjoin=False, EditTagAdd: [TagName: [VarValue: [Const: tag]]]]]]]',
    'Query: [ForLoop: [Const: tag, FuncCall: [VarDeref: [VarValue: [Const: node], Const: tags], CallArgs: [Const: fo*], CallKwargs: []], SubQuery: [Query: [FormPivot: [AbsProp: test:int], isjoin=False, EditTagDel: [TagName: [VarValue: [Const: tag]]]]]]]',
    'Query: [EditNodeAdd: [FormName: [Const: inet:email:message], Const: =, Const: *], EditPropSet: [RelProp: [Const: to], Const: =, Const: woot@woot.com], EditPropSet: [RelProp: [Const: from], Const: =, Const: visi@vertex.link], EditPropSet: [RelProp: [Const: replyto], Const: =, Const: root@root.com], EditPropSet: [RelProp: [Const: subject], Const: =, Const: hi there], EditPropSet: [RelProp: [Const: date], Const: =, Const: 2015], EditPropSet: [RelProp: [Const: body], Const: =, Const: there are mad sploitz here!], EditPropSet: [RelProp: [Const: bytes], Const: =, Const: *], SubQuery: [Query: [EditNodeAdd: [FormName: [Const: inet:email:message:link], Const: =, List: [VarValue: [Const: node], Const: https://www.vertex.link]]]], SubQuery: [Query: [EditNodeAdd: [FormName: [Const: inet:email:message:attachment], Const: =, List: [VarValue: [Const: node], Const: *]], FiltOper: [Const: -, HasAbsPropCond: [AbsProp: inet:email:message]], EditPropSet: [RelProp: [Const: name], Const: =, Const: sploit.exe]]], SubQuery: [Query: [EditNodeAdd: [FormName: [Const: edge:has], Const: =, List: [VarValue: [Const: node], List: [Const: inet:email:header, List: [Const: to, Const: Visi Kensho <visi@vertex.link>]]]]]]]',
    'Query: [SetVarOper: [Const: x, DollarExpr: [ExprNode: [Const: 1, Const: /, Const: 3]]]]',
    'Query: [SetVarOper: [Const: x, DollarExpr: [ExprNode: [Const: 1, Const: *, Const: 3]]]]',
    'Query: [SetVarOper: [Const: x, DollarExpr: [ExprNode: [ExprNode: [Const: 1, Const: *, Const: 3], Const: +, Const: 2]]]]',
    'Query: [SetVarOper: [Const: x, DollarExpr: [ExprNode: [Const: 1, Const: -, ExprNode: [Const: 3.2, Const: /, Const: -3.2]]]]]',
    'Query: [SetVarOper: [Const: x, DollarExpr: [ExprNode: [Const: 1, Const: +, ExprNode: [Const: 3, Const: /, Const: 2]]]]]',
    'Query: [SetVarOper: [Const: x, DollarExpr: [ExprNode: [DollarExpr: [ExprNode: [Const: 1, Const: +, Const: 3]], Const: /, Const: 2]]]]',
    'Query: [SetVarOper: [Const: x, DollarExpr: [ExprNode: [Const: 2, Const: **, Const: 4]]]]',
    'Query: [SetVarOper: [Const: foo, Const: 42], SetVarOper: [Const: foo2, Const: 43], SetVarOper: [Const: x, DollarExpr: [ExprNode: [VarValue: [Const: foo], Const: *, VarValue: [Const: foo2]]]]]',
    'Query: [SetVarOper: [Const: yep, DollarExpr: [ExprNode: [Const: 42, Const: <, Const: 43]]]]',
    'Query: [SetVarOper: [Const: yep, DollarExpr: [ExprNode: [Const: 42, Const: >, Const: 43]]]]',
    'Query: [SetVarOper: [Const: yep, DollarExpr: [ExprNode: [Const: 42, Const: >=, Const: 43]]]]',
    'Query: [SetVarOper: [Const: yep, DollarExpr: [ExprNode: [ExprNode: [Const: 42, Const: +, Const: 4], Const: <=, ExprNode: [Const: 43, Const: *, Const: 43]]]]]',
    'Query: [SetVarOper: [Const: foo, Const: 4.3], SetVarOper: [Const: bar, Const: 4.2], SetVarOper: [Const: baz, DollarExpr: [ExprNode: [VarValue: [Const: foo], Const: +, VarValue: [Const: bar]]]]]',
    'Query: [LiftPropBy: [Const: inet:ipv4, Const: =, Const: 1], SetVarOper: [Const: foo, UnivPropValue: [UnivProp: [Const: .created]]], SetVarOper: [Const: bar, DollarExpr: [ExprNode: [VarValue: [Const: foo], Const: +, Const: 1]]]]',
    'Query: [SetVarOper: [Const: x, DollarExpr: [FuncCall: [VarDeref: [VarDeref: [VarValue: [Const: lib], Const: time], Const: offset], CallArgs: [Const: 2 days], CallKwargs: []]]]]',
    'Query: [SetVarOper: [Const: foo, Const: 1], SetVarOper: [Const: bar, Const: 2], LiftPropBy: [Const: inet:ipv4, Const: =, DollarExpr: [ExprNode: [VarValue: [Const: foo], Const: +, VarValue: [Const: bar]]]]]',
    'Query: []',
    'Query: [CmdOper: [Const: hehe.haha, List: [Const: --size, Const: 10, Const: --query, Const: foo_bar.stuff:baz]]]',
    'Query: [IfStmt: [IfClause: [VarValue: [Const: foo], SubQuery: [Query: [EditTagAdd: [TagName: [Const: woot]]]]]]]',
    'Query: [IfStmt: [IfClause: [VarValue: [Const: foo], SubQuery: [Query: [EditTagAdd: [TagName: [Const: woot]]]]], SubQuery: [Query: [EditTagAdd: [TagName: [Const: nowoot]]]]]]',
    'Query: [IfStmt: [IfClause: [VarValue: [Const: foo], SubQuery: [Query: [EditTagAdd: [TagName: [Const: woot]]]]], IfClause: [DollarExpr: [ExprNode: [Const: 1, Const: -, Const: 1]], SubQuery: [Query: [EditTagAdd: [TagName: [Const: nowoot]]]]]]]',
    'Query: [IfStmt: [IfClause: [VarValue: [Const: foo], SubQuery: [Query: [EditTagAdd: [TagName: [Const: woot]]]]], IfClause: [DollarExpr: [ExprNode: [Const: 1, Const: -, Const: 1]], SubQuery: [Query: [EditTagAdd: [TagName: [Const: nowoot]]]]], SubQuery: [Query: [EditTagAdd: [TagName: [Const: nonowoot]]]]]]',
    'Query: [IfStmt: [IfClause: [DollarExpr: [ExprNode: [VarValue: [Const: data], Const: ~=, Const: hehe]], SubQuery: [Query: [VarEvalOper: [FuncCall: [VarDeref: [VarValue: [Const: lib], Const: print], CallArgs: [Const: yes], CallKwargs: []]]]]], SubQuery: [Query: [VarEvalOper: [FuncCall: [VarDeref: [VarValue: [Const: lib], Const: print], CallArgs: [Const: no], CallKwargs: []]]]]]]',
    'Query: [SetVarOper: [Const: foo, DollarExpr: [ExprOrNode: [Const: 1, Const: or, ExprAndNode: [Const: 0, Const: and, Const: 0]]]]]',
    'Query: [SetVarOper: [Const: foo, DollarExpr: [ExprAndNode: [UnaryExprNode: [Const: not, Const: 1], Const: and, Const: 1]]]]',
    'Query: [SetVarOper: [Const: foo, DollarExpr: [UnaryExprNode: [Const: not, ExprNode: [Const: 1, Const: >, Const: 1]]]]]',
    'Query: [LiftTagProp: [TagProp: [TagName: [Const: baz, Const: faz], Const: lol]]]',
    'Query: [LiftFormTagProp: [FormTagProp: [Const: foo:bar, TagName: [Const: baz, Const: faz], Const: lol]]]',
    'Query: [LiftTagProp: [TagProp: [TagName: [Const: baz, Const: faz], Const: lol], Const: =, Const: 20]]',
    'Query: [LiftFormTagProp: [FormTagProp: [Const: foo:bar, TagName: [Const: baz, Const: faz], Const: lol], Const: =, Const: 20]]',
    'Query: [FiltOper: [Const: +, HasTagPropCond: [TagMatch: [Const: foo, Const: bar], Const: lol]]]',
    'Query: [FiltOper: [Const: +, TagPropCond: [TagMatch: [Const: foo, Const: bar], Const: lol, Const: =, Const: 20]]]',
    'Query: [EditTagPropDel: [TagProp: [TagName: [Const: baz, Const: faz], Const: lol]]]',
    'Query: [EditTagPropSet: [TagProp: [TagName: [Const: baz, Const: faz], Const: lol], Const: =, Const: 20]]',
    'Query: [LiftTagProp: [TagProp: [TagName: [Const: tag], Const: somegeoloctypebecauseihatelife], Const: near=, List: [VarValue: [Const: lat], VarValue: [Const: long]]]]',
    'Query: [LiftPropBy: [VarValue: [Const: foo], Const: near=, Const: 20]]',
    'Query: [EditNodeAdd: [FormName: [Const: test:str], Const: =, VarDeref: [VarDeref: [VarDeref: [VarDeref: [VarDeref: [VarValue: [Const: foo], Const: woot], Const: var], VarValue: [Const: bar]], Const: mar], VarValue: [Const: car]]]]',
    'Query: [LiftPropBy: [Const: test:str, Const: =, VarDeref: [VarDeref: [VarValue: [Const: foo], VarValue: [Const: space key]], Const: subkey]]]',
    'Query: [ForLoop: [Const: iterkey, VarDeref: [VarDeref: [VarValue: [Const: foo], VarValue: [Const: bar key]], VarValue: [Const: biz key]], SubQuery: [Query: [LiftPropBy: [Const: inet:ipv4, Const: =, VarDeref: [VarDeref: [VarDeref: [VarValue: [Const: foo], VarValue: [Const: bar key]], VarValue: [Const: biz key]], VarValue: [Const: iterkey]]]]]]]',
    'Query: [EditParens: [EditNodeAdd: [FormName: [Const: ou:org], Const: =, Const: c71cd602f73af5bed208da21012fdf54], EditPropSet: [RelProp: [Const: loc], Const: =, Const: us]]]',
    'Query: [Function: [Const: x, FuncArgs: [Const: y, Const: z], Query: [Return: [DollarExpr: [ExprNode: [VarValue: [Const: x], Const: -, VarValue: [Const: y]]]]]]]',
    'Query: [Function: [Const: echo, FuncArgs: [Const: arg, CallKwarg: [Const: arg2, Const: default]], Query: [Return: [VarValue: [Const: arg]]]]]',
    'Query: [SetVarOper: [Const: name, Const: asdf], SetVarOper: [Const: foo, FuncCall: [VarDeref: [VarValue: [Const: lib], Const: dict], CallArgs: [], CallKwargs: []]], SetItemOper: [VarValue: [Const: foo], Const: bar, Const: asdf], SetItemOper: [VarValue: [Const: foo], Const: bar baz, Const: asdf], SetItemOper: [VarValue: [Const: foo], VarValue: [Const: name], Const: asdf]]',
    'Query: [EditNodeAdd: [FormName: [Const: test:str], Const: =, Const: a], SwitchCase: [FuncCall: [VarDeref: [VarValue: [Const: node], Const: form], CallArgs: [], CallKwargs: []], CaseEntry: [Const: hehe, SubQuery: [Query: [EditTagAdd: [TagName: [Const: baz]]]]]]]',
    'Query: [EditNodeAdd: [FormName: [Const: test:str], Const: =, Const: a], SwitchCase: [VarValue: [Const: woot], CaseEntry: [Const: hehe, SubQuery: [Query: [EditTagAdd: [TagName: [Const: baz]]]]]]]',
    'Query: [EditNodeAdd: [FormName: [Const: test:str], Const: =, Const: c], SwitchCase: [VarValue: [Const: woot], CaseEntry: [Const: hehe, SubQuery: [Query: [EditTagAdd: [TagName: [Const: baz]]]]], CaseEntry: [SubQuery: [Query: [EditTagAdd: [TagName: [Const: jaz]]]]]]]',
    'Query: [EditNodeAdd: [FormName: [Const: test:str], Const: =, Const: c], SwitchCase: [VarValue: [Const: woot], CaseEntry: [Const: hehe, SubQuery: [Query: [EditTagAdd: [TagName: [Const: baz]]]]], CaseEntry: [Const: haha hoho, SubQuery: [Query: [EditTagAdd: [TagName: [Const: faz]]]]], CaseEntry: [Const: lolz:lulz, SubQuery: [Query: [EditTagAdd: [TagName: [Const: jaz]]]]]]]',
    'Query: [EditNodeAdd: [FormName: [Const: inet:ipv4], Const: =, Const: 1.2.3.4], SwitchCase: [VarValue: [Const: foo], CaseEntry: [Const: bar, SubQuery: [Query: [EditTagAdd: [TagName: [Const: hehe, Const: haha]]]]], CaseEntry: [Const: baz faz, SubQuery: [Query: []]]]]',
    'Query: [ForLoop: [Const: foo, VarValue: [Const: foos], SubQuery: [Query: [EditNodeAdd: [FormName: [Const: inet:ipv4], Const: =, Const: 1.2.3.4], SwitchCase: [VarValue: [Const: foo], CaseEntry: [Const: bar, SubQuery: [Query: [EditTagAdd: [TagName: [Const: ohai]], BreakOper: []]]], CaseEntry: [Const: baz, SubQuery: [Query: [EditTagAdd: [TagName: [Const: visi]], ContinueOper: []]]]], EditNodeAdd: [FormName: [Const: inet:ipv4], Const: =, Const: 5.6.7.8], EditTagAdd: [TagName: [Const: hehe]]]]]]',
    'Query: [SwitchCase: [VarValue: [Const: a], CaseEntry: [Const: a, SubQuery: [Query: []]]]]',
    'Query: [SwitchCase: [VarValue: [Const: a], CaseEntry: [Const: test:str, SubQuery: [Query: []]], CaseEntry: [SubQuery: [Query: []]]]]',
    'Query: [SwitchCase: [VarValue: [Const: a], CaseEntry: [Const: test:this:works:, SubQuery: [Query: []]], CaseEntry: [SubQuery: [Query: []]]]]',
    'Query: [SwitchCase: [VarValue: [Const: a], CaseEntry: [Const: single:quotes, SubQuery: [Query: []]], CaseEntry: [Const: doubele:quotes, SubQuery: [Query: []]], CaseEntry: [Const: noquotes, SubQuery: [Query: []]], CaseEntry: [SubQuery: [Query: []]]]]',
    'Query: [SwitchCase: [VarValue: [Const: category]], SwitchCase: [VarValue: [Const: type], CaseEntry: [SubQuery: [Query: []]]]]',
    'Query: [LiftProp: [Const: syn:tag], PivotToTags: [TagMatch: []], isjoin=True]',
    'Query: [LiftProp: [Const: syn:tag:base], PivotToTags: [TagMatch: []], isjoin=True]',
    'Query: [LiftPropBy: [Const: syn:tag:base, Const: =, Const: foo], PivotToTags: [TagMatch: []], isjoin=True]',
    'Query: [LiftPropBy: [Const: syn:tag:depth, Const: =, Const: 2], PivotToTags: [TagMatch: []], isjoin=True]',
    'Query: [LiftProp: [Const: inet:ipv4], PivotToTags: [TagMatch: []], isjoin=True]',
    'Query: [LiftProp: [Const: inet:ipv4], PivotToTags: [TagMatch: [Const: *]], isjoin=True]',
    'Query: [LiftPropBy: [Const: inet:ipv4, Const: =, Const: 1.2.3.4], PivotToTags: [TagMatch: []], isjoin=True]',
    'Query: [LiftPropBy: [Const: inet:ipv4, Const: =, Const: 1.2.3.4], PivotToTags: [TagMatch: [Const: *]], isjoin=True]',
    'Query: [LiftPropBy: [Const: inet:ipv4, Const: =, Const: 1.2.3.4], PivotToTags: [TagMatch: [Const: biz, Const: *]], isjoin=True]',
    'Query: [LiftPropBy: [Const: inet:ipv4, Const: =, Const: 1.2.3.4], PivotToTags: [TagMatch: [Const: bar, Const: baz]], isjoin=True]',
    'Query: [Function: [Const: middlechild, FuncArgs: [Const: arg2], Query: [YieldValu: [FuncCall: [VarValue: [Const: rockbottom], CallArgs: [VarValue: [Const: arg2]], CallKwargs: []]]]]]',
    'Query: [EditNodeAdd: [FormName: [Const: test:comp], Const: =, List: [Const: 10, Const: bar]], SubQuery: [Query: [FormPivot: [AbsProp: test:int], isjoin=False]]]',
    'Query: [LiftProp: [Const: test:arrayprop], FiltOper: [Const: +, ArrayCond: [RelProp: [Const: ints], Const: range=, List: [Const: 50, Const: 100]]]]',
    'Query: [LiftProp: [Const: inet:ipv4], FiltOper: [Const: +, AndCond: [VarValue: [Const: foo], VarValue: [Const: bar]]]]',
    'Query: [LiftProp: [Const: inet:ipv4], FiltOper: [Const: +, DollarExpr: [ExprAndNode: [Const: 0, Const: and, Const: 1]]]]',
    'Query: [SetVarOper: [Const: x, DollarExpr: [ExprNode: [VarValue: [Const: x], Const: -, Const: 1]]]]',
    'Query: [LiftPropBy: [Const: inet:ipv4, Const: =, Const: 1.2.3.4], FiltOper: [Const: +, DollarExpr: [ExprNode: [ExprNode: [RelPropValue: [Const: asn], Const: +, Const: 20], Const: >=, Const: 42]]]]',
    'Query: [LiftProp: [Const: inet:ipv4], N1Walk: [Const: seen, Const: foo:bar:baz]]',
    'Query: [LiftProp: [Const: inet:ipv4], N1Walk: [Const: seen, List: [Const: foo:bar:baz, Const: hehe:haha:hoho], Const: ^=, Const: lol]]',
    "Query: [LiftProp: [Const: inet:ipv4], N1Walk: [VarList: ['foo', 'bar'], List: [VarValue: [Const: baz], VarValue: [Const: faz]], Const: =, Const: lol]]",
    'Query: [SetVarOper: [Const: x, DollarExpr: [ExprList: [Const: foo, Const: bar]]]]',
    'Query: [SetVarOper: [Const: x, DollarExpr: [ExprList: [Const: foo, Const: bar]]]]',
    'Query: [SetVarOper: [Const: x, DollarExpr: [ExprDict: [Const: foo, Const: bar, Const: baz, Const: 10]]]]',
    'Query: [SetVarOper: [Const: x, DollarExpr: [ExprDict: [Const: foo, Const: bar, Const: baz, Const: 10]]]]',
    'Query: [CmdOper: [Const: iden, List: [Const: ssl://svcrs:27492?certname=root=bar]]]',
    'Query: [SetVarOper: [Const: x, List: [Const: foo bar baz, Const: two]]]',
    'Query: [SetVarOper: [Const: foo, FormatString: [Const: foo\n    bar]]]',
    'Query: [SetVarOper: [Const: foo, List: [Const: truesec.com]]]',
    'Query: [EditNodeAdd: [FormName: [Const: test:str], Const: =, Const: foo], EditTagPropSet: [TagProp: [TagName: [FuncCall: [VarDeref: [VarValue: [Const: tag], Const: index], CallArgs: [Const: 0], CallKwargs: []]], FuncCall: [VarDeref: [VarValue: [Const: tag], Const: index], CallArgs: [Const: 1], CallKwargs: []]], Const: =, FuncCall: [VarDeref: [VarValue: [Const: tag], Const: index], CallArgs: [Const: 2], CallKwargs: []]]]',
    'Query: [LiftFormTagProp: [FormTagProp: [Const: test:str, TagName: [FuncCall: [VarDeref: [VarValue: [Const: tag], Const: index], CallArgs: [Const: 0], CallKwargs: []]], FuncCall: [VarDeref: [VarValue: [Const: tag], Const: index], CallArgs: [Const: 1], CallKwargs: []]]]]',
    'Query: [IfStmt: [IfClause: [VarDeref: [VarValue: [Const: lib], Const: true], SubQuery: [Query: []]]], VarEvalOper: [FuncCall: [VarDeref: [VarValue: [Const: lib], Const: print], CallArgs: [FormatString: [Const: User: , VarDeref: [VarValue: [Const: lib], Const: true]]], CallKwargs: []]]]',
    'Query: [SetItemOper: [VarValue: [Const: foo], FormatString: [VarDeref: [VarValue: [Const: bar], Const: baz]], VarValue: [Const: bar]]]',
    'Query: [SetItemOper: [VarValue: [Const: foo], FormatString: [VarDeref: [VarValue: [Const: bar], Const: baz]], VarValue: [Const: bar]]]',
    'Query: [SetItemOper: [VarValue: [Const: foo], DollarExpr: [VarDeref: [VarValue: [Const: bar], Const: baz]], VarValue: [Const: bar]]]',
    'Query: [SetItemOper: [VarValue: [Const: foo], DollarExpr: [VarDeref: [VarValue: [Const: bar], Const: baz]], VarValue: [Const: bar]]]',
    'Query: [VarEvalOper: [FuncCall: [VarDeref: [VarValue: [Const: lib], Const: print], CallArgs: [VarDeref: [VarValue: [Const: foo], FormatString: [VarDeref: [VarValue: [Const: bar], Const: baz]]]], CallKwargs: []]]]',
    'Query: [VarEvalOper: [FuncCall: [VarDeref: [VarValue: [Const: lib], Const: print], CallArgs: [VarDeref: [VarValue: [Const: foo], DollarExpr: [VarDeref: [VarValue: [Const: bar], Const: baz]]]], CallKwargs: []]]]',
    'Query: [VarEvalOper: [FuncCall: [VarDeref: [VarValue: [Const: lib], Const: print], CallArgs: [FuncCall: [VarDeref: [VarDeref: [VarValue: [Const: a], DollarExpr: [Const: foo]], Const: upper], CallArgs: [], CallKwargs: []]], CallKwargs: []]]]',
    'Query: [VarEvalOper: [FuncCall: [VarDeref: [VarValue: [Const: lib], Const: print], CallArgs: [DollarExpr: [FuncCall: [VarDeref: [VarDeref: [VarValue: [Const: a], DollarExpr: [Const: foo]], Const: upper], CallArgs: [], CallKwargs: []]]], CallKwargs: []]]]',
    'Query: [VarEvalOper: [FuncCall: [VarDeref: [VarValue: [Const: lib], Const: print], CallArgs: [FuncCall: [VarDeref: [VarDeref: [VarValue: [Const: a], DollarExpr: [Const: foo]], Const: upper], CallArgs: [], CallKwargs: []]], CallKwargs: []]]]',
    'Query: [VarEvalOper: [FuncCall: [VarDeref: [VarValue: [Const: lib], Const: print], CallArgs: [DollarExpr: [FuncCall: [VarDeref: [VarDeref: [VarValue: [Const: a], DollarExpr: [Const: foo]], Const: upper], CallArgs: [], CallKwargs: []]]], CallKwargs: []]]]',
    'Query: [VarEvalOper: [FuncCall: [VarDeref: [VarValue: [Const: lib], Const: print], CallArgs: [FuncCall: [VarDeref: [DollarExpr: [Const: foo], Const: upper], CallArgs: [], CallKwargs: []]], CallKwargs: []]]]',
    'Query: [VarEvalOper: [FuncCall: [VarDeref: [VarValue: [Const: lib], Const: print], CallArgs: [DollarExpr: [FuncCall: [VarDeref: [DollarExpr: [Const: foo], Const: upper], CallArgs: [], CallKwargs: []]]], CallKwargs: []]]]',
    'Query: [VarEvalOper: [FuncCall: [VarDeref: [VarValue: [Const: lib], Const: print], CallArgs: [FuncCall: [DollarExpr: [VarValue: [Const: foo]], CallArgs: [], CallKwargs: []]], CallKwargs: []]]]',
    'Query: [VarEvalOper: [FuncCall: [VarDeref: [VarValue: [Const: lib], Const: print], CallArgs: [DollarExpr: [FuncCall: [DollarExpr: [VarValue: [Const: foo]], CallArgs: [], CallKwargs: []]]], CallKwargs: []]]]',
    'Query: [VarEvalOper: [FuncCall: [VarDeref: [VarValue: [Const: lib], Const: print], CallArgs: [FuncCall: [VarDeref: [DollarExpr: [RelPropValue: [Const: prop]], Const: upper], CallArgs: [], CallKwargs: []]], CallKwargs: []]]]',
    'Query: [VarEvalOper: [FuncCall: [VarDeref: [VarValue: [Const: lib], Const: print], CallArgs: [DollarExpr: [FuncCall: [VarDeref: [DollarExpr: [RelPropValue: [Const: prop]], Const: upper], CallArgs: [], CallKwargs: []]]], CallKwargs: []]]]',
    'Query: [VarEvalOper: [FuncCall: [VarDeref: [VarValue: [Const: lib], Const: print], CallArgs: [VarDeref: [DollarExpr: [ExprDict: [Const: unicode, Const: 1]], DollarExpr: [RelPropValue: [Const: prop]]]], CallKwargs: []]]]',
    'Query: [VarEvalOper: [FuncCall: [VarDeref: [VarValue: [Const: lib], Const: print], CallArgs: [DollarExpr: [ExprNode: [VarDeref: [DollarExpr: [ExprDict: [Const: unicode, Const: 1]], DollarExpr: [RelPropValue: [Const: prop]]], Const: +, DollarExpr: [Const: 2]]]], CallKwargs: []]]]',
    'Query: [LiftFormTag: [VarValue: [Const: form], TagName: [VarValue: [Const: tag]]]]',
    'Query: [LiftFormTagProp: [FormTagProp: [VarValue: [Const: form], TagName: [VarValue: [Const: tag]], VarValue: [Const: prop]]]]',
]

class GrammarTest(s_t_utils.SynTest):

    def test_grammar(self):
        '''
        Validates that we have no grammar ambiguities
        '''
        with s_datfile.openDatFile('synapse.lib/storm.lark') as larkf:
            grammar = larkf.read().decode()

        parser = lark.Lark(grammar, start='query', debug=True, regex=True, parser='lalr',
                           keep_all_tokens=True, maybe_placeholders=False,
                           propagate_positions=True)

        for term, valu in parser._terminals_dict.items():
            self.false(term.startswith('__ANON'), msg=f'ANON token {valu} present in grammar!')

        for i, query in enumerate(Queries):
            try:
                tree = parser.parse(query)
                # print(f'#{i}: {query}')
                # print(tree, '\n')
                self.notin('_ambig', str(tree))

            except (lark.ParseError, lark.UnexpectedCharacters):
                print(f'Failure on parsing #{i}:\n{{{query}}}')
                raise

    async def test_parser(self):
        self.maxDiff = None
        for i, query in enumerate(Queries):
            parser = s_parser.Parser(query)
            tree = parser.query()
            self.eq(str(tree), _ParseResults[i])

    def test_cmdrargs(self):
        q = '''add {inet:fqdn | graph 2 --filter { -#nope } } inet:f-M +1 { [ graph:node='*' :type=m1]}'''
        correct = (
            'add',
            'inet:fqdn | graph 2 --filter { -#nope }',
            'inet:f-M',
            '+1',
            "[ graph:node='*' :type=m1]"
            )
        parser = s_parser.Parser(q)
        args = parser.cmdrargs()
        self.eq(args, correct)

        q = 'add --filter={inet:fqdn | limit 1}'
        parser = s_parser.Parser(q)
        args = parser.cmdrargs()
        self.eq(args, ['add', '--filter=inet:fqdn | limit 1'])

        query = 'add {uniq +#*}'
        parser = s_parser.Parser(query)
        with self.raises(s_exc.BadSyntax) as cm:
            parser.cmdrargs()

    def test_mode_lookup(self):
        q = '1.2.3.4 vertex.link | spin'
        parser = s_parser.Parser(q)
        tree = parser.lookup()
        self.eq(str(tree), 'Lookup: [LookList: [Const: 1.2.3.4, Const: vertex.link], '
                           'Query: [CmdOper: [Const: spin, Const: ()]]]')

        query = '1.2.3.4 | uniq +#*'
        parser = s_parser.Parser(query)
        with self.raises(s_exc.BadSyntax) as cm:
            parser.lookup()

    def test_mode_search(self):
        tree = s_parser.parseQuery('foo bar | spin', mode='search')
        self.eq(str(tree), 'Search: [LookList: [Const: foo, Const: bar], '
                           'Query: [CmdOper: [Const: spin, Const: ()]]]')

        query = '1.2.3.4 | uniq +#*'
        parser = s_parser.Parser(query)
        with self.raises(s_exc.BadSyntax) as cm:
            parser.search()

    def test_mode_storm(self):
        # added for coverage of the top level function...
        tree = s_parser.parseQuery('inet:fqdn=vertex.link', mode='storm')
        self.eq(str(tree), 'Query: [LiftPropBy: [Const: inet:fqdn, Const: =, Const: vertex.link]]')

    def test_mode_autoadd(self):
        # added for coverage of the top level function...
        tree = s_parser.parseQuery('vertex.link', mode='autoadd')
        self.eq(str(tree), 'Lookup: [LookList: [Const: vertex.link]]')

    def test_parse_float(self):
        self.raises(s_exc.BadSyntax, s_grammar.parse_float, 'visi', 0)
        self.eq((4.2, 3), s_grammar.parse_float('4.2', 0))
        self.eq((-4.2, 4), s_grammar.parse_float('-4.2', 0))
        self.eq((-4.2, 8), s_grammar.parse_float('    -4.2', 0))
        self.eq((-4.2, 8), s_grammar.parse_float('    -4.2', 2))

    def test_nom(self):
        self.eq(('xyz', 10), s_grammar.nom('   xyz    ', 0, 'wxyz', trim=True))

    def test_parse_cmd_string(self):
        self.eq(('newp', 9), s_parser.parse_cmd_string('help newp', 5))

    async def test_syntax_error(self):

        query = 'test:str )'
        parser = s_parser.Parser(query)
        with self.raises(s_exc.BadSyntax) as cm:
            parser.query()
        errinfo = cm.exception.errinfo

        self.eq(errinfo.get('at'), 9)
        self.eq(errinfo.get('line'), 1)
        self.eq(errinfo.get('column'), 10)
        self.true(errinfo.get('mesg').startswith("Unexpected token ')' at line 1, column 10"))

        query = 'test:str {'
        parser = s_parser.Parser(query)
        with self.raises(s_exc.BadSyntax) as cm:
            parser.query()
        errinfo = cm.exception.errinfo

        self.eq(errinfo.get('at'), 9)
        self.eq(errinfo.get('line'), 1)
        self.eq(errinfo.get('column'), 10)
        self.true(errinfo.get('mesg').startswith("Unexpected token 'end of input' at line 1, column 10"))

        query = '''function itworks() {
                $lib.print('it works')
                return ( $lib.true )
            }

            $itworks()

            function foo(baz=$lib.true, faz) {
                return ( $lib.true )
            }

            $foo()'''
        parser = s_parser.Parser(query)
        with self.raises(s_exc.BadSyntax) as cm:
            parser.query()
        errinfo = cm.exception.errinfo
        self.eq(errinfo.get('at'), 160)
        self.eq(errinfo.get('line'), 8)
        self.eq(errinfo.get('column'), 25)
        self.eq(errinfo.get('mesg'),
                'Positional parameter "faz" follows keyword parameter in definition')

        query = '''function foo(bar, baz, bar) { return ( $lib.true ) }'''
        parser = s_parser.Parser(query)
        with self.raises(s_exc.BadSyntax) as cm:
            parser.query()
        errinfo = cm.exception.errinfo
        self.nn(errinfo.get('highlight'))
        self.eq(errinfo.get('at'), 23)
        self.eq(errinfo.get('line'), 1)
        self.eq(errinfo.get('column'), 24)
        self.eq(errinfo.get('mesg'),
                'Duplicate parameter "bar" in function definition')

        query = '''$lib.foo(bar=(1), baz=(2), bar=(3))'''
        parser = s_parser.Parser(query)
        with self.raises(s_exc.BadSyntax) as cm:
            parser.query()
        errinfo = cm.exception.errinfo
        self.eq(errinfo.get('at'), 27)
        self.eq(errinfo.get('line'), 1)
        self.eq(errinfo.get('column'), 28)
        self.eq(errinfo.get('mesg'),
                'Duplicate keyword argument "bar" in function call')

        query = '''$lib.foo(bar=(1), (2), (3))'''
        parser = s_parser.Parser(query)
        with self.raises(s_exc.BadSyntax) as cm:
            parser.query()
        errinfo = cm.exception.errinfo
        self.eq(errinfo.get('at'), 18)
        self.eq(errinfo.get('line'), 1)
        self.eq(errinfo.get('column'), 19)
        self.eq(errinfo.get('mesg'),
                "Positional argument follows keyword argument in function call")

        query = '''

        { inet:cidr4#rep.some.body
        $lib.print('weee')
        tee { -> :network } }
        '''
        parser = s_parser.Parser(query)
        with self.raises(s_exc.BadSyntax) as cm:
            parser.query()
        errinfo = cm.exception.errinfo
        self.eq(errinfo.get('at'), 71)
        self.eq(errinfo.get('line'), 3)
        self.eq(errinfo.get('column'), 18)
        self.eq(errinfo.get('token'), ':network')
        self.true(errinfo.get('mesg').startswith("Unexpected token 'relative property name' at line 3, column 18"))

        query = 'inet:ipv4 | tee { -> foo '
        parser = s_parser.Parser(query)
        with self.raises(s_exc.BadSyntax) as cm:
            _ = parser.query()
        errinfo = cm.exception.errinfo
        self.eq(errinfo.get('at'), 21)
        self.eq(errinfo.get('line'), 1)
        self.eq(errinfo.get('column'), 22)
        self.eq(errinfo.get('token'), 'foo')
        self.true(errinfo.get('mesg').startswith("Unexpected token 'command name' at line 1, column 22"))

        query = '''// comment

        #rep.blah.newp +inet:ipv4 --> * <--'''
        parser = s_parser.Parser(query)
        with self.raises(s_exc.BadSyntax) as cm:
            _ = parser.query()
        errinfo = cm.exception.errinfo
        self.eq(errinfo.get('at'), 52)
        self.eq(errinfo.get('line'), 3)
        self.eq(errinfo.get('column'), 41)
        self.true(errinfo.get('mesg').startswith("Unexpected token 'end of input' at line 3, column 41"))

        query = '''// comment

                #rep.blah.newp +inet:ipv4 --> * <-- | help'''
        parser = s_parser.Parser(query)
        with self.raises(s_exc.BadSyntax) as cm:
            _ = parser.query()
        errinfo = cm.exception.errinfo
        self.eq(errinfo.get('at'), 64)
        self.eq(errinfo.get('line'), 3)
        self.eq(errinfo.get('column'), 53)
        self.true(errinfo.get('mesg').startswith("Unexpected token '|' at line 3, column 53"))

        query = '''$str = $lib.cast(str,(1234))
         if (!$str ~= '3.+0'  ) {
           $lib.print($str)
         }'''

        parser = s_parser.Parser(query)
        with self.raises(s_exc.BadSyntax) as cm:
            _ = parser.query()
        errinfo = cm.exception.errinfo
        self.eq(errinfo.get('at'), 42)
        self.eq(errinfo.get('line'), 2)
        self.eq(errinfo.get('column'), 14)
        self.true(errinfo.get('mesg').startswith("Unexpected token 'comparison operator' at line 2, column 14"))

        query = '''$str = $lib.cast(str, (1234))  if (!$str ~= '3.+0'  ) { $lib.print($str) }'''
        parser = s_parser.Parser(query)
        with self.raises(s_exc.BadSyntax) as cm:
            _ = parser.query()
        errinfo = cm.exception.errinfo
        self.eq(errinfo.get('at'), 35)
        self.eq(errinfo.get('line'), 1)
        self.eq(errinfo.get('column'), 36)
        self.true(errinfo.get('mesg').startswith("Unexpected token 'comparison operator' at line 1, column 36"))

        query = '''return(({"foo": "bar", "baz": foo}))'''
        parser = s_parser.Parser(query)
        with self.raises(s_exc.BadSyntax) as cm:
            _ = parser.query()
        errinfo = cm.exception.errinfo
        self.eq(errinfo.get('at'), 30)
        self.eq(errinfo.get('line'), 1)
        self.eq(errinfo.get('column'), 31)
        self.true(errinfo.get('mesg').startswith("Unexpected unquoted string in JSON expression"))

        query = '''ou:name="foo\x00bar"'''
        parser = s_parser.Parser(query)
        with self.raises(s_exc.BadSyntax) as cm:
            _ = parser.query()
        errinfo = cm.exception.errinfo
        self.eq(errinfo.get('valu'), '\'"foo\\x00bar"\'')
        self.true(errinfo.get('mesg').startswith('Invalid character in string \'"foo\\x00bar"\''))

        query = '''#test.*.bar'''
        parser = s_parser.Parser(query)
        with self.raises(s_exc.BadSyntax) as cm:
            _ = parser.query()
        errinfo = cm.exception.errinfo
<<<<<<< HEAD
        self.true(errinfo.get('mesg').startswith("Unexpected token 'default case' at line 1, column 7"))
=======
        self.true(errinfo.get('mesg').startswith('Invalid wildcard usage in tag test.*.bar'))
>>>>>>> b6084e4e

        query = '''$foo=(3+foo)'''
        parser = s_parser.Parser(query)
        with self.raises(s_exc.BadSyntax) as cm:
            _ = parser.query()
        errinfo = cm.exception.errinfo
        self.eq(1, errinfo.get('mesg').count('#'))

    async def test_quotes(self):

        # Test vectors
        queries = ((r'''[test:str="WORDS \"THINGS STUFF.\""]''', 'WORDS "THINGS STUFF."'),
                   (r'''[test:str='WORDS "THINGS STUFF."']''', 'WORDS "THINGS STUFF."'),
                   (r'''[test:str="\""]''', '"'),
                   (r'''[test:str="hello\\world!"]''', 'hello\\world!'),
                   (r'''[test:str="hello\\\"world!"]''', 'hello\\"world!'),
                   # Single quoted string
                   (r'''[test:str='hello\\\"world!']''', 'hello\\\\\\"world!'),
                   (r'''[test:str='hello\t"world!']''', 'hello\\t"world!'),
                   # TAB
                   (r'''[test:str="hello\tworld!"]''', 'hello\tworld!'),
                   (r'''[test:str="hello\\tworld!"]''', 'hello\\tworld!'),
                   (r'''[test:str="hello\\\tworld!"]''', 'hello\\\tworld!'),
                   # LF / Newline
                   (r'''[test:str="hello\nworld!"]''', 'hello\nworld!'),
                   (r'''[test:str="hello\\nworld!"]''', 'hello\\nworld!'),
                   (r'''[test:str="hello\\\nworld!"]''', 'hello\\\nworld!'),
                   # CR / Carriage returns
                   (r'''[test:str="hello\rworld!"]''', 'hello\rworld!'),
                   (r'''[test:str="hello\\rworld!"]''', 'hello\\rworld!'),
                   (r'''[test:str="hello\\\rworld!"]''', 'hello\\\rworld!'),
                   # single quote escape
                   (r'''[test:str="hello\'world!"]''', '''hello'world!'''),
                   (r'''[test:str="hello'world!"]''', '''hello'world!'''),  # escape isn't technically required
                   # BEL
                   (r'''[test:str="hello\aworld!"]''', '''hello\aworld!'''),
                   # BS
                   (r'''[test:str="hello\bworld!"]''', '''hello\bworld!'''),
                   # FF
                   (r'''[test:str="hello\fworld!"]''', '''hello\fworld!'''),
                   # VT
                   (r'''[test:str="hello\vworld!"]''', '''hello\vworld!'''),
                   # \xhh - hex
                   (r'''[test:str="hello\xffworld!"]''', '''hello\xffworld!'''),
                   # \ooo - octal
                   (r'''[test:str="hello\040world!"]''', '''hello world!'''),
                   # Items encoded as a python literal object wrapped in quotes
                   # are not turned into their corresponding item, they are
                   # treated as strings.
                   (r'''[test:str="{'key': 'valu'}"]''', '''{'key': 'valu'}'''),
                   )

        async with self.getTestCore() as core:
            for (query, valu) in queries:
                nodes = await core.nodes(query)
                self.len(1, nodes)
                self.eq(nodes[0].ndef[1], valu)

    def test_isre_funcs(self):

        self.true(s_grammar.isCmdName('testcmd'))
        self.true(s_grammar.isCmdName('testcmd2'))
        self.true(s_grammar.isCmdName('testcmd.yup'))
        self.false(s_grammar.isCmdName('2testcmd'))
        self.false(s_grammar.isCmdName('testcmd:newp'))
        self.false(s_grammar.isCmdName('.hehe'))

        self.true(s_grammar.isUnivName('.hehe'))
        self.true(s_grammar.isUnivName('.hehe:haha'))
        self.true(s_grammar.isUnivName('.hehe.haha'))
        self.true(s_grammar.isUnivName('.hehe4'))
        self.true(s_grammar.isUnivName('.hehe.4haha'))
        self.true(s_grammar.isUnivName('.hehe:4haha'))
        self.false(s_grammar.isUnivName('.4hehe'))
        self.false(s_grammar.isUnivName('test:str'))
        self.false(s_grammar.isUnivName('test:str.hehe'))
        self.false(s_grammar.isUnivName('test:str.hehe:haha'))
        self.false(s_grammar.isUnivName('test:str.haha.hehe'))
        self.true(s_grammar.isUnivName('.foo:x'))
        self.true(s_grammar.isUnivName('.x:foo'))
        self.true(s_grammar.isUnivName('._haha'))

        self.true(s_grammar.isFormName('test:str'))
        self.true(s_grammar.isFormName('t2:str'))
        self.true(s_grammar.isFormName('test:str:yup'))
        self.true(s_grammar.isFormName('test:str123'))
        self.false(s_grammar.isFormName('test'))
        self.false(s_grammar.isFormName('2t:str'))
        self.false(s_grammar.isFormName('.hehe'))
        self.false(s_grammar.isFormName('testcmd'))
        self.true(s_grammar.isFormName('x:foo'))
        self.true(s_grammar.isFormName('foo:x'))

        self.true(s_grammar.isPropName('test:str'))
        self.true(s_grammar.isPropName('test:str:tick'))
        self.true(s_grammar.isPropName('test:str:_tick'))
        self.true(s_grammar.isPropName('_test:str:_tick'))
        self.true(s_grammar.isPropName('test:str:str123'))
        self.true(s_grammar.isPropName('test:str:123str'))
        self.true(s_grammar.isPropName('test:str:123:456'))
        self.true(s_grammar.isPropName('test:str.hehe'))
        self.true(s_grammar.isPropName('test:str.hehe'))
        self.true(s_grammar.isPropName('test:str.hehe.haha'))
        self.true(s_grammar.isPropName('test:str.hehe:haha'))
        self.true(s_grammar.isPropName('test:x'))
        self.true(s_grammar.isPropName('x:x'))
        self.false(s_grammar.isPropName('test'))
        self.false(s_grammar.isPropName('2t:str'))
        self.false(s_grammar.isPropName('.hehe'))
        self.false(s_grammar.isPropName('testcmd'))

def gen_parse_list():
    '''
    Prints out the Asts for a list of queries in order to compare ASTs between versions of parsers
    '''
    retn = []
    for i, query in enumerate(Queries):
        parser = s_parser.Parser(query)
        tree = parser.query()
        retn.append(str(tree))
    return retn

def print_parse_list():
    for i in gen_parse_list():
        print(f'    {repr(i)},')

if __name__ == '__main__':
    print_parse_list()<|MERGE_RESOLUTION|>--- conflicted
+++ resolved
@@ -1511,11 +1511,7 @@
         with self.raises(s_exc.BadSyntax) as cm:
             _ = parser.query()
         errinfo = cm.exception.errinfo
-<<<<<<< HEAD
         self.true(errinfo.get('mesg').startswith("Unexpected token 'default case' at line 1, column 7"))
-=======
-        self.true(errinfo.get('mesg').startswith('Invalid wildcard usage in tag test.*.bar'))
->>>>>>> b6084e4e
 
         query = '''$foo=(3+foo)'''
         parser = s_parser.Parser(query)
