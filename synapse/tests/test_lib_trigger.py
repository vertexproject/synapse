--- conflicted
+++ resolved
@@ -14,18 +14,10 @@
     async def test_modification_persistence(self):
 
         with self.getTestDir() as fdir:
-<<<<<<< HEAD
 
             async with self.getTestCore(dirn=fdir) as core:
+                rootiden = core.auth.getUserByName('root').iden
                 core.triggers.add('root', 'node:add', '[inet:user=1] | testcmd', info={'form': 'inet:ipv4'})
-=======
-            conf = {
-                'modules': ('synapse.tests.utils.TestModule',),
-            }
-            async with await self.getTestCell(fdir, 'cortex', conf=conf) as core:
-                rootiden = core.auth.getUserByName('root').iden
-                core.triggers.add(rootiden, 'node:add', '[inet:user=1] | testcmd', info={'form': 'inet:ipv4'})
->>>>>>> e22f8103
                 triggers = core.triggers.list()
                 self.eq(triggers[0][1].get('storm'), '[inet:user=1] | testcmd')
                 iden = triggers[0][0]
@@ -37,16 +29,12 @@
                 self.raises(s_exc.BadStormSyntax, core.triggers.mod, iden, ' | | badstorm ')
                 self.raises(s_exc.NoSuchIden, core.triggers.mod, 'deadb33f', 'inet:user')
 
-<<<<<<< HEAD
-            async with self.getTestCore(dirn=fdir) as core:
-=======
                 # Manually store a v0 trigger
                 ruledict = {'ver': 0, 'cond': 'node:add', 'form': 'inet:ipv4', 'user': 'root', 'storm': 'testcmd'}
                 iden = b'\xff' * 16
                 core.slab.put(iden, s_msgpack.en(ruledict), db=core.triggers.trigdb)
 
-            async with await self.getTestCell(fdir, 'cortex', conf=conf) as core:
->>>>>>> e22f8103
+            async with self.getTestCore(dirn=fdir) as core:
                 triggers = core.triggers.list()
                 self.len(2, triggers)
                 self.eq(triggers[0][1].get('storm'), '[inet:user=2 .test:univ=4] | testcmd')
