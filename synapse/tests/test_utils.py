--- conflicted
+++ resolved
@@ -126,21 +126,10 @@
         self.isin('StreamEvent Test Message', mesgs)
         self.notin('notthere', mesgs)
 
-<<<<<<< HEAD
         # coverage for the stream sad path...
         with self.getLoggerStream('synapse.tests.test_utils') as stream:
             with self.raises(s_exc.SynErr):
                 await stream.expect('newp', timeout=0.0001)
-=======
-        with self.getLoggerStream('synapse.tests.test_utils', 'Test Message') as stream:
-            thr = logathing(s_json.dumps({'mesg': 'Test Message'}).decode())
-            self.true(stream.wait(10))
-            thr.join()
-
-        msgs = stream.jsonlines()
-        self.len(1, msgs)
-        self.eq(msgs[0], {'mesg': 'Test Message'})
->>>>>>> 6f2e45bf
 
     def test_syntest_envars(self):
         os.environ['foo'] = '1'
