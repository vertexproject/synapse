--- conflicted
+++ resolved
@@ -264,19 +264,6 @@
 
         await self.asyncraises(ZeroDivisionError, araiser())
 
-<<<<<<< HEAD
-=======
-    async def test_dmoncoreaxon(self):
-        async with self.getTestDmonCortexAxon() as dmon:
-            self.isin('core', dmon.cells)
-            self.isin('axon00', dmon.cells)
-            self.isin('blobstor00', dmon.cells)
-
-            async with await self.getTestProxy(dmon, 'core', user='root', passwd='root') as core:
-                node = await core.addNode('test:str', 'hehe')
-                self.nn(node)
-
->>>>>>> fae77fda
     async def test_storm_mesgs(self):
 
         async with self.getTestCore() as core:
