import logging

import synapse.exc as s_exc
import synapse.common as s_common
import synapse.tests.utils as s_t_utils

logger = logging.getLogger(__name__)

class InetModelTest(s_t_utils.SynTest):

    async def test_inet_handshakes(self):

        async with self.getTestCore() as core:

            nodes = await core.nodes('''
                [ inet:ssh:handshake=*
                    :flow=*
                    :client=5.5.5.5
                    :server=1.2.3.4:22
                    :client:key={[ crypto:key:rsa=* ]}
                    :server:key={[ crypto:key:rsa=* ]}
                ]
            ''')
            self.len(1, nodes)
            self.eq(nodes[0].get('client'), 'tcp://5.5.5.5')
            self.eq(nodes[0].get('server'), 'tcp://1.2.3.4:22')

            self.len(1, await core.nodes('inet:ssh:handshake :flow -> inet:flow'))
            self.len(1, await core.nodes('inet:ssh:handshake :client:key -> crypto:key'))
            self.len(1, await core.nodes('inet:ssh:handshake :server:key -> crypto:key'))

            nodes = await core.nodes('''
                [ inet:rdp:handshake=*
                    :flow=*
                    :client=5.5.5.5
                    :server=1.2.3.4:22
                    :client:hostname=SYNCODER
                    :client:keyboard:layout=AZERTY
                ]
            ''')
            self.len(1, nodes)
            self.eq(nodes[0].get('client'), 'tcp://5.5.5.5')
            self.eq(nodes[0].get('server'), 'tcp://1.2.3.4:22')
            self.eq(nodes[0].get('client:keyboard:layout'), 'azerty')

            self.len(1, await core.nodes('inet:rdp:handshake :flow -> inet:flow'))
            self.len(1, await core.nodes('inet:rdp:handshake :client:hostname -> it:hostname'))

    async def test_inet_jarm(self):

        async with self.getTestCore() as core:
            nodes = await core.nodes('[ inet:tls:jarmsample=(1.2.3.4:443, 07d14d16d21d21d07c42d41d00041d24a458a375eef0c576d23a7bab9a9fb1) ]')
            self.len(1, nodes)
            self.eq('tcp://1.2.3.4:443', nodes[0].get('server'))
            self.eq('07d14d16d21d21d07c42d41d00041d24a458a375eef0c576d23a7bab9a9fb1', nodes[0].get('jarmhash'))
            self.eq(('tcp://1.2.3.4:443', '07d14d16d21d21d07c42d41d00041d24a458a375eef0c576d23a7bab9a9fb1'), nodes[0].ndef[1])

            nodes = await core.nodes('inet:tls:jarmhash=07d14d16d21d21d07c42d41d00041d24a458a375eef0c576d23a7bab9a9fb1')
            self.len(1, nodes)
            self.eq('07d14d16d21d21d07c42d41d00041d24a458a375eef0c576d23a7bab9a9fb1', nodes[0].ndef[1])
            self.eq('07d14d16d21d21d07c42d41d00041d', nodes[0].get('ciphers'))
            self.eq('24a458a375eef0c576d23a7bab9a9fb1', nodes[0].get('extensions'))

    async def test_ipv4_lift_range(self):

        async with self.getTestCore() as core:

            for i in range(5):
                valu = f'1.2.3.{i}'
                nodes = await core.nodes('[inet:ip=$valu]', opts={'vars': {'valu': valu}})
                self.len(1, nodes)

            self.len(3, await core.nodes('inet:ip=1.2.3.1-1.2.3.3'))
            self.len(3, await core.nodes('[inet:ip=1.2.3.1-1.2.3.3]'))
            self.len(3, await core.nodes('inet:ip +inet:ip=1.2.3.1-1.2.3.3'))
            self.len(3, await core.nodes('inet:ip*range=(1.2.3.1, 1.2.3.3)'))

            with self.raises(s_exc.BadTypeValu):
                await core.nodes('inet:ip="1.2.3.1-::"')

    async def test_ipv4_filt_cidr(self):

        async with self.getTestCore() as core:

            self.len(5, await core.nodes('[ inet:ip=1.2.3.0/30 inet:ip=5.5.5.5 ]'))
            self.len(4, await core.nodes('inet:ip +inet:ip=1.2.3.0/30'))
            self.len(1, await core.nodes('inet:ip -inet:ip=1.2.3.0/30'))

            self.len(256, await core.nodes('[ inet:ip=192.168.1.0/24]'))
            self.len(256, await core.nodes('[ inet:ip=192.168.2.0/24]'))
            self.len(256, await core.nodes('inet:ip=192.168.1.0/24'))

            # Seed some nodes for bounds checking
            vals = list(range(1, 33))
            q = 'for $v in $vals { [inet:ip=`10.2.1.{$v}` ] }'
            self.len(len(vals), await core.nodes(q, opts={'vars': {'vals': vals}}))

            nodes = await core.nodes('inet:ip=10.2.1.4/32')
            self.len(1, nodes)
            self.len(1, await core.nodes('inet:ip +inet:ip=10.2.1.4/32'))

            nodes = await core.nodes('inet:ip=10.2.1.4/31')
            self.len(2, nodes)
            self.len(2, await core.nodes('inet:ip +inet:ip=10.2.1.4/31'))

            # 10.2.1.1/30 is 10.2.1.0 -> 10.2.1.3 but we don't have 10.2.1.0 in the core
            nodes = await core.nodes('inet:ip=10.2.1.1/30')
            self.len(3, nodes)

            # 10.2.1.2/30 is 10.2.1.0 -> 10.2.1.3 but we don't have 10.2.1.0 in the core
            nodes = await core.nodes('inet:ip=10.2.1.2/30')
            self.len(3, nodes)

            # 10.2.1.1/29 is 10.2.1.0 -> 10.2.1.7 but we don't have 10.2.1.0 in the core
            nodes = await core.nodes('inet:ip=10.2.1.1/29')
            self.len(7, nodes)

            # 10.2.1.8/29 is 10.2.1.8 -> 10.2.1.15
            nodes = await core.nodes('inet:ip=10.2.1.8/29')
            self.len(8, nodes)

            # 10.2.1.1/28 is 10.2.1.0 -> 10.2.1.15 but we don't have 10.2.1.0 in the core
            nodes = await core.nodes('inet:ip=10.2.1.1/28')
            self.len(15, nodes)

            with self.raises(s_exc.BadTypeValu):
                await core.nodes('inet:ip=1.2.3.4/a')

            with self.raises(s_exc.BadTypeValu):
                await core.nodes('inet:ip=1.2.3.4/40')

    async def test_sockaddr(self):
        formname = 'inet:sockaddr'
        async with self.getTestCore() as core:
            t = core.model.type(formname)

            # Proto defaults to tcp
            subs = {'ip': (4, 16909060), 'proto': 'tcp'}
            virts = {'ip': ((4, 16909060), 26)}
            self.eq(await t.norm('1.2.3.4'), ('tcp://1.2.3.4', {'subs': subs, 'virts': virts}))

            subs = {'ip': (4, 16909060), 'proto': 'tcp', 'port': 80}
            virts = {'ip': ((4, 16909060), 26), 'port': (80, 9)}
            self.eq(await t.norm('1.2.3.4:80'), ('tcp://1.2.3.4:80', {'subs': subs, 'virts': virts}))
            await self.asyncraises(s_exc.BadTypeValu, t.norm('https://192.168.1.1:80'))  # bad proto

            # IPv4
            subs = {'ip': (4, 16909060), 'proto': 'tcp'}
            virts = {'ip': ((4, 16909060), 26)}
            self.eq(await t.norm('tcp://1.2.3.4'), ('tcp://1.2.3.4', {'subs': subs, 'virts': virts}))
            self.eq(await t.norm('tcp://1[.]2.3[.]4'), ('tcp://1.2.3.4', {'subs': subs, 'virts': virts}))

            subs = {'ip': (4, 16909060), 'proto': 'udp', 'port': 80}
            virts = {'ip': ((4, 16909060), 26), 'port': (80, 9)}
            self.eq(await t.norm('udp://1.2.3.4:80'), ('udp://1.2.3.4:80', {'subs': subs, 'virts': virts}))
            await self.asyncraises(s_exc.BadTypeValu, t.norm('tcp://1.2.3.4:-1'))
            await self.asyncraises(s_exc.BadTypeValu, t.norm('tcp://1.2.3.4:66000'))

            # IPv6
            subs = {'ip': (6, 1), 'proto': 'icmp'}
            virts = {'ip': ((6, 1), 26)}
            self.eq(await t.norm('icmp://::1'), ('icmp://::1', {'subs': subs, 'virts': virts}))

            subs = {'ip': (6, 1), 'proto': 'tcp', 'port': 2}
            virts = {'ip': ((6, 1), 26), 'port': (2, 9)}
            self.eq(await t.norm('tcp://[::1]:2'), ('tcp://[::1]:2', {'subs': subs, 'virts': virts}))

            subs = {'ip': (6, 1), 'proto': 'tcp'}
            virts = {'ip': ((6, 1), 26)}
            self.eq(await t.norm('tcp://[::1]'), ('tcp://[::1]', {'subs': subs, 'virts': virts}))

            subs = {'ip': (6, 0xffff01020304), 'proto': 'tcp', 'port': 2}
            virts = {'ip': ((6, 0xffff01020304), 26), 'port': (2, 9)}
            self.eq(await t.norm('tcp://[::fFfF:0102:0304]:2'),
                    ('tcp://[::ffff:1.2.3.4]:2', {'subs': subs, 'virts': virts}))
            await self.asyncraises(s_exc.BadTypeValu, t.norm('tcp://[::1'))  # bad ipv6 w/ port

            # Host
            hstr = 'ffa3e574aa219e553e1b2fc1ccd0180f'
            self.eq(await t.norm('host://vertex.link'), (f'host://{hstr}', {'subs': {'host': hstr, 'proto': 'host'}}))
            self.eq(await t.norm('host://vertex.link:1337'),
                    (f'host://{hstr}:1337', {'subs': {'host': hstr, 'port': 1337, 'proto': 'host'}}))
            await self.asyncraises(s_exc.BadTypeValu, t.norm('vertex.link'))  # must use host proto

    async def test_asn_collection(self):

        async with self.getTestCore() as core:

            nodes = await core.nodes('[ inet:asn=123 :owner:name=COOL :owner={[ ou:org=* ]} ]')
            self.len(1, nodes)
            node = nodes[0]
            self.eq(node.ndef, ('inet:asn', 123))
            self.eq(node.get('owner:name'), 'cool')
            self.len(1, await core.nodes('inet:asn :owner -> ou:org'))

            nodes = await core.nodes('[ inet:asnet=(54959, (1.2.3.4, 5.6.7.8)) ]')
            self.len(1, nodes)
            node = nodes[0]
            self.eq(node.ndef, ('inet:asnet', (54959, ((4, 0x01020304), (4, 0x05060708)))))
            self.eq(node.get('asn'), 54959)
            self.eq(node.get('net'), ((4, 0x01020304), (4, 0x05060708)))
            self.eq(node.get('net:min'), (4, 0x01020304))
            self.eq(node.get('net:max'), (4, 0x05060708))
            self.len(1, await core.nodes('inet:ip=1.2.3.4'))
            self.len(1, await core.nodes('inet:ip=5.6.7.8'))

            minv = (6, 0xff0000000000000000000000000000)
            maxv = (6, 0xff0000000000000000000000000100)
            nodes = await core.nodes('[ inet:asnet=(99, (ff::00, ff::0100)) ]')
            self.len(1, nodes)
            node = nodes[0]
            self.eq(node.ndef, ('inet:asnet', (99, (minv, maxv))))
            self.eq(node.get('asn'), 99)
            self.eq(node.get('net'), (minv, maxv))
            self.eq(node.get('net:min'), minv)
            self.eq(node.get('net:max'), maxv)
            self.len(1, await core.nodes('inet:ip="ff::"'))
            self.len(1, await core.nodes('inet:ip="ff::100"'))

    async def test_cidr4(self):
        formname = 'inet:cidr'
        async with self.getTestCore() as core:

            # Type Tests ======================================================
            t = core.model.type(formname)

            valu = '0.0.0.0/24'
            expected = ('0.0.0.0/24', {'subs': {
                'broadcast': (4, 255),
                'network': (4, 0),
                'mask': 24,
            }})
            self.eq(await t.norm(valu), expected)

            valu = '192.168.1.101/24'
            expected = ('192.168.1.0/24', {'subs': {
                'broadcast': (4, 3232236031),  # 192.168.1.255
                'network': (4, 3232235776),    # 192.168.1.0
                'mask': 24,
            }})
            self.eq(await t.norm(valu), expected)

            valu = '123.123.0.5/30'
            expected = ('123.123.0.4/30', {'subs': {
                'broadcast': (4, 2071658503),  # 123.123.0.7
                'network': (4, 2071658500),    # 123.123.0.4
                'mask': 30,
            }})
            self.eq(await t.norm(valu), expected)

            await self.asyncraises(s_exc.BadTypeValu, t.norm('10.0.0.1/-1'))
            await self.asyncraises(s_exc.BadTypeValu, t.norm('10.0.0.1/33'))
            await self.asyncraises(s_exc.BadTypeValu, t.norm('10.0.0.1/foo'))
            await self.asyncraises(s_exc.BadTypeValu, t.norm('10.0.0.1'))

            # Form Tests ======================================================
            valu = '192[.]168.1.123/24'
            expected_ndef = (formname, '192.168.1.0/24')  # ndef is network/mask, not ip/mask

            nodes = await core.nodes('[inet:cidr=$valu]', opts={'vars': {'valu': valu}})
            self.len(1, nodes)
            node = nodes[0]
            self.eq(node.ndef, expected_ndef)
            self.eq(node.get('network'), (4, 3232235776))  # 192.168.1.0
            self.eq(node.get('broadcast'), (4, 3232236031))  # 192.168.1.255
            self.eq(node.get('mask'), 24)

    async def test_cidr6(self):
        formname = 'inet:cidr'
        async with self.getTestCore() as core:

            # Type Tests ======================================================
            t = core.model.type(formname)

            valu = '::/0'
            expected = ('::/0', {'subs': {
                'broadcast': (6, 0xffffffffffffffffffffffffffffffff),
                'network': (6, 0),
                'mask': 0,
            }})
            self.eq(await t.norm(valu), expected)

            valu = '2001:db8::/59'
            expected = ('2001:db8::/59', {'subs': {
                'broadcast': (6, 0x20010db80000001fffffffffffffffff),
                'network': (6, 0x20010db8000000000000000000000000),
                'mask': 59,
            }})
            self.eq(await t.norm(valu), expected)

            with self.raises(s_exc.BadTypeValu):
                await t.norm('10.0.0.1/-1')

            with self.raises(s_exc.BadTypeValu):
                await core.nodes('inet:cidr=0::10.2.1.1/300')

    async def test_client(self):
        data = (
            ('tcp://127.0.0.1:12345', 'tcp://127.0.0.1:12345', {
                'ip': (4, 2130706433),
                'port': 12345,
                'proto': 'tcp',
            }),
            ('tcp://127.0.0.1', 'tcp://127.0.0.1', {
                'ip': (4, 2130706433),
                'proto': 'tcp',
            }),
            ('tcp://[::1]:12345', 'tcp://[::1]:12345', {
                'ip': (6, 1),
                'port': 12345,
                'proto': 'tcp',
            }),
            ('host://vertex.link:12345', 'host://ffa3e574aa219e553e1b2fc1ccd0180f:12345', {
                'host': 'ffa3e574aa219e553e1b2fc1ccd0180f',
                'port': 12345,
                'proto': 'host',
            }),
        )

        async with self.getTestCore() as core:
            for valu, expected_valu, expected_props in data:
                nodes = await core.nodes('[inet:client=$valu]', opts={'vars': {'valu': valu}})
                self.len(1, nodes)
                node = nodes[0]
                self.eq(node.ndef, ('inet:client', expected_valu))
                for p, v in expected_props.items():
                    self.eq(node.get(p), v)

    async def test_download(self):
        async with self.getTestCore() as core:

            valu = s_common.guid()
            file = s_common.guid()
            props = {
                'time': 0,
                'file': file,
                'fqdn': 'vertex.link',
                'client': 'tcp://127.0.0.1:45654',
                'server': 'tcp://1.2.3.4:80'
            }
            q = '[(inet:download=$valu :time=$p.time :file=$p.file :fqdn=$p.fqdn :client=$p.client :server=$p.server)]'
            nodes = await core.nodes(q, opts={'vars': {'valu': valu, 'p': props}})
            self.len(1, nodes)
            node = nodes[0]
            self.eq(node.ndef, ('inet:download', valu))
            self.eq(node.get('time'), 0)
            self.eq(node.get('file'), file)
            self.eq(node.get('fqdn'), 'vertex.link')
            self.eq(node.get('client'), 'tcp://127.0.0.1:45654')
            self.eq(node.get('server'), 'tcp://1.2.3.4:80')

    async def test_email(self):
        formname = 'inet:email'
        async with self.getTestCore() as core:

            # Type Tests ======================================================
            t = core.model.type(formname)

            email = 'UnitTest@Vertex.link'
            expected = ('unittest@vertex.link', {'subs': {'fqdn': 'vertex.link', 'user': 'unittest'}})
            self.eq(await t.norm(email), expected)

            valu = (await t.norm('bob\udcfesmith@woot.com'))[0]

            with self.raises(s_exc.BadTypeValu) as cm:
                await t.norm('hehe')
            self.isin('Email address expected in <user>@<fqdn> format', cm.exception.get('mesg'))

            with self.raises(s_exc.BadTypeValu) as cm:
                await t.norm('hehe@1.2.3.4')
            self.isin('FQDN Got an IP address instead', cm.exception.get('mesg'))

            # Form Tests ======================================================
            valu = 'UnitTest@Vertex.link'
            expected_ndef = (formname, valu.lower())
            expected_props = {
                'fqdn': 'vertex.link',
                'user': 'unittest',
            }

            nodes = await core.nodes('[inet:email=UnitTest@Vertex.link]')
            self.len(1, nodes)
            node = nodes[0]
            self.eq(node.ndef, ('inet:email', 'unittest@vertex.link'))
            self.eq(node.get('fqdn'), 'vertex.link')
            self.eq(node.get('user'), 'unittest')

    async def test_flow(self):
        async with self.getTestCore() as core:

            nodes = await core.nodes('''
                [ inet:flow=*

                    :period=(20250701, 20250702)

                    :server=1.2.3.4:443
                    :server:host=*
                    :server:proc=*
                    :server:txcount=33
                    :server:txbytes=2
                    :server:handshake="OHai!"
                    :server:txfiles={[ file:attachment=* :name=bar.exe ]}
                    :server:softnames=(FooBar, bazfaz)
                    :server:cpes=("cpe:2.3:a:zzz:yyy:*:*:*:*:*:*:*:*", "cpe:2.3:a:aaa:bbb:*:*:*:*:*:*:*:*")

                    :client=5.5.5.5
                    :client:host=*
                    :client:proc=*
                    :client:txcount=30
                    :client:txbytes=1
                    :client:handshake="Hello There"
                    :client:txfiles={[ file:attachment=* :name=foo.exe ]}
                    :client:softnames=(HeHe, haha)
                    :client:cpes=("cpe:2.3:a:zzz:yyy:*:*:*:*:*:*:*:*", "cpe:2.3:a:aaa:bbb:*:*:*:*:*:*:*:*")

                    :tot:txcount=63
                    :tot:txbytes=3

                    :ip:proto=6
                    :ip:tcp:flags=(0x20)

                    :sandbox:file=*
                    :capture:host=*
                ]
            ''')

            self.len(1, nodes)
            self.eq(nodes[0].get('client'), 'tcp://5.5.5.5')
            self.eq(nodes[0].get('client:txcount'), 30)
            self.eq(nodes[0].get('client:txbytes'), 1)
            self.eq(nodes[0].get('client:handshake'), 'Hello There')
            self.eq(nodes[0].get('client:softnames'), ('haha', 'hehe'))
            self.eq(nodes[0].get('client:cpes'), ('cpe:2.3:a:aaa:bbb:*:*:*:*:*:*:*:*', 'cpe:2.3:a:zzz:yyy:*:*:*:*:*:*:*:*'),)

            self.eq(nodes[0].get('server'), 'tcp://1.2.3.4:443')
            self.eq(nodes[0].get('server:txcount'), 33)
            self.eq(nodes[0].get('server:txbytes'), 2)
            self.eq(nodes[0].get('server:handshake'), 'OHai!')
            self.eq(nodes[0].get('server:softnames'), ('bazfaz', 'foobar'))
            self.eq(nodes[0].get('server:cpes'), ('cpe:2.3:a:aaa:bbb:*:*:*:*:*:*:*:*', 'cpe:2.3:a:zzz:yyy:*:*:*:*:*:*:*:*'),)

            self.eq(nodes[0].get('tot:txcount'), 63)
            self.eq(nodes[0].get('tot:txbytes'), 3)
            self.eq(nodes[0].get('ip:proto'), 6)
            self.eq(nodes[0].get('ip:tcp:flags'), 0x20)

            self.len(1, await core.nodes('inet:flow :client:host -> it:host'))
            self.len(1, await core.nodes('inet:flow :server:host -> it:host'))
            self.len(1, await core.nodes('inet:flow :client:proc -> it:exec:proc'))
            self.len(1, await core.nodes('inet:flow :server:proc -> it:exec:proc'))

            self.len(1, await core.nodes('inet:flow :client:txfiles -> file:attachment +:name=foo.exe'))
            self.len(1, await core.nodes('inet:flow :server:txfiles -> file:attachment +:name=bar.exe'))

            self.len(1, await core.nodes('inet:flow :capture:host -> it:host'))
            self.len(1, await core.nodes('inet:flow :sandbox:file -> file:bytes'))

    async def test_fqdn(self):
        formname = 'inet:fqdn'
        async with self.getTestCore() as core:

            # Type Tests ======================================================
            t = core.model.type(formname)

            fqdn = 'example.Vertex.link'
            expected = ('example.vertex.link', {'subs': {'host': 'example', 'domain': 'vertex.link'}})
            self.eq(await t.norm(fqdn), expected)
            await self.asyncraises(s_exc.BadTypeValu, t.norm('!@#$%'))

            # defanging works
            self.eq(await t.norm('example[.]vertex(.)link'), expected)

            # Demonstrate Valid IDNA
            fqdn = 'tèst.èxamplè.link'
            ex_fqdn = 'xn--tst-6la.xn--xampl-3raf.link'
            expected = (ex_fqdn, {'subs': {'domain': 'xn--xampl-3raf.link', 'host': 'xn--tst-6la'}})
            self.eq(await t.norm(fqdn), expected)
            self.eq(t.repr(ex_fqdn), fqdn)  # Calling repr on IDNA encoded domain should result in the unicode

            # Use IDNA2008 if possible
            fqdn = "faß.de"
            ex_fqdn = 'xn--fa-hia.de'
            expected = (ex_fqdn, {'subs': {'domain': 'de', 'host': 'xn--fa-hia'}})
            self.eq(await t.norm(fqdn), expected)
            self.eq(t.repr(ex_fqdn), fqdn)

            # Emojis are valid IDNA2003
            fqdn = '👁👄👁.fm'
            ex_fqdn = 'xn--mp8hai.fm'
            expected = (ex_fqdn, {'subs': {'domain': 'fm', 'host': 'xn--mp8hai'}})
            self.eq(await t.norm(fqdn), expected)
            self.eq(t.repr(ex_fqdn), fqdn)

            # Variant forms get normalized
            varfqdn = '👁️👄👁️.fm'
            self.eq(await t.norm(varfqdn), expected)
            self.ne(varfqdn, fqdn)

            # Unicode full stops are okay but get normalized
            fqdn = 'foo(．)bar[。]baz｡lol'
            ex_fqdn = 'foo.bar.baz.lol'
            expected = (ex_fqdn, {'subs': {'domain': 'bar.baz.lol', 'host': 'foo'}})
            self.eq(await t.norm(fqdn), expected)

            # Ellipsis shouldn't make it through
            await self.asyncraises(s_exc.BadTypeValu, t.norm('vertex…link'))

            # Demonstrate Invalid IDNA
            fqdn = 'xn--lskfjaslkdfjaslfj.link'
            expected = (fqdn, {'subs': {'host': fqdn.split('.')[0], 'domain': 'link'}})
            self.eq(await t.norm(fqdn), expected)
            self.eq(fqdn, t.repr(fqdn))  # UnicodeError raised and caught and fallback to norm

            fqdn = 'xn--cc.bartmp.l.google.com'
            expected = (fqdn, {'subs': {'host': fqdn.split('.')[0], 'domain': 'bartmp.l.google.com'}})
            self.eq(await t.norm(fqdn), expected)
            self.eq(fqdn, t.repr(fqdn))

            await self.asyncraises(s_exc.BadTypeValu, t.norm('www.google\udcfesites.com'))

            # IP addresses are NOT valid FQDNs
            await self.asyncraises(s_exc.BadTypeValu, t.norm('1.2.3.4'))

            # Form Tests ======================================================

            # Demonstrate cascading formation
            nodes = await core.nodes('[inet:fqdn=api.vertex.link]')
            self.len(1, nodes)
            node = nodes[0]
            self.eq(node.ndef, ('inet:fqdn', 'api.vertex.link'))
            self.eq(node.get('domain'), 'vertex.link')
            self.eq(node.get('host'), 'api')
            self.eq(node.get('issuffix'), 0)
            self.eq(node.get('iszone'), 0)
            self.eq(node.get('zone'), 'vertex.link')

            nodes = await core.nodes('inet:fqdn=vertex.link')
            self.len(1, nodes)
            node = nodes[0]
            self.eq(node.ndef, ('inet:fqdn', 'vertex.link'))
            self.eq(node.get('domain'), 'link')
            self.eq(node.get('host'), 'vertex')
            self.eq(node.get('issuffix'), 0)
            self.eq(node.get('iszone'), 1)
            self.eq(node.get('zone'), 'vertex.link')

            nodes = await core.nodes('inet:fqdn=link')
            self.len(1, nodes)
            node = nodes[0]
            self.eq(node.ndef, ('inet:fqdn', 'link'))
            self.eq(node.get('host'), 'link')
            self.eq(node.get('issuffix'), 1)
            self.eq(node.get('iszone'), 0)
            # Demonstrate wildcard
            self.len(3, await core.nodes('inet:fqdn="*"'))
            self.len(3, await core.nodes('inet:fqdn="*link"'))
            self.len(2, await core.nodes('inet:fqdn="*.link"'))
            self.len(1, await core.nodes('inet:fqdn="*.vertex.link"'))
            with self.raises(s_exc.BadLiftValu):
                await core.nodes('inet:fqdn=api.*.link')

            q = 'inet:fqdn="*.link" +inet:fqdn="*vertex.link"'
            nodes = await core.nodes(q)
            self.len(2, nodes)
            self.eq({'vertex.link', 'api.vertex.link'}, {n.ndef[1] for n in nodes})

            q = 'inet:fqdn~=api'
            nodes = await core.nodes(q)
            self.len(1, nodes)
            self.eq({'api.vertex.link'}, {n.ndef[1] for n in nodes})

            # Cannot filter on a empty string
            q = 'inet:fqdn="*.link" +inet:fqdn=""'
            nodes = await core.nodes(q)
            self.len(0, nodes)

            # Recursion depth test
            fqdn = '.'.join(['x' for x in range(150)]) + '.foo.com'
            q = f'[ inet:fqdn="{fqdn}"]'
            nodes = await core.nodes(q)
            self.len(1, nodes)
            self.eq(nodes[0].get('zone'), 'foo.com')

            nodes = await core.nodes('[inet:fqdn=vertex.link :seen=(2020,2021)]')
            self.len(1, nodes)
            self.eq(nodes[0].get('seen'), (1577836800000000, 1609459200000000))

    async def test_fqdn_suffix(self):
        # Demonstrate FQDN suffix/zone behavior

        formname = 'inet:fqdn'

        def iszone(node):
            self.true(node.get('iszone') == 1 and node.get('issuffix') == 0)

        def issuffix(node):
            self.true(node.get('issuffix') == 1 and node.get('iszone') == 0)

        def isboth(node):
            self.true(node.get('iszone') == 1 and node.get('issuffix') == 1)

        def isneither(node):
            self.true(node.get('iszone') == 0 and node.get('issuffix') == 0)

        async with self.getTestCore() as core:
            # Create some nodes and demonstrate zone/suffix behavior
            # Only FQDNs of the lowest level should be suffix
            # Only FQDNs whose domains are suffixes should be zones
            nodes = await core.nodes('[inet:fqdn=abc.vertex.link]')
            n0 = nodes[0]
            nodes = await core.nodes('[inet:fqdn=def.vertex.link]')
            n1 = nodes[0]
            nodes = await core.nodes('[inet:fqdn=g.def.vertex.link]')
            n2 = nodes[0]
            # form again to show g. should not make this a zone
            nodes = await core.nodes('[inet:fqdn=def.vertex.link]')
            n1 = nodes[0]
            nodes = await core.nodes('[inet:fqdn=vertex.link]')
            n3 = nodes[0]
            nodes = await core.nodes('[inet:fqdn=link]')
            n4 = nodes[0]

            isneither(n0)
            isneither(n1)
            isneither(n2)
            iszone(n3)     # vertex.link should be a zone
            issuffix(n4)   # link should be a suffix

            # Make one of the FQDNs a suffix and make sure its children become zones
            nodes = await core.nodes('[inet:fqdn=vertex.link :issuffix=$lib.true]')
            n3 = nodes[0]

            isboth(n3)     # vertex.link should now be both because we made it a suffix

            nodes = await core.nodes('inet:fqdn=abc.vertex.link')
            n0 = nodes[0]
            nodes = await core.nodes('inet:fqdn=def.vertex.link')
            n1 = nodes[0]
            nodes = await core.nodes('inet:fqdn=g.def.vertex.link')
            n2 = nodes[0]
            iszone(n0)     # now a zone because vertex.link is a suffix
            iszone(n1)     # now a zone because vertex.link is a suffix
            isneither(n2)  # still neither as parent is not a suffix

            # Remove the FQDN's suffix status and make sure its children lose zone status
            nodes = await core.nodes('[inet:fqdn=vertex.link :issuffix=$lib.false]')
            n3 = nodes[0]
            iszone(n3)     # vertex.link should now be a zone because we removed its suffix status
            nodes = await core.nodes('inet:fqdn=abc.vertex.link')
            n0 = nodes[0]
            nodes = await core.nodes('inet:fqdn=def.vertex.link')
            n1 = nodes[0]
            nodes = await core.nodes('inet:fqdn=g.def.vertex.link')
            n2 = nodes[0]
            nodes = await core.nodes('inet:fqdn=link')
            n4 = nodes[0]

            isneither(n0)  # loses zone status
            isneither(n1)  # loses zone status
            isneither(n2)  # stays the same
            issuffix(n4)   # stays the same

    async def test_group(self):
        async with self.getTestCore() as core:
            nodes = await core.nodes('[inet:group="cool Group"]')
            self.len(1, nodes)
            node = nodes[0]
            self.eq(node.ndef, ('inet:group', 'cool Group'))

    async def test_http_cookie(self):

        async with self.getTestCore() as core:
            nodes = await core.nodes('[inet:http:cookie="HeHe=HaHa"]')
            self.len(1, nodes)
            node = nodes[0]
            self.eq(node.ndef, ('inet:http:cookie', 'HeHe=HaHa'))
            self.eq(node.get('name'), 'HeHe')
            self.eq(node.get('value'), 'HaHa')

            nodes = await core.nodes('''
                [ inet:http:request=* :cookies={[ inet:http:cookie="foo=bar; baz=faz;" ]} ]
            ''')
            self.eq(nodes[0].get('cookies'), ('baz=faz', 'foo=bar'))

            nodes = await core.nodes('''
                [ inet:http:session=* :cookies={[ inet:http:cookie="foo=bar; baz=faz;" ]} ]
            ''')
            self.eq(nodes[0].get('cookies'), ('baz=faz', 'foo=bar'))

            nodes = await core.nodes('[ inet:http:cookie=(lol, lul) ]')
            self.len(2, nodes)

    async def test_http_request_header(self):
        async with self.getTestCore() as core:
            nodes = await core.nodes('[inet:http:request:header=(Cool, Cooler)]')
            self.len(1, nodes)
            node = nodes[0]
            self.eq(node.ndef, ('inet:http:request:header', ('cool', 'Cooler')))
            self.eq(node.get('name'), 'cool')
            self.eq(node.get('value'), 'Cooler')

    async def test_http_response_header(self):
        async with self.getTestCore() as core:
            nodes = await core.nodes('[inet:http:response:header=(Cool, Cooler)]')
            self.len(1, nodes)
            node = nodes[0]
            self.eq(node.ndef, ('inet:http:response:header', ('cool', 'Cooler')))
            self.eq(node.get('name'), 'cool')
            self.eq(node.get('value'), 'Cooler')

    async def test_http_param(self):
        async with self.getTestCore() as core:
            async with self.getTestCore() as core:
                nodes = await core.nodes('[inet:http:param=(Cool, Cooler)]')
                self.len(1, nodes)
                node = nodes[0]
                self.eq(node.ndef, ('inet:http:param', ('Cool', 'Cooler')))
                self.eq(node.get('name'), 'cool')
                self.eq(node.get('value'), 'Cooler')

    async def test_http_request(self):

        async with self.getTestCore() as core:
            sess = s_common.guid()
            client = s_common.guid()
            server = s_common.guid()
            flow = s_common.guid()
            iden = s_common.guid()
            body = s_common.guid()
            sand = s_common.guid()

            props = {
                'body': body,
                'flow': flow,
                'sess': sess,
                'client:host': client,
                'server:host': server,
                'sandbox:file': sand,
            }
            q = '''[inet:http:request=$valu
                :time=2015
                :flow=$p.flow
                :method=gEt
                :query="hoho=1&qaz=bar"
                :path="/woot/hehe/"
                :body=$p.body
                :headers=((foo, bar),)
                :response:code=200
                :response:reason=OK
                :response:headers=((baz, faz),)
                :response:body=$p.body
                :client=1.2.3.4
                :client:host=$p."client:host"
                :server="5.5.5.5:443"
                :server:host=$p."server:host"
                :session=$p.sess
                :sandbox:file=$p."sandbox:file"
                ]'''
            nodes = await core.nodes(q, opts={'vars': {'valu': iden, 'p': props}})
            self.len(1, nodes)
            node = nodes[0]
            self.eq(node.ndef, ('inet:http:request', iden))
            self.eq(node.get('time'), 1420070400000000)
            self.eq(node.get('flow'), flow)
            self.eq(node.get('method'), 'gEt')
            self.eq(node.get('query'), 'hoho=1&qaz=bar')
            self.eq(node.get('path'), '/woot/hehe/')
            self.eq(node.get('body'), body)
            self.eq(node.get('response:code'), 200)
            self.eq(node.get('response:reason'), 'OK')
            self.eq(node.get('response:headers'), (('baz', 'faz'),))
            self.eq(node.get('response:body'), body)
            self.eq(node.get('session'), sess)
            self.eq(node.get('sandbox:file'), sand)
            self.eq(node.get('client'), 'tcp://1.2.3.4')
            self.eq(node.get('client:host'), client)
            self.eq(node.get('server'), 'tcp://5.5.5.5:443')
            self.eq(node.get('server:host'), server)

            self.len(1, await core.nodes('inet:http:request -> inet:http:request:header'))
            self.len(1, await core.nodes('inet:http:request -> inet:http:response:header'))

            nodes = await core.nodes('inet:http:request -> inet:http:session [ :contact=* ]')
            self.len(1, nodes)
            self.nn(nodes[0].get('contact'))

    async def test_iface(self):
        async with self.getTestCore() as core:
            netw = s_common.guid()
            host = s_common.guid()
            valu = s_common.guid()
            props = {
                'host': host,
                'network': netw
            }
            q = '''[(inet:iface=$valu
                :host=$p.host
                :network=$p.network
                :type=Cool
                :mac="ff:00:ff:00:ff:00"
                :ip=1.2.3.4
                :phone=12345678910
                :wifi:ap:ssid="hehe haha"
                :wifi:ap:bssid="00:ff:00:ff:00:ff"
                :mob:imei=123456789012347
                :mob:imsi=12345678901234
            )]'''
            nodes = await core.nodes(q, opts={'vars': {'valu': valu, 'p': props}})
            self.len(1, nodes)
            node = nodes[0]
            self.eq(node.ndef, ('inet:iface', valu))
            self.eq(node.get('host'), host)
            self.eq(node.get('network'), netw)
            self.eq(node.get('type'), 'cool.')
            self.eq(node.get('mac'), 'ff:00:ff:00:ff:00')
            self.eq(node.get('ip'), (4, 0x01020304))
            self.eq(node.get('phone'), '12345678910')
            self.eq(node.get('wifi:ap:ssid'), 'hehe haha')
            self.eq(node.get('wifi:ap:bssid'), '00:ff:00:ff:00:ff')
            self.eq(node.get('mob:imei'), 123456789012347)
            self.eq(node.get('mob:imsi'), 12345678901234)

    async def test_ipv4(self):
        formname = 'inet:ip'
        async with self.getTestCore() as core:

            # Type Tests ======================================================
            t = core.model.type(formname)
            ip_tup = (4, 16909060)
            ip_str = '1.2.3.4'
            ip_str_enfanged = '1[.]2[.]3[.]4'
            ip_str_enfanged2 = '1(.)2(.)3(.)4'
            ip_str_unicode = '1\u200b.\u200b2\u200b.\u200b3\u200b.\u200b4'

            info = {'subs': {'type': 'unicast', 'version': 4}}
            self.eq(await t.norm(ip_tup), (ip_tup, info))
            self.eq(await t.norm(ip_str), (ip_tup, info))
            self.eq(await t.norm(ip_str_enfanged), (ip_tup, info))
            self.eq(await t.norm(ip_str_enfanged2), (ip_tup, info))
            self.eq(await t.norm(ip_str_unicode), (ip_tup, info))
            self.eq(t.repr(ip_tup), ip_str)

            # Link local test
            ip_str = '169.254.1.1'
            norm, info = await t.norm(ip_str)
            self.eq((4, 2851995905), norm)
            self.eq(info.get('subs').get('type'), 'linklocal')

            norm, info = await t.norm('100.63.255.255')
            self.eq(info.get('subs').get('type'), 'unicast')

            norm, info = await t.norm('100.64.0.0')
            self.eq(info.get('subs').get('type'), 'shared')

            norm, info = await t.norm('100.127.255.255')
            self.eq(info.get('subs').get('type'), 'shared')

            norm, info = await t.norm('100.128.0.0')
            self.eq(info.get('subs').get('type'), 'unicast')

            # Don't allow invalid values
            with self.raises(s_exc.BadTypeValu):
                await t.norm(0x00000000 - 1)

            with self.raises(s_exc.BadTypeValu):
                await t.norm(0xFFFFFFFF + 1)

            with self.raises(s_exc.BadTypeValu):
                await t.norm('foo-bar.com')

            with self.raises(s_exc.BadTypeValu):
                await t.norm('bar.com')

            with self.raises(s_exc.BadTypeValu):
                await t.norm((1, 2, 3))

            with self.raises(s_exc.BadTypeValu):
                await t.norm((4, -1))

            with self.raises(s_exc.BadTypeValu):
                await t.norm((6, -1))

            with self.raises(s_exc.BadTypeValu):
                await t.norm((7, 1))

            with self.raises(s_exc.BadTypeValu):
                t.repr((7, 1))

            # Form Tests ======================================================
            nodes = await core.nodes('''
                [ inet:ip=1.2.3.4

                    :asn=3
                    :dns:rev=vertex.link

                    :place=*
                    :place:loc=us
                    :place:latlong=(-50.12345, 150.56789)
                ]
            ''')
            self.len(1, nodes)
            self.eq(nodes[0].ndef, ('inet:ip', (4, 0x01020304)))
            self.eq(nodes[0].get('asn'), 3)
            self.eq(nodes[0].get('type'), 'unicast')
            self.eq(nodes[0].get('dns:rev'), 'vertex.link')
            self.eq(nodes[0].get('place:loc'), 'us')
            self.eq(nodes[0].get('place:latlong'), (-50.12345, 150.56789))
            self.len(1, await core.nodes('inet:ip=1.2.3.4 :place -> geo:place'))

            # > / < lifts and filters
            self.len(4, await core.nodes('[inet:ip=0.0.0.0 inet:ip=0.0.0.1 inet:ip=0.0.0.2 inet:ip=0.0.0.3]'))
            # Lifts
            self.len(0, await core.nodes('inet:ip<0.0.0.0'))
            self.len(1, await core.nodes('inet:ip<=0.0.0.0'))
            self.len(1, await core.nodes('inet:ip<0.0.0.1'))
            self.len(3, await core.nodes('inet:ip<=0.0.0.2'))
            self.len(2, await core.nodes('inet:ip>0.0.0.2'))
            self.len(3, await core.nodes('inet:ip>=0.0.0.2'))
            self.len(0, await core.nodes('inet:ip>=255.0.0.1'))
            with self.raises(s_exc.BadTypeValu):
                await core.nodes('inet:ip>=$foo', {'vars': {'foo': 0xFFFFFFFF + 1}})
            # Filters
            self.len(0, await core.nodes('.created +inet:ip<0.0.0.0'))
            self.len(1, await core.nodes('.created +inet:ip<0.0.0.1'))
            self.len(3, await core.nodes('.created +inet:ip<=0.0.0.2'))
            self.len(2, await core.nodes('.created +inet:ip>0.0.0.2'))
            self.len(3, await core.nodes('.created +inet:ip>=0.0.0.2'))
            self.len(0, await core.nodes('.created +inet:ip>=255.0.0.1'))

            with self.raises(s_exc.BadTypeValu):
                await core.nodes('[inet:ip=foo]')

            with self.raises(s_exc.BadTypeValu):
                await core.nodes('[inet:ip=foo-bar.com]')

            with self.raises(s_exc.BadTypeValu):
                await core.nodes('[inet:ip=foo-bar-duck.com]')

            with self.raises(s_exc.BadTypeValu):
                await core.nodes('[inet:ip=3.87/nice/index.php]')

            with self.raises(s_exc.BadTypeValu):
                await core.nodes('[inet:ip=3.87/33]')

            with self.raises(s_exc.BadTypeValu):
                await core.nodes('[test:str="foo"] [inet:ip=$node.value()]')

            with self.raises(s_exc.BadTypeValu):
                await core.nodes('[test:str="foo-bar.com"] [inet:ip=$node.value()]')

            self.len(0, await core.nodes('[inet:ip?=foo]'))
            self.len(0, await core.nodes('[inet:ip?=foo-bar.com]'))

            self.len(0, await core.nodes('[test:str="foo"] [inet:ip?=$node.value()] -test:str'))
            self.len(0, await core.nodes('[test:str="foo-bar.com"] [inet:ip?=$node.value()] -test:str'))

            q = '''init { $l = () }
            [inet:ip=192.0.0.9 inet:ip=192.0.0.0 inet:ip=192.0.0.255] $l.append(:type)
            fini { return ( $l ) }'''
            resp = await core.callStorm(q)
            self.eq(resp, ['unicast', 'private', 'private'])

            nodes = await core.nodes('[inet:ip=1.2.3.4 :seen=(2020,2021)]')
            self.len(1, nodes)
            self.eq(nodes[0].get('seen'), (1577836800000000, 1609459200000000))

    async def test_ipv6(self):
        formname = 'inet:ip'
        async with self.getTestCore() as core:

            # Type Tests ======================================================
            t = core.model.type(formname)

            info = {'subs': {'type': 'loopback', 'scope': 'link-local', 'version': 6}}
            self.eq(await t.norm('::1'), ((6, 1), info))
            self.eq(await t.norm('0:0:0:0:0:0:0:1'), ((6, 1), info))

            addrnorm = (6, 0xff010000000000000000000000000001)
            info = {'subs': {'type': 'multicast', 'scope': 'interface-local', 'version': 6}}
            self.eq(await t.norm('ff01::1'), (addrnorm, info))

            addrnorm = (6, 0x20010db8000000000000ff0000428329)
            info = {'subs': {'type': 'private', 'scope': 'global', 'version': 6}}
            self.eq(await t.norm('2001:0db8:0000:0000:0000:ff00:0042:8329'), (addrnorm, info))
            self.eq(await t.norm('2001:0db8:0000:0000:0000:ff00:0042\u200b:8329'), (addrnorm, info))
            await self.asyncraises(s_exc.BadTypeValu, t.norm('newp'))

            # Specific examples given in RFC5952
            addrnorm = (6, 0x20010db8000000000001000000000001)
            self.eq((await t.norm('2001:db8:0:0:1:0:0:1'))[0], addrnorm)
            self.eq((await t.norm('2001:0db8:0:0:1:0:0:1'))[0], addrnorm)
            self.eq((await t.norm('2001:db8::1:0:0:1'))[0], addrnorm)
            self.eq((await t.norm('2001:db8::0:1:0:0:1'))[0], addrnorm)
            self.eq((await t.norm('2001:0db8::1:0:0:1'))[0], addrnorm)
            self.eq((await t.norm('2001:db8:0:0:1::1'))[0], addrnorm)
            self.eq((await t.norm('2001:DB8:0:0:1::1'))[0], addrnorm)
            self.eq((await t.norm('2001:DB8:0:0:1:0000:0000:1'))[0], addrnorm)
            await self.asyncraises(s_exc.BadTypeValu, t.norm('::1::'))
            self.eq((await t.norm('2001:0db8::0001'))[0], (6, 0x20010db8000000000000000000000001))
            self.eq((await t.norm('2001:db8:0:0:0:0:2:1'))[0], (6, 0x20010db8000000000000000000020001))
            self.eq((await t.norm('2001:db8:0:1:1:1:1:1'))[0], (6, 0x20010db8000000010001000100010001))
            self.eq((await t.norm('2001:0:0:1:0:0:0:1'))[0], (6, 0x20010000000000010000000000000001))
            self.eq((await t.norm('2001:db8:0:0:1:0:0:1'))[0], (6, 0x20010db8000000000001000000000001))
            self.eq((await t.norm('::ffff:1.2.3.4'))[0], (6, 0xffff01020304))
            self.eq((await t.norm('2001:db8::0:1'))[0], (6, 0x20010db8000000000000000000000001))
            self.eq((await t.norm('2001:db8:0:0:0:0:2:1'))[0], (6, 0x20010db8000000000000000000020001))
            self.eq((await t.norm('2001:db8::'))[0], (6, 0x20010db8000000000000000000000000))

            # Link local test
            ip_str = 'fe80::1'
            norm, info = await t.norm(ip_str)
            self.eq(norm, (6, 0xfe800000000000000000000000000001))
            self.eq(info.get('subs').get('type'), 'linklocal')

            # Form Tests ======================================================

            nodes = await core.nodes('[ inet:ip="::fFfF:1.2.3.4" ]')
            self.len(1, nodes)
            self.eq(nodes[0].ndef, ('inet:ip', (6, 0xffff01020304)))

            nodes = await core.nodes('[inet:ip="::1"]')
            self.len(1, nodes)
            self.eq(nodes[0].ndef, ('inet:ip', (6, 1)))

            self.len(1, await core.nodes('inet:ip=0::1'))
            self.len(1, await core.nodes('inet:ip*range=(0::1, 0::1)'))

            with self.raises(s_exc.BadTypeValu):
                await core.nodes('[inet:ip=foo]')

            with self.raises(s_exc.BadTypeValu):
                await core.nodes('[inet:ip=foo-bar.com]')

            with self.raises(s_exc.BadTypeValu):
                await core.nodes('[inet:ip=foo-bar-duck.com]')

            with self.raises(s_exc.BadTypeValu):
                await core.nodes('[test:str="foo"] [inet:ip=$node.value()]')

            with self.raises(s_exc.BadTypeValu):
                await core.nodes('[test:str="foo-bar.com"] [inet:ip=$node.value()]')

            self.len(0, await core.nodes('[inet:ip?=foo]'))
            self.len(0, await core.nodes('[inet:ip?=foo-bar.com]'))

            self.len(0, await core.nodes('[test:str="foo"] [inet:ip?=$node.value()] -test:str'))
            self.len(0, await core.nodes('[test:str="foo-bar.com"] [inet:ip?=$node.value()] -test:str'))

            await core.nodes('[ inet:ip=2a00:: inet:ip=2a00::1 ]')

            self.len(1, await core.nodes('inet:ip>2a00::'))
            self.len(2, await core.nodes('inet:ip>=2a00::'))
            self.len(2, await core.nodes('inet:ip<2a00::'))
            self.len(3, await core.nodes('inet:ip<=2a00::'))
            self.len(0, await core.nodes('inet:ip>ffff:ffff:ffff:ffff:ffff:ffff:ffff:ffff'))

            self.len(1, await core.nodes('inet:ip +inet:ip>2a00::'))
            self.len(2, await core.nodes('inet:ip +inet:ip>=2a00::'))
            self.len(2, await core.nodes('inet:ip +inet:ip<2a00::'))
            self.len(3, await core.nodes('inet:ip +inet:ip<=2a00::'))

    async def test_ipv6_lift_range(self):

        async with self.getTestCore() as core:

            for i in range(5):
                valu = f'0::f00{i}'
                nodes = await core.nodes('[inet:ip=$valu]', opts={'vars': {'valu': valu}})
                self.len(1, nodes)

            self.len(3, await core.nodes('inet:ip=0::f001-0::f003'))
            self.len(3, await core.nodes('[inet:ip=0::f001-0::f003]'))
            self.len(3, await core.nodes('inet:ip +inet:ip=0::f001-0::f003'))
            self.len(3, await core.nodes('inet:ip*range=(0::f001, 0::f003)'))

    async def test_ipv6_filt_cidr(self):

        async with self.getTestCore() as core:

            self.len(5, await core.nodes('[ inet:ip=0::f000/126 inet:ip=0::ffff:a2c4 ]'))
            self.len(4, await core.nodes('inet:ip +inet:ip=0::f000/126'))
            self.len(1, await core.nodes('inet:ip -inet:ip=0::f000/126'))

            self.len(256, await core.nodes('[ inet:ip=0::ffff:192.168.1.0/120]'))
            self.len(256, await core.nodes('[ inet:ip=0::ffff:192.168.2.0/120]'))
            self.len(256, await core.nodes('inet:ip=0::ffff:192.168.1.0/120'))

            # Seed some nodes for bounds checking
            vals = list(range(1, 33))
            q = 'for $v in $vals { [inet:ip=`0::10.2.1.{$v}` ] }'
            self.len(len(vals), await core.nodes(q, opts={'vars': {'vals': vals}}))

            nodes = await core.nodes('inet:ip=0::10.2.1.4/128')
            self.len(1, nodes)
            self.len(1, await core.nodes('inet:ip +inet:ip=0::10.2.1.4/128'))
            self.len(1, await core.nodes('inet:ip +inet:ip=0::10.2.1.4'))

            nodes = await core.nodes('inet:ip=0::10.2.1.4/127')
            self.len(2, nodes)
            self.len(2, await core.nodes('inet:ip +inet:ip=0::10.2.1.4/127'))

            # 0::10.2.1.0 -> 0::10.2.1.3 but we don't have 0::10.2.1.0 in the core
            nodes = await core.nodes('inet:ip=0::10.2.1.1/126')
            self.len(3, nodes)

            nodes = await core.nodes('inet:ip=0::10.2.1.2/126')
            self.len(3, nodes)

            # 0::10.2.1.0 -> 0::10.2.1.7 but we don't have 0::10.2.1.0 in the core
            nodes = await core.nodes('inet:ip=0::10.2.1.0/125')
            self.len(7, nodes)

            # 0::10.2.1.8 -> 0::10.2.1.15
            nodes = await core.nodes('inet:ip=0::10.2.1.8/125')
            self.len(8, nodes)

            # 0::10.2.1.0 -> 0::10.2.1.15 but we don't have 0::10.2.1.0 in the core
            nodes = await core.nodes('inet:ip=0::10.2.1.1/124')
            self.len(15, nodes)

            with self.raises(s_exc.BadTypeValu):
                await core.nodes('inet:ip=0::10.2.1.1/300')

    async def test_mac(self):
        formname = 'inet:mac'
        async with self.getTestCore() as core:

            # Type Tests ======================================================
            t = core.model.type(formname)

            self.eq(await t.norm('00:00:00:00:00:00'), ('00:00:00:00:00:00', {}))
            self.eq(await t.norm('FF:ff:FF:ff:FF:ff'), ('ff:ff:ff:ff:ff:ff', {}))
            self.eq(await t.norm(' FF:ff:FF:ff:FF:ff'), ('ff:ff:ff:ff:ff:ff', {}))
            await self.asyncraises(s_exc.BadTypeValu, t.norm('GG:ff:FF:ff:FF:ff'))

            # Form Tests ======================================================
            nodes = await core.nodes('[inet:mac="00:00:00:00:00:00" :vendor=* :vendor:name=Cool]')
            self.len(1, nodes)
            node = nodes[0]
            self.eq(node.ndef, ('inet:mac', '00:00:00:00:00:00'))
            self.eq(node.get('vendor:name'), 'cool')

            self.len(1, await core.nodes('inet:mac -> ou:org'))

    async def test_net4(self):
        tname = 'inet:net'
        async with self.getTestCore() as core:
            # Type Tests ======================================================
            t = core.model.type(tname)

            valu = ('1.2.3.4', '5.6.7.8')
            expected = (((4, 16909060), (4, 84281096)), {'subs': {'min': (4, 16909060), 'max': (4, 84281096)}})
            self.eq(await t.norm(valu), expected)

            valu = '1.2.3.4-5.6.7.8'
            self.eq(await t.norm(valu), expected)

            valu = '1.2.3.0/24'
            expected = (((4, 0x01020300), (4, 0x010203ff)), {'subs': {'min': (4, 0x01020300), 'max': (4, 0x010203ff)}})
            self.eq(await t.norm(valu), expected)

            valu = '5.6.7.8-1.2.3.4'
            await self.asyncraises(s_exc.BadTypeValu, t.norm(valu))

            valu = ('1.2.3.4', '5.6.7.8', '7.8.9.10')
            await self.asyncraises(s_exc.BadTypeValu, t.norm(valu))

    async def test_net6(self):
        tname = 'inet:net'
        async with self.getTestCore() as core:
            # Type Tests ======================================================
            t = core.model.type(tname)

            valu = ('0:0:0:0:0:0:0:0', '::Ff')
            expected = (((6, 0), (6, 0xff)), {'subs': {'min': (6, 0), 'max': (6, 0xff)}})
            self.eq(await t.norm(valu), expected)

            valu = '0:0:0:0:0:0:0:0-::Ff'
            self.eq(await t.norm(valu), expected)

            # Test case in which ipaddress ordering is not alphabetical
            minv = (6, 0x33000100000000000000000000000000)
            maxv = (6, 0x3300010000010000000000000000ffff)
            valu = ('3300:100::', '3300:100:1::ffff')
            expected = ((minv, maxv), {'subs': {'min': minv, 'max': maxv}})
            self.eq(await t.norm(valu), expected)

            minv = (6, 0x20010db8000000000000000000000000)
            maxv = (6, 0x20010db8000000000000000007ffffff)
            valu = '2001:db8::/101'
            expected = ((minv, maxv), {'subs': {'min': minv, 'max': maxv}})
            self.eq(await t.norm(valu), expected)

            valu = ('fe00::', 'fd00::')
            await self.asyncraises(s_exc.BadTypeValu, t.norm(valu))

            valu = ('fd00::', 'fe00::', 'ff00::')
            await self.asyncraises(s_exc.BadTypeValu, t.norm(valu))

            with self.raises(s_exc.BadTypeValu):
                await t.norm(((6, 1), (4, 1)))

    async def test_port(self):
        tname = 'inet:port'
        async with self.getTestCore() as core:

            # Type Tests ======================================================
            t = core.model.type(tname)
            await self.asyncraises(s_exc.BadTypeValu, t.norm(-1))
            self.eq(await t.norm(0), (0, {}))
            self.eq(await t.norm(1), (1, {}))
            self.eq(await t.norm('2'), (2, {}))
            self.eq(await t.norm('0xF'), (15, {}))
            self.eq(await t.norm(65535), (65535, {}))
            await self.asyncraises(s_exc.BadTypeValu, t.norm(65536))

    async def test_rfc2822_addr(self):
        formname = 'inet:rfc2822:addr'
        async with self.getTestCore() as core:

            # Type Tests ======================================================
            t = core.model.type(formname)

            self.eq(await t.norm('FooBar'), ('foobar', {'subs': {}}))
            self.eq(await t.norm('visi@vertex.link'), ('visi@vertex.link', {'subs': {'email': 'visi@vertex.link'}}))
            self.eq(await t.norm('foo bar<visi@vertex.link>'), ('foo bar <visi@vertex.link>', {'subs': {'email': 'visi@vertex.link', 'name': 'foo bar'}}))
            self.eq(await t.norm('foo bar <visi@vertex.link>'), ('foo bar <visi@vertex.link>', {'subs': {'email': 'visi@vertex.link', 'name': 'foo bar'}}))
            self.eq(await t.norm('"foo bar "   <visi@vertex.link>'), ('foo bar <visi@vertex.link>', {'subs': {'email': 'visi@vertex.link', 'name': 'foo bar'}}))
            self.eq(await t.norm('<visi@vertex.link>'), ('visi@vertex.link', {'subs': {'email': 'visi@vertex.link'}}))

            valu = (await t.norm('bob\udcfesmith@woot.com'))[0]
            self.eq(valu, 'bob\udcfesmith@woot.com')

            # Form Tests ======================================================
            nodes = await core.nodes('[inet:rfc2822:addr=$valu]',
                                     opts={'vars': {'valu': '"UnitTest"    <UnitTest@Vertex.link>'}})
            self.len(1, nodes)
            node = nodes[0]
            self.eq(node.ndef, ('inet:rfc2822:addr', 'unittest <unittest@vertex.link>'))
            self.eq(node.get('email'), 'unittest@vertex.link')
            self.eq(node.get('name'), 'unittest')

            await core.nodes('[inet:rfc2822:addr=$valu]', opts={'vars': {'valu': '"UnitTest1'}})
            await core.nodes('[inet:rfc2822:addr=$valu]', opts={'vars': {'valu': '"UnitTest12'}})

            self.len(3, await core.nodes('inet:rfc2822:addr^=unittest'))
            self.len(2, await core.nodes('inet:rfc2822:addr^=unittest1'))
            self.len(1, await core.nodes('inet:rfc2822:addr^=unittest12'))

            # CVE-2023-27043 related behavior
            with self.raises(s_exc.BadTypeValu):
                await core.nodes('[inet:rfc2822:addr="alice@example.org]<bob@example.org>"]')

    async def test_server(self):
        formname = 'inet:server'
        data = (
            ('tcp://127.0.0.1:12345', 'tcp://127.0.0.1:12345', {
                'ip': (4, 2130706433),
                'port': 12345,
                'proto': 'tcp',
            }),
            ('tcp://127.0.0.1', 'tcp://127.0.0.1', {
                'ip': (4, 2130706433),
                'proto': 'tcp',
            }),
            ('tcp://[::1]:12345', 'tcp://[::1]:12345', {
                'ip': (6, 1),
                'port': 12345,
                'proto': 'tcp',
            }),
            ('host://vertex.link:12345', 'host://ffa3e574aa219e553e1b2fc1ccd0180f:12345', {
                'host': 'ffa3e574aa219e553e1b2fc1ccd0180f',
                'port': 12345,
                'proto': 'host',
            }),
            ((4, 2130706433), 'tcp://127.0.0.1', {
                'ip': (4, 2130706433),
                'proto': 'tcp',
            }),
        )

        async with self.getTestCore() as core:
            for valu, expected_valu, props in data:
                nodes = await core.nodes('[inet:server=$valu]', opts={'vars': {'valu': valu}})
                self.len(1, nodes)
                node = nodes[0]
                self.eq(node.ndef, ('inet:server', expected_valu))
                for p, v in props.items():
                    self.eq(node.get(p), v)

<<<<<<< HEAD
            nodes = await core.nodes('[ it:network=* :dns:resolvers=(([4, 1]),)]')
            self.eq(nodes[0].get('dns:resolvers'), ('udp://0.0.0.1:53',))
=======
            nodes = await core.nodes('[ inet:server=gre://::1 ]')
            self.eq(nodes[0].get('proto'), 'gre')

            nodes = await core.nodes('[ inet:server=gre://1.2.3.4 ]')
            self.eq(nodes[0].get('proto'), 'gre')

            with self.raises(s_exc.BadTypeValu) as ctx:
                await core.nodes('[ inet:server=gre://1.2.3.4:99 ]')

            self.eq(ctx.exception.get('mesg'), 'Protocol gre does not allow specifying ports.')

            with self.raises(s_exc.BadTypeValu) as ctx:
                await core.nodes('[ inet:server="gre://[::1]:99" ]')

            self.eq(ctx.exception.get('mesg'), 'Protocol gre does not allow specifying ports.')

            with self.raises(s_exc.BadTypeValu) as ctx:
                await core.nodes('[ inet:server=newp://1.2.3.4:99 ]')

            self.eq(ctx.exception.get('mesg'), 'inet:addr protocol must be one of: tcp,udp,icmp,host,gre')

    async def test_servfile(self):
        async with self.getTestCore() as core:
            valu = ('tcp://127.0.0.1:4040', 64 * 'f')
            nodes = await core.nodes('[(inet:servfile=$valu :server:host=$host)]',
                                     opts={'vars': {'valu': valu, 'host': 32 * 'a'}})
            self.len(1, nodes)
            node = nodes[0]
            self.eq(node.ndef, ('inet:servfile', ('tcp://127.0.0.1:4040', 'sha256:' + 64 * 'f')))
            self.eq(node.get('server'), 'tcp://127.0.0.1:4040')
            self.eq(node.get('server:host'), 32 * 'a')
            self.eq(node.get('server:port'), 4040)
            self.eq(node.get('server:proto'), 'tcp')
            self.eq(node.get('server:ipv4'), 2130706433)
            self.eq(node.get('file'), 'sha256:' + 64 * 'f')

    async def test_ssl_cert(self):
>>>>>>> 4e4218c4

            nodes = await core.nodes('[ it:network=* :dns:resolvers=(([6, 1]),)]')
            self.eq(nodes[0].get('dns:resolvers'), ('udp://[::1]:53',))

            nodes = await core.nodes('[ it:network=* :dns:resolvers=("::1",)]')
            self.eq(nodes[0].get('dns:resolvers'), ('udp://[::1]:53',))

            nodes = await core.nodes('[ it:network=* :dns:resolvers=("[::1]",)]')
            self.eq(nodes[0].get('dns:resolvers'), ('udp://[::1]:53',))

    async def test_url(self):
        formname = 'inet:url'
        async with self.getTestCore() as core:

            # Type Tests ======================================================
            t = core.model.type(formname)
            await self.asyncraises(s_exc.BadTypeValu, t.norm('http:///wat'))
            await self.asyncraises(s_exc.BadTypeValu, t.norm('wat'))  # No Protocol
            await self.asyncraises(s_exc.BadTypeValu, t.norm("file://''"))  # Missing address/url
            await self.asyncraises(s_exc.BadTypeValu, t.norm("file://#"))  # Missing address/url
            await self.asyncraises(s_exc.BadTypeValu, t.norm("file://$"))  # Missing address/url
            await self.asyncraises(s_exc.BadTypeValu, t.norm("file://%"))  # Missing address/url

            await self.asyncraises(s_exc.BadTypeValu, t.norm('www.google\udcfesites.com/hehe.asp'))

            for proto in ('http', 'hxxp', 'hXXp'):
                url = 'http://www.googlesites.com/hehe\udcfestuff.asp'
                valu = await t.norm(f'{proto}://www.googlesites.com/hehe\udcfestuff.asp')
                expected = (url, {'subs': {
                    'proto': 'http',
                    'path': '/hehe\udcfestuff.asp',
                    'port': 80,
                    'params': '',
                    'fqdn': 'www.googlesites.com',
                    'base': url
                }})
                self.eq(valu, expected)

            for proto in ('https', 'hxxps', 'hXXps'):
                url = f'https://dummyimage.com/600x400/000/fff.png&text=cat@bam.com'
                valu = await t.norm(f'{proto}://dummyimage.com/600x400/000/fff.png&text=cat@bam.com')
                expected = (url, {'subs': {
                    'base': url,
                    'proto': 'https',
                    'path': '/600x400/000/fff.png&text=cat@bam.com',
                    'port': 443,
                    'params': '',
                    'fqdn': 'dummyimage.com'
                }})
                self.eq(valu, expected)

            url = 'http://0.0.0.0/index.html?foo=bar'
            valu = await t.norm(url)
            expected = (url, {'subs': {
                'proto': 'http',
                'path': '/index.html',
                'params': '?foo=bar',
                'ip': (4, 0),
                'port': 80,
                'base': 'http://0.0.0.0/index.html'
            }})
            self.eq(valu, expected)

            url = '  http://0.0.0.0/index.html?foo=bar  '
            valu = await t.norm(url)
            expected = (url.strip(), {'subs': {
                'proto': 'http',
                'path': '/index.html',
                'params': '?foo=bar',
                'ip': (4, 0),
                'port': 80,
                'base': 'http://0.0.0.0/index.html'
            }})
            self.eq(valu, expected)

            unc = '\\\\0--1.ipv6-literal.net\\share\\path\\to\\filename.txt'
            url = 'smb://::1/share/path/to/filename.txt'
            valu = await t.norm(unc)
            expected = (url, {'subs': {
                'base': url,
                'proto': 'smb',
                'params': '',
                'path': '/share/path/to/filename.txt',
                'ip': (6, 1),
            }})
            self.eq(valu, expected)

            unc = '\\\\0--1.ipv6-literal.net@1234\\share\\filename.txt'
            url = 'smb://[::1]:1234/share/filename.txt'
            valu = await t.norm(unc)
            expected = (url, {'subs': {
                'base': url,
                'proto': 'smb',
                'path': '/share/filename.txt',
                'params': '',
                'port': 1234,
                'ip': (6, 1),
            }})
            self.eq(valu, expected)

            unc = '\\\\server@SSL@1234\\share\\path\\to\\filename.txt'
            url = 'https://server:1234/share/path/to/filename.txt'
            valu = await t.norm(unc)
            expected = (url, {'subs': {
                'base': url,
                'proto': 'https',
                'fqdn': 'server',
                'params': '',
                'port': 1234,
                'path': '/share/path/to/filename.txt',
            }})
            self.eq(valu, expected)

            # Form Tests ======================================================
            nodes = await core.nodes('[inet:url="https://vertexmc:hunter2@vertex.link:1337/coolthings?a=1"]')
            self.len(1, nodes)
            node = nodes[0]
            self.eq(node.ndef, ('inet:url', 'https://vertexmc:hunter2@vertex.link:1337/coolthings?a=1'))
            self.eq(node.get('fqdn'), 'vertex.link')
            self.eq(node.get('passwd'), 'hunter2')
            self.eq(node.get('path'), '/coolthings')
            self.eq(node.get('port'), 1337)
            self.eq(node.get('proto'), 'https')
            self.eq(node.get('user'), 'vertexmc')
            self.eq(node.get('base'), 'https://vertexmc:hunter2@vertex.link:1337/coolthings')
            self.eq(node.get('params'), '?a=1')

            nodes = await core.nodes('[inet:url="https://vertex.link?a=1"]')
            self.len(1, nodes)
            node = nodes[0]
            self.eq(node.ndef, ('inet:url', 'https://vertex.link?a=1'))
            self.eq(node.get('fqdn'), 'vertex.link')
            self.eq(node.get('path'), '')

            # equality comparator behavior
            valu = 'https://vertex.link?a=1'
            q = f'inet:url +inet:url="{valu}"'
            nodes = await core.nodes(q)
            self.len(1, nodes)

            q = 'inet:url +inet:url=""'
            nodes = await core.nodes(q)
            self.len(0, nodes)

            nodes = await core.nodes('[ inet:url="https://+:80/woot" ]')
            self.len(1, nodes)

            self.none(nodes[0].get('fqdn'))

            q = '''
            [
                inet:url="http://[FEDC:BA98:7654:3210:FEDC:BA98:7654:3210]:80/index.html"
                inet:url="http://[1080:0:0:0:8:800:200C:417A]/index.html?foo=bar"
                inet:url="http://[3ffe:2a00:100:7031::1]"
                inet:url="http://[1080::8:800:200C:417A]/foo"
                inet:url="http://[::192.9.5.5]/ipng"
                inet:url="http://[::FFFF:129.144.52.38]:80/index.html"
                inet:url="https://[2010:836B:4179::836B:4179]"
            ]
            '''
            nodes = await core.nodes(q)
            self.len(7, nodes)
            self.eq(nodes[0].get('base'), 'http://[fedc:ba98:7654:3210:fedc:ba98:7654:3210]:80/index.html')
            self.eq(nodes[0].get('proto'), 'http')
            self.eq(nodes[0].get('path'), '/index.html')
            self.eq(nodes[0].get('params'), '')
            self.eq(nodes[0].get('ip'), (6, 0xfedcba9876543210fedcba9876543210))
            self.eq(nodes[0].get('port'), 80)

            self.eq(nodes[1].get('base'), 'http://[1080::8:800:200c:417a]/index.html')
            self.eq(nodes[1].get('proto'), 'http')
            self.eq(nodes[1].get('path'), '/index.html')
            self.eq(nodes[1].get('params'), '?foo=bar')
            self.eq(nodes[1].get('ip'), (6, 0x108000000000000000080800200c417a))
            self.eq(nodes[1].get('port'), 80)

            self.eq(nodes[2].get('base'), 'http://[3ffe:2a00:100:7031::1]')
            self.eq(nodes[2].get('proto'), 'http')
            self.eq(nodes[2].get('path'), '')
            self.eq(nodes[2].get('params'), '')
            self.eq(nodes[2].get('ip'), (6, 0x3ffe2a00010070310000000000000001))
            self.eq(nodes[2].get('port'), 80)

            self.eq(nodes[3].get('base'), 'http://[1080::8:800:200c:417a]/foo')
            self.eq(nodes[3].get('proto'), 'http')
            self.eq(nodes[3].get('path'), '/foo')
            self.eq(nodes[3].get('params'), '')
            self.eq(nodes[3].get('ip'), (6, 0x108000000000000000080800200c417a))
            self.eq(nodes[3].get('port'), 80)

            self.eq(nodes[4].get('base'), 'http://[::192.9.5.5]/ipng')
            self.eq(nodes[4].get('proto'), 'http')
            self.eq(nodes[4].get('path'), '/ipng')
            self.eq(nodes[4].get('params'), '')
            self.eq(nodes[4].get('ip'), (6, 0xc0090505))
            self.eq(nodes[4].get('port'), 80)

            self.eq(nodes[5].get('base'), 'http://[::ffff:129.144.52.38]:80/index.html')
            self.eq(nodes[5].get('proto'), 'http')
            self.eq(nodes[5].get('path'), '/index.html')
            self.eq(nodes[5].get('params'), '')
            self.eq(nodes[5].get('ip'), (6, 0xffff81903426))
            self.eq(nodes[5].get('port'), 80)

            self.eq(nodes[6].get('base'), 'https://[2010:836b:4179::836b:4179]')
            self.eq(nodes[6].get('proto'), 'https')
            self.eq(nodes[6].get('path'), '')
            self.eq(nodes[6].get('params'), '')
            self.eq(nodes[6].get('ip'), (6, 0x2010836b4179000000000000836b4179))
            self.eq(nodes[6].get('port'), 443)

    async def test_url_file(self):

        async with self.getTestCore() as core:

            t = core.model.type('inet:url')

            await self.asyncraises(s_exc.BadTypeValu, t.norm('file:////'))
            await self.asyncraises(s_exc.BadTypeValu, t.norm('file://///'))
            await self.asyncraises(s_exc.BadTypeValu, t.norm('file://'))
            await self.asyncraises(s_exc.BadTypeValu, t.norm('file:'))

            url = 'file:///'
            expected = (url, {'subs': {
                'base': url,
                'path': '/',
                'proto': 'file',
                'params': '',
            }})
            self.eq(await t.norm(url), expected)

            url = 'file:///home/foo/Documents/html/index.html'
            expected = (url, {'subs': {
                'base': url,
                'path': '/home/foo/Documents/html/index.html',
                'proto': 'file',
                'params': '',
            }})
            self.eq(await t.norm(url), expected)

            url = 'file:///c:/path/to/my/file.jpg'
            expected = (url, {'subs': {
                'base': url,
                'path': 'c:/path/to/my/file.jpg',
                'params': '',
                'proto': 'file'
            }})
            self.eq(await t.norm(url), expected)

            url = 'file://localhost/c:/Users/BarUser/stuff/moar/stuff.txt'
            expected = (url, {'subs': {
                'proto': 'file',
                'path': 'c:/Users/BarUser/stuff/moar/stuff.txt',
                'params': '',
                'fqdn': 'localhost',
                'base': url,
            }})
            self.eq(await t.norm(url), expected)

            url = 'file:///c:/Users/BarUser/stuff/moar/stuff.txt'
            expected = (url, {'subs': {
                'proto': 'file',
                'path': 'c:/Users/BarUser/stuff/moar/stuff.txt',
                'params': '',
                'base': url,
            }})
            self.eq(await t.norm(url), expected)

            url = 'file://localhost/home/visi/synapse/README.rst'
            expected = (url, {'subs': {
                'proto': 'file',
                'path': '/home/visi/synapse/README.rst',
                'params': '',
                'fqdn': 'localhost',
                'base': url,
            }})
            self.eq(await t.norm(url), expected)

            url = 'file:/C:/invisig0th/code/synapse/README.rst'
            expected = ('file:///C:/invisig0th/code/synapse/README.rst', {'subs': {
                'proto': 'file',
                'path': 'C:/invisig0th/code/synapse/README.rst',
                'params': '',
                'base': 'file:///C:/invisig0th/code/synapse/README.rst'
            }})
            self.eq(await t.norm(url), expected)

            url = 'file://somehost/path/to/foo.txt'
            expected = (url, {'subs': {
                'proto': 'file',
                'params': '',
                'path': '/path/to/foo.txt',
                'fqdn': 'somehost',
                'base': url
            }})
            self.eq(await t.norm(url), expected)

            url = 'file:/c:/foo/bar/baz/single/slash.txt'
            expected = ('file:///c:/foo/bar/baz/single/slash.txt', {'subs': {
                'proto': 'file',
                'params': '',
                'path': 'c:/foo/bar/baz/single/slash.txt',
                'base': 'file:///c:/foo/bar/baz/single/slash.txt',
            }})
            self.eq(await t.norm(url), expected)

            url = 'file:c:/foo/bar/baz/txt'
            expected = ('file:///c:/foo/bar/baz/txt', {'subs': {
                'proto': 'file',
                'params': '',
                'path': 'c:/foo/bar/baz/txt',
                'base': 'file:///c:/foo/bar/baz/txt',
            }})
            self.eq(await t.norm(url), expected)

            url = 'file:/home/visi/synapse/synapse/lib/'
            expected = ('file:///home/visi/synapse/synapse/lib/', {'subs': {
                'proto': 'file',
                'params': '',
                'path': '/home/visi/synapse/synapse/lib/',
                'base': 'file:///home/visi/synapse/synapse/lib/',
            }})
            self.eq(await t.norm(url), expected)

            url = 'file://foo.vertex.link/home/bar/baz/biz.html'
            expected = (url, {'subs': {
                'proto': 'file',
                'path': '/home/bar/baz/biz.html',
                'params': '',
                'fqdn': 'foo.vertex.link',
                'base': 'file://foo.vertex.link/home/bar/baz/biz.html',
            }})
            self.eq(await t.norm(url), expected)

            url = 'file://visi@vertex.link@somehost.vertex.link/c:/invisig0th/code/synapse/'
            expected = (url, {'subs': {
                'proto': 'file',
                'fqdn': 'somehost.vertex.link',
                'base': 'file://visi@vertex.link@somehost.vertex.link/c:/invisig0th/code/synapse/',
                'path': 'c:/invisig0th/code/synapse/',
                'user': 'visi@vertex.link',
                'params': '',
            }})
            self.eq(await t.norm(url), expected)

            url = 'file://foo@bar.com:neato@password@7.7.7.7/c:/invisig0th/code/synapse/'
            expected = (url, {'subs': {
                'proto': 'file',
                'base': 'file://foo@bar.com:neato@password@7.7.7.7/c:/invisig0th/code/synapse/',
                'ip': (4, 117901063),
                'path': 'c:/invisig0th/code/synapse/',
                'user': 'foo@bar.com',
                'passwd': 'neato@password',
                'params': '',
            }})
            self.eq(await t.norm(url), expected)

            # not allowed by the rfc
            await self.asyncraises(s_exc.BadTypeValu, t.norm('file:foo@bar.com:password@1.162.27.3:12345/c:/invisig0th/code/synapse/'))

            # Also an invalid URL, but doesn't cleanly fall out, because well, it could be a valid filename
            url = 'file:/foo@bar.com:password@1.162.27.3:12345/c:/invisig0th/code/synapse/'
            expected = ('file:///foo@bar.com:password@1.162.27.3:12345/c:/invisig0th/code/synapse/', {'subs': {
                'proto': 'file',
                'path': '/foo@bar.com:password@1.162.27.3:12345/c:/invisig0th/code/synapse/',
                'params': '',
                'base': 'file:///foo@bar.com:password@1.162.27.3:12345/c:/invisig0th/code/synapse/',
            }})
            self.eq(await t.norm(url), expected)

            # https://datatracker.ietf.org/doc/html/rfc8089#appendix-E.2
            url = 'file://visi@vertex.link:password@somehost.vertex.link:9876/c:/invisig0th/code/synapse/'
            expected = (url, {'subs': {
                'proto': 'file',
                'path': 'c:/invisig0th/code/synapse/',
                'user': 'visi@vertex.link',
                'passwd': 'password',
                'fqdn': 'somehost.vertex.link',
                'params': '',
                'port': 9876,
                'base': url,
            }})
            self.eq(await t.norm(url), expected)

            # https://datatracker.ietf.org/doc/html/rfc8089#appendix-E.2.2
            url = 'FILE:c|/synapse/synapse/lib/stormtypes.py'
            expected = ('file:///c|/synapse/synapse/lib/stormtypes.py', {'subs': {
                'path': 'c|/synapse/synapse/lib/stormtypes.py',
                'proto': 'file',
                'params': '',
                'base': 'file:///c|/synapse/synapse/lib/stormtypes.py',
            }})
            self.eq(await t.norm(url), expected)

            # https://datatracker.ietf.org/doc/html/rfc8089#appendix-E.3.2
            url = 'file:////host.vertex.link/SharedDir/Unc/FilePath'
            expected = ('file:////host.vertex.link/SharedDir/Unc/FilePath', {'subs': {
                'proto': 'file',
                'params': '',
                'path': '/SharedDir/Unc/FilePath',
                'fqdn': 'host.vertex.link',
                'base': 'file:////host.vertex.link/SharedDir/Unc/FilePath',
            }})
            self.eq(await t.norm(url), expected)

            # Firefox's non-standard representation that appears every so often
            # supported because the RFC supports it
            url = 'file://///host.vertex.link/SharedDir/Firefox/Unc/File/Path'
            expected = ('file:////host.vertex.link/SharedDir/Firefox/Unc/File/Path', {'subs': {
                'proto': 'file',
                'params': '',
                'base': 'file:////host.vertex.link/SharedDir/Firefox/Unc/File/Path',
                'path': '/SharedDir/Firefox/Unc/File/Path',
                'fqdn': 'host.vertex.link',
            }})
            self.eq(await t.norm(url), expected)

    async def test_url_fqdn(self):

        async with self.getTestCore() as core:

            t = core.model.type('inet:url')

            host = 'Vertex.Link'
            norm_host = (await core.model.type('inet:fqdn').norm(host))[0]
            repr_host = core.model.type('inet:fqdn').repr(norm_host)

            self.eq(norm_host, 'vertex.link')
            self.eq(repr_host, 'vertex.link')

            await self._test_types_url_behavior(t, 'fqdn', host, norm_host, repr_host)

    async def test_url_ipv4(self):
        async with self.getTestCore() as core:
            t = core.model.type('inet:url')

            host = '192[.]168.1[.]1'
            norm_host = (await core.model.type('inet:ip').norm(host))[0]
            repr_host = core.model.type('inet:ip').repr(norm_host)
            self.eq(norm_host, (4, 3232235777))
            self.eq(repr_host, '192.168.1.1')

            await self._test_types_url_behavior(t, 'ipv4', host, norm_host, repr_host)

    async def test_url_ipv6(self):
        async with self.getTestCore() as core:
            t = core.model.type('inet:url')

            host = '::1'
            norm_host = (await core.model.type('inet:ip').norm(host))[0]
            repr_host = core.model.type('inet:ip').repr(norm_host)
            self.eq(norm_host, (6, 1))
            self.eq(repr_host, '::1')

            await self._test_types_url_behavior(t, 'ipv6', host, norm_host, repr_host)

            # IPv6 Port Special Cases
            weird = await t.norm('http://::1:81/hehe')
            self.eq(weird[1]['subs']['ip'], (6, 0x10081))
            self.eq(weird[1]['subs']['port'], 80)

            await self.asyncraises(s_exc.BadTypeValu, t.norm('http://0:0:0:0:0:0:0:0:81/'))

    async def _test_types_url_behavior(self, t, htype, host, norm_host, repr_host):

        # Handle IPv6 Port Brackets
        host_port = host
        repr_host_port = repr_host

        if htype == 'ipv6':
            host_port = f'[{host}]'
            repr_host_port = f'[{repr_host}]'

        if htype in ('ipv4', 'ipv6'):
            htype = 'ip'

        # URL with auth and port.
        url = f'https://user:password@{host_port}:1234/a/b/c/'
        expected = (f'https://user:password@{repr_host_port}:1234/a/b/c/', {'subs': {
            'proto': 'https', 'path': '/a/b/c/', 'user': 'user', 'passwd': 'password', htype: norm_host, 'port': 1234,
            'base': f'https://user:password@{repr_host_port}:1234/a/b/c/',
            'params': ''
        }})
        self.eq(await t.norm(url), expected)

        # Userinfo user with @ in it
        url = f'lando://visi@vertex.link@{host_port}:40000/auth/gateway'
        expected = (f'lando://visi@vertex.link@{repr_host_port}:40000/auth/gateway', {'subs': {
            'proto': 'lando', 'path': '/auth/gateway',
            'user': 'visi@vertex.link',
            'base': f'lando://visi@vertex.link@{repr_host_port}:40000/auth/gateway',
            'port': 40000,
            'params': '',
            htype: norm_host,
        }})
        self.eq(await t.norm(url), expected)

        # Userinfo password with @
        url = f'balthazar://root:foo@@@bar@{host_port}:1234/'
        expected = (f'balthazar://root:foo@@@bar@{repr_host_port}:1234/', {'subs': {
            'proto': 'balthazar', 'path': '/',
            'user': 'root', 'passwd': 'foo@@@bar',
            'base': f'balthazar://root:foo@@@bar@{repr_host_port}:1234/',
            'port': 1234,
            'params': '',
            htype: norm_host,
        }})
        self.eq(await t.norm(url), expected)

        # rfc3986 compliant Userinfo with @ properly encoded
        url = f'calrissian://visi%40vertex.link:surround%40@{host_port}:44343'
        expected = (f'calrissian://visi%40vertex.link:surround%40@{repr_host_port}:44343', {'subs': {
            'proto': 'calrissian', 'path': '',
            'user': 'visi@vertex.link', 'passwd': 'surround@',
            'base': f'calrissian://visi%40vertex.link:surround%40@{repr_host_port}:44343',
            'port': 44343,
            'params': '',
            htype: norm_host,
        }})
        self.eq(await t.norm(url), expected)

        # unencoded query params are handled nicely
        url = f'https://visi@vertex.link:neato@burrito@{host}/?q=@foobarbaz'
        expected = (f'https://visi@vertex.link:neato@burrito@{repr_host}/?q=@foobarbaz', {'subs': {
            'proto': 'https', 'path': '/',
            'user': 'visi@vertex.link', 'passwd': 'neato@burrito',
            'base': f'https://visi@vertex.link:neato@burrito@{repr_host}/',
            'port': 443,
            'params': '?q=@foobarbaz',
            htype: norm_host,
        }})
        self.eq(await t.norm(url), expected)

        # URL with no port, but default port valu.
        # Port should be in subs, but not normed URL.
        url = f'https://user:password@{host}/a/b/c/?foo=bar&baz=faz'
        expected = (f'https://user:password@{repr_host}/a/b/c/?foo=bar&baz=faz', {'subs': {
            'proto': 'https', 'path': '/a/b/c/', 'user': 'user', 'passwd': 'password', htype: norm_host, 'port': 443,
            'base': f'https://user:password@{repr_host}/a/b/c/',
            'params': '?foo=bar&baz=faz',
        }})
        self.eq(await t.norm(url), expected)

        # URL with no port and no default port valu.
        # Port should not be in subs or normed URL.
        url = f'arbitrary://user:password@{host}/a/b/c/'
        expected = (f'arbitrary://user:password@{repr_host}/a/b/c/', {'subs': {
            'proto': 'arbitrary', 'path': '/a/b/c/', 'user': 'user', 'passwd': 'password', htype: norm_host,
            'base': f'arbitrary://user:password@{repr_host}/a/b/c/',
            'params': '',
        }})
        self.eq(await t.norm(url), expected)

        # URL with user but no password.
        # User should still be in URL and subs.
        url = f'https://user@{host_port}:1234/a/b/c/'
        expected = (f'https://user@{repr_host_port}:1234/a/b/c/', {'subs': {
            'proto': 'https', 'path': '/a/b/c/', 'user': 'user', htype: norm_host, 'port': 1234,
            'base': f'https://user@{repr_host_port}:1234/a/b/c/',
            'params': '',
        }})
        self.eq(await t.norm(url), expected)

        # URL with no user/password.
        # User/Password should not be in URL or subs.
        url = f'https://{host_port}:1234/a/b/c/'
        expected = (f'https://{repr_host_port}:1234/a/b/c/', {'subs': {
            'proto': 'https', 'path': '/a/b/c/', htype: norm_host, 'port': 1234,
            'base': f'https://{repr_host_port}:1234/a/b/c/',
            'params': '',
        }})
        self.eq(await t.norm(url), expected)

        # URL with no path.
        url = f'https://{host_port}:1234'
        expected = (f'https://{repr_host_port}:1234', {'subs': {
            'proto': 'https', 'path': '', htype: norm_host, 'port': 1234,
            'base': f'https://{repr_host_port}:1234',
            'params': '',
        }})
        self.eq(await t.norm(url), expected)

        # URL with no path or port or default port.
        url = f'a://{host}'
        expected = (f'a://{repr_host}', {'subs': {
            'proto': 'a', 'path': '', htype: norm_host,
            'base': f'a://{repr_host}',
            'params': '',
        }})
        self.eq(await t.norm(url), expected)

    async def test_urlfile(self):
        async with self.getTestCore() as core:
            file = s_common.guid()
            valu = ('https://vertex.link/a_cool_program.exe', file)
            nodes = await core.nodes('[inet:urlfile=$valu]', opts={'vars': {'valu': valu}})
            self.len(1, nodes)
            node = nodes[0]
            self.eq(node.ndef, ('inet:urlfile', (valu[0], file)))
            self.eq(node.get('url'), 'https://vertex.link/a_cool_program.exe')
            self.eq(node.get('file'), file)

            url = await core.nodes('inet:url')
            self.len(1, url)
            url = url[0]
            self.eq(443, url.get('port'))
            self.eq('', url.get('params'))
            self.eq('vertex.link', url.get('fqdn'))
            self.eq('https', url.get('proto'))
            self.eq('https://vertex.link/a_cool_program.exe', url.get('base'))

    async def test_url_mirror(self):
        url0 = 'http://vertex.link'
        url1 = 'http://vtx.lk'
        opts = {'vars': {'url0': url0, 'url1': url1}}
        async with self.getTestCore() as core:

            nodes = await core.nodes('[ inet:url:mirror=($url0, $url1) ]', opts=opts)

            self.len(1, nodes)
            self.eq(nodes[0].ndef, ('inet:url:mirror', (url0, url1)))
            self.eq(nodes[0].get('at'), 'http://vtx.lk')
            self.eq(nodes[0].get('of'), 'http://vertex.link')

            with self.raises(s_exc.ReadOnlyProp):
                nodes = await core.nodes('inet:url:mirror=($url0, $url1) [ :at=http://newp.com ]', opts=opts)

            with self.raises(s_exc.ReadOnlyProp):
                nodes = await core.nodes('inet:url:mirror=($url0, $url1) [ :of=http://newp.com ]', opts=opts)

    async def test_urlredir(self):
        async with self.getTestCore() as core:
            valu = ('https://vertex.link/idk', 'https://cool.vertex.newp:443/something_else')
            nodes = await core.nodes('[inet:urlredir=$valu]', opts={'vars': {'valu': valu}})
            self.len(1, nodes)
            node = nodes[0]
            self.eq(node.ndef, ('inet:urlredir', valu))
            self.eq(node.get('src'), 'https://vertex.link/idk')
            self.eq(node.get('src:fqdn'), 'vertex.link')
            self.eq(node.get('dst'), 'https://cool.vertex.newp:443/something_else')
            self.eq(node.get('dst:fqdn'), 'cool.vertex.newp')
            self.len(1, await core.nodes('inet:fqdn=vertex.link'))
            self.len(1, await core.nodes('inet:fqdn=cool.vertex.newp'))

    async def test_user(self):
        async with self.getTestCore() as core:
            nodes = await core.nodes('[inet:user="cool User "]')
            self.len(1, nodes)
            node = nodes[0]
            self.eq(node.ndef, ('inet:user', 'cool user'))

    async def test_whois_collection(self):

        async with self.getTestCore() as core:

            valu = s_common.guid()
            rec = s_common.guid()
            props = {
                'time': 2554869000000000,
                'fqdn': 'arin.whois.net',
                'ip': (4, 167772160),
                'success': True,
                'rec': rec,
            }
            q = '[(inet:whois:ipquery=$valu :time=$p.time :fqdn=$p.fqdn :success=$p.success :rec=$p.rec :ip=$p.ip)]'
            nodes = await core.nodes(q, opts={'vars': {'valu': valu, 'p': props}})
            self.len(1, nodes)
            node = nodes[0]
            self.eq(node.ndef, ('inet:whois:ipquery', valu))
            self.eq(node.get('time'), 2554869000000000)
            self.eq(node.get('fqdn'), 'arin.whois.net')
            self.eq(node.get('success'), True)
            self.eq(node.get('rec'), rec)
            self.eq(node.get('ip'), (4, 167772160))

            valu = s_common.guid()
            props = {
                'time': 2554869000000000,
                'url': 'http://myrdap/rdap/?query=3300%3A100%3A1%3A%3Affff',
                'ip': '3300:100:1::ffff',
                'success': False,
            }
            q = '[(inet:whois:ipquery=$valu :time=$p.time :url=$p.url :success=$p.success :ip=$p.ip)]'
            nodes = await core.nodes(q, opts={'vars': {'valu': valu, 'p': props}})
            self.len(1, nodes)
            node = nodes[0]
            self.eq(node.ndef, ('inet:whois:ipquery', valu))
            self.eq(node.get('time'), 2554869000000000)
            self.eq(node.get('url'), 'http://myrdap/rdap/?query=3300%3A100%3A1%3A%3Affff')
            self.eq(node.get('success'), False)
            self.none(node.get('rec'))
            self.eq(node.get('ip'), (6, 0x3300010000010000000000000000ffff))

    async def test_whois_record(self):

        async with self.getTestCore() as core:
            nodes = await core.nodes('''
                [ inet:whois:record=0c63f6b67c9a3ca40f9f942957a718e9
                    :fqdn=woot.com
                    :text="YELLING AT pennywise@vertex.link LOUDLY"
                    :registrar=' cool REGISTRAR'
                    :registrant=' cool REGISTRANT'
                ]
            ''')
            self.len(1, nodes)
            node = nodes[0]
            self.eq(node.ndef, ('inet:whois:record', '0c63f6b67c9a3ca40f9f942957a718e9'))
            self.eq(node.get('fqdn'), 'woot.com')
            self.eq(node.get('text'), 'yelling at pennywise@vertex.link loudly')
            self.eq(node.get('registrar'), 'cool registrar')
            self.eq(node.get('registrant'), 'cool registrant')

            nodes = await core.nodes('inet:whois:email')
            self.len(1, nodes)
            self.eq(nodes[0].ndef, ('inet:whois:email', ('woot.com', 'pennywise@vertex.link')))

    async def test_whois_iprecord(self):
        async with self.getTestCore() as core:
            contact = s_common.guid()
            addlcontact = s_common.guid()
            rec_ipv4 = s_common.guid()
            props = {
                'net': '10.0.0.0/28',
                'created': 2554858000000000,
                'updated': 2554858000000000,
                'text': 'this is  a bunch of \nrecord text 123123',
                'asn': 12345,
                'id': 'NET-10-0-0-0-1',
                'name': 'vtx',
                'parentid': 'NET-10-0-0-0-0',
                'contacts': (addlcontact, ),
                'country': 'US',
                'status': 'validated',
                'type': 'direct allocation',
                'links': ('http://rdap.com/foo', 'http://rdap.net/bar'),
            }
            q = '''[(inet:whois:iprecord=$valu :net=$p.net :created=$p.created :updated=$p.updated
                :text=$p.text :asn=$p.asn :id=$p.id :name=$p.name :parentid=$p.parentid
                :contacts=$p.contacts :country=$p.country :status=$p.status :type=$p.type
                :links=$p.links)]'''
            nodes = await core.nodes(q, opts={'vars': {'valu': rec_ipv4, 'p': props}})
            self.len(1, nodes)
            node = nodes[0]
            self.eq(node.ndef, ('inet:whois:iprecord', rec_ipv4))
            self.eq(node.get('net'), ((4, 167772160), (4, 167772175)))
            # FIXME virtual props
            # self.eq(node.get('net*min'), (4, 167772160))
            # self.eq(node.get('net*max'), (4, 167772175))
            self.eq(node.get('created'), 2554858000000000)
            self.eq(node.get('updated'), 2554858000000000)
            self.eq(node.get('text'), 'this is  a bunch of \nrecord text 123123')
            self.eq(node.get('asn'), 12345)
            self.eq(node.get('id'), 'NET-10-0-0-0-1')
            self.eq(node.get('name'), 'vtx')
            self.eq(node.get('parentid'), 'NET-10-0-0-0-0')
            self.eq(node.get('contacts'), (addlcontact,))
            self.eq(node.get('country'), 'us')
            self.eq(node.get('status'), 'validated')
            self.eq(node.get('type'), 'direct allocation')
            self.eq(node.get('links'), ('http://rdap.com/foo', 'http://rdap.net/bar'))

            rec_ipv6 = s_common.guid()
            props = {
                'net': '2001:db8::/101',
                'created': 2554858000000000,
                'updated': 2554858000000000,
                'text': 'this is  a bunch of \nrecord text 123123',
                'asn': 12345,
                'id': 'NET-10-0-0-0-0',
                'name': 'EU-VTX-1',
                'country': 'tp',
                'status': 'renew prohibited',
                'type': 'allocated-BY-rir',
            }

            minv = (6, 0x20010db8000000000000000000000000)
            maxv = (6, 0x20010db8000000000000000007ffffff)

            q = '''[(inet:whois:iprecord=$valu :net=$p.net :created=$p.created :updated=$p.updated
                :text=$p.text :asn=$p.asn :id=$p.id :name=$p.name
                :country=$p.country :status=$p.status :type=$p.type)]'''
            nodes = await core.nodes(q, opts={'vars': {'valu': rec_ipv6, 'p': props}})
            self.len(1, nodes)
            node = nodes[0]
            self.eq(node.ndef, ('inet:whois:iprecord', rec_ipv6))
            self.eq(node.get('net'), (minv, maxv))
            # FIXME virtual props
            # self.eq(node.get('net*min'), minv)
            # self.eq(node.get('net*max'), maxv)
            self.eq(node.get('created'), 2554858000000000)
            self.eq(node.get('updated'), 2554858000000000)
            self.eq(node.get('text'), 'this is  a bunch of \nrecord text 123123')
            self.eq(node.get('asn'), 12345)
            self.eq(node.get('id'), 'NET-10-0-0-0-0')
            self.eq(node.get('name'), 'EU-VTX-1')
            self.eq(node.get('country'), 'tp')
            self.eq(node.get('status'), 'renew prohibited')
            self.eq(node.get('type'), 'allocated-by-rir')

            # check regid pivot
            scmd = f'inet:whois:iprecord={rec_ipv4} :parentid -> inet:whois:iprecord:id'
            nodes = await core.nodes(scmd)
            self.len(1, nodes)
            self.eq(nodes[0].ndef, ('inet:whois:iprecord', rec_ipv6))

    async def test_wifi_collection(self):
        async with self.getTestCore() as core:
            nodes = await core.nodes('[inet:wifi:ssid="The Best SSID"]')
            self.len(1, nodes)
            node = nodes[0]
            self.eq(node.ndef, ('inet:wifi:ssid', "The Best SSID"))

            nodes = await core.nodes('''
                [ inet:wifi:ap=*
                    :ssid="The Best SSID2 "
                    :bssid=00:11:22:33:44:55
                    :place=*
                    :channel=99
                    :place:latlong=(20, 30)
                    :place:latlong:accuracy=10km
                    :encryption=wpa2
                ]
            ''')
            self.len(1, nodes)
            node = nodes[0]
            self.eq(node.get('ssid'), 'The Best SSID2 ')
            self.eq(node.get('bssid'), '00:11:22:33:44:55')
            self.eq(node.get('place:latlong'), (20.0, 30.0))
            self.eq(node.get('place:latlong:accuracy'), 10000000)
            self.eq(node.get('channel'), 99)
            self.eq(node.get('encryption'), 'wpa2')

            self.len(1, await core.nodes('inet:wifi:ap -> geo:place'))

    async def test_banner(self):

        async with self.getTestCore() as core:

            nodes = await core.nodes('[inet:banner=("tcp://1.2.3.4:443", "Hi There")]')
            self.len(1, nodes)
            node = nodes[0]
            self.eq(node.get('text'), 'Hi There')
            self.eq(node.get('server'), 'tcp://1.2.3.4:443')

            self.len(1, await core.nodes('it:dev:str="Hi There"'))
            self.len(1, await core.nodes('inet:ip=1.2.3.4'))

            nodes = await core.nodes('[inet:banner=("tcp://::ffff:8.7.6.5", sup)]')
            self.len(1, nodes)
            node = nodes[0]
            self.eq(node.get('text'), 'sup')
            self.eq(node.get('server'), 'tcp://::ffff:8.7.6.5')

            self.len(1, await core.nodes('it:dev:str="sup"'))
            self.len(1, await core.nodes('inet:ip="::ffff:8.7.6.5"'))

    async def test_search_query(self):
        async with self.getTestCore() as core:
            iden = s_common.guid()
            host = s_common.guid()
            props = {
                'time': 200,
                'text': 'hi there',
                'engine': 'roofroof',
                'host': host,
            }

            q = '''[
                inet:search:query=$valu
                    :time=$p.time
                    :text=$p.text
                    :engine=$p.engine
                    :host=$p.host
                    :account=*
            ]'''
            nodes = await core.nodes(q, opts={'vars': {'valu': iden, 'p': props}})
            self.len(1, nodes)
            node = nodes[0]
            self.eq(node.ndef, ('inet:search:query', iden))
            self.eq(node.get('time'), 200)
            self.eq(node.get('text'), 'hi there')
            self.eq(node.get('engine'), 'roofroof')
            self.eq(node.get('host'), host)
            self.len(1, await core.nodes('inet:search:query :account -> inet:service:account'))

            residen = s_common.guid()
            props = {
                'query': iden,
                'url': 'http://hehehaha.com/',
                'rank': 0,
                'text': 'woot woot woot',
                'title': 'this is a title',
            }
            q = '[inet:search:result=$valu :query=$p.query :url=$p.url :rank=$p.rank :text=$p.text :title=$p.title]'
            nodes = await core.nodes(q, opts={'vars': {'valu': residen, 'p': props}})
            self.len(1, nodes)
            node = nodes[0]
            self.eq(node.ndef, ('inet:search:result', residen))
            self.eq(node.get('url'), 'http://hehehaha.com/')
            self.eq(node.get('rank'), 0)
            self.eq(node.get('text'), 'woot woot woot')
            self.eq(node.get('title'), 'this is a title')
            self.eq(node.get('query'), iden)

    async def test_model_inet_email_message(self):

        async with self.getTestCore() as core:

            flow = s_common.guid()

            q = '''
            [
            inet:email:message="*"
                :id="Woot-12345 "
                :to=woot@woot.com
                :from=visi@vertex.link
                :replyto=root@root.com
                :subject="hi there"
                :date=2015
                :body="there are mad sploitz here!"
                :headers=(('to', 'Visi Stark <visi@vertex.link>'),)
                :cc=(baz@faz.org, foo@bar.com, baz@faz.org)
                :bytes="*"
                :received:from:ip=1.2.3.4
                :received:from:fqdn=smtp.vertex.link
                :flow=$flow
                :links={[
                    inet:email:message:link=*
                        :url=https://www.vertex.link
                        :text=Vertex
                ]}
                :attachments={[
                    inet:email:message:attachment=*
                        :file=*
                        :name=sploit.exe
                ]}
            ]
            '''
            nodes = await core.nodes(q, opts={'vars': {'flow': flow}})
            self.len(1, nodes)

            self.eq(nodes[0].get('id'), 'Woot-12345')
            self.eq(nodes[0].get('cc'), ('baz@faz.org', 'foo@bar.com'))
            self.eq(nodes[0].get('received:from:ip'), (4, 0x01020304))
            self.eq(nodes[0].get('received:from:fqdn'), 'smtp.vertex.link')
            self.eq(nodes[0].get('flow'), flow)

            self.len(1, await core.nodes('inet:email:message:to=woot@woot.com'))
            self.len(1, await core.nodes('inet:email:message:date=2015'))
            self.len(1, await core.nodes('inet:email:message:body="there are mad sploitz here!"'))
            self.len(1, await core.nodes('inet:email:message:subject="hi there"'))
            self.len(1, await core.nodes('inet:email:message:replyto=root@root.com'))

            self.len(1, await core.nodes('inet:email:message:from=visi@vertex.link -> inet:email:header +:name=to +:value="Visi Stark <visi@vertex.link>"'))
            self.len(1, await core.nodes('inet:email:message:from=visi@vertex.link -> inet:email:message:link +:text=Vertex -> inet:url'))
            self.len(1, await core.nodes('inet:email:message:from=visi@vertex.link -> inet:email:message:attachment +:name=sploit.exe -> file:bytes'))
            self.len(1, await core.nodes('inet:email:message:from=visi@vertex.link -> file:bytes'))
            self.len(1, await core.nodes('inet:email=foo@bar.com -> inet:email:message'))
            self.len(1, await core.nodes('inet:email=baz@faz.org -> inet:email:message'))
            self.len(1, await core.nodes('inet:email:message -> inet:email:message:link +:url=https://www.vertex.link +:text=Vertex'))
            self.len(1, await core.nodes('inet:email:message -> inet:email:message:attachment +:name=sploit.exe +:file'))

    async def test_model_inet_tunnel(self):
        async with self.getTestCore() as core:
            nodes = await core.nodes('''
            [ inet:tunnel=*
                :ingress=1.2.3.4:443
                :egress=5.5.5.5
                :type=vpn
                :anon=$lib.true
                :operator = {[ entity:contact=* :email=visi@vertex.link ]}
            ]''')
            self.len(1, nodes)

            self.eq(True, nodes[0].get('anon'))
            self.eq('vpn.', nodes[0].get('type'))
            self.eq('tcp://5.5.5.5', nodes[0].get('egress'))
            self.eq('tcp://1.2.3.4:443', nodes[0].get('ingress'))

            self.len(1, await core.nodes('inet:tunnel -> entity:contact +:email=visi@vertex.link'))

    async def test_model_inet_proto(self):

        async with self.getTestCore() as core:
            nodes = await core.nodes('[ inet:proto=https :port=443 ]')
            self.len(1, nodes)
            self.eq(('inet:proto', 'https'), nodes[0].ndef)
            self.eq(443, nodes[0].get('port'))

    async def test_model_inet_egress(self):

        async with self.getTestCore() as core:

            nodes = await core.nodes('''
            [ inet:egress=*
                :host = *
                :host:iface = *
                :client=1.2.3.4
            ]
            ''')

            self.len(1, nodes)
            self.nn(nodes[0].get('host'))
            self.nn(nodes[0].get('host:iface'))
            self.eq(nodes[0].get('client'), 'tcp://1.2.3.4')

            self.len(1, await core.nodes('inet:egress -> it:host'))
            self.len(1, await core.nodes('inet:egress -> inet:iface'))

    async def test_model_inet_tls_handshake(self):

        async with self.getTestCore() as core:
            props = {
                'ja3': '1' * 32,
                'ja3s': '2' * 32,
                'client': 'tcp://1.2.3.4:8888',
                'server': 'tcp://5.6.7.8:9999'
            }

            nodes = await core.nodes('''
                [
                    inet:tls:handshake=*
                        :time=now
                        :flow=*
                        :server=$server
                        :server:cert=*
                        :server:ja3s=$ja3s
                        :server:jarmhash=07d14d16d21d21d07c42d41d00041d24a458a375eef0c576d23a7bab9a9fb1
                        :client=$client
                        :client:cert=*
                        :client:ja3=$ja3
                ]
            ''', opts={'vars': props})
            self.len(1, nodes)
            self.nn(nodes[0].get('time'))
            self.nn(nodes[0].get('flow'))
            self.nn(nodes[0].get('server:cert'))
            self.nn(nodes[0].get('client:cert'))
            self.eq(nodes[0].get('server:jarmhash'), '07d14d16d21d21d07c42d41d00041d24a458a375eef0c576d23a7bab9a9fb1')

            self.eq(props['ja3'], nodes[0].get('client:ja3'))
            self.eq(props['ja3s'], nodes[0].get('server:ja3s'))

            self.eq(props['client'], nodes[0].get('client'))
            self.eq(props['server'], nodes[0].get('server'))

    async def test_model_inet_ja3(self):

        async with self.getTestCore() as core:

            ja3 = '76e7b0cb0994d60a4b3f360a088fac39'
            nodes = await core.nodes('[ inet:tls:ja3:sample=(tcp://1.2.3.4, $md5) ]', opts={'vars': {'md5': ja3}})
            self.len(1, nodes)
            self.eq(nodes[0].get('client'), 'tcp://1.2.3.4')
            self.eq(nodes[0].get('ja3'), ja3)

            ja3 = '4769ad08107979c719d86270e706fed5'
            nodes = await core.nodes('[ inet:tls:ja3s:sample=(tcp://2.2.2.2, $md5) ]', opts={'vars': {'md5': ja3}})
            self.len(1, nodes)
            self.eq(nodes[0].get('server'), 'tcp://2.2.2.2')
            self.eq(nodes[0].get('ja3s'), ja3)

    async def test_model_inet_tls_certs(self):

        async with self.getTestCore() as core:

            server = 'e4f6db65dbaa7a4598f7379f75dcd5f5'
            client = 'df8d1f7e04f7c4a322e04b0b252e2851'
            nodes = await core.nodes('[inet:tls:servercert=(tcp://1.2.3.4:1234, $server)]', opts={'vars': {'server': server}})
            self.len(1, nodes)
            self.eq(nodes[0].get('server'), 'tcp://1.2.3.4:1234')
            self.eq(nodes[0].get('cert'), server)

            nodes = await core.nodes('[inet:tls:clientcert=(tcp://5.6.7.8:5678, $client)]', opts={'vars': {'client': client}})
            self.len(1, nodes)
            self.eq(nodes[0].get('client'), 'tcp://5.6.7.8:5678')
            self.eq(nodes[0].get('cert'), client)

    async def test_model_inet_service(self):

        async with self.getTestCore() as core:

            provname = 'Slack Corp'
            opts = {'vars': {'provname': provname}}
            nodes = await core.nodes(f'gen.ou.org $provname', opts=opts)
            self.len(1, nodes)
            provider = nodes[0]

            q = '''
            [ inet:service:platform=(slack,)
                :url="https://slack.com"
                :urls=(https://slacker.com,)
                :name=Slack
                :names=("slack chat",)
                :desc=' Slack is a team communication platform.\n\n Be less busy.'
                :provider={ ou:org:name=$provname }
                :provider:name=$provname
            ]
            '''
            nodes = await core.nodes(q, opts=opts)
            self.len(1, nodes)
            self.eq(nodes[0].ndef, ('inet:service:platform', s_common.guid(('slack',))))
            self.eq(nodes[0].get('url'), 'https://slack.com')
            self.eq(nodes[0].get('urls'), ('https://slacker.com',))
            self.eq(nodes[0].get('name'), 'slack')
            self.eq(nodes[0].get('names'), ('slack chat',))
            self.eq(nodes[0].get('desc'), ' Slack is a team communication platform.\n\n Be less busy.')
            self.eq(nodes[0].get('provider'), provider.ndef[1])
            self.eq(nodes[0].get('provider:name'), provname.lower())
            platform = nodes[0]

            nodes = await core.nodes('[ inet:service:platform=({"name": "slack chat"}) ]')
            self.eq(nodes[0].ndef, platform.ndef)

            nodes = await core.nodes('[ inet:service:platform=({"url": "https://slacker.com"}) ]')
            self.eq(nodes[0].ndef, platform.ndef)

            q = '''
            [ inet:service:instance=(vertex, slack)
                :id='T2XK1223Y'
                :platform={ inet:service:platform=(slack,) }
                :url="https://v.vtx.lk/slack"
                :name="Synapse users slack"
                :tenant={[ inet:service:tenant=({"id": "VS-31337"}) ]}
                :app={[ inet:service:app=({"id": "app00"}) ]}
            ]
            '''
            nodes = await core.nodes(q)
            self.len(1, nodes)
            self.nn(nodes[0].get('tenant'))
            self.nn(nodes[0].get('app'))
            self.eq(nodes[0].ndef, ('inet:service:instance', s_common.guid(('vertex', 'slack'))))
            self.eq(nodes[0].get('id'), 'T2XK1223Y')
            self.eq(nodes[0].get('platform'), platform.ndef[1])
            self.eq(nodes[0].get('url'), 'https://v.vtx.lk/slack')
            self.eq(nodes[0].get('name'), 'synapse users slack')
            platinst = nodes[0]
            app00 = nodes[0].get('app')

            self.len(1, await core.nodes('inet:service:instance:id=T2XK1223Y -> inet:service:app [ :provider=* :provider:name=vertex ] :provider -> ou:org'))

            q = '''
            [
                (inet:service:account=(blackout, account, vertex, slack)
                    :id=U7RN51U1J
                    :user=blackout
                    :url=https://vertex.link/users/blackout
                    :email=blackout@vertex.link
                    :banner={[ file:bytes=({"name": "greencat.gif"}) ]}
                    :tenant={[ inet:service:tenant=({"id": "VS-31337"}) ]}
                    :app={[ inet:service:app=({"id": "a001"}) ]}
                )

                (inet:service:account=(visi, account, vertex, slack)
                    :id=U2XK7PUVB
                    :user=visi
                    :email=visi@vertex.link
                )
            ]
            '''
            accounts = await core.nodes(q)
            self.len(2, accounts)

            self.nn(accounts[0].get('banner'))
            self.nn(accounts[0].get('tenant'))
            self.nn(accounts[0].get('app'))

            self.eq(accounts[0].ndef, ('inet:service:account', s_common.guid(('blackout', 'account', 'vertex', 'slack'))))
            self.eq(accounts[0].get('id'), 'U7RN51U1J')
            self.eq(accounts[0].get('user'), 'blackout')
            self.eq(accounts[0].get('url'), 'https://vertex.link/users/blackout')
            self.eq(accounts[0].get('email'), 'blackout@vertex.link')

            self.eq(accounts[1].ndef, ('inet:service:account', s_common.guid(('visi', 'account', 'vertex', 'slack'))))
            self.eq(accounts[1].get('id'), 'U2XK7PUVB')
            self.eq(accounts[1].get('user'), 'visi')
            self.eq(accounts[1].get('email'), 'visi@vertex.link')
            blckacct, visiacct = accounts

            q = '''
            [ inet:service:group=(developers, group, vertex, slack)
                :id=X1234
                :name="developers, developers, developers"
            ]
            '''
            nodes = await core.nodes(q)
            self.len(1, nodes)

            self.eq(nodes[0].get('id'), 'X1234')
            self.eq(nodes[0].get('name'), 'developers, developers, developers')
            devsgrp = nodes[0]

            q = '''
            [
                (inet:service:group:member=(blackout, developers, group, vertex, slack)
                    :account=$blckiden
                    :group=$devsiden
                    :period=(20230601, ?)
                    :creator=$visiiden
                    :remover=$visiiden
                )

                (inet:service:group:member=(visi, developers, group, vertex, slack)
                    :account=$visiiden
                    :group=$devsiden
                    :period=(20150101, ?)
                )
            ]
            '''
            opts = {'vars': {
                'blckiden': blckacct.ndef[1],
                'visiiden': visiacct.ndef[1],
                'devsiden': devsgrp.ndef[1],
            }}
            nodes = await core.nodes(q, opts=opts)
            self.len(2, nodes)

            self.eq(nodes[0].get('account'), blckacct.ndef[1])
            self.eq(nodes[0].get('group'), devsgrp.ndef[1])
            self.eq(nodes[0].get('period'), (1685577600000000, 9223372036854775807))
            self.eq(nodes[0].get('creator'), visiacct.ndef[1])
            self.eq(nodes[0].get('remover'), visiacct.ndef[1])

            self.eq(nodes[1].get('account'), visiacct.ndef[1])
            self.eq(nodes[1].get('group'), devsgrp.ndef[1])
            self.eq(nodes[1].get('period'), (1420070400000000, 9223372036854775807))
            self.none(nodes[1].get('creator'))
            self.none(nodes[1].get('remover'))

            q = '''
            [ inet:service:session=*
                :creator=$blckiden
                :period=(202405160900, 202405161055)
                :http:session=*
            ]
            '''
            opts = {'vars': {'blckiden': blckacct.ndef[1]}}
            nodes = await core.nodes(q, opts=opts)
            self.len(1, nodes)
            self.nn(nodes[0].get('http:session'))
            self.eq(nodes[0].get('creator'), blckacct.ndef[1])
            self.eq(nodes[0].get('period'), (1715850000000000, 1715856900000000))
            blcksess = nodes[0]
            self.len(1, await core.nodes('inet:service:session -> inet:http:session'))

            q = '''
            [ inet:service:login=*
                :method=password
                :session=$blcksess
                :server=tcp://10.10.10.4:443
                :client=tcp://192.168.0.10:12345
                :creds={[auth:passwd=cool]}
            ]
            '''
            opts = {'vars': {'blcksess': blcksess.ndef[1]}}
            nodes = await core.nodes(q, opts=opts)
            self.len(1, nodes)
            self.eq(nodes[0].get('method'), 'password.')
            self.eq(nodes[0].get('creds'), (('auth:passwd', 'cool'),))

            server = await core.nodes('inet:server=tcp://10.10.10.4:443')
            self.len(1, server)
            server = server[0]

            client = await core.nodes('inet:client=tcp://192.168.0.10:12345')
            self.len(1, client)
            client = client[0]

            self.eq(nodes[0].get('server'), server.ndef[1])
            self.eq(nodes[0].get('client'), client.ndef[1])

            q = '''
            [ inet:service:message:link=(blackout, developers, 1715856900000000, https://www.youtube.com/watch?v=dQw4w9WgXcQ, vertex, slack)
                :title="Deadpool & Wolverine | Official Teaser | In Theaters July 26"
                :url="https://www.youtube.com/watch?v=dQw4w9WgXcQ"
            ]
            '''
            nodes = await core.nodes(q)
            self.len(1, nodes)
            self.eq(nodes[0].get('title'), 'Deadpool & Wolverine | Official Teaser | In Theaters July 26')
            self.eq(nodes[0].get('url'), 'https://www.youtube.com/watch?v=dQw4w9WgXcQ')
            msglink = nodes[0]

            q = '''
            [ inet:service:channel=(general, channel, vertex, slack)
                :id=C1234
                :name=general
                :period=(20150101, ?)
                :creator=$visiiden
                :platform=$platiden
                :instance=$instiden
                :topic=' My Topic   '
                :app={ inet:service:app:id=app00 }
            ]
            '''
            opts = {'vars': {
                'visiiden': visiacct.ndef[1],
                'platiden': platform.ndef[1],
                'instiden': platinst.ndef[1],
            }}
            nodes = await core.nodes(q, opts=opts)
            self.len(1, nodes)
            self.eq(nodes[0].ndef, ('inet:service:channel', s_common.guid(('general', 'channel', 'vertex', 'slack'))))
            self.eq(nodes[0].get('app'), app00)
            self.eq(nodes[0].get('name'), 'general')
            self.eq(nodes[0].get('topic'), 'my topic')
            self.eq(nodes[0].get('period'), (1420070400000000, 9223372036854775807))
            self.eq(nodes[0].get('creator'), visiacct.ndef[1])
            self.eq(nodes[0].get('platform'), platform.ndef[1])
            self.eq(nodes[0].get('instance'), platinst.ndef[1])
            gnrlchan = nodes[0]

            q = '''
            [
                (inet:service:channel:member=(visi, general, channel, vertex, slack)
                    :account=$visiiden
                    :period=(20150101, ?)
                )

                (inet:service:channel:member=(blackout, general, channel, vertex, slack)
                    :account=$blckiden
                    :period=(20230601, ?)
                )

                :platform=$platiden
                :instance=$instiden
                :channel=$chnliden
            ]
            '''
            opts = {'vars': {
                'blckiden': blckacct.ndef[1],
                'visiiden': visiacct.ndef[1],
                'chnliden': gnrlchan.ndef[1],
                'platiden': platform.ndef[1],
                'instiden': platinst.ndef[1],
            }}
            nodes = await core.nodes(q, opts=opts)
            self.len(2, nodes)
            self.eq(nodes[0].ndef, ('inet:service:channel:member', s_common.guid(('visi', 'general', 'channel', 'vertex', 'slack'))))
            self.eq(nodes[0].get('account'), visiacct.ndef[1])
            self.eq(nodes[0].get('period'), (1420070400000000, 9223372036854775807))
            self.eq(nodes[0].get('channel'), gnrlchan.ndef[1])

            self.eq(nodes[1].ndef, ('inet:service:channel:member', s_common.guid(('blackout', 'general', 'channel', 'vertex', 'slack'))))
            self.eq(nodes[1].get('account'), blckacct.ndef[1])
            self.eq(nodes[1].get('period'), (1685577600000000, 9223372036854775807))
            self.eq(nodes[1].get('channel'), gnrlchan.ndef[1])

            for node in nodes:
                self.eq(node.get('platform'), platform.ndef[1])
                self.eq(node.get('instance'), platinst.ndef[1])
                self.eq(node.get('channel'), gnrlchan.ndef[1])

            nodes = await core.nodes('''
            [ inet:service:message:attachment=(pbjtime.gif, blackout, developers, 1715856900000000, vertex, slack)
                :file={[ file:bytes=({"sha256": "028241d9116a02059e99cb239c66d966e1b550926575ad7dcf0a8f076a352bcd"}) ]}
                :name=pbjtime.gif
                :text="peanut butter jelly time"
            ]
            ''')
            self.len(1, nodes)
            self.eq(nodes[0].get('name'), 'pbjtime.gif')
            self.eq(nodes[0].get('text'), 'peanut butter jelly time')
            self.eq(nodes[0].get('file'), 'ff94f25eddbf0d452ddee5303c8b818e')
            attachment = nodes[0]

            q = '''
            [
                (inet:service:message=(blackout, developers, 1715856900000000, vertex, slack)
                    :type=chat.group
                    :group=$devsiden
                    :public=$lib.false
                    :repost=*
                    :mentions=(
                        (inet:service:group, $devsiden),
                        (inet:service:account, $blckiden),
                        (inet:service:account, $blckiden),
                    )
                )

                (inet:service:message=(blackout, visi, 1715856900000000, vertex, slack)
                    :type=chat.direct
                    :to=$visiiden
                    :public=$lib.false
                    :mentions?=((inet:service:message:attachment, $atchiden),)
                )

                (inet:service:message=(blackout, general, 1715856900000000, vertex, slack)
                    :type=chat.channel
                    :channel=$gnrliden
                    :public=$lib.true
                )

                :account=$blckiden
                :text="omg, can't wait for the new deadpool: https://www.youtube.com/watch?v=dQw4w9WgXcQ"
                :links+=$linkiden
                :attachments+=$atchiden

                :place:name=nyc
                :place = { gen.geo.place nyc }
                :file=*

                :client:software = {[ it:software=* :name=woot ]}
                :client:software:name = woot
            ]
            '''
            opts = {'vars': {
                'blckiden': blckacct.ndef[1],
                'visiiden': visiacct.ndef[1],
                'devsiden': devsgrp.ndef[1],
                'gnrliden': gnrlchan.ndef[1],
                'linkiden': msglink.ndef[1],
                'atchiden': attachment.ndef[1],
            }}
            nodes = await core.nodes(q, opts=opts)
            self.len(3, nodes)
            for node in nodes:

                self.eq(node.get('account'), blckacct.ndef[1])
                self.eq(node.get('text'), "omg, can't wait for the new deadpool: https://www.youtube.com/watch?v=dQw4w9WgXcQ")
                self.eq(node.get('links'), [msglink.ndef[1]])

                self.nn(node.get('client:software'))
                self.eq(node.get('client:software:name'), 'woot')

                self.nn(node.get('place'))
                self.eq(node.get('place:name'), 'nyc')

            self.nn(nodes[0].get('repost'))
            self.eq(nodes[0].get('group'), devsgrp.ndef[1])
            self.false(nodes[0].get('public'))
            self.eq(nodes[0].get('type'), 'chat.group.')
            self.eq(
                nodes[0].get('mentions'),
                (('inet:service:account', blckacct.ndef[1]), ('inet:service:group', devsgrp.ndef[1]))
            )

            self.eq(nodes[1].get('to'), visiacct.ndef[1])
            self.false(nodes[1].get('public'))
            self.eq(nodes[1].get('type'), 'chat.direct.')
            self.none(nodes[1].get('mentions'))

            self.eq(nodes[2].get('channel'), gnrlchan.ndef[1])
            self.true(nodes[2].get('public'))
            self.eq(nodes[2].get('type'), 'chat.channel.')

            svcmsgs = await core.nodes('inet:service:message:type:taxonomy -> inet:service:message')
            self.len(3, svcmsgs)
            self.sorteq(
                [k.ndef for k in svcmsgs],
                [k.ndef for k in nodes],
            )

            nodes = await core.nodes('inet:service:message:type:taxonomy')
            self.len(4, nodes)
            self.sorteq(
                [k.ndef[1] for k in nodes],
                ('chat.', 'chat.channel.', 'chat.direct.', 'chat.group.'),
            )

            nodes = await core.nodes('inet:service:message:type:taxonomy=chat.channel -> inet:service:message')
            self.len(1, nodes)
            self.eq(nodes[0].ndef, ('inet:service:message', 'aa59b0c26bd8ce4af627af6326772384'))
            self.len(1, await core.nodes('inet:service:message:repost :repost -> inet:service:message'))

            q = '''
            [ inet:service:resource=(web, api, vertex, slack)
                :desc="The Web API supplies a collection of HTTP methods that underpin the majority of Slack app functionality."
                :instance=$instiden
                :name="Slack Web APIs"
                :platform=$platiden
                :type=slack.web.api
                :url="https://slack.com/api"
            ]
            '''
            opts = {'vars': {
                'platiden': platform.ndef[1],
                'instiden': platinst.ndef[1],
            }}
            nodes = await core.nodes(q, opts=opts)
            self.len(1, nodes)
            self.eq(nodes[0].get('desc'), 'The Web API supplies a collection of HTTP methods that underpin the majority of Slack app functionality.')
            self.eq(nodes[0].get('instance'), platinst.ndef[1])
            self.eq(nodes[0].get('name'), 'slack web apis')
            self.eq(nodes[0].get('platform'), platform.ndef[1])
            self.eq(nodes[0].get('type'), 'slack.web.api.')
            self.eq(nodes[0].get('url'), 'https://slack.com/api')
            resource = nodes[0]

            nodes = await core.nodes('''
                [ inet:service:bucket:item=*
                    :creator={ inet:service:account:user=visi }
                    :bucket={[ inet:service:bucket=* :name=foobar
                        :creator={ inet:service:account:user=visi }
                    ]}
                    :file=*
                    :file:name=woot.exe
                ]
            ''')
            self.len(1, nodes)
            self.nn(nodes[0].get('file'))
            self.nn(nodes[0].get('bucket'))
            self.nn(nodes[0].get('creator'))
            self.eq('woot.exe', nodes[0].get('file:name'))
            self.len(1, await core.nodes('inet:service:bucket -> inet:service:bucket:item -> file:bytes'))
            self.len(1, await core.nodes('inet:service:bucket -> inet:service:bucket:item -> inet:service:account'))
            self.len(1, await core.nodes('inet:service:bucket -> inet:service:account'))
            self.len(1, await core.nodes('inet:service:bucket:name=foobar'))

            q = '''
            [ inet:service:access=(api, blackout, 1715856900000000, vertex, slack)
                :action=foo.bar
                :account=$blckiden
                :instance=$instiden
                :platform=$platiden
                :resource=$rsrciden
                :success=$lib.true
                :time=(1715856900000000)
                :app={[ inet:service:app=({"name": "slack web"}) ]}
                :client:app={[ inet:service:app=({"name": "slack web"}) :desc="The slack web application"]}
            ]
            '''
            opts = {'vars': {
                'blckiden': blckacct.ndef[1],
                'instiden': platinst.ndef[1],
                'visiiden': visiacct.ndef[1],
                'platiden': platform.ndef[1],
                'rsrciden': resource.ndef[1],
            }}
            nodes = await core.nodes(q, opts=opts)
            self.len(1, nodes)
            self.eq(nodes[0].get('action'), 'foo.bar.')
            self.eq(nodes[0].get('account'), blckacct.ndef[1])
            self.eq(nodes[0].get('instance'), platinst.ndef[1])
            self.eq(nodes[0].get('platform'), platform.ndef[1])
            self.eq(nodes[0].get('resource'), resource.ndef[1])
            self.true(nodes[0].get('success'))
            self.eq(nodes[0].get('time'), 1715856900000000)
            self.eq(nodes[0].get('app'), nodes[0].get('client:app'))

            q = '''
            [ inet:service:message=(visi, says, relax)
                :title="Hehe Haha"
                :hashtags="#hehe,#haha,#hehe"
                :thread={[
                    inet:service:thread=*
                        :title="Woot  Woot"
                        :message=(visi, says, hello)
                        :channel={[
                            inet:service:channel=(synapse, subreddit)
                                :name="/r/synapse"
                        ]}
                ]}
            ]
            '''
            nodes = await core.nodes(q)
            self.len(1, nodes)
            self.eq(['#haha', '#hehe'], nodes[0].get('hashtags'))
            self.len(1, await core.nodes('inet:service:message=(visi, says, hello) -> inet:service:thread:message'))
            self.len(1, await core.nodes('''
                inet:service:message:title="hehe haha"
                :thread -> inet:service:thread
                +:title="woot woot"
            '''))
            self.len(2, await core.nodes('inet:service:thread -> inet:service:message'))

            self.len(1, await core.nodes('''
                inet:service:message:title="hehe haha"
                :thread -> inet:service:thread
                :channel -> inet:service:channel
                +:name="/r/synapse"
            '''))

            nodes = await core.nodes('''
                [ inet:service:relationship=*
                    :source={ inet:service:account:user=visi }
                    :target={ inet:service:account:user=visi }
                    :type=follows
                ]
            ''')
            self.nn(nodes[0].get('source'))
            self.nn(nodes[0].get('target'))
            self.eq('follows.', nodes[0].get('type'))
            self.len(1, await core.nodes('inet:service:relationship :source -> inet:service:account +:user=visi'))
            self.len(1, await core.nodes('inet:service:relationship :target -> inet:service:account +:user=visi'))

            nodes = await core.nodes('''
                [ inet:service:emote=*
                    :creator={ inet:service:account:user=visi }
                    :about={[ it:dev:repo=* :name=vertex ]}
                    :text=":gothparrot:"
                ]
            ''')
            self.nn(nodes[0].get('about'))
            self.nn(nodes[0].get('creator'))
            self.eq(':gothparrot:', nodes[0].get('text'))
            self.len(1, await core.nodes('inet:service:emote :about -> it:dev:repo +:name=vertex'))
            self.len(1, await core.nodes('inet:service:emote :creator -> inet:service:account +:user=visi'))

            with self.raises(s_exc.BadTypeValu):
                await core.nodes('[ inet:service:relationship=* :source={[it:dev:str=foo]} ]')

            nodes = await core.nodes('''
                [ inet:service:subscription=*
                    :level=vertex.synapse.enterprise
                    :pay:instrument={[ econ:pay:card=* ]}
                    :subscriber={[ inet:service:tenant=({"id": "VS-31337"}) ]}
                ]
            ''')
            self.len(1, nodes)
            self.eq('vertex.synapse.enterprise.', nodes[0].get('level'))
            self.eq('econ:pay:card', nodes[0].get('pay:instrument')[0])
            self.eq('inet:service:tenant', nodes[0].get('subscriber')[0])
            self.len(1, await core.nodes('inet:service:subscription -> inet:service:subscription:level:taxonomy'))
            self.len(1, await core.nodes('inet:service:subscription :pay:instrument -> econ:pay:card'))
            self.len(1, await core.nodes('inet:service:subscription :subscriber -> inet:service:tenant'))

    async def test_ipv4_fallback(self):

        async with self.getTestCore() as core:
            self.len(1, await core.nodes('[inet:ip=192.168.1.1]'))

            self.len(1, await core.nodes('[inet:ip=3.0.000.115]'))
            self.len(1, await core.nodes('[inet:ip=192.168.001.001]'))
            self.len(1, await core.nodes('[inet:ip=10.0.0.001]'))

            with self.raises(s_exc.BadTypeValu):
                await core.nodes('[inet:ip=256.256.256.256]')

            with self.raises(s_exc.BadTypeValu):
                await core.nodes('[inet:ip=192.168.001.001.001]')

            with self.raises(s_exc.BadTypeValu):
                await core.nodes('[inet:ip=192.168.001.001.abc]')

    async def test_model_inet_tls_ja4(self):

        async with self.getTestCore() as core:

            nodes = await core.nodes('[ inet:tls:ja4:sample=(1.2.3.4, t13d190900_9dc949149365_97f8aa674fd9) ]')
            self.len(1, nodes)
            self.eq(nodes[0].get('ja4'), 't13d190900_9dc949149365_97f8aa674fd9')
            self.eq(nodes[0].get('client'), 'tcp://1.2.3.4')
            self.len(1, await core.nodes('inet:tls:ja4:sample -> inet:client'))
            self.len(1, await core.nodes('inet:tls:ja4:sample -> inet:tls:ja4'))

            nodes = await core.nodes('[ inet:tls:ja4s:sample=(1.2.3.4:443, t130200_1301_a56c5b993250) ]')
            self.len(1, nodes)
            self.eq(nodes[0].get('ja4s'), 't130200_1301_a56c5b993250')
            self.eq(nodes[0].get('server'), 'tcp://1.2.3.4:443')
            self.len(1, await core.nodes('inet:tls:ja4s:sample -> inet:server'))
            self.len(1, await core.nodes('inet:tls:ja4s:sample -> inet:tls:ja4s'))

            nodes = await core.nodes('''[
                inet:tls:handshake=*
                    :client:ja4=t13d190900_9dc949149365_97f8aa674fd9
                    :server:ja4s=t130200_1301_a56c5b993250
            ]''')
            self.len(1, nodes)
            self.eq(nodes[0].get('client:ja4'), 't13d190900_9dc949149365_97f8aa674fd9')
            self.eq(nodes[0].get('server:ja4s'), 't130200_1301_a56c5b993250')
            self.len(1, await core.nodes('inet:tls:handshake :client:ja4 -> inet:tls:ja4'))
            self.len(1, await core.nodes('inet:tls:handshake :server:ja4s -> inet:tls:ja4s'))

            ja4_t = core.model.type('inet:tls:ja4')
            ja4s_t = core.model.type('inet:tls:ja4s')
            self.eq('t13d1909Tg_9dc949149365_97f8aa674fd9', (await ja4_t.norm(' t13d1909Tg_9dc949149365_97f8aa674fd9 '))[0])
            self.eq('t1302Tg_1301_a56c5b993250', (await ja4s_t.norm(' t1302Tg_1301_a56c5b993250 '))[0])
            with self.raises(s_exc.BadTypeValu):
                await ja4_t.norm('t13d190900_9dc949149365_97f8aa674fD9')
            with self.raises(s_exc.BadTypeValu):
                await ja4s_t.norm('t130200_1301_a56c5B993250')<|MERGE_RESOLUTION|>--- conflicted
+++ resolved
@@ -1288,10 +1288,18 @@
                 for p, v in props.items():
                     self.eq(node.get(p), v)
 
-<<<<<<< HEAD
             nodes = await core.nodes('[ it:network=* :dns:resolvers=(([4, 1]),)]')
             self.eq(nodes[0].get('dns:resolvers'), ('udp://0.0.0.1:53',))
-=======
+
+            nodes = await core.nodes('[ it:network=* :dns:resolvers=(([6, 1]),)]')
+            self.eq(nodes[0].get('dns:resolvers'), ('udp://[::1]:53',))
+
+            nodes = await core.nodes('[ it:network=* :dns:resolvers=("::1",)]')
+            self.eq(nodes[0].get('dns:resolvers'), ('udp://[::1]:53',))
+
+            nodes = await core.nodes('[ it:network=* :dns:resolvers=("[::1]",)]')
+            self.eq(nodes[0].get('dns:resolvers'), ('udp://[::1]:53',))
+
             nodes = await core.nodes('[ inet:server=gre://::1 ]')
             self.eq(nodes[0].get('proto'), 'gre')
 
@@ -1311,34 +1319,7 @@
             with self.raises(s_exc.BadTypeValu) as ctx:
                 await core.nodes('[ inet:server=newp://1.2.3.4:99 ]')
 
-            self.eq(ctx.exception.get('mesg'), 'inet:addr protocol must be one of: tcp,udp,icmp,host,gre')
-
-    async def test_servfile(self):
-        async with self.getTestCore() as core:
-            valu = ('tcp://127.0.0.1:4040', 64 * 'f')
-            nodes = await core.nodes('[(inet:servfile=$valu :server:host=$host)]',
-                                     opts={'vars': {'valu': valu, 'host': 32 * 'a'}})
-            self.len(1, nodes)
-            node = nodes[0]
-            self.eq(node.ndef, ('inet:servfile', ('tcp://127.0.0.1:4040', 'sha256:' + 64 * 'f')))
-            self.eq(node.get('server'), 'tcp://127.0.0.1:4040')
-            self.eq(node.get('server:host'), 32 * 'a')
-            self.eq(node.get('server:port'), 4040)
-            self.eq(node.get('server:proto'), 'tcp')
-            self.eq(node.get('server:ipv4'), 2130706433)
-            self.eq(node.get('file'), 'sha256:' + 64 * 'f')
-
-    async def test_ssl_cert(self):
->>>>>>> 4e4218c4
-
-            nodes = await core.nodes('[ it:network=* :dns:resolvers=(([6, 1]),)]')
-            self.eq(nodes[0].get('dns:resolvers'), ('udp://[::1]:53',))
-
-            nodes = await core.nodes('[ it:network=* :dns:resolvers=("::1",)]')
-            self.eq(nodes[0].get('dns:resolvers'), ('udp://[::1]:53',))
-
-            nodes = await core.nodes('[ it:network=* :dns:resolvers=("[::1]",)]')
-            self.eq(nodes[0].get('dns:resolvers'), ('udp://[::1]:53',))
+            self.eq(ctx.exception.get('mesg'), 'inet:sockaddr protocol must be one of: tcp,udp,icmp,host,gre')
 
     async def test_url(self):
         formname = 'inet:url'
