--- conflicted
+++ resolved
@@ -2016,65 +2016,9 @@
             node = nodes[0]
             self.eq(node.ndef, ('inet:user', 'cool user '))
 
-<<<<<<< HEAD
-=======
-    async def test_whois_contact(self):
-        async with self.getTestCore() as core:
-            valu = (('vertex.link', '@2015'), 'regiStrar')
-            props = {
-                'id': 'ID',
-                'name': 'NAME',
-                'email': 'unittest@vertex.link',
-                'orgname': 'unittest org',
-                'address': '1234 Not Real Road',
-                'city': 'Faketown',
-                'state': 'Stateland',
-                'country': 'US',
-                'phone': '555-555-5555',
-                'fax': '555-555-5556',
-                'url': 'https://vertex.link/contact',
-                'whois:fqdn': 'vertex.link'
-            }
-            q = '''[(inet:whois:contact=$valu :id=$p.id :name=$p.name :email=$p.email :orgname=$p.orgname
-                            :address=$p.address :city=$p.city :state=$p.state :country=$p.country :phone=$p.phone :fax=$p.fax
-                            :url=$p.url :whois:fqdn=$p."whois:fqdn")]'''
-            nodes = await core.nodes(q, opts={'vars': {'valu': valu, 'p': props}})
-            self.len(1, nodes)
-            node = nodes[0]
-            self.eq(node.ndef, ('inet:whois:contact', (('vertex.link', 1420070400000000), 'registrar')))
-            self.eq(node.get('rec'), ('vertex.link', 1420070400000000))
-            self.eq(node.get('rec:asof'), 1420070400000000)
-            self.eq(node.get('rec:fqdn'), 'vertex.link')
-            self.eq(node.get('type'), 'registrar')
-            self.eq(node.get('id'), 'id')
-            self.eq(node.get('name'), 'name')
-            self.eq(node.get('email'), 'unittest@vertex.link')
-            self.eq(node.get('orgname'), 'unittest org')
-            self.eq(node.get('address'), '1234 not real road')
-            self.eq(node.get('city'), 'faketown')
-            self.eq(node.get('state'), 'stateland')
-            self.eq(node.get('country'), 'us')
-            self.eq(node.get('phone'), '5555555555')
-            self.eq(node.get('fax'), '5555555556')
-            self.eq(node.get('url'), 'https://vertex.link/contact')
-            self.eq(node.get('whois:fqdn'), 'vertex.link')
-            self.len(1, await core.nodes('inet:fqdn=vertex.link'))
-
->>>>>>> d4a9c27d
     async def test_whois_collection(self):
 
-<<<<<<< HEAD
-        async with self.getTestCore() as core:
-=======
-            nodes = await core.nodes('[inet:whois:recns=(ns1.woot.com, (woot.com, "@20501217"))]')
-            self.len(1, nodes)
-            node = nodes[0]
-            self.eq(node.ndef, ('inet:whois:recns', ('ns1.woot.com', ('woot.com', 2554848000000000))))
-            self.eq(node.get('ns'), 'ns1.woot.com')
-            self.eq(node.get('rec'), ('woot.com', 2554848000000000))
-            self.eq(node.get('rec:fqdn'), 'woot.com')
-            self.eq(node.get('rec:asof'), 2554848000000000)
->>>>>>> d4a9c27d
+        async with self.getTestCore() as core:
 
             valu = s_common.guid()
             rec = s_common.guid()
@@ -2114,54 +2058,7 @@
             self.none(node.get('rec'))
             self.eq(node.get('ip'), (6, 0x3300010000010000000000000000ffff))
 
-<<<<<<< HEAD
     async def test_whois_record(self):
-=======
-            contact = s_common.guid()
-            pscontact = s_common.guid()
-            subcontact = s_common.guid()
-            props = {
-                'contact': pscontact,
-                'asof': 2554869000000000,
-                'created': 2554858000000000,
-                'updated': 2554858000000000,
-                'role': 'registrant',
-                'roles': ('abuse', 'administrative', 'technical'),
-                'asn': 123456,
-                'id': 'SPM-3',
-                'links': ('http://myrdap.com/SPM3',),
-                'status': 'active',
-                'contacts': (subcontact,),
-            }
-            q = '''[(inet:whois:ipcontact=$valu :contact=$p.contact
-            :asof=$p.asof :created=$p.created :updated=$p.updated :role=$p.role :roles=$p.roles
-            :asn=$p.asn :id=$p.id :links=$p.links :status=$p.status :contacts=$p.contacts)]'''
-            nodes = await core.nodes(q, opts={'vars': {'valu': contact, 'p': props}})
-            self.len(1, nodes)
-            node = nodes[0]
-            self.eq(node.ndef, ('inet:whois:ipcontact', contact))
-            self.eq(node.get('contact'), pscontact)
-            self.eq(node.get('contacts'), (subcontact,))
-            self.eq(node.get('asof'), 2554869000000000)
-            self.eq(node.get('created'), 2554858000000000)
-            self.eq(node.get('updated'), 2554858000000000)
-            self.eq(node.get('role'), 'registrant')
-            self.eq(node.get('roles'), ('abuse', 'administrative', 'technical'))
-            self.eq(node.get('asn'), 123456)
-            self.eq(node.get('id'), 'SPM-3')
-            self.eq(node.get('links'), ('http://myrdap.com/SPM3',))
-            self.eq(node.get('status'), 'active')
-            #  check regid pivot
-            valu = s_common.guid()
-            nodes = await core.nodes('[inet:whois:iprec=$valu :id=$id]',
-                                     opts={'vars': {'valu': valu, 'id': props.get('id')}})
-            self.len(1, nodes)
-            nodes = await core.nodes('inet:whois:ipcontact=$valu :id -> inet:whois:iprec:id',
-                                     opts={'vars': {'valu': contact}})
-            self.len(1, nodes)
-
-    async def test_whois_rec(self):
->>>>>>> d4a9c27d
 
         async with self.getTestCore() as core:
             nodes = await core.nodes('''
@@ -2175,15 +2072,9 @@
             ''')
             self.len(1, nodes)
             node = nodes[0]
-<<<<<<< HEAD
             self.eq(node.ndef, ('inet:whois:record', '0c63f6b67c9a3ca40f9f942957a718e9'))
             self.eq(node.get('fqdn'), 'woot.com')
-            self.eq(node.get('asof'), 1765929600000)
-=======
-            self.eq(node.ndef, ('inet:whois:rec', ('woot.com', 2554848000000000)))
-            self.eq(node.get('fqdn'), 'woot.com')
             self.eq(node.get('asof'), 2554848000000000)
->>>>>>> d4a9c27d
             self.eq(node.get('text'), 'yelling at pennywise@vertex.link loudly')
             self.eq(node.get('registrar'), 'cool registrar')
             self.eq(node.get('registrant'), 'cool registrant')
@@ -2222,20 +2113,12 @@
             node = nodes[0]
             self.eq(node.ndef, ('inet:whois:iprecord', rec_ipv4))
             self.eq(node.get('net'), ((4, 167772160), (4, 167772175)))
-<<<<<<< HEAD
             # FIXME virtual props
             # self.eq(node.get('net*min'), (4, 167772160))
             # self.eq(node.get('net*max'), (4, 167772175))
-            self.eq(node.get('asof'), 2554869000000)
-            self.eq(node.get('created'), 2554858000000)
-            self.eq(node.get('updated'), 2554858000000)
-=======
-            self.eq(node.get('net:min'), (4, 167772160))
-            self.eq(node.get('net:max'), (4, 167772175))
             self.eq(node.get('asof'), 2554869000000000)
             self.eq(node.get('created'), 2554858000000000)
             self.eq(node.get('updated'), 2554858000000000)
->>>>>>> d4a9c27d
             self.eq(node.get('text'), 'this is  a bunch of \nrecord text 123123')
             self.eq(node.get('asn'), 12345)
             self.eq(node.get('id'), 'NET-10-0-0-0-1')
@@ -2273,20 +2156,12 @@
             node = nodes[0]
             self.eq(node.ndef, ('inet:whois:iprecord', rec_ipv6))
             self.eq(node.get('net'), (minv, maxv))
-<<<<<<< HEAD
             # FIXME virtual props
             # self.eq(node.get('net*min'), minv)
             # self.eq(node.get('net*max'), maxv)
-            self.eq(node.get('asof'), 2554869000000)
-            self.eq(node.get('created'), 2554858000000)
-            self.eq(node.get('updated'), 2554858000000)
-=======
-            self.eq(node.get('net:min'), minv)
-            self.eq(node.get('net:max'), maxv)
             self.eq(node.get('asof'), 2554869000000000)
             self.eq(node.get('created'), 2554858000000000)
             self.eq(node.get('updated'), 2554858000000000)
->>>>>>> d4a9c27d
             self.eq(node.get('text'), 'this is  a bunch of \nrecord text 123123')
             self.eq(node.get('asn'), 12345)
             self.eq(node.get('id'), 'NET-10-0-0-0-0')
