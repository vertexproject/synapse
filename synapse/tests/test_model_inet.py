--- conflicted
+++ resolved
@@ -2435,11 +2435,8 @@
                 :url="https://slack.com"
                 :urls=(https://slacker.com,)
                 :name=Slack
-<<<<<<< HEAD
+                :names=("slack chat",)
                 :desc=' Slack is a team communication platform.\n\n Be less busy.'
-=======
-                :names=("slack chat",)
->>>>>>> 869726e2
                 :provider={ ou:org:name=$provname }
                 :provider:name=$provname
             ]
@@ -2450,11 +2447,8 @@
             self.eq(nodes[0].get('url'), 'https://slack.com')
             self.eq(nodes[0].get('urls'), ('https://slacker.com',))
             self.eq(nodes[0].get('name'), 'slack')
-<<<<<<< HEAD
+            self.eq(nodes[0].get('names'), ('slack chat',))
             self.eq(nodes[0].get('desc'), ' Slack is a team communication platform.\n\n Be less busy.')
-=======
-            self.eq(nodes[0].get('names'), ('slack chat',))
->>>>>>> 869726e2
             self.eq(nodes[0].get('provider'), provider.ndef[1])
             self.eq(nodes[0].get('provider:name'), provname.lower())
             platform = nodes[0]
