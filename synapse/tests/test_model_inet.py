--- conflicted
+++ resolved
@@ -723,14 +723,9 @@
             # > / < lifts and filters
             self.len(4, await core.nodes('[inet:ipv4=0 inet:ipv4=1 inet:ipv4=2 inet:ipv4=3]'))
             # Lifts
-<<<<<<< HEAD
-            with self.raises(OverflowError):
-                await core.nodes('inet:ipv4<0')
             with self.raises(s_exc.BadTypeValu):
                 self.len(5, await core.nodes('inet:ipv4>=$foo', {'vars': {'foo': 0xFFFFFFFF + 1}}))
-=======
             self.len(0, await core.nodes('inet:ipv4<0'))
->>>>>>> 430aa452
             self.len(1, await core.nodes('inet:ipv4<=0'))
             self.len(1, await core.nodes('inet:ipv4<1'))
             self.len(3, await core.nodes('inet:ipv4<=2'))
