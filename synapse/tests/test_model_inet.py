--- conflicted
+++ resolved
@@ -1,3 +1,5 @@
+import copy
+
 import synapse.common as s_common
 import synapse.exc as s_exc
 import synapse.tests.common as s_t_common
@@ -165,10 +167,10 @@
         )
 
         with self.getTestCore() as core:
-            with core.xact(write=True) as xact:
+            with core.snap(write=True) as snap:
                 for formname in ('inet:client', 'inet:server'):
                     for valu, expected_valu, expected_props in data:
-                        node = xact.addNode(formname, valu)
+                        node = snap.addNode(formname, valu)
                         self.eq(node.ndef, (formname, expected_valu))
                         [self.eq(node.get(k), v) for (k, v) in expected_props.items()]
 
@@ -183,14 +185,14 @@
         }
         expected_props = {  # FIXME fill in src/dst later
             'time': 0,
-            'file': 64 * 'b',
+            'file': 'sha256:' + 64 * 'b',
             'fqdn': 'vertex.link',
             'client': 'tcp://127.0.0.1:45654',
             'server': 'tcp://1.2.3.4:80'
         }
         with self.getTestCore() as core:
-            with core.xact(write=True) as xact:
-                node = xact.addNode(formname, 32 * 'a', props=input_props)
+            with core.snap(write=True) as snap:
+                node = snap.addNode(formname, 32 * 'a', props=input_props)
                 self.eq(node.ndef, (formname, 32 * 'a'))
                 [self.eq(node.get(k), v) for (k, v) in expected_props.items()]
 
@@ -210,11 +212,11 @@
             'method': 'gEt',
             'path': '/woot/hehe/',
             'query': 'hoho=1&qaz=bar',
-            'body': 64 * 'b'
+            'body': 'sha256:' + 64 * 'b'
         }
         with self.getTestCore() as core:
-            with core.xact(write=True) as xact:
-                node = xact.addNode(formname, 32 * 'a', props=input_props)
+            with core.snap(write=True) as snap:
+                node = snap.addNode(formname, 32 * 'a', props=input_props)
                 self.eq(node.ndef, (formname, 32 * 'a'))
                 [self.eq(node.get(k), v) for (k, v) in expected_props.items()]
 
@@ -256,8 +258,8 @@
             'server': 'tcp://1.2.3.4:80'
         }
         with self.getTestCore() as core:
-            with core.xact(write=True) as xact:
-                node = xact.addNode(formname, 32 * 'a', props=input_props)
+            with core.snap(write=True) as snap:
+                node = snap.addNode(formname, 32 * 'a', props=input_props)
                 self.eq(node.ndef, (formname, 32 * 'a'))
                 [self.eq(node.get(k), v) for (k, v) in expected_props.items()]
 
@@ -413,8 +415,8 @@
             'mob:imsi': 12345678901234,
         }
         with self.getTestCore() as core:
-            with core.xact(write=True) as xact:
-                node = xact.addNode(formname, 32 * 'a', props=input_props)
+            with core.snap(write=True) as snap:
+                node = snap.addNode(formname, 32 * 'a', props=input_props)
                 self.eq(node.ndef, (formname, 32 * 'a'))
                 [self.eq(node.get(k), v) for (k, v) in expected_props.items()]
 
@@ -493,11 +495,7 @@
 
                 valu_str = '::fFfF:1.2.3.4'
                 expected_ndef = (formname, valu_str.lower())
-<<<<<<< HEAD
-                node = xact.addNode(formname, valu_str, props={'latlong': '0,2'})
-=======
-                node = snap.addNode(formname, valu_str)
->>>>>>> 06c772af
+                node = snap.addNode(formname, valu_str, props={'latlong': '0,2'})
                 self.eq(node.ndef, expected_ndef)
                 self.eq(node.get('asn'), 0)
                 self.eq(node.get('ipv4'), 16909060)
