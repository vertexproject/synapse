import logging

import synapse.exc as s_exc
import synapse.common as s_common
import synapse.tests.utils as s_t_utils

logger = logging.getLogger(__name__)

class InetModelTest(s_t_utils.SynTest):

    async def test_model_inet_basics(self):
        async with self.getTestCore() as core:
            self.len(1, await core.nodes('[ inet:web:hashtag="#🫠" ]'))
            self.len(1, await core.nodes('[ inet:web:hashtag="#🫠🫠" ]'))
            self.len(1, await core.nodes('[ inet:web:hashtag="#·bar"]'))
            self.len(1, await core.nodes('[ inet:web:hashtag="#foo·"]'))
            self.len(1, await core.nodes('[ inet:web:hashtag="#foo〜"]'))
            self.len(1, await core.nodes('[ inet:web:hashtag="#hehe" ]'))
            self.len(1, await core.nodes('[ inet:web:hashtag="#foo·bar"]'))  # note the interpunct
            self.len(1, await core.nodes('[ inet:web:hashtag="#foo〜bar"]'))  # note the wave dash
            self.len(1, await core.nodes('[ inet:web:hashtag="#fo·o·······b·ar"]'))
            with self.raises(s_exc.BadTypeValu):
                await core.nodes('[ inet:web:hashtag="foo" ]')

            with self.raises(s_exc.BadTypeValu):
                await core.nodes('[ inet:web:hashtag="#foo#bar" ]')

            # All unicode whitespace from:
            # https://www.compart.com/en/unicode/category/Zl
            # https://www.compart.com/en/unicode/category/Zp
            # https://www.compart.com/en/unicode/category/Zs
            whitespace = [
                '\u0020', '\u00a0', '\u1680', '\u2000', '\u2001', '\u2002', '\u2003', '\u2004',
                '\u2005', '\u2006', '\u2007', '\u2008', '\u2009', '\u200a', '\u202f', '\u205f',
                '\u3000', '\u2028', '\u2029',
            ]
            for char in whitespace:
                with self.raises(s_exc.BadTypeValu):
                    await core.callStorm(f'[ inet:web:hashtag="#foo{char}bar" ]')

                with self.raises(s_exc.BadTypeValu):
                    await core.callStorm(f'[ inet:web:hashtag="#{char}bar" ]')

                # These are allowed because strip=True
                await core.callStorm(f'[ inet:web:hashtag="#foo{char}" ]')
                await core.callStorm(f'[ inet:web:hashtag=" #foo{char}" ]')

    async def test_inet_jarm(self):

        async with self.getTestCore() as core:
            nodes = await core.nodes('[ inet:ssl:jarmsample=(1.2.3.4:443, 07d14d16d21d21d07c42d41d00041d24a458a375eef0c576d23a7bab9a9fb1) ]')
            self.len(1, nodes)
            self.eq('tcp://1.2.3.4:443', nodes[0].get('server'))
            self.eq('07d14d16d21d21d07c42d41d00041d24a458a375eef0c576d23a7bab9a9fb1', nodes[0].get('jarmhash'))
            self.eq(('tcp://1.2.3.4:443', '07d14d16d21d21d07c42d41d00041d24a458a375eef0c576d23a7bab9a9fb1'), nodes[0].ndef[1])

            nodes = await core.nodes('inet:ssl:jarmhash=07d14d16d21d21d07c42d41d00041d24a458a375eef0c576d23a7bab9a9fb1')
            self.len(1, nodes)
            self.eq('07d14d16d21d21d07c42d41d00041d24a458a375eef0c576d23a7bab9a9fb1', nodes[0].ndef[1])
            self.eq('07d14d16d21d21d07c42d41d00041d', nodes[0].get('ciphers'))
            self.eq('24a458a375eef0c576d23a7bab9a9fb1', nodes[0].get('extensions'))

    async def test_ipv4_lift_range(self):

        async with self.getTestCore() as core:

            for i in range(5):
                valu = f'1.2.3.{i}'
                nodes = await core.nodes('[inet:ip=$valu]', opts={'vars': {'valu': valu}})
                self.len(1, nodes)

            self.len(3, await core.nodes('inet:ip=1.2.3.1-1.2.3.3'))
            self.len(3, await core.nodes('[inet:ip=1.2.3.1-1.2.3.3]'))
            self.len(3, await core.nodes('inet:ip +inet:ip=1.2.3.1-1.2.3.3'))
            self.len(3, await core.nodes('inet:ip*range=(1.2.3.1, 1.2.3.3)'))

            with self.raises(s_exc.BadTypeValu):
                await core.nodes('inet:ip="1.2.3.1-::"')

    async def test_ipv4_filt_cidr(self):

        async with self.getTestCore() as core:

            self.len(5, await core.nodes('[ inet:ip=1.2.3.0/30 inet:ip=5.5.5.5 ]'))
            self.len(4, await core.nodes('inet:ip +inet:ip=1.2.3.0/30'))
            self.len(1, await core.nodes('inet:ip -inet:ip=1.2.3.0/30'))

            self.len(256, await core.nodes('[ inet:ip=192.168.1.0/24]'))
            self.len(256, await core.nodes('[ inet:ip=192.168.2.0/24]'))
            self.len(256, await core.nodes('inet:ip=192.168.1.0/24'))

            # Seed some nodes for bounds checking
            vals = list(range(1, 33))
            q = 'for $v in $vals { [inet:ip=`10.2.1.{$v}` ] }'
            self.len(len(vals), await core.nodes(q, opts={'vars': {'vals': vals}}))

            nodes = await core.nodes('inet:ip=10.2.1.4/32')
            self.len(1, nodes)
            self.len(1, await core.nodes('inet:ip +inet:ip=10.2.1.4/32'))

            nodes = await core.nodes('inet:ip=10.2.1.4/31')
            self.len(2, nodes)
            self.len(2, await core.nodes('inet:ip +inet:ip=10.2.1.4/31'))

            # 10.2.1.1/30 is 10.2.1.0 -> 10.2.1.3 but we don't have 10.2.1.0 in the core
            nodes = await core.nodes('inet:ip=10.2.1.1/30')
            self.len(3, nodes)

            # 10.2.1.2/30 is 10.2.1.0 -> 10.2.1.3 but we don't have 10.2.1.0 in the core
            nodes = await core.nodes('inet:ip=10.2.1.2/30')
            self.len(3, nodes)

            # 10.2.1.1/29 is 10.2.1.0 -> 10.2.1.7 but we don't have 10.2.1.0 in the core
            nodes = await core.nodes('inet:ip=10.2.1.1/29')
            self.len(7, nodes)

            # 10.2.1.8/29 is 10.2.1.8 -> 10.2.1.15
            nodes = await core.nodes('inet:ip=10.2.1.8/29')
            self.len(8, nodes)

            # 10.2.1.1/28 is 10.2.1.0 -> 10.2.1.15 but we don't have 10.2.1.0 in the core
            nodes = await core.nodes('inet:ip=10.2.1.1/28')
            self.len(15, nodes)

            with self.raises(s_exc.BadTypeValu):
                await core.nodes('inet:ip=1.2.3.4/a')

            with self.raises(s_exc.BadTypeValu):
                await core.nodes('inet:ip=1.2.3.4/40')

    async def test_sockaddr(self):
        formname = 'inet:sockaddr'
        async with self.getTestCore() as core:
            t = core.model.type(formname)

            # Proto defaults to tcp
            subs = {'ip': (4, 16909060), 'proto': 'tcp'}
            virts = {'ip': ((4, 16909060), 26)}
            self.eq(t.norm('1.2.3.4'), ('tcp://1.2.3.4', {'subs': subs, 'virts': virts}))

            subs = {'ip': (4, 16909060), 'proto': 'tcp', 'port': 80}
            virts = {'ip': ((4, 16909060), 26), 'port': (80, 9)}
            self.eq(t.norm('1.2.3.4:80'), ('tcp://1.2.3.4:80', {'subs': subs, 'virts': virts}))
            self.raises(s_exc.BadTypeValu, t.norm, 'https://192.168.1.1:80')  # bad proto

            # IPv4
            subs = {'ip': (4, 16909060), 'proto': 'tcp'}
            virts = {'ip': ((4, 16909060), 26)}
            self.eq(t.norm('tcp://1.2.3.4'), ('tcp://1.2.3.4', {'subs': subs, 'virts': virts}))
            self.eq(t.norm('tcp://1[.]2.3[.]4'), ('tcp://1.2.3.4', {'subs': subs, 'virts': virts}))

            subs = {'ip': (4, 16909060), 'proto': 'udp', 'port': 80}
            virts = {'ip': ((4, 16909060), 26), 'port': (80, 9)}
            self.eq(t.norm('udp://1.2.3.4:80'), ('udp://1.2.3.4:80', {'subs': subs, 'virts': virts}))
            self.raises(s_exc.BadTypeValu, t.norm, 'tcp://1.2.3.4:-1')
            self.raises(s_exc.BadTypeValu, t.norm, 'tcp://1.2.3.4:66000')

            # IPv6
            subs = {'ip': (6, 1), 'proto': 'icmp'}
            virts = {'ip': ((6, 1), 26)}
            self.eq(t.norm('icmp://::1'), ('icmp://::1', {'subs': subs, 'virts': virts}))

            subs = {'ip': (6, 1), 'proto': 'tcp', 'port': 2}
            virts = {'ip': ((6, 1), 26), 'port': (2, 9)}
            self.eq(t.norm('tcp://[::1]:2'), ('tcp://[::1]:2', {'subs': subs, 'virts': virts}))

            subs = {'ip': (6, 1), 'proto': 'tcp'}
            virts = {'ip': ((6, 1), 26)}
            self.eq(t.norm('tcp://[::1]'), ('tcp://[::1]', {'subs': subs, 'virts': virts}))

            subs = {'ip': (6, 0xffff01020304), 'proto': 'tcp', 'port': 2}
            virts = {'ip': ((6, 0xffff01020304), 26), 'port': (2, 9)}
            self.eq(t.norm('tcp://[::fFfF:0102:0304]:2'),
                    ('tcp://[::ffff:1.2.3.4]:2', {'subs': subs, 'virts': virts}))
            self.raises(s_exc.BadTypeValu, t.norm, 'tcp://[::1')  # bad ipv6 w/ port

            # Host
            hstr = 'ffa3e574aa219e553e1b2fc1ccd0180f'
            self.eq(t.norm('host://vertex.link'), (f'host://{hstr}', {'subs': {'host': hstr, 'proto': 'host'}}))
            self.eq(t.norm('host://vertex.link:1337'),
                    (f'host://{hstr}:1337', {'subs': {'host': hstr, 'port': 1337, 'proto': 'host'}}))
            self.raises(s_exc.BadTypeValu, t.norm, 'vertex.link')  # must use host proto

    async def test_asn_collection(self):
        async with self.getTestCore() as core:
            owner = s_common.guid()
            nodes = await core.nodes('[(inet:asn=123 :name=COOL :owner=$owner)]', opts={'vars': {'owner': owner}})
            self.len(1, nodes)
            node = nodes[0]
            self.eq(node.ndef, ('inet:asn', 123))
            self.eq(node.get('name'), 'cool')
            self.eq(node.get('owner'), owner)

            nodes = await core.nodes('[(inet:asn=456)]')
            self.len(1, nodes)
            node = nodes[0]
            self.eq(node.ndef, ('inet:asn', 456))
            self.none(node.get('name'))
            self.none(node.get('owner'))

            nodes = await core.nodes('[inet:asnet=(54959, (1.2.3.4, 5.6.7.8))]')
            self.len(1, nodes)
            node = nodes[0]
            self.eq(node.ndef, ('inet:asnet', (54959, ((4, 0x01020304), (4, 0x05060708)))))
            self.eq(node.get('asn'), 54959)
            self.eq(node.get('net'), ((4, 0x01020304), (4, 0x05060708)))
            self.eq(node.get('net:min'), (4, 0x01020304))
            self.eq(node.get('net:max'), (4, 0x05060708))
            self.len(1, await core.nodes('inet:ip=1.2.3.4'))
            self.len(1, await core.nodes('inet:ip=5.6.7.8'))

            minv = (6, 0xff0000000000000000000000000000)
            maxv = (6, 0xff0000000000000000000000000100)
            nodes = await core.nodes('[ inet:asnet=(99, (ff::00, ff::0100)) ]')
            self.len(1, nodes)
            node = nodes[0]
            self.eq(node.ndef, ('inet:asnet', (99, (minv, maxv))))
            self.eq(node.get('asn'), 99)
            self.eq(node.get('net'), (minv, maxv))
            self.eq(node.get('net:min'), minv)
            self.eq(node.get('net:max'), maxv)
            self.len(1, await core.nodes('inet:ip="ff::"'))
            self.len(1, await core.nodes('inet:ip="ff::100"'))

    async def test_cidr4(self):
        formname = 'inet:cidr'
        async with self.getTestCore() as core:

            # Type Tests ======================================================
            t = core.model.type(formname)

            valu = '0.0.0.0/24'
            expected = ('0.0.0.0/24', {'subs': {
                'broadcast': (4, 255),
                'network': (4, 0),
                'mask': 24,
            }})
            self.eq(t.norm(valu), expected)

            valu = '192.168.1.101/24'
            expected = ('192.168.1.0/24', {'subs': {
                'broadcast': (4, 3232236031),  # 192.168.1.255
                'network': (4, 3232235776),    # 192.168.1.0
                'mask': 24,
            }})
            self.eq(t.norm(valu), expected)

            valu = '123.123.0.5/30'
            expected = ('123.123.0.4/30', {'subs': {
                'broadcast': (4, 2071658503),  # 123.123.0.7
                'network': (4, 2071658500),    # 123.123.0.4
                'mask': 30,
            }})
            self.eq(t.norm(valu), expected)

            self.raises(s_exc.BadTypeValu, t.norm, '10.0.0.1/-1')
            self.raises(s_exc.BadTypeValu, t.norm, '10.0.0.1/33')
            self.raises(s_exc.BadTypeValu, t.norm, '10.0.0.1/foo')
            self.raises(s_exc.BadTypeValu, t.norm, '10.0.0.1')

            # Form Tests ======================================================
            valu = '192[.]168.1.123/24'
            expected_ndef = (formname, '192.168.1.0/24')  # ndef is network/mask, not ip/mask

            nodes = await core.nodes('[inet:cidr=$valu]', opts={'vars': {'valu': valu}})
            self.len(1, nodes)
            node = nodes[0]
            self.eq(node.ndef, expected_ndef)
            self.eq(node.get('network'), (4, 3232235776))  # 192.168.1.0
            self.eq(node.get('broadcast'), (4, 3232236031))  # 192.168.1.255
            self.eq(node.get('mask'), 24)

    async def test_cidr6(self):
        formname = 'inet:cidr'
        async with self.getTestCore() as core:

            # Type Tests ======================================================
            t = core.model.type(formname)

            valu = '::/0'
            expected = ('::/0', {'subs': {
                'broadcast': (6, 0xffffffffffffffffffffffffffffffff),
                'network': (6, 0),
                'mask': 0,
            }})
            self.eq(t.norm(valu), expected)

            valu = '2001:db8::/59'
            expected = ('2001:db8::/59', {'subs': {
                'broadcast': (6, 0x20010db80000001fffffffffffffffff),
                'network': (6, 0x20010db8000000000000000000000000),
                'mask': 59,
            }})
            self.eq(t.norm(valu), expected)

            self.raises(s_exc.BadTypeValu, t.norm, '10.0.0.1/-1')

            with self.raises(s_exc.BadTypeValu):
                await core.nodes('inet:cidr=0::10.2.1.1/300')

    async def test_client(self):
        data = (
            ('tcp://127.0.0.1:12345', 'tcp://127.0.0.1:12345', {
                'ip': (4, 2130706433),
                'port': 12345,
                'proto': 'tcp',
            }),
            ('tcp://127.0.0.1', 'tcp://127.0.0.1', {
                'ip': (4, 2130706433),
                'proto': 'tcp',
            }),
            ('tcp://[::1]:12345', 'tcp://[::1]:12345', {
                'ip': (6, 1),
                'port': 12345,
                'proto': 'tcp',
            }),
            ('host://vertex.link:12345', 'host://ffa3e574aa219e553e1b2fc1ccd0180f:12345', {
                'host': 'ffa3e574aa219e553e1b2fc1ccd0180f',
                'port': 12345,
                'proto': 'host',
            }),
        )

        async with self.getTestCore() as core:
            for valu, expected_valu, expected_props in data:
                nodes = await core.nodes('[inet:client=$valu]', opts={'vars': {'valu': valu}})
                self.len(1, nodes)
                node = nodes[0]
                self.eq(node.ndef, ('inet:client', expected_valu))
                for p, v in expected_props.items():
                    self.eq(node.get(p), v)

    async def test_download(self):
        async with self.getTestCore() as core:

            valu = s_common.guid()
            file = s_common.guid()
            props = {
                'time': 0,
                'file': file,
                'fqdn': 'vertex.link',
                'client': 'tcp://127.0.0.1:45654',
                'server': 'tcp://1.2.3.4:80'
            }
            q = '[(inet:download=$valu :time=$p.time :file=$p.file :fqdn=$p.fqdn :client=$p.client :server=$p.server)]'
            nodes = await core.nodes(q, opts={'vars': {'valu': valu, 'p': props}})
            self.len(1, nodes)
            node = nodes[0]
            self.eq(node.ndef, ('inet:download', valu))
            self.eq(node.get('time'), 0)
            self.eq(node.get('file'), file)
            self.eq(node.get('fqdn'), 'vertex.link')
            self.eq(node.get('client'), 'tcp://127.0.0.1:45654')
            self.eq(node.get('server'), 'tcp://1.2.3.4:80')

    async def test_email(self):
        formname = 'inet:email'
        async with self.getTestCore() as core:

            # Type Tests ======================================================
            t = core.model.type(formname)

            email = 'UnitTest@Vertex.link'
            expected = ('unittest@vertex.link', {'subs': {'fqdn': 'vertex.link', 'user': 'unittest'}})
            self.eq(t.norm(email), expected)

            valu = t.norm('bob\udcfesmith@woot.com')[0]

            with self.raises(s_exc.BadTypeValu) as cm:
                t.norm('hehe')
            self.isin('Email address expected in <user>@<fqdn> format', cm.exception.get('mesg'))

            with self.raises(s_exc.BadTypeValu) as cm:
                t.norm('hehe@1.2.3.4')
            self.isin('FQDN Got an IP address instead', cm.exception.get('mesg'))

            # Form Tests ======================================================
            valu = 'UnitTest@Vertex.link'
            expected_ndef = (formname, valu.lower())
            expected_props = {
                'fqdn': 'vertex.link',
                'user': 'unittest',
            }

            nodes = await core.nodes('[inet:email=UnitTest@Vertex.link]')
            self.len(1, nodes)
            node = nodes[0]
            self.eq(node.ndef, ('inet:email', 'unittest@vertex.link'))
            self.eq(node.get('fqdn'), 'vertex.link')
            self.eq(node.get('user'), 'unittest')

    async def test_flow(self):
        async with self.getTestCore() as core:
            valu = s_common.guid()
            srccert = s_common.guid()
            dstcert = s_common.guid()
            shost = s_common.guid()
            sproc = s_common.guid()
            sexe = s_common.guid()
            dhost = s_common.guid()
            dproc = s_common.guid()
            dexe = s_common.guid()
            pfrom = s_common.guid()
            sfile = s_common.guid()
            props = {
                'from': pfrom,
                'shost': shost,
                'sproc': sproc,
                'sexe': sexe,
                'dhost': dhost,
                'dproc': dproc,
                'dexe': dexe,
                'sfile': sfile,
                'skey': srccert,
                'dkey': dstcert,
                'scrt': srccert,
                'dcrt': dstcert,
            }
            q = '''[(inet:flow=$valu
                :time=(0)
                :duration=(1)
                :from=$p.from
                :src="tcp://127.0.0.1:45654"
                :src:host=$p.shost
                :src:proc=$p.sproc
                :src:exe=$p.sexe
                :src:txcount=30
                :src:txbytes=1
                :src:handshake="Hello There"
                :dst="tcp://1.2.3.4:80"
                :dst:host=$p.dhost
                :dst:proc=$p.dproc
                :dst:exe=$p.dexe
                :dst:txcount=33
                :dst:txbytes=2
                :tot:txcount=63
                :tot:txbytes=3
                :dst:handshake="OHai!"
                :src:softnames=(HeHe, haha)
                :dst:softnames=(FooBar, bazfaz)
                :src:cpes=("cpe:2.3:a:zzz:yyy:*:*:*:*:*:*:*:*", "cpe:2.3:a:aaa:bbb:*:*:*:*:*:*:*:*")
                :dst:cpes=("cpe:2.3:a:zzz:yyy:*:*:*:*:*:*:*:*", "cpe:2.3:a:aaa:bbb:*:*:*:*:*:*:*:*")
                :ip:proto=6
                :ip:tcp:flags=(0x20)
                :sandbox:file=$p.sfile
                :src:ssh:key=$p.skey
                :dst:ssh:key=$p.dkey
                :src:ssl:cert=$p.scrt
                :dst:ssl:cert=$p.dcrt
                :src:rdp:hostname=SYNCODER
                :src:rdp:keyboard:layout=AZERTY
                :raw=((10), (20))
                :src:txfiles={[ file:attachment=* :name=foo.exe ]}
                :dst:txfiles={[ file:attachment=* :name=bar.exe ]}
                :capture:host=*
            )]'''
            nodes = await core.nodes(q, opts={'vars': {'valu': valu, 'p': props}})
            self.len(1, nodes)
            node = nodes[0]
            self.eq(node.ndef, ('inet:flow', valu))
            self.eq(node.get('time'), 0)
            self.eq(node.get('duration'), 1)
            self.eq(node.get('from'), pfrom)
            self.eq(node.get('src'), 'tcp://127.0.0.1:45654')
            self.eq(node.get('src:host'), shost)
            self.eq(node.get('src:proc'), sproc)
            self.eq(node.get('src:exe'), sexe)
            self.eq(node.get('src:txcount'), 30)
            self.eq(node.get('src:txbytes'), 1)
            self.eq(node.get('src:handshake'), 'Hello There')
            self.eq(node.get('dst'), 'tcp://1.2.3.4:80')
            self.eq(node.get('dst:host'), dhost)
            self.eq(node.get('dst:proc'), dproc)
            self.eq(node.get('dst:exe'), dexe)
            self.eq(node.get('dst:txcount'), 33)
            self.eq(node.get('dst:txbytes'), 2)
            self.eq(node.get('dst:handshake'), 'OHai!')
            self.eq(node.get('tot:txcount'), 63)
            self.eq(node.get('tot:txbytes'), 3)
            self.eq(node.get('src:softnames'), ('haha', 'hehe'))
            self.eq(node.get('dst:softnames'), ('bazfaz', 'foobar'))
            self.eq(node.get('src:cpes'), ('cpe:2.3:a:aaa:bbb:*:*:*:*:*:*:*:*', 'cpe:2.3:a:zzz:yyy:*:*:*:*:*:*:*:*'),)
            self.eq(node.get('dst:cpes'), ('cpe:2.3:a:aaa:bbb:*:*:*:*:*:*:*:*', 'cpe:2.3:a:zzz:yyy:*:*:*:*:*:*:*:*'),)
            self.eq(node.get('ip:proto'), 6)
            self.eq(node.get('ip:tcp:flags'), 0x20)
            self.eq(node.get('sandbox:file'), sfile)
            self.eq(node.get('src:ssh:key'), srccert)
            self.eq(node.get('dst:ssh:key'), dstcert)
            self.eq(node.get('src:ssl:cert'), srccert)
            self.eq(node.get('dst:ssl:cert'), dstcert)
            self.eq(node.get('src:rdp:hostname'), 'syncoder')
            self.eq(node.get('src:rdp:keyboard:layout'), 'azerty')
            self.eq(node.get('raw'), (10, 20))
            self.nn(node.get('capture:host'))
            self.len(2, await core.nodes('inet:flow -> crypto:x509:cert'))
            self.len(1, await core.nodes('inet:flow :src:ssh:key -> crypto:key'))
            self.len(1, await core.nodes('inet:flow :dst:ssh:key -> crypto:key'))
            self.len(1, await core.nodes('inet:flow :src:txfiles -> file:attachment +:name=foo.exe'))
            self.len(1, await core.nodes('inet:flow :dst:txfiles -> file:attachment +:name=bar.exe'))
            self.len(1, await core.nodes('inet:flow :capture:host -> it:host'))

    async def test_fqdn(self):
        formname = 'inet:fqdn'
        async with self.getTestCore() as core:

            # Type Tests ======================================================
            t = core.model.type(formname)

            fqdn = 'example.Vertex.link'
            expected = ('example.vertex.link', {'subs': {'host': 'example', 'domain': 'vertex.link'}})
            self.eq(t.norm(fqdn), expected)
            self.raises(s_exc.BadTypeValu, t.norm, '!@#$%')

            # defanging works
            self.eq(t.norm('example[.]vertex(.)link'), expected)

            # Demonstrate Valid IDNA
            fqdn = 'tèst.èxamplè.link'
            ex_fqdn = 'xn--tst-6la.xn--xampl-3raf.link'
            expected = (ex_fqdn, {'subs': {'domain': 'xn--xampl-3raf.link', 'host': 'xn--tst-6la'}})
            self.eq(t.norm(fqdn), expected)
            self.eq(t.repr(ex_fqdn), fqdn)  # Calling repr on IDNA encoded domain should result in the unicode

            # Use IDNA2008 if possible
            fqdn = "faß.de"
            ex_fqdn = 'xn--fa-hia.de'
            expected = (ex_fqdn, {'subs': {'domain': 'de', 'host': 'xn--fa-hia'}})
            self.eq(t.norm(fqdn), expected)
            self.eq(t.repr(ex_fqdn), fqdn)

            # Emojis are valid IDNA2003
            fqdn = '👁👄👁.fm'
            ex_fqdn = 'xn--mp8hai.fm'
            expected = (ex_fqdn, {'subs': {'domain': 'fm', 'host': 'xn--mp8hai'}})
            self.eq(t.norm(fqdn), expected)
            self.eq(t.repr(ex_fqdn), fqdn)

            # Variant forms get normalized
            varfqdn = '👁️👄👁️.fm'
            self.eq(t.norm(varfqdn), expected)
            self.ne(varfqdn, fqdn)

            # Unicode full stops are okay but get normalized
            fqdn = 'foo(．)bar[。]baz｡lol'
            ex_fqdn = 'foo.bar.baz.lol'
            expected = (ex_fqdn, {'subs': {'domain': 'bar.baz.lol', 'host': 'foo'}})
            self.eq(t.norm(fqdn), expected)

            # Ellipsis shouldn't make it through
            self.raises(s_exc.BadTypeValu, t.norm, 'vertex…link')

            # Demonstrate Invalid IDNA
            fqdn = 'xn--lskfjaslkdfjaslfj.link'
            expected = (fqdn, {'subs': {'host': fqdn.split('.')[0], 'domain': 'link'}})
            self.eq(t.norm(fqdn), expected)
            self.eq(fqdn, t.repr(fqdn))  # UnicodeError raised and caught and fallback to norm

            fqdn = 'xn--cc.bartmp.l.google.com'
            expected = (fqdn, {'subs': {'host': fqdn.split('.')[0], 'domain': 'bartmp.l.google.com'}})
            self.eq(t.norm(fqdn), expected)
            self.eq(fqdn, t.repr(fqdn))

            self.raises(s_exc.BadTypeValu, t.norm, 'www.google\udcfesites.com')

            # IP addresses are NOT valid FQDNs
            self.raises(s_exc.BadTypeValu, t.norm, '1.2.3.4')

            # Form Tests ======================================================

            # Demonstrate cascading formation
            nodes = await core.nodes('[inet:fqdn=api.vertex.link]')
            self.len(1, nodes)
            node = nodes[0]
            self.eq(node.ndef, ('inet:fqdn', 'api.vertex.link'))
            self.eq(node.get('domain'), 'vertex.link')
            self.eq(node.get('host'), 'api')
            self.eq(node.get('issuffix'), 0)
            self.eq(node.get('iszone'), 0)
            self.eq(node.get('zone'), 'vertex.link')

            nodes = await core.nodes('inet:fqdn=vertex.link')
            self.len(1, nodes)
            node = nodes[0]
            self.eq(node.ndef, ('inet:fqdn', 'vertex.link'))
            self.eq(node.get('domain'), 'link')
            self.eq(node.get('host'), 'vertex')
            self.eq(node.get('issuffix'), 0)
            self.eq(node.get('iszone'), 1)
            self.eq(node.get('zone'), 'vertex.link')

            nodes = await core.nodes('inet:fqdn=link')
            self.len(1, nodes)
            node = nodes[0]
            self.eq(node.ndef, ('inet:fqdn', 'link'))
            self.eq(node.get('host'), 'link')
            self.eq(node.get('issuffix'), 1)
            self.eq(node.get('iszone'), 0)
            # Demonstrate wildcard
            self.len(3, await core.nodes('inet:fqdn="*"'))
            self.len(3, await core.nodes('inet:fqdn="*link"'))
            self.len(2, await core.nodes('inet:fqdn="*.link"'))
            self.len(1, await core.nodes('inet:fqdn="*.vertex.link"'))
            with self.raises(s_exc.BadLiftValu):
                await core.nodes('inet:fqdn=api.*.link')

            q = 'inet:fqdn="*.link" +inet:fqdn="*vertex.link"'
            nodes = await core.nodes(q)
            self.len(2, nodes)
            self.eq({'vertex.link', 'api.vertex.link'}, {n.ndef[1] for n in nodes})

            q = 'inet:fqdn~=api'
            nodes = await core.nodes(q)
            self.len(1, nodes)
            self.eq({'api.vertex.link'}, {n.ndef[1] for n in nodes})

            # Cannot filter on a empty string
            q = 'inet:fqdn="*.link" +inet:fqdn=""'
            nodes = await core.nodes(q)
            self.len(0, nodes)

            # Recursion depth test
            fqdn = '.'.join(['x' for x in range(150)]) + '.foo.com'
            q = f'[ inet:fqdn="{fqdn}"]'
            nodes = await core.nodes(q)
            self.len(1, nodes)
            self.eq(nodes[0].get('zone'), 'foo.com')

    async def test_fqdn_suffix(self):
        # Demonstrate FQDN suffix/zone behavior

        formname = 'inet:fqdn'

        def iszone(node):
            self.true(node.get('iszone') == 1 and node.get('issuffix') == 0)

        def issuffix(node):
            self.true(node.get('issuffix') == 1 and node.get('iszone') == 0)

        def isboth(node):
            self.true(node.get('iszone') == 1 and node.get('issuffix') == 1)

        def isneither(node):
            self.true(node.get('iszone') == 0 and node.get('issuffix') == 0)

        async with self.getTestCore() as core:
            # Create some nodes and demonstrate zone/suffix behavior
            # Only FQDNs of the lowest level should be suffix
            # Only FQDNs whose domains are suffixes should be zones
            nodes = await core.nodes('[inet:fqdn=abc.vertex.link]')
            n0 = nodes[0]
            nodes = await core.nodes('[inet:fqdn=def.vertex.link]')
            n1 = nodes[0]
            nodes = await core.nodes('[inet:fqdn=g.def.vertex.link]')
            n2 = nodes[0]
            # form again to show g. should not make this a zone
            nodes = await core.nodes('[inet:fqdn=def.vertex.link]')
            n1 = nodes[0]
            nodes = await core.nodes('[inet:fqdn=vertex.link]')
            n3 = nodes[0]
            nodes = await core.nodes('[inet:fqdn=link]')
            n4 = nodes[0]

            isneither(n0)
            isneither(n1)
            isneither(n2)
            iszone(n3)     # vertex.link should be a zone
            issuffix(n4)   # link should be a suffix

            # Make one of the FQDNs a suffix and make sure its children become zones
            nodes = await core.nodes('[inet:fqdn=vertex.link :issuffix=$lib.true]')
            n3 = nodes[0]

            isboth(n3)     # vertex.link should now be both because we made it a suffix

            nodes = await core.nodes('inet:fqdn=abc.vertex.link')
            n0 = nodes[0]
            nodes = await core.nodes('inet:fqdn=def.vertex.link')
            n1 = nodes[0]
            nodes = await core.nodes('inet:fqdn=g.def.vertex.link')
            n2 = nodes[0]
            iszone(n0)     # now a zone because vertex.link is a suffix
            iszone(n1)     # now a zone because vertex.link is a suffix
            isneither(n2)  # still neither as parent is not a suffix

            # Remove the FQDN's suffix status and make sure its children lose zone status
            nodes = await core.nodes('[inet:fqdn=vertex.link :issuffix=$lib.false]')
            n3 = nodes[0]
            iszone(n3)     # vertex.link should now be a zone because we removed its suffix status
            nodes = await core.nodes('inet:fqdn=abc.vertex.link')
            n0 = nodes[0]
            nodes = await core.nodes('inet:fqdn=def.vertex.link')
            n1 = nodes[0]
            nodes = await core.nodes('inet:fqdn=g.def.vertex.link')
            n2 = nodes[0]
            nodes = await core.nodes('inet:fqdn=link')
            n4 = nodes[0]

            isneither(n0)  # loses zone status
            isneither(n1)  # loses zone status
            isneither(n2)  # stays the same
            issuffix(n4)   # stays the same

    async def test_group(self):
        async with self.getTestCore() as core:
            nodes = await core.nodes('[inet:group="cool Group"]')
            self.len(1, nodes)
            node = nodes[0]
            self.eq(node.ndef, ('inet:group', 'cool Group'))

    async def test_http_cookie(self):

        async with self.getTestCore() as core:
            nodes = await core.nodes('[inet:http:cookie="HeHe=HaHa"]')
            self.len(1, nodes)
            node = nodes[0]
            self.eq(node.ndef, ('inet:http:cookie', 'HeHe=HaHa'))
            self.eq(node.get('name'), 'HeHe')
            self.eq(node.get('value'), 'HaHa')

            nodes = await core.nodes('''
                [ inet:http:request=* :cookies={[ inet:http:cookie="foo=bar; baz=faz;" ]} ]
            ''')
            self.eq(nodes[0].get('cookies'), ('baz=faz', 'foo=bar'))

            nodes = await core.nodes('''
                [ inet:http:session=* :cookies={[ inet:http:cookie="foo=bar; baz=faz;" ]} ]
            ''')
            self.eq(nodes[0].get('cookies'), ('baz=faz', 'foo=bar'))

            nodes = await core.nodes('[ inet:http:cookie=(lol, lul) ]')
            self.len(2, nodes)

    async def test_http_request_header(self):
        async with self.getTestCore() as core:
            nodes = await core.nodes('[inet:http:request:header=(Cool, Cooler)]')
            self.len(1, nodes)
            node = nodes[0]
            self.eq(node.ndef, ('inet:http:request:header', ('cool', 'Cooler')))
            self.eq(node.get('name'), 'cool')
            self.eq(node.get('value'), 'Cooler')

    async def test_http_response_header(self):
        async with self.getTestCore() as core:
            nodes = await core.nodes('[inet:http:response:header=(Cool, Cooler)]')
            self.len(1, nodes)
            node = nodes[0]
            self.eq(node.ndef, ('inet:http:response:header', ('cool', 'Cooler')))
            self.eq(node.get('name'), 'cool')
            self.eq(node.get('value'), 'Cooler')

    async def test_http_param(self):
        async with self.getTestCore() as core:
            async with self.getTestCore() as core:
                nodes = await core.nodes('[inet:http:param=(Cool, Cooler)]')
                self.len(1, nodes)
                node = nodes[0]
                self.eq(node.ndef, ('inet:http:param', ('Cool', 'Cooler')))
                self.eq(node.get('name'), 'cool')
                self.eq(node.get('value'), 'Cooler')

    async def test_http_request(self):

        async with self.getTestCore() as core:
            sess = s_common.guid()
            client = s_common.guid()
            server = s_common.guid()
            flow = s_common.guid()
            iden = s_common.guid()
            body = s_common.guid()
            sand = s_common.guid()

            props = {
                'body': body,
                'flow': flow,
                'sess': sess,
                'client:host': client,
                'server:host': server,
                'sandbox:file': sand,
            }
            q = '''[inet:http:request=$valu
                :time=2015
                :flow=$p.flow
                :method=gEt
                :query="hoho=1&qaz=bar"
                :path="/woot/hehe/"
                :body=$p.body
                :headers=((foo, bar),)
                :response:code=200
                :response:reason=OK
                :response:headers=((baz, faz),)
                :response:body=$p.body
                :client=1.2.3.4
                :client:host=$p."client:host"
                :server="5.5.5.5:443"
                :server:host=$p."server:host"
                :session=$p.sess
                :sandbox:file=$p."sandbox:file"
                ]'''
            nodes = await core.nodes(q, opts={'vars': {'valu': iden, 'p': props}})
            self.len(1, nodes)
            node = nodes[0]
            self.eq(node.ndef, ('inet:http:request', iden))
            self.eq(node.get('time'), 1420070400000000)
            self.eq(node.get('flow'), flow)
            self.eq(node.get('method'), 'gEt')
            self.eq(node.get('query'), 'hoho=1&qaz=bar')
            self.eq(node.get('path'), '/woot/hehe/')
            self.eq(node.get('body'), body)
            self.eq(node.get('response:code'), 200)
            self.eq(node.get('response:reason'), 'OK')
            self.eq(node.get('response:headers'), (('baz', 'faz'),))
            self.eq(node.get('response:body'), body)
            self.eq(node.get('session'), sess)
            self.eq(node.get('sandbox:file'), sand)
            self.eq(node.get('client'), 'tcp://1.2.3.4')
            self.eq(node.get('client:host'), client)
            self.eq(node.get('server'), 'tcp://5.5.5.5:443')
            self.eq(node.get('server:host'), server)

            self.len(1, await core.nodes('inet:http:request -> inet:http:request:header'))
            self.len(1, await core.nodes('inet:http:request -> inet:http:response:header'))

            nodes = await core.nodes('inet:http:request -> inet:http:session [ :contact=* ]')
            self.len(1, nodes)
            self.nn(nodes[0].get('contact'))

    async def test_iface(self):
        async with self.getTestCore() as core:
            netw = s_common.guid()
            host = s_common.guid()
            valu = s_common.guid()
            props = {
                'host': host,
                'network': netw
            }
            q = '''[(inet:iface=$valu
                :host=$p.host
                :network=$p.network
                :type=Cool
                :mac="ff:00:ff:00:ff:00"
                :ip=1.2.3.4
                :phone=12345678910
                :wifi:ap:ssid="hehe haha"
                :wifi:ap:bssid="00:ff:00:ff:00:ff"
                :mob:imei=123456789012347
                :mob:imsi=12345678901234
            )]'''
            nodes = await core.nodes(q, opts={'vars': {'valu': valu, 'p': props}})
            self.len(1, nodes)
            node = nodes[0]
            self.eq(node.ndef, ('inet:iface', valu))
            self.eq(node.get('host'), host)
            self.eq(node.get('network'), netw)
            self.eq(node.get('type'), 'cool.')
            self.eq(node.get('mac'), 'ff:00:ff:00:ff:00')
            self.eq(node.get('ip'), (4, 0x01020304))
            self.eq(node.get('phone'), '12345678910')
            self.eq(node.get('wifi:ap:ssid'), 'hehe haha')
            self.eq(node.get('wifi:ap:bssid'), '00:ff:00:ff:00:ff')
            self.eq(node.get('mob:imei'), 123456789012347)
            self.eq(node.get('mob:imsi'), 12345678901234)

    async def test_ipv4(self):
        formname = 'inet:ip'
        async with self.getTestCore() as core:

            # Type Tests ======================================================
            t = core.model.type(formname)
            ip_tup = (4, 16909060)
            ip_str = '1.2.3.4'
            ip_str_enfanged = '1[.]2[.]3[.]4'
            ip_str_enfanged2 = '1(.)2(.)3(.)4'
            ip_str_unicode = '1\u200b.\u200b2\u200b.\u200b3\u200b.\u200b4'

            info = {'subs': {'type': 'unicast', 'version': 4}}
            self.eq(t.norm(ip_tup), (ip_tup, info))
            self.eq(t.norm(ip_str), (ip_tup, info))
            self.eq(t.norm(ip_str_enfanged), (ip_tup, info))
            self.eq(t.norm(ip_str_enfanged2), (ip_tup, info))
            self.eq(t.norm(ip_str_unicode), (ip_tup, info))
            self.eq(t.repr(ip_tup), ip_str)

            # Link local test
            ip_str = '169.254.1.1'
            norm, info = t.norm(ip_str)
            self.eq((4, 2851995905), norm)
            self.eq(info.get('subs').get('type'), 'linklocal')

            norm, info = t.norm('100.63.255.255')
            self.eq(info.get('subs').get('type'), 'unicast')

            norm, info = t.norm('100.64.0.0')
            self.eq(info.get('subs').get('type'), 'shared')

            norm, info = t.norm('100.127.255.255')
            self.eq(info.get('subs').get('type'), 'shared')

            norm, info = t.norm('100.128.0.0')
            self.eq(info.get('subs').get('type'), 'unicast')

            # Don't allow invalid values
            with self.raises(s_exc.BadTypeValu):
                t.norm(0x00000000 - 1)

            with self.raises(s_exc.BadTypeValu):
                t.norm(0xFFFFFFFF + 1)

            with self.raises(s_exc.BadTypeValu):
                t.norm('foo-bar.com')

            with self.raises(s_exc.BadTypeValu):
                t.norm('bar.com')

            with self.raises(s_exc.BadTypeValu):
                t.norm((1, 2, 3))

            with self.raises(s_exc.BadTypeValu):
                t.norm((4, -1))

            with self.raises(s_exc.BadTypeValu):
                t.norm((6, -1))

            with self.raises(s_exc.BadTypeValu):
                t.norm((7, 1))

            with self.raises(s_exc.BadTypeValu):
                t.repr((7, 1))

            # Form Tests ======================================================
            place = s_common.guid()
            props = {
                'asn': 3,
                'loc': 'uS',
                'dns:rev': 'vertex.link',
                'latlong': '-50.12345, 150.56789',
                'place': place,
            }
            q = '[(inet:ip=$valu :asn=$p.asn :loc=$p.loc :dns:rev=$p."dns:rev" :latlong=$p.latlong :place=$p.place)]'
            opts = {'vars': {'valu': '1.2.3.4', 'p': props}}
            nodes = await core.nodes(q, opts=opts)
            self.len(1, nodes)
            node = nodes[0]
            self.eq(node.ndef, ('inet:ip', (4, 0x01020304)))
            self.eq(node.get('asn'), 3)
            self.eq(node.get('loc'), 'us')
            self.eq(node.get('type'), 'unicast')
            self.eq(node.get('dns:rev'), 'vertex.link')
            self.eq(node.get('latlong'), (-50.12345, 150.56789))
            self.eq(node.get('place'), place)

            # > / < lifts and filters
            self.len(4, await core.nodes('[inet:ip=0.0.0.0 inet:ip=0.0.0.1 inet:ip=0.0.0.2 inet:ip=0.0.0.3]'))
            # Lifts
            self.len(0, await core.nodes('inet:ip<0.0.0.0'))
            self.len(1, await core.nodes('inet:ip<=0.0.0.0'))
            self.len(1, await core.nodes('inet:ip<0.0.0.1'))
            self.len(3, await core.nodes('inet:ip<=0.0.0.2'))
            self.len(2, await core.nodes('inet:ip>0.0.0.2'))
            self.len(3, await core.nodes('inet:ip>=0.0.0.2'))
            self.len(0, await core.nodes('inet:ip>=255.0.0.1'))
            with self.raises(s_exc.BadTypeValu):
                await core.nodes('inet:ip>=$foo', {'vars': {'foo': 0xFFFFFFFF + 1}})
            # Filters
            self.len(0, await core.nodes('.created +inet:ip<0.0.0.0'))
            self.len(1, await core.nodes('.created +inet:ip<0.0.0.1'))
            self.len(3, await core.nodes('.created +inet:ip<=0.0.0.2'))
            self.len(2, await core.nodes('.created +inet:ip>0.0.0.2'))
            self.len(3, await core.nodes('.created +inet:ip>=0.0.0.2'))
            self.len(0, await core.nodes('.created +inet:ip>=255.0.0.1'))

            with self.raises(s_exc.BadTypeValu):
                await core.nodes('[inet:ip=foo]')

            with self.raises(s_exc.BadTypeValu):
                await core.nodes('[inet:ip=foo-bar.com]')

            with self.raises(s_exc.BadTypeValu):
                await core.nodes('[inet:ip=foo-bar-duck.com]')

            with self.raises(s_exc.BadTypeValu):
                await core.nodes('[inet:ip=3.87/nice/index.php]')

            with self.raises(s_exc.BadTypeValu):
                await core.nodes('[inet:ip=3.87/33]')

            with self.raises(s_exc.BadTypeValu):
                await core.nodes('[test:str="foo"] [inet:ip=$node.value()]')

            with self.raises(s_exc.BadTypeValu):
                await core.nodes('[test:str="foo-bar.com"] [inet:ip=$node.value()]')

            self.len(0, await core.nodes('[inet:ip?=foo]'))
            self.len(0, await core.nodes('[inet:ip?=foo-bar.com]'))

            self.len(0, await core.nodes('[test:str="foo"] [inet:ip?=$node.value()] -test:str'))
            self.len(0, await core.nodes('[test:str="foo-bar.com"] [inet:ip?=$node.value()] -test:str'))

            q = '''init { $l = () }
            [inet:ip=192.0.0.9 inet:ip=192.0.0.0 inet:ip=192.0.0.255] $l.append(:type)
            fini { return ( $l ) }'''
            resp = await core.callStorm(q)
            self.eq(resp, ['unicast', 'private', 'private'])

    async def test_ipv6(self):
        formname = 'inet:ip'
        async with self.getTestCore() as core:

            # Type Tests ======================================================
            t = core.model.type(formname)

            info = {'subs': {'type': 'loopback', 'scope': 'link-local', 'version': 6}}
            self.eq(t.norm('::1'), ((6, 1), info))
            self.eq(t.norm('0:0:0:0:0:0:0:1'), ((6, 1), info))

            addrnorm = (6, 0xff010000000000000000000000000001)
            info = {'subs': {'type': 'multicast', 'scope': 'interface-local', 'version': 6}}
            self.eq(t.norm('ff01::1'), (addrnorm, info))

            addrnorm = (6, 0x20010db8000000000000ff0000428329)
            info = {'subs': {'type': 'private', 'scope': 'global', 'version': 6}}
            self.eq(t.norm('2001:0db8:0000:0000:0000:ff00:0042:8329'), (addrnorm, info))
            self.eq(t.norm('2001:0db8:0000:0000:0000:ff00:0042\u200b:8329'), (addrnorm, info))
            self.raises(s_exc.BadTypeValu, t.norm, 'newp')

            # Specific examples given in RFC5952
            addrnorm = (6, 0x20010db8000000000001000000000001)
            self.eq(t.norm('2001:db8:0:0:1:0:0:1')[0], addrnorm)
            self.eq(t.norm('2001:0db8:0:0:1:0:0:1')[0], addrnorm)
            self.eq(t.norm('2001:db8::1:0:0:1')[0], addrnorm)
            self.eq(t.norm('2001:db8::0:1:0:0:1')[0], addrnorm)
            self.eq(t.norm('2001:0db8::1:0:0:1')[0], addrnorm)
            self.eq(t.norm('2001:db8:0:0:1::1')[0], addrnorm)
            self.eq(t.norm('2001:DB8:0:0:1::1')[0], addrnorm)
            self.eq(t.norm('2001:DB8:0:0:1:0000:0000:1')[0], addrnorm)
            self.raises(s_exc.BadTypeValu, t.norm, '::1::')
            self.eq(t.norm('2001:0db8::0001')[0], (6, 0x20010db8000000000000000000000001))
            self.eq(t.norm('2001:db8:0:0:0:0:2:1')[0], (6, 0x20010db8000000000000000000020001))
            self.eq(t.norm('2001:db8:0:1:1:1:1:1')[0], (6, 0x20010db8000000010001000100010001))
            self.eq(t.norm('2001:0:0:1:0:0:0:1')[0], (6, 0x20010000000000010000000000000001))
            self.eq(t.norm('2001:db8:0:0:1:0:0:1')[0], (6, 0x20010db8000000000001000000000001))
            self.eq(t.norm('::ffff:1.2.3.4')[0], (6, 0xffff01020304))
            self.eq(t.norm('2001:db8::0:1')[0], (6, 0x20010db8000000000000000000000001))
            self.eq(t.norm('2001:db8:0:0:0:0:2:1')[0], (6, 0x20010db8000000000000000000020001))
            self.eq(t.norm('2001:db8::')[0], (6, 0x20010db8000000000000000000000000))

            # Link local test
            ip_str = 'fe80::1'
            norm, info = t.norm(ip_str)
            self.eq(norm, (6, 0xfe800000000000000000000000000001))
            self.eq(info.get('subs').get('type'), 'linklocal')

            # Form Tests ======================================================
            place = s_common.guid()
            valu = '::fFfF:1.2.3.4'
            props = {
                'loc': 'cool',
                'latlong': '0,2',
                'dns:rev': 'vertex.link',
                'place': place,
            }
            opts = {'vars': {'valu': valu, 'p': props}}
            q = '[(inet:ip=$valu :loc=$p.loc :latlong=$p.latlong :dns:rev=$p."dns:rev" :place=$p.place)]'
            nodes = await core.nodes(q, opts=opts)
            self.len(1, nodes)
            node = nodes[0]
            self.eq(node.ndef, ('inet:ip', (6, 0xffff01020304)))
            self.eq(node.get('dns:rev'), 'vertex.link')
            self.eq(node.get('latlong'), (0.0, 2.0))
            self.eq(node.get('loc'), 'cool')
            self.eq(node.get('place'), place)

            nodes = await core.nodes('[inet:ip="::1"]')
            self.len(1, nodes)
            node = nodes[0]
            self.eq(node.ndef, ('inet:ip', (6, 1)))
            self.none(node.get('ipv4'))

            self.len(1, await core.nodes('inet:ip=0::1'))
            self.len(1, await core.nodes('inet:ip*range=(0::1, 0::1)'))

            with self.raises(s_exc.BadTypeValu):
                await core.nodes('[inet:ip=foo]')

            with self.raises(s_exc.BadTypeValu):
                await core.nodes('[inet:ip=foo-bar.com]')

            with self.raises(s_exc.BadTypeValu):
                await core.nodes('[inet:ip=foo-bar-duck.com]')

            with self.raises(s_exc.BadTypeValu):
                await core.nodes('[test:str="foo"] [inet:ip=$node.value()]')

            with self.raises(s_exc.BadTypeValu):
                await core.nodes('[test:str="foo-bar.com"] [inet:ip=$node.value()]')

            self.len(0, await core.nodes('[inet:ip?=foo]'))
            self.len(0, await core.nodes('[inet:ip?=foo-bar.com]'))

            self.len(0, await core.nodes('[test:str="foo"] [inet:ip?=$node.value()] -test:str'))
            self.len(0, await core.nodes('[test:str="foo-bar.com"] [inet:ip?=$node.value()] -test:str'))

            await core.nodes('[ inet:ip=2a00:: inet:ip=2a00::1 ]')

            self.len(1, await core.nodes('inet:ip>2a00::'))
            self.len(2, await core.nodes('inet:ip>=2a00::'))
            self.len(2, await core.nodes('inet:ip<2a00::'))
            self.len(3, await core.nodes('inet:ip<=2a00::'))
            self.len(0, await core.nodes('inet:ip>ffff:ffff:ffff:ffff:ffff:ffff:ffff:ffff'))

            self.len(1, await core.nodes('inet:ip +inet:ip>2a00::'))
            self.len(2, await core.nodes('inet:ip +inet:ip>=2a00::'))
            self.len(2, await core.nodes('inet:ip +inet:ip<2a00::'))
            self.len(3, await core.nodes('inet:ip +inet:ip<=2a00::'))

    async def test_ipv6_lift_range(self):

        async with self.getTestCore() as core:

            for i in range(5):
                valu = f'0::f00{i}'
                nodes = await core.nodes('[inet:ip=$valu]', opts={'vars': {'valu': valu}})
                self.len(1, nodes)

            self.len(3, await core.nodes('inet:ip=0::f001-0::f003'))
            self.len(3, await core.nodes('[inet:ip=0::f001-0::f003]'))
            self.len(3, await core.nodes('inet:ip +inet:ip=0::f001-0::f003'))
            self.len(3, await core.nodes('inet:ip*range=(0::f001, 0::f003)'))

    async def test_ipv6_filt_cidr(self):

        async with self.getTestCore() as core:

            self.len(5, await core.nodes('[ inet:ip=0::f000/126 inet:ip=0::ffff:a2c4 ]'))
            self.len(4, await core.nodes('inet:ip +inet:ip=0::f000/126'))
            self.len(1, await core.nodes('inet:ip -inet:ip=0::f000/126'))

            self.len(256, await core.nodes('[ inet:ip=0::ffff:192.168.1.0/120]'))
            self.len(256, await core.nodes('[ inet:ip=0::ffff:192.168.2.0/120]'))
            self.len(256, await core.nodes('inet:ip=0::ffff:192.168.1.0/120'))

            # Seed some nodes for bounds checking
            vals = list(range(1, 33))
            q = 'for $v in $vals { [inet:ip=`0::10.2.1.{$v}` ] }'
            self.len(len(vals), await core.nodes(q, opts={'vars': {'vals': vals}}))

            nodes = await core.nodes('inet:ip=0::10.2.1.4/128')
            self.len(1, nodes)
            self.len(1, await core.nodes('inet:ip +inet:ip=0::10.2.1.4/128'))
            self.len(1, await core.nodes('inet:ip +inet:ip=0::10.2.1.4'))

            nodes = await core.nodes('inet:ip=0::10.2.1.4/127')
            self.len(2, nodes)
            self.len(2, await core.nodes('inet:ip +inet:ip=0::10.2.1.4/127'))

            # 0::10.2.1.0 -> 0::10.2.1.3 but we don't have 0::10.2.1.0 in the core
            nodes = await core.nodes('inet:ip=0::10.2.1.1/126')
            self.len(3, nodes)

            nodes = await core.nodes('inet:ip=0::10.2.1.2/126')
            self.len(3, nodes)

            # 0::10.2.1.0 -> 0::10.2.1.7 but we don't have 0::10.2.1.0 in the core
            nodes = await core.nodes('inet:ip=0::10.2.1.0/125')
            self.len(7, nodes)

            # 0::10.2.1.8 -> 0::10.2.1.15
            nodes = await core.nodes('inet:ip=0::10.2.1.8/125')
            self.len(8, nodes)

            # 0::10.2.1.0 -> 0::10.2.1.15 but we don't have 0::10.2.1.0 in the core
            nodes = await core.nodes('inet:ip=0::10.2.1.1/124')
            self.len(15, nodes)

            with self.raises(s_exc.BadTypeValu):
                await core.nodes('inet:ip=0::10.2.1.1/300')

    async def test_mac(self):
        formname = 'inet:mac'
        async with self.getTestCore() as core:

            # Type Tests ======================================================
            t = core.model.type(formname)

            self.eq(t.norm('00:00:00:00:00:00'), ('00:00:00:00:00:00', {}))
            self.eq(t.norm('FF:ff:FF:ff:FF:ff'), ('ff:ff:ff:ff:ff:ff', {}))
            self.raises(s_exc.BadTypeValu, t.norm, ' FF:ff:FF:ff:FF:ff ')
            self.raises(s_exc.BadTypeValu, t.norm, 'GG:ff:FF:ff:FF:ff')

            # Form Tests ======================================================
            nodes = await core.nodes('[inet:mac="00:00:00:00:00:00"]')
            self.len(1, nodes)
            node = nodes[0]
            self.eq(node.ndef, ('inet:mac', '00:00:00:00:00:00'))
            self.none(node.get('vendor'))

            nodes = await core.nodes('[inet:mac="00:00:00:00:00:00" :vendor=Cool]')
            self.len(1, nodes)
            node = nodes[0]
            self.eq(node.ndef, ('inet:mac', '00:00:00:00:00:00'))
            self.eq(node.get('vendor'), 'Cool')

    async def test_net4(self):
        tname = 'inet:net'
        async with self.getTestCore() as core:
            # Type Tests ======================================================
            t = core.model.type(tname)

            valu = ('1.2.3.4', '5.6.7.8')
            expected = (((4, 16909060), (4, 84281096)), {'subs': {'min': (4, 16909060), 'max': (4, 84281096)}})
            self.eq(t.norm(valu), expected)

            valu = '1.2.3.4-5.6.7.8'
            self.eq(t.norm(valu), expected)

            valu = '1.2.3.0/24'
            expected = (((4, 0x01020300), (4, 0x010203ff)), {'subs': {'min': (4, 0x01020300), 'max': (4, 0x010203ff)}})
            self.eq(t.norm(valu), expected)

            valu = '5.6.7.8-1.2.3.4'
            self.raises(s_exc.BadTypeValu, t.norm, valu)

            valu = ('1.2.3.4', '5.6.7.8', '7.8.9.10')
            self.raises(s_exc.BadTypeValu, t.norm, valu)

    async def test_net6(self):
        tname = 'inet:net'
        async with self.getTestCore() as core:
            # Type Tests ======================================================
            t = core.model.type(tname)

            valu = ('0:0:0:0:0:0:0:0', '::Ff')
            expected = (((6, 0), (6, 0xff)), {'subs': {'min': (6, 0), 'max': (6, 0xff)}})
            self.eq(t.norm(valu), expected)

            valu = '0:0:0:0:0:0:0:0-::Ff'
            self.eq(t.norm(valu), expected)

            # Test case in which ipaddress ordering is not alphabetical
            minv = (6, 0x33000100000000000000000000000000)
            maxv = (6, 0x3300010000010000000000000000ffff)
            valu = ('3300:100::', '3300:100:1::ffff')
            expected = ((minv, maxv), {'subs': {'min': minv, 'max': maxv}})
            self.eq(t.norm(valu), expected)

            minv = (6, 0x20010db8000000000000000000000000)
            maxv = (6, 0x20010db8000000000000000007ffffff)
            valu = '2001:db8::/101'
            expected = ((minv, maxv), {'subs': {'min': minv, 'max': maxv}})
            self.eq(t.norm(valu), expected)

            valu = ('fe00::', 'fd00::')
            self.raises(s_exc.BadTypeValu, t.norm, valu)

            valu = ('fd00::', 'fe00::', 'ff00::')
            self.raises(s_exc.BadTypeValu, t.norm, valu)

            with self.raises(s_exc.BadTypeValu):
                t.norm(((6, 1), (4, 1)))

    async def test_passwd(self):
        async with self.getTestCore() as core:
            nodes = await core.nodes('[inet:passwd=2Cool4u]')
            self.len(1, nodes)
            node = nodes[0]
            self.eq(node.ndef, ('inet:passwd', '2Cool4u'))
            self.eq(node.get('md5'), '91112d75297841c12ca655baafc05104')
            self.eq(node.get('sha1'), '2984ab44774294be9f7a369bbd73b52021bf0bb4')
            self.eq(node.get('sha256'), '62c7174a99ff0afd4c828fc779d2572abc2438415e3ca9769033d4a36479b14f')

    async def test_port(self):
        tname = 'inet:port'
        async with self.getTestCore() as core:

            # Type Tests ======================================================
            t = core.model.type(tname)
            self.raises(s_exc.BadTypeValu, t.norm, -1)
            self.eq(t.norm(0), (0, {}))
            self.eq(t.norm(1), (1, {}))
            self.eq(t.norm('2'), (2, {}))
            self.eq(t.norm('0xF'), (15, {}))
            self.eq(t.norm(65535), (65535, {}))
            self.raises(s_exc.BadTypeValu, t.norm, 65536)

    async def test_rfc2822_addr(self):
        formname = 'inet:rfc2822:addr'
        async with self.getTestCore() as core:

            # Type Tests ======================================================
            t = core.model.type(formname)

            self.eq(t.norm('FooBar'), ('foobar', {'subs': {}}))
            self.eq(t.norm('visi@vertex.link'), ('visi@vertex.link', {'subs': {'email': 'visi@vertex.link'}}))
            self.eq(t.norm('foo bar<visi@vertex.link>'), ('foo bar <visi@vertex.link>', {'subs': {'email': 'visi@vertex.link', 'name': 'foo bar'}}))
            self.eq(t.norm('foo bar <visi@vertex.link>'), ('foo bar <visi@vertex.link>', {'subs': {'email': 'visi@vertex.link', 'name': 'foo bar'}}))
            self.eq(t.norm('"foo bar "   <visi@vertex.link>'), ('foo bar <visi@vertex.link>', {'subs': {'email': 'visi@vertex.link', 'name': 'foo bar'}}))
            self.eq(t.norm('<visi@vertex.link>'), ('visi@vertex.link', {'subs': {'email': 'visi@vertex.link'}}))

            valu = t.norm('bob\udcfesmith@woot.com')[0]
            self.eq(valu, 'bob\udcfesmith@woot.com')

            # Form Tests ======================================================
            nodes = await core.nodes('[inet:rfc2822:addr=$valu]',
                                     opts={'vars': {'valu': '"UnitTest"    <UnitTest@Vertex.link>'}})
            self.len(1, nodes)
            node = nodes[0]
            self.eq(node.ndef, ('inet:rfc2822:addr', 'unittest <unittest@vertex.link>'))
            self.eq(node.get('email'), 'unittest@vertex.link')
            self.eq(node.get('name'), 'unittest')

            await core.nodes('[inet:rfc2822:addr=$valu]', opts={'vars': {'valu': '"UnitTest1'}})
            await core.nodes('[inet:rfc2822:addr=$valu]', opts={'vars': {'valu': '"UnitTest12'}})

            self.len(3, await core.nodes('inet:rfc2822:addr^=unittest'))
            self.len(2, await core.nodes('inet:rfc2822:addr^=unittest1'))
            self.len(1, await core.nodes('inet:rfc2822:addr^=unittest12'))

            # CVE-2023-27043 related behavior
            with self.raises(s_exc.BadTypeValu):
                await core.nodes('[inet:rfc2822:addr="alice@example.org]<bob@example.org>"]')

    async def test_server(self):
        formname = 'inet:server'
        data = (
            ('tcp://127.0.0.1:12345', 'tcp://127.0.0.1:12345', {
                'ip': (4, 2130706433),
                'port': 12345,
                'proto': 'tcp',
            }),
            ('tcp://127.0.0.1', 'tcp://127.0.0.1', {
                'ip': (4, 2130706433),
                'proto': 'tcp',
            }),
            ('tcp://[::1]:12345', 'tcp://[::1]:12345', {
                'ip': (6, 1),
                'port': 12345,
                'proto': 'tcp',
            }),
            ('host://vertex.link:12345', 'host://ffa3e574aa219e553e1b2fc1ccd0180f:12345', {
                'host': 'ffa3e574aa219e553e1b2fc1ccd0180f',
                'port': 12345,
                'proto': 'host',
            }),
            ((4, 2130706433), 'tcp://127.0.0.1', {
                'ip': (4, 2130706433),
                'proto': 'tcp',
            }),
        )

        async with self.getTestCore() as core:
            for valu, expected_valu, props in data:
                nodes = await core.nodes('[inet:server=$valu]', opts={'vars': {'valu': valu}})
                self.len(1, nodes)
                node = nodes[0]
                self.eq(node.ndef, ('inet:server', expected_valu))
                for p, v in props.items():
                    self.eq(node.get(p), v)

            nodes = await core.nodes('[ it:network=* :dns:resolvers=(([4, 1]),)]')
            self.eq(nodes[0].get('dns:resolvers'), ('udp://0.0.0.1:53',))

            nodes = await core.nodes('[ it:network=* :dns:resolvers=(([6, 1]),)]')
            self.eq(nodes[0].get('dns:resolvers'), ('udp://[::1]:53',))

            nodes = await core.nodes('[ it:network=* :dns:resolvers=("::1",)]')
            self.eq(nodes[0].get('dns:resolvers'), ('udp://[::1]:53',))

            nodes = await core.nodes('[ it:network=* :dns:resolvers=("[::1]",)]')
            self.eq(nodes[0].get('dns:resolvers'), ('udp://[::1]:53',))

    async def test_servfile(self):
        async with self.getTestCore() as core:
            file = s_common.guid()
            valu = ('tcp://127.0.0.1:4040', file)
            nodes = await core.nodes('[(inet:servfile=$valu :server:host=$host)]',
                                     opts={'vars': {'valu': valu, 'host': 32 * 'a'}})
            self.len(1, nodes)
            node = nodes[0]
            self.eq(node.ndef, ('inet:servfile', ('tcp://127.0.0.1:4040', file)))
            self.eq(node.get('server'), 'tcp://127.0.0.1:4040')
            self.eq(node.get('server:host'), 32 * 'a')
            self.eq(node.get('file'), file)

    async def test_url(self):
        formname = 'inet:url'
        async with self.getTestCore() as core:

            # Type Tests ======================================================
            t = core.model.type(formname)
            self.raises(s_exc.BadTypeValu, t.norm, 'http:///wat')
            self.raises(s_exc.BadTypeValu, t.norm, 'wat')  # No Protocol
            self.raises(s_exc.BadTypeValu, t.norm, "file://''")  # Missing address/url
            self.raises(s_exc.BadTypeValu, t.norm, "file://#")  # Missing address/url
            self.raises(s_exc.BadTypeValu, t.norm, "file://$")  # Missing address/url
            self.raises(s_exc.BadTypeValu, t.norm, "file://%")  # Missing address/url

            self.raises(s_exc.BadTypeValu, t.norm, 'www.google\udcfesites.com/hehe.asp')

            for proto in ('http', 'hxxp', 'hXXp'):
                url = 'http://www.googlesites.com/hehe\udcfestuff.asp'
                valu = t.norm(f'{proto}://www.googlesites.com/hehe\udcfestuff.asp')
                expected = (url, {'subs': {
                    'proto': 'http',
                    'path': '/hehe\udcfestuff.asp',
                    'port': 80,
                    'params': '',
                    'fqdn': 'www.googlesites.com',
                    'base': url
                }})
                self.eq(valu, expected)

            for proto in ('https', 'hxxps', 'hXXps'):
                url = f'https://dummyimage.com/600x400/000/fff.png&text=cat@bam.com'
                valu = t.norm(f'{proto}://dummyimage.com/600x400/000/fff.png&text=cat@bam.com')
                expected = (url, {'subs': {
                    'base': url,
                    'proto': 'https',
                    'path': '/600x400/000/fff.png&text=cat@bam.com',
                    'port': 443,
                    'params': '',
                    'fqdn': 'dummyimage.com'
                }})
                self.eq(valu, expected)

            url = 'http://0.0.0.0/index.html?foo=bar'
            valu = t.norm(url)
            expected = (url, {'subs': {
                'proto': 'http',
                'path': '/index.html',
                'params': '?foo=bar',
                'ip': (4, 0),
                'port': 80,
                'base': 'http://0.0.0.0/index.html'
            }})
            self.eq(valu, expected)

            url = '  http://0.0.0.0/index.html?foo=bar  '
            valu = t.norm(url)
            expected = (url.strip(), {'subs': {
                'proto': 'http',
                'path': '/index.html',
                'params': '?foo=bar',
                'ip': (4, 0),
                'port': 80,
                'base': 'http://0.0.0.0/index.html'
            }})
            self.eq(valu, expected)

            unc = '\\\\0--1.ipv6-literal.net\\share\\path\\to\\filename.txt'
            url = 'smb://::1/share/path/to/filename.txt'
            valu = t.norm(unc)
            expected = (url, {'subs': {
                'base': url,
                'proto': 'smb',
                'params': '',
                'path': '/share/path/to/filename.txt',
                'ip': (6, 1),
            }})
            self.eq(valu, expected)

            unc = '\\\\0--1.ipv6-literal.net@1234\\share\\filename.txt'
            url = 'smb://[::1]:1234/share/filename.txt'
            valu = t.norm(unc)
            expected = (url, {'subs': {
                'base': url,
                'proto': 'smb',
                'path': '/share/filename.txt',
                'params': '',
                'port': 1234,
                'ip': (6, 1),
            }})
            self.eq(valu, expected)

            unc = '\\\\server@SSL@1234\\share\\path\\to\\filename.txt'
            url = 'https://server:1234/share/path/to/filename.txt'
            valu = t.norm(unc)
            expected = (url, {'subs': {
                'base': url,
                'proto': 'https',
                'fqdn': 'server',
                'params': '',
                'port': 1234,
                'path': '/share/path/to/filename.txt',
            }})
            self.eq(valu, expected)

            # Form Tests ======================================================
            nodes = await core.nodes('[inet:url="https://vertexmc:hunter2@vertex.link:1337/coolthings?a=1"]')
            self.len(1, nodes)
            node = nodes[0]
            self.eq(node.ndef, ('inet:url', 'https://vertexmc:hunter2@vertex.link:1337/coolthings?a=1'))
            self.eq(node.get('fqdn'), 'vertex.link')
            self.eq(node.get('passwd'), 'hunter2')
            self.eq(node.get('path'), '/coolthings')
            self.eq(node.get('port'), 1337)
            self.eq(node.get('proto'), 'https')
            self.eq(node.get('user'), 'vertexmc')
            self.eq(node.get('base'), 'https://vertexmc:hunter2@vertex.link:1337/coolthings')
            self.eq(node.get('params'), '?a=1')

            nodes = await core.nodes('[inet:url="https://vertex.link?a=1"]')
            self.len(1, nodes)
            node = nodes[0]
            self.eq(node.ndef, ('inet:url', 'https://vertex.link?a=1'))
            self.eq(node.get('fqdn'), 'vertex.link')
            self.eq(node.get('path'), '')

            # equality comparator behavior
            valu = 'https://vertex.link?a=1'
            q = f'inet:url +inet:url="{valu}"'
            nodes = await core.nodes(q)
            self.len(1, nodes)

            q = 'inet:url +inet:url=""'
            nodes = await core.nodes(q)
            self.len(0, nodes)

            nodes = await core.nodes('[ inet:url="https://+:80/woot" ]')
            self.len(1, nodes)

            self.none(nodes[0].get('fqdn'))

            q = '''
            [
                inet:url="http://[FEDC:BA98:7654:3210:FEDC:BA98:7654:3210]:80/index.html"
                inet:url="http://[1080:0:0:0:8:800:200C:417A]/index.html?foo=bar"
                inet:url="http://[3ffe:2a00:100:7031::1]"
                inet:url="http://[1080::8:800:200C:417A]/foo"
                inet:url="http://[::192.9.5.5]/ipng"
                inet:url="http://[::FFFF:129.144.52.38]:80/index.html"
                inet:url="https://[2010:836B:4179::836B:4179]"
            ]
            '''
            nodes = await core.nodes(q)
            self.len(7, nodes)
            self.eq(nodes[0].get('base'), 'http://[fedc:ba98:7654:3210:fedc:ba98:7654:3210]:80/index.html')
            self.eq(nodes[0].get('proto'), 'http')
            self.eq(nodes[0].get('path'), '/index.html')
            self.eq(nodes[0].get('params'), '')
            self.eq(nodes[0].get('ip'), (6, 0xfedcba9876543210fedcba9876543210))
            self.eq(nodes[0].get('port'), 80)

            self.eq(nodes[1].get('base'), 'http://[1080::8:800:200c:417a]/index.html')
            self.eq(nodes[1].get('proto'), 'http')
            self.eq(nodes[1].get('path'), '/index.html')
            self.eq(nodes[1].get('params'), '?foo=bar')
            self.eq(nodes[1].get('ip'), (6, 0x108000000000000000080800200c417a))
            self.eq(nodes[1].get('port'), 80)

            self.eq(nodes[2].get('base'), 'http://[3ffe:2a00:100:7031::1]')
            self.eq(nodes[2].get('proto'), 'http')
            self.eq(nodes[2].get('path'), '')
            self.eq(nodes[2].get('params'), '')
            self.eq(nodes[2].get('ip'), (6, 0x3ffe2a00010070310000000000000001))
            self.eq(nodes[2].get('port'), 80)

            self.eq(nodes[3].get('base'), 'http://[1080::8:800:200c:417a]/foo')
            self.eq(nodes[3].get('proto'), 'http')
            self.eq(nodes[3].get('path'), '/foo')
            self.eq(nodes[3].get('params'), '')
            self.eq(nodes[3].get('ip'), (6, 0x108000000000000000080800200c417a))
            self.eq(nodes[3].get('port'), 80)

            self.eq(nodes[4].get('base'), 'http://[::192.9.5.5]/ipng')
            self.eq(nodes[4].get('proto'), 'http')
            self.eq(nodes[4].get('path'), '/ipng')
            self.eq(nodes[4].get('params'), '')
            self.eq(nodes[4].get('ip'), (6, 0xc0090505))
            self.eq(nodes[4].get('port'), 80)

            self.eq(nodes[5].get('base'), 'http://[::ffff:129.144.52.38]:80/index.html')
            self.eq(nodes[5].get('proto'), 'http')
            self.eq(nodes[5].get('path'), '/index.html')
            self.eq(nodes[5].get('params'), '')
            self.eq(nodes[5].get('ip'), (6, 0xffff81903426))
            self.eq(nodes[5].get('port'), 80)

            self.eq(nodes[6].get('base'), 'https://[2010:836b:4179::836b:4179]')
            self.eq(nodes[6].get('proto'), 'https')
            self.eq(nodes[6].get('path'), '')
            self.eq(nodes[6].get('params'), '')
            self.eq(nodes[6].get('ip'), (6, 0x2010836b4179000000000000836b4179))
            self.eq(nodes[6].get('port'), 443)

    async def test_url_file(self):

        async with self.getTestCore() as core:

            t = core.model.type('inet:url')

            self.raises(s_exc.BadTypeValu, t.norm, 'file:////')
            self.raises(s_exc.BadTypeValu, t.norm, 'file://///')
            self.raises(s_exc.BadTypeValu, t.norm, 'file://')
            self.raises(s_exc.BadTypeValu, t.norm, 'file:')

            url = 'file:///'
            expected = (url, {'subs': {
                'base': url,
                'path': '/',
                'proto': 'file',
                'params': '',
            }})
            self.eq(t.norm(url), expected)

            url = 'file:///home/foo/Documents/html/index.html'
            expected = (url, {'subs': {
                'base': url,
                'path': '/home/foo/Documents/html/index.html',
                'proto': 'file',
                'params': '',
            }})
            self.eq(t.norm(url), expected)

            url = 'file:///c:/path/to/my/file.jpg'
            expected = (url, {'subs': {
                'base': url,
                'path': 'c:/path/to/my/file.jpg',
                'params': '',
                'proto': 'file'
            }})
            self.eq(t.norm(url), expected)

            url = 'file://localhost/c:/Users/BarUser/stuff/moar/stuff.txt'
            expected = (url, {'subs': {
                'proto': 'file',
                'path': 'c:/Users/BarUser/stuff/moar/stuff.txt',
                'params': '',
                'fqdn': 'localhost',
                'base': url,
            }})
            self.eq(t.norm(url), expected)

            url = 'file:///c:/Users/BarUser/stuff/moar/stuff.txt'
            expected = (url, {'subs': {
                'proto': 'file',
                'path': 'c:/Users/BarUser/stuff/moar/stuff.txt',
                'params': '',
                'base': url,
            }})
            self.eq(t.norm(url), expected)

            url = 'file://localhost/home/visi/synapse/README.rst'
            expected = (url, {'subs': {
                'proto': 'file',
                'path': '/home/visi/synapse/README.rst',
                'params': '',
                'fqdn': 'localhost',
                'base': url,
            }})
            self.eq(t.norm(url), expected)

            url = 'file:/C:/invisig0th/code/synapse/README.rst'
            expected = ('file:///C:/invisig0th/code/synapse/README.rst', {'subs': {
                'proto': 'file',
                'path': 'C:/invisig0th/code/synapse/README.rst',
                'params': '',
                'base': 'file:///C:/invisig0th/code/synapse/README.rst'
            }})
            self.eq(t.norm(url), expected)

            url = 'file://somehost/path/to/foo.txt'
            expected = (url, {'subs': {
                'proto': 'file',
                'params': '',
                'path': '/path/to/foo.txt',
                'fqdn': 'somehost',
                'base': url
            }})
            self.eq(t.norm(url), expected)

            url = 'file:/c:/foo/bar/baz/single/slash.txt'
            expected = ('file:///c:/foo/bar/baz/single/slash.txt', {'subs': {
                'proto': 'file',
                'params': '',
                'path': 'c:/foo/bar/baz/single/slash.txt',
                'base': 'file:///c:/foo/bar/baz/single/slash.txt',
            }})
            self.eq(t.norm(url), expected)

            url = 'file:c:/foo/bar/baz/txt'
            expected = ('file:///c:/foo/bar/baz/txt', {'subs': {
                'proto': 'file',
                'params': '',
                'path': 'c:/foo/bar/baz/txt',
                'base': 'file:///c:/foo/bar/baz/txt',
            }})
            self.eq(t.norm(url), expected)

            url = 'file:/home/visi/synapse/synapse/lib/'
            expected = ('file:///home/visi/synapse/synapse/lib/', {'subs': {
                'proto': 'file',
                'params': '',
                'path': '/home/visi/synapse/synapse/lib/',
                'base': 'file:///home/visi/synapse/synapse/lib/',
            }})
            self.eq(t.norm(url), expected)

            url = 'file://foo.vertex.link/home/bar/baz/biz.html'
            expected = (url, {'subs': {
                'proto': 'file',
                'path': '/home/bar/baz/biz.html',
                'params': '',
                'fqdn': 'foo.vertex.link',
                'base': 'file://foo.vertex.link/home/bar/baz/biz.html',
            }})
            self.eq(t.norm(url), expected)

            url = 'file://visi@vertex.link@somehost.vertex.link/c:/invisig0th/code/synapse/'
            expected = (url, {'subs': {
                'proto': 'file',
                'fqdn': 'somehost.vertex.link',
                'base': 'file://visi@vertex.link@somehost.vertex.link/c:/invisig0th/code/synapse/',
                'path': 'c:/invisig0th/code/synapse/',
                'user': 'visi@vertex.link',
                'params': '',
            }})
            self.eq(t.norm(url), expected)

            url = 'file://foo@bar.com:neato@password@7.7.7.7/c:/invisig0th/code/synapse/'
            expected = (url, {'subs': {
                'proto': 'file',
                'base': 'file://foo@bar.com:neato@password@7.7.7.7/c:/invisig0th/code/synapse/',
                'ip': (4, 117901063),
                'path': 'c:/invisig0th/code/synapse/',
                'user': 'foo@bar.com',
                'passwd': 'neato@password',
                'params': '',
            }})
            self.eq(t.norm(url), expected)

            # not allowed by the rfc
            self.raises(s_exc.BadTypeValu, t.norm, 'file:foo@bar.com:password@1.162.27.3:12345/c:/invisig0th/code/synapse/')

            # Also an invalid URL, but doesn't cleanly fall out, because well, it could be a valid filename
            url = 'file:/foo@bar.com:password@1.162.27.3:12345/c:/invisig0th/code/synapse/'
            expected = ('file:///foo@bar.com:password@1.162.27.3:12345/c:/invisig0th/code/synapse/', {'subs': {
                'proto': 'file',
                'path': '/foo@bar.com:password@1.162.27.3:12345/c:/invisig0th/code/synapse/',
                'params': '',
                'base': 'file:///foo@bar.com:password@1.162.27.3:12345/c:/invisig0th/code/synapse/',
            }})
            self.eq(t.norm(url), expected)

            # https://datatracker.ietf.org/doc/html/rfc8089#appendix-E.2
            url = 'file://visi@vertex.link:password@somehost.vertex.link:9876/c:/invisig0th/code/synapse/'
            expected = (url, {'subs': {
                'proto': 'file',
                'path': 'c:/invisig0th/code/synapse/',
                'user': 'visi@vertex.link',
                'passwd': 'password',
                'fqdn': 'somehost.vertex.link',
                'params': '',
                'port': 9876,
                'base': url,
            }})
            self.eq(t.norm(url), expected)

            # https://datatracker.ietf.org/doc/html/rfc8089#appendix-E.2.2
            url = 'FILE:c|/synapse/synapse/lib/stormtypes.py'
            expected = ('file:///c|/synapse/synapse/lib/stormtypes.py', {'subs': {
                'path': 'c|/synapse/synapse/lib/stormtypes.py',
                'proto': 'file',
                'params': '',
                'base': 'file:///c|/synapse/synapse/lib/stormtypes.py',
            }})
            self.eq(t.norm(url), expected)

            # https://datatracker.ietf.org/doc/html/rfc8089#appendix-E.3.2
            url = 'file:////host.vertex.link/SharedDir/Unc/FilePath'
            expected = ('file:////host.vertex.link/SharedDir/Unc/FilePath', {'subs': {
                'proto': 'file',
                'params': '',
                'path': '/SharedDir/Unc/FilePath',
                'fqdn': 'host.vertex.link',
                'base': 'file:////host.vertex.link/SharedDir/Unc/FilePath',
            }})
            self.eq(t.norm(url), expected)

            # Firefox's non-standard representation that appears every so often
            # supported because the RFC supports it
            url = 'file://///host.vertex.link/SharedDir/Firefox/Unc/File/Path'
            expected = ('file:////host.vertex.link/SharedDir/Firefox/Unc/File/Path', {'subs': {
                'proto': 'file',
                'params': '',
                'base': 'file:////host.vertex.link/SharedDir/Firefox/Unc/File/Path',
                'path': '/SharedDir/Firefox/Unc/File/Path',
                'fqdn': 'host.vertex.link',
            }})
            self.eq(t.norm(url), expected)

    async def test_url_fqdn(self):

        async with self.getTestCore() as core:

            t = core.model.type('inet:url')

            host = 'Vertex.Link'
            norm_host = core.model.type('inet:fqdn').norm(host)[0]
            repr_host = core.model.type('inet:fqdn').repr(norm_host)

            self.eq(norm_host, 'vertex.link')
            self.eq(repr_host, 'vertex.link')

            await self._test_types_url_behavior(t, 'fqdn', host, norm_host, repr_host)

    async def test_url_ipv4(self):
        async with self.getTestCore() as core:
            t = core.model.type('inet:url')

            host = '192[.]168.1[.]1'
            norm_host = core.model.type('inet:ip').norm(host)[0]
            repr_host = core.model.type('inet:ip').repr(norm_host)
            self.eq(norm_host, (4, 3232235777))
            self.eq(repr_host, '192.168.1.1')

            await self._test_types_url_behavior(t, 'ipv4', host, norm_host, repr_host)

    async def test_url_ipv6(self):
        async with self.getTestCore() as core:
            t = core.model.type('inet:url')

            host = '::1'
            norm_host = core.model.type('inet:ip').norm(host)[0]
            repr_host = core.model.type('inet:ip').repr(norm_host)
            self.eq(norm_host, (6, 1))
            self.eq(repr_host, '::1')

            await self._test_types_url_behavior(t, 'ipv6', host, norm_host, repr_host)

            # IPv6 Port Special Cases
            weird = t.norm('http://::1:81/hehe')
            self.eq(weird[1]['subs']['ip'], (6, 0x10081))
            self.eq(weird[1]['subs']['port'], 80)

            self.raises(s_exc.BadTypeValu, t.norm, 'http://0:0:0:0:0:0:0:0:81/')

    async def _test_types_url_behavior(self, t, htype, host, norm_host, repr_host):

        # Handle IPv6 Port Brackets
        host_port = host
        repr_host_port = repr_host

        if htype == 'ipv6':
            host_port = f'[{host}]'
            repr_host_port = f'[{repr_host}]'

        if htype in ('ipv4', 'ipv6'):
            htype = 'ip'

        # URL with auth and port.
        url = f'https://user:password@{host_port}:1234/a/b/c/'
        expected = (f'https://user:password@{repr_host_port}:1234/a/b/c/', {'subs': {
            'proto': 'https', 'path': '/a/b/c/', 'user': 'user', 'passwd': 'password', htype: norm_host, 'port': 1234,
            'base': f'https://user:password@{repr_host_port}:1234/a/b/c/',
            'params': ''
        }})
        self.eq(t.norm(url), expected)

        # Userinfo user with @ in it
        url = f'lando://visi@vertex.link@{host_port}:40000/auth/gateway'
        expected = (f'lando://visi@vertex.link@{repr_host_port}:40000/auth/gateway', {'subs': {
            'proto': 'lando', 'path': '/auth/gateway',
            'user': 'visi@vertex.link',
            'base': f'lando://visi@vertex.link@{repr_host_port}:40000/auth/gateway',
            'port': 40000,
            'params': '',
            htype: norm_host,
        }})
        self.eq(t.norm(url), expected)

        # Userinfo password with @
        url = f'balthazar://root:foo@@@bar@{host_port}:1234/'
        expected = (f'balthazar://root:foo@@@bar@{repr_host_port}:1234/', {'subs': {
            'proto': 'balthazar', 'path': '/',
            'user': 'root', 'passwd': 'foo@@@bar',
            'base': f'balthazar://root:foo@@@bar@{repr_host_port}:1234/',
            'port': 1234,
            'params': '',
            htype: norm_host,
        }})
        self.eq(t.norm(url), expected)

        # rfc3986 compliant Userinfo with @ properly encoded
        url = f'calrissian://visi%40vertex.link:surround%40@{host_port}:44343'
        expected = (f'calrissian://visi%40vertex.link:surround%40@{repr_host_port}:44343', {'subs': {
            'proto': 'calrissian', 'path': '',
            'user': 'visi@vertex.link', 'passwd': 'surround@',
            'base': f'calrissian://visi%40vertex.link:surround%40@{repr_host_port}:44343',
            'port': 44343,
            'params': '',
            htype: norm_host,
        }})
        self.eq(t.norm(url), expected)

        # unencoded query params are handled nicely
        url = f'https://visi@vertex.link:neato@burrito@{host}/?q=@foobarbaz'
        expected = (f'https://visi@vertex.link:neato@burrito@{repr_host}/?q=@foobarbaz', {'subs': {
            'proto': 'https', 'path': '/',
            'user': 'visi@vertex.link', 'passwd': 'neato@burrito',
            'base': f'https://visi@vertex.link:neato@burrito@{repr_host}/',
            'port': 443,
            'params': '?q=@foobarbaz',
            htype: norm_host,
        }})
        self.eq(t.norm(url), expected)

        # URL with no port, but default port valu.
        # Port should be in subs, but not normed URL.
        url = f'https://user:password@{host}/a/b/c/?foo=bar&baz=faz'
        expected = (f'https://user:password@{repr_host}/a/b/c/?foo=bar&baz=faz', {'subs': {
            'proto': 'https', 'path': '/a/b/c/', 'user': 'user', 'passwd': 'password', htype: norm_host, 'port': 443,
            'base': f'https://user:password@{repr_host}/a/b/c/',
            'params': '?foo=bar&baz=faz',
        }})
        self.eq(t.norm(url), expected)

        # URL with no port and no default port valu.
        # Port should not be in subs or normed URL.
        url = f'arbitrary://user:password@{host}/a/b/c/'
        expected = (f'arbitrary://user:password@{repr_host}/a/b/c/', {'subs': {
            'proto': 'arbitrary', 'path': '/a/b/c/', 'user': 'user', 'passwd': 'password', htype: norm_host,
            'base': f'arbitrary://user:password@{repr_host}/a/b/c/',
            'params': '',
        }})
        self.eq(t.norm(url), expected)

        # URL with user but no password.
        # User should still be in URL and subs.
        url = f'https://user@{host_port}:1234/a/b/c/'
        expected = (f'https://user@{repr_host_port}:1234/a/b/c/', {'subs': {
            'proto': 'https', 'path': '/a/b/c/', 'user': 'user', htype: norm_host, 'port': 1234,
            'base': f'https://user@{repr_host_port}:1234/a/b/c/',
            'params': '',
        }})
        self.eq(t.norm(url), expected)

        # URL with no user/password.
        # User/Password should not be in URL or subs.
        url = f'https://{host_port}:1234/a/b/c/'
        expected = (f'https://{repr_host_port}:1234/a/b/c/', {'subs': {
            'proto': 'https', 'path': '/a/b/c/', htype: norm_host, 'port': 1234,
            'base': f'https://{repr_host_port}:1234/a/b/c/',
            'params': '',
        }})
        self.eq(t.norm(url), expected)

        # URL with no path.
        url = f'https://{host_port}:1234'
        expected = (f'https://{repr_host_port}:1234', {'subs': {
            'proto': 'https', 'path': '', htype: norm_host, 'port': 1234,
            'base': f'https://{repr_host_port}:1234',
            'params': '',
        }})
        self.eq(t.norm(url), expected)

        # URL with no path or port or default port.
        url = f'a://{host}'
        expected = (f'a://{repr_host}', {'subs': {
            'proto': 'a', 'path': '', htype: norm_host,
            'base': f'a://{repr_host}',
            'params': '',
        }})
        self.eq(t.norm(url), expected)

    async def test_urlfile(self):
        async with self.getTestCore() as core:
            file = s_common.guid()
            valu = ('https://vertex.link/a_cool_program.exe', file)
            nodes = await core.nodes('[inet:urlfile=$valu]', opts={'vars': {'valu': valu}})
            self.len(1, nodes)
            node = nodes[0]
            self.eq(node.ndef, ('inet:urlfile', (valu[0], file)))
            self.eq(node.get('url'), 'https://vertex.link/a_cool_program.exe')
            self.eq(node.get('file'), file)

            url = await core.nodes('inet:url')
            self.len(1, url)
            url = url[0]
            self.eq(443, url.get('port'))
            self.eq('', url.get('params'))
            self.eq('vertex.link', url.get('fqdn'))
            self.eq('https', url.get('proto'))
            self.eq('https://vertex.link/a_cool_program.exe', url.get('base'))

    async def test_url_mirror(self):
        url0 = 'http://vertex.link'
        url1 = 'http://vtx.lk'
        opts = {'vars': {'url0': url0, 'url1': url1}}
        async with self.getTestCore() as core:

            nodes = await core.nodes('[ inet:url:mirror=($url0, $url1) ]', opts=opts)

            self.len(1, nodes)
            self.eq(nodes[0].ndef, ('inet:url:mirror', (url0, url1)))
            self.eq(nodes[0].get('at'), 'http://vtx.lk')
            self.eq(nodes[0].get('of'), 'http://vertex.link')

            with self.raises(s_exc.ReadOnlyProp):
                nodes = await core.nodes('inet:url:mirror=($url0, $url1) [ :at=http://newp.com ]', opts=opts)

            with self.raises(s_exc.ReadOnlyProp):
                nodes = await core.nodes('inet:url:mirror=($url0, $url1) [ :of=http://newp.com ]', opts=opts)

    async def test_urlredir(self):
        async with self.getTestCore() as core:
            valu = ('https://vertex.link/idk', 'https://cool.vertex.newp:443/something_else')
            nodes = await core.nodes('[inet:urlredir=$valu]', opts={'vars': {'valu': valu}})
            self.len(1, nodes)
            node = nodes[0]
            self.eq(node.ndef, ('inet:urlredir', valu))
            self.eq(node.get('src'), 'https://vertex.link/idk')
            self.eq(node.get('src:fqdn'), 'vertex.link')
            self.eq(node.get('dst'), 'https://cool.vertex.newp:443/something_else')
            self.eq(node.get('dst:fqdn'), 'cool.vertex.newp')
            self.len(1, await core.nodes('inet:fqdn=vertex.link'))
            self.len(1, await core.nodes('inet:fqdn=cool.vertex.newp'))

    async def test_user(self):
        async with self.getTestCore() as core:
            nodes = await core.nodes('[inet:user="cool User "]')
            self.len(1, nodes)
            node = nodes[0]
            self.eq(node.ndef, ('inet:user', 'cool user '))

    async def test_whois_collection(self):

        async with self.getTestCore() as core:

            valu = s_common.guid()
            rec = s_common.guid()
            props = {
                'time': 2554869000000000,
                'fqdn': 'arin.whois.net',
                'ip': (4, 167772160),
                'success': True,
                'rec': rec,
            }
            q = '[(inet:whois:ipquery=$valu :time=$p.time :fqdn=$p.fqdn :success=$p.success :rec=$p.rec :ip=$p.ip)]'
            nodes = await core.nodes(q, opts={'vars': {'valu': valu, 'p': props}})
            self.len(1, nodes)
            node = nodes[0]
            self.eq(node.ndef, ('inet:whois:ipquery', valu))
            self.eq(node.get('time'), 2554869000000000)
            self.eq(node.get('fqdn'), 'arin.whois.net')
            self.eq(node.get('success'), True)
            self.eq(node.get('rec'), rec)
            self.eq(node.get('ip'), (4, 167772160))

            valu = s_common.guid()
            props = {
                'time': 2554869000000000,
                'url': 'http://myrdap/rdap/?query=3300%3A100%3A1%3A%3Affff',
                'ip': '3300:100:1::ffff',
                'success': False,
            }
            q = '[(inet:whois:ipquery=$valu :time=$p.time :url=$p.url :success=$p.success :ip=$p.ip)]'
            nodes = await core.nodes(q, opts={'vars': {'valu': valu, 'p': props}})
            self.len(1, nodes)
            node = nodes[0]
            self.eq(node.ndef, ('inet:whois:ipquery', valu))
            self.eq(node.get('time'), 2554869000000000)
            self.eq(node.get('url'), 'http://myrdap/rdap/?query=3300%3A100%3A1%3A%3Affff')
            self.eq(node.get('success'), False)
            self.none(node.get('rec'))
            self.eq(node.get('ip'), (6, 0x3300010000010000000000000000ffff))

    async def test_whois_record(self):

        async with self.getTestCore() as core:
            nodes = await core.nodes('''
                [ inet:whois:record=0c63f6b67c9a3ca40f9f942957a718e9
                    :fqdn=woot.com
                    :asof=20251217
                    :text="YELLING AT pennywise@vertex.link LOUDLY"
                    :registrar=' cool REGISTRAR'
                    :registrant=' cool REGISTRANT'
                ]
            ''')
            self.len(1, nodes)
            node = nodes[0]
            self.eq(node.ndef, ('inet:whois:record', '0c63f6b67c9a3ca40f9f942957a718e9'))
            self.eq(node.get('fqdn'), 'woot.com')
            self.eq(node.get('asof'), 1765929600000000)
            self.eq(node.get('text'), 'yelling at pennywise@vertex.link loudly')
            self.eq(node.get('registrar'), 'cool registrar')
            self.eq(node.get('registrant'), 'cool registrant')

            nodes = await core.nodes('inet:whois:email')
            self.len(1, nodes)
            self.eq(nodes[0].ndef, ('inet:whois:email', ('woot.com', 'pennywise@vertex.link')))

    async def test_whois_iprecord(self):
        async with self.getTestCore() as core:
            contact = s_common.guid()
            addlcontact = s_common.guid()
            rec_ipv4 = s_common.guid()
            props = {
                'net': '10.0.0.0/28',
                'asof': 2554869000000000,
                'created': 2554858000000000,
                'updated': 2554858000000000,
                'text': 'this is  a bunch of \nrecord text 123123',
                'asn': 12345,
                'id': 'NET-10-0-0-0-1',
                'name': 'vtx',
                'parentid': 'NET-10-0-0-0-0',
                'contacts': (addlcontact, ),
                'country': 'US',
                'status': 'validated',
                'type': 'direct allocation',
                'links': ('http://rdap.com/foo', 'http://rdap.net/bar'),
            }
            q = '''[(inet:whois:iprecord=$valu :net=$p.net :asof=$p.asof :created=$p.created :updated=$p.updated
                :text=$p.text :asn=$p.asn :id=$p.id :name=$p.name :parentid=$p.parentid
                :contacts=$p.contacts :country=$p.country :status=$p.status :type=$p.type
                :links=$p.links)]'''
            nodes = await core.nodes(q, opts={'vars': {'valu': rec_ipv4, 'p': props}})
            self.len(1, nodes)
            node = nodes[0]
            self.eq(node.ndef, ('inet:whois:iprecord', rec_ipv4))
            self.eq(node.get('net'), ((4, 167772160), (4, 167772175)))
            # FIXME virtual props
            # self.eq(node.get('net*min'), (4, 167772160))
            # self.eq(node.get('net*max'), (4, 167772175))
            self.eq(node.get('asof'), 2554869000000000)
            self.eq(node.get('created'), 2554858000000000)
            self.eq(node.get('updated'), 2554858000000000)
            self.eq(node.get('text'), 'this is  a bunch of \nrecord text 123123')
            self.eq(node.get('asn'), 12345)
            self.eq(node.get('id'), 'NET-10-0-0-0-1')
            self.eq(node.get('name'), 'vtx')
            self.eq(node.get('parentid'), 'NET-10-0-0-0-0')
            self.eq(node.get('contacts'), (addlcontact,))
            self.eq(node.get('country'), 'us')
            self.eq(node.get('status'), 'validated')
            self.eq(node.get('type'), 'direct allocation')
            self.eq(node.get('links'), ('http://rdap.com/foo', 'http://rdap.net/bar'))

            rec_ipv6 = s_common.guid()
            props = {
                'net': '2001:db8::/101',
                'asof': 2554869000000000,
                'created': 2554858000000000,
                'updated': 2554858000000000,
                'text': 'this is  a bunch of \nrecord text 123123',
                'asn': 12345,
                'id': 'NET-10-0-0-0-0',
                'name': 'EU-VTX-1',
                'country': 'tp',
                'status': 'renew prohibited',
                'type': 'allocated-BY-rir',
            }

            minv = (6, 0x20010db8000000000000000000000000)
            maxv = (6, 0x20010db8000000000000000007ffffff)

            q = '''[(inet:whois:iprecord=$valu :net=$p.net :asof=$p.asof :created=$p.created :updated=$p.updated
                :text=$p.text :asn=$p.asn :id=$p.id :name=$p.name
                :country=$p.country :status=$p.status :type=$p.type)]'''
            nodes = await core.nodes(q, opts={'vars': {'valu': rec_ipv6, 'p': props}})
            self.len(1, nodes)
            node = nodes[0]
            self.eq(node.ndef, ('inet:whois:iprecord', rec_ipv6))
            self.eq(node.get('net'), (minv, maxv))
            # FIXME virtual props
            # self.eq(node.get('net*min'), minv)
            # self.eq(node.get('net*max'), maxv)
            self.eq(node.get('asof'), 2554869000000000)
            self.eq(node.get('created'), 2554858000000000)
            self.eq(node.get('updated'), 2554858000000000)
            self.eq(node.get('text'), 'this is  a bunch of \nrecord text 123123')
            self.eq(node.get('asn'), 12345)
            self.eq(node.get('id'), 'NET-10-0-0-0-0')
            self.eq(node.get('name'), 'EU-VTX-1')
            self.eq(node.get('country'), 'tp')
            self.eq(node.get('status'), 'renew prohibited')
            self.eq(node.get('type'), 'allocated-by-rir')

            # check regid pivot
            scmd = f'inet:whois:iprecord={rec_ipv4} :parentid -> inet:whois:iprecord:id'
            nodes = await core.nodes(scmd)
            self.len(1, nodes)
            self.eq(nodes[0].ndef, ('inet:whois:iprecord', rec_ipv6))

            # bad country code
            with self.raises(s_exc.BadTypeValu):
                await core.nodes('[(inet:whois:iprecord=* :country=u9)]')

    async def test_wifi_collection(self):
        async with self.getTestCore() as core:
            nodes = await core.nodes('[inet:wifi:ssid="The Best SSID"]')
            self.len(1, nodes)
            node = nodes[0]
            self.eq(node.ndef, ('inet:wifi:ssid', "The Best SSID"))

            valu = ('The Best SSID2 ', '00:11:22:33:44:55')
            place = s_common.guid()
            props = {
                'accuracy': '10km',
                'latlong': (20, 30),
                'place': place,
                'channel': 99,
                'encryption': 'wpa2',
            }
            q = '''[(inet:wifi:ap=$valu :place=$p.place :channel=$p.channel :latlong=$p.latlong :accuracy=$p.accuracy
                    :encryption=$p.encryption)]'''
            nodes = await core.nodes(q, opts={'vars': {'valu': valu, 'p': props}})
            self.len(1, nodes)
            node = nodes[0]
            self.eq(node.ndef, ('inet:wifi:ap', valu))
            self.eq(node.get('ssid'), valu[0])
            self.eq(node.get('bssid'), valu[1])
            self.eq(node.get('latlong'), (20.0, 30.0))
            self.eq(node.get('accuracy'), 10000000)
            self.eq(node.get('place'), place)
            self.eq(node.get('channel'), 99)
            self.eq(node.get('encryption'), 'wpa2')

    async def test_banner(self):

        async with self.getTestCore() as core:

            nodes = await core.nodes('[inet:banner=("tcp://1.2.3.4:443", "Hi There")]')
            self.len(1, nodes)
            node = nodes[0]
            self.eq(node.get('text'), 'Hi There')
            self.eq(node.get('server'), 'tcp://1.2.3.4:443')

            self.len(1, await core.nodes('it:dev:str="Hi There"'))
            self.len(1, await core.nodes('inet:ip=1.2.3.4'))

            nodes = await core.nodes('[inet:banner=("tcp://::ffff:8.7.6.5", sup)]')
            self.len(1, nodes)
            node = nodes[0]
            self.eq(node.get('text'), 'sup')
            self.eq(node.get('server'), 'tcp://::ffff:8.7.6.5')

            self.len(1, await core.nodes('it:dev:str="sup"'))
            self.len(1, await core.nodes('inet:ip="::ffff:8.7.6.5"'))

    async def test_search_query(self):
        async with self.getTestCore() as core:
            iden = s_common.guid()
            host = s_common.guid()
            props = {
                'time': 200,
                'text': 'hi there',
                'engine': 'roofroof',
                'host': host,
            }

            q = '''[
                inet:search:query=$valu
                    :time=$p.time
                    :text=$p.text
                    :engine=$p.engine
                    :host=$p.host
                    :account=*
            ]'''
            nodes = await core.nodes(q, opts={'vars': {'valu': iden, 'p': props}})
            self.len(1, nodes)
            node = nodes[0]
            self.eq(node.ndef, ('inet:search:query', iden))
            self.eq(node.get('time'), 200)
            self.eq(node.get('text'), 'hi there')
            self.eq(node.get('engine'), 'roofroof')
            self.eq(node.get('host'), host)
            self.len(1, await core.nodes('inet:search:query :account -> inet:service:account'))

            residen = s_common.guid()
            props = {
                'query': iden,
                'url': 'http://hehehaha.com/',
                'rank': 0,
                'text': 'woot woot woot',
                'title': 'this is a title',
            }
            q = '[inet:search:result=$valu :query=$p.query :url=$p.url :rank=$p.rank :text=$p.text :title=$p.title]'
            nodes = await core.nodes(q, opts={'vars': {'valu': residen, 'p': props}})
            self.len(1, nodes)
            node = nodes[0]
            self.eq(node.ndef, ('inet:search:result', residen))
            self.eq(node.get('url'), 'http://hehehaha.com/')
            self.eq(node.get('rank'), 0)
            self.eq(node.get('text'), 'woot woot woot')
            self.eq(node.get('title'), 'this is a title')
            self.eq(node.get('query'), iden)

    async def test_model_inet_email_message(self):

        async with self.getTestCore() as core:

            flow = s_common.guid()

            q = '''
            [
            inet:email:message="*"
                :id="Woot-12345 "
                :to=woot@woot.com
                :from=visi@vertex.link
                :replyto=root@root.com
                :subject="hi there"
                :date=2015
                :body="there are mad sploitz here!"
                :headers=(('to', 'Visi Stark <visi@vertex.link>'),)
                :cc=(baz@faz.org, foo@bar.com, baz@faz.org)
                :bytes="*"
                :received:from:ip=1.2.3.4
                :received:from:fqdn=smtp.vertex.link
                :flow=$flow
                :links={[
                    inet:email:message:link=*
                        :url=https://www.vertex.link
                        :text=Vertex
                ]}
                :attachments={[
                    inet:email:message:attachment=*
                        :file=*
                        :name=sploit.exe
                ]}
            ]
            '''
            nodes = await core.nodes(q, opts={'vars': {'flow': flow}})
            self.len(1, nodes)

            self.eq(nodes[0].get('id'), 'Woot-12345')
            self.eq(nodes[0].get('cc'), ('baz@faz.org', 'foo@bar.com'))
            self.eq(nodes[0].get('received:from:ip'), (4, 0x01020304))
            self.eq(nodes[0].get('received:from:fqdn'), 'smtp.vertex.link')
            self.eq(nodes[0].get('flow'), flow)

            self.len(1, await core.nodes('inet:email:message:to=woot@woot.com'))
            self.len(1, await core.nodes('inet:email:message:date=2015'))
            self.len(1, await core.nodes('inet:email:message:body="there are mad sploitz here!"'))
            self.len(1, await core.nodes('inet:email:message:subject="hi there"'))
            self.len(1, await core.nodes('inet:email:message:replyto=root@root.com'))

            self.len(1, await core.nodes('inet:email:message:from=visi@vertex.link -> inet:email:header +:name=to +:value="Visi Stark <visi@vertex.link>"'))
            self.len(1, await core.nodes('inet:email:message:from=visi@vertex.link -> inet:email:message:link +:text=Vertex -> inet:url'))
            self.len(1, await core.nodes('inet:email:message:from=visi@vertex.link -> inet:email:message:attachment +:name=sploit.exe -> file:bytes'))
            self.len(1, await core.nodes('inet:email:message:from=visi@vertex.link -> file:bytes'))
            self.len(1, await core.nodes('inet:email=foo@bar.com -> inet:email:message'))
            self.len(1, await core.nodes('inet:email=baz@faz.org -> inet:email:message'))
            self.len(1, await core.nodes('inet:email:message -> inet:email:message:link +:url=https://www.vertex.link +:text=Vertex'))
            self.len(1, await core.nodes('inet:email:message -> inet:email:message:attachment +:name=sploit.exe +:file'))

    async def test_model_inet_tunnel(self):
        async with self.getTestCore() as core:
            nodes = await core.nodes('''
            [ inet:tunnel=*
                :ingress=1.2.3.4:443
                :egress=5.5.5.5
                :type=vpn
                :anon=$lib.true
                :operator = {[ entity:contact=* :email=visi@vertex.link ]}
            ]''')
            self.len(1, nodes)

            self.eq(True, nodes[0].get('anon'))
            self.eq('vpn.', nodes[0].get('type'))
            self.eq('tcp://5.5.5.5', nodes[0].get('egress'))
            self.eq('tcp://1.2.3.4:443', nodes[0].get('ingress'))

            self.len(1, await core.nodes('inet:tunnel -> entity:contact +:email=visi@vertex.link'))

    async def test_model_inet_proto(self):

        async with self.getTestCore() as core:
            nodes = await core.nodes('[ inet:proto=https :port=443 ]')
            self.len(1, nodes)
            self.eq(('inet:proto', 'https'), nodes[0].ndef)
            self.eq(443, nodes[0].get('port'))

    async def test_model_inet_egress(self):

        async with self.getTestCore() as core:

            nodes = await core.nodes('''
            [ inet:egress=*
                :host = *
                :host:iface = *
                :client=1.2.3.4
            ]
            ''')

            self.len(1, nodes)
            self.nn(nodes[0].get('host'))
            self.nn(nodes[0].get('host:iface'))
            self.eq(nodes[0].get('client'), 'tcp://1.2.3.4')

            self.len(1, await core.nodes('inet:egress -> it:host'))
            self.len(1, await core.nodes('inet:egress -> inet:iface'))

    async def test_model_inet_tls_handshake(self):

        async with self.getTestCore() as core:
            props = {
                'ja3': '1' * 32,
                'ja3s': '2' * 32,
                'client': 'tcp://1.2.3.4:8888',
                'server': 'tcp://5.6.7.8:9999'
            }

            nodes = await core.nodes('''
                [
                    inet:tls:handshake=*
                        :time=now
                        :flow=*
                        :server=$server
                        :server:cert=*
                        :server:fingerprint:ja3=$ja3s
                        :client=$client
                        :client:cert=*
                        :client:fingerprint:ja3=$ja3
                ]
            ''', opts={'vars': props})
            self.len(1, nodes)
            self.nn(nodes[0].get('time'))
            self.nn(nodes[0].get('flow'))
            self.nn(nodes[0].get('server:cert'))
            self.nn(nodes[0].get('client:cert'))

            self.eq(props['ja3'], nodes[0].get('client:fingerprint:ja3'))
            self.eq(props['ja3s'], nodes[0].get('server:fingerprint:ja3'))

            self.eq(props['client'], nodes[0].get('client'))
            self.eq(props['server'], nodes[0].get('server'))

    async def test_model_inet_ja3(self):

        async with self.getTestCore() as core:

            ja3 = '76e7b0cb0994d60a4b3f360a088fac39'
            nodes = await core.nodes('[ inet:tls:ja3:sample=(tcp://1.2.3.4, $md5) ]', opts={'vars': {'md5': ja3}})
            self.len(1, nodes)
            self.eq(nodes[0].get('client'), 'tcp://1.2.3.4')
            self.eq(nodes[0].get('ja3'), ja3)

            ja3 = '4769ad08107979c719d86270e706fed5'
            nodes = await core.nodes('[ inet:tls:ja3s:sample=(tcp://2.2.2.2, $md5) ]', opts={'vars': {'md5': ja3}})
            self.len(1, nodes)
            self.eq(nodes[0].get('server'), 'tcp://2.2.2.2')
            self.eq(nodes[0].get('ja3s'), ja3)

    async def test_model_inet_tls_certs(self):

        async with self.getTestCore() as core:

            server = 'e4f6db65dbaa7a4598f7379f75dcd5f5'
            client = 'df8d1f7e04f7c4a322e04b0b252e2851'
            nodes = await core.nodes('[inet:tls:servercert=(tcp://1.2.3.4:1234, $server)]', opts={'vars': {'server': server}})
            self.len(1, nodes)
            self.eq(nodes[0].get('server'), 'tcp://1.2.3.4:1234')
            self.eq(nodes[0].get('cert'), server)

            nodes = await core.nodes('[inet:tls:clientcert=(tcp://5.6.7.8:5678, $client)]', opts={'vars': {'client': client}})
            self.len(1, nodes)
            self.eq(nodes[0].get('client'), 'tcp://5.6.7.8:5678')
            self.eq(nodes[0].get('cert'), client)

    async def test_model_inet_service(self):

        async with self.getTestCore() as core:

            provname = 'Slack Corp'
            opts = {'vars': {'provname': provname}}
            nodes = await core.nodes(f'gen.ou.org $provname', opts=opts)
            self.len(1, nodes)
            provider = nodes[0]

            q = '''
            [ inet:service:platform=(slack,)
                :url="https://slack.com"
                :name=Slack
                :provider={ ou:org:name=$provname }
                :provider:name=$provname
            ]
            '''
            nodes = await core.nodes(q, opts=opts)
            self.len(1, nodes)
            self.eq(nodes[0].ndef, ('inet:service:platform', s_common.guid(('slack',))))
            self.eq(nodes[0].get('url'), 'https://slack.com')
            self.eq(nodes[0].get('name'), 'slack')
            self.eq(nodes[0].get('provider'), provider.ndef[1])
            self.eq(nodes[0].get('provider:name'), provname.lower())
            platform = nodes[0]

            q = '''
            [ inet:service:instance=(vertex, slack)
                :id='T2XK1223Y'
                :platform={ inet:service:platform=(slack,) }
                :url="https://v.vtx.lk/slack"
                :name="Synapse users slack"
                :tenant={[ inet:service:tenant=({"id": "VS-31337"}) ]}
            ]
            '''
            nodes = await core.nodes(q)
            self.len(1, nodes)
            self.nn(nodes[0].get('tenant'))
            self.eq(nodes[0].ndef, ('inet:service:instance', s_common.guid(('vertex', 'slack'))))
            self.eq(nodes[0].get('id'), 'T2XK1223Y')
            self.eq(nodes[0].get('platform'), platform.ndef[1])
            self.eq(nodes[0].get('url'), 'https://v.vtx.lk/slack')
            self.eq(nodes[0].get('name'), 'synapse users slack')
            platinst = nodes[0]

            q = '''
            [
                (inet:service:account=(blackout, account, vertex, slack)
                    :id=U7RN51U1J
                    :user=blackout
                    :url=https://vertex.link/users/blackout
                    :email=blackout@vertex.link
                    :tenant={[ inet:service:tenant=({"id": "VS-31337"}) ]}
                )

                (inet:service:account=(visi, account, vertex, slack)
                    :id=U2XK7PUVB
                    :user=visi
                    :email=visi@vertex.link
                )
            ]
            '''
            accounts = await core.nodes(q)
            self.len(2, accounts)

            self.nn(accounts[0].get('tenant'))

            self.eq(accounts[0].ndef, ('inet:service:account', s_common.guid(('blackout', 'account', 'vertex', 'slack'))))
            self.eq(accounts[0].get('id'), 'U7RN51U1J')
            self.eq(accounts[0].get('user'), 'blackout')
            self.eq(accounts[0].get('url'), 'https://vertex.link/users/blackout')
            self.eq(accounts[0].get('email'), 'blackout@vertex.link')

            self.eq(accounts[1].ndef, ('inet:service:account', s_common.guid(('visi', 'account', 'vertex', 'slack'))))
            self.eq(accounts[1].get('id'), 'U2XK7PUVB')
            self.eq(accounts[1].get('user'), 'visi')
            self.eq(accounts[1].get('email'), 'visi@vertex.link')
            blckacct, visiacct = accounts

            q = '''
            [ inet:service:group=(developers, group, vertex, slack)
                :id=X1234
                :name="developers, developers, developers"
            ]
            '''
            nodes = await core.nodes(q)
            self.len(1, nodes)

            self.eq(nodes[0].get('id'), 'X1234')
            self.eq(nodes[0].get('name'), 'developers, developers, developers')
            devsgrp = nodes[0]

            q = '''
            [
                (inet:service:group:member=(blackout, developers, group, vertex, slack)
                    :account=$blckiden
                    :group=$devsiden
                    :period=(20230601, ?)
                    :creator=$visiiden
                    :remover=$visiiden
                )

                (inet:service:group:member=(visi, developers, group, vertex, slack)
                    :account=$visiiden
                    :group=$devsiden
                    :period=(20150101, ?)
                )
            ]
            '''
            opts = {'vars': {
                'blckiden': blckacct.ndef[1],
                'visiiden': visiacct.ndef[1],
                'devsiden': devsgrp.ndef[1],
            }}
            nodes = await core.nodes(q, opts=opts)
            self.len(2, nodes)

            self.eq(nodes[0].get('account'), blckacct.ndef[1])
            self.eq(nodes[0].get('group'), devsgrp.ndef[1])
            self.eq(nodes[0].get('period'), (1685577600000000, 9223372036854775807))
            self.eq(nodes[0].get('creator'), visiacct.ndef[1])
            self.eq(nodes[0].get('remover'), visiacct.ndef[1])

            self.eq(nodes[1].get('account'), visiacct.ndef[1])
            self.eq(nodes[1].get('group'), devsgrp.ndef[1])
            self.eq(nodes[1].get('period'), (1420070400000000, 9223372036854775807))
            self.none(nodes[1].get('creator'))
            self.none(nodes[1].get('remover'))

            q = '''
            [ inet:service:session=*
                :creator=$blckiden
                :period=(202405160900, 202405161055)
                :http:session=*
            ]
            '''
            opts = {'vars': {'blckiden': blckacct.ndef[1]}}
            nodes = await core.nodes(q, opts=opts)
            self.len(1, nodes)
            self.nn(nodes[0].get('http:session'))
            self.eq(nodes[0].get('creator'), blckacct.ndef[1])
            self.eq(nodes[0].get('period'), (1715850000000000, 1715856900000000))
            blcksess = nodes[0]
            self.len(1, await core.nodes('inet:service:session -> inet:http:session'))

            q = '''
            [ inet:service:login=*
                :method=password
                :session=$blcksess
                :server=tcp://10.10.10.4:443
                :client=tcp://192.168.0.10:12345
            ]
            '''
            opts = {'vars': {'blcksess': blcksess.ndef[1]}}
            nodes = await core.nodes(q, opts=opts)
            self.len(1, nodes)
            self.eq(nodes[0].get('method'), 'password.')

            server = await core.nodes('inet:server=tcp://10.10.10.4:443')
            self.len(1, server)
            server = server[0]

            client = await core.nodes('inet:client=tcp://192.168.0.10:12345')
            self.len(1, client)
            client = client[0]

            self.eq(nodes[0].get('server'), server.ndef[1])
            self.eq(nodes[0].get('client'), client.ndef[1])

            q = '''
            [ inet:service:message:link=(blackout, developers, 1715856900000000, https://www.youtube.com/watch?v=dQw4w9WgXcQ, vertex, slack)
                :title="Deadpool & Wolverine | Official Teaser | In Theaters July 26"
                :url="https://www.youtube.com/watch?v=dQw4w9WgXcQ"
            ]
            '''
            nodes = await core.nodes(q)
            self.len(1, nodes)
            self.eq(nodes[0].get('title'), 'Deadpool & Wolverine | Official Teaser | In Theaters July 26')
            self.eq(nodes[0].get('url'), 'https://www.youtube.com/watch?v=dQw4w9WgXcQ')
            msglink = nodes[0]

            q = '''
            [ inet:service:channel=(general, channel, vertex, slack)
                :id=C1234
                :name=general
                :period=(20150101, ?)
                :creator=$visiiden
                :platform=$platiden
                :instance=$instiden
            ]
            '''
            opts = {'vars': {
                'visiiden': visiacct.ndef[1],
                'platiden': platform.ndef[1],
                'instiden': platinst.ndef[1],
            }}
            nodes = await core.nodes(q, opts=opts)
            self.len(1, nodes)
            self.eq(nodes[0].ndef, ('inet:service:channel', s_common.guid(('general', 'channel', 'vertex', 'slack'))))
            self.eq(nodes[0].get('name'), 'general')
            self.eq(nodes[0].get('period'), (1420070400000000, 9223372036854775807))
            self.eq(nodes[0].get('creator'), visiacct.ndef[1])
            self.eq(nodes[0].get('platform'), platform.ndef[1])
            self.eq(nodes[0].get('instance'), platinst.ndef[1])
            gnrlchan = nodes[0]

            q = '''
            [
                (inet:service:channel:member=(visi, general, channel, vertex, slack)
                    :account=$visiiden
                    :period=(20150101, ?)
                )

                (inet:service:channel:member=(blackout, general, channel, vertex, slack)
                    :account=$blckiden
                    :period=(20230601, ?)
                )

                :platform=$platiden
                :instance=$instiden
                :channel=$chnliden
            ]
            '''
            opts = {'vars': {
                'blckiden': blckacct.ndef[1],
                'visiiden': visiacct.ndef[1],
                'chnliden': gnrlchan.ndef[1],
                'platiden': platform.ndef[1],
                'instiden': platinst.ndef[1],
            }}
            nodes = await core.nodes(q, opts=opts)
            self.len(2, nodes)
            self.eq(nodes[0].ndef, ('inet:service:channel:member', s_common.guid(('visi', 'general', 'channel', 'vertex', 'slack'))))
            self.eq(nodes[0].get('account'), visiacct.ndef[1])
            self.eq(nodes[0].get('period'), (1420070400000000, 9223372036854775807))
            self.eq(nodes[0].get('channel'), gnrlchan.ndef[1])

            self.eq(nodes[1].ndef, ('inet:service:channel:member', s_common.guid(('blackout', 'general', 'channel', 'vertex', 'slack'))))
            self.eq(nodes[1].get('account'), blckacct.ndef[1])
            self.eq(nodes[1].get('period'), (1685577600000000, 9223372036854775807))
            self.eq(nodes[1].get('channel'), gnrlchan.ndef[1])

            for node in nodes:
                self.eq(node.get('platform'), platform.ndef[1])
                self.eq(node.get('instance'), platinst.ndef[1])
                self.eq(node.get('channel'), gnrlchan.ndef[1])

<<<<<<< HEAD
            nodes = await core.nodes('''
            [ inet:service:message:attachment=(pbjtime.gif, blackout, developers, 1715856900000, vertex, slack)
                :file={[ file:bytes=({"sha256": "028241d9116a02059e99cb239c66d966e1b550926575ad7dcf0a8f076a352bcd"}) ]}
=======
            q = '''
            [ inet:service:message:attachment=(pbjtime.gif, blackout, developers, 1715856900000000, vertex, slack)
                :file={[ file:bytes=sha256:028241d9116a02059e99cb239c66d966e1b550926575ad7dcf0a8f076a352bcd ]}
>>>>>>> 898eb96e
                :name=pbjtime.gif
                :text="peanut butter jelly time"
            ]
            ''')
            self.len(1, nodes)
            self.eq(nodes[0].get('name'), 'pbjtime.gif')
            self.eq(nodes[0].get('text'), 'peanut butter jelly time')
            self.eq(nodes[0].get('file'), 'ff94f25eddbf0d452ddee5303c8b818e')
            attachment = nodes[0]

            q = '''
            [
                (inet:service:message=(blackout, developers, 1715856900000000, vertex, slack)
                    :type=chat.group
                    :group=$devsiden
                    :public=$lib.false
                    :repost=*
                )

                (inet:service:message=(blackout, visi, 1715856900000000, vertex, slack)
                    :type=chat.direct
                    :to=$visiiden
                    :public=$lib.false
                )

                (inet:service:message=(blackout, general, 1715856900000000, vertex, slack)
                    :type=chat.channel
                    :channel=$gnrliden
                    :public=$lib.true
                )

                :account=$blckiden
                :text="omg, can't wait for the new deadpool: https://www.youtube.com/watch?v=dQw4w9WgXcQ"
                :links+=$linkiden
                :attachments+=$atchiden

                :place:name=nyc
                :place = { gen.geo.place nyc }
                :file=*

                :client:software = {[ it:software=* :name=woot ]}
                :client:software:name = woot
            ]
            '''
            opts = {'vars': {
                'blckiden': blckacct.ndef[1],
                'visiiden': visiacct.ndef[1],
                'devsiden': devsgrp.ndef[1],
                'gnrliden': gnrlchan.ndef[1],
                'linkiden': msglink.ndef[1],
                'atchiden': attachment.ndef[1],
            }}
            nodes = await core.nodes(q, opts=opts)
            self.len(3, nodes)
            for node in nodes:

                self.eq(node.get('account'), blckacct.ndef[1])
                self.eq(node.get('text'), "omg, can't wait for the new deadpool: https://www.youtube.com/watch?v=dQw4w9WgXcQ")
                self.eq(node.get('links'), [msglink.ndef[1]])

                self.nn(node.get('client:software'))
                self.eq(node.get('client:software:name'), 'woot')

                self.nn(node.get('place'))
                self.eq(node.get('place:name'), 'nyc')

            self.nn(nodes[0].get('repost'))
            self.eq(nodes[0].get('group'), devsgrp.ndef[1])
            self.false(nodes[0].get('public'))
            self.eq(nodes[0].get('type'), 'chat.group.')

            self.eq(nodes[1].get('to'), visiacct.ndef[1])
            self.false(nodes[1].get('public'))
            self.eq(nodes[1].get('type'), 'chat.direct.')

            self.eq(nodes[2].get('channel'), gnrlchan.ndef[1])
            self.true(nodes[2].get('public'))
            self.eq(nodes[2].get('type'), 'chat.channel.')

            svcmsgs = await core.nodes('inet:service:message:type:taxonomy -> inet:service:message')
            self.len(3, svcmsgs)
            self.sorteq(
                [k.ndef for k in svcmsgs],
                [k.ndef for k in nodes],
            )

            nodes = await core.nodes('inet:service:message:type:taxonomy')
            self.len(4, nodes)
            self.sorteq(
                [k.ndef[1] for k in nodes],
                ('chat.', 'chat.channel.', 'chat.direct.', 'chat.group.'),
            )

            nodes = await core.nodes('inet:service:message:type:taxonomy=chat.channel -> inet:service:message')
            self.len(1, nodes)
            self.eq(nodes[0].ndef, ('inet:service:message', 'aa59b0c26bd8ce4af627af6326772384'))
            self.len(1, await core.nodes('inet:service:message:repost :repost -> inet:service:message'))

            q = '''
            [ inet:service:resource=(web, api, vertex, slack)
                :desc="The Web API supplies a collection of HTTP methods that underpin the majority of Slack app functionality."
                :instance=$instiden
                :name="Slack Web APIs"
                :platform=$platiden
                :type=slack.web.api
                :url="https://slack.com/api"
            ]
            '''
            opts = {'vars': {
                'platiden': platform.ndef[1],
                'instiden': platinst.ndef[1],
            }}
            nodes = await core.nodes(q, opts=opts)
            self.len(1, nodes)
            self.eq(nodes[0].get('desc'), 'The Web API supplies a collection of HTTP methods that underpin the majority of Slack app functionality.')
            self.eq(nodes[0].get('instance'), platinst.ndef[1])
            self.eq(nodes[0].get('name'), 'slack web apis')
            self.eq(nodes[0].get('platform'), platform.ndef[1])
            self.eq(nodes[0].get('type'), 'slack.web.api.')
            self.eq(nodes[0].get('url'), 'https://slack.com/api')
            resource = nodes[0]

            nodes = await core.nodes('''
                [ inet:service:bucket:item=*
                    :creator={ inet:service:account:user=visi }
                    :bucket={[ inet:service:bucket=* :name=foobar
                        :creator={ inet:service:account:user=visi }
                    ]}
                    :file=*
                    :file:name=woot.exe
                ]
            ''')
            self.len(1, nodes)
            self.nn(nodes[0].get('file'))
            self.nn(nodes[0].get('bucket'))
            self.nn(nodes[0].get('creator'))
            self.eq('woot.exe', nodes[0].get('file:name'))
            self.len(1, await core.nodes('inet:service:bucket -> inet:service:bucket:item -> file:bytes'))
            self.len(1, await core.nodes('inet:service:bucket -> inet:service:bucket:item -> inet:service:account'))
            self.len(1, await core.nodes('inet:service:bucket -> inet:service:account'))
            self.len(1, await core.nodes('inet:service:bucket:name=foobar'))

            q = '''
            [ inet:service:access=(api, blackout, 1715856900000000, vertex, slack)
                :account=$blckiden
                :instance=$instiden
                :platform=$platiden
                :resource=$rsrciden
                :success=$lib.true
                :time=(1715856900000000)
            ]
            '''
            opts = {'vars': {
                'blckiden': blckacct.ndef[1],
                'instiden': platinst.ndef[1],
                'visiiden': visiacct.ndef[1],
                'platiden': platform.ndef[1],
                'rsrciden': resource.ndef[1],
            }}
            nodes = await core.nodes(q, opts=opts)
            self.len(1, nodes)
            self.eq(nodes[0].get('account'), blckacct.ndef[1])
            self.eq(nodes[0].get('instance'), platinst.ndef[1])
            self.eq(nodes[0].get('platform'), platform.ndef[1])
            self.eq(nodes[0].get('resource'), resource.ndef[1])
            self.true(nodes[0].get('success'))
            self.eq(nodes[0].get('time'), 1715856900000000)

            q = '''
            [ inet:service:message=(visi, says, relax)
                :title="Hehe Haha"
                :thread={[
                    inet:service:thread=*
                        :title="Woot  Woot"
                        :message=(visi, says, hello)
                        :channel={[
                            inet:service:channel=(synapse, subreddit)
                                :name="/r/synapse"
                        ]}
                ]}
            ]
            '''
            nodes = await core.nodes(q)
            self.len(1, nodes)
            self.len(1, await core.nodes('inet:service:message=(visi, says, hello) -> inet:service:thread:message'))
            self.len(1, await core.nodes('''
                inet:service:message:title="hehe haha"
                :thread -> inet:service:thread
                +:title="woot woot"
            '''))
            self.len(2, await core.nodes('inet:service:thread -> inet:service:message'))

            self.len(1, await core.nodes('''
                inet:service:message:title="hehe haha"
                :thread -> inet:service:thread
                :channel -> inet:service:channel
                +:name="/r/synapse"
            '''))

            nodes = await core.nodes('''
                [ inet:service:relationship=*
                    :source={ inet:service:account:user=visi }
                    :target={ inet:service:account:user=visi }
                    :type=follows
                ]
            ''')
            self.nn(nodes[0].get('source'))
            self.nn(nodes[0].get('target'))
            self.eq('follows.', nodes[0].get('type'))
            self.len(1, await core.nodes('inet:service:relationship :source -> inet:service:account +:user=visi'))
            self.len(1, await core.nodes('inet:service:relationship :target -> inet:service:account +:user=visi'))

            nodes = await core.nodes('''
                [ inet:service:emote=*
                    :creator={ inet:service:account:user=visi }
                    :about={[ it:dev:repo=* :name=vertex ]}
                    :text=":gothparrot:"
                ]
            ''')
            self.nn(nodes[0].get('about'))
            self.nn(nodes[0].get('creator'))
            self.eq(':gothparrot:', nodes[0].get('text'))
            self.len(1, await core.nodes('inet:service:emote :about -> it:dev:repo +:name=vertex'))
            self.len(1, await core.nodes('inet:service:emote :creator -> inet:service:account +:user=visi'))

            with self.raises(s_exc.BadTypeValu):
                await core.nodes('[ inet:service:relationship=* :source={[it:dev:str=foo]} ]')

            nodes = await core.nodes('''
                [ inet:service:subscription=*
                    :level=vertex.synapse.enterprise
                    :pay:instrument={[ econ:bank:account=* :contact={[ entity:contact=* :name=visi]} ]}
                    :subscriber={[ inet:service:tenant=({"id": "VS-31337"}) ]}
                ]
            ''')
            self.len(1, nodes)
            self.eq('vertex.synapse.enterprise.', nodes[0].get('level'))
            self.eq('econ:bank:account', nodes[0].get('pay:instrument')[0])
            self.eq('inet:service:tenant', nodes[0].get('subscriber')[0])
            self.len(1, await core.nodes('inet:service:subscription -> inet:service:subscription:level:taxonomy'))
            self.len(1, await core.nodes('inet:service:subscription :pay:instrument -> econ:bank:account'))
            self.len(1, await core.nodes('inet:service:subscription :subscriber -> inet:service:tenant'))

    async def test_ipv4_fallback(self):

        async with self.getTestCore() as core:
            self.len(1, await core.nodes('[inet:ip=192.168.1.1]'))

            self.len(1, await core.nodes('[inet:ip=3.0.000.115]'))
            self.len(1, await core.nodes('[inet:ip=192.168.001.001]'))
            self.len(1, await core.nodes('[inet:ip=10.0.0.001]'))

            with self.raises(s_exc.BadTypeValu):
                await core.nodes('[inet:ip=256.256.256.256]')

            with self.raises(s_exc.BadTypeValu):
                await core.nodes('[inet:ip=192.168.001.001.001]')

            with self.raises(s_exc.BadTypeValu):
                await core.nodes('[inet:ip=192.168.001.001.abc]')<|MERGE_RESOLUTION|>--- conflicted
+++ resolved
@@ -2705,15 +2705,9 @@
                 self.eq(node.get('instance'), platinst.ndef[1])
                 self.eq(node.get('channel'), gnrlchan.ndef[1])
 
-<<<<<<< HEAD
             nodes = await core.nodes('''
-            [ inet:service:message:attachment=(pbjtime.gif, blackout, developers, 1715856900000, vertex, slack)
+            [ inet:service:message:attachment=(pbjtime.gif, blackout, developers, 1715856900000000, vertex, slack)
                 :file={[ file:bytes=({"sha256": "028241d9116a02059e99cb239c66d966e1b550926575ad7dcf0a8f076a352bcd"}) ]}
-=======
-            q = '''
-            [ inet:service:message:attachment=(pbjtime.gif, blackout, developers, 1715856900000000, vertex, slack)
-                :file={[ file:bytes=sha256:028241d9116a02059e99cb239c66d966e1b550926575ad7dcf0a8f076a352bcd ]}
->>>>>>> 898eb96e
                 :name=pbjtime.gif
                 :text="peanut butter jelly time"
             ]
