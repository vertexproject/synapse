--- conflicted
+++ resolved
@@ -7,8 +7,35 @@
 class InetModelTest(SynTest):
 
     def test_model_inet_fqdn(self):
-<<<<<<< HEAD
-=======
+
+        with self.getTestCore() as core:
+
+            with core.xact(write=True) as xact:
+
+                # check initial setup
+                node = xact.addNode('inet:fqdn', 'foo.bar.woot.com')
+
+                self.eq(node.get('iszone'), 0)
+                self.eq(node.get('domain'), 'bar.woot.com')
+
+                #print(repr(node.pack()))
+
+                #uppr = xact.addNode('inet:fqdn', 'bar.woot.com')
+                #uppr.set('iszone', True)
+
+                #node = xact.addNode('inet:fqdn', 'foo.bar.woot.com')
+                #print(repr(node.pack()))
+
+                #uppr = xact.addNode('inet:fqdn', 'bar.woot.com')
+                #uppr.set('iszone', False)
+
+                #node = xact.addNode('inet:fqdn', 'foo.bar.woot.com')
+                #print(repr(node.pack()))
+
+class FIXME:
+
+    def test_model_inet_fqdn(self):
+
         with self.getRamCore() as core:
             t0 = core.formTufoByProp('inet:fqdn', 'com', sfx=1)
             t1 = core.formTufoByProp('inet:fqdn', 'woot.com')
@@ -1692,1834 +1719,4 @@
             self.eq(resp[1]['inet:http:response:reason'], 'too leet')
             self.eq(resp[1]['inet:http:response:body'], body)
 
-            ridn = resp[1].get('inet:http:response')
->>>>>>> 53c4f7c0
-
-        with self.getTestCore() as core:
-
-            with core.xact(write=True) as xact:
-
-                # check initial setup
-                node = xact.addNode('inet:fqdn', 'foo.bar.woot.com')
-
-                self.eq(node.get('iszone'), 0)
-                self.eq(node.get('domain'), 'bar.woot.com')
-
-                #print(repr(node.pack()))
-
-                #uppr = xact.addNode('inet:fqdn', 'bar.woot.com')
-                #uppr.set('iszone', True)
-
-                #node = xact.addNode('inet:fqdn', 'foo.bar.woot.com')
-                #print(repr(node.pack()))
-
-                #uppr = xact.addNode('inet:fqdn', 'bar.woot.com')
-                #uppr.set('iszone', False)
-
-                #node = xact.addNode('inet:fqdn', 'foo.bar.woot.com')
-                #print(repr(node.pack()))
-
-
-#class InetModelTest(SynTest):
-#
-#    def test_model_type_inet_url(self):
-#        tlib = s_types.TypeLib()
-#
-#        self.raises(BadTypeValu, tlib.getTypeNorm, 'inet:url', 'newp')
-#        self.eq(tlib.getTypeNorm('inet:url', 'http://WoOt.com/HeHe')[0], 'http://woot.com/HeHe')
-#        self.eq(tlib.getTypeNorm('inet:url', 'HTTP://WoOt.com/HeHe')[0], 'http://woot.com/HeHe')
-#        self.eq(tlib.getTypeNorm('inet:url', 'HttP://Visi:Secret@WoOt.com/HeHe&foo=10')[0],
-#                'http://Visi:Secret@woot.com/HeHe&foo=10')
-#
-#        self.raises(BadTypeValu, tlib.getTypeParse, 'inet:url', 'newp')
-#        self.eq(tlib.getTypeParse('inet:url', 'http://WoOt.com/HeHe')[0], 'http://woot.com/HeHe')
-#        self.eq(tlib.getTypeParse('inet:url', 'HTTP://WoOt.com/HeHe')[0], 'http://woot.com/HeHe')
-#        self.eq(tlib.getTypeParse('inet:url', 'HttP://Visi:Secret@WoOt.com/HeHe&foo=10')[0],
-#                'http://Visi:Secret@woot.com/HeHe&foo=10')
-#
-#        self.eq(tlib.getTypeRepr('inet:url', 'http://woot.com/HeHe'), 'http://woot.com/HeHe')
-#
-#    def test_model_typeinet_ipv4(self):
-#        tlib = s_types.TypeLib()
-#
-#        self.eq(tlib.getTypeNorm('inet:ipv4', 0x01020304)[0], 0x01020304)
-#        self.eq(tlib.getTypeNorm('inet:ipv4', '0x01020304')[0], 0x01020304)
-#        self.eq(tlib.getTypeParse('inet:ipv4', '1.2.3.4')[0], 0x01020304)
-#        self.eq(tlib.getTypeRepr('inet:ipv4', 0x01020304), '1.2.3.4')
-#
-#    def tes_model_type_inet_tcp4(self):
-#        tlib = s_types.TypeLib()
-#
-#        self.eq(tlib.getTypeNorm('inet:tcp4', '1.2.3.4:2')[0], 0x010203040002)
-#        self.eq(tlib.getTypeNorm('inet:tcp4', 0x010203040002)[0], 0x010203040002)
-#
-#        self.raises(BadTypeValu, tlib.getTypeParse, 'inet:tcp4', 'newp')
-#        self.eq(tlib.getTypeParse('inet:tcp4', '1.2.3.4:2')[0], 0x010203040002)
-#
-#        self.eq(tlib.getTypeRepr('inet:tcp4', 0x010203040002), '1.2.3.4:2')
-#
-#    def test_model_type_inet_udp4(self):
-#        tlib = s_types.TypeLib()
-#
-#        self.eq(tlib.getTypeNorm('inet:udp4', '1.2.3.4:2')[0], 0x010203040002)
-#        self.eq(tlib.getTypeNorm('inet:udp4', 0x010203040002)[0], 0x010203040002)
-#
-#        self.raises(BadTypeValu, tlib.getTypeParse, 'inet:udp4', 'newp')
-#        self.eq(tlib.getTypeParse('inet:udp4', '1.2.3.4:2')[0], 0x010203040002)
-#
-#        self.eq(tlib.getTypeRepr('inet:udp4', 0x010203040002), '1.2.3.4:2')
-#
-#    def test_model_type_inet_port(self):
-#        tlib = s_types.TypeLib()
-#
-#        self.raises(BadTypeValu, tlib.getTypeParse, 'inet:port', '70000')
-#        self.raises(BadTypeValu, tlib.getTypeNorm, 'inet:port', 0xffffffff)
-#
-#        self.eq(tlib.getTypeNorm('inet:port', 20)[0], 20)
-#
-#    def test_model_type_inet_mac(self):
-#        tlib = s_types.TypeLib()
-#
-#        self.raises(BadTypeValu, tlib.getTypeParse, 'inet:mac', 'newp')
-#        self.raises(BadTypeValu, tlib.getTypeNorm, 'inet:mac', 'newp')
-#
-#        self.eq(tlib.getTypeNorm('inet:mac', 'FF:FF:FF:FF:FF:FF')[0], 'ff:ff:ff:ff:ff:ff')
-#        self.eq(tlib.getTypeParse('inet:mac', 'FF:FF:FF:FF:FF:FF')[0], 'ff:ff:ff:ff:ff:ff')
-#        self.eq(tlib.getTypeRepr('inet:mac', 'ff:ff:ff:ff:ff:ff'), 'ff:ff:ff:ff:ff:ff')
-#
-#    def test_model_type_inet_email(self):
-#        tlib = s_types.TypeLib()
-#
-#        self.raises(BadTypeValu, tlib.getTypeParse, 'inet:email', 'newp')
-#        self.raises(BadTypeValu, tlib.getTypeNorm, 'inet:email', 'newp')
-#
-#        self.eq(tlib.getTypeParse('inet:email', 'ViSi@Woot.Com')[0], 'visi@woot.com')
-#
-#        self.eq(tlib.getTypeNorm('inet:email', 'ViSi@Woot.Com')[0], 'visi@woot.com')
-#
-#        self.eq(tlib.getTypeRepr('inet:email', 'visi@woot.com'), 'visi@woot.com')
-#
-#    def test_model_type_inet_ipv6(self):
-#        tlib = s_types.TypeLib()
-#
-#        self.raises(BadTypeValu, tlib.getTypeParse, 'inet:ipv6', 'newp')
-#        self.raises(BadTypeValu, tlib.getTypeNorm, 'inet:srv6', 'newp')
-#        self.raises(BadTypeValu, tlib.getTypeNorm, 'inet:srv6', '[fffffffffffffffffffffffff::2]:80')
-#
-#        self.eq(tlib.getTypeParse('inet:ipv6', 'AF:00::02')[0], 'af::2')
-#        self.eq(tlib.getTypeNorm('inet:ipv6', 'AF:00::02')[0], 'af::2')
-#        self.eq(tlib.getTypeRepr('inet:ipv6', 'af::2'), 'af::2')
-#
-#        self.eq(tlib.getTypeNorm('inet:ipv6', '2001:db8::1:1:1:1:1')[0], '2001:db8:0:1:1:1:1:1')
-#
-#        # Specific examples given in RFC5952
-#        # Section 1
-#        self.eq(tlib.getTypeNorm('inet:ipv6', '2001:db8:0:0:1:0:0:1')[0], '2001:db8::1:0:0:1')
-#        self.eq(tlib.getTypeNorm('inet:ipv6', '2001:0db8:0:0:1:0:0:1')[0], '2001:db8::1:0:0:1')
-#        self.eq(tlib.getTypeNorm('inet:ipv6', '2001:db8::1:0:0:1')[0], '2001:db8::1:0:0:1')
-#        self.eq(tlib.getTypeNorm('inet:ipv6', '2001:db8::0:1:0:0:1')[0], '2001:db8::1:0:0:1')
-#        self.eq(tlib.getTypeNorm('inet:ipv6', '2001:0db8::1:0:0:1')[0], '2001:db8::1:0:0:1')
-#        self.eq(tlib.getTypeNorm('inet:ipv6', '2001:db8:0:0:1::1')[0], '2001:db8::1:0:0:1')
-#        self.eq(tlib.getTypeNorm('inet:ipv6', '2001:DB8:0:0:1::1')[0], '2001:db8::1:0:0:1')
-#
-#        # Section 2.1
-#        self.eq(tlib.getTypeNorm('inet:ipv6', '2001:DB8:0:0:1:0000:0000:1')[0], '2001:db8::1:0:0:1')
-#
-#        # Section 2.2
-#        self.raises(BadTypeValu, tlib.getTypeNorm, 'inet:ipv6', '::1::')
-#
-#        # Section 4.1
-#        self.eq(tlib.getTypeNorm('inet:ipv6', '2001:0db8::0001')[0], '2001:db8::1')
-#
-#        # Section 4.2.1
-#        self.eq(tlib.getTypeNorm('inet:ipv6', '2001:db8:0:0:0:0:2:1')[0], '2001:db8::2:1')
-#
-#        # Section 4.2.2
-#        self.eq(tlib.getTypeNorm('inet:ipv6', '2001:db8:0:1:1:1:1:1')[0], '2001:db8:0:1:1:1:1:1')
-#
-#        # Section 4.2.3
-#        self.eq(tlib.getTypeNorm('inet:ipv6', '2001:0:0:1:0:0:0:1')[0], '2001:0:0:1::1')
-#        self.eq(tlib.getTypeNorm('inet:ipv6', '2001:db8:0:0:1:0:0:1')[0], '2001:db8::1:0:0:1')
-#
-#        self.eq(tlib.getTypeNorm('inet:ipv6', '::ffff:1.2.3.4')[0], '::ffff:1.2.3.4')
-#
-#        self.eq(tlib.getTypeNorm('inet:ipv6', '2001:db8::0:1')[0], '2001:db8::1')
-#        self.eq(tlib.getTypeNorm('inet:ipv6', '2001:db8:0:0:0:0:2:1')[0], '2001:db8::2:1')
-#
-#        self.eq(tlib.getTypeNorm('inet:ipv6', '2001:db8::')[0], '2001:db8::')
-#
-#        self.eq(tlib.getTypeRepr('inet:srv6', '[af::2]:80'), '[af::2]:80')
-#        self.eq(tlib.getTypeParse('inet:srv6', '[AF:00::02]:80')[0], '[af::2]:80')
-#        self.eq(tlib.getTypeNorm('inet:srv6', '[AF:00::02]:80')[0], '[af::2]:80')
-#        self.raises(BadTypeValu, tlib.getTypeNorm, 'inet:srv6', '[AF:00::02]:999999')
-#        self.raises(BadTypeValu, tlib.getTypeNorm, 'inet:srv6', '[AF:00::02]:-1')
-#
-#    def test_model_type_inet_cidr(self):
-#        tlib = s_types.TypeLib()
-#
-#        self.raises(BadTypeValu, tlib.getTypeNorm, 'inet:cidr4', '1.2.3.0/33')
-#        self.raises(BadTypeValu, tlib.getTypeNorm, 'inet:cidr4', '1.2.3.0/-1')
-#
-#        self.eq(tlib.getTypeNorm('inet:cidr4', '1.2.3.0/24'), ('1.2.3.0/24', {'ipv4': 16909056, 'mask': 24}))
-#        self.eq(tlib.getTypeRepr('inet:cidr4', '1.2.3.0/24'), '1.2.3.0/24')
-#
-#    def test_model_inet_email(self):
-#        with self.getRamCore() as core:
-#            t0 = core.formTufoByProp('inet:email', 'visi@vertex.link')
-#            self.eq(t0[1].get('inet:email:user'), 'visi')
-#            self.eq(t0[1].get('inet:email:fqdn'), 'vertex.link')
-#
-#    def test_model_inet_passwd(self):
-#        with self.getRamCore() as core:
-#            t0 = core.formTufoByProp('inet:passwd', 'secret')
-#            self.eq(t0[1].get('inet:passwd:md5'), '5ebe2294ecd0e0f08eab7690d2a6ee69')
-#            self.eq(t0[1].get('inet:passwd:sha1'), 'e5e9fa1ba31ecd1ae84f75caaa474f3a663f05f4')
-#            self.eq(t0[1].get('inet:passwd:sha256'), '2bb80d537b1da3e38bd30361aa855686bde0eacd7162fef6a25fe97bf527a25b')
-#
-#    def test_model_inet_mac(self):
-#        with self.getRamCore() as core:
-#            t0 = core.formTufoByProp('inet:mac', '00:01:02:03:04:05')
-#            self.eq(t0[1].get('inet:mac:vendor'), '??')
-#
-#            t1 = core.formTufoByProp('inet:mac', 'FF:ee:dd:cc:bb:aa', vendor='woot')
-#            self.eq(t1[1].get('inet:mac'), 'ff:ee:dd:cc:bb:aa')
-#            self.eq(t1[1].get('inet:mac:vendor'), 'woot')
-#
-#    def test_model_inet_ipv4(self):
-#
-#        with self.getRamCore() as core:
-#            t0 = core.formTufoByProp('inet:ipv4', '16909060')
-#            self.eq(t0[1].get('inet:ipv4'), 0x01020304)
-#            self.eq(t0[1].get('inet:ipv4:asn'), -1)
-#
-#            self.raises(BadTypeValu, core.formTufoByProp, 'inet:ipv4', [])
-#
-#    def test_model_inet_ipv6(self):
-#
-#        with self.getRamCore() as core:
-#            t0 = core.formTufoByProp('inet:ipv6', '0:0:0:0:0:0:0:1')
-#            self.eq(t0[1].get('inet:ipv6'), '::1')
-#            self.eq(t0[1].get('inet:ipv6:asn'), -1)
-#
-#            self.eq(core.getTypeRepr('inet:ipv6', '0:0:0:0:0:0:0:1'), '::1')
-#            self.eq(core.getTypeRepr('inet:ipv6', '::1'), '::1')
-#
-#    def test_model_inet_cidr4(self):
-#
-#        with self.getRamCore() as core:
-#            t0 = core.formTufoByProp('inet:cidr4', '1.2.3.4/24')
-#
-#            self.eq(t0[1].get('inet:cidr4'), '1.2.3.0/24')
-#            self.eq(t0[1].get('inet:cidr4:mask'), 24)
-#            self.eq(t0[1].get('inet:cidr4:ipv4'), 0x01020300)
-#
-#    def test_model_inet_asnet4(self):
-#
-#        with self.getRamCore() as core:
-#
-#            t0 = core.formTufoByProp('inet:asnet4', '54959/1.2.3.4-5.6.7.8')
-#
-#            self.eq(t0[1].get('inet:asnet4:asn'), 54959)
-#            self.eq(t0[1].get('inet:asnet4:net4'), '1.2.3.4-5.6.7.8')
-#            self.eq(t0[1].get('inet:asnet4:net4:min'), 0x01020304)
-#            self.eq(t0[1].get('inet:asnet4:net4:max'), 0x05060708)
-#
-#            self.nn(core.getTufoByProp('inet:asn', 54959))
-#            self.nn(core.getTufoByProp('inet:ipv4', 0x01020304))
-#            self.nn(core.getTufoByProp('inet:ipv4', 0x05060708))
-#
-#            o1 = core.formTufoByProp('ou:org', '*', alias='vertex')
-#            _, o1pprop = s_tufo.ndef(o1)
-#            t1 = core.formTufoByProp('inet:asn', 12345)
-#            self.none(t1[1].get('inet:asn:owner'))
-#            t1 = core.setTufoProps(t1, owner='$vertex')
-#            self.eq(t1[1].get('inet:asn:owner'), o1pprop)
-#            # TODO: Uncomment when we have a global alias resolver in place.
-#            # self.nn(core.getTufoByProp('ou:alias', 'vertex'))
-#            t2 = core.formTufoByProp('inet:asn', 12346, owner='$vertex')
-#            self.eq(t2[1].get('inet:asn:owner'), o1pprop)
-#            # Lift asn's by owner with guid resolver syntax
-#            nodes = core.eval('inet:asn:owner=$vertex')
-#            self.eq(len(nodes), 2)
-#
-#    def test_model_inet_fqdn(self):
-#        with self.getRamCore() as core:
-#            t0 = core.formTufoByProp('inet:fqdn', 'com', sfx=1)
-#            t1 = core.formTufoByProp('inet:fqdn', 'woot.com')
-#
-#            self.eq(t0[1].get('inet:fqdn:host'), 'com')
-#            self.eq(t0[1].get('inet:fqdn:domain'), None)
-#            self.eq(t0[1].get('inet:fqdn:sfx'), 1)
-#            self.eq(t0[1].get('inet:fqdn:zone'), 0)
-#
-#            self.eq(t1[1].get('inet:fqdn:host'), 'woot')
-#            self.eq(t1[1].get('inet:fqdn:domain'), 'com')
-#            self.eq(t1[1].get('inet:fqdn:sfx'), 0)
-#            self.eq(t1[1].get('inet:fqdn:zone'), 1)
-#
-#    def test_model_inet_srv4_types(self):
-#        with self.getRamCore() as core:
-#            t0 = core.formTufoByProp('inet:tcp4', '8.8.8.8:80')
-#            form, pprop = s_tufo.ndef(t0)
-#            self.eq(pprop, 8830587502672)
-#            self.eq(t0[1].get('inet:tcp4:port'), 80)
-#            self.eq(t0[1].get('inet:tcp4:ipv4'), core.getTypeNorm('inet:ipv4', '8.8.8.8')[0])
-#
-#            # 1.2.3.4:8443
-#            t1 = core.formTufoByProp('inet:tcp4', 1108152164603)
-#            self.eq(t1[1].get('inet:tcp4:port'), 8443)
-#            self.eq(t1[1].get('inet:tcp4:ipv4'), core.getTypeNorm('inet:ipv4', '1.2.3.4')[0])
-#
-#            t2 = core.formTufoByProp('inet:udp4', '8.8.8.8:80')
-#            form, pprop = s_tufo.ndef(t2)
-#            self.eq(pprop, 8830587502672)
-#            self.eq(t2[1].get('inet:udp4:port'), 80)
-#            self.eq(t2[1].get('inet:udp4:ipv4'), core.getTypeNorm('inet:ipv4', '8.8.8.8')[0])
-#
-#            # 1.2.3.4:8443
-#            t3 = core.formTufoByProp('inet:udp4', 1108152164603)
-#            self.eq(t3[1].get('inet:udp4:port'), 8443)
-#            self.eq(t3[1].get('inet:udp4:ipv4'), core.getTypeNorm('inet:ipv4', '1.2.3.4')[0])
-#
-#            # 1.2.3.4:8443
-#            t4 = core.formTufoByProp('inet:udp4', '1108152164603')
-#            self.eq(t4[1].get('inet:udp4:port'), 8443)
-#            self.eq(t4[1].get('inet:udp4:ipv4'), core.getTypeNorm('inet:ipv4', '1.2.3.4')[0])
-#
-#            # Ensure boundaries are observed
-#            for i in ['0', 0, '0.0.0.0:0']:
-#                valu, subs = core.getTypeNorm('inet:srv4', i)
-#                self.eq(valu, 0)
-#                self.eq(subs.get('port'), 0)
-#                self.eq(subs.get('ipv4'), 0)
-#
-#            for i in ['281474976710655', 281474976710655, '255.255.255.255:65535']:
-#                valu, subs = core.getTypeNorm('inet:srv4', i)
-#                self.eq(valu, 281474976710655)
-#                self.eq(subs.get('port'), 0xFFFF)
-#                self.eq(subs.get('ipv4'), 0xFFFFFFFF)
-#
-#            # Repr works as expected
-#            self.eq(core.getTypeRepr('inet:srv4', 0), '0.0.0.0:0')
-#            self.eq(core.getTypeRepr('inet:srv4', 1108152164603), '1.2.3.4:8443')
-#            self.eq(core.getTypeRepr('inet:srv4', 281474976710655), '255.255.255.255:65535')
-#
-#            # Ensure bad input fails
-#            self.raises(BadTypeValu, core.getTypeNorm, 'inet:srv4', '281474976710656')
-#            self.raises(BadTypeValu, core.getTypeNorm, 'inet:srv4', 281474976710656)
-#            self.raises(BadTypeValu, core.getTypeNorm, 'inet:srv4', '255.255.255.255:65536')
-#            self.raises(BadTypeValu, core.getTypeNorm, 'inet:srv4', '255.255.255.255:-1')
-#            self.raises(BadTypeValu, core.getTypeNorm, 'inet:srv4', -1)
-#            self.raises(BadTypeValu, core.getTypeNorm, 'inet:srv4', '-1')
-#            self.raises(BadTypeValu, core.getTypeNorm, 'inet:srv4', 'ruh roh')
-#            self.raises(BadTypeValu, core.getTypeNorm, 'inet:srv4', '1.2.3.4:8080:9090')
-#
-#    def test_model_inet_srv6_types(self):
-#        with self.getRamCore() as core:
-#            t0 = core.formTufoByProp('inet:tcp6', '[0:0:0:0:0:0:0:1]:80')
-#            form, pprop = s_tufo.ndef(t0)
-#            self.eq(pprop, '[::1]:80')
-#            self.eq(t0[1].get('inet:tcp6:port'), 80)
-#            self.eq(t0[1].get('inet:tcp6:ipv6'), '::1')
-#
-#            t1 = core.formTufoByProp('inet:tcp6', '[0:0:0:0:0:3:2:1]:443')
-#            form, pprop = s_tufo.ndef(t1)
-#            self.eq(pprop, '[::3:2:1]:443')
-#            self.eq(t1[1].get('inet:tcp6:port'), 443)
-#            self.eq(t1[1].get('inet:tcp6:ipv6'), '::3:2:1')
-#
-#            t2 = core.formTufoByProp('inet:udp6', '[0:0:0:0:0:3:2:1]:5000')
-#            form, pprop = s_tufo.ndef(t2)
-#            self.eq(pprop, '[::3:2:1]:5000')
-#            self.eq(t2[1].get('inet:udp6:port'), 5000)
-#            self.eq(t2[1].get('inet:udp6:ipv6'), '::3:2:1')
-#
-#            self.eq(core.getTypeRepr('inet:tcp6', '[0:0:0:0:0:0:0:1]:80'), '[::1]:80')
-#            self.eq(core.getTypeRepr('inet:tcp6', '[::1]:80'), '[::1]:80')
-#            self.eq(core.getTypeRepr('inet:tcp6', '[0:0:0:0:0:3:2:1]:5000'), '[::3:2:1]:5000')
-#
-#    def test_model_inet_fqdn_unicode(self):
-#
-#        with self.getRamCore() as core:
-#            prop = 'inet:fqdn'
-#            idna_valu = 'xn--tst-6la.xn--xampl-3raf.link'
-#            unicode_valu = 'tèst.èxamplè.link'
-#            unicode_cap_valu = 'tèst.èxaMplè.link'
-#            parents = (
-#                    ('xn--xampl-3raf.link', {'inet:fqdn:host': 'xn--xampl-3raf', 'inet:fqdn:domain': 'link', 'inet:fqdn:zone': 1, 'inet:fqdn:sfx': 0}),
-#                    ('link', {'inet:fqdn:host': 'link', 'inet:fqdn:domain': None, 'inet:fqdn:zone': 0, 'inet:fqdn:sfx': 1}),
-#            )
-#            idna_tufo = core.formTufoByProp(prop, idna_valu)
-#            self.eq(idna_tufo[1].get('inet:fqdn:host'), 'xn--tst-6la')
-#            self.eq(idna_tufo[1].get('inet:fqdn:domain'), 'xn--xampl-3raf.link')
-#            self.eq(idna_tufo[1].get('inet:fqdn:zone'), 0)
-#            self.eq(idna_tufo[1].get('inet:fqdn:sfx'), 0)
-#
-#            for parent_fqdn, parent_props in parents:
-#                parent_tufo = core.getTufoByProp(prop, parent_fqdn)
-#                for key in parent_props:
-#                    self.eq(parent_tufo[1].get(key), parent_props[key])
-#
-#            idna_tufo = core.formTufoByProp(prop, idna_valu)
-#            unicode_tufo = core.formTufoByProp(prop, unicode_valu)
-#            unicode_cap_tufo = core.formTufoByProp(prop, unicode_cap_valu)
-#            self.eq(unicode_tufo, idna_tufo)
-#            self.eq(unicode_tufo, unicode_cap_tufo)
-#
-#        with self.getRamCore() as core:
-#            prop = 'inet:web:acct'
-#            valu = '%s/%s' % ('xn--tst-6la.xn--xampl-3raf.link', 'user')
-#            tufo = core.formTufoByProp(prop, valu)
-#            self.eq(tufo[1].get('inet:web:acct:site'), 'xn--tst-6la.xn--xampl-3raf.link')
-#            self.eq(tufo[1].get('inet:web:acct'), 'tèst.èxamplè.link/user')
-#            idna_valu = 'xn--tst-6la.xn--xampl-3raf.link'
-#
-#        with self.getRamCore() as core:
-#            prop = 'inet:email'
-#            valu = '%s@%s' % ('user', 'tèst.èxamplè.link')
-#            tufo = core.formTufoByProp(prop, valu)
-#            self.eq(tufo[1].get('inet:email:fqdn'), 'xn--tst-6la.xn--xampl-3raf.link')
-#            self.eq(tufo[1].get('inet:email'), 'user@xn--tst-6la.xn--xampl-3raf.link')
-#
-#        with self.getRamCore() as core:
-#            prop = 'inet:url'
-#            valu = '%s://%s/%s' % ('https', 'xn--tst-6la.xn--xampl-3raf.link', 'things')
-#            tufo = core.formTufoByProp(prop, valu)
-#            self.eq(tufo[1].get('inet:url'), 'https://xn--tst-6la.xn--xampl-3raf.link/things') # hostpart is not normed in inet:url
-#
-#    def test_model_inet_fqdn_idna(self):
-#
-#        with self.getRamCore() as core:
-#            prop = 'inet:fqdn'
-#            valu = 'xn--lskfjaslkdfjaslfj.link'
-#
-#            tufo = core.formTufoByProp(prop, valu)
-#            self.eq(tufo[1][prop], valu)
-#
-#            tufo = core.getTufoByProp(prop, valu)
-#            self.eq(tufo[1][prop], valu)
-#
-#            # Catch invalid IDNA error and just return the raw data
-#            self.eq(core.getTypeRepr(prop, tufo[1][prop]), valu)
-#            self.eq(core.getPropRepr(prop, tufo[1][prop]), valu)
-#
-#    def test_model_inet_fqdn_set_sfx(self):
-#        with self.getRamCore() as core:
-#            tufo = core.formTufoByProp('inet:fqdn', 'abc.dyndns.com') # abc.dyndns.com - zone=0 sfx=0, dyndns.com - zone=1 sfx=0, com - zone=0 sfx=1
-#            self.eq(tufo[1].get('inet:fqdn:host'), 'abc')
-#            self.eq(tufo[1].get('inet:fqdn:domain'), 'dyndns.com')
-#            self.eq(tufo[1].get('inet:fqdn:sfx'), 0)
-#            self.eq(tufo[1].get('inet:fqdn:zone'), 0)
-#            tufo = core.formTufoByProp('inet:fqdn', 'def.dyndns.com') # def.dyndns.com - zone=0 sfx=0
-#            self.eq(tufo[1].get('inet:fqdn:host'), 'def')
-#            self.eq(tufo[1].get('inet:fqdn:domain'), 'dyndns.com')
-#            self.eq(tufo[1].get('inet:fqdn:sfx'), 0)
-#            self.eq(tufo[1].get('inet:fqdn:zone'), 0)
-#            tufo = core.formTufoByProp('inet:fqdn', 'g.def.dyndns.com') # g.def.dyndns.com - zone=0 sfx=0, def.dyndns.com - zone=0 sfx=0
-#            self.eq(tufo[1].get('inet:fqdn:host'), 'g')
-#            self.eq(tufo[1].get('inet:fqdn:domain'), 'def.dyndns.com')
-#            self.eq(tufo[1].get('inet:fqdn:sfx'), 0)
-#            self.eq(tufo[1].get('inet:fqdn:zone'), 0)
-#            tufo = core.getTufoByProp('inet:fqdn', 'def.dyndns.com') # def.dyndns.com - zone=0 sfx=0 - adding g.def does not make def a zone
-#            self.eq(tufo[1].get('inet:fqdn:host'), 'def')
-#            self.eq(tufo[1].get('inet:fqdn:domain'), 'dyndns.com')
-#            self.eq(tufo[1].get('inet:fqdn:sfx'), 0)
-#            self.eq(tufo[1].get('inet:fqdn:zone'), 0)
-#            tufo = core.getTufoByProp('inet:fqdn', 'dyndns.com')
-#            self.eq(tufo[1].get('inet:fqdn:host'), 'dyndns')
-#            self.eq(tufo[1].get('inet:fqdn:domain'), 'com')
-#            self.eq(tufo[1].get('inet:fqdn:sfx'), 0)
-#            self.eq(tufo[1].get('inet:fqdn:zone'), 1)
-#            tufo = core.getTufoByProp('inet:fqdn', 'com')
-#            self.eq(tufo[1].get('inet:fqdn:host'), 'com')
-#            self.eq(tufo[1].get('inet:fqdn:domain'), None)
-#            self.eq(tufo[1].get('inet:fqdn:sfx'), 1)
-#            self.eq(tufo[1].get('inet:fqdn:zone'), 0)
-#
-#            # make dyndns.com a suffix
-#            tufo = core.getTufoByProp('inet:fqdn', 'dyndns.com')
-#            tufo = core.setTufoProp(tufo, 'sfx', 1)
-#            self.eq(tufo[1].get('inet:fqdn:host'), 'dyndns')
-#            self.eq(tufo[1].get('inet:fqdn:domain'), 'com')
-#            self.eq(tufo[1].get('inet:fqdn:sfx'), 1)
-#            self.eq(tufo[1].get('inet:fqdn:zone'), 1) # should still be a zone after sfx set to 1
-#
-#            # assert that child fqdns are properly updated
-#            tufo = core.getTufoByProp('inet:fqdn', 'abc.dyndns.com')
-#            self.eq(tufo[1].get('inet:fqdn:host'), 'abc')
-#            self.eq(tufo[1].get('inet:fqdn:domain'), 'dyndns.com')
-#            self.eq(tufo[1].get('inet:fqdn:sfx'), 0)
-#            self.eq(tufo[1].get('inet:fqdn:zone'), 1) # now a zone because dyndns.com is a suffix
-#            tufo = core.getTufoByProp('inet:fqdn', 'def.dyndns.com')
-#            self.eq(tufo[1].get('inet:fqdn:host'), 'def')
-#            self.eq(tufo[1].get('inet:fqdn:domain'), 'dyndns.com')
-#            self.eq(tufo[1].get('inet:fqdn:sfx'), 0)
-#            self.eq(tufo[1].get('inet:fqdn:zone'), 1) # now a zone because dyndns.com is a suffix
-#            tufo = core.getTufoByProp('inet:fqdn', 'g.def.dyndns.com')
-#            self.eq(tufo[1].get('inet:fqdn:host'), 'g')
-#            self.eq(tufo[1].get('inet:fqdn:domain'), 'def.dyndns.com')
-#            self.eq(tufo[1].get('inet:fqdn:sfx'), 0)
-#            self.eq(tufo[1].get('inet:fqdn:zone'), 0) # should remain zone=0 sfx=0 because its parent is not a sfx
-#
-#            # make dyndns.com not a suffix
-#            tufo = core.getTufoByProp('inet:fqdn', 'dyndns.com')
-#            tufo = core.setTufoProp(tufo, 'sfx', 0)
-#            self.eq(tufo[1].get('inet:fqdn:host'), 'dyndns')
-#            self.eq(tufo[1].get('inet:fqdn:domain'), 'com')
-#            self.eq(tufo[1].get('inet:fqdn:sfx'), 0)
-#            self.eq(tufo[1].get('inet:fqdn:zone'), 1) # should still be a zone after sfx set to 0
-#
-#            # assert that child fqdns are properly updated
-#            tufo = core.getTufoByProp('inet:fqdn', 'abc.dyndns.com')
-#            self.eq(tufo[1].get('inet:fqdn:host'), 'abc')
-#            self.eq(tufo[1].get('inet:fqdn:domain'), 'dyndns.com')
-#            self.eq(tufo[1].get('inet:fqdn:sfx'), 0)
-#            self.eq(tufo[1].get('inet:fqdn:zone'), 0) # no longer a zone because dyndns.com is not a sfx
-#            tufo = core.getTufoByProp('inet:fqdn', 'def.dyndns.com')
-#            self.eq(tufo[1].get('inet:fqdn:host'), 'def')
-#            self.eq(tufo[1].get('inet:fqdn:domain'), 'dyndns.com')
-#            self.eq(tufo[1].get('inet:fqdn:sfx'), 0)
-#            self.eq(tufo[1].get('inet:fqdn:zone'), 0) # no longer a zone because dyndns.com is not a sfx
-#            tufo = core.getTufoByProp('inet:fqdn', 'g.def.dyndns.com')
-#            self.eq(tufo[1].get('inet:fqdn:host'), 'g')
-#            self.eq(tufo[1].get('inet:fqdn:domain'), 'def.dyndns.com')
-#            self.eq(tufo[1].get('inet:fqdn:sfx'), 0)
-#            self.eq(tufo[1].get('inet:fqdn:zone'), 0) # should remain zone=0 sfx=0 because its parent is not a sfx
-#
-#    def test_model_inet_cast_defang(self):
-#        with self.getRamCore() as core:
-#            self.eq(core.getTypeCast('inet:defang', '1[.]2[.]3[.]4'), '1.2.3.4')
-#
-#    def test_model_inet_whoisemail(self):
-#        with self.getRamCore() as core:
-#            node = core.formTufoByProp('inet:whois:regmail', ('WOOT.COM', 'visi@vertex.LINK'))
-#            self.nn(core.getTufoByProp('inet:fqdn', 'woot.com'))
-#            self.nn(core.getTufoByProp('inet:email', 'visi@vertex.link'))
-#            self.eq(node[1].get('inet:whois:regmail:email'), 'visi@vertex.link')
-#            self.eq(node[1].get('inet:whois:regmail:fqdn'), 'woot.com')
-#
-#    def test_model_inet_url_fields(self):
-#        with self.getRamCore() as core:
-#            node = core.formTufoByProp('inet:url', 'HTTP://visi:hehe@www.vertex.link:9999/')
-#            self.eq(node[1].get('inet:url:port'), 9999)
-#            self.eq(node[1].get('inet:url:user'), 'visi')
-#            self.eq(node[1].get('inet:url:passwd'), 'hehe')
-#            self.eq(node[1].get('inet:url:fqdn'), 'www.vertex.link')
-#
-#            node = core.formTufoByProp('inet:url', 'HTTP://www.vertex.link/')
-#            self.eq(node[1].get('inet:url:port'), 80)
-#
-#            node = core.formTufoByProp('inet:url', 'HTTP://1.2.3.4/')
-#            self.eq(node[1].get('inet:url:ipv4'), 0x01020304)
-#
-#    def test_model_inet_web_acct(self):
-#
-#        with self.getRamCore() as core:
-#            t0 = core.formTufoByProp('inet:web:acct', 'vertex.link/person1',
-#                                     **{'name': 'ካሳር',
-#                                        'name:en': 'caesar',
-#                                        'realname': 'Брут',    # uppercased Cyrllic
-#                                        'realname:en': 'brutus',
-#                                        })
-#            self.eq(t0[1].get('inet:web:acct'), 'vertex.link/person1')
-#            self.eq(t0[1].get('inet:web:acct:site'), 'vertex.link')
-#            self.eq(t0[1].get('inet:web:acct:user'), 'person1')
-#            t0 = core.setTufoProp(t0, 'loc', 'HAHA')
-#            self.eq(t0[1].get('inet:web:acct:loc'), 'haha')
-#            self.eq(t0[1].get('inet:web:acct:name'), 'ካሳር')
-#            self.eq(t0[1].get('inet:web:acct:name:en'), 'caesar')
-#            self.eq(t0[1].get('inet:web:acct:realname'), 'брут')  # lowercased Cyrllic
-#            self.eq(t0[1].get('inet:web:acct:realname:en'), 'brutus')
-#
-#    def test_model_inet_web_post(self):
-#
-#        with self.getRamCore() as core:
-#            node0 = core.formTufoByProp('inet:web:post', ('vertex.link/visi', 'knock knock'), time='20141217010101')
-#            iden = node0[1].get('inet:web:post')
-#
-#            node1 = core.formTufoByProp('inet:web:post', ('vertex.link/visi', 'whos there'),
-#                                        time='20141217010102', replyto=iden)
-#
-#            self.nn(core.getTufoByProp('inet:web:acct', 'vertex.link/visi'))
-#
-#            self.eq(node0[1].get('inet:web:post:acct:user'), 'visi')
-#            self.eq(node1[1].get('inet:web:post:acct:user'), 'visi')
-#
-#            self.eq(node0[1].get('inet:web:post:acct:site'), 'vertex.link')
-#            self.eq(node1[1].get('inet:web:post:acct:site'), 'vertex.link')
-#
-#            self.eq(node0[1].get('inet:web:post'), node1[1].get('inet:web:post:replyto'))
-#            self.none(node0[1].get('inet:web:post:repost'))
-#            self.none(node1[1].get('inet:web:post:repost'))
-#
-#            repost = node1[1].get('inet:web:post')
-#            node2 = core.formTufoByProp('inet:web:post', ('vertex.link/pennywise', 'whos there'),
-#                                        time='201710091541', repost=repost)
-#            self.eq(node2[1].get('inet:web:post:acct'), 'vertex.link/pennywise')
-#            self.eq(node2[1].get('inet:web:post:text'), 'whos there')
-#            self.eq(node2[1].get('inet:web:post:repost'), repost)
-#            self.none(node2[1].get('inet:web:replyto'))
-#
-#    def test_model_inet_postref(self):
-#        with self.getRamCore() as core:
-#
-#            fnod = core.formTufoByProp('file:bytes', 'd41d8cd98f00b204e9800998ecf8427e')
-#            pnod = core.formTufoByProp('inet:web:post', ('vertex.link/user1', 'txt about a file'))
-#
-#            fiden = fnod[1].get('file:bytes')
-#            piden = pnod[1].get('inet:web:post')
-#
-#            pr0 = core.formTufoByProp('inet:web:postref', (piden, ('file:bytes', fiden)))
-#            pr1 = core.formTufoByProp('inet:web:postref', '(%s,file:bytes=%s)' % (piden, fiden))
-#
-#            self.eq(pr0[0], pr1[0])
-#            self.eq(pr0[1].get('inet:web:postref:post'), piden)
-#            self.eq(pr0[1].get('inet:web:postref:xref'), 'file:bytes=' + fiden)
-#            self.eq(pr0[1].get('inet:web:postref:xref:prop'), 'file:bytes')
-#            self.eq(pr0[1].get('inet:web:postref:xref:strval'), fiden)
-#            self.eq(pr0[1].get('inet:web:postref:xref:intval'), None)
-#
-#    def test_model_inet_web_mesg(self):
-#        with self.getRamCore() as core:
-#
-#            node = core.formTufoByProp('inet:web:mesg', ('VERTEX.link/visi', 'vertex.LINK/hehe', '20501217'), text='hehe haha')
-#            self.nn(node)
-#            self.eq(node[1].get('inet:web:mesg:from'), 'vertex.link/visi')
-#            self.eq(node[1].get('inet:web:mesg:to'), 'vertex.link/hehe')
-#            self.eq(node[1].get('inet:web:mesg:time'), 2554848000000)
-#            self.eq(node[1].get('inet:web:mesg:text'), 'hehe haha')
-#
-#            self.nn(core.getTufoByProp('inet:web:acct', 'vertex.link/visi'))
-#            self.nn(core.getTufoByProp('inet:web:acct', 'vertex.link/hehe'))
-#
-#    def test_model_inet_web_memb(self):
-#
-#        with self.getRamCore() as core:
-#
-#            node = core.formTufoByProp('inet:web:memb', ('VERTEX.link/visi', 'vertex.LINK/kenshoto'), joined='20501217')
-#
-#            self.nn(node)
-#
-#            self.eq(node[1].get('inet:web:memb:joined'), 2554848000000)
-#            self.eq(node[1].get('inet:web:memb:acct'), 'vertex.link/visi')
-#            self.eq(node[1].get('inet:web:memb:group'), 'vertex.link/kenshoto')
-#
-#            self.nn(core.getTufoByProp('inet:web:acct', 'vertex.link/visi'))
-#            self.nn(core.getTufoByProp('inet:web:group', 'vertex.link/kenshoto'))
-#
-#    def test_model_inet_web_group(self):
-#        with self.getRamCore() as core:
-#            from pprint import pprint
-#            iden = guid()
-#            node = core.formTufoByProp('inet:web:group',
-#                                       ('vertex.link', '1234'),
-#                                       **{'name': 'brjálaður muffins',
-#                                          'name:en': 'crazy cupcakes',
-#                                          'url': 'http://vertex.link/g/1234',
-#                                          'desc': 'Crazy cupcakes players union',
-#                                          'avatar': iden,
-#                                          'webpage': 'http://muffinman.com/hehe',
-#                                          'loc': 'Reykjavík',
-#                                          'latlong': '64.0788707,-21.8369301',
-#                                          'signup': '2016',
-#                                          'signup:ipv4': '1.2.3.4',
-#                                          'signup:ipv6': '0:0:0:0:0:0:0:1',
-#                                          'seen:min': '2016',
-#                                          'seen:max': '2018'
-#                                          })
-#            self.nn(node)
-#            _, pprop = s_tufo.ndef(node)
-#            self.eq(pprop, 'vertex.link/1234')
-#            props = s_tufo.props(node)
-#            self.eq(props.get('avatar'), iden)
-#            self.eq(props.get('desc'), 'Crazy cupcakes players union')
-#            self.eq(props.get('id'), '1234')
-#            self.eq(props.get('latlong'), '64.0788707,-21.8369301')
-#            self.eq(props.get('loc'), 'reykjavík')
-#            self.eq(props.get('name'), 'brjálaður muffins')
-#            self.eq(props.get('name:en'), 'crazy cupcakes')
-#            self.eq(props.get('seen:max'), 1514764800000,)
-#            self.eq(props.get('seen:min'), 1451606400000,)
-#            self.eq(props.get('signup'), 1451606400000,)
-#            self.eq(props.get('signup:ipv4'), 16909060)
-#            self.eq(props.get('signup:ipv6'), '::1')
-#            self.eq(props.get('site'), 'vertex.link')
-#            self.eq(props.get('url'), 'http://vertex.link/g/1234')
-#            self.eq(props.get('webpage'), 'http://muffinman.com/hehe')
-#            # Validate autoadds
-#            self.nn(core.getTufoByProp('inet:group', '1234'))
-#            self.nn(core.getTufoByProp('inet:group', 'crazy cupcakes'))
-#            self.nn(core.getTufoByProp('inet:group', 'brjálaður muffins'))
-#            self.nn(core.getTufoByProp('inet:fqdn', 'vertex.link'))
-#            self.nn(core.getTufoByProp('inet:fqdn', 'muffinman.com'))
-#            self.nn(core.getTufoByProp('file:bytes', iden))
-#            self.nn(core.getTufoByProp('inet:ipv4', '1.2.3.4'))
-#            self.nn(core.getTufoByProp('inet:ipv6', '::1'))
-#
-#    def test_model_inet_web_follows(self):
-#
-#        with self.getRamCore() as core:
-#
-#            props = {'seen:min': '20501217', 'seen:max': '20501217'}
-#            node = core.formTufoByProp('inet:web:follows', ('VERTEX.link/visi', 'vertex.LINK/hehe'), **props)
-#
-#            self.nn(node)
-#            self.eq(node[1].get('inet:web:follows:follower'), 'vertex.link/visi')
-#            self.eq(node[1].get('inet:web:follows:followee'), 'vertex.link/hehe')
-#            self.eq(node[1].get('inet:web:follows:seen:min'), 2554848000000)
-#            self.eq(node[1].get('inet:web:follows:seen:max'), 2554848000000)
-#
-#    def test_model_inet_ipv4_raise(self):
-#        with self.getRamCore() as core:
-#            self.raises(BadTypeValu, core.formTufoByProp, 'inet:ipv4', 'lolololololol')
-#
-#    def test_model_inet_urlfile(self):
-#        with self.getRamCore() as core:
-#
-#            url = 'HTTP://visi:hehe@www.vertex.link:9999/'
-#            fguid = 32 * 'a'
-#            node = core.formTufoByProp('inet:urlfile', (url, fguid), **{'seen:min': 0, 'seen:max': 1})
-#
-#            self.eq(node[1].get('inet:urlfile:file'), 'aaaaaaaaaaaaaaaaaaaaaaaaaaaaaaaa')
-#            self.eq(node[1].get('inet:urlfile:url'), 'http://visi:hehe@www.vertex.link:9999/')
-#            self.eq(node[1].get('inet:urlfile:seen:min'), 0)
-#            self.eq(node[1].get('inet:urlfile:seen:max'), 1)
-#
-#            self.none(node[1].get('inet:urlfile:url:port'))
-#            self.none(node[1].get('inet:urlfile:url:proto'))
-#            self.none(node[1].get('inet:urlfile:url:user'))
-#            self.none(node[1].get('inet:urlfile:url:passwd'))
-#
-#    def test_model_whois_contact(self):
-#        with self.getRamCore() as core:
-#
-#            node = core.formTufoByProp('inet:whois:contact', '(woot.com@20501217,admin)')
-#
-#            self.eq(len(core.eval('inet:fqdn="woot.com"')), 1)
-#            self.eq(len(core.eval('inet:whois:rec="woot.com@20501217"')), 1)
-#            self.eq(len(core.eval('inet:whois:contact:rec="woot.com@20501217"')), 1)
-#
-#            props = {'url': 'http://woot.com/hehe', 'whois:fqdn': 'blah.com'}
-#            node = core.formTufoByProp('inet:whois:contact', ('woot.com@2015', 'registrar'), **props)
-#            self.eq(node[1].get('inet:whois:contact:url'), 'http://woot.com/hehe')
-#            self.eq(node[1].get('inet:whois:contact:whois:fqdn'), 'blah.com')
-#
-#            self.nn(core.getTufoByProp('inet:fqdn', 'blah.com'))
-#            self.nn(core.getTufoByProp('inet:url', 'http://woot.com/hehe'))
-#
-#    def test_model_inet_whois_recns(self):
-#        with self.getRamCore() as core:
-#
-#            node = core.formTufoByProp('inet:whois:rec', 'woot.com@20501217')
-#            form, pprop = s_tufo.ndef(node)
-#            node = core.formTufoByProp('inet:whois:recns', ['ns1.woot.com', pprop])
-#            self.eq(node[1].get('inet:whois:recns:ns'), 'ns1.woot.com')
-#            self.eq(node[1].get('inet:whois:recns:rec'), pprop)
-#            self.eq(node[1].get('inet:whois:recns:rec:fqdn'), 'woot.com')
-#            self.eq(node[1].get('inet:whois:recns:rec:asof'), 2554848000000)
-#            nodes = core.eval('inet:whois:recns:rec:fqdn=woot.com')
-#            self.eq(node[0], nodes[0][0])
-#            nodes = core.eval('inet:whois:rec:fqdn=woot.com inet:whois:rec->inet:whois:recns:rec')
-#            self.eq(len(nodes), 1)
-#            self.eq(node[0], nodes[0][0])
-#
-#    def test_model_fqdn_punycode(self):
-#
-#        with self.getRamCore() as core:
-#
-#            node = core.formTufoByProp('inet:fqdn', 'www.xn--heilpdagogik-wiki-uqb.de')
-#
-#            fqdn = node[1].get('inet:fqdn')
-#
-#            self.eq(fqdn, 'www.xn--heilpdagogik-wiki-uqb.de')
-#            self.eq(core.getTypeRepr('inet:fqdn', fqdn), 'www.heilpädagogik-wiki.de')
-#
-#            self.raises(BadTypeValu, core.getTypeNorm, 'inet:fqdn', '!@#$%')
-#
-#    def test_model_inet_web_logon(self):
-#
-#        with self.getRamCore() as core:
-#            tick = now()
-#
-#            t0 = core.formTufoByProp('inet:web:logon', '*', acct='vertex.link/pennywise', time=tick)
-#            self.nn(t0)
-#
-#            self.eq(t0[1].get('inet:web:logon:time'), tick)
-#            self.eq(t0[1].get('inet:web:logon:acct'), 'vertex.link/pennywise')
-#            self.eq(t0[1].get('inet:web:logon:acct:user'), 'pennywise')
-#            self.eq(t0[1].get('inet:web:logon:acct:site'), 'vertex.link')
-#
-#            # Pivot from an inet:web:acct to the inet:web:logon forms via storm
-#            self.nn(core.getTufoByProp('inet:web:acct', 'vertex.link/pennywise'))
-#            nodes = core.eval('inet:web:acct=vertex.link/pennywise inet:web:acct -> inet:web:logon:acct')
-#            self.eq(len(nodes), 1)
-#
-#            t0 = core.setTufoProps(t0, ipv4=0x01020304, logout=tick + 1, ipv6='0:0:0:0:0:0:0:1')
-#            self.eq(t0[1].get('inet:web:logon:ipv4'), 0x01020304)
-#            self.eq(t0[1].get('inet:web:logon:logout'), tick + 1)
-#            self.eq(t0[1].get('inet:web:logon:logout') - t0[1].get('inet:web:logon:time'), 1)
-#            self.eq(t0[1].get('inet:web:logon:ipv6'), '::1')
-#
-#    def test_model_inet_web_action(self):
-#
-#        with self.getRamCore() as core:
-#            tick = now()
-#
-#            t0 = core.formTufoByProp('inet:web:action', '*', act='didathing', acct='vertex.link/pennywise', time=tick)
-#            self.nn(t0)
-#
-#            self.eq(t0[1].get('inet:web:action:time'), tick)
-#            self.eq(t0[1].get('inet:web:action:acct'), 'vertex.link/pennywise')
-#            self.eq(t0[1].get('inet:web:action:acct:user'), 'pennywise')
-#            self.eq(t0[1].get('inet:web:action:acct:site'), 'vertex.link')
-#            self.eq(t0[1].get('inet:web:action:act'), 'didathing')
-#
-#            # Pivot from an inet:web:acct to the inet:web:action forms via storm
-#            self.nn(core.getTufoByProp('inet:web:acct', 'vertex.link/pennywise'))
-#            nodes = core.eval('inet:web:acct=vertex.link/pennywise inet:web:acct -> inet:web:action:acct')
-#            self.eq(len(nodes), 1)
-#
-#            t0 = core.setTufoProps(t0, ipv4=0x01020304, ipv6='0:0:0:0:0:0:0:1', acct='vertex.link/user2')
-#            self.eq(t0[1].get('inet:web:action:ipv4'), 0x01020304)
-#            self.eq(t0[1].get('inet:web:action:ipv6'), '::1')
-#            self.eq(t0[1].get('inet:web:action:acct'), 'vertex.link/pennywise')
-#            self.eq(t0[1].get('inet:web:action:acct:user'), 'pennywise')
-#            self.eq(t0[1].get('inet:web:action:acct:site'), 'vertex.link')
-#
-#            d = {'key': 1, 'valu': ['oh', 'my']}
-#            t0 = core.setTufoProps(t0, info=d)
-#            self.eq(json.loads(t0[1].get('inet:web:action:info')), d)
-#
-#            self.raises(PropNotFound, core.formTufoByProp, 'inet:web:action', '*', acct='vertex.link/pennywise', time=tick)
-#            self.raises(PropNotFound, core.formTufoByProp, 'inet:web:action', '*', act='didathing', time=tick)
-#
-#    def test_model_inet_web_actref(self):
-#        with self.getRamCore() as core:
-#
-#            fnod = core.formTufoByProp('file:bytes', 'd41d8cd98f00b204e9800998ecf8427e')
-#            anod = core.formTufoByProp('inet:web:action', '*', act='laughed', acct='vertex.link/user1')
-#
-#            fiden = fnod[1].get('file:bytes')
-#            aiden = anod[1].get('inet:web:action')
-#
-#            ar0 = core.formTufoByProp('inet:web:actref', (aiden, ('file:bytes', fiden)))
-#            ar1 = core.formTufoByProp('inet:web:actref', '(%s,file:bytes=%s)' % (aiden, fiden))
-#
-#            self.eq(ar0[0], ar1[0])
-#            self.eq(ar0[1].get('inet:web:actref:act'), aiden)
-#            self.eq(ar0[1].get('inet:web:actref:xref'), 'file:bytes=' + fiden)
-#            self.eq(ar0[1].get('inet:web:actref:xref:prop'), 'file:bytes')
-#            self.eq(ar0[1].get('inet:web:actref:xref:strval'), fiden)
-#            self.eq(ar0[1].get('inet:web:actref:xref:intval'), None)
-#
-#    def test_model_inet_chprofile(self):
-#        with self.getRamCore() as core:
-#            t0 = core.formTufoByProp('inet:web:chprofile', '*', acct='vertex.link/pennywise', ipv4='1.2.3.4',
-#                                     pv='inet:web:acct:name=bob gray', time='201710020800')
-#            self.eq(t0[1].get('inet:web:chprofile:acct'), 'vertex.link/pennywise')
-#            self.eq(t0[1].get('inet:web:chprofile:acct:site'), 'vertex.link')
-#            self.eq(t0[1].get('inet:web:chprofile:acct:user'), 'pennywise')
-#            self.eq(t0[1].get('inet:web:chprofile:ipv4'), 0x01020304)
-#            self.none(t0[1].get('inet:web:chprofile:acct:ipv6'))
-#            self.eq(t0[1].get('inet:web:chprofile:time'), 1506931200000)
-#            self.eq(t0[1].get('inet:web:chprofile:pv'), 'inet:web:acct:name=bob gray')
-#            self.eq(t0[1].get('inet:web:chprofile:pv:prop'), 'inet:web:acct:name')
-#            self.eq(t0[1].get('inet:web:chprofile:pv:strval'), 'bob gray')
-#            self.none(t0[1].get('inet:web:chprofile:pv:intval'))
-#
-#            t1 = core.formTufoByProp('inet:web:chprofile', '*', acct='vertex.link/pennywise', ipv4='1.2.3.4',
-#                                     pv='inet:web:acct:seen:min=2014', time='201710020800')
-#            self.eq(t1[1].get('inet:web:chprofile:pv'), 'inet:web:acct:seen:min=2014/01/01 00:00:00.000')
-#            self.eq(t1[1].get('inet:web:chprofile:pv:prop'), 'inet:web:acct:seen:min')
-#            self.eq(t1[1].get('inet:web:chprofile:pv:intval'), 1388534400000)
-#            self.none(t1[1].get('inet:web:chprofile:pv:strval'))
-#
-#            # We require the account to be present
-#            self.raises(PropNotFound, core.formTufoByProp, 'inet:web:chprofile', '*')
-#
-#    def test_model_inet_postref_postmissingprops(self):
-#        with self.getRamCore() as core:
-#
-#            postref_tufo = core.formTufoByProp('inet:web:postref', (('vertex.link/user', 'mypost 0.0.0.0'), ('inet:ipv4', 0)))
-#            self.nn(core.getTufoByProp('inet:web:post', ('vertex.link/user', 'mypost 0.0.0.0')))
-#
-#            self.eq(postref_tufo[1]['tufo:form'], 'inet:web:postref')
-#            self.eq(postref_tufo[1]['inet:web:postref'], '804ec63392f4ea031bb3fd004dee209d')
-#            self.eq(postref_tufo[1]['inet:web:postref:post'], '68bc4607f0518963165536921d6e86fa')
-#            self.eq(postref_tufo[1]['inet:web:postref:xref'], 'inet:ipv4=0.0.0.0')
-#            self.eq(postref_tufo[1]['inet:web:postref:xref:prop'], 'inet:ipv4')
-#            self.eq(postref_tufo[1]['inet:web:postref:xref:intval'], 0)
-#
-#            post_tufo = core.formTufoByProp('inet:web:post', ('vertex.link/user', 'mypost 0.0.0.0'))
-#            # Ensure we got the deconflicted node that was already made, not a new node
-#            self.notin('.new', post_tufo[1])
-#            self.eq(post_tufo[1]['inet:web:post'], postref_tufo[1]['inet:web:postref:post'])
-#            # Ensure that subs on the autoadd node are formed properly
-#            self.eq(post_tufo[1].get('inet:web:post:acct'), 'vertex.link/user')
-#            self.eq(post_tufo[1].get('inet:web:post:text'), 'mypost 0.0.0.0')
-#            # Ensure multiple subs were made into nodes
-#            self.nn(core.getTufoByProp('inet:web:acct', 'vertex.link/user'))
-#            self.nn(core.getTufoByProp('inet:user', 'user'))
-#            self.nn(core.getTufoByProp('inet:fqdn', 'vertex.link'))
-#            self.nn(core.getTufoByProp('inet:fqdn', 'link'))
-#
-#    def test_model_inet_201706121318(self):
-#
-#        iden0 = guid()
-#        iden1 = guid()
-#        tick = now()
-#        rows = (
-#            (iden0, 'tufo:form', 'inet:url', tick),
-#            (iden0, 'inet:url', 'http://www.woot.com/', tick),
-#            (iden1, 'tufo:form', 'inet:url', tick),
-#            (iden1, 'inet:url', 'http://1.2.3.4/', tick),
-#        )
-#
-#        data = {}
-#        with s_cortex.openstore('ram:///') as stor:
-#
-#            # force model migration callbacks
-#            stor.setModlVers('inet', 0)
-#
-#            def addrows(mesg):
-#                stor.addRows(rows)
-#                data['added'] = True
-#            stor.on('modl:vers:rev', addrows, name='inet', vers=201706121318)
-#
-#            with s_cortex.fromstore(stor) as core:
-#                self.true(data.get('added'))
-#
-#                t0 = core.getTufoByIden(iden0)
-#                self.eq(t0[1].get('inet:url:fqdn'), 'www.woot.com')
-#
-#                t1 = core.getTufoByIden(iden1)
-#                self.eq(t1[1].get('inet:url:ipv4'), 0x01020304)
-#
-#    def test_model_inet_201706201837(self):
-#
-#        data = {}
-#        iden0 = guid()
-#        iden1 = guid()
-#        tick = now()
-#        rows = [
-#            (iden0, 'tufo:form', 'inet:tcp4', tick),
-#            (iden0, 'inet:tcp4', '1.2.3.4:80', tick),
-#            (iden1, 'tufo:form', 'inet:udp4', tick),
-#            (iden1, 'inet:udp4', '1.2.3.4:443', tick),
-#        ]
-#
-#        with s_cortex.openstore('ram:///') as stor:
-#
-#            # force model migration callbacks
-#            stor.setModlVers('inet', 0)
-#
-#            def addrows(mesg):
-#                stor.addRows(rows)
-#                data['added'] = True
-#            stor.on('modl:vers:rev', addrows, name='inet', vers=201706201837)
-#
-#            with s_cortex.fromstore(stor) as core:
-#
-#                t1 = core.getTufoByIden(iden0)
-#                self.eq(t1[1].get('inet:tcp4:port'), 80)
-#                self.eq(t1[1].get('inet:tcp4:ipv4'), 0x01020304)
-#
-#                t2 = core.getTufoByIden(iden1)
-#                self.eq(t2[1].get('inet:udp4:port'), 443)
-#                self.eq(t2[1].get('inet:udp4:ipv4'), 0x01020304)
-#
-#    def test_model_inet_201709181501(self):
-#        data = {}
-#        iden0 = guid()
-#        tick = now()
-#        rows = [
-#            (iden0, 'tufo:form', 'inet:whois:rec', tick),
-#            (iden0, 'inet:whois:rec', 'vertex.link@2017/09/18 15:01:00.000', tick),  # 1505746860000,
-#            (iden0, 'inet:whois:rec:fqdn', 'vertex.link', tick),
-#            (iden0, 'inet:whois:rec:asof', 1505746860000, tick),
-#            (iden0, 'inet:whois:rec:ns1', 'ns1.vertex.link', tick),
-#            (iden0, 'inet:whois:rec:ns2', 'ns2.vertex.link', tick),
-#            (iden0, 'inet:whois:rec:ns3', 'ns3.vertex.link', tick),
-#            (iden0, 'inet:whois:rec:ns4', 'ns4.vertex.link', tick),
-#        ]
-#
-#        with s_cortex.openstore('ram:///') as stor:
-#
-#            # force model migration callbacks
-#            stor.setModlVers('inet', 0)
-#
-#            def addrows(mesg):
-#                stor.addRows(rows)
-#                data['added'] = True
-#            stor.on('modl:vers:rev', addrows, name='inet', vers=201709181501)
-#
-#            with s_cortex.fromstore(stor) as core:
-#
-#                t_guid, _ = core.getTypeNorm('inet:whois:recns', ['ns1.vertex.link',
-#                                                                  'vertex.link@2017/09/18 15:01:00.000'])
-#
-#                node = core.eval('inet:whois:rec')[0]
-#                self.notin('inet:whois:rec:ns1', node[1])
-#                self.notin('inet:whois:rec:ns2', node[1])
-#                self.notin('inet:whois:rec:ns3', node[1])
-#                self.notin('inet:whois:rec:ns4', node[1])
-#
-#                nodes = core.eval('inet:whois:recns')
-#                self.eq(len(nodes), 4)
-#
-#                nodes = core.eval('inet:whois:recns={}'.format(t_guid))
-#                self.eq(len(nodes), 1)
-#                node = nodes[0]
-#                self.eq(node[1].get('inet:whois:recns:ns'), 'ns1.vertex.link')
-#                self.eq(node[1].get('inet:whois:recns:rec:fqdn'), 'vertex.link')
-#                self.eq(node[1].get('inet:whois:recns:rec:asof'), 1505746860000)
-#
-#    def test_model_inet_201709271521(self):
-#        # There is a lot to look at here.
-#        # Note that `inet:follows` is completely missing tagforms, these should be created.
-#        # Note that `inet:netmemb` is missing one tagform, these should be created.
-#
-#        N = 2
-#        adds = []
-#
-#        def _addTag(tag, form):
-#            tick = now()
-#            iden = guid()
-#            tlib = s_types.TypeLib()
-#            form_valu, _ = tlib.getTypeNorm('syn:tagform', (tag, form))
-#            return [
-#                (iden, 'syn:tagform:title', '??', tick),
-#                (iden, 'syn:tagform', form_valu, tick),
-#                (iden, 'tufo:form', 'syn:tagform', tick),
-#                (iden, 'syn:tagform:tag', tag, tick),
-#                (iden, 'syn:tagform:form', form, tick),
-#                (iden, 'syn:tagform:doc', '??', tick),
-#            ]
-#
-#        for i in range(N):
-#            user = 'pennywise%d' % i
-#            iden = guid()
-#            dark_iden = iden[::-1]
-#            tick = now()
-#            adds.extend([
-#                (iden, 'tufo:form', 'inet:netuser', tick),
-#                (iden, 'inet:netuser', 'vertex.link/' + user, tick),
-#                (iden, 'inet:netuser:site', 'vertex.link', tick),
-#                (iden, 'inet:netuser:user', user, tick),
-#                (iden, 'inet:netuser:dob', 1337, tick),
-#                (iden, 'inet:netuser:url', 'https://vertex.link/url', tick),
-#                (iden, 'inet:netuser:webpage', 'https://vertex.link/webpage', tick),
-#                (iden, 'inet:netuser:avatar', 'd41d8cd98f00b204e9800998ecf8427e', tick),
-#                (iden, 'inet:netuser:tagline', 'a tagline', tick),
-#                (iden, 'inet:netuser:occupation', 'entertainer', tick),
-#                (iden, 'inet:netuser:name', 'my name', tick),
-#                (iden, 'inet:netuser:realname', 'my real name', tick),
-#                (iden, 'inet:netuser:email', 'email@vertex.link', tick),
-#                (iden, 'inet:netuser:phone', '17035551212', tick),
-#                (iden, 'inet:netuser:signup', 7331, tick),
-#                (iden, 'inet:netuser:signup:ipv4', 0x01020304, tick),
-#                (iden, 'inet:netuser:passwd', 'hunter2', tick),
-#                (iden, 'inet:netuser:seen:min', 0, tick),
-#                (iden, 'inet:netuser:seen:max', 1, tick),
-#                (iden, '#hehe.hoho', tick, tick),
-#                (iden, '#hehe', tick, tick),
-#                (dark_iden, '_:*inet:netuser#hehe.hoho', tick, tick),
-#                (dark_iden, '_:*inet:netuser#hehe', tick, tick),
-#            ])
-#        adds.extend(_addTag('hehe.hoho', 'inet:netuser'))
-#        adds.extend(_addTag('hehe', 'inet:netuser'))
-#
-#        for i in range(N):
-#            group = 'group%d' % i
-#            iden = guid()
-#            dark_iden = iden[::-1]
-#            tick = now()
-#            adds.extend([
-#                (iden, 'tufo:form', 'inet:netgroup', tick),
-#                (iden, 'inet:netgroup', 'vertex.link/' + group, tick),
-#                (iden, 'inet:netgroup:site', 'vertex.link', tick),
-#                (iden, 'inet:netgroup:name', group, tick),
-#                (iden, 'inet:netgroup:desc', 'hehe', tick),
-#                (iden, 'inet:netgroup:url', 'https://vertex.link/url', tick),
-#                (iden, 'inet:netgroup:webpage', 'https://vertex.link/webpage', tick),
-#                (iden, 'inet:netgroup:avatar', 'd41d8cd98f00b204e9800998ecf8427e', tick),
-#                (iden, '#hehe.hoho', tick, tick),
-#                (iden, '#hehe', tick, tick),
-#                (dark_iden, '_:*inet:netgroup#hehe.hoho', tick, tick),
-#                (dark_iden, '_:*inet:netgroup#hehe', tick, tick),
-#            ])
-#        adds.extend(_addTag('hehe.hoho', 'inet:netgroup'))
-#        adds.extend(_addTag('hehe', 'inet:netgroup'))
-#
-#        iden = guid()
-#        acct1 = 'vertex.link/person1'
-#        acct2 = 'vertex.link/person2'
-#        follow_valu = '4ebc93255f8582a9d6c38dbba952dc9b'
-#        dark_iden = iden[::-1]
-#        tick = now()
-#        adds.extend([
-#            (iden, 'tufo:form', 'inet:follows', tick),
-#            (iden, 'inet:follows', follow_valu, tick),
-#            (iden, 'inet:follows:follower', acct1, tick),
-#            (iden, 'inet:follows:followee', acct2, tick),
-#            (iden, 'inet:follows:seen:min', 0, tick),
-#            (iden, 'inet:follows:seen:max', 1, tick),
-#            (iden, '#hehe.hoho', tick, tick),
-#            (iden, '#hehe', tick, tick),
-#            (dark_iden, '_:*inet:follows#hehe.hoho', tick, tick),
-#            (dark_iden, '_:*inet:follows#hehe', tick, tick),
-#        ])
-#        # NOTE: we do not add the tagform here on purpose to make sure the dark rows migrate
-#
-#        iden = guid()
-#        webmemb_valu = '7d8675f29b54cf71e3c36d4448aaa842'
-#        dark_iden = iden[::-1]
-#        tick = now()
-#        adds.extend([
-#            (iden, 'tufo:form', 'inet:netmemb', tick),
-#            (iden, 'inet:netmemb', webmemb_valu, tick),
-#            (iden, 'inet:netmemb:user', 'vertex.link/person1', tick),
-#            (iden, 'inet:netmemb:group', 'vertex.link/group0', tick),
-#            (iden, 'inet:netmemb:title', 'a title', tick),
-#            (iden, 'inet:netmemb:joined', 123, tick),
-#            (iden, 'inet:netmemb:seen:min', 0, tick),
-#            (iden, 'inet:netmemb:seen:max', 1, tick),
-#            (iden, '#hehe.hoho.haha', tick, tick),
-#            (iden, '#hehe.hoho', tick, tick),
-#            (iden, '#hehe', tick, tick),
-#            (dark_iden, '_:*inet:netmemb#hehe.hoho.haha', tick, tick),
-#            (dark_iden, '_:*inet:netmemb#hehe.hoho', tick, tick),
-#            (dark_iden, '_:*inet:netmemb#hehe', tick, tick),
-#        ])
-#        adds.extend(_addTag('hehe.hoho.haha', 'inet:netmemb'))
-#        # hehe.hoho is missing for some unknown reason
-#        adds.extend(_addTag('hehe', 'inet:netmemb'))
-#
-#        iden = guid()
-#        webpost_valu = '19abe9969d6712318370f7c4d943f8ea'
-#        dark_iden = iden[::-1]
-#        tick = now()
-#        adds.extend([
-#            (iden, 'tufo:form', 'inet:netpost', tick),
-#            (iden, 'inet:netpost', webpost_valu, tick),
-#            (iden, 'inet:netpost:netuser', 'vertex.link/person1', tick),
-#            (iden, 'inet:netpost:netuser:site', 'vertex.link', tick),
-#            (iden, 'inet:netpost:netuser:user', 'person1', tick),
-#            (iden, 'inet:netpost:text', 'my cool post', tick),
-#            (iden, 'inet:netpost:replyto', '0' * 32, tick),
-#            (iden, 'inet:netpost:url', 'https://vertex.link/blog/1', tick),
-#            (iden, 'inet:netpost:file', 'd41d8cd98f00b204e9800998ecf8427e', tick),
-#            (iden, 'inet:netpost:time', 12345, tick),
-#            (iden, '#hehe.hoho', tick, tick),
-#            (iden, '#hehe', tick, tick),
-#            (dark_iden, '_:*inet:netpost#hehe.hoho', tick, tick),
-#            (dark_iden, '_:*inet:netpost#hehe', tick, tick),
-#        ])
-#        adds.extend(_addTag('hehe.hoho', 'inet:netpost'))
-#        adds.extend(_addTag('hehe', 'inet:netpost'))
-#
-#        iden = guid()
-#        webfile_valu = '1f91e1492718d2cbccae1f27c54409ed'
-#        dark_iden = iden[::-1]
-#        tick = now()
-#        adds.extend([
-#            (iden, 'tufo:form', 'inet:netfile', tick),
-#            (iden, 'inet:netfile', webfile_valu, tick),
-#            (iden, 'inet:netfile:file', '0' * 32, tick),
-#            (iden, 'inet:netfile:netuser', 'vertex.link/person1', tick),
-#            (iden, 'inet:netfile:netuser:site', 'vertex.link', tick),
-#            (iden, 'inet:netfile:netuser:user', 'person1', tick),
-#            (iden, 'inet:netfile:name', 'my cool file', tick),
-#            (iden, 'inet:netfile:posted', 123456, tick),
-#            (iden, 'inet:netfile:ipv4', 0, tick),
-#            (iden, 'inet:netfile:ipv6', '::1', tick),
-#            (iden, 'inet:netfile:seen:min', 0, tick),
-#            (iden, 'inet:netfile:seen:max', 1, tick),
-#            (iden, '#hehe.hoho', tick, tick),
-#            (iden, '#hehe', tick, tick),
-#            (dark_iden, '_:*inet:netfile#hehe.hoho', tick, tick),
-#            (dark_iden, '_:*inet:netfile#hehe', tick, tick),
-#        ])
-#        adds.extend(_addTag('hehe.hoho', 'inet:netfile'))
-#        adds.extend(_addTag('hehe', 'inet:netfile'))
-#
-#        iden = guid()
-#        imgof_valu = 'b873597b32ce4adb836d8d4aae1831f6'
-#        dark_iden = iden[::-1]
-#        tick = now()
-#        adds.extend([
-#            (iden, 'tufo:form', 'file:imgof', tick),
-#            (iden, 'file:imgof', imgof_valu, tick),
-#            (iden, 'file:imgof:file', '0' * 32, tick),
-#            (iden, 'file:imgof:xref', 'inet:netuser=vertex.link/person1', tick),
-#            (iden, 'file:imgof:xref:prop', 'inet:netuser', tick),
-#            (iden, 'file:imgof:xref:strval', 'vertex.link/person1', tick),
-#            (iden, '#hehe.hoho', tick, tick),
-#            (iden, '#hehe', tick, tick),
-#            (dark_iden, '_:*file:imgof#hehe.hoho', tick, tick),
-#            (dark_iden, '_:*file:imgof#hehe', tick, tick),
-#        ])
-#        adds.extend(_addTag('hehe.hoho', 'file:imgof'))
-#        adds.extend(_addTag('hehe', 'file:imgof'))
-#
-#        iden = guid()
-#        txtref_valu = 'c10d26ad2467bb72320ad1fc501ec40b'
-#        dark_iden = iden[::-1]
-#        tick = now()
-#        adds.extend([
-#            (iden, 'tufo:form', 'file:txtref', tick),
-#            (iden, 'file:txtref', txtref_valu, tick),
-#            (iden, 'file:txtref:file', '0' * 32, tick),
-#            (iden, 'file:txtref:xref', 'inet:netgroup=vertex.link/group0', tick),
-#            (iden, 'file:txtref:xref:prop', 'inet:netgroup', tick),
-#            (iden, 'file:txtref:xref:strval', 'vertex.link/group0', tick),
-#            (iden, '#hehe.hoho', tick, tick),
-#            (iden, '#hehe', tick, tick),
-#            (dark_iden, '_:*file:txtref#hehe.hoho', tick, tick),
-#            (dark_iden, '_:*file:txtref#hehe', tick, tick),
-#        ])
-#        adds.extend(_addTag('hehe.hoho', 'file:txtref'))
-#        adds.extend(_addTag('hehe', 'file:txtref'))
-#
-#        iden = guid()
-#        dark_iden = iden[::-1]
-#        tick = now()
-#        adds.extend([
-#            (iden, 'ps:hasnetuser:netuser', 'vertex.link/heheman', tick),
-#            (iden, 'ps:hasnetuser:person', '00000000000000000000000000000000', tick),
-#            (iden, 'tufo:form', 'ps:hasnetuser', tick),
-#            (iden, 'ps:hasnetuser', '00000000000000000000000000000000/vertex.link/heheman', tick),
-#            (iden, '#hehe.hoho', tick, tick),
-#            (iden, '#hehe', tick, tick),
-#            (dark_iden, '_:*ps:hasnetuser#hehe.hoho', tick, tick),
-#            (dark_iden, '_:*ps:hasnetuser#hehe', tick, tick),
-#        ])
-#        adds.extend(_addTag('hehe.hoho', 'ps:hasnetuser'))
-#        adds.extend(_addTag('hehe', 'ps:hasnetuser'))
-#
-#        iden = guid()
-#        dark_iden = iden[::-1]
-#        tick = now()
-#        adds.extend([
-#            (iden, 'ou:hasnetuser:netuser', 'vertex.link/heheman', tick),
-#            (iden, 'ou:hasnetuser:org', '00000000000000000000000000000000', tick),
-#            (iden, 'tufo:form', 'ou:hasnetuser', tick),
-#            (iden, 'ou:hasnetuser', '4016087db1b71ecc56db535a5ee9e86e', tick),
-#            (iden, '#hehe.hoho', tick, tick),
-#            (iden, '#hehe', tick, tick),
-#            (dark_iden, '_:*ou:hasnetuser#hehe.hoho', tick, tick),
-#            (dark_iden, '_:*ou:hasnetuser#hehe', tick, tick),
-#        ])
-#        adds.extend(_addTag('hehe.hoho', 'ou:hasnetuser'))
-#        adds.extend(_addTag('hehe', 'ou:hasnetuser'))
-#
-#        # inet:web:logon is already in the inet:web:logon space but needs to account for the netuser move
-#        iden = guid()
-#        tick = now()
-#        adds.extend([
-#            (iden, 'inet:web:logon', 'cf672b42e342f49d6afee00341de1ebd', tick),
-#            (iden, 'inet:web:logon:netuser', 'vertex.link/pennywise', tick),
-#            (iden, 'inet:web:logon:netuser:site', 'vertex.link', tick),
-#            (iden, 'inet:web:logon:netuser:user', 'pennywise', tick),
-#            (iden, 'inet:web:logon:ipv4', 16909060, tick),
-#            (iden, 'inet:web:logon:time', 1505001600000, tick),
-#            (iden, 'tufo:form', 'inet:web:logon', tick),
-#            (iden, '#hehe.hoho', tick, tick),
-#            (iden, '#hehe', tick, tick),
-#            (dark_iden, '_:*inet:web:logon#hehe.hoho', tick, tick),
-#            (dark_iden, '_:*inet:web:logon#hehe', tick, tick),
-#        ])
-#        adds.extend(_addTag('hehe.hoho', 'inet:web:logon'))
-#        adds.extend(_addTag('hehe', 'inet:web:logon'))
-#
-#        with s_cortex.openstore('ram:///') as stor:
-#
-#            # force model migration callbacks
-#            stor.setModlVers('inet', 0)
-#
-#            def addrows(mesg):
-#                stor.addRows(adds)
-#            stor.on('modl:vers:rev', addrows, name='inet', vers=201709271521)
-#
-#            with s_cortex.fromstore(stor) as core:
-#
-#                # inet:netuser -> inet:web:acct
-#                # assert that the correct number of users and groups were migrated
-#                tufos = core.getTufosByProp('inet:web:acct')
-#                self.len(N, tufos)
-#
-#                # check that properties were correctly migrated and tags were not damaged
-#                tufo = core.getTufoByProp('inet:web:acct', 'vertex.link/pennywise0')
-#                self.eq(tufo[1]['tufo:form'], 'inet:web:acct')
-#                self.eq(tufo[1]['inet:web:acct'], 'vertex.link/pennywise0')
-#                self.eq(tufo[1]['inet:web:acct:user'], 'pennywise0')
-#                self.eq(tufo[1]['inet:web:acct:site'], 'vertex.link')
-#                self.eq(tufo[1]['inet:web:acct:url'], 'https://vertex.link/url')
-#                self.eq(tufo[1]['inet:web:acct:webpage'], 'https://vertex.link/webpage')
-#                self.eq(tufo[1]['inet:web:acct:avatar'], 'd41d8cd98f00b204e9800998ecf8427e')
-#                self.eq(tufo[1]['inet:web:acct:tagline'], 'a tagline')
-#                self.eq(tufo[1]['inet:web:acct:occupation'], 'entertainer')
-#                self.eq(tufo[1]['inet:web:acct:name'], 'my name')
-#                self.eq(tufo[1]['inet:web:acct:realname'], 'my real name')
-#                self.eq(tufo[1]['inet:web:acct:email'], 'email@vertex.link')
-#                self.eq(tufo[1]['inet:web:acct:phone'], '17035551212')
-#                self.eq(tufo[1]['inet:web:acct:signup'], 7331)
-#                self.eq(tufo[1]['inet:web:acct:signup:ipv4'], 16909060)
-#                self.eq(tufo[1]['inet:web:acct:passwd'], 'hunter2')
-#                self.eq(tufo[1]['inet:web:acct:seen:min'], 0)
-#                self.eq(tufo[1]['inet:web:acct:seen:max'], 1)
-#
-#                # check that tags were correctly migrated
-#                self.eq(['hehe', 'hehe.hoho'], sorted(s_tufo.tags(tufo)))
-#                self.len(0, core.getRowsByProp('syn:tagform:form', 'inet:netuser'))
-#                self.len(2, core.getRowsByProp('syn:tagform:form', 'inet:web:acct'))
-#                self.len(0, core.getRowsByProp('_:*inet:netuser#hehe.hoho'))
-#                self.len(0, core.getRowsByProp('_:*inet:netuser#hehe'))
-#                self.len(2, core.getRowsByProp('_:*inet:web:acct#hehe.hoho'))
-#                self.len(2, core.getRowsByProp('_:*inet:web:acct#hehe'))
-#
-#                # assert that no old data remains
-#                tufos = core.getTufosByProp('inet:netuser')
-#                self.len(0, tufos)
-#                rows = core.getJoinByProp('inet:netuser')
-#                self.len(0, rows)
-#
-#                # inet:netgroup -> inet:web:group
-#                # assert that the correct number of users and groups were migrated
-#                tufos = core.getTufosByProp('inet:web:group')
-#                self.len(N, tufos)
-#
-#                # check that properties were correctly migrated and tags were not damaged
-#                tufo = core.getTufoByProp('inet:web:group', 'vertex.link/group0')
-#                self.eq(tufo[1]['tufo:form'], 'inet:web:group')
-#                self.eq(tufo[1]['inet:web:group'], 'vertex.link/group0')
-#                self.eq(tufo[1]['inet:web:group:site'], 'vertex.link')
-#                self.eq(tufo[1]['inet:web:group:id'], 'group0')
-#                self.eq(tufo[1]['inet:web:group:desc'], 'hehe')
-#                self.eq(tufo[1]['inet:web:group:url'], 'https://vertex.link/url')
-#                self.eq(tufo[1]['inet:web:group:webpage'], 'https://vertex.link/webpage')
-#                self.eq(tufo[1]['inet:web:group:avatar'], 'd41d8cd98f00b204e9800998ecf8427e')
-#
-#                # check that tags were correctly migrated
-#                self.eq(['hehe', 'hehe.hoho'], sorted(s_tufo.tags(tufo)))
-#                self.len(0, core.getRowsByProp('syn:tagform:form', 'inet:netgroup'))
-#                self.len(2, core.getRowsByProp('syn:tagform:form', 'inet:web:group'))
-#                self.len(0, core.getRowsByProp('_:*inet:netgroup#hehe.hoho'))
-#                self.len(0, core.getRowsByProp('_:*inet:netgroup#hehe'))
-#                self.len(2, core.getRowsByProp('_:*inet:web:group#hehe.hoho'))
-#                self.len(2, core.getRowsByProp('_:*inet:web:group#hehe'))
-#
-#                # assert that no old data remains
-#                tufos = core.getTufosByProp('inet:netgroup')
-#                self.len(0, tufos)
-#                rows = core.getJoinByProp('inet:netgroup')
-#                self.len(0, rows)
-#
-#                # inet:netmemb -> inet:web:memb
-#                # assert that the correct number of users and groups were migrated
-#                tufos = core.getTufosByProp('inet:web:memb')
-#                self.len(1, tufos)
-#
-#                # check that properties were correctly migrated and tags were not damaged
-#                tufo = core.getTufoByProp('inet:web:memb', webmemb_valu)
-#                self.eq(tufo[1]['tufo:form'], 'inet:web:memb')
-#                self.eq(tufo[1]['inet:web:memb'], webmemb_valu)
-#                self.eq(tufo[1]['inet:web:memb:acct'], 'vertex.link/person1')
-#                self.eq(tufo[1]['inet:web:memb:group'], 'vertex.link/group0')
-#                self.eq(tufo[1]['inet:web:memb:title'], 'a title')
-#                self.eq(tufo[1]['inet:web:memb:joined'], 123)
-#                self.eq(tufo[1]['inet:web:memb:seen:min'], 0)
-#                self.eq(tufo[1]['inet:web:memb:seen:max'], 1)
-#
-#                # check that tags were correctly migrated
-#                self.eq(['hehe', 'hehe.hoho', 'hehe.hoho.haha'], sorted(s_tufo.tags(tufo)))
-#                self.len(0, core.getRowsByProp('syn:tagform:form', 'inet:netmemb'))
-#                self.len(3, core.getRowsByProp('syn:tagform:form', 'inet:web:memb'))  # NOTE: the middle tagform was created
-#                self.len(0, core.getRowsByProp('_:*inet:netmemb#hehe.hoho'))
-#                self.len(0, core.getRowsByProp('_:*inet:netmemb#hehe'))
-#                self.len(1, core.getRowsByProp('_:*inet:web:memb#hehe.hoho.haha'))
-#                self.len(1, core.getRowsByProp('_:*inet:web:memb#hehe.hoho'))
-#                self.len(1, core.getRowsByProp('_:*inet:web:memb#hehe'))
-#
-#                # assert that no old data remains
-#                tufos = core.getTufosByProp('inet:netmemb')
-#                self.len(0, tufos)
-#                rows = core.getJoinByProp('inet:netmemb')
-#                self.len(0, rows)
-#
-#                # inet:follows -> inet:web:follows
-#                # assert that the correct number of follow relationships were migrated
-#                tufos = core.getTufosByProp('inet:web:follows')
-#                self.len(1, tufos)
-#
-#                # check that properties were correctly migrated and tags were not damaged
-#                tufo = core.getTufoByProp('inet:web:follows', follow_valu)
-#                self.eq(tufo[1]['tufo:form'], 'inet:web:follows')
-#                self.eq(tufo[1]['inet:web:follows'], follow_valu)
-#                self.eq(tufo[1]['inet:web:follows:follower'], acct1)
-#                self.eq(tufo[1]['inet:web:follows:followee'], acct2)
-#                self.eq(tufo[1]['inet:web:follows:seen:min'], 0)
-#                self.eq(tufo[1]['inet:web:follows:seen:max'], 1)
-#
-#                # check that tags were correctly migrated
-#                self.eq(['hehe', 'hehe.hoho'], sorted(s_tufo.tags(tufo)))
-#                # NOTE: we try to create missing tagforms
-#                self.len(0, core.getRowsByProp('syn:tagform:form', 'inet:follows'))
-#                self.len(2, core.getRowsByProp('syn:tagform:form', 'inet:web:follows'))
-#                self.len(0, core.getRowsByProp('_:*inet:follows#hehe.hoho'))
-#                self.len(0, core.getRowsByProp('_:*inet:follows#hehe'))
-#                self.len(1, core.getRowsByProp('_:*inet:web:follows#hehe.hoho'))
-#                self.len(1, core.getRowsByProp('_:*inet:web:follows#hehe'))
-#
-#                # assert that no old data remains
-#                tufos = core.getTufosByProp('inet:follows')
-#                self.len(0, tufos)
-#                rows = core.getJoinByProp('inet:follows')
-#                self.len(0, rows)
-#
-#                # inet:netpost -> inet:web:post
-#                # assert that the correct number of users and groups were migrated
-#                tufos = core.getTufosByProp('inet:web:post')
-#                self.len(1, tufos)
-#
-#                # check that properties were correctly migrated and tags were not damaged
-#                tufo = core.getTufoByProp('inet:web:post', webpost_valu)
-#                self.eq(tufo[1]['tufo:form'], 'inet:web:post')
-#                self.eq(tufo[1]['inet:web:post'], webpost_valu)
-#                self.eq(tufo[1]['inet:web:post:acct'], 'vertex.link/person1')
-#                self.eq(tufo[1]['inet:web:post:acct:site'], 'vertex.link')
-#                self.eq(tufo[1]['inet:web:post:acct:user'], 'person1')
-#                self.eq(tufo[1]['inet:web:post:text'], 'my cool post')
-#                self.eq(tufo[1]['inet:web:post:replyto'], '0' * 32)
-#                self.eq(tufo[1]['inet:web:post:url'], 'https://vertex.link/blog/1')
-#                self.eq(tufo[1]['inet:web:post:file'], 'd41d8cd98f00b204e9800998ecf8427e')
-#                self.eq(tufo[1]['inet:web:post:time'], 12345)
-#
-#                # check that tags were correctly migrated
-#                self.eq(['hehe', 'hehe.hoho'], sorted(s_tufo.tags(tufo)))
-#                self.len(0, core.getRowsByProp('syn:tagform:form', 'inet:netpost'))
-#                self.len(2, core.getRowsByProp('syn:tagform:form', 'inet:web:post'))
-#                self.len(0, core.getRowsByProp('_:*inet:netpost#hehe.hoho'))
-#                self.len(0, core.getRowsByProp('_:*inet:netpost#hehe'))
-#                self.len(1, core.getRowsByProp('_:*inet:web:post#hehe.hoho'))
-#                self.len(1, core.getRowsByProp('_:*inet:web:post#hehe'))
-#
-#                # assert that no old data remains
-#                tufos = core.getTufosByProp('inet:netpost')
-#                self.len(0, tufos)
-#                rows = core.getJoinByProp('inet:netpost')
-#                self.len(0, rows)
-#
-#                # inet:netfile -> inet:web:file
-#                # assert that the correct number of users and groups were migrated
-#                tufos = core.getTufosByProp('inet:web:file')
-#                self.len(1, tufos)
-#
-#                # check that properties were correctly migrated and tags were not damaged
-#                tufo = core.getTufoByProp('inet:web:file', webfile_valu)
-#                self.eq(tufo[1]['tufo:form'], 'inet:web:file')
-#                self.eq(tufo[1]['inet:web:file'], webfile_valu)
-#                self.eq(tufo[1]['inet:web:file:acct'], 'vertex.link/person1')
-#                self.eq(tufo[1]['inet:web:file:acct:site'], 'vertex.link')
-#                self.eq(tufo[1]['inet:web:file:acct:user'], 'person1')
-#                self.eq(tufo[1]['inet:web:file:file'], '0' * 32)
-#                self.eq(tufo[1]['inet:web:file:name'], 'my cool file')
-#                self.eq(tufo[1]['inet:web:file:posted'], 123456)
-#                self.eq(tufo[1]['inet:web:file:ipv4'], 0)
-#                self.eq(tufo[1]['inet:web:file:ipv6'], '::1')
-#                self.eq(tufo[1]['inet:web:file:seen:min'], 0)
-#                self.eq(tufo[1]['inet:web:file:seen:max'], 1)
-#
-#                # check that tags were correctly migrated
-#                self.eq(['hehe', 'hehe.hoho'], sorted(s_tufo.tags(tufo)))
-#                self.len(0, core.getRowsByProp('syn:tagform:form', 'inet:netfile'))
-#                self.len(2, core.getRowsByProp('syn:tagform:form', 'inet:web:file'))
-#                self.len(0, core.getRowsByProp('_:*inet:netfile#hehe.hoho'))
-#                self.len(0, core.getRowsByProp('_:*inet:netfile#hehe'))
-#                self.len(1, core.getRowsByProp('_:*inet:web:file#hehe.hoho'))
-#                self.len(1, core.getRowsByProp('_:*inet:web:file#hehe'))
-#
-#                # assert that no old data remains
-#                tufos = core.getTufosByProp('inet:netfile')
-#                self.len(0, tufos)
-#                rows = core.getJoinByProp('inet:netfile')
-#                self.len(0, rows)
-#
-#                # file:imgof
-#                # assert that the correct number of users and groups were migrated
-#                tufos = core.getTufosByProp('file:imgof')
-#                self.len(1, tufos)
-#
-#                # check that properties were correctly migrated and tags were not damaged
-#                new_imgof_valu = 'fd415d0895e9ce466d8292c3d55c6bf5'  # NOTE: valu changes because we change the prop name
-#                tufo = core.getTufoByProp('file:imgof', new_imgof_valu)
-#                self.eq(tufo[1]['tufo:form'], 'file:imgof')
-#                self.eq(tufo[1]['file:imgof'], new_imgof_valu)
-#                self.eq(tufo[1]['file:imgof:file'], '0' * 32)
-#                self.eq(tufo[1]['file:imgof:xref'], 'inet:web:acct=vertex.link/person1')
-#                self.eq(tufo[1]['file:imgof:xref:prop'], 'inet:web:acct')
-#                self.eq(tufo[1]['file:imgof:xref:strval'], 'vertex.link/person1')
-#
-#                # check that tags were correctly migrated
-#                self.eq(['hehe', 'hehe.hoho'], sorted(s_tufo.tags(tufo)))
-#                self.len(2, core.getRowsByProp('syn:tagform:form', 'file:imgof'))
-#                self.len(1, core.getRowsByProp('_:*file:imgof#hehe.hoho'))
-#                self.len(1, core.getRowsByProp('_:*file:imgof#hehe'))  # NOTE: dark rows should stay the same
-#
-#                # assert that no old data remains
-#                tufos = core.getTufosByProp('file:imgof', imgof_valu)
-#                self.len(0, tufos)
-#
-#                # file:txtref
-#                # assert that the correct number of users and groups were migrated
-#                tufos = core.getTufosByProp('file:txtref')
-#                self.len(1, tufos)
-#
-#                # check that properties were correctly migrated and tags were not damaged
-#                new_txtref_valu = 'd4f8fbb792d127422a0dc788588f8f7a'  # NOTE: valu changes because we change the prop name
-#                tufo = core.getTufoByProp('file:txtref', new_txtref_valu)
-#                self.eq(tufo[1]['tufo:form'], 'file:txtref')
-#                self.eq(tufo[1]['file:txtref'], new_txtref_valu)
-#                self.eq(tufo[1]['file:txtref:file'], '0' * 32)
-#                self.eq(tufo[1]['file:txtref:xref'], 'inet:web:group=vertex.link/group0')
-#                self.eq(tufo[1]['file:txtref:xref:prop'], 'inet:web:group')
-#                self.eq(tufo[1]['file:txtref:xref:strval'], 'vertex.link/group0')
-#
-#                # check that tags were correctly migrated
-#                self.eq(['hehe', 'hehe.hoho'], sorted(s_tufo.tags(tufo)))
-#                self.len(2, core.getRowsByProp('syn:tagform:form', 'file:txtref'))
-#                self.len(1, core.getRowsByProp('_:*file:txtref#hehe.hoho'))
-#                self.len(1, core.getRowsByProp('_:*file:txtref#hehe'))  # NOTE: dark rows should stay the same
-#
-#                # assert that no old data remains
-#                tufos = core.getTufosByProp('file:txtref', txtref_valu)
-#                self.len(0, tufos)
-#
-#                # ps:hasnetuser -> ps:haswebacct
-#                # assert that the correct number of users and groups were migrated
-#                tufos = core.getTufosByProp('ps:haswebacct')
-#                self.len(1, tufos)
-#
-#                # check that properties were correctly migrated and tags were not damaged
-#                tufo = core.getTufoByProp('ps:haswebacct', '00000000000000000000000000000000/vertex.link/heheman')
-#                self.eq(tufo[1]['tufo:form'], 'ps:haswebacct')
-#                self.eq(tufo[1]['ps:haswebacct'], '00000000000000000000000000000000/vertex.link/heheman')
-#                self.eq(tufo[1]['ps:haswebacct:acct'], 'vertex.link/heheman')
-#                self.eq(tufo[1]['ps:haswebacct:person'], '00000000000000000000000000000000')
-#
-#                # check that tags were correctly migrated
-#                self.eq(['hehe', 'hehe.hoho'], sorted(s_tufo.tags(tufo)))
-#                self.len(0, core.getRowsByProp('syn:tagform:form', 'ps:hasnetuser'))
-#                self.len(2, core.getRowsByProp('syn:tagform:form', 'ps:haswebacct'))
-#                self.len(0, core.getRowsByProp('_:*ps:hasnetuser#hehe.hoho'))
-#                self.len(0, core.getRowsByProp('_:*ps:hasnetuser#hehe'))
-#                self.len(1, core.getRowsByProp('_:*ps:haswebacct#hehe.hoho'))
-#                self.len(1, core.getRowsByProp('_:*ps:haswebacct#hehe'))
-#
-#                # assert that no old data remains
-#                tufos = core.getTufosByProp('ps:hasnetuser')
-#                self.len(0, tufos)
-#                rows = core.getJoinByProp('ps:hasnetuser')
-#                self.len(0, rows)
-#
-#                # ou:hasnetuser -> ou:haswebacct
-#                # assert that the correct number of users and groups were migrated
-#                tufos = core.getTufosByProp('ou:haswebacct')
-#                self.len(1, tufos)
-#
-#                # check that properties were correctly migrated and tags were not damaged
-#                tufo = core.getTufoByProp('ou:haswebacct', '4016087db1b71ecc56db535a5ee9e86e')
-#                self.eq(tufo[1]['tufo:form'], 'ou:haswebacct')
-#                self.eq(tufo[1]['ou:haswebacct'], '4016087db1b71ecc56db535a5ee9e86e')
-#                self.eq(tufo[1]['ou:haswebacct:acct'], 'vertex.link/heheman')
-#                self.eq(tufo[1]['ou:haswebacct:org'], '00000000000000000000000000000000')
-#
-#                # check that tags were correctly migrated
-#                self.eq(['hehe', 'hehe.hoho'], sorted(s_tufo.tags(tufo)))
-#                self.len(0, core.getRowsByProp('syn:tagform:form', 'ou:hasnetuser'))
-#                self.len(2, core.getRowsByProp('syn:tagform:form', 'ou:haswebacct'))
-#                self.len(0, core.getRowsByProp('_:*ou:hasnetuser#hehe.hoho'))
-#                self.len(0, core.getRowsByProp('_:*ou:hasnetuser#hehe'))
-#                self.len(1, core.getRowsByProp('_:*ou:haswebacct#hehe.hoho'))
-#                self.len(1, core.getRowsByProp('_:*ou:haswebacct#hehe'))
-#
-#                # assert that no old data remains
-#                tufos = core.getTufosByProp('ou:hasnetuser')
-#                self.len(0, tufos)
-#                rows = core.getJoinByProp('ou:hasnetuser')
-#                self.len(0, rows)
-#
-#                # ensure inet:web:logon:netuser was moved over
-#                tufo = core.getTufoByProp('inet:web:logon')
-#                self.eq(tufo[1].get('tufo:form'), 'inet:web:logon')
-#                self.eq(tufo[1].get('inet:web:logon:acct'), 'vertex.link/pennywise')
-#                self.eq(tufo[1].get('inet:web:logon:acct:site'), 'vertex.link')
-#                self.eq(tufo[1].get('inet:web:logon:acct:user'), 'pennywise')
-#                self.notin('inet:web:logon:netuser', tufo[1])
-#                self.notin('inet:web:logon:netuser:site', tufo[1])
-#                self.notin('inet:web:logon:netuser:user', tufo[1])
-#
-#                # check that tags were correctly migrated
-#                self.eq(['hehe', 'hehe.hoho'], sorted(s_tufo.tags(tufo)))
-#                self.len(2, core.getRowsByProp('syn:tagform:form', 'inet:web:logon'))
-#                self.len(1, core.getRowsByProp('_:*inet:web:logon#hehe.hoho'))
-#                self.len(1, core.getRowsByProp('_:*inet:web:logon#hehe'))
-#
-#    def test_model_inet_201710111553(self):
-#
-#        adds = []
-#
-#        iden, tick = guid(), now()
-#        adds.extend([
-#            (iden, 'tufo:form', 'inet:web:acct', tick),
-#            (iden, 'inet:web:acct', 'vertex.link/pennywise1', tick),
-#            (iden, 'inet:web:acct:site', 'vertex.link', tick),
-#            (iden, 'inet:web:acct:user', 'pennywise', tick),
-#            (iden, 'inet:web:acct:occupation', 'EnterTainEr', tick),
-#        ])
-#
-#        iden, tick = guid(), now()
-#        adds.extend([
-#            (iden, 'tufo:form', 'inet:web:acct', tick),
-#            (iden, 'inet:web:acct', 'vertex.link/pennywise2', tick),
-#            (iden, 'inet:web:acct:site', 'vertex.link', tick),
-#            (iden, 'inet:web:acct:user', 'pennywise', tick),
-#            (iden, 'inet:web:acct:occupation', 'entertainer', tick),
-#        ])
-#
-#        with s_cortex.openstore('ram:///') as stor:
-#
-#            stor.setModlVers('inet', 0)
-#            def addrows(mesg):
-#                stor.addRows(adds)
-#            stor.on('modl:vers:rev', addrows, name='inet', vers=201710111553)
-#
-#            with s_cortex.fromstore(stor) as core:
-#
-#                tufo = core.getTufoByProp('inet:web:acct', 'vertex.link/pennywise1')
-#                self.eq(tufo[1]['tufo:form'], 'inet:web:acct')
-#                self.eq(tufo[1]['inet:web:acct'], 'vertex.link/pennywise1')
-#                self.eq(tufo[1]['inet:web:acct:occupation'], 'entertainer')
-#
-#                tufo = core.getTufoByProp('inet:web:acct', 'vertex.link/pennywise2')
-#                self.eq(tufo[1]['tufo:form'], 'inet:web:acct')
-#                self.eq(tufo[1]['inet:web:acct'], 'vertex.link/pennywise2')
-#                self.eq(tufo[1]['inet:web:acct:occupation'], 'entertainer')
-#
-#    def test_model_inet_201802131725(self):
-#
-#        data = {}
-#        iden0 = guid()
-#        tick = now()
-#        rows = [
-#            (iden0, 'tufo:form', 'inet:web:group', tick),
-#            (iden0, 'inet:web:group', 'vertex.link/1234', tick),
-#            (iden0, 'inet:web:group:site', 'vertex.link', tick),
-#            (iden0, 'inet:web:group:name', '1234', tick),
-#        ]
-#
-#        with s_cortex.openstore('ram:///') as stor:
-#            # force model migration callbacks
-#            stor.setModlVers('inet', 201802131724)
-#
-#            def addrows(mesg):
-#                stor.addRows(rows)
-#                data['added'] = True
-#            stor.on('modl:vers:rev', addrows, name='inet', vers=201802131725)
-#
-#            with s_cortex.fromstore(stor) as core:
-#                t1 = core.getTufoByIden(iden0)
-#                self.none(t1[1].get('inet:web:group:name'))
-#                self.eq(t1[1].get('inet:web:group:id'), '1234')
-#                self.nn(core.getTufoByProp('inet:group', '1234'))
-#                vals = [v for v, t in core.getTufoDarkValus(t1, 'syn:modl:rev')]
-#                self.isin('inet:201802131725', vals)
-#
-#    def test_model_inet_addr(self):
-#        with self.getRamCore() as core:
-#
-#            valu, subs = core.getTypeNorm('inet:addr', 'FF::56')
-#
-#            self.eq(valu, 'ff::56')
-#            self.none(subs.get('ipv4'))
-#
-#            valu, subs = core.getTypeNorm('inet:addr', '1.2.3.4')
-#
-#            self.eq(valu, '::ffff:1.2.3.4')
-#            self.eq(subs.get('ipv4'), 0x01020304)
-#
-#            nv, nsubs = core.getTypeNorm('inet:addr', '::ffff:1.2.3.4')
-#            self.eq(valu, nv)
-#            self.eq(subs, nsubs)
-#
-#            # These change when we move to using inet:addr instead of
-#            self.raises(NoSuchForm, core.formTufoByProp, 'inet:addr', 0x01020304)
-#            # self.nn(core.getTufoByProp('inet:addr:ipv4', '1.2.3.4'))
-#
-#    def test_model_inet_wifi(self):
-#        with self.getRamCore() as core:
-#            node = core.formTufoByProp('inet:wifi:ssid', 'hehe haha')
-#            self.eq(node[1].get('inet:wifi:ssid'), 'hehe haha')
-#
-#            node = core.formTufoByProp('inet:wifi:ap', ('lololol', '01:02:03:04:05:06'))
-#            self.eq(node[1].get('inet:wifi:ap:ssid'), 'lololol')
-#            self.eq(node[1].get('inet:wifi:ap:bssid'), '01:02:03:04:05:06')
-#
-#    def test_model_inet_iface(self):
-#
-#        with self.getRamCore() as core:
-#
-#            info = {
-#                'host': '*',
-#                'ipv6': 'ff::00',
-#                'ipv4': '1.2.3.4',
-#                'phone': 12345678910,
-#                'mac': 'ff:00:ff:00:ff:00',
-#                'wifi:ssid': 'hehe haha',
-#                'wifi:bssid': '00:ff:00:ff:00:ff',
-#                'mob:imei': 12345678901234,
-#                'mob:imsi': 12345678901234,
-#            }
-#
-#            node = core.formTufoByProp('inet:iface', info)
-#
-#            self.nn(core.getTufoByProp('it:host', node[1].get('inet:iface:host')))
-#            self.nn(core.getTufoByProp('inet:mac', node[1].get('inet:iface:mac')))
-#            self.nn(core.getTufoByProp('inet:ipv4', node[1].get('inet:iface:ipv4')))
-#            self.nn(core.getTufoByProp('inet:ipv6', node[1].get('inet:iface:ipv6')))
-#            self.nn(core.getTufoByProp('tel:phone', node[1].get('inet:iface:phone')))
-#            self.nn(core.getTufoByProp('inet:mac', node[1].get('inet:iface:wifi:bssid')))
-#            self.nn(core.getTufoByProp('inet:wifi:ssid', node[1].get('inet:iface:wifi:ssid')))
-#            self.nn(core.getTufoByProp('tel:mob:imei', node[1].get('inet:iface:mob:imei')))
-#            self.nn(core.getTufoByProp('tel:mob:imsi', node[1].get('inet:iface:mob:imsi')))
-#
-#    def test_model_inet_urlredir(self):
-#
-#        with self.getRamCore() as core:
-#
-#            tick = s_time.parse('20161217')
-#            tock = s_time.parse('20170216')
-#
-#            props = {'seen:min': tick, 'seen:max': tock}
-#            node = core.formTufoByProp('inet:urlredir', ('http://foo.com/', 'http://bar.com/'), **props)
-#
-#            self.nn(core.getTufoByProp('inet:url', 'http://foo.com/'))
-#            self.nn(core.getTufoByProp('inet:url', 'http://bar.com/'))
-#
-#            self.eq(node[1].get('inet:urlredir:src'), 'http://foo.com/')
-#            self.eq(node[1].get('inet:urlredir:src:fqdn'), 'foo.com')
-#
-#            self.eq(node[1].get('inet:urlredir:dst'), 'http://bar.com/')
-#            self.eq(node[1].get('inet:urlredir:dst:fqdn'), 'bar.com')
-#
-#            self.eq(node[1].get('inet:urlredir:seen:min'), tick)
-#            self.eq(node[1].get('inet:urlredir:seen:max'), tock)
-#
-#    def test_model_inet_rfc2822_addr(self):
-#
-#        with self.getRamCore() as core:
-#
-#            self.raises(BadTypeValu, core.formTufoByProp, 'inet:rfc2822:addr', 20)
-#
-#            n0 = core.formTufoByProp('inet:rfc2822:addr', 'FooBar')
-#            n1 = core.formTufoByProp('inet:rfc2822:addr', 'visi@vertex.link')
-#            n2 = core.formTufoByProp('inet:rfc2822:addr', 'foo bar<visi@vertex.link>')
-#            n3 = core.formTufoByProp('inet:rfc2822:addr', 'foo bar <visi@vertex.link>')
-#            n4 = core.formTufoByProp('inet:rfc2822:addr', '"foo bar "   <visi@vertex.link>')
-#            n5 = core.formTufoByProp('inet:rfc2822:addr', '<visi@vertex.link>')
-#
-#            self.eq(n0[1].get('inet:rfc2822:addr'), 'foobar')
-#            self.none(n0[1].get('inet:rfc2822:addr:name'))
-#            self.none(n0[1].get('inet:rfc2822:addr:addr'))
-#
-#            self.eq(n1[1].get('inet:rfc2822:addr'), 'visi@vertex.link')
-#            self.eq(n1[1].get('inet:rfc2822:addr:email'), 'visi@vertex.link')
-#            self.none(n1[1].get('inet:rfc2822:addr:name'))
-#
-#            self.eq(n2[1].get('inet:rfc2822:addr'), 'foo bar <visi@vertex.link>')
-#            self.eq(n2[1].get('inet:rfc2822:addr:name'), 'foo bar')
-#            self.eq(n2[1].get('inet:rfc2822:addr:email'), 'visi@vertex.link')
-#
-#            self.eq(n2[0], n3[0])
-#            self.eq(n2[0], n4[0])
-#            self.eq(n1[0], n5[0])
-#
-#    def test_model_inet_http(self):
-#
-#        with self.getRamCore() as core:
-#
-#            tick = 0x01010101
-#            flow = s_common.guid()
-#            host = s_common.guid()
-#            body = s_common.guid()
-#
-#            props = {
-#                'flow': flow,
-#                'time': tick,
-#                'host': host,
-#                'method': 'HeHe',
-#                'path': '/foo/bar',
-#                'query': 'baz=faz&woot=haha',
-#                'body': body,
-#            }
-#
-#            requ = core.formTufoByProp('inet:http:request', '*', **props)
-#
-#            iden = requ[1].get('inet:http:request')
-#
-#            self.eq(requ[1]['inet:http:request:flow'], flow)
-#            self.eq(requ[1]['inet:http:request:time'], tick)
-#            self.eq(requ[1]['inet:http:request:host'], host)
-#            self.eq(requ[1]['inet:http:request:method'], 'HeHe')
-#            self.eq(requ[1]['inet:http:request:path'], '/foo/bar')
-#            self.eq(requ[1]['inet:http:request:query'], 'baz=faz&woot=haha')
-#
-#            node = core.formTufoByProp('inet:http:reqhead', (iden, ('User-Agent', 'BillyBob')))
-#
-#            self.eq(node[1].get('inet:http:reqhead:request'), iden)
-#            self.eq(node[1].get('inet:http:reqhead:header:name'), 'user-agent')
-#            self.eq(node[1].get('inet:http:reqhead:header:value'), 'BillyBob')
-#
-#            node = core.getTufoByProp('inet:http:header', ('User-Agent', 'BillyBob'))
-#            self.eq(node[1].get('inet:http:header:name'), 'user-agent')
-#            self.eq(node[1].get('inet:http:header:value'), 'BillyBob')
-#
-#            node = core.formTufoByProp('inet:http:reqhead', (iden, ('Host', 'vertex.ninja')))
-#            self.eq(node[1].get('inet:http:reqhead:request'), iden)
-#            self.eq(node[1].get('inet:http:reqhead:header:name'), 'host')
-#            self.eq(node[1].get('inet:http:reqhead:header:value'), 'vertex.ninja')
-#
-#            node = core.getTufoByProp('inet:http:header', ('Host', 'vertex.ninja'))
-#            self.eq(node[1].get('inet:http:header:name'), 'host')
-#            self.eq(node[1].get('inet:http:header:value'), 'vertex.ninja')
-#
-#            node = core.formTufoByProp('inet:http:reqparam', (iden, ('baz', 'faz')))
-#            self.eq(node[1].get('inet:http:reqparam:request'), iden)
-#            self.eq(node[1].get('inet:http:reqparam:param:name'), 'baz')
-#            self.eq(node[1].get('inet:http:reqparam:param:value'), 'faz')
-#
-#            props = {
-#                'time': tick,
-#                'host': host,
-#                'request': iden,
-#                'code': 31337,
-#                'reason': 'too leet',
-#                'flow': flow,
-#                'body': body,
-#            }
-#
-#            resp = core.formTufoByProp('inet:http:response', '*', **props)
-#            self.eq(resp[1]['inet:http:response:request'], iden)
-#            self.eq(resp[1]['inet:http:response:flow'], flow)
-#            self.eq(resp[1]['inet:http:response:time'], tick)
-#            self.eq(resp[1]['inet:http:response:host'], host)
-#            self.eq(resp[1]['inet:http:response:code'], 31337)
-#            self.eq(resp[1]['inet:http:response:reason'], 'too leet')
-#            self.eq(resp[1]['inet:http:response:body'], body)
-#
-#            ridn = resp[1].get('inet:http:response')
-#
-#            node = core.formTufoByProp('inet:http:resphead', (ridn, ('server', 'my web server')))
-#            self.eq(node[1].get('inet:http:resphead:response'), ridn)
-#            self.eq(node[1].get('inet:http:resphead:header:name'), 'server')
-#            self.eq(node[1].get('inet:http:resphead:header:value'), 'my web server')+            ridn = resp[1].get('inet:http:response')