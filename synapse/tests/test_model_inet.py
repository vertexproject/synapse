--- conflicted
+++ resolved
@@ -2957,24 +2957,16 @@
             self.len(1, await core.nodes('inet:service:bucket:name=foobar'))
 
             q = '''
-<<<<<<< HEAD
             [ inet:service:access=(api, blackout, 1715856900000000, vertex, slack)
-=======
-            [ inet:service:access=(api, blackout, 1715856900000, vertex, slack)
                 :action=foo.bar
->>>>>>> bbc5e6b9
                 :account=$blckiden
                 :instance=$instiden
                 :platform=$platiden
                 :resource=$rsrciden
                 :success=$lib.true
-<<<<<<< HEAD
                 :time=(1715856900000000)
-=======
-                :time=(1715856900000)
                 :app={[ inet:service:app=({"name": "slack web"}) ]}
                 :client:app={[ inet:service:app=({"name": "slack web"}) :desc="The slack web application"]}
->>>>>>> bbc5e6b9
             ]
             '''
             opts = {'vars': {
@@ -2992,12 +2984,8 @@
             self.eq(nodes[0].get('platform'), platform.ndef[1])
             self.eq(nodes[0].get('resource'), resource.ndef[1])
             self.true(nodes[0].get('success'))
-<<<<<<< HEAD
             self.eq(nodes[0].get('time'), 1715856900000000)
-=======
-            self.eq(nodes[0].get('time'), 1715856900000)
             self.eq(nodes[0].get('app'), nodes[0].get('client:app'))
->>>>>>> bbc5e6b9
 
             q = '''
             [ inet:service:message=(visi, says, relax)
@@ -3076,7 +3064,6 @@
             self.len(1, await core.nodes('inet:service:subscription :pay:instrument -> econ:bank:account'))
             self.len(1, await core.nodes('inet:service:subscription :subscriber -> inet:service:tenant'))
 
-<<<<<<< HEAD
     async def test_ipv4_fallback(self):
 
         async with self.getTestCore() as core:
@@ -3094,7 +3081,7 @@
 
             with self.raises(s_exc.BadTypeValu):
                 await core.nodes('[inet:ip=192.168.001.001.abc]')
-=======
+
     async def test_model_inet_tls_ja4(self):
 
         async with self.getTestCore() as core:
@@ -3131,5 +3118,4 @@
             with self.raises(s_exc.BadTypeValu):
                 ja4_t.norm('t13d190900_9dc949149365_97f8aa674fD9')
             with self.raises(s_exc.BadTypeValu):
-                ja4s_t.norm('t130200_1301_a56c5B993250')
->>>>>>> bbc5e6b9
+                ja4s_t.norm('t130200_1301_a56c5B993250')