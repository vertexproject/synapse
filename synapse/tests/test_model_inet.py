import logging

import synapse.exc as s_exc
import synapse.common as s_common
import synapse.tests.utils as s_t_utils

logger = logging.getLogger(__name__)

class InetModelTest(s_t_utils.SynTest):

    async def test_inet_jarm(self):

        async with self.getTestCore() as core:
            nodes = await core.nodes('[ inet:ssl:jarmsample=(1.2.3.4:443, 07d14d16d21d21d07c42d41d00041d24a458a375eef0c576d23a7bab9a9fb1) ]')
            self.len(1, nodes)
            self.eq('tcp://1.2.3.4:443', nodes[0].get('server'))
            self.eq('07d14d16d21d21d07c42d41d00041d24a458a375eef0c576d23a7bab9a9fb1', nodes[0].get('jarmhash'))
            self.eq(('tcp://1.2.3.4:443', '07d14d16d21d21d07c42d41d00041d24a458a375eef0c576d23a7bab9a9fb1'), nodes[0].ndef[1])

            nodes = await core.nodes('inet:ssl:jarmhash=07d14d16d21d21d07c42d41d00041d24a458a375eef0c576d23a7bab9a9fb1')
            self.len(1, nodes)
            self.eq('07d14d16d21d21d07c42d41d00041d24a458a375eef0c576d23a7bab9a9fb1', nodes[0].ndef[1])
            self.eq('07d14d16d21d21d07c42d41d00041d', nodes[0].get('ciphers'))
            self.eq('24a458a375eef0c576d23a7bab9a9fb1', nodes[0].get('extensions'))

    async def test_ipv4_lift_range(self):

        async with self.getTestCore() as core:

            for i in range(5):
                valu = f'1.2.3.{i}'
                nodes = await core.nodes('[inet:ip=$valu]', opts={'vars': {'valu': valu}})
                self.len(1, nodes)

            self.len(3, await core.nodes('inet:ip=1.2.3.1-1.2.3.3'))
            self.len(3, await core.nodes('[inet:ip=1.2.3.1-1.2.3.3]'))
            self.len(3, await core.nodes('inet:ip +inet:ip=1.2.3.1-1.2.3.3'))
            self.len(3, await core.nodes('inet:ip*range=(1.2.3.1, 1.2.3.3)'))

            with self.raises(s_exc.BadTypeValu):
                await core.nodes('inet:ip="1.2.3.1-::"')

    async def test_ipv4_filt_cidr(self):

        async with self.getTestCore() as core:

            self.len(5, await core.nodes('[ inet:ip=1.2.3.0/30 inet:ip=5.5.5.5 ]'))
            self.len(4, await core.nodes('inet:ip +inet:ip=1.2.3.0/30'))
            self.len(1, await core.nodes('inet:ip -inet:ip=1.2.3.0/30'))

            self.len(256, await core.nodes('[ inet:ip=192.168.1.0/24]'))
            self.len(256, await core.nodes('[ inet:ip=192.168.2.0/24]'))
            self.len(256, await core.nodes('inet:ip=192.168.1.0/24'))

            # Seed some nodes for bounds checking
            vals = list(range(1, 33))
            q = 'for $v in $vals { [inet:ip=`10.2.1.{$v}` ] }'
            self.len(len(vals), await core.nodes(q, opts={'vars': {'vals': vals}}))

            nodes = await core.nodes('inet:ip=10.2.1.4/32')
            self.len(1, nodes)
            self.len(1, await core.nodes('inet:ip +inet:ip=10.2.1.4/32'))

            nodes = await core.nodes('inet:ip=10.2.1.4/31')
            self.len(2, nodes)
            self.len(2, await core.nodes('inet:ip +inet:ip=10.2.1.4/31'))

            # 10.2.1.1/30 is 10.2.1.0 -> 10.2.1.3 but we don't have 10.2.1.0 in the core
            nodes = await core.nodes('inet:ip=10.2.1.1/30')
            self.len(3, nodes)

            # 10.2.1.2/30 is 10.2.1.0 -> 10.2.1.3 but we don't have 10.2.1.0 in the core
            nodes = await core.nodes('inet:ip=10.2.1.2/30')
            self.len(3, nodes)

            # 10.2.1.1/29 is 10.2.1.0 -> 10.2.1.7 but we don't have 10.2.1.0 in the core
            nodes = await core.nodes('inet:ip=10.2.1.1/29')
            self.len(7, nodes)

            # 10.2.1.8/29 is 10.2.1.8 -> 10.2.1.15
            nodes = await core.nodes('inet:ip=10.2.1.8/29')
            self.len(8, nodes)

            # 10.2.1.1/28 is 10.2.1.0 -> 10.2.1.15 but we don't have 10.2.1.0 in the core
            nodes = await core.nodes('inet:ip=10.2.1.1/28')
            self.len(15, nodes)

            with self.raises(s_exc.BadTypeValu):
                await core.nodes('inet:ip=1.2.3.4/a')

            with self.raises(s_exc.BadTypeValu):
                await core.nodes('inet:ip=1.2.3.4/40')

    async def test_sockaddr(self):
        formname = 'inet:sockaddr'
        async with self.getTestCore() as core:
            t = core.model.type(formname)

            # Proto defaults to tcp
            subs = {'ip': (4, 16909060), 'proto': 'tcp'}
            virts = {'ip': ((4, 16909060), 26)}
            self.eq(t.norm('1.2.3.4'), ('tcp://1.2.3.4', {'subs': subs, 'virts': virts}))

            subs = {'ip': (4, 16909060), 'proto': 'tcp', 'port': 80}
            virts = {'ip': ((4, 16909060), 26), 'port': (80, 9)}
            self.eq(t.norm('1.2.3.4:80'), ('tcp://1.2.3.4:80', {'subs': subs, 'virts': virts}))
            self.raises(s_exc.BadTypeValu, t.norm, 'https://192.168.1.1:80')  # bad proto

            # IPv4
            subs = {'ip': (4, 16909060), 'proto': 'tcp'}
            virts = {'ip': ((4, 16909060), 26)}
            self.eq(t.norm('tcp://1.2.3.4'), ('tcp://1.2.3.4', {'subs': subs, 'virts': virts}))
            self.eq(t.norm('tcp://1[.]2.3[.]4'), ('tcp://1.2.3.4', {'subs': subs, 'virts': virts}))

            subs = {'ip': (4, 16909060), 'proto': 'udp', 'port': 80}
            virts = {'ip': ((4, 16909060), 26), 'port': (80, 9)}
            self.eq(t.norm('udp://1.2.3.4:80'), ('udp://1.2.3.4:80', {'subs': subs, 'virts': virts}))
            self.raises(s_exc.BadTypeValu, t.norm, 'tcp://1.2.3.4:-1')
            self.raises(s_exc.BadTypeValu, t.norm, 'tcp://1.2.3.4:66000')

            # IPv6
            subs = {'ip': (6, 1), 'proto': 'icmp'}
            virts = {'ip': ((6, 1), 26)}
            self.eq(t.norm('icmp://::1'), ('icmp://::1', {'subs': subs, 'virts': virts}))

            subs = {'ip': (6, 1), 'proto': 'tcp', 'port': 2}
            virts = {'ip': ((6, 1), 26), 'port': (2, 9)}
            self.eq(t.norm('tcp://[::1]:2'), ('tcp://[::1]:2', {'subs': subs, 'virts': virts}))

            subs = {'ip': (6, 1), 'proto': 'tcp'}
            virts = {'ip': ((6, 1), 26)}
            self.eq(t.norm('tcp://[::1]'), ('tcp://[::1]', {'subs': subs, 'virts': virts}))

            subs = {'ip': (6, 0xffff01020304), 'proto': 'tcp', 'port': 2}
            virts = {'ip': ((6, 0xffff01020304), 26), 'port': (2, 9)}
            self.eq(t.norm('tcp://[::fFfF:0102:0304]:2'),
                    ('tcp://[::ffff:1.2.3.4]:2', {'subs': subs, 'virts': virts}))
            self.raises(s_exc.BadTypeValu, t.norm, 'tcp://[::1')  # bad ipv6 w/ port

            # Host
            hstr = 'ffa3e574aa219e553e1b2fc1ccd0180f'
            self.eq(t.norm('host://vertex.link'), (f'host://{hstr}', {'subs': {'host': hstr, 'proto': 'host'}}))
            self.eq(t.norm('host://vertex.link:1337'),
                    (f'host://{hstr}:1337', {'subs': {'host': hstr, 'port': 1337, 'proto': 'host'}}))
            self.raises(s_exc.BadTypeValu, t.norm, 'vertex.link')  # must use host proto

    async def test_asn_collection(self):
        async with self.getTestCore() as core:
            owner = s_common.guid()
            nodes = await core.nodes('[(inet:asn=123 :name=COOL :owner=$owner)]', opts={'vars': {'owner': owner}})
            self.len(1, nodes)
            node = nodes[0]
            self.eq(node.ndef, ('inet:asn', 123))
            self.eq(node.get('name'), 'cool')
            self.eq(node.get('owner'), owner)

            nodes = await core.nodes('[(inet:asn=456)]')
            self.len(1, nodes)
            node = nodes[0]
            self.eq(node.ndef, ('inet:asn', 456))
            self.none(node.get('name'))
            self.none(node.get('owner'))

            nodes = await core.nodes('[inet:asnet=(54959, (1.2.3.4, 5.6.7.8))]')
            self.len(1, nodes)
            node = nodes[0]
            self.eq(node.ndef, ('inet:asnet', (54959, ((4, 0x01020304), (4, 0x05060708)))))
            self.eq(node.get('asn'), 54959)
            self.eq(node.get('net'), ((4, 0x01020304), (4, 0x05060708)))
            self.eq(node.get('net:min'), (4, 0x01020304))
            self.eq(node.get('net:max'), (4, 0x05060708))
            self.len(1, await core.nodes('inet:ip=1.2.3.4'))
            self.len(1, await core.nodes('inet:ip=5.6.7.8'))

            minv = (6, 0xff0000000000000000000000000000)
            maxv = (6, 0xff0000000000000000000000000100)
            nodes = await core.nodes('[ inet:asnet=(99, (ff::00, ff::0100)) ]')
            self.len(1, nodes)
            node = nodes[0]
            self.eq(node.ndef, ('inet:asnet', (99, (minv, maxv))))
            self.eq(node.get('asn'), 99)
            self.eq(node.get('net'), (minv, maxv))
            self.eq(node.get('net:min'), minv)
            self.eq(node.get('net:max'), maxv)
            self.len(1, await core.nodes('inet:ip="ff::"'))
            self.len(1, await core.nodes('inet:ip="ff::100"'))

    async def test_cidr4(self):
        formname = 'inet:cidr'
        async with self.getTestCore() as core:

            # Type Tests ======================================================
            t = core.model.type(formname)

            valu = '0.0.0.0/24'
            expected = ('0.0.0.0/24', {'subs': {
                'broadcast': (4, 255),
                'network': (4, 0),
                'mask': 24,
            }})
            self.eq(t.norm(valu), expected)

            valu = '192.168.1.101/24'
            expected = ('192.168.1.0/24', {'subs': {
                'broadcast': (4, 3232236031),  # 192.168.1.255
                'network': (4, 3232235776),    # 192.168.1.0
                'mask': 24,
            }})
            self.eq(t.norm(valu), expected)

            valu = '123.123.0.5/30'
            expected = ('123.123.0.4/30', {'subs': {
                'broadcast': (4, 2071658503),  # 123.123.0.7
                'network': (4, 2071658500),    # 123.123.0.4
                'mask': 30,
            }})
            self.eq(t.norm(valu), expected)

            self.raises(s_exc.BadTypeValu, t.norm, '10.0.0.1/-1')
            self.raises(s_exc.BadTypeValu, t.norm, '10.0.0.1/33')
            self.raises(s_exc.BadTypeValu, t.norm, '10.0.0.1/foo')
            self.raises(s_exc.BadTypeValu, t.norm, '10.0.0.1')

            # Form Tests ======================================================
            valu = '192[.]168.1.123/24'
            expected_ndef = (formname, '192.168.1.0/24')  # ndef is network/mask, not ip/mask

            nodes = await core.nodes('[inet:cidr=$valu]', opts={'vars': {'valu': valu}})
            self.len(1, nodes)
            node = nodes[0]
            self.eq(node.ndef, expected_ndef)
            self.eq(node.get('network'), (4, 3232235776))  # 192.168.1.0
            self.eq(node.get('broadcast'), (4, 3232236031))  # 192.168.1.255
            self.eq(node.get('mask'), 24)

    async def test_cidr6(self):
        formname = 'inet:cidr'
        async with self.getTestCore() as core:

            # Type Tests ======================================================
            t = core.model.type(formname)

            valu = '::/0'
            expected = ('::/0', {'subs': {
                'broadcast': (6, 0xffffffffffffffffffffffffffffffff),
                'network': (6, 0),
                'mask': 0,
            }})
            self.eq(t.norm(valu), expected)

            valu = '2001:db8::/59'
            expected = ('2001:db8::/59', {'subs': {
                'broadcast': (6, 0x20010db80000001fffffffffffffffff),
                'network': (6, 0x20010db8000000000000000000000000),
                'mask': 59,
            }})
            self.eq(t.norm(valu), expected)

            self.raises(s_exc.BadTypeValu, t.norm, '10.0.0.1/-1')

            with self.raises(s_exc.BadTypeValu):
                await core.nodes('inet:cidr=0::10.2.1.1/300')

    async def test_client(self):
        data = (
            ('tcp://127.0.0.1:12345', 'tcp://127.0.0.1:12345', {
                'ip': (4, 2130706433),
                'port': 12345,
                'proto': 'tcp',
            }),
            ('tcp://127.0.0.1', 'tcp://127.0.0.1', {
                'ip': (4, 2130706433),
                'proto': 'tcp',
            }),
            ('tcp://[::1]:12345', 'tcp://[::1]:12345', {
                'ip': (6, 1),
                'port': 12345,
                'proto': 'tcp',
            }),
            ('host://vertex.link:12345', 'host://ffa3e574aa219e553e1b2fc1ccd0180f:12345', {
                'host': 'ffa3e574aa219e553e1b2fc1ccd0180f',
                'port': 12345,
                'proto': 'host',
            }),
        )

        async with self.getTestCore() as core:
            for valu, expected_valu, expected_props in data:
                nodes = await core.nodes('[inet:client=$valu]', opts={'vars': {'valu': valu}})
                self.len(1, nodes)
                node = nodes[0]
                self.eq(node.ndef, ('inet:client', expected_valu))
                for p, v in expected_props.items():
                    self.eq(node.get(p), v)

    async def test_download(self):
        async with self.getTestCore() as core:

            valu = s_common.guid()
            props = {
                'time': 0,
                'file': 64 * 'b',
                'fqdn': 'vertex.link',
                'client': 'tcp://127.0.0.1:45654',
                'server': 'tcp://1.2.3.4:80'
            }
            q = '[(inet:download=$valu :time=$p.time :file=$p.file :fqdn=$p.fqdn :client=$p.client :server=$p.server)]'
            nodes = await core.nodes(q, opts={'vars': {'valu': valu, 'p': props}})
            self.len(1, nodes)
            node = nodes[0]
            self.eq(node.ndef, ('inet:download', valu))
            self.eq(node.get('time'), 0)
            self.eq(node.get('file'), 'sha256:' + 64 * 'b')
            self.eq(node.get('fqdn'), 'vertex.link')
            self.eq(node.get('client'), 'tcp://127.0.0.1:45654')
            self.eq(node.get('server'), 'tcp://1.2.3.4:80')

    async def test_email(self):
        formname = 'inet:email'
        async with self.getTestCore() as core:

            # Type Tests ======================================================
            t = core.model.type(formname)

            email = 'UnitTest@Vertex.link'
            expected = ('unittest@vertex.link', {'subs': {'fqdn': 'vertex.link', 'user': 'unittest'}})
            self.eq(t.norm(email), expected)

            valu = t.norm('bob\udcfesmith@woot.com')[0]

            with self.raises(s_exc.BadTypeValu) as cm:
                t.norm('hehe')
            self.isin('Email address expected in <user>@<fqdn> format', cm.exception.get('mesg'))

            with self.raises(s_exc.BadTypeValu) as cm:
                t.norm('hehe@1.2.3.4')
            self.isin('FQDN Got an IP address instead', cm.exception.get('mesg'))

            # Form Tests ======================================================
            valu = 'UnitTest@Vertex.link'
            expected_ndef = (formname, valu.lower())
            expected_props = {
                'fqdn': 'vertex.link',
                'user': 'unittest',
            }

            nodes = await core.nodes('[inet:email=UnitTest@Vertex.link]')
            self.len(1, nodes)
            node = nodes[0]
            self.eq(node.ndef, ('inet:email', 'unittest@vertex.link'))
            self.eq(node.get('fqdn'), 'vertex.link')
            self.eq(node.get('user'), 'unittest')

    async def test_flow(self):
        async with self.getTestCore() as core:
            valu = s_common.guid()
            srccert = s_common.guid()
            dstcert = s_common.guid()
            shost = s_common.guid()
            sproc = s_common.guid()
            sexe = 'sha256:' + 'b' * 64
            dhost = s_common.guid()
            dproc = s_common.guid()
            dexe = 'sha256:' + 'c' * 64
            pfrom = s_common.guid()
            sfile = 'sha256:' + 'd' * 64
            props = {
                'from': pfrom,
                'shost': shost,
                'sproc': sproc,
                'sexe': sexe,
                'dhost': dhost,
                'dproc': dproc,
                'dexe': dexe,
                'sfile': sfile,
                'skey': srccert,
                'dkey': dstcert,
                'scrt': srccert,
                'dcrt': dstcert,
            }
            q = '''[(inet:flow=$valu
                :time=(0)
                :duration=(1)
                :from=$p.from
                :src="tcp://127.0.0.1:45654"
                :src:host=$p.shost
                :src:proc=$p.sproc
                :src:exe=$p.sexe
                :src:txcount=30
                :src:txbytes=1
                :src:handshake="Hello There"
                :dst="tcp://1.2.3.4:80"
                :dst:host=$p.dhost
                :dst:proc=$p.dproc
                :dst:exe=$p.dexe
                :dst:txcount=33
                :dst:txbytes=2
                :tot:txcount=63
                :tot:txbytes=3
                :dst:handshake="OHai!"
                :src:softnames=(HeHe, haha)
                :dst:softnames=(FooBar, bazfaz)
                :src:cpes=("cpe:2.3:a:zzz:yyy:*:*:*:*:*:*:*:*", "cpe:2.3:a:aaa:bbb:*:*:*:*:*:*:*:*")
                :dst:cpes=("cpe:2.3:a:zzz:yyy:*:*:*:*:*:*:*:*", "cpe:2.3:a:aaa:bbb:*:*:*:*:*:*:*:*")
                :ip:proto=6
                :ip:tcp:flags=(0x20)
                :sandbox:file=$p.sfile
                :src:ssh:key=$p.skey
                :dst:ssh:key=$p.dkey
                :src:ssl:cert=$p.scrt
                :dst:ssl:cert=$p.dcrt
                :src:rdp:hostname=SYNCODER
                :src:rdp:keyboard:layout=AZERTY
                :raw=((10), (20))
                :src:txfiles={[ file:attachment=* :name=foo.exe ]}
                :dst:txfiles={[ file:attachment=* :name=bar.exe ]}
                :capture:host=*
            )]'''
            nodes = await core.nodes(q, opts={'vars': {'valu': valu, 'p': props}})
            self.len(1, nodes)
            node = nodes[0]
            self.eq(node.ndef, ('inet:flow', valu))
            self.eq(node.get('time'), 0)
            self.eq(node.get('duration'), 1)
            self.eq(node.get('from'), pfrom)
            self.eq(node.get('src'), 'tcp://127.0.0.1:45654')
            self.eq(node.get('src:host'), shost)
            self.eq(node.get('src:proc'), sproc)
            self.eq(node.get('src:exe'), sexe)
            self.eq(node.get('src:txcount'), 30)
            self.eq(node.get('src:txbytes'), 1)
            self.eq(node.get('src:handshake'), 'Hello There')
            self.eq(node.get('dst'), 'tcp://1.2.3.4:80')
            self.eq(node.get('dst:host'), dhost)
            self.eq(node.get('dst:proc'), dproc)
            self.eq(node.get('dst:exe'), dexe)
            self.eq(node.get('dst:txcount'), 33)
            self.eq(node.get('dst:txbytes'), 2)
            self.eq(node.get('dst:handshake'), 'OHai!')
            self.eq(node.get('tot:txcount'), 63)
            self.eq(node.get('tot:txbytes'), 3)
            self.eq(node.get('src:softnames'), ('haha', 'hehe'))
            self.eq(node.get('dst:softnames'), ('bazfaz', 'foobar'))
            self.eq(node.get('src:cpes'), ('cpe:2.3:a:aaa:bbb:*:*:*:*:*:*:*:*', 'cpe:2.3:a:zzz:yyy:*:*:*:*:*:*:*:*'),)
            self.eq(node.get('dst:cpes'), ('cpe:2.3:a:aaa:bbb:*:*:*:*:*:*:*:*', 'cpe:2.3:a:zzz:yyy:*:*:*:*:*:*:*:*'),)
            self.eq(node.get('ip:proto'), 6)
            self.eq(node.get('ip:tcp:flags'), 0x20)
            self.eq(node.get('sandbox:file'), sfile)
            self.eq(node.get('src:ssh:key'), srccert)
            self.eq(node.get('dst:ssh:key'), dstcert)
            self.eq(node.get('src:ssl:cert'), srccert)
            self.eq(node.get('dst:ssl:cert'), dstcert)
            self.eq(node.get('src:rdp:hostname'), 'syncoder')
            self.eq(node.get('src:rdp:keyboard:layout'), 'azerty')
            self.eq(node.get('raw'), (10, 20))
            self.nn(node.get('capture:host'))
            self.len(2, await core.nodes('inet:flow -> crypto:x509:cert'))
            self.len(1, await core.nodes('inet:flow :src:ssh:key -> crypto:key'))
            self.len(1, await core.nodes('inet:flow :dst:ssh:key -> crypto:key'))
            self.len(1, await core.nodes('inet:flow :src:txfiles -> file:attachment +:name=foo.exe'))
            self.len(1, await core.nodes('inet:flow :dst:txfiles -> file:attachment +:name=bar.exe'))
            self.len(1, await core.nodes('inet:flow :capture:host -> it:host'))

    async def test_fqdn(self):
        formname = 'inet:fqdn'
        async with self.getTestCore() as core:

            # Type Tests ======================================================
            t = core.model.type(formname)

            fqdn = 'example.Vertex.link'
            expected = ('example.vertex.link', {'subs': {'host': 'example', 'domain': 'vertex.link'}})
            self.eq(t.norm(fqdn), expected)
            self.raises(s_exc.BadTypeValu, t.norm, '!@#$%')

            # defanging works
            self.eq(t.norm('example[.]vertex(.)link'), expected)

            # Demonstrate Valid IDNA
            fqdn = 'tèst.èxamplè.link'
            ex_fqdn = 'xn--tst-6la.xn--xampl-3raf.link'
            expected = (ex_fqdn, {'subs': {'domain': 'xn--xampl-3raf.link', 'host': 'xn--tst-6la'}})
            self.eq(t.norm(fqdn), expected)
            self.eq(t.repr(ex_fqdn), fqdn)  # Calling repr on IDNA encoded domain should result in the unicode

            # Use IDNA2008 if possible
            fqdn = "faß.de"
            ex_fqdn = 'xn--fa-hia.de'
            expected = (ex_fqdn, {'subs': {'domain': 'de', 'host': 'xn--fa-hia'}})
            self.eq(t.norm(fqdn), expected)
            self.eq(t.repr(ex_fqdn), fqdn)

            # Emojis are valid IDNA2003
            fqdn = '👁👄👁.fm'
            ex_fqdn = 'xn--mp8hai.fm'
            expected = (ex_fqdn, {'subs': {'domain': 'fm', 'host': 'xn--mp8hai'}})
            self.eq(t.norm(fqdn), expected)
            self.eq(t.repr(ex_fqdn), fqdn)

            # Variant forms get normalized
            varfqdn = '👁️👄👁️.fm'
            self.eq(t.norm(varfqdn), expected)
            self.ne(varfqdn, fqdn)

            # Unicode full stops are okay but get normalized
            fqdn = 'foo(．)bar[。]baz｡lol'
            ex_fqdn = 'foo.bar.baz.lol'
            expected = (ex_fqdn, {'subs': {'domain': 'bar.baz.lol', 'host': 'foo'}})
            self.eq(t.norm(fqdn), expected)

            # Ellipsis shouldn't make it through
            self.raises(s_exc.BadTypeValu, t.norm, 'vertex…link')

            # Demonstrate Invalid IDNA
            fqdn = 'xn--lskfjaslkdfjaslfj.link'
            expected = (fqdn, {'subs': {'host': fqdn.split('.')[0], 'domain': 'link'}})
            self.eq(t.norm(fqdn), expected)
            self.eq(fqdn, t.repr(fqdn))  # UnicodeError raised and caught and fallback to norm

            fqdn = 'xn--cc.bartmp.l.google.com'
            expected = (fqdn, {'subs': {'host': fqdn.split('.')[0], 'domain': 'bartmp.l.google.com'}})
            self.eq(t.norm(fqdn), expected)
            self.eq(fqdn, t.repr(fqdn))

            self.raises(s_exc.BadTypeValu, t.norm, 'www.google\udcfesites.com')

            # IP addresses are NOT valid FQDNs
            self.raises(s_exc.BadTypeValu, t.norm, '1.2.3.4')

            # Form Tests ======================================================

            # Demonstrate cascading formation
            nodes = await core.nodes('[inet:fqdn=api.vertex.link]')
            self.len(1, nodes)
            node = nodes[0]
            self.eq(node.ndef, ('inet:fqdn', 'api.vertex.link'))
            self.eq(node.get('domain'), 'vertex.link')
            self.eq(node.get('host'), 'api')
            self.eq(node.get('issuffix'), 0)
            self.eq(node.get('iszone'), 0)
            self.eq(node.get('zone'), 'vertex.link')

            nodes = await core.nodes('inet:fqdn=vertex.link')
            self.len(1, nodes)
            node = nodes[0]
            self.eq(node.ndef, ('inet:fqdn', 'vertex.link'))
            self.eq(node.get('domain'), 'link')
            self.eq(node.get('host'), 'vertex')
            self.eq(node.get('issuffix'), 0)
            self.eq(node.get('iszone'), 1)
            self.eq(node.get('zone'), 'vertex.link')

            nodes = await core.nodes('inet:fqdn=link')
            self.len(1, nodes)
            node = nodes[0]
            self.eq(node.ndef, ('inet:fqdn', 'link'))
            self.eq(node.get('host'), 'link')
            self.eq(node.get('issuffix'), 1)
            self.eq(node.get('iszone'), 0)
            # Demonstrate wildcard
            self.len(3, await core.nodes('inet:fqdn="*"'))
            self.len(3, await core.nodes('inet:fqdn="*link"'))
            self.len(2, await core.nodes('inet:fqdn="*.link"'))
            self.len(1, await core.nodes('inet:fqdn="*.vertex.link"'))
            with self.raises(s_exc.BadLiftValu):
                await core.nodes('inet:fqdn=api.*.link')

            q = 'inet:fqdn="*.link" +inet:fqdn="*vertex.link"'
            nodes = await core.nodes(q)
            self.len(2, nodes)
            self.eq({'vertex.link', 'api.vertex.link'}, {n.ndef[1] for n in nodes})

            q = 'inet:fqdn~=api'
            nodes = await core.nodes(q)
            self.len(1, nodes)
            self.eq({'api.vertex.link'}, {n.ndef[1] for n in nodes})

            # Cannot filter on a empty string
            q = 'inet:fqdn="*.link" +inet:fqdn=""'
            nodes = await core.nodes(q)
            self.len(0, nodes)

            # Recursion depth test
            fqdn = '.'.join(['x' for x in range(150)]) + '.foo.com'
            q = f'[ inet:fqdn="{fqdn}"]'
            nodes = await core.nodes(q)
            self.len(1, nodes)
            self.eq(nodes[0].get('zone'), 'foo.com')

    async def test_fqdn_suffix(self):
        # Demonstrate FQDN suffix/zone behavior

        formname = 'inet:fqdn'

        def iszone(node):
            self.true(node.get('iszone') == 1 and node.get('issuffix') == 0)

        def issuffix(node):
            self.true(node.get('issuffix') == 1 and node.get('iszone') == 0)

        def isboth(node):
            self.true(node.get('iszone') == 1 and node.get('issuffix') == 1)

        def isneither(node):
            self.true(node.get('iszone') == 0 and node.get('issuffix') == 0)

        async with self.getTestCore() as core:
            # Create some nodes and demonstrate zone/suffix behavior
            # Only FQDNs of the lowest level should be suffix
            # Only FQDNs whose domains are suffixes should be zones
            nodes = await core.nodes('[inet:fqdn=abc.vertex.link]')
            n0 = nodes[0]
            nodes = await core.nodes('[inet:fqdn=def.vertex.link]')
            n1 = nodes[0]
            nodes = await core.nodes('[inet:fqdn=g.def.vertex.link]')
            n2 = nodes[0]
            # form again to show g. should not make this a zone
            nodes = await core.nodes('[inet:fqdn=def.vertex.link]')
            n1 = nodes[0]
            nodes = await core.nodes('[inet:fqdn=vertex.link]')
            n3 = nodes[0]
            nodes = await core.nodes('[inet:fqdn=link]')
            n4 = nodes[0]

            isneither(n0)
            isneither(n1)
            isneither(n2)
            iszone(n3)     # vertex.link should be a zone
            issuffix(n4)   # link should be a suffix

            # Make one of the FQDNs a suffix and make sure its children become zones
            nodes = await core.nodes('[inet:fqdn=vertex.link :issuffix=$lib.true]')
            n3 = nodes[0]

            isboth(n3)     # vertex.link should now be both because we made it a suffix

            nodes = await core.nodes('inet:fqdn=abc.vertex.link')
            n0 = nodes[0]
            nodes = await core.nodes('inet:fqdn=def.vertex.link')
            n1 = nodes[0]
            nodes = await core.nodes('inet:fqdn=g.def.vertex.link')
            n2 = nodes[0]
            iszone(n0)     # now a zone because vertex.link is a suffix
            iszone(n1)     # now a zone because vertex.link is a suffix
            isneither(n2)  # still neither as parent is not a suffix

            # Remove the FQDN's suffix status and make sure its children lose zone status
            nodes = await core.nodes('[inet:fqdn=vertex.link :issuffix=$lib.false]')
            n3 = nodes[0]
            iszone(n3)     # vertex.link should now be a zone because we removed its suffix status
            nodes = await core.nodes('inet:fqdn=abc.vertex.link')
            n0 = nodes[0]
            nodes = await core.nodes('inet:fqdn=def.vertex.link')
            n1 = nodes[0]
            nodes = await core.nodes('inet:fqdn=g.def.vertex.link')
            n2 = nodes[0]
            nodes = await core.nodes('inet:fqdn=link')
            n4 = nodes[0]

            isneither(n0)  # loses zone status
            isneither(n1)  # loses zone status
            isneither(n2)  # stays the same
            issuffix(n4)   # stays the same

    async def test_group(self):
        async with self.getTestCore() as core:
            nodes = await core.nodes('[inet:group="cool Group"]')
            self.len(1, nodes)
            node = nodes[0]
            self.eq(node.ndef, ('inet:group', 'cool Group'))

    async def test_http_cookie(self):

        async with self.getTestCore() as core:
            nodes = await core.nodes('[inet:http:cookie="HeHe=HaHa"]')
            self.len(1, nodes)
            node = nodes[0]
            self.eq(node.ndef, ('inet:http:cookie', 'HeHe=HaHa'))
            self.eq(node.get('name'), 'HeHe')
            self.eq(node.get('value'), 'HaHa')

            nodes = await core.nodes('''
                [ inet:http:request=* :cookies={[ inet:http:cookie="foo=bar; baz=faz;" ]} ]
            ''')
            self.eq(nodes[0].get('cookies'), ('baz=faz', 'foo=bar'))

            nodes = await core.nodes('''
                [ inet:http:session=* :cookies={[ inet:http:cookie="foo=bar; baz=faz;" ]} ]
            ''')
            self.eq(nodes[0].get('cookies'), ('baz=faz', 'foo=bar'))

            nodes = await core.nodes('[ inet:http:cookie=(lol, lul) ]')
            self.len(2, nodes)

    async def test_http_request_header(self):
        async with self.getTestCore() as core:
            nodes = await core.nodes('[inet:http:request:header=(Cool, Cooler)]')
            self.len(1, nodes)
            node = nodes[0]
            self.eq(node.ndef, ('inet:http:request:header', ('cool', 'Cooler')))
            self.eq(node.get('name'), 'cool')
            self.eq(node.get('value'), 'Cooler')

    async def test_http_response_header(self):
        async with self.getTestCore() as core:
            nodes = await core.nodes('[inet:http:response:header=(Cool, Cooler)]')
            self.len(1, nodes)
            node = nodes[0]
            self.eq(node.ndef, ('inet:http:response:header', ('cool', 'Cooler')))
            self.eq(node.get('name'), 'cool')
            self.eq(node.get('value'), 'Cooler')

    async def test_http_param(self):
        async with self.getTestCore() as core:
            async with self.getTestCore() as core:
                nodes = await core.nodes('[inet:http:param=(Cool, Cooler)]')
                self.len(1, nodes)
                node = nodes[0]
                self.eq(node.ndef, ('inet:http:param', ('Cool', 'Cooler')))
                self.eq(node.get('name'), 'cool')
                self.eq(node.get('value'), 'Cooler')

    async def test_http_request(self):

        async with self.getTestCore() as core:
            sess = s_common.guid()
            client = s_common.guid()
            server = s_common.guid()
            flow = s_common.guid()
            iden = s_common.guid()

            props = {
                'body': 64 * 'b',
                'flow': flow,
                'sess': sess,
                'client:host': client,
                'server:host': server,
                'sandbox:file': 64 * 'c'
            }
            q = '''[inet:http:request=$valu
                :time=2015
                :flow=$p.flow
                :method=gEt
                :query="hoho=1&qaz=bar"
                :path="/woot/hehe/"
                :body=$p.body
                :headers=((foo, bar),)
                :response:code=200
                :response:reason=OK
                :response:headers=((baz, faz),)
                :response:body=$p.body
                :client=1.2.3.4
                :client:host=$p."client:host"
                :server="5.5.5.5:443"
                :server:host=$p."server:host"
                :session=$p.sess
                :sandbox:file=$p."sandbox:file"
                ]'''
            nodes = await core.nodes(q, opts={'vars': {'valu': iden, 'p': props}})
            self.len(1, nodes)
            node = nodes[0]
            self.eq(node.ndef, ('inet:http:request', iden))
            self.eq(node.get('time'), 1420070400000000)
            self.eq(node.get('flow'), flow)
            self.eq(node.get('method'), 'gEt')
            self.eq(node.get('query'), 'hoho=1&qaz=bar')
            self.eq(node.get('path'), '/woot/hehe/')
            self.eq(node.get('body'), 'sha256:' + 64 * 'b')
            self.eq(node.get('response:code'), 200)
            self.eq(node.get('response:reason'), 'OK')
            self.eq(node.get('response:headers'), (('baz', 'faz'),))
            self.eq(node.get('response:body'), 'sha256:' + 64 * 'b')
            self.eq(node.get('session'), sess)
            self.eq(node.get('sandbox:file'), 'sha256:' + 64 * 'c')
            self.eq(node.get('client'), 'tcp://1.2.3.4')
            self.eq(node.get('client:host'), client)
            self.eq(node.get('server'), 'tcp://5.5.5.5:443')
            self.eq(node.get('server:host'), server)

            self.len(1, await core.nodes('inet:http:request -> inet:http:request:header'))
            self.len(1, await core.nodes('inet:http:request -> inet:http:response:header'))

            nodes = await core.nodes('inet:http:request -> inet:http:session [ :contact=* ]')
            self.len(1, nodes)
            self.nn(nodes[0].get('contact'))

    async def test_iface(self):
        async with self.getTestCore() as core:
            netw = s_common.guid()
            host = s_common.guid()
            valu = s_common.guid()
            props = {
                'host': host,
                'network': netw
            }
            q = '''[(inet:iface=$valu
                :host=$p.host
                :network=$p.network
                :type=Cool
                :mac="ff:00:ff:00:ff:00"
                :ip=1.2.3.4
                :phone=12345678910
                :wifi:ap:ssid="hehe haha"
                :wifi:ap:bssid="00:ff:00:ff:00:ff"
                :mob:imei=123456789012347
                :mob:imsi=12345678901234
            )]'''
            nodes = await core.nodes(q, opts={'vars': {'valu': valu, 'p': props}})
            self.len(1, nodes)
            node = nodes[0]
            self.eq(node.ndef, ('inet:iface', valu))
            self.eq(node.get('host'), host)
            self.eq(node.get('network'), netw)
            self.eq(node.get('type'), 'cool.')
            self.eq(node.get('mac'), 'ff:00:ff:00:ff:00')
            self.eq(node.get('ip'), (4, 0x01020304))
            self.eq(node.get('phone'), '12345678910')
            self.eq(node.get('wifi:ap:ssid'), 'hehe haha')
            self.eq(node.get('wifi:ap:bssid'), '00:ff:00:ff:00:ff')
            self.eq(node.get('mob:imei'), 123456789012347)
            self.eq(node.get('mob:imsi'), 12345678901234)

    async def test_ipv4(self):
        formname = 'inet:ip'
        async with self.getTestCore() as core:

            # Type Tests ======================================================
            t = core.model.type(formname)
            ip_tup = (4, 16909060)
            ip_str = '1.2.3.4'
            ip_str_enfanged = '1[.]2[.]3[.]4'
            ip_str_enfanged2 = '1(.)2(.)3(.)4'
            ip_str_unicode = '1\u200b.\u200b2\u200b.\u200b3\u200b.\u200b4'

            info = {'subs': {'type': 'unicast', 'version': 4}}
            self.eq(t.norm(ip_tup), (ip_tup, info))
            self.eq(t.norm(ip_str), (ip_tup, info))
            self.eq(t.norm(ip_str_enfanged), (ip_tup, info))
            self.eq(t.norm(ip_str_enfanged2), (ip_tup, info))
            self.eq(t.norm(ip_str_unicode), (ip_tup, info))
            self.eq(t.repr(ip_tup), ip_str)

            # Link local test
            ip_str = '169.254.1.1'
            norm, info = t.norm(ip_str)
            self.eq((4, 2851995905), norm)
            self.eq(info.get('subs').get('type'), 'linklocal')

            norm, info = t.norm('100.63.255.255')
            self.eq(info.get('subs').get('type'), 'unicast')

            norm, info = t.norm('100.64.0.0')
            self.eq(info.get('subs').get('type'), 'shared')

            norm, info = t.norm('100.127.255.255')
            self.eq(info.get('subs').get('type'), 'shared')

            norm, info = t.norm('100.128.0.0')
            self.eq(info.get('subs').get('type'), 'unicast')

            # Don't allow invalid values
            with self.raises(s_exc.BadTypeValu):
                t.norm(0x00000000 - 1)

            with self.raises(s_exc.BadTypeValu):
                t.norm(0xFFFFFFFF + 1)

            with self.raises(s_exc.BadTypeValu):
                t.norm('foo-bar.com')

            with self.raises(s_exc.BadTypeValu):
                t.norm('bar.com')

            with self.raises(s_exc.BadTypeValu):
                t.norm((1, 2, 3))

            with self.raises(s_exc.BadTypeValu):
                t.norm((4, -1))

            with self.raises(s_exc.BadTypeValu):
                t.norm((6, -1))

            with self.raises(s_exc.BadTypeValu):
                t.norm((7, 1))

            with self.raises(s_exc.BadTypeValu):
                t.repr((7, 1))

            # Form Tests ======================================================
            place = s_common.guid()
            props = {
                'asn': 3,
                'loc': 'uS',
                'dns:rev': 'vertex.link',
                'latlong': '-50.12345, 150.56789',
                'place': place,
            }
            q = '[(inet:ip=$valu :asn=$p.asn :loc=$p.loc :dns:rev=$p."dns:rev" :latlong=$p.latlong :place=$p.place)]'
            opts = {'vars': {'valu': '1.2.3.4', 'p': props}}
            nodes = await core.nodes(q, opts=opts)
            self.len(1, nodes)
            node = nodes[0]
            self.eq(node.ndef, ('inet:ip', (4, 0x01020304)))
            self.eq(node.get('asn'), 3)
            self.eq(node.get('loc'), 'us')
            self.eq(node.get('type'), 'unicast')
            self.eq(node.get('dns:rev'), 'vertex.link')
            self.eq(node.get('latlong'), (-50.12345, 150.56789))
            self.eq(node.get('place'), place)

            # > / < lifts and filters
            self.len(4, await core.nodes('[inet:ip=0.0.0.0 inet:ip=0.0.0.1 inet:ip=0.0.0.2 inet:ip=0.0.0.3]'))
            # Lifts
            self.len(0, await core.nodes('inet:ip<0.0.0.0'))
            self.len(1, await core.nodes('inet:ip<=0.0.0.0'))
            self.len(1, await core.nodes('inet:ip<0.0.0.1'))
            self.len(3, await core.nodes('inet:ip<=0.0.0.2'))
            self.len(2, await core.nodes('inet:ip>0.0.0.2'))
            self.len(3, await core.nodes('inet:ip>=0.0.0.2'))
            self.len(0, await core.nodes('inet:ip>=255.0.0.1'))
            with self.raises(s_exc.BadTypeValu):
                await core.nodes('inet:ip>=$foo', {'vars': {'foo': 0xFFFFFFFF + 1}})
            # Filters
            self.len(0, await core.nodes('.created +inet:ip<0.0.0.0'))
            self.len(1, await core.nodes('.created +inet:ip<0.0.0.1'))
            self.len(3, await core.nodes('.created +inet:ip<=0.0.0.2'))
            self.len(2, await core.nodes('.created +inet:ip>0.0.0.2'))
            self.len(3, await core.nodes('.created +inet:ip>=0.0.0.2'))
            self.len(0, await core.nodes('.created +inet:ip>=255.0.0.1'))

            with self.raises(s_exc.BadTypeValu):
                await core.nodes('[inet:ip=foo]')

            with self.raises(s_exc.BadTypeValu):
                await core.nodes('[inet:ip=foo-bar.com]')

            with self.raises(s_exc.BadTypeValu):
                await core.nodes('[inet:ip=foo-bar-duck.com]')

            with self.raises(s_exc.BadTypeValu):
                await core.nodes('[inet:ip=3.87/nice/index.php]')

            with self.raises(s_exc.BadTypeValu):
                await core.nodes('[inet:ip=3.87/33]')

            with self.raises(s_exc.BadTypeValu):
                await core.nodes('[test:str="foo"] [inet:ip=$node.value()]')

            with self.raises(s_exc.BadTypeValu):
                await core.nodes('[test:str="foo-bar.com"] [inet:ip=$node.value()]')

            self.len(0, await core.nodes('[inet:ip?=foo]'))
            self.len(0, await core.nodes('[inet:ip?=foo-bar.com]'))

            self.len(0, await core.nodes('[test:str="foo"] [inet:ip?=$node.value()] -test:str'))
            self.len(0, await core.nodes('[test:str="foo-bar.com"] [inet:ip?=$node.value()] -test:str'))

            q = '''init { $l = () }
            [inet:ip=192.0.0.9 inet:ip=192.0.0.0 inet:ip=192.0.0.255] $l.append(:type)
            fini { return ( $l ) }'''
            resp = await core.callStorm(q)
            self.eq(resp, ['unicast', 'private', 'private'])

    async def test_ipv6(self):
        formname = 'inet:ip'
        async with self.getTestCore() as core:

            # Type Tests ======================================================
            t = core.model.type(formname)

            info = {'subs': {'type': 'loopback', 'scope': 'link-local', 'version': 6}}
            self.eq(t.norm('::1'), ((6, 1), info))
            self.eq(t.norm('0:0:0:0:0:0:0:1'), ((6, 1), info))

            addrnorm = (6, 0xff010000000000000000000000000001)
            info = {'subs': {'type': 'multicast', 'scope': 'interface-local', 'version': 6}}
            self.eq(t.norm('ff01::1'), (addrnorm, info))

            addrnorm = (6, 0x20010db8000000000000ff0000428329)
            info = {'subs': {'type': 'private', 'scope': 'global', 'version': 6}}
            self.eq(t.norm('2001:0db8:0000:0000:0000:ff00:0042:8329'), (addrnorm, info))
            self.eq(t.norm('2001:0db8:0000:0000:0000:ff00:0042\u200b:8329'), (addrnorm, info))
            self.raises(s_exc.BadTypeValu, t.norm, 'newp')

            # Specific examples given in RFC5952
            addrnorm = (6, 0x20010db8000000000001000000000001)
            self.eq(t.norm('2001:db8:0:0:1:0:0:1')[0], addrnorm)
            self.eq(t.norm('2001:0db8:0:0:1:0:0:1')[0], addrnorm)
            self.eq(t.norm('2001:db8::1:0:0:1')[0], addrnorm)
            self.eq(t.norm('2001:db8::0:1:0:0:1')[0], addrnorm)
            self.eq(t.norm('2001:0db8::1:0:0:1')[0], addrnorm)
            self.eq(t.norm('2001:db8:0:0:1::1')[0], addrnorm)
            self.eq(t.norm('2001:DB8:0:0:1::1')[0], addrnorm)
            self.eq(t.norm('2001:DB8:0:0:1:0000:0000:1')[0], addrnorm)
            self.raises(s_exc.BadTypeValu, t.norm, '::1::')
            self.eq(t.norm('2001:0db8::0001')[0], (6, 0x20010db8000000000000000000000001))
            self.eq(t.norm('2001:db8:0:0:0:0:2:1')[0], (6, 0x20010db8000000000000000000020001))
            self.eq(t.norm('2001:db8:0:1:1:1:1:1')[0], (6, 0x20010db8000000010001000100010001))
            self.eq(t.norm('2001:0:0:1:0:0:0:1')[0], (6, 0x20010000000000010000000000000001))
            self.eq(t.norm('2001:db8:0:0:1:0:0:1')[0], (6, 0x20010db8000000000001000000000001))
            self.eq(t.norm('::ffff:1.2.3.4')[0], (6, 0xffff01020304))
            self.eq(t.norm('2001:db8::0:1')[0], (6, 0x20010db8000000000000000000000001))
            self.eq(t.norm('2001:db8:0:0:0:0:2:1')[0], (6, 0x20010db8000000000000000000020001))
            self.eq(t.norm('2001:db8::')[0], (6, 0x20010db8000000000000000000000000))

            # Link local test
            ip_str = 'fe80::1'
            norm, info = t.norm(ip_str)
            self.eq(norm, (6, 0xfe800000000000000000000000000001))
            self.eq(info.get('subs').get('type'), 'linklocal')

            # Form Tests ======================================================
            place = s_common.guid()
            valu = '::fFfF:1.2.3.4'
            props = {
                'loc': 'cool',
                'latlong': '0,2',
                'dns:rev': 'vertex.link',
                'place': place,
            }
            opts = {'vars': {'valu': valu, 'p': props}}
            q = '[(inet:ip=$valu :loc=$p.loc :latlong=$p.latlong :dns:rev=$p."dns:rev" :place=$p.place)]'
            nodes = await core.nodes(q, opts=opts)
            self.len(1, nodes)
            node = nodes[0]
            self.eq(node.ndef, ('inet:ip', (6, 0xffff01020304)))
            self.eq(node.get('dns:rev'), 'vertex.link')
            self.eq(node.get('latlong'), (0.0, 2.0))
            self.eq(node.get('loc'), 'cool')
            self.eq(node.get('place'), place)

            nodes = await core.nodes('[inet:ip="::1"]')
            self.len(1, nodes)
            node = nodes[0]
            self.eq(node.ndef, ('inet:ip', (6, 1)))
            self.none(node.get('ipv4'))

            self.len(1, await core.nodes('inet:ip=0::1'))
            self.len(1, await core.nodes('inet:ip*range=(0::1, 0::1)'))

            with self.raises(s_exc.BadTypeValu):
                await core.nodes('[inet:ip=foo]')

            with self.raises(s_exc.BadTypeValu):
                await core.nodes('[inet:ip=foo-bar.com]')

            with self.raises(s_exc.BadTypeValu):
                await core.nodes('[inet:ip=foo-bar-duck.com]')

            with self.raises(s_exc.BadTypeValu):
                await core.nodes('[test:str="foo"] [inet:ip=$node.value()]')

            with self.raises(s_exc.BadTypeValu):
                await core.nodes('[test:str="foo-bar.com"] [inet:ip=$node.value()]')

            self.len(0, await core.nodes('[inet:ip?=foo]'))
            self.len(0, await core.nodes('[inet:ip?=foo-bar.com]'))

            self.len(0, await core.nodes('[test:str="foo"] [inet:ip?=$node.value()] -test:str'))
            self.len(0, await core.nodes('[test:str="foo-bar.com"] [inet:ip?=$node.value()] -test:str'))

            await core.nodes('[ inet:ip=2a00:: inet:ip=2a00::1 ]')

            self.len(1, await core.nodes('inet:ip>2a00::'))
            self.len(2, await core.nodes('inet:ip>=2a00::'))
            self.len(2, await core.nodes('inet:ip<2a00::'))
            self.len(3, await core.nodes('inet:ip<=2a00::'))
            self.len(0, await core.nodes('inet:ip>ffff:ffff:ffff:ffff:ffff:ffff:ffff:ffff'))

            self.len(1, await core.nodes('inet:ip +inet:ip>2a00::'))
            self.len(2, await core.nodes('inet:ip +inet:ip>=2a00::'))
            self.len(2, await core.nodes('inet:ip +inet:ip<2a00::'))
            self.len(3, await core.nodes('inet:ip +inet:ip<=2a00::'))

    async def test_ipv6_lift_range(self):

        async with self.getTestCore() as core:

            for i in range(5):
                valu = f'0::f00{i}'
                nodes = await core.nodes('[inet:ip=$valu]', opts={'vars': {'valu': valu}})
                self.len(1, nodes)

            self.len(3, await core.nodes('inet:ip=0::f001-0::f003'))
            self.len(3, await core.nodes('[inet:ip=0::f001-0::f003]'))
            self.len(3, await core.nodes('inet:ip +inet:ip=0::f001-0::f003'))
            self.len(3, await core.nodes('inet:ip*range=(0::f001, 0::f003)'))

    async def test_ipv6_filt_cidr(self):

        async with self.getTestCore() as core:

            self.len(5, await core.nodes('[ inet:ip=0::f000/126 inet:ip=0::ffff:a2c4 ]'))
            self.len(4, await core.nodes('inet:ip +inet:ip=0::f000/126'))
            self.len(1, await core.nodes('inet:ip -inet:ip=0::f000/126'))

            self.len(256, await core.nodes('[ inet:ip=0::ffff:192.168.1.0/120]'))
            self.len(256, await core.nodes('[ inet:ip=0::ffff:192.168.2.0/120]'))
            self.len(256, await core.nodes('inet:ip=0::ffff:192.168.1.0/120'))

            # Seed some nodes for bounds checking
            vals = list(range(1, 33))
            q = 'for $v in $vals { [inet:ip=`0::10.2.1.{$v}` ] }'
            self.len(len(vals), await core.nodes(q, opts={'vars': {'vals': vals}}))

            nodes = await core.nodes('inet:ip=0::10.2.1.4/128')
            self.len(1, nodes)
            self.len(1, await core.nodes('inet:ip +inet:ip=0::10.2.1.4/128'))
            self.len(1, await core.nodes('inet:ip +inet:ip=0::10.2.1.4'))

            nodes = await core.nodes('inet:ip=0::10.2.1.4/127')
            self.len(2, nodes)
            self.len(2, await core.nodes('inet:ip +inet:ip=0::10.2.1.4/127'))

            # 0::10.2.1.0 -> 0::10.2.1.3 but we don't have 0::10.2.1.0 in the core
            nodes = await core.nodes('inet:ip=0::10.2.1.1/126')
            self.len(3, nodes)

            nodes = await core.nodes('inet:ip=0::10.2.1.2/126')
            self.len(3, nodes)

            # 0::10.2.1.0 -> 0::10.2.1.7 but we don't have 0::10.2.1.0 in the core
            nodes = await core.nodes('inet:ip=0::10.2.1.0/125')
            self.len(7, nodes)

            # 0::10.2.1.8 -> 0::10.2.1.15
            nodes = await core.nodes('inet:ip=0::10.2.1.8/125')
            self.len(8, nodes)

            # 0::10.2.1.0 -> 0::10.2.1.15 but we don't have 0::10.2.1.0 in the core
            nodes = await core.nodes('inet:ip=0::10.2.1.1/124')
            self.len(15, nodes)

            with self.raises(s_exc.BadTypeValu):
                await core.nodes('inet:ip=0::10.2.1.1/300')

    async def test_mac(self):
        formname = 'inet:mac'
        async with self.getTestCore() as core:

            # Type Tests ======================================================
            t = core.model.type(formname)

            self.eq(t.norm('00:00:00:00:00:00'), ('00:00:00:00:00:00', {}))
            self.eq(t.norm('FF:ff:FF:ff:FF:ff'), ('ff:ff:ff:ff:ff:ff', {}))
            self.raises(s_exc.BadTypeValu, t.norm, ' FF:ff:FF:ff:FF:ff ')
            self.raises(s_exc.BadTypeValu, t.norm, 'GG:ff:FF:ff:FF:ff')

            # Form Tests ======================================================
            nodes = await core.nodes('[inet:mac="00:00:00:00:00:00"]')
            self.len(1, nodes)
            node = nodes[0]
            self.eq(node.ndef, ('inet:mac', '00:00:00:00:00:00'))
            self.none(node.get('vendor'))

            nodes = await core.nodes('[inet:mac="00:00:00:00:00:00" :vendor=Cool]')
            self.len(1, nodes)
            node = nodes[0]
            self.eq(node.ndef, ('inet:mac', '00:00:00:00:00:00'))
            self.eq(node.get('vendor'), 'Cool')

    async def test_net4(self):
        tname = 'inet:net'
        async with self.getTestCore() as core:
            # Type Tests ======================================================
            t = core.model.type(tname)

            valu = ('1.2.3.4', '5.6.7.8')
            expected = (((4, 16909060), (4, 84281096)), {'subs': {'min': (4, 16909060), 'max': (4, 84281096)}})
            self.eq(t.norm(valu), expected)

            valu = '1.2.3.4-5.6.7.8'
            self.eq(t.norm(valu), expected)

            valu = '1.2.3.0/24'
            expected = (((4, 0x01020300), (4, 0x010203ff)), {'subs': {'min': (4, 0x01020300), 'max': (4, 0x010203ff)}})
            self.eq(t.norm(valu), expected)

            valu = '5.6.7.8-1.2.3.4'
            self.raises(s_exc.BadTypeValu, t.norm, valu)

            valu = ('1.2.3.4', '5.6.7.8', '7.8.9.10')
            self.raises(s_exc.BadTypeValu, t.norm, valu)

    async def test_net6(self):
        tname = 'inet:net'
        async with self.getTestCore() as core:
            # Type Tests ======================================================
            t = core.model.type(tname)

            valu = ('0:0:0:0:0:0:0:0', '::Ff')
            expected = (((6, 0), (6, 0xff)), {'subs': {'min': (6, 0), 'max': (6, 0xff)}})
            self.eq(t.norm(valu), expected)

            valu = '0:0:0:0:0:0:0:0-::Ff'
            self.eq(t.norm(valu), expected)

            # Test case in which ipaddress ordering is not alphabetical
            minv = (6, 0x33000100000000000000000000000000)
            maxv = (6, 0x3300010000010000000000000000ffff)
            valu = ('3300:100::', '3300:100:1::ffff')
            expected = ((minv, maxv), {'subs': {'min': minv, 'max': maxv}})
            self.eq(t.norm(valu), expected)

            minv = (6, 0x20010db8000000000000000000000000)
            maxv = (6, 0x20010db8000000000000000007ffffff)
            valu = '2001:db8::/101'
            expected = ((minv, maxv), {'subs': {'min': minv, 'max': maxv}})
            self.eq(t.norm(valu), expected)

            valu = ('fe00::', 'fd00::')
            self.raises(s_exc.BadTypeValu, t.norm, valu)

            valu = ('fd00::', 'fe00::', 'ff00::')
            self.raises(s_exc.BadTypeValu, t.norm, valu)

            with self.raises(s_exc.BadTypeValu):
                t.norm(((6, 1), (4, 1)))

    async def test_passwd(self):
        async with self.getTestCore() as core:
            nodes = await core.nodes('[inet:passwd=2Cool4u]')
            self.len(1, nodes)
            node = nodes[0]
            self.eq(node.ndef, ('inet:passwd', '2Cool4u'))
            self.eq(node.get('md5'), '91112d75297841c12ca655baafc05104')
            self.eq(node.get('sha1'), '2984ab44774294be9f7a369bbd73b52021bf0bb4')
            self.eq(node.get('sha256'), '62c7174a99ff0afd4c828fc779d2572abc2438415e3ca9769033d4a36479b14f')

    async def test_port(self):
        tname = 'inet:port'
        async with self.getTestCore() as core:

            # Type Tests ======================================================
            t = core.model.type(tname)
            self.raises(s_exc.BadTypeValu, t.norm, -1)
            self.eq(t.norm(0), (0, {}))
            self.eq(t.norm(1), (1, {}))
            self.eq(t.norm('2'), (2, {}))
            self.eq(t.norm('0xF'), (15, {}))
            self.eq(t.norm(65535), (65535, {}))
            self.raises(s_exc.BadTypeValu, t.norm, 65536)

    async def test_rfc2822_addr(self):
        formname = 'inet:rfc2822:addr'
        async with self.getTestCore() as core:

            # Type Tests ======================================================
            t = core.model.type(formname)

            self.eq(t.norm('FooBar'), ('foobar', {'subs': {}}))
            self.eq(t.norm('visi@vertex.link'), ('visi@vertex.link', {'subs': {'email': 'visi@vertex.link'}}))
            self.eq(t.norm('foo bar<visi@vertex.link>'), ('foo bar <visi@vertex.link>', {'subs': {'email': 'visi@vertex.link', 'name': 'foo bar'}}))
            self.eq(t.norm('foo bar <visi@vertex.link>'), ('foo bar <visi@vertex.link>', {'subs': {'email': 'visi@vertex.link', 'name': 'foo bar'}}))
            self.eq(t.norm('"foo bar "   <visi@vertex.link>'), ('foo bar <visi@vertex.link>', {'subs': {'email': 'visi@vertex.link', 'name': 'foo bar'}}))
            self.eq(t.norm('<visi@vertex.link>'), ('visi@vertex.link', {'subs': {'email': 'visi@vertex.link'}}))

            valu = t.norm('bob\udcfesmith@woot.com')[0]
            self.eq(valu, 'bob\udcfesmith@woot.com')

            # Form Tests ======================================================
            nodes = await core.nodes('[inet:rfc2822:addr=$valu]',
                                     opts={'vars': {'valu': '"UnitTest"    <UnitTest@Vertex.link>'}})
            self.len(1, nodes)
            node = nodes[0]
            self.eq(node.ndef, ('inet:rfc2822:addr', 'unittest <unittest@vertex.link>'))
            self.eq(node.get('email'), 'unittest@vertex.link')
            self.eq(node.get('name'), 'unittest')

            await core.nodes('[inet:rfc2822:addr=$valu]', opts={'vars': {'valu': '"UnitTest1'}})
            await core.nodes('[inet:rfc2822:addr=$valu]', opts={'vars': {'valu': '"UnitTest12'}})

            self.len(3, await core.nodes('inet:rfc2822:addr^=unittest'))
            self.len(2, await core.nodes('inet:rfc2822:addr^=unittest1'))
            self.len(1, await core.nodes('inet:rfc2822:addr^=unittest12'))

            # CVE-2023-27043 related behavior
            with self.raises(s_exc.BadTypeValu):
                await core.nodes('[inet:rfc2822:addr="alice@example.org]<bob@example.org>"]')

    async def test_server(self):
        formname = 'inet:server'
        data = (
            ('tcp://127.0.0.1:12345', 'tcp://127.0.0.1:12345', {
                'ip': (4, 2130706433),
                'port': 12345,
                'proto': 'tcp',
            }),
            ('tcp://127.0.0.1', 'tcp://127.0.0.1', {
                'ip': (4, 2130706433),
                'proto': 'tcp',
            }),
            ('tcp://[::1]:12345', 'tcp://[::1]:12345', {
                'ip': (6, 1),
                'port': 12345,
                'proto': 'tcp',
            }),
            ('host://vertex.link:12345', 'host://ffa3e574aa219e553e1b2fc1ccd0180f:12345', {
                'host': 'ffa3e574aa219e553e1b2fc1ccd0180f',
                'port': 12345,
                'proto': 'host',
            }),
            ((4, 2130706433), 'tcp://127.0.0.1', {
                'ip': (4, 2130706433),
                'proto': 'tcp',
            }),
        )

        async with self.getTestCore() as core:
            for valu, expected_valu, props in data:
                nodes = await core.nodes('[inet:server=$valu]', opts={'vars': {'valu': valu}})
                self.len(1, nodes)
                node = nodes[0]
                self.eq(node.ndef, ('inet:server', expected_valu))
                for p, v in props.items():
                    self.eq(node.get(p), v)

            nodes = await core.nodes('[ it:network=* :dns:resolvers=(([4, 1]),)]')
            self.eq(nodes[0].get('dns:resolvers'), ('udp://0.0.0.1:53',))

            nodes = await core.nodes('[ it:network=* :dns:resolvers=(([6, 1]),)]')
            self.eq(nodes[0].get('dns:resolvers'), ('udp://[::1]:53',))

            nodes = await core.nodes('[ it:network=* :dns:resolvers=("::1",)]')
            self.eq(nodes[0].get('dns:resolvers'), ('udp://[::1]:53',))

            nodes = await core.nodes('[ it:network=* :dns:resolvers=("[::1]",)]')
            self.eq(nodes[0].get('dns:resolvers'), ('udp://[::1]:53',))

    async def test_servfile(self):
        async with self.getTestCore() as core:
            valu = ('tcp://127.0.0.1:4040', 64 * 'f')
            nodes = await core.nodes('[(inet:servfile=$valu :server:host=$host)]',
                                     opts={'vars': {'valu': valu, 'host': 32 * 'a'}})
            self.len(1, nodes)
            node = nodes[0]
            self.eq(node.ndef, ('inet:servfile', ('tcp://127.0.0.1:4040', 'sha256:' + 64 * 'f')))
            self.eq(node.get('server'), 'tcp://127.0.0.1:4040')
            self.eq(node.get('server:host'), 32 * 'a')
            self.eq(node.get('file'), 'sha256:' + 64 * 'f')

    async def test_url(self):
        formname = 'inet:url'
        async with self.getTestCore() as core:

            # Type Tests ======================================================
            t = core.model.type(formname)
            self.raises(s_exc.BadTypeValu, t.norm, 'http:///wat')
            self.raises(s_exc.BadTypeValu, t.norm, 'wat')  # No Protocol
            self.raises(s_exc.BadTypeValu, t.norm, "file://''")  # Missing address/url
            self.raises(s_exc.BadTypeValu, t.norm, "file://#")  # Missing address/url
            self.raises(s_exc.BadTypeValu, t.norm, "file://$")  # Missing address/url
            self.raises(s_exc.BadTypeValu, t.norm, "file://%")  # Missing address/url

            self.raises(s_exc.BadTypeValu, t.norm, 'www.google\udcfesites.com/hehe.asp')

            for proto in ('http', 'hxxp', 'hXXp'):
                url = 'http://www.googlesites.com/hehe\udcfestuff.asp'
                valu = t.norm(f'{proto}://www.googlesites.com/hehe\udcfestuff.asp')
                expected = (url, {'subs': {
                    'proto': 'http',
                    'path': '/hehe\udcfestuff.asp',
                    'port': 80,
                    'params': '',
                    'fqdn': 'www.googlesites.com',
                    'base': url
                }})
                self.eq(valu, expected)

            for proto in ('https', 'hxxps', 'hXXps'):
                url = f'https://dummyimage.com/600x400/000/fff.png&text=cat@bam.com'
                valu = t.norm(f'{proto}://dummyimage.com/600x400/000/fff.png&text=cat@bam.com')
                expected = (url, {'subs': {
                    'base': url,
                    'proto': 'https',
                    'path': '/600x400/000/fff.png&text=cat@bam.com',
                    'port': 443,
                    'params': '',
                    'fqdn': 'dummyimage.com'
                }})
                self.eq(valu, expected)

            url = 'http://0.0.0.0/index.html?foo=bar'
            valu = t.norm(url)
            expected = (url, {'subs': {
                'proto': 'http',
                'path': '/index.html',
                'params': '?foo=bar',
                'ip': (4, 0),
                'port': 80,
                'base': 'http://0.0.0.0/index.html'
            }})
            self.eq(valu, expected)

            url = '  http://0.0.0.0/index.html?foo=bar  '
            valu = t.norm(url)
            expected = (url.strip(), {'subs': {
                'proto': 'http',
                'path': '/index.html',
                'params': '?foo=bar',
                'ip': (4, 0),
                'port': 80,
                'base': 'http://0.0.0.0/index.html'
            }})
            self.eq(valu, expected)

            unc = '\\\\0--1.ipv6-literal.net\\share\\path\\to\\filename.txt'
            url = 'smb://::1/share/path/to/filename.txt'
            valu = t.norm(unc)
            expected = (url, {'subs': {
                'base': url,
                'proto': 'smb',
                'params': '',
                'path': '/share/path/to/filename.txt',
                'ip': (6, 1),
            }})
            self.eq(valu, expected)

            unc = '\\\\0--1.ipv6-literal.net@1234\\share\\filename.txt'
            url = 'smb://[::1]:1234/share/filename.txt'
            valu = t.norm(unc)
            expected = (url, {'subs': {
                'base': url,
                'proto': 'smb',
                'path': '/share/filename.txt',
                'params': '',
                'port': 1234,
                'ip': (6, 1),
            }})
            self.eq(valu, expected)

            unc = '\\\\server@SSL@1234\\share\\path\\to\\filename.txt'
            url = 'https://server:1234/share/path/to/filename.txt'
            valu = t.norm(unc)
            expected = (url, {'subs': {
                'base': url,
                'proto': 'https',
                'fqdn': 'server',
                'params': '',
                'port': 1234,
                'path': '/share/path/to/filename.txt',
            }})
            self.eq(valu, expected)

            # Form Tests ======================================================
            nodes = await core.nodes('[inet:url="https://vertexmc:hunter2@vertex.link:1337/coolthings?a=1"]')
            self.len(1, nodes)
            node = nodes[0]
            self.eq(node.ndef, ('inet:url', 'https://vertexmc:hunter2@vertex.link:1337/coolthings?a=1'))
            self.eq(node.get('fqdn'), 'vertex.link')
            self.eq(node.get('passwd'), 'hunter2')
            self.eq(node.get('path'), '/coolthings')
            self.eq(node.get('port'), 1337)
            self.eq(node.get('proto'), 'https')
            self.eq(node.get('user'), 'vertexmc')
            self.eq(node.get('base'), 'https://vertexmc:hunter2@vertex.link:1337/coolthings')
            self.eq(node.get('params'), '?a=1')

            nodes = await core.nodes('[inet:url="https://vertex.link?a=1"]')
            self.len(1, nodes)
            node = nodes[0]
            self.eq(node.ndef, ('inet:url', 'https://vertex.link?a=1'))
            self.eq(node.get('fqdn'), 'vertex.link')
            self.eq(node.get('path'), '')

            # equality comparator behavior
            valu = 'https://vertex.link?a=1'
            q = f'inet:url +inet:url="{valu}"'
            nodes = await core.nodes(q)
            self.len(1, nodes)

            q = 'inet:url +inet:url=""'
            nodes = await core.nodes(q)
            self.len(0, nodes)

            nodes = await core.nodes('[ inet:url="https://+:80/woot" ]')
            self.len(1, nodes)

            self.none(nodes[0].get('fqdn'))

            q = '''
            [
                inet:url="http://[FEDC:BA98:7654:3210:FEDC:BA98:7654:3210]:80/index.html"
                inet:url="http://[1080:0:0:0:8:800:200C:417A]/index.html?foo=bar"
                inet:url="http://[3ffe:2a00:100:7031::1]"
                inet:url="http://[1080::8:800:200C:417A]/foo"
                inet:url="http://[::192.9.5.5]/ipng"
                inet:url="http://[::FFFF:129.144.52.38]:80/index.html"
                inet:url="https://[2010:836B:4179::836B:4179]"
            ]
            '''
            nodes = await core.nodes(q)
            self.len(7, nodes)
            self.eq(nodes[0].get('base'), 'http://[fedc:ba98:7654:3210:fedc:ba98:7654:3210]:80/index.html')
            self.eq(nodes[0].get('proto'), 'http')
            self.eq(nodes[0].get('path'), '/index.html')
            self.eq(nodes[0].get('params'), '')
            self.eq(nodes[0].get('ip'), (6, 0xfedcba9876543210fedcba9876543210))
            self.eq(nodes[0].get('port'), 80)

            self.eq(nodes[1].get('base'), 'http://[1080::8:800:200c:417a]/index.html')
            self.eq(nodes[1].get('proto'), 'http')
            self.eq(nodes[1].get('path'), '/index.html')
            self.eq(nodes[1].get('params'), '?foo=bar')
            self.eq(nodes[1].get('ip'), (6, 0x108000000000000000080800200c417a))
            self.eq(nodes[1].get('port'), 80)

            self.eq(nodes[2].get('base'), 'http://[3ffe:2a00:100:7031::1]')
            self.eq(nodes[2].get('proto'), 'http')
            self.eq(nodes[2].get('path'), '')
            self.eq(nodes[2].get('params'), '')
            self.eq(nodes[2].get('ip'), (6, 0x3ffe2a00010070310000000000000001))
            self.eq(nodes[2].get('port'), 80)

            self.eq(nodes[3].get('base'), 'http://[1080::8:800:200c:417a]/foo')
            self.eq(nodes[3].get('proto'), 'http')
            self.eq(nodes[3].get('path'), '/foo')
            self.eq(nodes[3].get('params'), '')
            self.eq(nodes[3].get('ip'), (6, 0x108000000000000000080800200c417a))
            self.eq(nodes[3].get('port'), 80)

            self.eq(nodes[4].get('base'), 'http://[::192.9.5.5]/ipng')
            self.eq(nodes[4].get('proto'), 'http')
            self.eq(nodes[4].get('path'), '/ipng')
            self.eq(nodes[4].get('params'), '')
            self.eq(nodes[4].get('ip'), (6, 0xc0090505))
            self.eq(nodes[4].get('port'), 80)

            self.eq(nodes[5].get('base'), 'http://[::ffff:129.144.52.38]:80/index.html')
            self.eq(nodes[5].get('proto'), 'http')
            self.eq(nodes[5].get('path'), '/index.html')
            self.eq(nodes[5].get('params'), '')
            self.eq(nodes[5].get('ip'), (6, 0xffff81903426))
            self.eq(nodes[5].get('port'), 80)

            self.eq(nodes[6].get('base'), 'https://[2010:836b:4179::836b:4179]')
            self.eq(nodes[6].get('proto'), 'https')
            self.eq(nodes[6].get('path'), '')
            self.eq(nodes[6].get('params'), '')
            self.eq(nodes[6].get('ip'), (6, 0x2010836b4179000000000000836b4179))
            self.eq(nodes[6].get('port'), 443)

    async def test_url_file(self):

        async with self.getTestCore() as core:

            t = core.model.type('inet:url')

            self.raises(s_exc.BadTypeValu, t.norm, 'file:////')
            self.raises(s_exc.BadTypeValu, t.norm, 'file://///')
            self.raises(s_exc.BadTypeValu, t.norm, 'file://')
            self.raises(s_exc.BadTypeValu, t.norm, 'file:')

            url = 'file:///'
            expected = (url, {'subs': {
                'base': url,
                'path': '/',
                'proto': 'file',
                'params': '',
            }})
            self.eq(t.norm(url), expected)

            url = 'file:///home/foo/Documents/html/index.html'
            expected = (url, {'subs': {
                'base': url,
                'path': '/home/foo/Documents/html/index.html',
                'proto': 'file',
                'params': '',
            }})
            self.eq(t.norm(url), expected)

            url = 'file:///c:/path/to/my/file.jpg'
            expected = (url, {'subs': {
                'base': url,
                'path': 'c:/path/to/my/file.jpg',
                'params': '',
                'proto': 'file'
            }})
            self.eq(t.norm(url), expected)

            url = 'file://localhost/c:/Users/BarUser/stuff/moar/stuff.txt'
            expected = (url, {'subs': {
                'proto': 'file',
                'path': 'c:/Users/BarUser/stuff/moar/stuff.txt',
                'params': '',
                'fqdn': 'localhost',
                'base': url,
            }})
            self.eq(t.norm(url), expected)

            url = 'file:///c:/Users/BarUser/stuff/moar/stuff.txt'
            expected = (url, {'subs': {
                'proto': 'file',
                'path': 'c:/Users/BarUser/stuff/moar/stuff.txt',
                'params': '',
                'base': url,
            }})
            self.eq(t.norm(url), expected)

            url = 'file://localhost/home/visi/synapse/README.rst'
            expected = (url, {'subs': {
                'proto': 'file',
                'path': '/home/visi/synapse/README.rst',
                'params': '',
                'fqdn': 'localhost',
                'base': url,
            }})
            self.eq(t.norm(url), expected)

            url = 'file:/C:/invisig0th/code/synapse/README.rst'
            expected = ('file:///C:/invisig0th/code/synapse/README.rst', {'subs': {
                'proto': 'file',
                'path': 'C:/invisig0th/code/synapse/README.rst',
                'params': '',
                'base': 'file:///C:/invisig0th/code/synapse/README.rst'
            }})
            self.eq(t.norm(url), expected)

            url = 'file://somehost/path/to/foo.txt'
            expected = (url, {'subs': {
                'proto': 'file',
                'params': '',
                'path': '/path/to/foo.txt',
                'fqdn': 'somehost',
                'base': url
            }})
            self.eq(t.norm(url), expected)

            url = 'file:/c:/foo/bar/baz/single/slash.txt'
            expected = ('file:///c:/foo/bar/baz/single/slash.txt', {'subs': {
                'proto': 'file',
                'params': '',
                'path': 'c:/foo/bar/baz/single/slash.txt',
                'base': 'file:///c:/foo/bar/baz/single/slash.txt',
            }})
            self.eq(t.norm(url), expected)

            url = 'file:c:/foo/bar/baz/txt'
            expected = ('file:///c:/foo/bar/baz/txt', {'subs': {
                'proto': 'file',
                'params': '',
                'path': 'c:/foo/bar/baz/txt',
                'base': 'file:///c:/foo/bar/baz/txt',
            }})
            self.eq(t.norm(url), expected)

            url = 'file:/home/visi/synapse/synapse/lib/'
            expected = ('file:///home/visi/synapse/synapse/lib/', {'subs': {
                'proto': 'file',
                'params': '',
                'path': '/home/visi/synapse/synapse/lib/',
                'base': 'file:///home/visi/synapse/synapse/lib/',
            }})
            self.eq(t.norm(url), expected)

            url = 'file://foo.vertex.link/home/bar/baz/biz.html'
            expected = (url, {'subs': {
                'proto': 'file',
                'path': '/home/bar/baz/biz.html',
                'params': '',
                'fqdn': 'foo.vertex.link',
                'base': 'file://foo.vertex.link/home/bar/baz/biz.html',
            }})
            self.eq(t.norm(url), expected)

            url = 'file://visi@vertex.link@somehost.vertex.link/c:/invisig0th/code/synapse/'
            expected = (url, {'subs': {
                'proto': 'file',
                'fqdn': 'somehost.vertex.link',
                'base': 'file://visi@vertex.link@somehost.vertex.link/c:/invisig0th/code/synapse/',
                'path': 'c:/invisig0th/code/synapse/',
                'user': 'visi@vertex.link',
                'params': '',
            }})
            self.eq(t.norm(url), expected)

            url = 'file://foo@bar.com:neato@password@7.7.7.7/c:/invisig0th/code/synapse/'
            expected = (url, {'subs': {
                'proto': 'file',
                'base': 'file://foo@bar.com:neato@password@7.7.7.7/c:/invisig0th/code/synapse/',
                'ip': (4, 117901063),
                'path': 'c:/invisig0th/code/synapse/',
                'user': 'foo@bar.com',
                'passwd': 'neato@password',
                'params': '',
            }})
            self.eq(t.norm(url), expected)

            # not allowed by the rfc
            self.raises(s_exc.BadTypeValu, t.norm, 'file:foo@bar.com:password@1.162.27.3:12345/c:/invisig0th/code/synapse/')

            # Also an invalid URL, but doesn't cleanly fall out, because well, it could be a valid filename
            url = 'file:/foo@bar.com:password@1.162.27.3:12345/c:/invisig0th/code/synapse/'
            expected = ('file:///foo@bar.com:password@1.162.27.3:12345/c:/invisig0th/code/synapse/', {'subs': {
                'proto': 'file',
                'path': '/foo@bar.com:password@1.162.27.3:12345/c:/invisig0th/code/synapse/',
                'params': '',
                'base': 'file:///foo@bar.com:password@1.162.27.3:12345/c:/invisig0th/code/synapse/',
            }})
            self.eq(t.norm(url), expected)

            # https://datatracker.ietf.org/doc/html/rfc8089#appendix-E.2
            url = 'file://visi@vertex.link:password@somehost.vertex.link:9876/c:/invisig0th/code/synapse/'
            expected = (url, {'subs': {
                'proto': 'file',
                'path': 'c:/invisig0th/code/synapse/',
                'user': 'visi@vertex.link',
                'passwd': 'password',
                'fqdn': 'somehost.vertex.link',
                'params': '',
                'port': 9876,
                'base': url,
            }})
            self.eq(t.norm(url), expected)

            # https://datatracker.ietf.org/doc/html/rfc8089#appendix-E.2.2
            url = 'FILE:c|/synapse/synapse/lib/stormtypes.py'
            expected = ('file:///c|/synapse/synapse/lib/stormtypes.py', {'subs': {
                'path': 'c|/synapse/synapse/lib/stormtypes.py',
                'proto': 'file',
                'params': '',
                'base': 'file:///c|/synapse/synapse/lib/stormtypes.py',
            }})
            self.eq(t.norm(url), expected)

            # https://datatracker.ietf.org/doc/html/rfc8089#appendix-E.3.2
            url = 'file:////host.vertex.link/SharedDir/Unc/FilePath'
            expected = ('file:////host.vertex.link/SharedDir/Unc/FilePath', {'subs': {
                'proto': 'file',
                'params': '',
                'path': '/SharedDir/Unc/FilePath',
                'fqdn': 'host.vertex.link',
                'base': 'file:////host.vertex.link/SharedDir/Unc/FilePath',
            }})
            self.eq(t.norm(url), expected)

            # Firefox's non-standard representation that appears every so often
            # supported because the RFC supports it
            url = 'file://///host.vertex.link/SharedDir/Firefox/Unc/File/Path'
            expected = ('file:////host.vertex.link/SharedDir/Firefox/Unc/File/Path', {'subs': {
                'proto': 'file',
                'params': '',
                'base': 'file:////host.vertex.link/SharedDir/Firefox/Unc/File/Path',
                'path': '/SharedDir/Firefox/Unc/File/Path',
                'fqdn': 'host.vertex.link',
            }})
            self.eq(t.norm(url), expected)

    async def test_url_fqdn(self):

        async with self.getTestCore() as core:

            t = core.model.type('inet:url')

            host = 'Vertex.Link'
            norm_host = core.model.type('inet:fqdn').norm(host)[0]
            repr_host = core.model.type('inet:fqdn').repr(norm_host)

            self.eq(norm_host, 'vertex.link')
            self.eq(repr_host, 'vertex.link')

            await self._test_types_url_behavior(t, 'fqdn', host, norm_host, repr_host)

    async def test_url_ipv4(self):
        async with self.getTestCore() as core:
            t = core.model.type('inet:url')

            host = '192[.]168.1[.]1'
            norm_host = core.model.type('inet:ip').norm(host)[0]
            repr_host = core.model.type('inet:ip').repr(norm_host)
            self.eq(norm_host, (4, 3232235777))
            self.eq(repr_host, '192.168.1.1')

            await self._test_types_url_behavior(t, 'ipv4', host, norm_host, repr_host)

    async def test_url_ipv6(self):
        async with self.getTestCore() as core:
            t = core.model.type('inet:url')

            host = '::1'
            norm_host = core.model.type('inet:ip').norm(host)[0]
            repr_host = core.model.type('inet:ip').repr(norm_host)
            self.eq(norm_host, (6, 1))
            self.eq(repr_host, '::1')

            await self._test_types_url_behavior(t, 'ipv6', host, norm_host, repr_host)

            # IPv6 Port Special Cases
            weird = t.norm('http://::1:81/hehe')
            self.eq(weird[1]['subs']['ip'], (6, 0x10081))
            self.eq(weird[1]['subs']['port'], 80)

            self.raises(s_exc.BadTypeValu, t.norm, 'http://0:0:0:0:0:0:0:0:81/')

    async def _test_types_url_behavior(self, t, htype, host, norm_host, repr_host):

        # Handle IPv6 Port Brackets
        host_port = host
        repr_host_port = repr_host

        if htype == 'ipv6':
            host_port = f'[{host}]'
            repr_host_port = f'[{repr_host}]'

        if htype in ('ipv4', 'ipv6'):
            htype = 'ip'

        # URL with auth and port.
        url = f'https://user:password@{host_port}:1234/a/b/c/'
        expected = (f'https://user:password@{repr_host_port}:1234/a/b/c/', {'subs': {
            'proto': 'https', 'path': '/a/b/c/', 'user': 'user', 'passwd': 'password', htype: norm_host, 'port': 1234,
            'base': f'https://user:password@{repr_host_port}:1234/a/b/c/',
            'params': ''
        }})
        self.eq(t.norm(url), expected)

        # Userinfo user with @ in it
        url = f'lando://visi@vertex.link@{host_port}:40000/auth/gateway'
        expected = (f'lando://visi@vertex.link@{repr_host_port}:40000/auth/gateway', {'subs': {
            'proto': 'lando', 'path': '/auth/gateway',
            'user': 'visi@vertex.link',
            'base': f'lando://visi@vertex.link@{repr_host_port}:40000/auth/gateway',
            'port': 40000,
            'params': '',
            htype: norm_host,
        }})
        self.eq(t.norm(url), expected)

        # Userinfo password with @
        url = f'balthazar://root:foo@@@bar@{host_port}:1234/'
        expected = (f'balthazar://root:foo@@@bar@{repr_host_port}:1234/', {'subs': {
            'proto': 'balthazar', 'path': '/',
            'user': 'root', 'passwd': 'foo@@@bar',
            'base': f'balthazar://root:foo@@@bar@{repr_host_port}:1234/',
            'port': 1234,
            'params': '',
            htype: norm_host,
        }})
        self.eq(t.norm(url), expected)

        # rfc3986 compliant Userinfo with @ properly encoded
        url = f'calrissian://visi%40vertex.link:surround%40@{host_port}:44343'
        expected = (f'calrissian://visi%40vertex.link:surround%40@{repr_host_port}:44343', {'subs': {
            'proto': 'calrissian', 'path': '',
            'user': 'visi@vertex.link', 'passwd': 'surround@',
            'base': f'calrissian://visi%40vertex.link:surround%40@{repr_host_port}:44343',
            'port': 44343,
            'params': '',
            htype: norm_host,
        }})
        self.eq(t.norm(url), expected)

        # unencoded query params are handled nicely
        url = f'https://visi@vertex.link:neato@burrito@{host}/?q=@foobarbaz'
        expected = (f'https://visi@vertex.link:neato@burrito@{repr_host}/?q=@foobarbaz', {'subs': {
            'proto': 'https', 'path': '/',
            'user': 'visi@vertex.link', 'passwd': 'neato@burrito',
            'base': f'https://visi@vertex.link:neato@burrito@{repr_host}/',
            'port': 443,
            'params': '?q=@foobarbaz',
            htype: norm_host,
        }})
        self.eq(t.norm(url), expected)

        # URL with no port, but default port valu.
        # Port should be in subs, but not normed URL.
        url = f'https://user:password@{host}/a/b/c/?foo=bar&baz=faz'
        expected = (f'https://user:password@{repr_host}/a/b/c/?foo=bar&baz=faz', {'subs': {
            'proto': 'https', 'path': '/a/b/c/', 'user': 'user', 'passwd': 'password', htype: norm_host, 'port': 443,
            'base': f'https://user:password@{repr_host}/a/b/c/',
            'params': '?foo=bar&baz=faz',
        }})
        self.eq(t.norm(url), expected)

        # URL with no port and no default port valu.
        # Port should not be in subs or normed URL.
        url = f'arbitrary://user:password@{host}/a/b/c/'
        expected = (f'arbitrary://user:password@{repr_host}/a/b/c/', {'subs': {
            'proto': 'arbitrary', 'path': '/a/b/c/', 'user': 'user', 'passwd': 'password', htype: norm_host,
            'base': f'arbitrary://user:password@{repr_host}/a/b/c/',
            'params': '',
        }})
        self.eq(t.norm(url), expected)

        # URL with user but no password.
        # User should still be in URL and subs.
        url = f'https://user@{host_port}:1234/a/b/c/'
        expected = (f'https://user@{repr_host_port}:1234/a/b/c/', {'subs': {
            'proto': 'https', 'path': '/a/b/c/', 'user': 'user', htype: norm_host, 'port': 1234,
            'base': f'https://user@{repr_host_port}:1234/a/b/c/',
            'params': '',
        }})
        self.eq(t.norm(url), expected)

        # URL with no user/password.
        # User/Password should not be in URL or subs.
        url = f'https://{host_port}:1234/a/b/c/'
        expected = (f'https://{repr_host_port}:1234/a/b/c/', {'subs': {
            'proto': 'https', 'path': '/a/b/c/', htype: norm_host, 'port': 1234,
            'base': f'https://{repr_host_port}:1234/a/b/c/',
            'params': '',
        }})
        self.eq(t.norm(url), expected)

        # URL with no path.
        url = f'https://{host_port}:1234'
        expected = (f'https://{repr_host_port}:1234', {'subs': {
            'proto': 'https', 'path': '', htype: norm_host, 'port': 1234,
            'base': f'https://{repr_host_port}:1234',
            'params': '',
        }})
        self.eq(t.norm(url), expected)

        # URL with no path or port or default port.
        url = f'a://{host}'
        expected = (f'a://{repr_host}', {'subs': {
            'proto': 'a', 'path': '', htype: norm_host,
            'base': f'a://{repr_host}',
            'params': '',
        }})
        self.eq(t.norm(url), expected)

    async def test_urlfile(self):
        async with self.getTestCore() as core:
            valu = ('https://vertex.link/a_cool_program.exe', 64 * 'f')
            nodes = await core.nodes('[inet:urlfile=$valu]', opts={'vars': {'valu': valu}})
            self.len(1, nodes)
            node = nodes[0]
            self.eq(node.ndef, ('inet:urlfile', (valu[0], 'sha256:' + valu[1])))
            self.eq(node.get('url'), 'https://vertex.link/a_cool_program.exe')
            self.eq(node.get('file'), 'sha256:' + 64 * 'f')

            url = await core.nodes('inet:url')
            self.len(1, url)
            url = url[0]
            self.eq(443, url.get('port'))
            self.eq('', url.get('params'))
            self.eq('vertex.link', url.get('fqdn'))
            self.eq('https', url.get('proto'))
            self.eq('https://vertex.link/a_cool_program.exe', url.get('base'))

    async def test_url_mirror(self):
        url0 = 'http://vertex.link'
        url1 = 'http://vtx.lk'
        opts = {'vars': {'url0': url0, 'url1': url1}}
        async with self.getTestCore() as core:

            nodes = await core.nodes('[ inet:url:mirror=($url0, $url1) ]', opts=opts)

            self.len(1, nodes)
            self.eq(nodes[0].ndef, ('inet:url:mirror', (url0, url1)))
            self.eq(nodes[0].get('at'), 'http://vtx.lk')
            self.eq(nodes[0].get('of'), 'http://vertex.link')

            with self.raises(s_exc.ReadOnlyProp):
                nodes = await core.nodes('inet:url:mirror=($url0, $url1) [ :at=http://newp.com ]', opts=opts)

            with self.raises(s_exc.ReadOnlyProp):
                nodes = await core.nodes('inet:url:mirror=($url0, $url1) [ :of=http://newp.com ]', opts=opts)

    async def test_urlredir(self):
        async with self.getTestCore() as core:
            valu = ('https://vertex.link/idk', 'https://cool.vertex.newp:443/something_else')
            nodes = await core.nodes('[inet:urlredir=$valu]', opts={'vars': {'valu': valu}})
            self.len(1, nodes)
            node = nodes[0]
            self.eq(node.ndef, ('inet:urlredir', valu))
            self.eq(node.get('src'), 'https://vertex.link/idk')
            self.eq(node.get('src:fqdn'), 'vertex.link')
            self.eq(node.get('dst'), 'https://cool.vertex.newp:443/something_else')
            self.eq(node.get('dst:fqdn'), 'cool.vertex.newp')
            self.len(1, await core.nodes('inet:fqdn=vertex.link'))
            self.len(1, await core.nodes('inet:fqdn=cool.vertex.newp'))

    async def test_user(self):
        async with self.getTestCore() as core:
            nodes = await core.nodes('[inet:user="cool User "]')
            self.len(1, nodes)
            node = nodes[0]
            self.eq(node.ndef, ('inet:user', 'cool user '))

    async def test_whois_contact(self):
        async with self.getTestCore() as core:
            valu = (('vertex.link', '@2015'), 'regiStrar')
            props = {
                'id': 'ID',
                'name': 'NAME',
                'email': 'unittest@vertex.link',
                'orgname': 'unittest org',
                'address': '1234 Not Real Road',
                'city': 'Faketown',
                'state': 'Stateland',
                'country': 'US',
                'phone': '555-555-5555',
                'fax': '555-555-5556',
                'url': 'https://vertex.link/contact',
                'whois:fqdn': 'vertex.link'
            }
            q = '''[(inet:whois:contact=$valu :id=$p.id :name=$p.name :email=$p.email :orgname=$p.orgname
                            :address=$p.address :city=$p.city :state=$p.state :country=$p.country :phone=$p.phone :fax=$p.fax
                            :url=$p.url :whois:fqdn=$p."whois:fqdn")]'''
            nodes = await core.nodes(q, opts={'vars': {'valu': valu, 'p': props}})
            self.len(1, nodes)
            node = nodes[0]
            self.eq(node.ndef, ('inet:whois:contact', (('vertex.link', 1420070400000000), 'registrar')))
            self.eq(node.get('rec'), ('vertex.link', 1420070400000000))
            self.eq(node.get('rec:asof'), 1420070400000000)
            self.eq(node.get('rec:fqdn'), 'vertex.link')
            self.eq(node.get('type'), 'registrar')
            self.eq(node.get('id'), 'id')
            self.eq(node.get('name'), 'name')
            self.eq(node.get('email'), 'unittest@vertex.link')
            self.eq(node.get('orgname'), 'unittest org')
            self.eq(node.get('address'), '1234 not real road')
            self.eq(node.get('city'), 'faketown')
            self.eq(node.get('state'), 'stateland')
            self.eq(node.get('country'), 'us')
            self.eq(node.get('phone'), '5555555555')
            self.eq(node.get('fax'), '5555555556')
            self.eq(node.get('url'), 'https://vertex.link/contact')
            self.eq(node.get('whois:fqdn'), 'vertex.link')
            self.len(1, await core.nodes('inet:fqdn=vertex.link'))

    async def test_whois_collection(self):
        async with self.getTestCore() as core:
            nodes = await core.nodes('[inet:whois:rar="cool Registrar "]')
            self.len(1, nodes)
            node = nodes[0]
            self.eq(node.ndef, ('inet:whois:rar', 'cool registrar '))

            nodes = await core.nodes('[inet:whois:reg="cool Registrant "]')
            self.len(1, nodes)
            node = nodes[0]
            self.eq(node.ndef, ('inet:whois:reg', 'cool registrant '))

            nodes = await core.nodes('[inet:whois:recns=(ns1.woot.com, (woot.com, "@20501217"))]')
            self.len(1, nodes)
            node = nodes[0]
            self.eq(node.ndef, ('inet:whois:recns', ('ns1.woot.com', ('woot.com', 2554848000000000))))
            self.eq(node.get('ns'), 'ns1.woot.com')
            self.eq(node.get('rec'), ('woot.com', 2554848000000000))
            self.eq(node.get('rec:fqdn'), 'woot.com')
            self.eq(node.get('rec:asof'), 2554848000000000)

            valu = s_common.guid()
            rec = s_common.guid()
            props = {
                'time': 2554869000000000,
                'fqdn': 'arin.whois.net',
                'ip': (4, 167772160),
                'success': True,
                'rec': rec,
            }
            q = '[(inet:whois:ipquery=$valu :time=$p.time :fqdn=$p.fqdn :success=$p.success :rec=$p.rec :ip=$p.ip)]'
            nodes = await core.nodes(q, opts={'vars': {'valu': valu, 'p': props}})
            self.len(1, nodes)
            node = nodes[0]
            self.eq(node.ndef, ('inet:whois:ipquery', valu))
            self.eq(node.get('time'), 2554869000000000)
            self.eq(node.get('fqdn'), 'arin.whois.net')
            self.eq(node.get('success'), True)
            self.eq(node.get('rec'), rec)
            self.eq(node.get('ip'), (4, 167772160))

            valu = s_common.guid()
            props = {
                'time': 2554869000000000,
                'url': 'http://myrdap/rdap/?query=3300%3A100%3A1%3A%3Affff',
                'ip': '3300:100:1::ffff',
                'success': False,
            }
            q = '[(inet:whois:ipquery=$valu :time=$p.time :url=$p.url :success=$p.success :ip=$p.ip)]'
            nodes = await core.nodes(q, opts={'vars': {'valu': valu, 'p': props}})
            self.len(1, nodes)
            node = nodes[0]
            self.eq(node.ndef, ('inet:whois:ipquery', valu))
            self.eq(node.get('time'), 2554869000000000)
            self.eq(node.get('url'), 'http://myrdap/rdap/?query=3300%3A100%3A1%3A%3Affff')
            self.eq(node.get('success'), False)
            self.none(node.get('rec'))
            self.eq(node.get('ip'), (6, 0x3300010000010000000000000000ffff))

            contact = s_common.guid()
            pscontact = s_common.guid()
            subcontact = s_common.guid()
            props = {
                'contact': pscontact,
                'asof': 2554869000000000,
                'created': 2554858000000000,
                'updated': 2554858000000000,
                'role': 'registrant',
                'roles': ('abuse', 'administrative', 'technical'),
                'asn': 123456,
                'id': 'SPM-3',
                'links': ('http://myrdap.com/SPM3',),
                'status': 'active',
                'contacts': (subcontact,),
            }
            q = '''[(inet:whois:ipcontact=$valu :contact=$p.contact
            :asof=$p.asof :created=$p.created :updated=$p.updated :role=$p.role :roles=$p.roles
            :asn=$p.asn :id=$p.id :links=$p.links :status=$p.status :contacts=$p.contacts)]'''
            nodes = await core.nodes(q, opts={'vars': {'valu': contact, 'p': props}})
            self.len(1, nodes)
            node = nodes[0]
            self.eq(node.ndef, ('inet:whois:ipcontact', contact))
            self.eq(node.get('contact'), pscontact)
            self.eq(node.get('contacts'), (subcontact,))
            self.eq(node.get('asof'), 2554869000000000)
            self.eq(node.get('created'), 2554858000000000)
            self.eq(node.get('updated'), 2554858000000000)
            self.eq(node.get('role'), 'registrant')
            self.eq(node.get('roles'), ('abuse', 'administrative', 'technical'))
            self.eq(node.get('asn'), 123456)
            self.eq(node.get('id'), 'SPM-3')
            self.eq(node.get('links'), ('http://myrdap.com/SPM3',))
            self.eq(node.get('status'), 'active')
            #  check regid pivot
            valu = s_common.guid()
            nodes = await core.nodes('[inet:whois:iprec=$valu :id=$id]',
                                     opts={'vars': {'valu': valu, 'id': props.get('id')}})
            self.len(1, nodes)
            nodes = await core.nodes('inet:whois:ipcontact=$valu :id -> inet:whois:iprec:id',
                                     opts={'vars': {'valu': contact}})
            self.len(1, nodes)

    async def test_whois_rec(self):

        async with self.getTestCore() as core:
            valu = ('woot.com', '@20501217')
            props = {
                'text': 'YELLING AT pennywise@vertex.link LOUDLY',
                'registrar': ' cool REGISTRAR ',
                'registrant': ' cool REGISTRANT ',
            }
            q = '[(inet:whois:rec=$valu :text=$p.text :registrar=$p.registrar :registrant=$p.registrant)]'
            nodes = await core.nodes(q, opts={'vars': {'valu': valu, 'p': props}})
            self.len(1, nodes)
            node = nodes[0]
            self.eq(node.ndef, ('inet:whois:rec', ('woot.com', 2554848000000000)))
            self.eq(node.get('fqdn'), 'woot.com')
            self.eq(node.get('asof'), 2554848000000000)
            self.eq(node.get('text'), 'yelling at pennywise@vertex.link loudly')
            self.eq(node.get('registrar'), ' cool registrar ')
            self.eq(node.get('registrant'), ' cool registrant ')

            nodes = await core.nodes('inet:whois:email')
            self.len(1, nodes)
            self.eq(nodes[0].ndef, ('inet:whois:email', ('woot.com', 'pennywise@vertex.link')))

            q = '''
            [inet:whois:rec=(wellsfargo.com, 2019/11/24 03:30:07.000)
                :created="1993/02/19 05:00:00.000"]
            +inet:whois:rec:created < 2017/01/01
            '''
            self.len(1, await core.nodes(q))

    async def test_whois_iprec(self):
        async with self.getTestCore() as core:
            contact = s_common.guid()
            addlcontact = s_common.guid()
            rec_ipv4 = s_common.guid()
            props = {
                'net': '10.0.0.0/28',
                'asof': 2554869000000000,
                'created': 2554858000000000,
                'updated': 2554858000000000,
                'text': 'this is  a bunch of \nrecord text 123123',
                'desc': 'these are some notes\n about record 123123',
                'asn': 12345,
                'id': 'NET-10-0-0-0-1',
                'name': 'vtx',
                'parentid': 'NET-10-0-0-0-0',
                'contacts': (addlcontact, ),
                'country': 'US',
                'status': 'validated',
                'type': 'direct allocation',
                'links': ('http://rdap.com/foo', 'http://rdap.net/bar'),
            }
            q = '''[(inet:whois:iprec=$valu :net=$p.net :asof=$p.asof :created=$p.created :updated=$p.updated
                :text=$p.text :desc=$p.desc :asn=$p.asn :id=$p.id :name=$p.name :parentid=$p.parentid
                :contacts=$p.contacts :country=$p.country :status=$p.status :type=$p.type
                :links=$p.links)]'''
            nodes = await core.nodes(q, opts={'vars': {'valu': rec_ipv4, 'p': props}})
            self.len(1, nodes)
            node = nodes[0]
            self.eq(node.ndef, ('inet:whois:iprec', rec_ipv4))
            self.eq(node.get('net'), ((4, 167772160), (4, 167772175)))
            self.eq(node.get('net:min'), (4, 167772160))
            self.eq(node.get('net:max'), (4, 167772175))
            self.eq(node.get('asof'), 2554869000000000)
            self.eq(node.get('created'), 2554858000000000)
            self.eq(node.get('updated'), 2554858000000000)
            self.eq(node.get('text'), 'this is  a bunch of \nrecord text 123123')
            self.eq(node.get('desc'), 'these are some notes\n about record 123123')
            self.eq(node.get('asn'), 12345)
            self.eq(node.get('id'), 'NET-10-0-0-0-1')
            self.eq(node.get('name'), 'vtx')
            self.eq(node.get('parentid'), 'NET-10-0-0-0-0')
            self.eq(node.get('contacts'), (addlcontact,))
            self.eq(node.get('country'), 'us')
            self.eq(node.get('status'), 'validated')
            self.eq(node.get('type'), 'direct allocation')
            self.eq(node.get('links'), ('http://rdap.com/foo', 'http://rdap.net/bar'))

            rec_ipv6 = s_common.guid()
            props = {
                'net': '2001:db8::/101',
                'asof': 2554869000000000,
                'created': 2554858000000000,
                'updated': 2554858000000000,
                'text': 'this is  a bunch of \nrecord text 123123',
                'asn': 12345,
                'id': 'NET-10-0-0-0-0',
                'name': 'EU-VTX-1',
                'country': 'tp',
                'status': 'renew prohibited',
                'type': 'allocated-BY-rir',
            }

            minv = (6, 0x20010db8000000000000000000000000)
            maxv = (6, 0x20010db8000000000000000007ffffff)

            q = '''[(inet:whois:iprec=$valu :net=$p.net :asof=$p.asof :created=$p.created :updated=$p.updated
                :text=$p.text :asn=$p.asn :id=$p.id :name=$p.name
                :country=$p.country :status=$p.status :type=$p.type)]'''
            nodes = await core.nodes(q, opts={'vars': {'valu': rec_ipv6, 'p': props}})
            self.len(1, nodes)
            node = nodes[0]
            self.eq(node.ndef, ('inet:whois:iprec', rec_ipv6))
            self.eq(node.get('net'), (minv, maxv))
            self.eq(node.get('net:min'), minv)
            self.eq(node.get('net:max'), maxv)
            self.eq(node.get('asof'), 2554869000000000)
            self.eq(node.get('created'), 2554858000000000)
            self.eq(node.get('updated'), 2554858000000000)
            self.eq(node.get('text'), 'this is  a bunch of \nrecord text 123123')
            self.eq(node.get('asn'), 12345)
            self.eq(node.get('id'), 'NET-10-0-0-0-0')
            self.eq(node.get('name'), 'EU-VTX-1')
            self.eq(node.get('country'), 'tp')
            self.eq(node.get('status'), 'renew prohibited')
            self.eq(node.get('type'), 'allocated-by-rir')

            # check regid pivot
            scmd = f'inet:whois:iprec={rec_ipv4} :parentid -> inet:whois:iprec:id'
            nodes = await core.nodes(scmd)
            self.len(1, nodes)
            self.eq(nodes[0].ndef, ('inet:whois:iprec', rec_ipv6))

            # bad country code
            with self.raises(s_exc.BadTypeValu):
                await core.nodes('[(inet:whois:iprec=* :country=u9)]')

    async def test_wifi_collection(self):
        async with self.getTestCore() as core:
            nodes = await core.nodes('[inet:wifi:ssid="The Best SSID"]')
            self.len(1, nodes)
            node = nodes[0]
            self.eq(node.ndef, ('inet:wifi:ssid', "The Best SSID"))

            valu = ('The Best SSID2 ', '00:11:22:33:44:55')
            place = s_common.guid()
            props = {
                'accuracy': '10km',
                'latlong': (20, 30),
                'place': place,
                'channel': 99,
                'encryption': 'wpa2',
            }
            q = '''[(inet:wifi:ap=$valu :place=$p.place :channel=$p.channel :latlong=$p.latlong :accuracy=$p.accuracy
                    :encryption=$p.encryption)]'''
            nodes = await core.nodes(q, opts={'vars': {'valu': valu, 'p': props}})
            self.len(1, nodes)
            node = nodes[0]
            self.eq(node.ndef, ('inet:wifi:ap', valu))
            self.eq(node.get('ssid'), valu[0])
            self.eq(node.get('bssid'), valu[1])
            self.eq(node.get('latlong'), (20.0, 30.0))
            self.eq(node.get('accuracy'), 10000000)
            self.eq(node.get('place'), place)
            self.eq(node.get('channel'), 99)
            self.eq(node.get('encryption'), 'wpa2')

    async def test_banner(self):

        async with self.getTestCore() as core:

            nodes = await core.nodes('[inet:banner=("tcp://1.2.3.4:443", "Hi There")]')
            self.len(1, nodes)
            node = nodes[0]
            self.eq(node.get('text'), 'Hi There')
            self.eq(node.get('server'), 'tcp://1.2.3.4:443')

            self.len(1, await core.nodes('it:dev:str="Hi There"'))
            self.len(1, await core.nodes('inet:ip=1.2.3.4'))

            nodes = await core.nodes('[inet:banner=("tcp://::ffff:8.7.6.5", sup)]')
            self.len(1, nodes)
            node = nodes[0]
            self.eq(node.get('text'), 'sup')
            self.eq(node.get('server'), 'tcp://::ffff:8.7.6.5')

            self.len(1, await core.nodes('it:dev:str="sup"'))
            self.len(1, await core.nodes('inet:ip="::ffff:8.7.6.5"'))

    async def test_search_query(self):
        async with self.getTestCore() as core:
            iden = s_common.guid()
            host = s_common.guid()
            props = {
                'time': 200,
                'text': 'hi there',
                'engine': 'roofroof',
                'host': host,
            }

            q = '''[
                inet:search:query=$valu
                    :time=$p.time
                    :text=$p.text
                    :engine=$p.engine
                    :host=$p.host
                    :account=*
            ]'''
            nodes = await core.nodes(q, opts={'vars': {'valu': iden, 'p': props}})
            self.len(1, nodes)
            node = nodes[0]
            self.eq(node.ndef, ('inet:search:query', iden))
            self.eq(node.get('time'), 200)
            self.eq(node.get('text'), 'hi there')
            self.eq(node.get('engine'), 'roofroof')
            self.eq(node.get('host'), host)
            self.len(1, await core.nodes('inet:search:query :account -> inet:service:account'))

            residen = s_common.guid()
            props = {
                'query': iden,
                'url': 'http://hehehaha.com/',
                'rank': 0,
                'text': 'woot woot woot',
                'title': 'this is a title',
            }
            q = '[inet:search:result=$valu :query=$p.query :url=$p.url :rank=$p.rank :text=$p.text :title=$p.title]'
            nodes = await core.nodes(q, opts={'vars': {'valu': residen, 'p': props}})
            self.len(1, nodes)
            node = nodes[0]
            self.eq(node.ndef, ('inet:search:result', residen))
            self.eq(node.get('url'), 'http://hehehaha.com/')
            self.eq(node.get('rank'), 0)
            self.eq(node.get('text'), 'woot woot woot')
            self.eq(node.get('title'), 'this is a title')
            self.eq(node.get('query'), iden)

    async def test_model_inet_email_message(self):

        async with self.getTestCore() as core:

            flow = s_common.guid()

            q = '''
            [
            inet:email:message="*"
                :id="Woot-12345 "
                :to=woot@woot.com
                :from=visi@vertex.link
                :replyto=root@root.com
                :subject="hi there"
                :date=2015
                :body="there are mad sploitz here!"
                :headers=(('to', 'Visi Stark <visi@vertex.link>'),)
                :cc=(baz@faz.org, foo@bar.com, baz@faz.org)
                :bytes="*"
                :received:from:ip=1.2.3.4
                :received:from:fqdn=smtp.vertex.link
                :flow=$flow
                :links={[
                    inet:email:message:link=*
                        :url=https://www.vertex.link
                        :text=Vertex
                ]}
                :attachments={[
                    inet:email:message:attachment=*
                        :file=*
                        :name=sploit.exe
                ]}
            ]
            '''
            nodes = await core.nodes(q, opts={'vars': {'flow': flow}})
            self.len(1, nodes)

            self.eq(nodes[0].get('id'), 'Woot-12345')
            self.eq(nodes[0].get('cc'), ('baz@faz.org', 'foo@bar.com'))
            self.eq(nodes[0].get('received:from:ip'), (4, 0x01020304))
            self.eq(nodes[0].get('received:from:fqdn'), 'smtp.vertex.link')
            self.eq(nodes[0].get('flow'), flow)

            self.len(1, await core.nodes('inet:email:message:to=woot@woot.com'))
            self.len(1, await core.nodes('inet:email:message:date=2015'))
            self.len(1, await core.nodes('inet:email:message:body="there are mad sploitz here!"'))
            self.len(1, await core.nodes('inet:email:message:subject="hi there"'))
            self.len(1, await core.nodes('inet:email:message:replyto=root@root.com'))

            self.len(1, await core.nodes('inet:email:message:from=visi@vertex.link -> inet:email:header +:name=to +:value="Visi Stark <visi@vertex.link>"'))
            self.len(1, await core.nodes('inet:email:message:from=visi@vertex.link -> inet:email:message:link +:text=Vertex -> inet:url'))
            self.len(1, await core.nodes('inet:email:message:from=visi@vertex.link -> inet:email:message:attachment +:name=sploit.exe -> file:bytes'))
            self.len(1, await core.nodes('inet:email:message:from=visi@vertex.link -> file:bytes'))
            self.len(1, await core.nodes('inet:email=foo@bar.com -> inet:email:message'))
            self.len(1, await core.nodes('inet:email=baz@faz.org -> inet:email:message'))
            self.len(1, await core.nodes('inet:email:message -> inet:email:message:link +:url=https://www.vertex.link +:text=Vertex'))
            self.len(1, await core.nodes('inet:email:message -> inet:email:message:attachment +:name=sploit.exe +:file'))

    async def test_model_inet_tunnel(self):
        async with self.getTestCore() as core:
            nodes = await core.nodes('''
            [ inet:tunnel=*
                :ingress=1.2.3.4:443
                :egress=5.5.5.5
                :type=vpn
                :anon=$lib.true
                :operator = {[ ps:contact=* :email=visi@vertex.link ]}
            ]''')
            self.len(1, nodes)

            self.eq(True, nodes[0].get('anon'))
            self.eq('vpn.', nodes[0].get('type'))
            self.eq('tcp://5.5.5.5', nodes[0].get('egress'))
            self.eq('tcp://1.2.3.4:443', nodes[0].get('ingress'))

            self.len(1, await core.nodes('inet:tunnel -> ps:contact +:email=visi@vertex.link'))

    async def test_model_inet_proto(self):

        async with self.getTestCore() as core:
            nodes = await core.nodes('[ inet:proto=https :port=443 ]')
            self.len(1, nodes)
            self.eq(('inet:proto', 'https'), nodes[0].ndef)
            self.eq(443, nodes[0].get('port'))

    async def test_model_inet_egress(self):

        async with self.getTestCore() as core:

            nodes = await core.nodes('''
            [ inet:egress=*
                :host = *
                :host:iface = *
                :client=1.2.3.4
            ]
            ''')

            self.len(1, nodes)
            self.nn(nodes[0].get('host'))
            self.nn(nodes[0].get('host:iface'))
            self.eq(nodes[0].get('client'), 'tcp://1.2.3.4')

            self.len(1, await core.nodes('inet:egress -> it:host'))
            self.len(1, await core.nodes('inet:egress -> inet:iface'))

    async def test_model_inet_tls_handshake(self):

        async with self.getTestCore() as core:
            props = {
                'ja3': '1' * 32,
                'ja3s': '2' * 32,
                'client': 'tcp://1.2.3.4:8888',
                'server': 'tcp://5.6.7.8:9999'
            }

            nodes = await core.nodes('''
                [
                    inet:tls:handshake=*
                        :time=now
                        :flow=*
                        :server=$server
                        :server:cert=*
                        :server:fingerprint:ja3=$ja3s
                        :client=$client
                        :client:cert=*
                        :client:fingerprint:ja3=$ja3
                ]
            ''', opts={'vars': props})
            self.len(1, nodes)
            self.nn(nodes[0].get('time'))
            self.nn(nodes[0].get('flow'))
            self.nn(nodes[0].get('server:cert'))
            self.nn(nodes[0].get('client:cert'))

            self.eq(props['ja3'], nodes[0].get('client:fingerprint:ja3'))
            self.eq(props['ja3s'], nodes[0].get('server:fingerprint:ja3'))

            self.eq(props['client'], nodes[0].get('client'))
            self.eq(props['server'], nodes[0].get('server'))

    async def test_model_inet_ja3(self):

        async with self.getTestCore() as core:

            ja3 = '76e7b0cb0994d60a4b3f360a088fac39'
            nodes = await core.nodes('[ inet:tls:ja3:sample=(tcp://1.2.3.4, $md5) ]', opts={'vars': {'md5': ja3}})
            self.len(1, nodes)
            self.eq(nodes[0].get('client'), 'tcp://1.2.3.4')
            self.eq(nodes[0].get('ja3'), ja3)

            ja3 = '4769ad08107979c719d86270e706fed5'
            nodes = await core.nodes('[ inet:tls:ja3s:sample=(tcp://2.2.2.2, $md5) ]', opts={'vars': {'md5': ja3}})
            self.len(1, nodes)
            self.eq(nodes[0].get('server'), 'tcp://2.2.2.2')
            self.eq(nodes[0].get('ja3s'), ja3)

    async def test_model_inet_tls_certs(self):

        async with self.getTestCore() as core:

            server = 'e4f6db65dbaa7a4598f7379f75dcd5f5'
            client = 'df8d1f7e04f7c4a322e04b0b252e2851'
            nodes = await core.nodes('[inet:tls:servercert=(tcp://1.2.3.4:1234, $server)]', opts={'vars': {'server': server}})
            self.len(1, nodes)
            self.eq(nodes[0].get('server'), 'tcp://1.2.3.4:1234')
            self.eq(nodes[0].get('cert'), server)

            nodes = await core.nodes('[inet:tls:clientcert=(tcp://5.6.7.8:5678, $client)]', opts={'vars': {'client': client}})
            self.len(1, nodes)
            self.eq(nodes[0].get('client'), 'tcp://5.6.7.8:5678')
            self.eq(nodes[0].get('cert'), client)

    async def test_model_inet_service(self):

        async with self.getTestCore() as core:

            provname = 'Slack Corp'
            opts = {'vars': {'provname': provname}}
            nodes = await core.nodes(f'gen.ou.org $provname', opts=opts)
            self.len(1, nodes)
            provider = nodes[0]

            q = '''
            [ inet:service:platform=(slack,)
                :url="https://slack.com"
                :name=Slack
                :provider={ ou:org:name=$provname }
                :provider:name=$provname
            ]
            '''
            nodes = await core.nodes(q, opts=opts)
            self.len(1, nodes)
            self.eq(nodes[0].ndef, ('inet:service:platform', s_common.guid(('slack',))))
            self.eq(nodes[0].get('url'), 'https://slack.com')
            self.eq(nodes[0].get('name'), 'slack')
            self.eq(nodes[0].get('provider'), provider.ndef[1])
            self.eq(nodes[0].get('provider:name'), provname.lower())
            platform = nodes[0]

            q = '''
            [ inet:service:instance=(vertex, slack)
                :id='T2XK1223Y'
                :platform={ inet:service:platform=(slack,) }
                :url="https://v.vtx.lk/slack"
                :name="Synapse users slack"
                :tenant={[ inet:service:tenant=({"id": "VS-31337"}) ]}
            ]
            '''
            nodes = await core.nodes(q)
            self.len(1, nodes)
            self.nn(nodes[0].get('tenant'))
            self.eq(nodes[0].ndef, ('inet:service:instance', s_common.guid(('vertex', 'slack'))))
            self.eq(nodes[0].get('id'), 'T2XK1223Y')
            self.eq(nodes[0].get('platform'), platform.ndef[1])
            self.eq(nodes[0].get('url'), 'https://v.vtx.lk/slack')
            self.eq(nodes[0].get('name'), 'synapse users slack')
            platinst = nodes[0]

            q = '''
            [
                (inet:service:account=(blackout, account, vertex, slack)
                    :id=U7RN51U1J
                    :user=blackout
                    :url=https://vertex.link/users/blackout
                    :email=blackout@vertex.link
                    :profile={ gen.ps.contact.email vertex.employee blackout@vertex.link }
                    :tenant={[ inet:service:tenant=({"id": "VS-31337"}) ]}
                )

                (inet:service:account=(visi, account, vertex, slack)
                    :id=U2XK7PUVB
                    :user=visi
                    :email=visi@vertex.link
                    :profile={ gen.ps.contact.email vertex.employee visi@vertex.link }
                )
            ]
            '''
            accounts = await core.nodes(q)
            self.len(2, accounts)

            self.nn(accounts[0].get('tenant'))

            profiles = await core.nodes('ps:contact')
            self.len(2, profiles)
            self.eq(profiles[0].get('email'), 'blackout@vertex.link')
            self.eq(profiles[1].get('email'), 'visi@vertex.link')
            blckprof, visiprof = profiles

            self.eq(accounts[0].ndef, ('inet:service:account', s_common.guid(('blackout', 'account', 'vertex', 'slack'))))
            self.eq(accounts[0].get('id'), 'U7RN51U1J')
            self.eq(accounts[0].get('user'), 'blackout')
            self.eq(accounts[0].get('url'), 'https://vertex.link/users/blackout')
            self.eq(accounts[0].get('email'), 'blackout@vertex.link')
            self.eq(accounts[0].get('profile'), blckprof.ndef[1])

            self.eq(accounts[1].ndef, ('inet:service:account', s_common.guid(('visi', 'account', 'vertex', 'slack'))))
            self.eq(accounts[1].get('id'), 'U2XK7PUVB')
            self.eq(accounts[1].get('user'), 'visi')
            self.eq(accounts[1].get('email'), 'visi@vertex.link')
            self.eq(accounts[1].get('profile'), visiprof.ndef[1])
            blckacct, visiacct = accounts

            q = '''
            [ inet:service:group=(developers, group, vertex, slack)
                :id=X1234
                :name="developers, developers, developers"
                :profile={ gen.ps.contact.email vertex.slack.group developers@vertex.slack.com }
            ]
            '''
            nodes = await core.nodes(q)
            self.len(1, nodes)

            profiles = await core.nodes('ps:contact:email=developers@vertex.slack.com')
            self.len(1, profiles)
            devsprof = profiles[0]

            self.eq(nodes[0].get('id'), 'X1234')
            self.eq(nodes[0].get('name'), 'developers, developers, developers')
            self.eq(nodes[0].get('profile'), devsprof.ndef[1])
            devsgrp = nodes[0]

            q = '''
            [
                (inet:service:group:member=(blackout, developers, group, vertex, slack)
                    :account=$blckiden
                    :group=$devsiden
                    :period=(20230601, ?)
                    :creator=$visiiden
                    :remover=$visiiden
                )

                (inet:service:group:member=(visi, developers, group, vertex, slack)
                    :account=$visiiden
                    :group=$devsiden
                    :period=(20150101, ?)
                )
            ]
            '''
            opts = {'vars': {
                'blckiden': blckacct.ndef[1],
                'visiiden': visiacct.ndef[1],
                'devsiden': devsgrp.ndef[1],
            }}
            nodes = await core.nodes(q, opts=opts)
            self.len(2, nodes)

            self.eq(nodes[0].get('account'), blckacct.ndef[1])
            self.eq(nodes[0].get('group'), devsgrp.ndef[1])
            self.eq(nodes[0].get('period'), (1685577600000000, 9223372036854775807))
            self.eq(nodes[0].get('creator'), visiacct.ndef[1])
            self.eq(nodes[0].get('remover'), visiacct.ndef[1])

            self.eq(nodes[1].get('account'), visiacct.ndef[1])
            self.eq(nodes[1].get('group'), devsgrp.ndef[1])
            self.eq(nodes[1].get('period'), (1420070400000000, 9223372036854775807))
            self.none(nodes[1].get('creator'))
            self.none(nodes[1].get('remover'))

            q = '''
            [ inet:service:session=*
                :creator=$blckiden
                :period=(202405160900, 202405161055)
                :http:session=*
            ]
            '''
            opts = {'vars': {'blckiden': blckacct.ndef[1]}}
            nodes = await core.nodes(q, opts=opts)
            self.len(1, nodes)
            self.nn(nodes[0].get('http:session'))
            self.eq(nodes[0].get('creator'), blckacct.ndef[1])
            self.eq(nodes[0].get('period'), (1715850000000000, 1715856900000000))
            blcksess = nodes[0]
            self.len(1, await core.nodes('inet:service:session -> inet:http:session'))

            q = '''
            [ inet:service:login=*
                :method=password
                :session=$blcksess
                :server=tcp://10.10.10.4:443
                :client=tcp://192.168.0.10:12345
            ]
            '''
            opts = {'vars': {'blcksess': blcksess.ndef[1]}}
            nodes = await core.nodes(q, opts=opts)
            self.len(1, nodes)
            self.eq(nodes[0].get('method'), 'password.')

            server = await core.nodes('inet:server=tcp://10.10.10.4:443')
            self.len(1, server)
            server = server[0]

            client = await core.nodes('inet:client=tcp://192.168.0.10:12345')
            self.len(1, client)
            client = client[0]

            self.eq(nodes[0].get('server'), server.ndef[1])
            self.eq(nodes[0].get('client'), client.ndef[1])

            q = '''
            [ inet:service:message:link=(blackout, developers, 1715856900000000, https://www.youtube.com/watch?v=dQw4w9WgXcQ, vertex, slack)
                :title="Deadpool & Wolverine | Official Teaser | In Theaters July 26"
                :url="https://www.youtube.com/watch?v=dQw4w9WgXcQ"
            ]
            '''
            nodes = await core.nodes(q)
            self.len(1, nodes)
            self.eq(nodes[0].get('title'), 'Deadpool & Wolverine | Official Teaser | In Theaters July 26')
            self.eq(nodes[0].get('url'), 'https://www.youtube.com/watch?v=dQw4w9WgXcQ')
            msglink = nodes[0]

            q = '''
            [ inet:service:channel=(general, channel, vertex, slack)
                :id=C1234
                :name=general
                :period=(20150101, ?)
                :creator=$visiiden
                :platform=$platiden
                :instance=$instiden
                :topic=' My Topic   '
            ]
            '''
            opts = {'vars': {
                'visiiden': visiacct.ndef[1],
                'platiden': platform.ndef[1],
                'instiden': platinst.ndef[1],
            }}
            nodes = await core.nodes(q, opts=opts)
            self.len(1, nodes)
            self.eq(nodes[0].ndef, ('inet:service:channel', s_common.guid(('general', 'channel', 'vertex', 'slack'))))
            self.eq(nodes[0].get('name'), 'general')
<<<<<<< HEAD
            self.eq(nodes[0].get('period'), (1420070400000000, 9223372036854775807))
=======
            self.eq(nodes[0].get('topic'), 'my topic')
            self.eq(nodes[0].get('period'), (1420070400000, 9223372036854775807))
>>>>>>> 5cc6d3a2
            self.eq(nodes[0].get('creator'), visiacct.ndef[1])
            self.eq(nodes[0].get('platform'), platform.ndef[1])
            self.eq(nodes[0].get('instance'), platinst.ndef[1])
            gnrlchan = nodes[0]

            q = '''
            [
                (inet:service:channel:member=(visi, general, channel, vertex, slack)
                    :account=$visiiden
                    :period=(20150101, ?)
                )

                (inet:service:channel:member=(blackout, general, channel, vertex, slack)
                    :account=$blckiden
                    :period=(20230601, ?)
                )

                :platform=$platiden
                :instance=$instiden
                :channel=$chnliden
            ]
            '''
            opts = {'vars': {
                'blckiden': blckacct.ndef[1],
                'visiiden': visiacct.ndef[1],
                'chnliden': gnrlchan.ndef[1],
                'platiden': platform.ndef[1],
                'instiden': platinst.ndef[1],
            }}
            nodes = await core.nodes(q, opts=opts)
            self.len(2, nodes)
            self.eq(nodes[0].ndef, ('inet:service:channel:member', s_common.guid(('visi', 'general', 'channel', 'vertex', 'slack'))))
            self.eq(nodes[0].get('account'), visiacct.ndef[1])
            self.eq(nodes[0].get('period'), (1420070400000000, 9223372036854775807))
            self.eq(nodes[0].get('channel'), gnrlchan.ndef[1])

            self.eq(nodes[1].ndef, ('inet:service:channel:member', s_common.guid(('blackout', 'general', 'channel', 'vertex', 'slack'))))
            self.eq(nodes[1].get('account'), blckacct.ndef[1])
            self.eq(nodes[1].get('period'), (1685577600000000, 9223372036854775807))
            self.eq(nodes[1].get('channel'), gnrlchan.ndef[1])

            for node in nodes:
                self.eq(node.get('platform'), platform.ndef[1])
                self.eq(node.get('instance'), platinst.ndef[1])
                self.eq(node.get('channel'), gnrlchan.ndef[1])

            q = '''
            [ inet:service:message:attachment=(pbjtime.gif, blackout, developers, 1715856900000000, vertex, slack)
                :file={[ file:bytes=sha256:028241d9116a02059e99cb239c66d966e1b550926575ad7dcf0a8f076a352bcd ]}
                :name=pbjtime.gif
                :text="peanut butter jelly time"
            ]
            '''
            nodes = await core.nodes(q)
            self.len(1, nodes)
            self.eq(nodes[0].get('file'), 'sha256:028241d9116a02059e99cb239c66d966e1b550926575ad7dcf0a8f076a352bcd')
            self.eq(nodes[0].get('name'), 'pbjtime.gif')
            self.eq(nodes[0].get('text'), 'peanut butter jelly time')
            attachment = nodes[0]

            q = '''
            [
                (inet:service:message=(blackout, developers, 1715856900000000, vertex, slack)
                    :type=chat.group
                    :group=$devsiden
                    :public=$lib.false
                    :repost=*
                    :mentions=(
                        (inet:service:group, $devsiden),
                        (inet:service:account, $blckiden),
                        (inet:service:account, $blckiden),
                    )
                )

                (inet:service:message=(blackout, visi, 1715856900000000, vertex, slack)
                    :type=chat.direct
                    :to=$visiiden
                    :public=$lib.false
                    :mentions?=((inet:service:message:attachment, $atchiden),)
                )

                (inet:service:message=(blackout, general, 1715856900000000, vertex, slack)
                    :type=chat.channel
                    :channel=$gnrliden
                    :public=$lib.true
                )

                :account=$blckiden
                :text="omg, can't wait for the new deadpool: https://www.youtube.com/watch?v=dQw4w9WgXcQ"
                :links+=$linkiden
                :attachments+=$atchiden

                :place:name=nyc
                :place = { gen.geo.place nyc }
                :file=*

                :client:software = {[ it:prod:softver=* :name=woot ]}
                :client:software:name = woot
            ]
            '''
            opts = {'vars': {
                'blckiden': blckacct.ndef[1],
                'visiiden': visiacct.ndef[1],
                'devsiden': devsgrp.ndef[1],
                'gnrliden': gnrlchan.ndef[1],
                'linkiden': msglink.ndef[1],
                'atchiden': attachment.ndef[1],
            }}
            nodes = await core.nodes(q, opts=opts)
            self.len(3, nodes)
            for node in nodes:

                self.eq(node.get('account'), blckacct.ndef[1])
                self.eq(node.get('text'), "omg, can't wait for the new deadpool: https://www.youtube.com/watch?v=dQw4w9WgXcQ")
                self.eq(node.get('links'), [msglink.ndef[1]])

                self.nn(node.get('client:software'))
                self.eq(node.get('client:software:name'), 'woot')

                self.nn(node.get('place'))
                self.eq(node.get('place:name'), 'nyc')

            self.nn(nodes[0].get('repost'))
            self.eq(nodes[0].get('group'), devsgrp.ndef[1])
            self.false(nodes[0].get('public'))
            self.eq(nodes[0].get('type'), 'chat.group.')
            self.eq(
                nodes[0].get('mentions'),
                (('inet:service:account', blckacct.ndef[1]), ('inet:service:group', devsgrp.ndef[1]))
            )

            self.eq(nodes[1].get('to'), visiacct.ndef[1])
            self.false(nodes[1].get('public'))
            self.eq(nodes[1].get('type'), 'chat.direct.')
            self.none(nodes[1].get('mentions'))

            self.eq(nodes[2].get('channel'), gnrlchan.ndef[1])
            self.true(nodes[2].get('public'))
            self.eq(nodes[2].get('type'), 'chat.channel.')

            svcmsgs = await core.nodes('inet:service:message:type:taxonomy -> inet:service:message')
            self.len(3, svcmsgs)
            self.sorteq(
                [k.ndef for k in svcmsgs],
                [k.ndef for k in nodes],
            )

            nodes = await core.nodes('inet:service:message:type:taxonomy')
            self.len(4, nodes)
            self.sorteq(
                [k.ndef[1] for k in nodes],
                ('chat.', 'chat.channel.', 'chat.direct.', 'chat.group.'),
            )

            nodes = await core.nodes('inet:service:message:type:taxonomy=chat.channel -> inet:service:message')
            self.len(1, nodes)
            self.eq(nodes[0].ndef, ('inet:service:message', 'aa59b0c26bd8ce4af627af6326772384'))
            self.len(1, await core.nodes('inet:service:message:repost :repost -> inet:service:message'))

            q = '''
            [ inet:service:resource=(web, api, vertex, slack)
                :desc="The Web API supplies a collection of HTTP methods that underpin the majority of Slack app functionality."
                :instance=$instiden
                :name="Slack Web APIs"
                :platform=$platiden
                :type=slack.web.api
                :url="https://slack.com/api"
            ]
            '''
            opts = {'vars': {
                'platiden': platform.ndef[1],
                'instiden': platinst.ndef[1],
            }}
            nodes = await core.nodes(q, opts=opts)
            self.len(1, nodes)
            self.eq(nodes[0].get('desc'), 'The Web API supplies a collection of HTTP methods that underpin the majority of Slack app functionality.')
            self.eq(nodes[0].get('instance'), platinst.ndef[1])
            self.eq(nodes[0].get('name'), 'slack web apis')
            self.eq(nodes[0].get('platform'), platform.ndef[1])
            self.eq(nodes[0].get('type'), 'slack.web.api.')
            self.eq(nodes[0].get('url'), 'https://slack.com/api')
            resource = nodes[0]

            nodes = await core.nodes('''
                [ inet:service:bucket:item=*
                    :creator={ inet:service:account:user=visi }
                    :bucket={[ inet:service:bucket=* :name=foobar
                        :creator={ inet:service:account:user=visi }
                    ]}
                    :file=*
                    :file:name=woot.exe
                ]
            ''')
            self.len(1, nodes)
            self.nn(nodes[0].get('file'))
            self.nn(nodes[0].get('bucket'))
            self.nn(nodes[0].get('creator'))
            self.eq('woot.exe', nodes[0].get('file:name'))
            self.len(1, await core.nodes('inet:service:bucket -> inet:service:bucket:item -> file:bytes'))
            self.len(1, await core.nodes('inet:service:bucket -> inet:service:bucket:item -> inet:service:account'))
            self.len(1, await core.nodes('inet:service:bucket -> inet:service:account'))
            self.len(1, await core.nodes('inet:service:bucket:name=foobar'))

            q = '''
            [ inet:service:access=(api, blackout, 1715856900000000, vertex, slack)
                :account=$blckiden
                :instance=$instiden
                :platform=$platiden
                :resource=$rsrciden
                :success=$lib.true
                :time=(1715856900000000)
            ]
            '''
            opts = {'vars': {
                'blckiden': blckacct.ndef[1],
                'instiden': platinst.ndef[1],
                'visiiden': visiacct.ndef[1],
                'platiden': platform.ndef[1],
                'rsrciden': resource.ndef[1],
            }}
            nodes = await core.nodes(q, opts=opts)
            self.len(1, nodes)
            self.eq(nodes[0].get('account'), blckacct.ndef[1])
            self.eq(nodes[0].get('instance'), platinst.ndef[1])
            self.eq(nodes[0].get('platform'), platform.ndef[1])
            self.eq(nodes[0].get('resource'), resource.ndef[1])
            self.true(nodes[0].get('success'))
            self.eq(nodes[0].get('time'), 1715856900000000)

            q = '''
            [ inet:service:message=(visi, says, relax)
                :title="Hehe Haha"
                :hashtags="#hehe,#haha,#hehe"
                :thread={[
                    inet:service:thread=*
                        :title="Woot  Woot"
                        :message=(visi, says, hello)
                        :channel={[
                            inet:service:channel=(synapse, subreddit)
                                :name="/r/synapse"
                        ]}
                ]}
            ]
            '''
            nodes = await core.nodes(q)
            self.len(1, nodes)
            self.eq(['#haha', '#hehe'], nodes[0].get('hashtags'))
            self.len(1, await core.nodes('inet:service:message=(visi, says, hello) -> inet:service:thread:message'))
            self.len(1, await core.nodes('''
                inet:service:message:title="hehe haha"
                :thread -> inet:service:thread
                +:title="woot woot"
            '''))
            self.len(2, await core.nodes('inet:service:thread -> inet:service:message'))

            self.len(1, await core.nodes('''
                inet:service:message:title="hehe haha"
                :thread -> inet:service:thread
                :channel -> inet:service:channel
                +:name="/r/synapse"
            '''))

            nodes = await core.nodes('''
                [ inet:service:relationship=*
                    :source={ inet:service:account:user=visi }
                    :target={ inet:service:account:user=visi }
                    :type=follows
                ]
            ''')
            self.nn(nodes[0].get('source'))
            self.nn(nodes[0].get('target'))
            self.eq('follows.', nodes[0].get('type'))
            self.len(1, await core.nodes('inet:service:relationship :source -> inet:service:account +:user=visi'))
            self.len(1, await core.nodes('inet:service:relationship :target -> inet:service:account +:user=visi'))

            nodes = await core.nodes('''
                [ inet:service:emote=*
                    :creator={ inet:service:account:user=visi }
                    :about={[ it:dev:repo=* :name=vertex ]}
                    :text=":gothparrot:"
                ]
            ''')
            self.nn(nodes[0].get('about'))
            self.nn(nodes[0].get('creator'))
            self.eq(':gothparrot:', nodes[0].get('text'))
            self.len(1, await core.nodes('inet:service:emote :about -> it:dev:repo +:name=vertex'))
            self.len(1, await core.nodes('inet:service:emote :creator -> inet:service:account +:user=visi'))

            with self.raises(s_exc.BadTypeValu):
                await core.nodes('[ inet:service:relationship=* :source={[it:dev:str=foo]} ]')

            nodes = await core.nodes('''
                [ inet:service:subscription=*
                    :level=vertex.synapse.enterprise
                    :pay:instrument={[ econ:bank:account=* :contact={[ ps:contact=* :name=visi]} ]}
                    :subscriber={[ inet:service:tenant=({"id": "VS-31337"}) ]}
                ]
            ''')
            self.len(1, nodes)
            self.eq('vertex.synapse.enterprise.', nodes[0].get('level'))
            self.eq('econ:bank:account', nodes[0].get('pay:instrument')[0])
            self.eq('inet:service:tenant', nodes[0].get('subscriber')[0])
            self.len(1, await core.nodes('inet:service:subscription -> inet:service:subscription:level:taxonomy'))
            self.len(1, await core.nodes('inet:service:subscription :pay:instrument -> econ:bank:account'))
            self.len(1, await core.nodes('inet:service:subscription :subscriber -> inet:service:tenant'))

    async def test_ipv4_fallback(self):

        async with self.getTestCore() as core:
            self.len(1, await core.nodes('[inet:ip=192.168.1.1]'))

            self.len(1, await core.nodes('[inet:ip=3.0.000.115]'))
            self.len(1, await core.nodes('[inet:ip=192.168.001.001]'))
            self.len(1, await core.nodes('[inet:ip=10.0.0.001]'))

            with self.raises(s_exc.BadTypeValu):
                await core.nodes('[inet:ip=256.256.256.256]')

            with self.raises(s_exc.BadTypeValu):
                await core.nodes('[inet:ip=192.168.001.001.001]')

            with self.raises(s_exc.BadTypeValu):
                await core.nodes('[inet:ip=192.168.001.001.abc]')<|MERGE_RESOLUTION|>--- conflicted
+++ resolved
@@ -2741,12 +2741,8 @@
             self.len(1, nodes)
             self.eq(nodes[0].ndef, ('inet:service:channel', s_common.guid(('general', 'channel', 'vertex', 'slack'))))
             self.eq(nodes[0].get('name'), 'general')
-<<<<<<< HEAD
+            self.eq(nodes[0].get('topic'), 'my topic')
             self.eq(nodes[0].get('period'), (1420070400000000, 9223372036854775807))
-=======
-            self.eq(nodes[0].get('topic'), 'my topic')
-            self.eq(nodes[0].get('period'), (1420070400000, 9223372036854775807))
->>>>>>> 5cc6d3a2
             self.eq(nodes[0].get('creator'), visiacct.ndef[1])
             self.eq(nodes[0].get('platform'), platform.ndef[1])
             self.eq(nodes[0].get('instance'), platinst.ndef[1])
