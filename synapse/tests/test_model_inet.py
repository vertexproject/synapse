import logging

import synapse.exc as s_exc
import synapse.common as s_common
import synapse.tests.utils as s_t_utils

logger = logging.getLogger(__name__)

class InetModelTest(s_t_utils.SynTest):

    async def test_inet_handshakes(self):

        async with self.getTestCore() as core:

            nodes = await core.nodes('''
                [ inet:ssh:handshake=*
                    :flow=*
                    :client=5.5.5.5
                    :server=1.2.3.4:22
                    :client:key={[ crypto:key:rsa=* ]}
                    :server:key={[ crypto:key:rsa=* ]}
                ]
            ''')
            self.len(1, nodes)
            self.eq(nodes[0].get('client'), 'tcp://5.5.5.5')
            self.eq(nodes[0].get('server'), 'tcp://1.2.3.4:22')

            self.len(1, await core.nodes('inet:ssh:handshake :flow -> inet:flow'))
            self.len(1, await core.nodes('inet:ssh:handshake :client:key -> crypto:key'))
            self.len(1, await core.nodes('inet:ssh:handshake :server:key -> crypto:key'))

            nodes = await core.nodes('''
                [ inet:rdp:handshake=*
                    :flow=*
                    :client=5.5.5.5
                    :server=1.2.3.4:22
                    :client:hostname=SYNCODER
                    :client:keyboard:layout=AZERTY
                ]
            ''')
            self.len(1, nodes)
            self.eq(nodes[0].get('client'), 'tcp://5.5.5.5')
            self.eq(nodes[0].get('server'), 'tcp://1.2.3.4:22')
            self.eq(nodes[0].get('client:keyboard:layout'), 'azerty')

            self.len(1, await core.nodes('inet:rdp:handshake :flow -> inet:flow'))
            self.len(1, await core.nodes('inet:rdp:handshake :client:hostname -> it:hostname'))

    async def test_inet_jarm(self):

        async with self.getTestCore() as core:
            nodes = await core.nodes('[ inet:tls:jarmsample=(1.2.3.4:443, 07d14d16d21d21d07c42d41d00041d24a458a375eef0c576d23a7bab9a9fb1) ]')
            self.len(1, nodes)
            self.eq('tcp://1.2.3.4:443', nodes[0].get('server'))
            self.eq('07d14d16d21d21d07c42d41d00041d24a458a375eef0c576d23a7bab9a9fb1', nodes[0].get('jarmhash'))
            self.eq(('tcp://1.2.3.4:443', '07d14d16d21d21d07c42d41d00041d24a458a375eef0c576d23a7bab9a9fb1'), nodes[0].ndef[1])

            nodes = await core.nodes('inet:tls:jarmhash=07d14d16d21d21d07c42d41d00041d24a458a375eef0c576d23a7bab9a9fb1')
            self.len(1, nodes)
            self.eq('07d14d16d21d21d07c42d41d00041d24a458a375eef0c576d23a7bab9a9fb1', nodes[0].ndef[1])
            self.eq('07d14d16d21d21d07c42d41d00041d', nodes[0].get('ciphers'))
            self.eq('24a458a375eef0c576d23a7bab9a9fb1', nodes[0].get('extensions'))

    async def test_ipv4_lift_range(self):

        async with self.getTestCore() as core:

            for i in range(5):
                valu = f'1.2.3.{i}'
                nodes = await core.nodes('[inet:ip=$valu]', opts={'vars': {'valu': valu}})
                self.len(1, nodes)

            self.len(3, await core.nodes('inet:ip=1.2.3.1-1.2.3.3'))
            self.len(3, await core.nodes('[inet:ip=1.2.3.1-1.2.3.3]'))
            self.len(3, await core.nodes('inet:ip +inet:ip=1.2.3.1-1.2.3.3'))
            self.len(3, await core.nodes('inet:ip*range=(1.2.3.1, 1.2.3.3)'))

            with self.raises(s_exc.BadTypeValu):
                await core.nodes('inet:ip="1.2.3.1-::"')

    async def test_ipv4_filt_cidr(self):

        async with self.getTestCore() as core:

            self.len(5, await core.nodes('[ inet:ip=1.2.3.0/30 inet:ip=5.5.5.5 ]'))
            self.len(4, await core.nodes('inet:ip +inet:ip=1.2.3.0/30'))
            self.len(1, await core.nodes('inet:ip -inet:ip=1.2.3.0/30'))

            self.len(256, await core.nodes('[ inet:ip=192.168.1.0/24]'))
            self.len(256, await core.nodes('[ inet:ip=192.168.2.0/24]'))
            self.len(256, await core.nodes('inet:ip=192.168.1.0/24'))

            # Seed some nodes for bounds checking
            vals = list(range(1, 33))
            q = 'for $v in $vals { [inet:ip=`10.2.1.{$v}` ] }'
            self.len(len(vals), await core.nodes(q, opts={'vars': {'vals': vals}}))

            nodes = await core.nodes('inet:ip=10.2.1.4/32')
            self.len(1, nodes)
            self.len(1, await core.nodes('inet:ip +inet:ip=10.2.1.4/32'))

            nodes = await core.nodes('inet:ip=10.2.1.4/31')
            self.len(2, nodes)
            self.len(2, await core.nodes('inet:ip +inet:ip=10.2.1.4/31'))

            # 10.2.1.1/30 is 10.2.1.0 -> 10.2.1.3 but we don't have 10.2.1.0 in the core
            nodes = await core.nodes('inet:ip=10.2.1.1/30')
            self.len(3, nodes)

            # 10.2.1.2/30 is 10.2.1.0 -> 10.2.1.3 but we don't have 10.2.1.0 in the core
            nodes = await core.nodes('inet:ip=10.2.1.2/30')
            self.len(3, nodes)

            # 10.2.1.1/29 is 10.2.1.0 -> 10.2.1.7 but we don't have 10.2.1.0 in the core
            nodes = await core.nodes('inet:ip=10.2.1.1/29')
            self.len(7, nodes)

            # 10.2.1.8/29 is 10.2.1.8 -> 10.2.1.15
            nodes = await core.nodes('inet:ip=10.2.1.8/29')
            self.len(8, nodes)

            # 10.2.1.1/28 is 10.2.1.0 -> 10.2.1.15 but we don't have 10.2.1.0 in the core
            nodes = await core.nodes('inet:ip=10.2.1.1/28')
            self.len(15, nodes)

            with self.raises(s_exc.BadTypeValu):
                await core.nodes('inet:ip=1.2.3.4/a')

            with self.raises(s_exc.BadTypeValu):
                await core.nodes('inet:ip=1.2.3.4/40')

    async def test_sockaddr(self):
        formname = 'inet:sockaddr'
        async with self.getTestCore() as core:
            t = core.model.type(formname)

            # Proto defaults to tcp
            subs = {'ip': (4, 16909060), 'proto': 'tcp'}
            virts = {'ip': ((4, 16909060), 26)}
            self.eq(await t.norm('1.2.3.4'), ('tcp://1.2.3.4', {'subs': subs, 'virts': virts}))

            subs = {'ip': (4, 16909060), 'proto': 'tcp', 'port': 80}
            virts = {'ip': ((4, 16909060), 26), 'port': (80, 9)}
            self.eq(await t.norm('1.2.3.4:80'), ('tcp://1.2.3.4:80', {'subs': subs, 'virts': virts}))
            await self.asyncraises(s_exc.BadTypeValu, t.norm('https://192.168.1.1:80'))  # bad proto

            # IPv4
            subs = {'ip': (4, 16909060), 'proto': 'tcp'}
            virts = {'ip': ((4, 16909060), 26)}
            self.eq(await t.norm('tcp://1.2.3.4'), ('tcp://1.2.3.4', {'subs': subs, 'virts': virts}))
            self.eq(await t.norm('tcp://1[.]2.3[.]4'), ('tcp://1.2.3.4', {'subs': subs, 'virts': virts}))

            subs = {'ip': (4, 16909060), 'proto': 'udp', 'port': 80}
            virts = {'ip': ((4, 16909060), 26), 'port': (80, 9)}
            self.eq(await t.norm('udp://1.2.3.4:80'), ('udp://1.2.3.4:80', {'subs': subs, 'virts': virts}))
            await self.asyncraises(s_exc.BadTypeValu, t.norm('tcp://1.2.3.4:-1'))
            await self.asyncraises(s_exc.BadTypeValu, t.norm('tcp://1.2.3.4:66000'))

            # IPv6
            subs = {'ip': (6, 1), 'proto': 'icmp'}
            virts = {'ip': ((6, 1), 26)}
            self.eq(await t.norm('icmp://::1'), ('icmp://::1', {'subs': subs, 'virts': virts}))

            subs = {'ip': (6, 1), 'proto': 'tcp', 'port': 2}
            virts = {'ip': ((6, 1), 26), 'port': (2, 9)}
            self.eq(await t.norm('tcp://[::1]:2'), ('tcp://[::1]:2', {'subs': subs, 'virts': virts}))

            subs = {'ip': (6, 1), 'proto': 'tcp'}
            virts = {'ip': ((6, 1), 26)}
            self.eq(await t.norm('tcp://[::1]'), ('tcp://[::1]', {'subs': subs, 'virts': virts}))

            subs = {'ip': (6, 0xffff01020304), 'proto': 'tcp', 'port': 2}
            virts = {'ip': ((6, 0xffff01020304), 26), 'port': (2, 9)}
            self.eq(await t.norm('tcp://[::fFfF:0102:0304]:2'),
                    ('tcp://[::ffff:1.2.3.4]:2', {'subs': subs, 'virts': virts}))
            await self.asyncraises(s_exc.BadTypeValu, t.norm('tcp://[::1'))  # bad ipv6 w/ port

            # Host
            hstr = 'ffa3e574aa219e553e1b2fc1ccd0180f'
            self.eq(await t.norm('host://vertex.link'), (f'host://{hstr}', {'subs': {'host': hstr, 'proto': 'host'}}))
            self.eq(await t.norm('host://vertex.link:1337'),
                    (f'host://{hstr}:1337', {'subs': {'host': hstr, 'port': 1337, 'proto': 'host'}}))
            await self.asyncraises(s_exc.BadTypeValu, t.norm('vertex.link'))  # must use host proto

    async def test_asn_collection(self):

        async with self.getTestCore() as core:

            nodes = await core.nodes('[ inet:asn=123 :owner:name=COOL :owner={[ ou:org=* ]} ]')
            self.len(1, nodes)
            node = nodes[0]
            self.eq(node.ndef, ('inet:asn', 123))
            self.eq(node.get('owner:name'), 'cool')
            self.len(1, await core.nodes('inet:asn :owner -> ou:org'))

            nodes = await core.nodes('[ inet:asnet=(54959, (1.2.3.4, 5.6.7.8)) ]')
            self.len(1, nodes)
            node = nodes[0]
            self.eq(node.ndef, ('inet:asnet', (54959, ((4, 0x01020304), (4, 0x05060708)))))
            self.eq(node.get('asn'), 54959)
            self.eq(node.get('net'), ((4, 0x01020304), (4, 0x05060708)))
            self.eq(node.get('net:min'), (4, 0x01020304))
            self.eq(node.get('net:max'), (4, 0x05060708))
            self.len(1, await core.nodes('inet:ip=1.2.3.4'))
            self.len(1, await core.nodes('inet:ip=5.6.7.8'))

            minv = (6, 0xff0000000000000000000000000000)
            maxv = (6, 0xff0000000000000000000000000100)
            nodes = await core.nodes('[ inet:asnet=(99, (ff::00, ff::0100)) ]')
            self.len(1, nodes)
            node = nodes[0]
            self.eq(node.ndef, ('inet:asnet', (99, (minv, maxv))))
            self.eq(node.get('asn'), 99)
            self.eq(node.get('net'), (minv, maxv))
            self.eq(node.get('net:min'), minv)
            self.eq(node.get('net:max'), maxv)
            self.len(1, await core.nodes('inet:ip="ff::"'))
            self.len(1, await core.nodes('inet:ip="ff::100"'))

    async def test_cidr4(self):
        formname = 'inet:cidr'
        async with self.getTestCore() as core:

            # Type Tests ======================================================
            t = core.model.type(formname)

            valu = '0.0.0.0/24'
            expected = ('0.0.0.0/24', {'subs': {
                'broadcast': (4, 255),
                'network': (4, 0),
                'mask': 24,
            }})
            self.eq(await t.norm(valu), expected)

            valu = '192.168.1.101/24'
            expected = ('192.168.1.0/24', {'subs': {
                'broadcast': (4, 3232236031),  # 192.168.1.255
                'network': (4, 3232235776),    # 192.168.1.0
                'mask': 24,
            }})
            self.eq(await t.norm(valu), expected)

            valu = '123.123.0.5/30'
            expected = ('123.123.0.4/30', {'subs': {
                'broadcast': (4, 2071658503),  # 123.123.0.7
                'network': (4, 2071658500),    # 123.123.0.4
                'mask': 30,
            }})
            self.eq(await t.norm(valu), expected)

            await self.asyncraises(s_exc.BadTypeValu, t.norm('10.0.0.1/-1'))
            await self.asyncraises(s_exc.BadTypeValu, t.norm('10.0.0.1/33'))
            await self.asyncraises(s_exc.BadTypeValu, t.norm('10.0.0.1/foo'))
            await self.asyncraises(s_exc.BadTypeValu, t.norm('10.0.0.1'))

            # Form Tests ======================================================
            valu = '192[.]168.1.123/24'
            expected_ndef = (formname, '192.168.1.0/24')  # ndef is network/mask, not ip/mask

            nodes = await core.nodes('[inet:cidr=$valu]', opts={'vars': {'valu': valu}})
            self.len(1, nodes)
            node = nodes[0]
            self.eq(node.ndef, expected_ndef)
            self.eq(node.get('network'), (4, 3232235776))  # 192.168.1.0
            self.eq(node.get('broadcast'), (4, 3232236031))  # 192.168.1.255
            self.eq(node.get('mask'), 24)

    async def test_cidr6(self):
        formname = 'inet:cidr'
        async with self.getTestCore() as core:

            # Type Tests ======================================================
            t = core.model.type(formname)

            valu = '::/0'
            expected = ('::/0', {'subs': {
                'broadcast': (6, 0xffffffffffffffffffffffffffffffff),
                'network': (6, 0),
                'mask': 0,
            }})
            self.eq(await t.norm(valu), expected)

            valu = '2001:db8::/59'
            expected = ('2001:db8::/59', {'subs': {
                'broadcast': (6, 0x20010db80000001fffffffffffffffff),
                'network': (6, 0x20010db8000000000000000000000000),
                'mask': 59,
            }})
            self.eq(await t.norm(valu), expected)

            with self.raises(s_exc.BadTypeValu):
                await t.norm('10.0.0.1/-1')

            with self.raises(s_exc.BadTypeValu):
                await core.nodes('inet:cidr=0::10.2.1.1/300')

    async def test_client(self):
        data = (
            ('tcp://127.0.0.1:12345', 'tcp://127.0.0.1:12345', {
                'ip': (4, 2130706433),
                'port': 12345,
                'proto': 'tcp',
            }),
            ('tcp://127.0.0.1', 'tcp://127.0.0.1', {
                'ip': (4, 2130706433),
                'proto': 'tcp',
            }),
            ('tcp://[::1]:12345', 'tcp://[::1]:12345', {
                'ip': (6, 1),
                'port': 12345,
                'proto': 'tcp',
            }),
            ('host://vertex.link:12345', 'host://ffa3e574aa219e553e1b2fc1ccd0180f:12345', {
                'host': 'ffa3e574aa219e553e1b2fc1ccd0180f',
                'port': 12345,
                'proto': 'host',
            }),
        )

        async with self.getTestCore() as core:
            for valu, expected_valu, expected_props in data:
                nodes = await core.nodes('[inet:client=$valu]', opts={'vars': {'valu': valu}})
                self.len(1, nodes)
                node = nodes[0]
                self.eq(node.ndef, ('inet:client', expected_valu))
                for p, v in expected_props.items():
                    self.eq(node.get(p), v)

    async def test_download(self):
        async with self.getTestCore() as core:

            valu = s_common.guid()
            file = s_common.guid()
            props = {
                'time': 0,
                'file': file,
                'fqdn': 'vertex.link',
                'client': 'tcp://127.0.0.1:45654',
                'server': 'tcp://1.2.3.4:80'
            }
            q = '[(inet:download=$valu :time=$p.time :file=$p.file :fqdn=$p.fqdn :client=$p.client :server=$p.server)]'
            nodes = await core.nodes(q, opts={'vars': {'valu': valu, 'p': props}})
            self.len(1, nodes)
            node = nodes[0]
            self.eq(node.ndef, ('inet:download', valu))
            self.eq(node.get('time'), 0)
            self.eq(node.get('file'), file)
            self.eq(node.get('fqdn'), 'vertex.link')
            self.eq(node.get('client'), 'tcp://127.0.0.1:45654')
            self.eq(node.get('server'), 'tcp://1.2.3.4:80')

    async def test_email(self):
        formname = 'inet:email'
        async with self.getTestCore() as core:

            # Type Tests ======================================================
            t = core.model.type(formname)

            email = 'UnitTest@Vertex.link'
            expected = ('unittest@vertex.link', {'subs': {'fqdn': 'vertex.link', 'user': 'unittest'}})
            self.eq(await t.norm(email), expected)

            valu = (await t.norm('bob\udcfesmith@woot.com'))[0]

            with self.raises(s_exc.BadTypeValu) as cm:
                await t.norm('hehe')
            self.isin('Email address expected in <user>@<fqdn> format', cm.exception.get('mesg'))

            with self.raises(s_exc.BadTypeValu) as cm:
                await t.norm('hehe@1.2.3.4')
            self.isin('FQDN Got an IP address instead', cm.exception.get('mesg'))

            # Form Tests ======================================================
            valu = 'UnitTest@Vertex.link'
            expected_ndef = (formname, valu.lower())
            expected_props = {
                'fqdn': 'vertex.link',
                'user': 'unittest',
            }

            nodes = await core.nodes('[inet:email=UnitTest@Vertex.link]')
            self.len(1, nodes)
            node = nodes[0]
            self.eq(node.ndef, ('inet:email', 'unittest@vertex.link'))
            self.eq(node.get('fqdn'), 'vertex.link')
            self.eq(node.get('user'), 'unittest')

    async def test_flow(self):
        async with self.getTestCore() as core:

            nodes = await core.nodes('''
                [ inet:flow=*

                    :period=(20250701, 20250702)

                    :server=1.2.3.4:443
                    :server:host=*
                    :server:proc=*
                    :server:txcount=33
                    :server:txbytes=2
                    :server:handshake="OHai!"
                    :server:txfiles={[ file:attachment=* :name=bar.exe ]}
                    :server:softnames=(FooBar, bazfaz)
                    :server:cpes=("cpe:2.3:a:zzz:yyy:*:*:*:*:*:*:*:*", "cpe:2.3:a:aaa:bbb:*:*:*:*:*:*:*:*")

                    :client=5.5.5.5
                    :client:host=*
                    :client:proc=*
                    :client:txcount=30
                    :client:txbytes=1
                    :client:handshake="Hello There"
                    :client:txfiles={[ file:attachment=* :name=foo.exe ]}
                    :client:softnames=(HeHe, haha)
                    :client:cpes=("cpe:2.3:a:zzz:yyy:*:*:*:*:*:*:*:*", "cpe:2.3:a:aaa:bbb:*:*:*:*:*:*:*:*")

                    :tot:txcount=63
                    :tot:txbytes=3

                    :ip:proto=6
                    :ip:tcp:flags=(0x20)

                    :sandbox:file=*
                    :capture:host=*
                ]
            ''')

            self.len(1, nodes)
            self.eq(nodes[0].get('client'), 'tcp://5.5.5.5')
            self.eq(nodes[0].get('client:txcount'), 30)
            self.eq(nodes[0].get('client:txbytes'), 1)
            self.eq(nodes[0].get('client:handshake'), 'Hello There')
            self.eq(nodes[0].get('client:softnames'), ('haha', 'hehe'))
            self.eq(nodes[0].get('client:cpes'), ('cpe:2.3:a:aaa:bbb:*:*:*:*:*:*:*:*', 'cpe:2.3:a:zzz:yyy:*:*:*:*:*:*:*:*'),)

            self.eq(nodes[0].get('server'), 'tcp://1.2.3.4:443')
            self.eq(nodes[0].get('server:txcount'), 33)
            self.eq(nodes[0].get('server:txbytes'), 2)
            self.eq(nodes[0].get('server:handshake'), 'OHai!')
            self.eq(nodes[0].get('server:softnames'), ('bazfaz', 'foobar'))
            self.eq(nodes[0].get('server:cpes'), ('cpe:2.3:a:aaa:bbb:*:*:*:*:*:*:*:*', 'cpe:2.3:a:zzz:yyy:*:*:*:*:*:*:*:*'),)

            self.eq(nodes[0].get('tot:txcount'), 63)
            self.eq(nodes[0].get('tot:txbytes'), 3)
            self.eq(nodes[0].get('ip:proto'), 6)
            self.eq(nodes[0].get('ip:tcp:flags'), 0x20)

            self.len(1, await core.nodes('inet:flow :client:host -> it:host'))
            self.len(1, await core.nodes('inet:flow :server:host -> it:host'))
            self.len(1, await core.nodes('inet:flow :client:proc -> it:exec:proc'))
            self.len(1, await core.nodes('inet:flow :server:proc -> it:exec:proc'))

            self.len(1, await core.nodes('inet:flow :client:txfiles -> file:attachment +:name=foo.exe'))
            self.len(1, await core.nodes('inet:flow :server:txfiles -> file:attachment +:name=bar.exe'))

            self.len(1, await core.nodes('inet:flow :capture:host -> it:host'))
            self.len(1, await core.nodes('inet:flow :sandbox:file -> file:bytes'))

    async def test_fqdn(self):
        formname = 'inet:fqdn'
        async with self.getTestCore() as core:

            # Type Tests ======================================================
            t = core.model.type(formname)

            fqdn = 'example.Vertex.link'
            expected = ('example.vertex.link', {'subs': {'host': 'example', 'domain': 'vertex.link'}})
            self.eq(await t.norm(fqdn), expected)
            await self.asyncraises(s_exc.BadTypeValu, t.norm('!@#$%'))

            # defanging works
            self.eq(await t.norm('example[.]vertex(.)link'), expected)

            # Demonstrate Valid IDNA
            fqdn = 'tèst.èxamplè.link'
            ex_fqdn = 'xn--tst-6la.xn--xampl-3raf.link'
            expected = (ex_fqdn, {'subs': {'domain': 'xn--xampl-3raf.link', 'host': 'xn--tst-6la'}})
            self.eq(await t.norm(fqdn), expected)
            self.eq(t.repr(ex_fqdn), fqdn)  # Calling repr on IDNA encoded domain should result in the unicode

            # Use IDNA2008 if possible
            fqdn = "faß.de"
            ex_fqdn = 'xn--fa-hia.de'
            expected = (ex_fqdn, {'subs': {'domain': 'de', 'host': 'xn--fa-hia'}})
            self.eq(await t.norm(fqdn), expected)
            self.eq(t.repr(ex_fqdn), fqdn)

            # Emojis are valid IDNA2003
            fqdn = '👁👄👁.fm'
            ex_fqdn = 'xn--mp8hai.fm'
            expected = (ex_fqdn, {'subs': {'domain': 'fm', 'host': 'xn--mp8hai'}})
            self.eq(await t.norm(fqdn), expected)
            self.eq(t.repr(ex_fqdn), fqdn)

            # Variant forms get normalized
            varfqdn = '👁️👄👁️.fm'
            self.eq(await t.norm(varfqdn), expected)
            self.ne(varfqdn, fqdn)

            # Unicode full stops are okay but get normalized
            fqdn = 'foo(．)bar[。]baz｡lol'
            ex_fqdn = 'foo.bar.baz.lol'
            expected = (ex_fqdn, {'subs': {'domain': 'bar.baz.lol', 'host': 'foo'}})
            self.eq(await t.norm(fqdn), expected)

            # Ellipsis shouldn't make it through
            await self.asyncraises(s_exc.BadTypeValu, t.norm('vertex…link'))

            # Demonstrate Invalid IDNA
            fqdn = 'xn--lskfjaslkdfjaslfj.link'
            expected = (fqdn, {'subs': {'host': fqdn.split('.')[0], 'domain': 'link'}})
            self.eq(await t.norm(fqdn), expected)
            self.eq(fqdn, t.repr(fqdn))  # UnicodeError raised and caught and fallback to norm

            fqdn = 'xn--cc.bartmp.l.google.com'
            expected = (fqdn, {'subs': {'host': fqdn.split('.')[0], 'domain': 'bartmp.l.google.com'}})
            self.eq(await t.norm(fqdn), expected)
            self.eq(fqdn, t.repr(fqdn))

            await self.asyncraises(s_exc.BadTypeValu, t.norm('www.google\udcfesites.com'))

            # IP addresses are NOT valid FQDNs
            await self.asyncraises(s_exc.BadTypeValu, t.norm('1.2.3.4'))

            # Form Tests ======================================================

            # Demonstrate cascading formation
            nodes = await core.nodes('[inet:fqdn=api.vertex.link]')
            self.len(1, nodes)
            node = nodes[0]
            self.eq(node.ndef, ('inet:fqdn', 'api.vertex.link'))
            self.eq(node.get('domain'), 'vertex.link')
            self.eq(node.get('host'), 'api')
            self.eq(node.get('issuffix'), 0)
            self.eq(node.get('iszone'), 0)
            self.eq(node.get('zone'), 'vertex.link')

            nodes = await core.nodes('inet:fqdn=vertex.link')
            self.len(1, nodes)
            node = nodes[0]
            self.eq(node.ndef, ('inet:fqdn', 'vertex.link'))
            self.eq(node.get('domain'), 'link')
            self.eq(node.get('host'), 'vertex')
            self.eq(node.get('issuffix'), 0)
            self.eq(node.get('iszone'), 1)
            self.eq(node.get('zone'), 'vertex.link')

            nodes = await core.nodes('inet:fqdn=link')
            self.len(1, nodes)
            node = nodes[0]
            self.eq(node.ndef, ('inet:fqdn', 'link'))
            self.eq(node.get('host'), 'link')
            self.eq(node.get('issuffix'), 1)
            self.eq(node.get('iszone'), 0)
            # Demonstrate wildcard
            self.len(3, await core.nodes('inet:fqdn="*"'))
            self.len(3, await core.nodes('inet:fqdn="*link"'))
            self.len(2, await core.nodes('inet:fqdn="*.link"'))
            self.len(1, await core.nodes('inet:fqdn="*.vertex.link"'))
            with self.raises(s_exc.BadLiftValu):
                await core.nodes('inet:fqdn=api.*.link')

            q = 'inet:fqdn="*.link" +inet:fqdn="*vertex.link"'
            nodes = await core.nodes(q)
            self.len(2, nodes)
            self.eq({'vertex.link', 'api.vertex.link'}, {n.ndef[1] for n in nodes})

            q = 'inet:fqdn~=api'
            nodes = await core.nodes(q)
            self.len(1, nodes)
            self.eq({'api.vertex.link'}, {n.ndef[1] for n in nodes})

            # Cannot filter on a empty string
            q = 'inet:fqdn="*.link" +inet:fqdn=""'
            nodes = await core.nodes(q)
            self.len(0, nodes)

            # Recursion depth test
            fqdn = '.'.join(['x' for x in range(150)]) + '.foo.com'
            q = f'[ inet:fqdn="{fqdn}"]'
            nodes = await core.nodes(q)
            self.len(1, nodes)
            self.eq(nodes[0].get('zone'), 'foo.com')

            nodes = await core.nodes('[inet:fqdn=vertex.link :seen=(2020,2021)]')
            self.len(1, nodes)
            self.eq(nodes[0].get('seen'), (1577836800000000, 1609459200000000))

    async def test_fqdn_suffix(self):
        # Demonstrate FQDN suffix/zone behavior

        formname = 'inet:fqdn'

        def iszone(node):
            self.true(node.get('iszone') == 1 and node.get('issuffix') == 0)

        def issuffix(node):
            self.true(node.get('issuffix') == 1 and node.get('iszone') == 0)

        def isboth(node):
            self.true(node.get('iszone') == 1 and node.get('issuffix') == 1)

        def isneither(node):
            self.true(node.get('iszone') == 0 and node.get('issuffix') == 0)

        async with self.getTestCore() as core:
            # Create some nodes and demonstrate zone/suffix behavior
            # Only FQDNs of the lowest level should be suffix
            # Only FQDNs whose domains are suffixes should be zones
            nodes = await core.nodes('[inet:fqdn=abc.vertex.link]')
            n0 = nodes[0]
            nodes = await core.nodes('[inet:fqdn=def.vertex.link]')
            n1 = nodes[0]
            nodes = await core.nodes('[inet:fqdn=g.def.vertex.link]')
            n2 = nodes[0]
            # form again to show g. should not make this a zone
            nodes = await core.nodes('[inet:fqdn=def.vertex.link]')
            n1 = nodes[0]
            nodes = await core.nodes('[inet:fqdn=vertex.link]')
            n3 = nodes[0]
            nodes = await core.nodes('[inet:fqdn=link]')
            n4 = nodes[0]

            isneither(n0)
            isneither(n1)
            isneither(n2)
            iszone(n3)     # vertex.link should be a zone
            issuffix(n4)   # link should be a suffix

            # Make one of the FQDNs a suffix and make sure its children become zones
            nodes = await core.nodes('[inet:fqdn=vertex.link :issuffix=$lib.true]')
            n3 = nodes[0]

            isboth(n3)     # vertex.link should now be both because we made it a suffix

            nodes = await core.nodes('inet:fqdn=abc.vertex.link')
            n0 = nodes[0]
            nodes = await core.nodes('inet:fqdn=def.vertex.link')
            n1 = nodes[0]
            nodes = await core.nodes('inet:fqdn=g.def.vertex.link')
            n2 = nodes[0]
            iszone(n0)     # now a zone because vertex.link is a suffix
            iszone(n1)     # now a zone because vertex.link is a suffix
            isneither(n2)  # still neither as parent is not a suffix

            # Remove the FQDN's suffix status and make sure its children lose zone status
            nodes = await core.nodes('[inet:fqdn=vertex.link :issuffix=$lib.false]')
            n3 = nodes[0]
            iszone(n3)     # vertex.link should now be a zone because we removed its suffix status
            nodes = await core.nodes('inet:fqdn=abc.vertex.link')
            n0 = nodes[0]
            nodes = await core.nodes('inet:fqdn=def.vertex.link')
            n1 = nodes[0]
            nodes = await core.nodes('inet:fqdn=g.def.vertex.link')
            n2 = nodes[0]
            nodes = await core.nodes('inet:fqdn=link')
            n4 = nodes[0]

            isneither(n0)  # loses zone status
            isneither(n1)  # loses zone status
            isneither(n2)  # stays the same
            issuffix(n4)   # stays the same

    async def test_group(self):
        async with self.getTestCore() as core:
            nodes = await core.nodes('[inet:group="cool Group"]')
            self.len(1, nodes)
            node = nodes[0]
            self.eq(node.ndef, ('inet:group', 'cool Group'))

    async def test_http_cookie(self):

        async with self.getTestCore() as core:
            nodes = await core.nodes('[inet:http:cookie="HeHe=HaHa"]')
            self.len(1, nodes)
            node = nodes[0]
            self.eq(node.ndef, ('inet:http:cookie', 'HeHe=HaHa'))
            self.eq(node.get('name'), 'HeHe')
            self.eq(node.get('value'), 'HaHa')

            nodes = await core.nodes('''
                [ inet:http:request=* :cookies={[ inet:http:cookie="foo=bar; baz=faz;" ]} ]
            ''')
            self.eq(nodes[0].get('cookies'), ('baz=faz', 'foo=bar'))

            nodes = await core.nodes('''
                [ inet:http:session=* :cookies={[ inet:http:cookie="foo=bar; baz=faz;" ]} ]
            ''')
            self.eq(nodes[0].get('cookies'), ('baz=faz', 'foo=bar'))

            nodes = await core.nodes('[ inet:http:cookie=(lol, lul) ]')
            self.len(2, nodes)

    async def test_http_request_header(self):
        async with self.getTestCore() as core:
            nodes = await core.nodes('[inet:http:request:header=(Cool, Cooler)]')
            self.len(1, nodes)
            node = nodes[0]
            self.eq(node.ndef, ('inet:http:request:header', ('cool', 'Cooler')))
            self.eq(node.get('name'), 'cool')
            self.eq(node.get('value'), 'Cooler')

    async def test_http_response_header(self):
        async with self.getTestCore() as core:
            nodes = await core.nodes('[inet:http:response:header=(Cool, Cooler)]')
            self.len(1, nodes)
            node = nodes[0]
            self.eq(node.ndef, ('inet:http:response:header', ('cool', 'Cooler')))
            self.eq(node.get('name'), 'cool')
            self.eq(node.get('value'), 'Cooler')

    async def test_http_param(self):
        async with self.getTestCore() as core:
            async with self.getTestCore() as core:
                nodes = await core.nodes('[inet:http:param=(Cool, Cooler)]')
                self.len(1, nodes)
                node = nodes[0]
                self.eq(node.ndef, ('inet:http:param', ('Cool', 'Cooler')))
                self.eq(node.get('name'), 'cool')
                self.eq(node.get('value'), 'Cooler')

    async def test_http_request(self):

        async with self.getTestCore() as core:
            sess = s_common.guid()
            client = s_common.guid()
            server = s_common.guid()
            flow = s_common.guid()
            iden = s_common.guid()
            body = s_common.guid()
            sand = s_common.guid()

            props = {
                'body': body,
                'flow': flow,
                'sess': sess,
                'client:host': client,
                'server:host': server,
                'sandbox:file': sand,
            }
            q = '''[inet:http:request=$valu
                :time=2015
                :flow=$p.flow
                :method=gEt
                :query="hoho=1&qaz=bar"
                :path="/woot/hehe/"
                :body=$p.body
                :headers=((foo, bar),)
                :response:code=200
                :response:reason=OK
                :response:headers=((baz, faz),)
                :response:body=$p.body
                :client=1.2.3.4
                :client:host=$p."client:host"
                :server="5.5.5.5:443"
                :server:host=$p."server:host"
                :session=$p.sess
                :sandbox:file=$p."sandbox:file"
                ]'''
            nodes = await core.nodes(q, opts={'vars': {'valu': iden, 'p': props}})
            self.len(1, nodes)
            node = nodes[0]
            self.eq(node.ndef, ('inet:http:request', iden))
            self.eq(node.get('time'), 1420070400000000)
            self.eq(node.get('flow'), flow)
            self.eq(node.get('method'), 'gEt')
            self.eq(node.get('query'), 'hoho=1&qaz=bar')
            self.eq(node.get('path'), '/woot/hehe/')
            self.eq(node.get('body'), body)
            self.eq(node.get('response:code'), 200)
            self.eq(node.get('response:reason'), 'OK')
            self.eq(node.get('response:headers'), (('baz', 'faz'),))
            self.eq(node.get('response:body'), body)
            self.eq(node.get('session'), sess)
            self.eq(node.get('sandbox:file'), sand)
            self.eq(node.get('client'), 'tcp://1.2.3.4')
            self.eq(node.get('client:host'), client)
            self.eq(node.get('server'), 'tcp://5.5.5.5:443')
            self.eq(node.get('server:host'), server)

            self.len(1, await core.nodes('inet:http:request -> inet:http:request:header'))
            self.len(1, await core.nodes('inet:http:request -> inet:http:response:header'))

            nodes = await core.nodes('inet:http:request -> inet:http:session [ :contact=* ]')
            self.len(1, nodes)
            self.nn(nodes[0].get('contact'))

    async def test_iface(self):
        async with self.getTestCore() as core:
            netw = s_common.guid()
            host = s_common.guid()
            valu = s_common.guid()
            props = {
                'host': host,
                'network': netw
            }
            q = '''[(inet:iface=$valu
                :host=$p.host
                :network=$p.network
                :type=Cool
                :mac="ff:00:ff:00:ff:00"
                :ip=1.2.3.4
                :phone=12345678910
                :wifi:ap:ssid="hehe haha"
                :wifi:ap:bssid="00:ff:00:ff:00:ff"
                :mob:imei=123456789012347
                :mob:imsi=12345678901234
            )]'''
            nodes = await core.nodes(q, opts={'vars': {'valu': valu, 'p': props}})
            self.len(1, nodes)
            node = nodes[0]
            self.eq(node.ndef, ('inet:iface', valu))
            self.eq(node.get('host'), host)
            self.eq(node.get('network'), netw)
            self.eq(node.get('type'), 'cool.')
            self.eq(node.get('mac'), 'ff:00:ff:00:ff:00')
            self.eq(node.get('ip'), (4, 0x01020304))
            self.eq(node.get('phone'), '12345678910')
            self.eq(node.get('wifi:ap:ssid'), 'hehe haha')
            self.eq(node.get('wifi:ap:bssid'), '00:ff:00:ff:00:ff')
            self.eq(node.get('mob:imei'), 123456789012347)
            self.eq(node.get('mob:imsi'), 12345678901234)

    async def test_ipv4(self):
        formname = 'inet:ip'
        async with self.getTestCore() as core:

            # Type Tests ======================================================
            t = core.model.type(formname)
            ip_tup = (4, 16909060)
            ip_str = '1.2.3.4'
            ip_str_enfanged = '1[.]2[.]3[.]4'
            ip_str_enfanged2 = '1(.)2(.)3(.)4'
            ip_str_unicode = '1\u200b.\u200b2\u200b.\u200b3\u200b.\u200b4'

            info = {'subs': {'type': 'unicast', 'version': 4}}
            self.eq(await t.norm(ip_tup), (ip_tup, info))
            self.eq(await t.norm(ip_str), (ip_tup, info))
            self.eq(await t.norm(ip_str_enfanged), (ip_tup, info))
            self.eq(await t.norm(ip_str_enfanged2), (ip_tup, info))
            self.eq(await t.norm(ip_str_unicode), (ip_tup, info))
            self.eq(t.repr(ip_tup), ip_str)

            # Link local test
            ip_str = '169.254.1.1'
            norm, info = await t.norm(ip_str)
            self.eq((4, 2851995905), norm)
            self.eq(info.get('subs').get('type'), 'linklocal')

            norm, info = await t.norm('100.63.255.255')
            self.eq(info.get('subs').get('type'), 'unicast')

            norm, info = await t.norm('100.64.0.0')
            self.eq(info.get('subs').get('type'), 'shared')

            norm, info = await t.norm('100.127.255.255')
            self.eq(info.get('subs').get('type'), 'shared')

            norm, info = await t.norm('100.128.0.0')
            self.eq(info.get('subs').get('type'), 'unicast')

            # Don't allow invalid values
            with self.raises(s_exc.BadTypeValu):
                await t.norm(0x00000000 - 1)

            with self.raises(s_exc.BadTypeValu):
                await t.norm(0xFFFFFFFF + 1)

            with self.raises(s_exc.BadTypeValu):
                await t.norm('foo-bar.com')

            with self.raises(s_exc.BadTypeValu):
                await t.norm('bar.com')

            with self.raises(s_exc.BadTypeValu):
                await t.norm((1, 2, 3))

            with self.raises(s_exc.BadTypeValu):
                await t.norm((4, -1))

            with self.raises(s_exc.BadTypeValu):
                await t.norm((6, -1))

            with self.raises(s_exc.BadTypeValu):
                await t.norm((7, 1))

            with self.raises(s_exc.BadTypeValu):
                t.repr((7, 1))

            # Form Tests ======================================================
            nodes = await core.nodes('''
                [ inet:ip=1.2.3.4

                    :asn=3
                    :dns:rev=vertex.link

                    :place=*
                    :place:loc=us
                    :place:latlong=(-50.12345, 150.56789)
                ]
            ''')
            self.len(1, nodes)
            self.eq(nodes[0].ndef, ('inet:ip', (4, 0x01020304)))
            self.eq(nodes[0].get('asn'), 3)
            self.eq(nodes[0].get('type'), 'unicast')
            self.eq(nodes[0].get('dns:rev'), 'vertex.link')
            self.eq(nodes[0].get('place:loc'), 'us')
            self.eq(nodes[0].get('place:latlong'), (-50.12345, 150.56789))
            self.len(1, await core.nodes('inet:ip=1.2.3.4 :place -> geo:place'))

            # > / < lifts and filters
            self.len(4, await core.nodes('[inet:ip=0.0.0.0 inet:ip=0.0.0.1 inet:ip=0.0.0.2 inet:ip=0.0.0.3]'))
            # Lifts
            self.len(0, await core.nodes('inet:ip<0.0.0.0'))
            self.len(1, await core.nodes('inet:ip<=0.0.0.0'))
            self.len(1, await core.nodes('inet:ip<0.0.0.1'))
            self.len(3, await core.nodes('inet:ip<=0.0.0.2'))
            self.len(2, await core.nodes('inet:ip>0.0.0.2'))
            self.len(3, await core.nodes('inet:ip>=0.0.0.2'))
            self.len(0, await core.nodes('inet:ip>=255.0.0.1'))
            with self.raises(s_exc.BadTypeValu):
                await core.nodes('inet:ip>=$foo', {'vars': {'foo': 0xFFFFFFFF + 1}})
            # Filters
            self.len(0, await core.nodes('.created +inet:ip<0.0.0.0'))
            self.len(1, await core.nodes('.created +inet:ip<0.0.0.1'))
            self.len(3, await core.nodes('.created +inet:ip<=0.0.0.2'))
            self.len(2, await core.nodes('.created +inet:ip>0.0.0.2'))
            self.len(3, await core.nodes('.created +inet:ip>=0.0.0.2'))
            self.len(0, await core.nodes('.created +inet:ip>=255.0.0.1'))

            with self.raises(s_exc.BadTypeValu):
                await core.nodes('[inet:ip=foo]')

            with self.raises(s_exc.BadTypeValu):
                await core.nodes('[inet:ip=foo-bar.com]')

            with self.raises(s_exc.BadTypeValu):
                await core.nodes('[inet:ip=foo-bar-duck.com]')

            with self.raises(s_exc.BadTypeValu):
                await core.nodes('[inet:ip=3.87/nice/index.php]')

            with self.raises(s_exc.BadTypeValu):
                await core.nodes('[inet:ip=3.87/33]')

            with self.raises(s_exc.BadTypeValu):
                await core.nodes('[test:str="foo"] [inet:ip=$node.value()]')

            with self.raises(s_exc.BadTypeValu):
                await core.nodes('[test:str="foo-bar.com"] [inet:ip=$node.value()]')

            self.len(0, await core.nodes('[inet:ip?=foo]'))
            self.len(0, await core.nodes('[inet:ip?=foo-bar.com]'))

            self.len(0, await core.nodes('[test:str="foo"] [inet:ip?=$node.value()] -test:str'))
            self.len(0, await core.nodes('[test:str="foo-bar.com"] [inet:ip?=$node.value()] -test:str'))

            q = '''init { $l = () }
            [inet:ip=192.0.0.9 inet:ip=192.0.0.0 inet:ip=192.0.0.255] $l.append(:type)
            fini { return ( $l ) }'''
            resp = await core.callStorm(q)
            self.eq(resp, ['unicast', 'private', 'private'])

            nodes = await core.nodes('[inet:ip=1.2.3.4 :seen=(2020,2021)]')
            self.len(1, nodes)
            self.eq(nodes[0].get('seen'), (1577836800000000, 1609459200000000))

    async def test_ipv6(self):
        formname = 'inet:ip'
        async with self.getTestCore() as core:

            # Type Tests ======================================================
            t = core.model.type(formname)

            info = {'subs': {'type': 'loopback', 'scope': 'link-local', 'version': 6}}
            self.eq(await t.norm('::1'), ((6, 1), info))
            self.eq(await t.norm('0:0:0:0:0:0:0:1'), ((6, 1), info))

            addrnorm = (6, 0xff010000000000000000000000000001)
            info = {'subs': {'type': 'multicast', 'scope': 'interface-local', 'version': 6}}
            self.eq(await t.norm('ff01::1'), (addrnorm, info))

            addrnorm = (6, 0x20010db8000000000000ff0000428329)
            info = {'subs': {'type': 'private', 'scope': 'global', 'version': 6}}
            self.eq(await t.norm('2001:0db8:0000:0000:0000:ff00:0042:8329'), (addrnorm, info))
            self.eq(await t.norm('2001:0db8:0000:0000:0000:ff00:0042\u200b:8329'), (addrnorm, info))
            await self.asyncraises(s_exc.BadTypeValu, t.norm('newp'))

            # Specific examples given in RFC5952
            addrnorm = (6, 0x20010db8000000000001000000000001)
            self.eq((await t.norm('2001:db8:0:0:1:0:0:1'))[0], addrnorm)
            self.eq((await t.norm('2001:0db8:0:0:1:0:0:1'))[0], addrnorm)
            self.eq((await t.norm('2001:db8::1:0:0:1'))[0], addrnorm)
            self.eq((await t.norm('2001:db8::0:1:0:0:1'))[0], addrnorm)
            self.eq((await t.norm('2001:0db8::1:0:0:1'))[0], addrnorm)
            self.eq((await t.norm('2001:db8:0:0:1::1'))[0], addrnorm)
            self.eq((await t.norm('2001:DB8:0:0:1::1'))[0], addrnorm)
            self.eq((await t.norm('2001:DB8:0:0:1:0000:0000:1'))[0], addrnorm)
            await self.asyncraises(s_exc.BadTypeValu, t.norm('::1::'))
            self.eq((await t.norm('2001:0db8::0001'))[0], (6, 0x20010db8000000000000000000000001))
            self.eq((await t.norm('2001:db8:0:0:0:0:2:1'))[0], (6, 0x20010db8000000000000000000020001))
            self.eq((await t.norm('2001:db8:0:1:1:1:1:1'))[0], (6, 0x20010db8000000010001000100010001))
            self.eq((await t.norm('2001:0:0:1:0:0:0:1'))[0], (6, 0x20010000000000010000000000000001))
            self.eq((await t.norm('2001:db8:0:0:1:0:0:1'))[0], (6, 0x20010db8000000000001000000000001))
            self.eq((await t.norm('::ffff:1.2.3.4'))[0], (6, 0xffff01020304))
            self.eq((await t.norm('2001:db8::0:1'))[0], (6, 0x20010db8000000000000000000000001))
            self.eq((await t.norm('2001:db8:0:0:0:0:2:1'))[0], (6, 0x20010db8000000000000000000020001))
            self.eq((await t.norm('2001:db8::'))[0], (6, 0x20010db8000000000000000000000000))

            # Link local test
            ip_str = 'fe80::1'
            norm, info = await t.norm(ip_str)
            self.eq(norm, (6, 0xfe800000000000000000000000000001))
            self.eq(info.get('subs').get('type'), 'linklocal')

            # Form Tests ======================================================

            nodes = await core.nodes('[ inet:ip="::fFfF:1.2.3.4" ]')
            self.len(1, nodes)
            self.eq(nodes[0].ndef, ('inet:ip', (6, 0xffff01020304)))

            nodes = await core.nodes('[inet:ip="::1"]')
            self.len(1, nodes)
            self.eq(nodes[0].ndef, ('inet:ip', (6, 1)))

            self.len(1, await core.nodes('inet:ip=0::1'))
            self.len(1, await core.nodes('inet:ip*range=(0::1, 0::1)'))

            with self.raises(s_exc.BadTypeValu):
                await core.nodes('[inet:ip=foo]')

            with self.raises(s_exc.BadTypeValu):
                await core.nodes('[inet:ip=foo-bar.com]')

            with self.raises(s_exc.BadTypeValu):
                await core.nodes('[inet:ip=foo-bar-duck.com]')

            with self.raises(s_exc.BadTypeValu):
                await core.nodes('[test:str="foo"] [inet:ip=$node.value()]')

            with self.raises(s_exc.BadTypeValu):
                await core.nodes('[test:str="foo-bar.com"] [inet:ip=$node.value()]')

            self.len(0, await core.nodes('[inet:ip?=foo]'))
            self.len(0, await core.nodes('[inet:ip?=foo-bar.com]'))

            self.len(0, await core.nodes('[test:str="foo"] [inet:ip?=$node.value()] -test:str'))
            self.len(0, await core.nodes('[test:str="foo-bar.com"] [inet:ip?=$node.value()] -test:str'))

            await core.nodes('[ inet:ip=2a00:: inet:ip=2a00::1 ]')

            self.len(1, await core.nodes('inet:ip>2a00::'))
            self.len(2, await core.nodes('inet:ip>=2a00::'))
            self.len(2, await core.nodes('inet:ip<2a00::'))
            self.len(3, await core.nodes('inet:ip<=2a00::'))
            self.len(0, await core.nodes('inet:ip>ffff:ffff:ffff:ffff:ffff:ffff:ffff:ffff'))

            self.len(1, await core.nodes('inet:ip +inet:ip>2a00::'))
            self.len(2, await core.nodes('inet:ip +inet:ip>=2a00::'))
            self.len(2, await core.nodes('inet:ip +inet:ip<2a00::'))
            self.len(3, await core.nodes('inet:ip +inet:ip<=2a00::'))

    async def test_ipv6_lift_range(self):

        async with self.getTestCore() as core:

            for i in range(5):
                valu = f'0::f00{i}'
                nodes = await core.nodes('[inet:ip=$valu]', opts={'vars': {'valu': valu}})
                self.len(1, nodes)

            self.len(3, await core.nodes('inet:ip=0::f001-0::f003'))
            self.len(3, await core.nodes('[inet:ip=0::f001-0::f003]'))
            self.len(3, await core.nodes('inet:ip +inet:ip=0::f001-0::f003'))
            self.len(3, await core.nodes('inet:ip*range=(0::f001, 0::f003)'))

    async def test_ipv6_filt_cidr(self):

        async with self.getTestCore() as core:

            self.len(5, await core.nodes('[ inet:ip=0::f000/126 inet:ip=0::ffff:a2c4 ]'))
            self.len(4, await core.nodes('inet:ip +inet:ip=0::f000/126'))
            self.len(1, await core.nodes('inet:ip -inet:ip=0::f000/126'))

            self.len(256, await core.nodes('[ inet:ip=0::ffff:192.168.1.0/120]'))
            self.len(256, await core.nodes('[ inet:ip=0::ffff:192.168.2.0/120]'))
            self.len(256, await core.nodes('inet:ip=0::ffff:192.168.1.0/120'))

            # Seed some nodes for bounds checking
            vals = list(range(1, 33))
            q = 'for $v in $vals { [inet:ip=`0::10.2.1.{$v}` ] }'
            self.len(len(vals), await core.nodes(q, opts={'vars': {'vals': vals}}))

            nodes = await core.nodes('inet:ip=0::10.2.1.4/128')
            self.len(1, nodes)
            self.len(1, await core.nodes('inet:ip +inet:ip=0::10.2.1.4/128'))
            self.len(1, await core.nodes('inet:ip +inet:ip=0::10.2.1.4'))

            nodes = await core.nodes('inet:ip=0::10.2.1.4/127')
            self.len(2, nodes)
            self.len(2, await core.nodes('inet:ip +inet:ip=0::10.2.1.4/127'))

            # 0::10.2.1.0 -> 0::10.2.1.3 but we don't have 0::10.2.1.0 in the core
            nodes = await core.nodes('inet:ip=0::10.2.1.1/126')
            self.len(3, nodes)

            nodes = await core.nodes('inet:ip=0::10.2.1.2/126')
            self.len(3, nodes)

            # 0::10.2.1.0 -> 0::10.2.1.7 but we don't have 0::10.2.1.0 in the core
            nodes = await core.nodes('inet:ip=0::10.2.1.0/125')
            self.len(7, nodes)

            # 0::10.2.1.8 -> 0::10.2.1.15
            nodes = await core.nodes('inet:ip=0::10.2.1.8/125')
            self.len(8, nodes)

            # 0::10.2.1.0 -> 0::10.2.1.15 but we don't have 0::10.2.1.0 in the core
            nodes = await core.nodes('inet:ip=0::10.2.1.1/124')
            self.len(15, nodes)

            with self.raises(s_exc.BadTypeValu):
                await core.nodes('inet:ip=0::10.2.1.1/300')

    async def test_mac(self):
        formname = 'inet:mac'
        async with self.getTestCore() as core:

            # Type Tests ======================================================
            t = core.model.type(formname)

            self.eq(await t.norm('00:00:00:00:00:00'), ('00:00:00:00:00:00', {}))
            self.eq(await t.norm('FF:ff:FF:ff:FF:ff'), ('ff:ff:ff:ff:ff:ff', {}))
            self.eq(await t.norm(' FF:ff:FF:ff:FF:ff'), ('ff:ff:ff:ff:ff:ff', {}))
            await self.asyncraises(s_exc.BadTypeValu, t.norm('GG:ff:FF:ff:FF:ff'))

            # Form Tests ======================================================
            nodes = await core.nodes('[inet:mac="00:00:00:00:00:00" :vendor=* :vendor:name=Cool]')
            self.len(1, nodes)
            node = nodes[0]
            self.eq(node.ndef, ('inet:mac', '00:00:00:00:00:00'))
            self.eq(node.get('vendor:name'), 'cool')

            self.len(1, await core.nodes('inet:mac -> ou:org'))

    async def test_net4(self):
        tname = 'inet:net'
        async with self.getTestCore() as core:
            # Type Tests ======================================================
            t = core.model.type(tname)

            valu = ('1.2.3.4', '5.6.7.8')
            expected = (((4, 16909060), (4, 84281096)), {'subs': {'min': (4, 16909060), 'max': (4, 84281096)}})
            self.eq(await t.norm(valu), expected)

            valu = '1.2.3.4-5.6.7.8'
            self.eq(await t.norm(valu), expected)

            valu = '1.2.3.0/24'
            expected = (((4, 0x01020300), (4, 0x010203ff)), {'subs': {'min': (4, 0x01020300), 'max': (4, 0x010203ff)}})
            self.eq(await t.norm(valu), expected)

            valu = '5.6.7.8-1.2.3.4'
            await self.asyncraises(s_exc.BadTypeValu, t.norm(valu))

            valu = ('1.2.3.4', '5.6.7.8', '7.8.9.10')
            await self.asyncraises(s_exc.BadTypeValu, t.norm(valu))

    async def test_net6(self):
        tname = 'inet:net'
        async with self.getTestCore() as core:
            # Type Tests ======================================================
            t = core.model.type(tname)

            valu = ('0:0:0:0:0:0:0:0', '::Ff')
            expected = (((6, 0), (6, 0xff)), {'subs': {'min': (6, 0), 'max': (6, 0xff)}})
            self.eq(await t.norm(valu), expected)

            valu = '0:0:0:0:0:0:0:0-::Ff'
            self.eq(await t.norm(valu), expected)

            # Test case in which ipaddress ordering is not alphabetical
            minv = (6, 0x33000100000000000000000000000000)
            maxv = (6, 0x3300010000010000000000000000ffff)
            valu = ('3300:100::', '3300:100:1::ffff')
            expected = ((minv, maxv), {'subs': {'min': minv, 'max': maxv}})
            self.eq(await t.norm(valu), expected)

            minv = (6, 0x20010db8000000000000000000000000)
            maxv = (6, 0x20010db8000000000000000007ffffff)
            valu = '2001:db8::/101'
            expected = ((minv, maxv), {'subs': {'min': minv, 'max': maxv}})
            self.eq(await t.norm(valu), expected)

            valu = ('fe00::', 'fd00::')
            await self.asyncraises(s_exc.BadTypeValu, t.norm(valu))

            valu = ('fd00::', 'fe00::', 'ff00::')
            await self.asyncraises(s_exc.BadTypeValu, t.norm(valu))

            with self.raises(s_exc.BadTypeValu):
<<<<<<< HEAD
                t.norm(((6, 1), (4, 1)))
=======
                await t.norm(((6, 1), (4, 1)))
>>>>>>> 6335b711

    async def test_port(self):
        tname = 'inet:port'
        async with self.getTestCore() as core:

            # Type Tests ======================================================
            t = core.model.type(tname)
            await self.asyncraises(s_exc.BadTypeValu, t.norm(-1))
            self.eq(await t.norm(0), (0, {}))
            self.eq(await t.norm(1), (1, {}))
            self.eq(await t.norm('2'), (2, {}))
            self.eq(await t.norm('0xF'), (15, {}))
            self.eq(await t.norm(65535), (65535, {}))
            await self.asyncraises(s_exc.BadTypeValu, t.norm(65536))

    async def test_rfc2822_addr(self):
        formname = 'inet:rfc2822:addr'
        async with self.getTestCore() as core:

            # Type Tests ======================================================
            t = core.model.type(formname)

            self.eq(await t.norm('FooBar'), ('foobar', {'subs': {}}))
            self.eq(await t.norm('visi@vertex.link'), ('visi@vertex.link', {'subs': {'email': 'visi@vertex.link'}}))
            self.eq(await t.norm('foo bar<visi@vertex.link>'), ('foo bar <visi@vertex.link>', {'subs': {'email': 'visi@vertex.link', 'name': 'foo bar'}}))
            self.eq(await t.norm('foo bar <visi@vertex.link>'), ('foo bar <visi@vertex.link>', {'subs': {'email': 'visi@vertex.link', 'name': 'foo bar'}}))
            self.eq(await t.norm('"foo bar "   <visi@vertex.link>'), ('foo bar <visi@vertex.link>', {'subs': {'email': 'visi@vertex.link', 'name': 'foo bar'}}))
            self.eq(await t.norm('<visi@vertex.link>'), ('visi@vertex.link', {'subs': {'email': 'visi@vertex.link'}}))

            valu = (await t.norm('bob\udcfesmith@woot.com'))[0]
            self.eq(valu, 'bob\udcfesmith@woot.com')

            # Form Tests ======================================================
            nodes = await core.nodes('[inet:rfc2822:addr=$valu]',
                                     opts={'vars': {'valu': '"UnitTest"    <UnitTest@Vertex.link>'}})
            self.len(1, nodes)
            node = nodes[0]
            self.eq(node.ndef, ('inet:rfc2822:addr', 'unittest <unittest@vertex.link>'))
            self.eq(node.get('email'), 'unittest@vertex.link')
            self.eq(node.get('name'), 'unittest')

            await core.nodes('[inet:rfc2822:addr=$valu]', opts={'vars': {'valu': '"UnitTest1'}})
            await core.nodes('[inet:rfc2822:addr=$valu]', opts={'vars': {'valu': '"UnitTest12'}})

            self.len(3, await core.nodes('inet:rfc2822:addr^=unittest'))
            self.len(2, await core.nodes('inet:rfc2822:addr^=unittest1'))
            self.len(1, await core.nodes('inet:rfc2822:addr^=unittest12'))

            # CVE-2023-27043 related behavior
            with self.raises(s_exc.BadTypeValu):
                await core.nodes('[inet:rfc2822:addr="alice@example.org]<bob@example.org>"]')

    async def test_server(self):
        formname = 'inet:server'
        data = (
            ('tcp://127.0.0.1:12345', 'tcp://127.0.0.1:12345', {
                'ip': (4, 2130706433),
                'port': 12345,
                'proto': 'tcp',
            }),
            ('tcp://127.0.0.1', 'tcp://127.0.0.1', {
                'ip': (4, 2130706433),
                'proto': 'tcp',
            }),
            ('tcp://[::1]:12345', 'tcp://[::1]:12345', {
                'ip': (6, 1),
                'port': 12345,
                'proto': 'tcp',
            }),
            ('host://vertex.link:12345', 'host://ffa3e574aa219e553e1b2fc1ccd0180f:12345', {
                'host': 'ffa3e574aa219e553e1b2fc1ccd0180f',
                'port': 12345,
                'proto': 'host',
            }),
            ((4, 2130706433), 'tcp://127.0.0.1', {
                'ip': (4, 2130706433),
                'proto': 'tcp',
            }),
        )

        async with self.getTestCore() as core:
            for valu, expected_valu, props in data:
                nodes = await core.nodes('[inet:server=$valu]', opts={'vars': {'valu': valu}})
                self.len(1, nodes)
                node = nodes[0]
                self.eq(node.ndef, ('inet:server', expected_valu))
                for p, v in props.items():
                    self.eq(node.get(p), v)

            nodes = await core.nodes('[ it:network=* :dns:resolvers=(([4, 1]),)]')
            self.eq(nodes[0].get('dns:resolvers'), ('udp://0.0.0.1:53',))

            nodes = await core.nodes('[ it:network=* :dns:resolvers=(([6, 1]),)]')
            self.eq(nodes[0].get('dns:resolvers'), ('udp://[::1]:53',))

            nodes = await core.nodes('[ it:network=* :dns:resolvers=("::1",)]')
            self.eq(nodes[0].get('dns:resolvers'), ('udp://[::1]:53',))

            nodes = await core.nodes('[ it:network=* :dns:resolvers=("[::1]",)]')
            self.eq(nodes[0].get('dns:resolvers'), ('udp://[::1]:53',))

    async def test_url(self):
        formname = 'inet:url'
        async with self.getTestCore() as core:

            # Type Tests ======================================================
            t = core.model.type(formname)
            await self.asyncraises(s_exc.BadTypeValu, t.norm('http:///wat'))
            await self.asyncraises(s_exc.BadTypeValu, t.norm('wat'))  # No Protocol
            await self.asyncraises(s_exc.BadTypeValu, t.norm("file://''"))  # Missing address/url
            await self.asyncraises(s_exc.BadTypeValu, t.norm("file://#"))  # Missing address/url
            await self.asyncraises(s_exc.BadTypeValu, t.norm("file://$"))  # Missing address/url
            await self.asyncraises(s_exc.BadTypeValu, t.norm("file://%"))  # Missing address/url

            await self.asyncraises(s_exc.BadTypeValu, t.norm('www.google\udcfesites.com/hehe.asp'))

            for proto in ('http', 'hxxp', 'hXXp'):
                url = 'http://www.googlesites.com/hehe\udcfestuff.asp'
                valu = await t.norm(f'{proto}://www.googlesites.com/hehe\udcfestuff.asp')
                expected = (url, {'subs': {
                    'proto': 'http',
                    'path': '/hehe\udcfestuff.asp',
                    'port': 80,
                    'params': '',
                    'fqdn': 'www.googlesites.com',
                    'base': url
                }})
                self.eq(valu, expected)

            for proto in ('https', 'hxxps', 'hXXps'):
                url = f'https://dummyimage.com/600x400/000/fff.png&text=cat@bam.com'
                valu = await t.norm(f'{proto}://dummyimage.com/600x400/000/fff.png&text=cat@bam.com')
                expected = (url, {'subs': {
                    'base': url,
                    'proto': 'https',
                    'path': '/600x400/000/fff.png&text=cat@bam.com',
                    'port': 443,
                    'params': '',
                    'fqdn': 'dummyimage.com'
                }})
                self.eq(valu, expected)

            url = 'http://0.0.0.0/index.html?foo=bar'
            valu = await t.norm(url)
            expected = (url, {'subs': {
                'proto': 'http',
                'path': '/index.html',
                'params': '?foo=bar',
                'ip': (4, 0),
                'port': 80,
                'base': 'http://0.0.0.0/index.html'
            }})
            self.eq(valu, expected)

            url = '  http://0.0.0.0/index.html?foo=bar  '
            valu = await t.norm(url)
            expected = (url.strip(), {'subs': {
                'proto': 'http',
                'path': '/index.html',
                'params': '?foo=bar',
                'ip': (4, 0),
                'port': 80,
                'base': 'http://0.0.0.0/index.html'
            }})
            self.eq(valu, expected)

            unc = '\\\\0--1.ipv6-literal.net\\share\\path\\to\\filename.txt'
            url = 'smb://::1/share/path/to/filename.txt'
            valu = await t.norm(unc)
            expected = (url, {'subs': {
                'base': url,
                'proto': 'smb',
                'params': '',
                'path': '/share/path/to/filename.txt',
                'ip': (6, 1),
            }})
            self.eq(valu, expected)

            unc = '\\\\0--1.ipv6-literal.net@1234\\share\\filename.txt'
            url = 'smb://[::1]:1234/share/filename.txt'
            valu = await t.norm(unc)
            expected = (url, {'subs': {
                'base': url,
                'proto': 'smb',
                'path': '/share/filename.txt',
                'params': '',
                'port': 1234,
                'ip': (6, 1),
            }})
            self.eq(valu, expected)

            unc = '\\\\server@SSL@1234\\share\\path\\to\\filename.txt'
            url = 'https://server:1234/share/path/to/filename.txt'
            valu = await t.norm(unc)
            expected = (url, {'subs': {
                'base': url,
                'proto': 'https',
                'fqdn': 'server',
                'params': '',
                'port': 1234,
                'path': '/share/path/to/filename.txt',
            }})
            self.eq(valu, expected)

            # Form Tests ======================================================
            nodes = await core.nodes('[inet:url="https://vertexmc:hunter2@vertex.link:1337/coolthings?a=1"]')
            self.len(1, nodes)
            node = nodes[0]
            self.eq(node.ndef, ('inet:url', 'https://vertexmc:hunter2@vertex.link:1337/coolthings?a=1'))
            self.eq(node.get('fqdn'), 'vertex.link')
            self.eq(node.get('passwd'), 'hunter2')
            self.eq(node.get('path'), '/coolthings')
            self.eq(node.get('port'), 1337)
            self.eq(node.get('proto'), 'https')
            self.eq(node.get('user'), 'vertexmc')
            self.eq(node.get('base'), 'https://vertexmc:hunter2@vertex.link:1337/coolthings')
            self.eq(node.get('params'), '?a=1')

            nodes = await core.nodes('[inet:url="https://vertex.link?a=1"]')
            self.len(1, nodes)
            node = nodes[0]
            self.eq(node.ndef, ('inet:url', 'https://vertex.link?a=1'))
            self.eq(node.get('fqdn'), 'vertex.link')
            self.eq(node.get('path'), '')

            # equality comparator behavior
            valu = 'https://vertex.link?a=1'
            q = f'inet:url +inet:url="{valu}"'
            nodes = await core.nodes(q)
            self.len(1, nodes)

            q = 'inet:url +inet:url=""'
            nodes = await core.nodes(q)
            self.len(0, nodes)

            nodes = await core.nodes('[ inet:url="https://+:80/woot" ]')
            self.len(1, nodes)

            self.none(nodes[0].get('fqdn'))

            q = '''
            [
                inet:url="http://[FEDC:BA98:7654:3210:FEDC:BA98:7654:3210]:80/index.html"
                inet:url="http://[1080:0:0:0:8:800:200C:417A]/index.html?foo=bar"
                inet:url="http://[3ffe:2a00:100:7031::1]"
                inet:url="http://[1080::8:800:200C:417A]/foo"
                inet:url="http://[::192.9.5.5]/ipng"
                inet:url="http://[::FFFF:129.144.52.38]:80/index.html"
                inet:url="https://[2010:836B:4179::836B:4179]"
            ]
            '''
            nodes = await core.nodes(q)
            self.len(7, nodes)
            self.eq(nodes[0].get('base'), 'http://[fedc:ba98:7654:3210:fedc:ba98:7654:3210]:80/index.html')
            self.eq(nodes[0].get('proto'), 'http')
            self.eq(nodes[0].get('path'), '/index.html')
            self.eq(nodes[0].get('params'), '')
            self.eq(nodes[0].get('ip'), (6, 0xfedcba9876543210fedcba9876543210))
            self.eq(nodes[0].get('port'), 80)

            self.eq(nodes[1].get('base'), 'http://[1080::8:800:200c:417a]/index.html')
            self.eq(nodes[1].get('proto'), 'http')
            self.eq(nodes[1].get('path'), '/index.html')
            self.eq(nodes[1].get('params'), '?foo=bar')
            self.eq(nodes[1].get('ip'), (6, 0x108000000000000000080800200c417a))
            self.eq(nodes[1].get('port'), 80)

            self.eq(nodes[2].get('base'), 'http://[3ffe:2a00:100:7031::1]')
            self.eq(nodes[2].get('proto'), 'http')
            self.eq(nodes[2].get('path'), '')
            self.eq(nodes[2].get('params'), '')
            self.eq(nodes[2].get('ip'), (6, 0x3ffe2a00010070310000000000000001))
            self.eq(nodes[2].get('port'), 80)

            self.eq(nodes[3].get('base'), 'http://[1080::8:800:200c:417a]/foo')
            self.eq(nodes[3].get('proto'), 'http')
            self.eq(nodes[3].get('path'), '/foo')
            self.eq(nodes[3].get('params'), '')
            self.eq(nodes[3].get('ip'), (6, 0x108000000000000000080800200c417a))
            self.eq(nodes[3].get('port'), 80)

            self.eq(nodes[4].get('base'), 'http://[::192.9.5.5]/ipng')
            self.eq(nodes[4].get('proto'), 'http')
            self.eq(nodes[4].get('path'), '/ipng')
            self.eq(nodes[4].get('params'), '')
            self.eq(nodes[4].get('ip'), (6, 0xc0090505))
            self.eq(nodes[4].get('port'), 80)

            self.eq(nodes[5].get('base'), 'http://[::ffff:129.144.52.38]:80/index.html')
            self.eq(nodes[5].get('proto'), 'http')
            self.eq(nodes[5].get('path'), '/index.html')
            self.eq(nodes[5].get('params'), '')
            self.eq(nodes[5].get('ip'), (6, 0xffff81903426))
            self.eq(nodes[5].get('port'), 80)

            self.eq(nodes[6].get('base'), 'https://[2010:836b:4179::836b:4179]')
            self.eq(nodes[6].get('proto'), 'https')
            self.eq(nodes[6].get('path'), '')
            self.eq(nodes[6].get('params'), '')
            self.eq(nodes[6].get('ip'), (6, 0x2010836b4179000000000000836b4179))
            self.eq(nodes[6].get('port'), 443)

    async def test_url_file(self):

        async with self.getTestCore() as core:

            t = core.model.type('inet:url')

            await self.asyncraises(s_exc.BadTypeValu, t.norm('file:////'))
            await self.asyncraises(s_exc.BadTypeValu, t.norm('file://///'))
            await self.asyncraises(s_exc.BadTypeValu, t.norm('file://'))
            await self.asyncraises(s_exc.BadTypeValu, t.norm('file:'))

            url = 'file:///'
            expected = (url, {'subs': {
                'base': url,
                'path': '/',
                'proto': 'file',
                'params': '',
            }})
            self.eq(await t.norm(url), expected)

            url = 'file:///home/foo/Documents/html/index.html'
            expected = (url, {'subs': {
                'base': url,
                'path': '/home/foo/Documents/html/index.html',
                'proto': 'file',
                'params': '',
            }})
            self.eq(await t.norm(url), expected)

            url = 'file:///c:/path/to/my/file.jpg'
            expected = (url, {'subs': {
                'base': url,
                'path': 'c:/path/to/my/file.jpg',
                'params': '',
                'proto': 'file'
            }})
            self.eq(await t.norm(url), expected)

            url = 'file://localhost/c:/Users/BarUser/stuff/moar/stuff.txt'
            expected = (url, {'subs': {
                'proto': 'file',
                'path': 'c:/Users/BarUser/stuff/moar/stuff.txt',
                'params': '',
                'fqdn': 'localhost',
                'base': url,
            }})
            self.eq(await t.norm(url), expected)

            url = 'file:///c:/Users/BarUser/stuff/moar/stuff.txt'
            expected = (url, {'subs': {
                'proto': 'file',
                'path': 'c:/Users/BarUser/stuff/moar/stuff.txt',
                'params': '',
                'base': url,
            }})
            self.eq(await t.norm(url), expected)

            url = 'file://localhost/home/visi/synapse/README.rst'
            expected = (url, {'subs': {
                'proto': 'file',
                'path': '/home/visi/synapse/README.rst',
                'params': '',
                'fqdn': 'localhost',
                'base': url,
            }})
            self.eq(await t.norm(url), expected)

            url = 'file:/C:/invisig0th/code/synapse/README.rst'
            expected = ('file:///C:/invisig0th/code/synapse/README.rst', {'subs': {
                'proto': 'file',
                'path': 'C:/invisig0th/code/synapse/README.rst',
                'params': '',
                'base': 'file:///C:/invisig0th/code/synapse/README.rst'
            }})
            self.eq(await t.norm(url), expected)

            url = 'file://somehost/path/to/foo.txt'
            expected = (url, {'subs': {
                'proto': 'file',
                'params': '',
                'path': '/path/to/foo.txt',
                'fqdn': 'somehost',
                'base': url
            }})
            self.eq(await t.norm(url), expected)

            url = 'file:/c:/foo/bar/baz/single/slash.txt'
            expected = ('file:///c:/foo/bar/baz/single/slash.txt', {'subs': {
                'proto': 'file',
                'params': '',
                'path': 'c:/foo/bar/baz/single/slash.txt',
                'base': 'file:///c:/foo/bar/baz/single/slash.txt',
            }})
            self.eq(await t.norm(url), expected)

            url = 'file:c:/foo/bar/baz/txt'
            expected = ('file:///c:/foo/bar/baz/txt', {'subs': {
                'proto': 'file',
                'params': '',
                'path': 'c:/foo/bar/baz/txt',
                'base': 'file:///c:/foo/bar/baz/txt',
            }})
            self.eq(await t.norm(url), expected)

            url = 'file:/home/visi/synapse/synapse/lib/'
            expected = ('file:///home/visi/synapse/synapse/lib/', {'subs': {
                'proto': 'file',
                'params': '',
                'path': '/home/visi/synapse/synapse/lib/',
                'base': 'file:///home/visi/synapse/synapse/lib/',
            }})
            self.eq(await t.norm(url), expected)

            url = 'file://foo.vertex.link/home/bar/baz/biz.html'
            expected = (url, {'subs': {
                'proto': 'file',
                'path': '/home/bar/baz/biz.html',
                'params': '',
                'fqdn': 'foo.vertex.link',
                'base': 'file://foo.vertex.link/home/bar/baz/biz.html',
            }})
            self.eq(await t.norm(url), expected)

            url = 'file://visi@vertex.link@somehost.vertex.link/c:/invisig0th/code/synapse/'
            expected = (url, {'subs': {
                'proto': 'file',
                'fqdn': 'somehost.vertex.link',
                'base': 'file://visi@vertex.link@somehost.vertex.link/c:/invisig0th/code/synapse/',
                'path': 'c:/invisig0th/code/synapse/',
                'user': 'visi@vertex.link',
                'params': '',
            }})
            self.eq(await t.norm(url), expected)

            url = 'file://foo@bar.com:neato@password@7.7.7.7/c:/invisig0th/code/synapse/'
            expected = (url, {'subs': {
                'proto': 'file',
                'base': 'file://foo@bar.com:neato@password@7.7.7.7/c:/invisig0th/code/synapse/',
                'ip': (4, 117901063),
                'path': 'c:/invisig0th/code/synapse/',
                'user': 'foo@bar.com',
                'passwd': 'neato@password',
                'params': '',
            }})
            self.eq(await t.norm(url), expected)

            # not allowed by the rfc
            await self.asyncraises(s_exc.BadTypeValu, t.norm('file:foo@bar.com:password@1.162.27.3:12345/c:/invisig0th/code/synapse/'))

            # Also an invalid URL, but doesn't cleanly fall out, because well, it could be a valid filename
            url = 'file:/foo@bar.com:password@1.162.27.3:12345/c:/invisig0th/code/synapse/'
            expected = ('file:///foo@bar.com:password@1.162.27.3:12345/c:/invisig0th/code/synapse/', {'subs': {
                'proto': 'file',
                'path': '/foo@bar.com:password@1.162.27.3:12345/c:/invisig0th/code/synapse/',
                'params': '',
                'base': 'file:///foo@bar.com:password@1.162.27.3:12345/c:/invisig0th/code/synapse/',
            }})
            self.eq(await t.norm(url), expected)

            # https://datatracker.ietf.org/doc/html/rfc8089#appendix-E.2
            url = 'file://visi@vertex.link:password@somehost.vertex.link:9876/c:/invisig0th/code/synapse/'
            expected = (url, {'subs': {
                'proto': 'file',
                'path': 'c:/invisig0th/code/synapse/',
                'user': 'visi@vertex.link',
                'passwd': 'password',
                'fqdn': 'somehost.vertex.link',
                'params': '',
                'port': 9876,
                'base': url,
            }})
            self.eq(await t.norm(url), expected)

            # https://datatracker.ietf.org/doc/html/rfc8089#appendix-E.2.2
            url = 'FILE:c|/synapse/synapse/lib/stormtypes.py'
            expected = ('file:///c|/synapse/synapse/lib/stormtypes.py', {'subs': {
                'path': 'c|/synapse/synapse/lib/stormtypes.py',
                'proto': 'file',
                'params': '',
                'base': 'file:///c|/synapse/synapse/lib/stormtypes.py',
            }})
            self.eq(await t.norm(url), expected)

            # https://datatracker.ietf.org/doc/html/rfc8089#appendix-E.3.2
            url = 'file:////host.vertex.link/SharedDir/Unc/FilePath'
            expected = ('file:////host.vertex.link/SharedDir/Unc/FilePath', {'subs': {
                'proto': 'file',
                'params': '',
                'path': '/SharedDir/Unc/FilePath',
                'fqdn': 'host.vertex.link',
                'base': 'file:////host.vertex.link/SharedDir/Unc/FilePath',
            }})
            self.eq(await t.norm(url), expected)

            # Firefox's non-standard representation that appears every so often
            # supported because the RFC supports it
            url = 'file://///host.vertex.link/SharedDir/Firefox/Unc/File/Path'
            expected = ('file:////host.vertex.link/SharedDir/Firefox/Unc/File/Path', {'subs': {
                'proto': 'file',
                'params': '',
                'base': 'file:////host.vertex.link/SharedDir/Firefox/Unc/File/Path',
                'path': '/SharedDir/Firefox/Unc/File/Path',
                'fqdn': 'host.vertex.link',
            }})
            self.eq(await t.norm(url), expected)

    async def test_url_fqdn(self):

        async with self.getTestCore() as core:

            t = core.model.type('inet:url')

            host = 'Vertex.Link'
            norm_host = (await core.model.type('inet:fqdn').norm(host))[0]
            repr_host = core.model.type('inet:fqdn').repr(norm_host)

            self.eq(norm_host, 'vertex.link')
            self.eq(repr_host, 'vertex.link')

            await self._test_types_url_behavior(t, 'fqdn', host, norm_host, repr_host)

    async def test_url_ipv4(self):
        async with self.getTestCore() as core:
            t = core.model.type('inet:url')

            host = '192[.]168.1[.]1'
            norm_host = (await core.model.type('inet:ip').norm(host))[0]
            repr_host = core.model.type('inet:ip').repr(norm_host)
            self.eq(norm_host, (4, 3232235777))
            self.eq(repr_host, '192.168.1.1')

            await self._test_types_url_behavior(t, 'ipv4', host, norm_host, repr_host)

    async def test_url_ipv6(self):
        async with self.getTestCore() as core:
            t = core.model.type('inet:url')

            host = '::1'
            norm_host = (await core.model.type('inet:ip').norm(host))[0]
            repr_host = core.model.type('inet:ip').repr(norm_host)
            self.eq(norm_host, (6, 1))
            self.eq(repr_host, '::1')

            await self._test_types_url_behavior(t, 'ipv6', host, norm_host, repr_host)

            # IPv6 Port Special Cases
            weird = await t.norm('http://::1:81/hehe')
            self.eq(weird[1]['subs']['ip'], (6, 0x10081))
            self.eq(weird[1]['subs']['port'], 80)

            await self.asyncraises(s_exc.BadTypeValu, t.norm('http://0:0:0:0:0:0:0:0:81/'))

    async def _test_types_url_behavior(self, t, htype, host, norm_host, repr_host):

        # Handle IPv6 Port Brackets
        host_port = host
        repr_host_port = repr_host

        if htype == 'ipv6':
            host_port = f'[{host}]'
            repr_host_port = f'[{repr_host}]'

        if htype in ('ipv4', 'ipv6'):
            htype = 'ip'

        # URL with auth and port.
        url = f'https://user:password@{host_port}:1234/a/b/c/'
        expected = (f'https://user:password@{repr_host_port}:1234/a/b/c/', {'subs': {
            'proto': 'https', 'path': '/a/b/c/', 'user': 'user', 'passwd': 'password', htype: norm_host, 'port': 1234,
            'base': f'https://user:password@{repr_host_port}:1234/a/b/c/',
            'params': ''
        }})
        self.eq(await t.norm(url), expected)

        # Userinfo user with @ in it
        url = f'lando://visi@vertex.link@{host_port}:40000/auth/gateway'
        expected = (f'lando://visi@vertex.link@{repr_host_port}:40000/auth/gateway', {'subs': {
            'proto': 'lando', 'path': '/auth/gateway',
            'user': 'visi@vertex.link',
            'base': f'lando://visi@vertex.link@{repr_host_port}:40000/auth/gateway',
            'port': 40000,
            'params': '',
            htype: norm_host,
        }})
        self.eq(await t.norm(url), expected)

        # Userinfo password with @
        url = f'balthazar://root:foo@@@bar@{host_port}:1234/'
        expected = (f'balthazar://root:foo@@@bar@{repr_host_port}:1234/', {'subs': {
            'proto': 'balthazar', 'path': '/',
            'user': 'root', 'passwd': 'foo@@@bar',
            'base': f'balthazar://root:foo@@@bar@{repr_host_port}:1234/',
            'port': 1234,
            'params': '',
            htype: norm_host,
        }})
        self.eq(await t.norm(url), expected)

        # rfc3986 compliant Userinfo with @ properly encoded
        url = f'calrissian://visi%40vertex.link:surround%40@{host_port}:44343'
        expected = (f'calrissian://visi%40vertex.link:surround%40@{repr_host_port}:44343', {'subs': {
            'proto': 'calrissian', 'path': '',
            'user': 'visi@vertex.link', 'passwd': 'surround@',
            'base': f'calrissian://visi%40vertex.link:surround%40@{repr_host_port}:44343',
            'port': 44343,
            'params': '',
            htype: norm_host,
        }})
        self.eq(await t.norm(url), expected)

        # unencoded query params are handled nicely
        url = f'https://visi@vertex.link:neato@burrito@{host}/?q=@foobarbaz'
        expected = (f'https://visi@vertex.link:neato@burrito@{repr_host}/?q=@foobarbaz', {'subs': {
            'proto': 'https', 'path': '/',
            'user': 'visi@vertex.link', 'passwd': 'neato@burrito',
            'base': f'https://visi@vertex.link:neato@burrito@{repr_host}/',
            'port': 443,
            'params': '?q=@foobarbaz',
            htype: norm_host,
        }})
        self.eq(await t.norm(url), expected)

        # URL with no port, but default port valu.
        # Port should be in subs, but not normed URL.
        url = f'https://user:password@{host}/a/b/c/?foo=bar&baz=faz'
        expected = (f'https://user:password@{repr_host}/a/b/c/?foo=bar&baz=faz', {'subs': {
            'proto': 'https', 'path': '/a/b/c/', 'user': 'user', 'passwd': 'password', htype: norm_host, 'port': 443,
            'base': f'https://user:password@{repr_host}/a/b/c/',
            'params': '?foo=bar&baz=faz',
        }})
        self.eq(await t.norm(url), expected)

        # URL with no port and no default port valu.
        # Port should not be in subs or normed URL.
        url = f'arbitrary://user:password@{host}/a/b/c/'
        expected = (f'arbitrary://user:password@{repr_host}/a/b/c/', {'subs': {
            'proto': 'arbitrary', 'path': '/a/b/c/', 'user': 'user', 'passwd': 'password', htype: norm_host,
            'base': f'arbitrary://user:password@{repr_host}/a/b/c/',
            'params': '',
        }})
        self.eq(await t.norm(url), expected)

        # URL with user but no password.
        # User should still be in URL and subs.
        url = f'https://user@{host_port}:1234/a/b/c/'
        expected = (f'https://user@{repr_host_port}:1234/a/b/c/', {'subs': {
            'proto': 'https', 'path': '/a/b/c/', 'user': 'user', htype: norm_host, 'port': 1234,
            'base': f'https://user@{repr_host_port}:1234/a/b/c/',
            'params': '',
        }})
        self.eq(await t.norm(url), expected)

        # URL with no user/password.
        # User/Password should not be in URL or subs.
        url = f'https://{host_port}:1234/a/b/c/'
        expected = (f'https://{repr_host_port}:1234/a/b/c/', {'subs': {
            'proto': 'https', 'path': '/a/b/c/', htype: norm_host, 'port': 1234,
            'base': f'https://{repr_host_port}:1234/a/b/c/',
            'params': '',
        }})
        self.eq(await t.norm(url), expected)

        # URL with no path.
        url = f'https://{host_port}:1234'
        expected = (f'https://{repr_host_port}:1234', {'subs': {
            'proto': 'https', 'path': '', htype: norm_host, 'port': 1234,
            'base': f'https://{repr_host_port}:1234',
            'params': '',
        }})
        self.eq(await t.norm(url), expected)

        # URL with no path or port or default port.
        url = f'a://{host}'
        expected = (f'a://{repr_host}', {'subs': {
            'proto': 'a', 'path': '', htype: norm_host,
            'base': f'a://{repr_host}',
            'params': '',
        }})
        self.eq(await t.norm(url), expected)

    async def test_urlfile(self):
        async with self.getTestCore() as core:
            file = s_common.guid()
            valu = ('https://vertex.link/a_cool_program.exe', file)
            nodes = await core.nodes('[inet:urlfile=$valu]', opts={'vars': {'valu': valu}})
            self.len(1, nodes)
            node = nodes[0]
            self.eq(node.ndef, ('inet:urlfile', (valu[0], file)))
            self.eq(node.get('url'), 'https://vertex.link/a_cool_program.exe')
            self.eq(node.get('file'), file)

            url = await core.nodes('inet:url')
            self.len(1, url)
            url = url[0]
            self.eq(443, url.get('port'))
            self.eq('', url.get('params'))
            self.eq('vertex.link', url.get('fqdn'))
            self.eq('https', url.get('proto'))
            self.eq('https://vertex.link/a_cool_program.exe', url.get('base'))

    async def test_url_mirror(self):
        url0 = 'http://vertex.link'
        url1 = 'http://vtx.lk'
        opts = {'vars': {'url0': url0, 'url1': url1}}
        async with self.getTestCore() as core:

            nodes = await core.nodes('[ inet:url:mirror=($url0, $url1) ]', opts=opts)

            self.len(1, nodes)
            self.eq(nodes[0].ndef, ('inet:url:mirror', (url0, url1)))
            self.eq(nodes[0].get('at'), 'http://vtx.lk')
            self.eq(nodes[0].get('of'), 'http://vertex.link')

            with self.raises(s_exc.ReadOnlyProp):
                nodes = await core.nodes('inet:url:mirror=($url0, $url1) [ :at=http://newp.com ]', opts=opts)

            with self.raises(s_exc.ReadOnlyProp):
                nodes = await core.nodes('inet:url:mirror=($url0, $url1) [ :of=http://newp.com ]', opts=opts)

    async def test_urlredir(self):
        async with self.getTestCore() as core:
            valu = ('https://vertex.link/idk', 'https://cool.vertex.newp:443/something_else')
            nodes = await core.nodes('[inet:urlredir=$valu]', opts={'vars': {'valu': valu}})
            self.len(1, nodes)
            node = nodes[0]
            self.eq(node.ndef, ('inet:urlredir', valu))
            self.eq(node.get('src'), 'https://vertex.link/idk')
            self.eq(node.get('src:fqdn'), 'vertex.link')
            self.eq(node.get('dst'), 'https://cool.vertex.newp:443/something_else')
            self.eq(node.get('dst:fqdn'), 'cool.vertex.newp')
            self.len(1, await core.nodes('inet:fqdn=vertex.link'))
            self.len(1, await core.nodes('inet:fqdn=cool.vertex.newp'))

    async def test_user(self):
        async with self.getTestCore() as core:
            nodes = await core.nodes('[inet:user="cool User "]')
            self.len(1, nodes)
            node = nodes[0]
            self.eq(node.ndef, ('inet:user', 'cool user'))

    async def test_whois_collection(self):

        async with self.getTestCore() as core:

            valu = s_common.guid()
            rec = s_common.guid()
            props = {
                'time': 2554869000000000,
                'fqdn': 'arin.whois.net',
                'ip': (4, 167772160),
                'success': True,
                'rec': rec,
            }
            q = '[(inet:whois:ipquery=$valu :time=$p.time :fqdn=$p.fqdn :success=$p.success :rec=$p.rec :ip=$p.ip)]'
            nodes = await core.nodes(q, opts={'vars': {'valu': valu, 'p': props}})
            self.len(1, nodes)
            node = nodes[0]
            self.eq(node.ndef, ('inet:whois:ipquery', valu))
            self.eq(node.get('time'), 2554869000000000)
            self.eq(node.get('fqdn'), 'arin.whois.net')
            self.eq(node.get('success'), True)
            self.eq(node.get('rec'), rec)
            self.eq(node.get('ip'), (4, 167772160))

            valu = s_common.guid()
            props = {
                'time': 2554869000000000,
                'url': 'http://myrdap/rdap/?query=3300%3A100%3A1%3A%3Affff',
                'ip': '3300:100:1::ffff',
                'success': False,
            }
            q = '[(inet:whois:ipquery=$valu :time=$p.time :url=$p.url :success=$p.success :ip=$p.ip)]'
            nodes = await core.nodes(q, opts={'vars': {'valu': valu, 'p': props}})
            self.len(1, nodes)
            node = nodes[0]
            self.eq(node.ndef, ('inet:whois:ipquery', valu))
            self.eq(node.get('time'), 2554869000000000)
            self.eq(node.get('url'), 'http://myrdap/rdap/?query=3300%3A100%3A1%3A%3Affff')
            self.eq(node.get('success'), False)
            self.none(node.get('rec'))
            self.eq(node.get('ip'), (6, 0x3300010000010000000000000000ffff))

    async def test_whois_record(self):

        async with self.getTestCore() as core:
            nodes = await core.nodes('''
                [ inet:whois:record=0c63f6b67c9a3ca40f9f942957a718e9
                    :fqdn=woot.com
                    :text="YELLING AT pennywise@vertex.link LOUDLY"
                    :registrar=' cool REGISTRAR'
                    :registrant=' cool REGISTRANT'
                ]
            ''')
            self.len(1, nodes)
            node = nodes[0]
            self.eq(node.ndef, ('inet:whois:record', '0c63f6b67c9a3ca40f9f942957a718e9'))
            self.eq(node.get('fqdn'), 'woot.com')
            self.eq(node.get('text'), 'yelling at pennywise@vertex.link loudly')
            self.eq(node.get('registrar'), 'cool registrar')
            self.eq(node.get('registrant'), 'cool registrant')

            nodes = await core.nodes('inet:whois:email')
            self.len(1, nodes)
            self.eq(nodes[0].ndef, ('inet:whois:email', ('woot.com', 'pennywise@vertex.link')))

    async def test_whois_iprecord(self):
        async with self.getTestCore() as core:
            contact = s_common.guid()
            addlcontact = s_common.guid()
            rec_ipv4 = s_common.guid()
            props = {
                'net': '10.0.0.0/28',
                'created': 2554858000000000,
                'updated': 2554858000000000,
                'text': 'this is  a bunch of \nrecord text 123123',
                'asn': 12345,
                'id': 'NET-10-0-0-0-1',
                'name': 'vtx',
                'parentid': 'NET-10-0-0-0-0',
                'contacts': (addlcontact, ),
                'country': 'US',
                'status': 'validated',
                'type': 'direct allocation',
                'links': ('http://rdap.com/foo', 'http://rdap.net/bar'),
            }
            q = '''[(inet:whois:iprecord=$valu :net=$p.net :created=$p.created :updated=$p.updated
                :text=$p.text :asn=$p.asn :id=$p.id :name=$p.name :parentid=$p.parentid
                :contacts=$p.contacts :country=$p.country :status=$p.status :type=$p.type
                :links=$p.links)]'''
            nodes = await core.nodes(q, opts={'vars': {'valu': rec_ipv4, 'p': props}})
            self.len(1, nodes)
            node = nodes[0]
            self.eq(node.ndef, ('inet:whois:iprecord', rec_ipv4))
            self.eq(node.get('net'), ((4, 167772160), (4, 167772175)))
            # FIXME virtual props
            # self.eq(node.get('net*min'), (4, 167772160))
            # self.eq(node.get('net*max'), (4, 167772175))
            self.eq(node.get('created'), 2554858000000000)
            self.eq(node.get('updated'), 2554858000000000)
            self.eq(node.get('text'), 'this is  a bunch of \nrecord text 123123')
            self.eq(node.get('asn'), 12345)
            self.eq(node.get('id'), 'NET-10-0-0-0-1')
            self.eq(node.get('name'), 'vtx')
            self.eq(node.get('parentid'), 'NET-10-0-0-0-0')
            self.eq(node.get('contacts'), (addlcontact,))
            self.eq(node.get('country'), 'us')
            self.eq(node.get('status'), 'validated')
            self.eq(node.get('type'), 'direct allocation')
            self.eq(node.get('links'), ('http://rdap.com/foo', 'http://rdap.net/bar'))

            rec_ipv6 = s_common.guid()
            props = {
                'net': '2001:db8::/101',
                'created': 2554858000000000,
                'updated': 2554858000000000,
                'text': 'this is  a bunch of \nrecord text 123123',
                'asn': 12345,
                'id': 'NET-10-0-0-0-0',
                'name': 'EU-VTX-1',
                'country': 'tp',
                'status': 'renew prohibited',
                'type': 'allocated-BY-rir',
            }

            minv = (6, 0x20010db8000000000000000000000000)
            maxv = (6, 0x20010db8000000000000000007ffffff)

            q = '''[(inet:whois:iprecord=$valu :net=$p.net :created=$p.created :updated=$p.updated
                :text=$p.text :asn=$p.asn :id=$p.id :name=$p.name
                :country=$p.country :status=$p.status :type=$p.type)]'''
            nodes = await core.nodes(q, opts={'vars': {'valu': rec_ipv6, 'p': props}})
            self.len(1, nodes)
            node = nodes[0]
            self.eq(node.ndef, ('inet:whois:iprecord', rec_ipv6))
            self.eq(node.get('net'), (minv, maxv))
            # FIXME virtual props
            # self.eq(node.get('net*min'), minv)
            # self.eq(node.get('net*max'), maxv)
            self.eq(node.get('created'), 2554858000000000)
            self.eq(node.get('updated'), 2554858000000000)
            self.eq(node.get('text'), 'this is  a bunch of \nrecord text 123123')
            self.eq(node.get('asn'), 12345)
            self.eq(node.get('id'), 'NET-10-0-0-0-0')
            self.eq(node.get('name'), 'EU-VTX-1')
            self.eq(node.get('country'), 'tp')
            self.eq(node.get('status'), 'renew prohibited')
            self.eq(node.get('type'), 'allocated-by-rir')

            # check regid pivot
            scmd = f'inet:whois:iprecord={rec_ipv4} :parentid -> inet:whois:iprecord:id'
            nodes = await core.nodes(scmd)
            self.len(1, nodes)
            self.eq(nodes[0].ndef, ('inet:whois:iprecord', rec_ipv6))

    async def test_wifi_collection(self):
        async with self.getTestCore() as core:
            nodes = await core.nodes('[inet:wifi:ssid="The Best SSID"]')
            self.len(1, nodes)
            node = nodes[0]
            self.eq(node.ndef, ('inet:wifi:ssid', "The Best SSID"))

            nodes = await core.nodes('''
                [ inet:wifi:ap=*
                    :ssid="The Best SSID2 "
                    :bssid=00:11:22:33:44:55
                    :place=*
                    :channel=99
                    :place:latlong=(20, 30)
                    :place:latlong:accuracy=10km
                    :encryption=wpa2
                ]
            ''')
            self.len(1, nodes)
            node = nodes[0]
            self.eq(node.get('ssid'), 'The Best SSID2 ')
            self.eq(node.get('bssid'), '00:11:22:33:44:55')
            self.eq(node.get('place:latlong'), (20.0, 30.0))
            self.eq(node.get('place:latlong:accuracy'), 10000000)
            self.eq(node.get('channel'), 99)
            self.eq(node.get('encryption'), 'wpa2')

            self.len(1, await core.nodes('inet:wifi:ap -> geo:place'))

    async def test_banner(self):

        async with self.getTestCore() as core:

            nodes = await core.nodes('[inet:banner=("tcp://1.2.3.4:443", "Hi There")]')
            self.len(1, nodes)
            node = nodes[0]
            self.eq(node.get('text'), 'Hi There')
            self.eq(node.get('server'), 'tcp://1.2.3.4:443')

            self.len(1, await core.nodes('it:dev:str="Hi There"'))
            self.len(1, await core.nodes('inet:ip=1.2.3.4'))

            nodes = await core.nodes('[inet:banner=("tcp://::ffff:8.7.6.5", sup)]')
            self.len(1, nodes)
            node = nodes[0]
            self.eq(node.get('text'), 'sup')
            self.eq(node.get('server'), 'tcp://::ffff:8.7.6.5')

            self.len(1, await core.nodes('it:dev:str="sup"'))
            self.len(1, await core.nodes('inet:ip="::ffff:8.7.6.5"'))

    async def test_search_query(self):
        async with self.getTestCore() as core:
            iden = s_common.guid()
            host = s_common.guid()
            props = {
                'time': 200,
                'text': 'hi there',
                'engine': 'roofroof',
                'host': host,
            }

            q = '''[
                inet:search:query=$valu
                    :time=$p.time
                    :text=$p.text
                    :engine=$p.engine
                    :host=$p.host
                    :account=*
            ]'''
            nodes = await core.nodes(q, opts={'vars': {'valu': iden, 'p': props}})
            self.len(1, nodes)
            node = nodes[0]
            self.eq(node.ndef, ('inet:search:query', iden))
            self.eq(node.get('time'), 200)
            self.eq(node.get('text'), 'hi there')
            self.eq(node.get('engine'), 'roofroof')
            self.eq(node.get('host'), host)
            self.len(1, await core.nodes('inet:search:query :account -> inet:service:account'))

            residen = s_common.guid()
            props = {
                'query': iden,
                'url': 'http://hehehaha.com/',
                'rank': 0,
                'text': 'woot woot woot',
                'title': 'this is a title',
            }
            q = '[inet:search:result=$valu :query=$p.query :url=$p.url :rank=$p.rank :text=$p.text :title=$p.title]'
            nodes = await core.nodes(q, opts={'vars': {'valu': residen, 'p': props}})
            self.len(1, nodes)
            node = nodes[0]
            self.eq(node.ndef, ('inet:search:result', residen))
            self.eq(node.get('url'), 'http://hehehaha.com/')
            self.eq(node.get('rank'), 0)
            self.eq(node.get('text'), 'woot woot woot')
            self.eq(node.get('title'), 'this is a title')
            self.eq(node.get('query'), iden)

    async def test_model_inet_email_message(self):

        async with self.getTestCore() as core:

            flow = s_common.guid()

            q = '''
            [
            inet:email:message="*"
                :id="Woot-12345 "
                :to=woot@woot.com
                :from=visi@vertex.link
                :replyto=root@root.com
                :subject="hi there"
                :date=2015
                :body="there are mad sploitz here!"
                :headers=(('to', 'Visi Stark <visi@vertex.link>'),)
                :cc=(baz@faz.org, foo@bar.com, baz@faz.org)
                :bytes="*"
                :received:from:ip=1.2.3.4
                :received:from:fqdn=smtp.vertex.link
                :flow=$flow
                :links={[
                    inet:email:message:link=*
                        :url=https://www.vertex.link
                        :text=Vertex
                ]}
                :attachments={[
                    inet:email:message:attachment=*
                        :file=*
                        :name=sploit.exe
                ]}
            ]
            '''
            nodes = await core.nodes(q, opts={'vars': {'flow': flow}})
            self.len(1, nodes)

            self.eq(nodes[0].get('id'), 'Woot-12345')
            self.eq(nodes[0].get('cc'), ('baz@faz.org', 'foo@bar.com'))
            self.eq(nodes[0].get('received:from:ip'), (4, 0x01020304))
            self.eq(nodes[0].get('received:from:fqdn'), 'smtp.vertex.link')
            self.eq(nodes[0].get('flow'), flow)

            self.len(1, await core.nodes('inet:email:message:to=woot@woot.com'))
            self.len(1, await core.nodes('inet:email:message:date=2015'))
            self.len(1, await core.nodes('inet:email:message:body="there are mad sploitz here!"'))
            self.len(1, await core.nodes('inet:email:message:subject="hi there"'))
            self.len(1, await core.nodes('inet:email:message:replyto=root@root.com'))

            self.len(1, await core.nodes('inet:email:message:from=visi@vertex.link -> inet:email:header +:name=to +:value="Visi Stark <visi@vertex.link>"'))
            self.len(1, await core.nodes('inet:email:message:from=visi@vertex.link -> inet:email:message:link +:text=Vertex -> inet:url'))
            self.len(1, await core.nodes('inet:email:message:from=visi@vertex.link -> inet:email:message:attachment +:name=sploit.exe -> file:bytes'))
            self.len(1, await core.nodes('inet:email:message:from=visi@vertex.link -> file:bytes'))
            self.len(1, await core.nodes('inet:email=foo@bar.com -> inet:email:message'))
            self.len(1, await core.nodes('inet:email=baz@faz.org -> inet:email:message'))
            self.len(1, await core.nodes('inet:email:message -> inet:email:message:link +:url=https://www.vertex.link +:text=Vertex'))
            self.len(1, await core.nodes('inet:email:message -> inet:email:message:attachment +:name=sploit.exe +:file'))

    async def test_model_inet_tunnel(self):
        async with self.getTestCore() as core:
            nodes = await core.nodes('''
            [ inet:tunnel=*
                :ingress=1.2.3.4:443
                :egress=5.5.5.5
                :type=vpn
                :anon=$lib.true
                :operator = {[ entity:contact=* :email=visi@vertex.link ]}
            ]''')
            self.len(1, nodes)

            self.eq(True, nodes[0].get('anon'))
            self.eq('vpn.', nodes[0].get('type'))
            self.eq('tcp://5.5.5.5', nodes[0].get('egress'))
            self.eq('tcp://1.2.3.4:443', nodes[0].get('ingress'))

            self.len(1, await core.nodes('inet:tunnel -> entity:contact +:email=visi@vertex.link'))

    async def test_model_inet_proto(self):

        async with self.getTestCore() as core:
            nodes = await core.nodes('[ inet:proto=https :port=443 ]')
            self.len(1, nodes)
            self.eq(('inet:proto', 'https'), nodes[0].ndef)
            self.eq(443, nodes[0].get('port'))

    async def test_model_inet_egress(self):

        async with self.getTestCore() as core:

            nodes = await core.nodes('''
            [ inet:egress=*
                :host = *
                :host:iface = *
                :client=1.2.3.4
            ]
            ''')

            self.len(1, nodes)
            self.nn(nodes[0].get('host'))
            self.nn(nodes[0].get('host:iface'))
            self.eq(nodes[0].get('client'), 'tcp://1.2.3.4')

            self.len(1, await core.nodes('inet:egress -> it:host'))
            self.len(1, await core.nodes('inet:egress -> inet:iface'))

    async def test_model_inet_tls_handshake(self):

        async with self.getTestCore() as core:
            props = {
                'ja3': '1' * 32,
                'ja3s': '2' * 32,
                'client': 'tcp://1.2.3.4:8888',
                'server': 'tcp://5.6.7.8:9999'
            }

            nodes = await core.nodes('''
                [
                    inet:tls:handshake=*
                        :time=now
                        :flow=*
                        :server=$server
                        :server:cert=*
                        :server:ja3s=$ja3s
                        :server:jarmhash=07d14d16d21d21d07c42d41d00041d24a458a375eef0c576d23a7bab9a9fb1
                        :client=$client
                        :client:cert=*
                        :client:ja3=$ja3
                ]
            ''', opts={'vars': props})
            self.len(1, nodes)
            self.nn(nodes[0].get('time'))
            self.nn(nodes[0].get('flow'))
            self.nn(nodes[0].get('server:cert'))
            self.nn(nodes[0].get('client:cert'))
            self.eq(nodes[0].get('server:jarmhash'), '07d14d16d21d21d07c42d41d00041d24a458a375eef0c576d23a7bab9a9fb1')

            self.eq(props['ja3'], nodes[0].get('client:ja3'))
            self.eq(props['ja3s'], nodes[0].get('server:ja3s'))

            self.eq(props['client'], nodes[0].get('client'))
            self.eq(props['server'], nodes[0].get('server'))

    async def test_model_inet_ja3(self):

        async with self.getTestCore() as core:

            ja3 = '76e7b0cb0994d60a4b3f360a088fac39'
            nodes = await core.nodes('[ inet:tls:ja3:sample=(tcp://1.2.3.4, $md5) ]', opts={'vars': {'md5': ja3}})
            self.len(1, nodes)
            self.eq(nodes[0].get('client'), 'tcp://1.2.3.4')
            self.eq(nodes[0].get('ja3'), ja3)

            ja3 = '4769ad08107979c719d86270e706fed5'
            nodes = await core.nodes('[ inet:tls:ja3s:sample=(tcp://2.2.2.2, $md5) ]', opts={'vars': {'md5': ja3}})
            self.len(1, nodes)
            self.eq(nodes[0].get('server'), 'tcp://2.2.2.2')
            self.eq(nodes[0].get('ja3s'), ja3)

    async def test_model_inet_tls_certs(self):

        async with self.getTestCore() as core:

            server = 'e4f6db65dbaa7a4598f7379f75dcd5f5'
            client = 'df8d1f7e04f7c4a322e04b0b252e2851'
            nodes = await core.nodes('[inet:tls:servercert=(tcp://1.2.3.4:1234, $server)]', opts={'vars': {'server': server}})
            self.len(1, nodes)
            self.eq(nodes[0].get('server'), 'tcp://1.2.3.4:1234')
            self.eq(nodes[0].get('cert'), server)

            nodes = await core.nodes('[inet:tls:clientcert=(tcp://5.6.7.8:5678, $client)]', opts={'vars': {'client': client}})
            self.len(1, nodes)
            self.eq(nodes[0].get('client'), 'tcp://5.6.7.8:5678')
            self.eq(nodes[0].get('cert'), client)

    async def test_model_inet_service(self):

        async with self.getTestCore() as core:

            provname = 'Slack Corp'
            opts = {'vars': {'provname': provname}}
            nodes = await core.nodes(f'gen.ou.org $provname', opts=opts)
            self.len(1, nodes)
            provider = nodes[0]

            q = '''
            [ inet:service:platform=(slack,)
                :url="https://slack.com"
                :urls=(https://slacker.com,)
                :name=Slack
                :names=("slack chat",)
                :desc=' Slack is a team communication platform.\n\n Be less busy.'
                :provider={ ou:org:name=$provname }
                :provider:name=$provname
            ]
            '''
            nodes = await core.nodes(q, opts=opts)
            self.len(1, nodes)
            self.eq(nodes[0].ndef, ('inet:service:platform', s_common.guid(('slack',))))
            self.eq(nodes[0].get('url'), 'https://slack.com')
            self.eq(nodes[0].get('urls'), ('https://slacker.com',))
            self.eq(nodes[0].get('name'), 'slack')
            self.eq(nodes[0].get('names'), ('slack chat',))
            self.eq(nodes[0].get('desc'), ' Slack is a team communication platform.\n\n Be less busy.')
            self.eq(nodes[0].get('provider'), provider.ndef[1])
            self.eq(nodes[0].get('provider:name'), provname.lower())
            platform = nodes[0]

            nodes = await core.nodes('[ inet:service:platform=({"name": "slack chat"}) ]')
            self.eq(nodes[0].ndef, platform.ndef)

            nodes = await core.nodes('[ inet:service:platform=({"url": "https://slacker.com"}) ]')
            self.eq(nodes[0].ndef, platform.ndef)

            q = '''
            [ inet:service:instance=(vertex, slack)
                :id='T2XK1223Y'
                :platform={ inet:service:platform=(slack,) }
                :url="https://v.vtx.lk/slack"
                :name="Synapse users slack"
                :tenant={[ inet:service:tenant=({"id": "VS-31337"}) ]}
                :app={[ inet:service:app=({"id": "app00"}) ]}
            ]
            '''
            nodes = await core.nodes(q)
            self.len(1, nodes)
            self.nn(nodes[0].get('tenant'))
            self.nn(nodes[0].get('app'))
            self.eq(nodes[0].ndef, ('inet:service:instance', s_common.guid(('vertex', 'slack'))))
            self.eq(nodes[0].get('id'), 'T2XK1223Y')
            self.eq(nodes[0].get('platform'), platform.ndef[1])
            self.eq(nodes[0].get('url'), 'https://v.vtx.lk/slack')
            self.eq(nodes[0].get('name'), 'synapse users slack')
            platinst = nodes[0]
            app00 = nodes[0].get('app')

            self.len(1, await core.nodes('inet:service:instance:id=T2XK1223Y -> inet:service:app [ :provider=* :provider:name=vertex ] :provider -> ou:org'))

            q = '''
            [
                (inet:service:account=(blackout, account, vertex, slack)
                    :id=U7RN51U1J
                    :user=blackout
                    :url=https://vertex.link/users/blackout
                    :email=blackout@vertex.link
                    :banner={[ file:bytes=({"name": "greencat.gif"}) ]}
                    :tenant={[ inet:service:tenant=({"id": "VS-31337"}) ]}
                    :app={[ inet:service:app=({"id": "a001"}) ]}
                )

                (inet:service:account=(visi, account, vertex, slack)
                    :id=U2XK7PUVB
                    :user=visi
                    :email=visi@vertex.link
                )
            ]
            '''
            accounts = await core.nodes(q)
            self.len(2, accounts)

            self.nn(accounts[0].get('banner'))
            self.nn(accounts[0].get('tenant'))
            self.nn(accounts[0].get('app'))

            self.eq(accounts[0].ndef, ('inet:service:account', s_common.guid(('blackout', 'account', 'vertex', 'slack'))))
            self.eq(accounts[0].get('id'), 'U7RN51U1J')
            self.eq(accounts[0].get('user'), 'blackout')
            self.eq(accounts[0].get('url'), 'https://vertex.link/users/blackout')
            self.eq(accounts[0].get('email'), 'blackout@vertex.link')

            self.eq(accounts[1].ndef, ('inet:service:account', s_common.guid(('visi', 'account', 'vertex', 'slack'))))
            self.eq(accounts[1].get('id'), 'U2XK7PUVB')
            self.eq(accounts[1].get('user'), 'visi')
            self.eq(accounts[1].get('email'), 'visi@vertex.link')
            blckacct, visiacct = accounts

            q = '''
            [ inet:service:group=(developers, group, vertex, slack)
                :id=X1234
                :name="developers, developers, developers"
            ]
            '''
            nodes = await core.nodes(q)
            self.len(1, nodes)

            self.eq(nodes[0].get('id'), 'X1234')
            self.eq(nodes[0].get('name'), 'developers, developers, developers')
            devsgrp = nodes[0]

            q = '''
            [
                (inet:service:group:member=(blackout, developers, group, vertex, slack)
                    :account=$blckiden
                    :group=$devsiden
                    :period=(20230601, ?)
                    :creator=$visiiden
                    :remover=$visiiden
                )

                (inet:service:group:member=(visi, developers, group, vertex, slack)
                    :account=$visiiden
                    :group=$devsiden
                    :period=(20150101, ?)
                )
            ]
            '''
            opts = {'vars': {
                'blckiden': blckacct.ndef[1],
                'visiiden': visiacct.ndef[1],
                'devsiden': devsgrp.ndef[1],
            }}
            nodes = await core.nodes(q, opts=opts)
            self.len(2, nodes)

            self.eq(nodes[0].get('account'), blckacct.ndef[1])
            self.eq(nodes[0].get('group'), devsgrp.ndef[1])
            self.eq(nodes[0].get('period'), (1685577600000000, 9223372036854775807))
            self.eq(nodes[0].get('creator'), visiacct.ndef[1])
            self.eq(nodes[0].get('remover'), visiacct.ndef[1])

            self.eq(nodes[1].get('account'), visiacct.ndef[1])
            self.eq(nodes[1].get('group'), devsgrp.ndef[1])
            self.eq(nodes[1].get('period'), (1420070400000000, 9223372036854775807))
            self.none(nodes[1].get('creator'))
            self.none(nodes[1].get('remover'))

            q = '''
            [ inet:service:session=*
                :creator=$blckiden
                :period=(202405160900, 202405161055)
                :http:session=*
            ]
            '''
            opts = {'vars': {'blckiden': blckacct.ndef[1]}}
            nodes = await core.nodes(q, opts=opts)
            self.len(1, nodes)
            self.nn(nodes[0].get('http:session'))
            self.eq(nodes[0].get('creator'), blckacct.ndef[1])
            self.eq(nodes[0].get('period'), (1715850000000000, 1715856900000000))
            blcksess = nodes[0]
            self.len(1, await core.nodes('inet:service:session -> inet:http:session'))

            q = '''
            [ inet:service:login=*
                :method=password
                :session=$blcksess
                :server=tcp://10.10.10.4:443
                :client=tcp://192.168.0.10:12345
                :creds={[auth:passwd=cool]}
            ]
            '''
            opts = {'vars': {'blcksess': blcksess.ndef[1]}}
            nodes = await core.nodes(q, opts=opts)
            self.len(1, nodes)
            self.eq(nodes[0].get('method'), 'password.')
            self.eq(nodes[0].get('creds'), (('auth:passwd', 'cool'),))

            server = await core.nodes('inet:server=tcp://10.10.10.4:443')
            self.len(1, server)
            server = server[0]

            client = await core.nodes('inet:client=tcp://192.168.0.10:12345')
            self.len(1, client)
            client = client[0]

            self.eq(nodes[0].get('server'), server.ndef[1])
            self.eq(nodes[0].get('client'), client.ndef[1])

            q = '''
            [ inet:service:message:link=(blackout, developers, 1715856900000000, https://www.youtube.com/watch?v=dQw4w9WgXcQ, vertex, slack)
                :title="Deadpool & Wolverine | Official Teaser | In Theaters July 26"
                :url="https://www.youtube.com/watch?v=dQw4w9WgXcQ"
            ]
            '''
            nodes = await core.nodes(q)
            self.len(1, nodes)
            self.eq(nodes[0].get('title'), 'Deadpool & Wolverine | Official Teaser | In Theaters July 26')
            self.eq(nodes[0].get('url'), 'https://www.youtube.com/watch?v=dQw4w9WgXcQ')
            msglink = nodes[0]

            q = '''
            [ inet:service:channel=(general, channel, vertex, slack)
                :id=C1234
                :name=general
                :period=(20150101, ?)
                :creator=$visiiden
                :platform=$platiden
                :instance=$instiden
                :topic=' My Topic   '
                :app={ inet:service:app:id=app00 }
            ]
            '''
            opts = {'vars': {
                'visiiden': visiacct.ndef[1],
                'platiden': platform.ndef[1],
                'instiden': platinst.ndef[1],
            }}
            nodes = await core.nodes(q, opts=opts)
            self.len(1, nodes)
            self.eq(nodes[0].ndef, ('inet:service:channel', s_common.guid(('general', 'channel', 'vertex', 'slack'))))
            self.eq(nodes[0].get('app'), app00)
            self.eq(nodes[0].get('name'), 'general')
            self.eq(nodes[0].get('topic'), 'my topic')
            self.eq(nodes[0].get('period'), (1420070400000000, 9223372036854775807))
            self.eq(nodes[0].get('creator'), visiacct.ndef[1])
            self.eq(nodes[0].get('platform'), platform.ndef[1])
            self.eq(nodes[0].get('instance'), platinst.ndef[1])
            gnrlchan = nodes[0]

            q = '''
            [
                (inet:service:channel:member=(visi, general, channel, vertex, slack)
                    :account=$visiiden
                    :period=(20150101, ?)
                )

                (inet:service:channel:member=(blackout, general, channel, vertex, slack)
                    :account=$blckiden
                    :period=(20230601, ?)
                )

                :platform=$platiden
                :instance=$instiden
                :channel=$chnliden
            ]
            '''
            opts = {'vars': {
                'blckiden': blckacct.ndef[1],
                'visiiden': visiacct.ndef[1],
                'chnliden': gnrlchan.ndef[1],
                'platiden': platform.ndef[1],
                'instiden': platinst.ndef[1],
            }}
            nodes = await core.nodes(q, opts=opts)
            self.len(2, nodes)
            self.eq(nodes[0].ndef, ('inet:service:channel:member', s_common.guid(('visi', 'general', 'channel', 'vertex', 'slack'))))
            self.eq(nodes[0].get('account'), visiacct.ndef[1])
            self.eq(nodes[0].get('period'), (1420070400000000, 9223372036854775807))
            self.eq(nodes[0].get('channel'), gnrlchan.ndef[1])

            self.eq(nodes[1].ndef, ('inet:service:channel:member', s_common.guid(('blackout', 'general', 'channel', 'vertex', 'slack'))))
            self.eq(nodes[1].get('account'), blckacct.ndef[1])
            self.eq(nodes[1].get('period'), (1685577600000000, 9223372036854775807))
            self.eq(nodes[1].get('channel'), gnrlchan.ndef[1])

            for node in nodes:
                self.eq(node.get('platform'), platform.ndef[1])
                self.eq(node.get('instance'), platinst.ndef[1])
                self.eq(node.get('channel'), gnrlchan.ndef[1])

            nodes = await core.nodes('''
            [ inet:service:message:attachment=(pbjtime.gif, blackout, developers, 1715856900000000, vertex, slack)
                :file={[ file:bytes=({"sha256": "028241d9116a02059e99cb239c66d966e1b550926575ad7dcf0a8f076a352bcd"}) ]}
                :name=pbjtime.gif
                :text="peanut butter jelly time"
            ]
            ''')
            self.len(1, nodes)
            self.eq(nodes[0].get('name'), 'pbjtime.gif')
            self.eq(nodes[0].get('text'), 'peanut butter jelly time')
            self.eq(nodes[0].get('file'), 'ff94f25eddbf0d452ddee5303c8b818e')
            attachment = nodes[0]

            q = '''
            [
                (inet:service:message=(blackout, developers, 1715856900000000, vertex, slack)
                    :type=chat.group
                    :group=$devsiden
                    :public=$lib.false
                    :repost=*
                    :mentions=(
                        (inet:service:group, $devsiden),
                        (inet:service:account, $blckiden),
                        (inet:service:account, $blckiden),
                    )
                )

                (inet:service:message=(blackout, visi, 1715856900000000, vertex, slack)
                    :type=chat.direct
                    :to=$visiiden
                    :public=$lib.false
                    :mentions?=((inet:service:message:attachment, $atchiden),)
                )

                (inet:service:message=(blackout, general, 1715856900000000, vertex, slack)
                    :type=chat.channel
                    :channel=$gnrliden
                    :public=$lib.true
                )

                :account=$blckiden
                :text="omg, can't wait for the new deadpool: https://www.youtube.com/watch?v=dQw4w9WgXcQ"
                :links+=$linkiden
                :attachments+=$atchiden

                :place:name=nyc
                :place = { gen.geo.place nyc }
                :file=*

                :client:software = {[ it:software=* :name=woot ]}
                :client:software:name = woot
            ]
            '''
            opts = {'vars': {
                'blckiden': blckacct.ndef[1],
                'visiiden': visiacct.ndef[1],
                'devsiden': devsgrp.ndef[1],
                'gnrliden': gnrlchan.ndef[1],
                'linkiden': msglink.ndef[1],
                'atchiden': attachment.ndef[1],
            }}
            nodes = await core.nodes(q, opts=opts)
            self.len(3, nodes)
            for node in nodes:

                self.eq(node.get('account'), blckacct.ndef[1])
                self.eq(node.get('text'), "omg, can't wait for the new deadpool: https://www.youtube.com/watch?v=dQw4w9WgXcQ")
                self.eq(node.get('links'), [msglink.ndef[1]])

                self.nn(node.get('client:software'))
                self.eq(node.get('client:software:name'), 'woot')

                self.nn(node.get('place'))
                self.eq(node.get('place:name'), 'nyc')

            self.nn(nodes[0].get('repost'))
            self.eq(nodes[0].get('group'), devsgrp.ndef[1])
            self.false(nodes[0].get('public'))
            self.eq(nodes[0].get('type'), 'chat.group.')
            self.eq(
                nodes[0].get('mentions'),
                (('inet:service:account', blckacct.ndef[1]), ('inet:service:group', devsgrp.ndef[1]))
            )

            self.eq(nodes[1].get('to'), visiacct.ndef[1])
            self.false(nodes[1].get('public'))
            self.eq(nodes[1].get('type'), 'chat.direct.')
            self.none(nodes[1].get('mentions'))

            self.eq(nodes[2].get('channel'), gnrlchan.ndef[1])
            self.true(nodes[2].get('public'))
            self.eq(nodes[2].get('type'), 'chat.channel.')

            svcmsgs = await core.nodes('inet:service:message:type:taxonomy -> inet:service:message')
            self.len(3, svcmsgs)
            self.sorteq(
                [k.ndef for k in svcmsgs],
                [k.ndef for k in nodes],
            )

            nodes = await core.nodes('inet:service:message:type:taxonomy')
            self.len(4, nodes)
            self.sorteq(
                [k.ndef[1] for k in nodes],
                ('chat.', 'chat.channel.', 'chat.direct.', 'chat.group.'),
            )

            nodes = await core.nodes('inet:service:message:type:taxonomy=chat.channel -> inet:service:message')
            self.len(1, nodes)
            self.eq(nodes[0].ndef, ('inet:service:message', 'aa59b0c26bd8ce4af627af6326772384'))
            self.len(1, await core.nodes('inet:service:message:repost :repost -> inet:service:message'))

            q = '''
            [ inet:service:resource=(web, api, vertex, slack)
                :desc="The Web API supplies a collection of HTTP methods that underpin the majority of Slack app functionality."
                :instance=$instiden
                :name="Slack Web APIs"
                :platform=$platiden
                :type=slack.web.api
                :url="https://slack.com/api"
            ]
            '''
            opts = {'vars': {
                'platiden': platform.ndef[1],
                'instiden': platinst.ndef[1],
            }}
            nodes = await core.nodes(q, opts=opts)
            self.len(1, nodes)
            self.eq(nodes[0].get('desc'), 'The Web API supplies a collection of HTTP methods that underpin the majority of Slack app functionality.')
            self.eq(nodes[0].get('instance'), platinst.ndef[1])
            self.eq(nodes[0].get('name'), 'slack web apis')
            self.eq(nodes[0].get('platform'), platform.ndef[1])
            self.eq(nodes[0].get('type'), 'slack.web.api.')
            self.eq(nodes[0].get('url'), 'https://slack.com/api')
            resource = nodes[0]

            nodes = await core.nodes('''
                [ inet:service:bucket:item=*
                    :creator={ inet:service:account:user=visi }
                    :bucket={[ inet:service:bucket=* :name=foobar
                        :creator={ inet:service:account:user=visi }
                    ]}
                    :file=*
                    :file:name=woot.exe
                ]
            ''')
            self.len(1, nodes)
            self.nn(nodes[0].get('file'))
            self.nn(nodes[0].get('bucket'))
            self.nn(nodes[0].get('creator'))
            self.eq('woot.exe', nodes[0].get('file:name'))
            self.len(1, await core.nodes('inet:service:bucket -> inet:service:bucket:item -> file:bytes'))
            self.len(1, await core.nodes('inet:service:bucket -> inet:service:bucket:item -> inet:service:account'))
            self.len(1, await core.nodes('inet:service:bucket -> inet:service:account'))
            self.len(1, await core.nodes('inet:service:bucket:name=foobar'))

            q = '''
            [ inet:service:access=(api, blackout, 1715856900000000, vertex, slack)
                :action=foo.bar
                :account=$blckiden
                :instance=$instiden
                :platform=$platiden
                :resource=$rsrciden
                :success=$lib.true
                :time=(1715856900000000)
                :app={[ inet:service:app=({"name": "slack web"}) ]}
                :client:app={[ inet:service:app=({"name": "slack web"}) :desc="The slack web application"]}
            ]
            '''
            opts = {'vars': {
                'blckiden': blckacct.ndef[1],
                'instiden': platinst.ndef[1],
                'visiiden': visiacct.ndef[1],
                'platiden': platform.ndef[1],
                'rsrciden': resource.ndef[1],
            }}
            nodes = await core.nodes(q, opts=opts)
            self.len(1, nodes)
            self.eq(nodes[0].get('action'), 'foo.bar.')
            self.eq(nodes[0].get('account'), blckacct.ndef[1])
            self.eq(nodes[0].get('instance'), platinst.ndef[1])
            self.eq(nodes[0].get('platform'), platform.ndef[1])
            self.eq(nodes[0].get('resource'), resource.ndef[1])
            self.true(nodes[0].get('success'))
            self.eq(nodes[0].get('time'), 1715856900000000)
            self.eq(nodes[0].get('app'), nodes[0].get('client:app'))

            q = '''
            [ inet:service:message=(visi, says, relax)
                :title="Hehe Haha"
                :hashtags="#hehe,#haha,#hehe"
                :thread={[
                    inet:service:thread=*
                        :title="Woot  Woot"
                        :message=(visi, says, hello)
                        :channel={[
                            inet:service:channel=(synapse, subreddit)
                                :name="/r/synapse"
                        ]}
                ]}
            ]
            '''
            nodes = await core.nodes(q)
            self.len(1, nodes)
            self.eq(['#haha', '#hehe'], nodes[0].get('hashtags'))
            self.len(1, await core.nodes('inet:service:message=(visi, says, hello) -> inet:service:thread:message'))
            self.len(1, await core.nodes('''
                inet:service:message:title="hehe haha"
                :thread -> inet:service:thread
                +:title="woot woot"
            '''))
            self.len(2, await core.nodes('inet:service:thread -> inet:service:message'))

            self.len(1, await core.nodes('''
                inet:service:message:title="hehe haha"
                :thread -> inet:service:thread
                :channel -> inet:service:channel
                +:name="/r/synapse"
            '''))

            nodes = await core.nodes('''
                [ inet:service:relationship=*
                    :source={ inet:service:account:user=visi }
                    :target={ inet:service:account:user=visi }
                    :type=follows
                ]
            ''')
            self.nn(nodes[0].get('source'))
            self.nn(nodes[0].get('target'))
            self.eq('follows.', nodes[0].get('type'))
            self.len(1, await core.nodes('inet:service:relationship :source -> inet:service:account +:user=visi'))
            self.len(1, await core.nodes('inet:service:relationship :target -> inet:service:account +:user=visi'))

            nodes = await core.nodes('''
                [ inet:service:emote=*
                    :creator={ inet:service:account:user=visi }
                    :about={[ it:dev:repo=* :name=vertex ]}
                    :text=":gothparrot:"
                ]
            ''')
            self.nn(nodes[0].get('about'))
            self.nn(nodes[0].get('creator'))
            self.eq(':gothparrot:', nodes[0].get('text'))
            self.len(1, await core.nodes('inet:service:emote :about -> it:dev:repo +:name=vertex'))
            self.len(1, await core.nodes('inet:service:emote :creator -> inet:service:account +:user=visi'))

            with self.raises(s_exc.BadTypeValu):
                await core.nodes('[ inet:service:relationship=* :source={[it:dev:str=foo]} ]')

            nodes = await core.nodes('''
                [ inet:service:subscription=*
                    :level=vertex.synapse.enterprise
                    :pay:instrument={[ econ:pay:card=* ]}
                    :subscriber={[ inet:service:tenant=({"id": "VS-31337"}) ]}
                ]
            ''')
            self.len(1, nodes)
            self.eq('vertex.synapse.enterprise.', nodes[0].get('level'))
            self.eq('econ:pay:card', nodes[0].get('pay:instrument')[0])
            self.eq('inet:service:tenant', nodes[0].get('subscriber')[0])
            self.len(1, await core.nodes('inet:service:subscription -> inet:service:subscription:level:taxonomy'))
            self.len(1, await core.nodes('inet:service:subscription :pay:instrument -> econ:pay:card'))
            self.len(1, await core.nodes('inet:service:subscription :subscriber -> inet:service:tenant'))

    async def test_ipv4_fallback(self):

        async with self.getTestCore() as core:
            self.len(1, await core.nodes('[inet:ip=192.168.1.1]'))

            self.len(1, await core.nodes('[inet:ip=3.0.000.115]'))
            self.len(1, await core.nodes('[inet:ip=192.168.001.001]'))
            self.len(1, await core.nodes('[inet:ip=10.0.0.001]'))

            with self.raises(s_exc.BadTypeValu):
                await core.nodes('[inet:ip=256.256.256.256]')

            with self.raises(s_exc.BadTypeValu):
                await core.nodes('[inet:ip=192.168.001.001.001]')

            with self.raises(s_exc.BadTypeValu):
                await core.nodes('[inet:ip=192.168.001.001.abc]')

    async def test_model_inet_tls_ja4(self):

        async with self.getTestCore() as core:

            nodes = await core.nodes('[ inet:tls:ja4:sample=(1.2.3.4, t13d190900_9dc949149365_97f8aa674fd9) ]')
            self.len(1, nodes)
            self.eq(nodes[0].get('ja4'), 't13d190900_9dc949149365_97f8aa674fd9')
            self.eq(nodes[0].get('client'), 'tcp://1.2.3.4')
            self.len(1, await core.nodes('inet:tls:ja4:sample -> inet:client'))
            self.len(1, await core.nodes('inet:tls:ja4:sample -> inet:tls:ja4'))

            nodes = await core.nodes('[ inet:tls:ja4s:sample=(1.2.3.4:443, t130200_1301_a56c5b993250) ]')
            self.len(1, nodes)
            self.eq(nodes[0].get('ja4s'), 't130200_1301_a56c5b993250')
            self.eq(nodes[0].get('server'), 'tcp://1.2.3.4:443')
            self.len(1, await core.nodes('inet:tls:ja4s:sample -> inet:server'))
            self.len(1, await core.nodes('inet:tls:ja4s:sample -> inet:tls:ja4s'))

            nodes = await core.nodes('''[
                inet:tls:handshake=*
                    :client:ja4=t13d190900_9dc949149365_97f8aa674fd9
                    :server:ja4s=t130200_1301_a56c5b993250
            ]''')
            self.len(1, nodes)
            self.eq(nodes[0].get('client:ja4'), 't13d190900_9dc949149365_97f8aa674fd9')
            self.eq(nodes[0].get('server:ja4s'), 't130200_1301_a56c5b993250')
            self.len(1, await core.nodes('inet:tls:handshake :client:ja4 -> inet:tls:ja4'))
            self.len(1, await core.nodes('inet:tls:handshake :server:ja4s -> inet:tls:ja4s'))

            ja4_t = core.model.type('inet:tls:ja4')
            ja4s_t = core.model.type('inet:tls:ja4s')
            self.eq('t13d1909Tg_9dc949149365_97f8aa674fd9', (await ja4_t.norm(' t13d1909Tg_9dc949149365_97f8aa674fd9 '))[0])
            self.eq('t1302Tg_1301_a56c5b993250', (await ja4s_t.norm(' t1302Tg_1301_a56c5b993250 '))[0])
            with self.raises(s_exc.BadTypeValu):
                await ja4_t.norm('t13d190900_9dc949149365_97f8aa674fD9')
            with self.raises(s_exc.BadTypeValu):
                await ja4s_t.norm('t130200_1301_a56c5B993250')<|MERGE_RESOLUTION|>--- conflicted
+++ resolved
@@ -1198,11 +1198,7 @@
             await self.asyncraises(s_exc.BadTypeValu, t.norm(valu))
 
             with self.raises(s_exc.BadTypeValu):
-<<<<<<< HEAD
-                t.norm(((6, 1), (4, 1)))
-=======
                 await t.norm(((6, 1), (4, 1)))
->>>>>>> 6335b711
 
     async def test_port(self):
         tname = 'inet:port'
