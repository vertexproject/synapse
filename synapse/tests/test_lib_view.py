--- conflicted
+++ resolved
@@ -800,7 +800,6 @@
             with self.raises(s_exc.AuthDeny) as cm:
                 await core.nodes('$lib.view.get().merge()', opts=viewopts)
 
-<<<<<<< HEAD
     async def test_addNodes(self):
         async with self.getTestCore() as core:
 
@@ -1322,7 +1321,7 @@
             nodes = await core.nodes(q)
             self.len(1, nodes)
             self.eq(nodes[0].get('zone'), 'foo.com')
-=======
+
     async def test_view_insert_parent_fork(self):
 
         async with self.getTestCore() as core:
@@ -1388,5 +1387,4 @@
                 await view00.insertParentFork(visi.iden)
 
             with self.raises(s_exc.BadState):
-                await core.callStorm('return($lib.view.get().insertParentFork().iden)')
->>>>>>> 1aada4c6
+                await core.callStorm('return($lib.view.get().insertParentFork().iden)')