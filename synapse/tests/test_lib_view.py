--- conflicted
+++ resolved
@@ -1441,7 +1441,6 @@
             opts['vars']['iden'] = view02.iden
             self.eq([], await core.callStorm(q, opts=opts))
 
-<<<<<<< HEAD
     async def test_view_propvaluescmpr(self):
 
         async with self.getTestCore() as core:
@@ -1576,7 +1575,7 @@
             self.eq(['bar', 'bararray', 'baz'], [n.valu() for n in nodes])
             for node in nodes:
                 self.eq('test:str', node.form.name)
-=======
+
     async def test_view_edge_counts(self):
 
         async with self.getTestCore() as core:
@@ -1619,5 +1618,4 @@
             nodes = await core.nodes('test:int=1 | delnode --force', opts=forkopts)
             nodes = await core.nodes('[ test:int=1 ]', opts=fork2opts)
             self.eq(1, fork2view.getEdgeCount(nid, n2=True))
-            self.eq(1, fork2view.getEdgeCount(nid, verb='refs', n2=True))
->>>>>>> 852c99c0
+            self.eq(1, fork2view.getEdgeCount(nid, verb='refs', n2=True))