--- conflicted
+++ resolved
@@ -147,13 +147,8 @@
             # Add a node back
             await self.agenlen(1, view2.eval('[ test:int=12 ]'))
 
-<<<<<<< HEAD
-            # Add a bunch of nodes to require chunking of edits when merging
-            for i in range(1000):
-=======
             # Add a bunch of test nodes to the view.
             for i in range(20):
->>>>>>> c7a3302d
                 await self.agenlen(1, view2.eval('[test:int=$val]', opts={'vars': {'val': i + 1000}}))
 
             # Add prop that will only exist in the child
