--- conflicted
+++ resolved
@@ -739,17 +739,10 @@
 
             nodes = await core.nodes('test:str=foo $node.data.load(foo)')
             self.len(1, nodes)
-<<<<<<< HEAD
             self.nn(nodes[0].get('.seen'))
             self.nn(nodes[0].get('#seen'))
             self.nn(nodes[0].getTagProp('seen', 'score'))
             self.nn(nodes[0].nodedata.get('foo'))
-=======
-            self.nn(nodes[0].props.get('.seen'))
-            self.nn(nodes[0].tags.get('seen'))
-            self.nn(nodes[0].tagprops.get('seen'))
-            self.nn(nodes[0].tagprops['seen'].get('score'))
-            self.nn(nodes[0].nodedata.get('foo'))
 
             await core.delUserRule(useriden, (True, ('node', 'tag', 'add')), gateiden=baselayr)
 
@@ -771,5 +764,4 @@
             await core.nodes('test:str=foo [ +#rep=now ]', opts=viewopts)
 
             with self.raises(s_exc.AuthDeny) as cm:
-                await core.nodes('$lib.view.get().merge()', opts=viewopts)
->>>>>>> 46aacd1a
+                await core.nodes('$lib.view.get().merge()', opts=viewopts)