--- conflicted
+++ resolved
@@ -460,7 +460,6 @@
 
             self.len(1, await core.nodes('ou:org +#foo', opts={'view': view}))
 
-<<<<<<< HEAD
             # test node:del triggers
             await core.nodes('trigger.add node:del --form ou:org --query {[test:str=foo]}', opts={'view': view})
 
@@ -522,7 +521,7 @@
 
             self.len(1, await core.nodes('ou:org#foo', opts={'view': view}))
             self.len(1, await core.nodes('test:str=foo', opts={'view': view}))
-=======
+
     async def test_lib_view_wipeLayer(self):
 
         async with self.getTestCore() as core:
@@ -692,5 +691,4 @@
                 self.len(0, await core2.nodes('test:str=chicken', opts={'view': puller_view}))
 
                 self.true(await core2.getLayer(iden=pushee_layr).waitEditOffs(pushee_offs + 1, timeout=2))
-                self.len(0, await core2.nodes('test:str=chicken', opts={'view': pushee_view}))
->>>>>>> 97635614
+                self.len(0, await core2.nodes('test:str=chicken', opts={'view': pushee_view}))