import synapse.exc as s_exc

import synapse.tests.utils as s_t_utils
from synapse.tests.utils import alist

class ViewTest(s_t_utils.SynTest):
    async def test_view_fork_merge(self):
        async with self.getTestCore() as core:
            await core.nodes('[ test:int=10 ]')
            nodes = await alist(core.eval('test:int=10'))
            self.len(1, nodes)
            self.eq(1, (await core.getFormCounts()).get('test:int'))

            # Fork the main view
            view2 = await core.view.fork()

            # The new view has the same nodes as the old view
            nodes = await alist(view2.eval('test:int=10'))
            self.len(1, nodes)

            await core.nodes('[ test:int=11 ]')

            # A node added to the parent after the fork is still seen by the child
            nodes = await alist(view2.eval('test:int=11'))
            self.len(1, nodes)
            self.eq(2, (await core.getFormCounts()).get('test:int'))

            # A node added to the child is not seen by the parent
            nodes = await alist(view2.eval('[ test:int=12 ]'))
            self.len(1, nodes)

            nodes = await core.nodes('test:int=12')
            self.len(0, nodes)
            self.eq(2, (await core.view.getFormCounts()).get('test:int'))

            # Deleting nodes from the child view should not affect the main
            await alist(view2.eval('test:int | delnode'))
<<<<<<< HEAD
            self.eq(2, (await core.view.getFormCounts()).get('test:int'))
            nodes = await alist(view2.eval('test:int=10'))
            self.len(1, nodes)
=======
            self.eq(2, core.counts.get('test:int'))
            await self.agenlen(0, view2.eval('test:int=12'))

            # Until we get tombstoning, the child view can't delete a node in the lower layer
            await self.agenlen(1, view2.eval('test:int=10'))

            # Add a node back
            await self.agenlen(1, view2.eval('[ test:int=12 ]'))

            # Add a bunch of nodes to require chunking of splices when merging
            for i in range(1000):
                await self.agenlen(1, view2.eval('[test:int=$val]', opts={'vars': {'val': i + 1000}}))
>>>>>>> bce87b85

            # Forker and forkee have their layer configuration frozen
            tmplayr = await core.addLayer()
            await self.asyncraises(s_exc.ReadOnlyLayer, core.view.addLayer(tmplayr))
            await self.asyncraises(s_exc.ReadOnlyLayer, view2.addLayer(tmplayr))
            await self.asyncraises(s_exc.ReadOnlyLayer, core.view.setLayers([tmplayr]))
            await self.asyncraises(s_exc.ReadOnlyLayer, view2.setLayers([tmplayr]))

            # You can't merge a non-forked view
            await self.asyncraises(s_exc.SynErr, view2.core.view.merge())

            # You can't merge if the parent's write layer is readonly
            view2.parent.layers[0].readonly = True
            await self.asyncraises(s_exc.ReadOnlyLayer, view2.merge())
            view2.parent.layers[0].readonly = False

            # You can't delete a view or merge it if it has children
            view3 = await view2.fork()
            await self.asyncraises(s_exc.SynErr, view2.merge())
            await self.asyncraises(s_exc.SynErr, view2.core.delView(view2.iden))
            await view3.core.delView(view3.iden)

            # Merge the child back into the parent
            await view2.merge()

            # Now, the node added to the child is seen in the parent
            nodes = await core.nodes('test:int=12')
            self.len(1, nodes)

    async def test_view_trigger(self):
        async with self.getTestCore() as core:
            # Fork the main view
            view2 = await core.view.fork()

            # A trigger inherited from the main view fires on the forked view when the condition matches
            await core.view.addTrigger('node:add', '[ test:str=mainhit ]', info={'form': 'test:int'})
            nodes = await alist(core.eval('[ test:int=11 ]', opts={'view': view2.iden}))
            self.len(1, nodes)

            nodes = await alist(view2.eval('test:str'))
            self.len(1, nodes)

            nodes = await alist(core.view.eval('test:str'))
            self.len(0, nodes)

            # A trigger on the child view fires on the child view but not the main view
            await view2.addTrigger('node:add', '[ test:str=forkhit ]', info={'form': 'test:int'})
            nodes = await alist(view2.eval('[ test:int=12 ]'))

            nodes = await view2.nodes('test:str=forkhit')
            self.len(1, nodes)

            nodes = await alist(core.view.eval('test:str=forkhit'))
            self.len(0, nodes)

            # listTriggers should show view and inherited triggers
            trigs = await view2.listTriggers()
            self.len(2, trigs)

            await view2.fini()
            await view2.delete()<|MERGE_RESOLUTION|>--- conflicted
+++ resolved
@@ -35,11 +35,11 @@
 
             # Deleting nodes from the child view should not affect the main
             await alist(view2.eval('test:int | delnode'))
-<<<<<<< HEAD
+
             self.eq(2, (await core.view.getFormCounts()).get('test:int'))
             nodes = await alist(view2.eval('test:int=10'))
             self.len(1, nodes)
-=======
+
             self.eq(2, core.counts.get('test:int'))
             await self.agenlen(0, view2.eval('test:int=12'))
 
@@ -52,7 +52,6 @@
             # Add a bunch of nodes to require chunking of splices when merging
             for i in range(1000):
                 await self.agenlen(1, view2.eval('[test:int=$val]', opts={'vars': {'val': i + 1000}}))
->>>>>>> bce87b85
 
             # Forker and forkee have their layer configuration frozen
             tmplayr = await core.addLayer()
