import asyncio
import contextlib
import collections

import synapse.exc as s_exc
import synapse.common as s_common

import synapse.lib.time as s_time

import synapse.tests.utils as s_t_utils
from synapse.tests.utils import alist

class ViewTest(s_t_utils.SynTest):

    async def test_view_protected(self):
        async with self.getTestCore() as core:
            view = await core.callStorm('return($lib.view.get().fork().iden)')
            opts = {'view': view}

            await core.nodes('[ ou:org=* ]', opts=opts)
            await core.nodes('$lib.view.get().set(protected, $lib.true)', opts=opts)

            with self.raises(s_exc.CantMergeView):
                await core.nodes('$lib.view.get().merge()', opts=opts)

            with self.raises(s_exc.CantDelView):
                await core.nodes('$lib.view.del($lib.view.get().iden)', opts=opts)

            await core.nodes('$lib.view.get().set(protected, $lib.false)', opts=opts)
            await core.nodes('$lib.view.get().merge()', opts=opts)

            self.len(1, await core.nodes('ou:org'))

            # mop up some coverage issues
            with self.raises(s_exc.BadOptValu):
                await core.view.setViewInfo('hehe', 10)

        async with self.getTestCore() as core:
            # Delete this block when nomerge is removed
            view = await core.callStorm('return($lib.view.get().fork().iden)')
            opts = {'view': view}

            # Setting/getting nomerge should be redirected to protected
            getnomerge = 'return($lib.view.get().get(nomerge))'
            setnomerge = '$lib.view.get().set(nomerge, $valu)'

            getprotected = 'return($lib.view.get().get(protected))'
            setprotected = '$lib.view.get().set(protected, $valu)'

            nomerge = await core.callStorm(getnomerge, opts=opts)
            protected = await core.callStorm(getprotected, opts=opts)
            self.false(nomerge)
            self.false(protected)

            opts['vars'] = {'valu': True}
            await core.callStorm(setnomerge, opts=opts)

            nomerge = await core.callStorm(getnomerge, opts=opts)
            protected = await core.callStorm(getprotected, opts=opts)
            self.true(nomerge)
            self.true(protected)

            opts['vars'] = {'valu': False}
            await core.callStorm(setprotected, opts=opts)

            nomerge = await core.callStorm(getnomerge, opts=opts)
            protected = await core.callStorm(getprotected, opts=opts)
            self.false(nomerge)
            self.false(protected)

    async def test_view_set_parent(self):

        async with self.getTestCore() as core:

            view00 = core.getView()
            view01 = core.getView((await view00.fork())['iden'])

            await view00.nodes('[ inet:fqdn=vertex.link ]')
            await view01.nodes('inet:fqdn=vertex.link [ +#foo ]')

            # one to insert on the bottom
            layr02 = await core.addLayer()
            vdef02 = {'layers': [layr02['iden']]}
            view02 = core.getView((await core.addView(vdef=vdef02))['iden'])
            view03 = await core.callStorm('$view=$lib.view.get($view02).fork() return ( $view.iden )',
                                          opts={'vars': {'view02': view02.iden}})

            # test the storm APIs for setting view parent
            opts = {'vars': {'base': view02.iden, 'fork': view00.iden}}
            msgs = await core.stormlist('$lib.view.get($fork).set(parent, $base)', opts=opts)
            self.stormHasNoWarnErr(msgs)

            # test that merging selected nodes works correctly
            self.len(0, await view02.nodes('inet:fqdn=vertex.link'))
            msgs = await view00.stormlist('inet:fqdn | merge --apply')
            self.len(1, await view02.nodes('inet:fqdn=vertex.link'))
            self.len(0, await view02.nodes('inet:fqdn=vertex.link +#foo'))

            # check that edits made to the new base layer are reflected in forks
            self.len(1, await view02.nodes('inet:fqdn=vertex.link [+#bar]'))
            self.len(1, await view00.nodes('#bar'))
            self.len(1, await view01.nodes('#bar'))

            # setting the parent value the the existing value is okay
            opts = {'vars': {'base': view02.iden, 'fork': view00.iden}}
            msgs = await core.stormlist('$lib.view.get($fork).set(parent, $base)', opts=opts)
            self.stormHasNoWarnErr(msgs)

            # test that the API prevents you from setting view parent that's already set
            opts = {'vars': {'base': view03, 'fork': view00.iden}}
            msgs = await core.stormlist('$lib.view.get($fork).set(parent, $base)', opts=opts)
            self.stormIsInErr('You may not set parent on a view which already has one', msgs)

            opts = {'vars': {'fork': view00.iden}}
            msgs = await core.stormlist('$lib.view.get($fork).set(parent, $lib.guid())', opts=opts)
            self.stormIsInErr('The parent view must already exist', msgs)

            opts = {'vars': {'fork': view00.iden}}
            msgs = await core.stormlist('$lib.view.get($fork).set(parent, $fork)', opts=opts)
            self.stormIsInErr('A view may not have parent set to itself', msgs)

            opts = {'vars': {'fork': view00.iden, 'base': view01.iden}}
            msgs = await core.stormlist('$lib.view.get($fork).set(parent, $base)', opts=opts)
            self.stormIsInErr('Circular dependency of view parents is not supported', msgs)

            layr03 = await core.addLayer()
            layr04 = await core.addLayer()
            vdef03 = {'layers': [layr03['iden'], layr04['iden']]}
            vdef03 = await core.addView(vdef=vdef03)

            opts = {'vars': {'fork': vdef03['iden'], 'base': view01.iden}}
            msgs = await core.stormlist('$lib.view.get($fork).set(parent, $base)', opts=opts)
            self.stormIsInErr('You may not set parent on a view which has more than one layer', msgs)

    async def test_view_fork_merge(self):

        async with self.getTestCore() as core:
            await core.nodes('[ test:int=8 +#faz ]')
            await core.nodes('[ test:int=9 test:int=10 ]')
            await core.auth.addUser('visi')
            await core.addTagProp('score', ('int', {}), {})

            self.eq(1, await core.count('test:int=8 +#faz'))
            self.eq(2, await core.count('test:int=9 test:int=10'))
            self.eq(3, (await core.getFormCounts()).get('test:int'))

            # Fork the main view
            vdef2 = await core.view.fork()
            view2_iden = vdef2.get('iden')
            view2 = core.getView(view2_iden)

            # The new view has the same nodes as the old view
            nodes = await alist(view2.eval('test:int=10'))
            self.len(1, nodes)

            await core.nodes('[ test:int=11 ]')

            # A node added to the parent after the fork is still seen by the child
            nodes = await alist(view2.eval('test:int=11'))
            self.len(1, nodes)
            self.eq(4, (await core.getFormCounts()).get('test:int'))

            # A node added to the child is not seen by the parent
            nodes = await alist(view2.eval('[ test:int=12 ]'))
            self.len(1, nodes)

            nodes = await core.nodes('test:int=12')
            self.len(0, nodes)
            self.eq(4, (await core.view.getFormCounts()).get('test:int'))

            # Deleting nodes from the child view should not affect the main
            await alist(view2.eval('test:int | delnode'))

            self.eq(4, (await core.view.getFormCounts()).get('test:int'))
            nodes = await alist(view2.eval('test:int=10'))
            self.len(0, nodes)

            self.eq(4, (await core.getFormCounts()).get('test:int'))
            await self.agenlen(0, view2.eval('test:int=12'))

            # The child view can delete a node in the lower layer
            await self.agenlen(0, view2.eval('test:int=10'))

            # Add a node back
            await self.agenlen(1, view2.eval('[ test:int=12 ]'))

            # Add a bunch of test nodes to the view.
            for i in range(20):
                await self.agenlen(1, view2.eval('[test:int=$val]', opts={'vars': {'val': i + 1000}}))

            await core.nodes('[ test:int=15 test:int=16 test:int=17 ]')

            # Add prop that will only exist in the child
            await alist(view2.eval('test:int=15 [:loc=us]'))
            self.len(1, await alist(view2.eval('test:int=15 +:loc=us')))
            self.len(0, await core.nodes('test:int=15 +:loc=us'))

            # Add tag that will only exist in child
            await alist(view2.eval('test:int=15 [+#foo.bar]'))
            self.len(1, await alist(view2.eval('test:int=15 +#foo.bar')))
            self.len(0, await core.nodes('test:int=15 +#foo.bar'))

            # Add tag prop that will only exist in child
            await alist(view2.eval('test:int=15 [+#faz:score=55]'))
            self.len(1, await alist(view2.eval('test:int=15 +#faz:score=55')))
            self.len(0, await core.nodes('test:int=15 +#faz:score=55'))

            # Add nodedata that will only exist in child
            await alist(view2.eval('test:int=15 $node.data.set(spam, ham)'))
            self.len(1, await view2.callStorm('test:int=15 return($node.data.list())'))
            self.len(0, await core.callStorm('test:int=15 return($node.data.list())'))

            # Add edges that will only exist in the child
            await alist(view2.eval('test:int=15 [ +(refs)> {test:int=16} ]'))
            await alist(view2.eval('test:int=16 [ +(refs)> {test:int=17} ]'))
            self.len(2, await alist(view2.eval('test:int -(refs)> *')))
            self.len(0, await core.nodes('test:int -(refs)> *'))

            # Forker and forkee have their layer configuration frozen
            tmplayr = await core.addLayer()
            tmpiden = tmplayr['iden']
            await self.asyncraises(s_exc.ReadOnlyLayer, core.view.addLayer(tmpiden))
            await self.asyncraises(s_exc.ReadOnlyLayer, view2.addLayer(tmpiden))
            await self.asyncraises(s_exc.BadArg, view2.setLayers([tmpiden]))

            # You can't merge a non-forked view
            await self.asyncraises(s_exc.SynErr, view2.core.view.merge())

            # You can't merge if the parent's write layer is readonly
            view2.parent.layers[0].readonly = True
            await self.asyncraises(s_exc.ReadOnlyLayer, view2.merge())
            view2.parent.layers[0].readonly = False

            vdef3 = await view2.fork()
            view3_iden = vdef3.get('iden')
            view3 = core.getView(view3_iden)

            # You can't delete a view or merge it if it has children
            await self.asyncraises(s_exc.SynErr, view2.merge())
            await self.asyncraises(s_exc.SynErr, view2.core.delView(view2.iden))
            await self.asyncraises(s_exc.SynErr, view2.core.delView(view2.iden))
            layr = await core.addLayer()
            layriden = layr['iden']
            await self.asyncraises(s_exc.SynErr, view2.addLayer(layriden))
            await view3.core.delView(view3.iden)

            async with core.getLocalProxy(user='visi') as prox:
                with self.raises(s_exc.AuthDeny):
                    await prox.count('test:int=12', opts={'view': view2.iden})

            # The parent count is correct
            self.eq(7, (await core.view.getFormCounts()).get('test:int'))

            # Merge the child back into the parent
            await view2.merge()
            await view2.wipeLayer()

            # The parent counts includes all the nodes that were merged
            self.eq(24, (await core.view.getFormCounts()).get('test:int'))

            # A node added to the child is now present in the parent
            nodes = await core.nodes('test:int=12')
            self.len(1, nodes)

            # A node deleted in the child is now deleted in the parent
            nodes = await core.nodes('test:int=11')
            self.len(0, nodes)

            # The child can still see the parent's pre-existing node
            nodes = await view2.nodes('test:int=15')
            self.len(1, nodes)

            # Prop that was only set in child is present in parent
            self.len(1, await core.nodes('test:int=15 +:loc=us'))
            self.len(1, await core.nodes('test:int:loc=us'))

            # Tag that was only set in child is present in parent
            self.len(1, await core.nodes('test:int=15 +#foo.bar'))
            self.len(1, await core.nodes('test:int#foo.bar'))

            # Tagprop that as only set in child is present in parent
            self.len(1, await core.nodes('test:int=15 +#faz:score=55'))
            self.len(1, await core.nodes('test:int#faz:score=55'))

            # Node data that was only set in child is present in parent
            self.len(1, await core.callStorm('test:int=15 return($node.data.list())'))
            self.len(1, await core.nodes('yield $lib.lift.byNodeData(spam)'))

            # Edge that was only set in child present in parent
            self.len(2, await core.nodes('test:int -(refs)> *'))

            # The child count includes all the nodes in the view
            self.eq(24, (await view2.getFormCounts()).get('test:int'))

            # The child can see nodes that got merged
            nodes = await view2.nodes('test:int=12')
            self.len(1, nodes)
            nodes = await view2.nodes('test:int=1000')
            self.len(1, nodes)
            nodes = await view2.nodes('test:int=1019')
            self.len(1, nodes)

            await core.delView(view2.iden)
            await core.view.addLayer(layriden)

            # But not the same layer twice
            await self.asyncraises(s_exc.DupIden, core.view.addLayer(layriden))

    async def test_view_merge_ival(self):

        async with self.getTestCore() as core:

            forkview = await core.callStorm('return($lib.view.get().fork().iden)')
            forkopts = {'view': forkview}

            seen_maxval = (s_time.parse('2010'), s_time.parse('2020') + 1)
            seen_midval = (s_time.parse('2010'), s_time.parse('2015'))
            seen_minval = (s_time.parse('2000'), s_time.parse('2015'))
            seen_exival = (s_time.parse('2000'), s_time.parse('2021'))

            await core.nodes('[ test:str=maxval .seen=(2010, 2015) ]')

            nodes = await core.nodes('test:str=maxval [ .seen=2020 ]', opts=forkopts)
            self.eq(seen_maxval, nodes[0].get('.seen'))
            nodes = await core.nodes('test:str=maxval', opts=forkopts)
            self.eq(seen_maxval, nodes[0].get('.seen'))

            await core.nodes('[ test:str=midval .seen=(2010, 2015) ]')

            nodes = await core.nodes('test:str=midval [ .seen=2012 ]', opts=forkopts)
            self.eq(seen_midval, nodes[0].get('.seen'))
            nodes = await core.nodes('test:str=midval', opts=forkopts)
            self.eq(seen_midval, nodes[0].get('.seen'))

            await core.nodes('[ test:str=minval .seen=(2010, 2015) ]')

            nodes = await core.nodes('test:str=minval [ .seen=2000 ]', opts=forkopts)
            self.eq(seen_minval, nodes[0].get('.seen'))
            nodes = await core.nodes('test:str=minval', opts=forkopts)
            self.eq(seen_minval, nodes[0].get('.seen'))

            await core.nodes('[ test:str=exival .seen=(2010, 2015) ]')

            nodes = await core.nodes('test:str=exival [ .seen=(2000, 2021) ]', opts=forkopts)
            self.eq(seen_exival, nodes[0].get('.seen'))
            nodes = await core.nodes('test:str=exival', opts=forkopts)
            self.eq(seen_exival, nodes[0].get('.seen'))

            await core.nodes('$lib.view.get().merge()', opts=forkopts)

            nodes = await core.nodes('test:str=maxval')
            self.eq(seen_maxval, nodes[0].get('.seen'))

            nodes = await core.nodes('test:str=midval')
            self.eq(seen_midval, nodes[0].get('.seen'))

            nodes = await core.nodes('test:str=minval')
            self.eq(seen_minval, nodes[0].get('.seen'))

            nodes = await core.nodes('test:str=exival')
            self.eq(seen_exival, nodes[0].get('.seen'))

            # bad type

            await self.asyncraises(s_exc.BadTypeValu, core.nodes('test:str=maxval [ .seen=newp ]', opts=forkopts))
            await core.nodes('test:str=maxval [ .seen?=newp +#foo ]', opts=forkopts)
            self.len(1, await core.nodes('test:str#foo', opts=forkopts))

    async def test_view_trigger(self):
        async with self.getTestCore() as core:

            # Fork the main view
            vdef2 = await core.view.fork()
            view2_iden = vdef2.get('iden')
            view2 = core.getView(view2_iden)

            await core.view.addTrigger({
                'cond': 'node:add',
                'form': 'test:int',
                'storm': '[ test:str=mainhit ]'
            })

            nodes = await core.nodes('[ test:int=11 ]', opts={'view': view2.iden})
            self.len(1, nodes)

            self.len(0, await core.view.nodes('test:str=mainhit'))

            # A trigger on the child view fires on the child view but not the main view
            await view2.addTrigger({
                'cond': 'node:add',
                'form': 'test:int',
                'storm': '[ test:str=forkhit ]',
            })

            nodes = await alist(view2.eval('[ test:int=12 ]'))

            nodes = await view2.nodes('test:str=forkhit')
            self.len(1, nodes)

            nodes = await alist(core.view.eval('test:str=forkhit'))
            self.len(0, nodes)

            # listTriggers should show only that view's triggers
            trigs = await view2.listTriggers()
            self.len(1, trigs)

            await view2.addTrigger({
                'cond': 'tag:add',
                'tag': 'foo',
                'storm': '[ +#bar ]',
            })

            await view2.addTrigger({
                'cond': 'tag:del',
                'tag': 'foo',
                'storm': '[ -#bar ]',
            })

            await view2.addTrigger({
                'cond': 'tag:add',
                'tag': 'foo',
                'storm': '| newpnewp',
            })

            await view2.addTrigger({
                'cond': 'tag:del',
                'tag': 'foo',
                'storm': '| newpnewp',
            })

            nodes = await view2.nodes('test:str=forkhit [+#foo]')
            self.len(1, nodes)
            self.nn(nodes[0].getTag('foo'))
            self.nn(nodes[0].getTag('bar'))

            nodes = await view2.nodes('test:str=forkhit [-#foo]')
            self.len(1, nodes)
            self.none(nodes[0].getTag('foo'))
            self.none(nodes[0].getTag('bar'))

            await view2.merge()

            # Trigger runs on merged nodes in main view
            self.len(1, await core.view.nodes('test:str=mainhit'))

            await view2.fini()
            await view2.delete()

    async def test_storm_editformat(self):
        async with self.getTestCore() as core:
            mesgs = await core.stormlist('[test:str=foo1 :hehe=bar]', opts={'editformat': 'nodeedits'})
            count = collections.Counter(m[0] for m in mesgs)
            self.eq(1, count['init'])
            self.eq(1, count['fini'])
            self.eq(1, count['node'])
            self.eq(2, count['node:edits'])
            self.eq(0, count['node:add'])

            mesgs = await core.stormlist('[test:str=foo3 :hehe=bar]', opts={'editformat': 'count'})
            count = collections.Counter(m[0] for m in mesgs)
            self.eq(1, count['init'])
            self.eq(1, count['node'])
            self.eq(1, count['fini'])
            self.eq(2, count['node:edits:count'])
            self.eq(0, count['node:edits'])
            self.eq(0, count['node:add'])
            cmsgs = [m[1] for m in mesgs if m[0] == 'node:edits:count']
            self.eq([{'count': 2}, {'count': 1}], cmsgs)

            mesgs = await core.stormlist('[test:str=foo3 :hehe=bar]', opts={'editformat': 'none'})
            count = collections.Counter(m[0] for m in mesgs)
            self.eq(1, count['init'])
            self.eq(0, count['node:edits:count'])
            self.eq(0, count['node:edits'])
            self.eq(0, count['node:add'])
            self.eq(1, count['node'])
            self.eq(1, count['fini'])

            with self.raises(s_exc.BadConfValu):
                await core.stormlist('[test:str=foo3 :hehe=bar]', opts={'editformat': 'jsonl'})

    async def test_lib_view_addNodeEdits(self):

        async with self.getTestCore() as core:

            view = await core.callStorm('''
                $layr = $lib.layer.add().iden
                $view = $lib.view.add(($layr,))
                return($view.iden)
            ''')

            await core.nodes('trigger.add node:add --form ou:org --query {[+#foo]}', opts={'view': view})

            nodes = await core.nodes('[ ou:org=* ]')
            self.len(0, await core.nodes('ou:org', opts={'view': view}))

            await core.stormlist('''
                $view = $lib.view.get($viewiden)
                for ($offs, $edits) in $lib.layer.get().edits(wait=$lib.false) {
                    $view.addNodeEdits($edits)
                }
            ''', opts={'vars': {'viewiden': view}})

            self.len(1, await core.nodes('ou:org +#foo', opts={'view': view}))

            # test node:del triggers
            await core.nodes('trigger.add node:del --form ou:org --query {[test:str=foo]}', opts={'view': view})

            nextoffs = await core.getView(iden=view).layers[0].getEditIndx()

            await core.nodes('ou:org | delnode')

            await core.stormlist('''
                $view = $lib.view.get($viewiden)
                for ($offs, $edits) in $lib.layer.get().edits(offs=$offs, wait=$lib.false) {
                    $view.addNodeEdits($edits)
                }
            ''', opts={'vars': {'viewiden': view, 'offs': nextoffs}})

            self.len(0, await core.nodes('ou:org +#foo', opts={'view': view}))

            self.len(1, await core.nodes('test:str=foo', opts={'view': view}))

    async def test_lib_view_storNodeEdits(self):

        async with self.getTestCore() as core:

            view = await core.callStorm('''
                $layr = $lib.layer.add().iden
                $view = $lib.view.add(($layr,))
                return($view.iden)
            ''')

            await core.nodes('trigger.add node:add --form ou:org --query {[+#foo]}', opts={'view': view})
            await core.nodes('trigger.add node:del --form inet:ipv4 --query {[test:str=foo]}', opts={'view': view})

            await core.nodes('[ ou:org=* ]')
            self.len(0, await core.nodes('ou:org', opts={'view': view}))

            await core.nodes('[ inet:ipv4=0 ]')
            self.len(0, await core.nodes('inet:ipv4', opts={'view': view}))

            await core.nodes('inet:ipv4=0 | delnode')

            edits = await core.callStorm('''
                $nodeedits = $lib.list()
                for ($offs, $edits) in $lib.layer.get().edits(wait=$lib.false) {
                    $nodeedits.extend($edits)
                }
                return($nodeedits)
            ''')

            user = await core.auth.addUser('user')
            await user.addRule((True, ('view', 'read')))

            async with core.getLocalProxy(share=f'*/view/{view}', user='user') as prox:
                self.eq(0, await prox.getEditSize())
                await self.asyncraises(s_exc.AuthDeny, prox.storNodeEdits(edits, None))

            await user.addRule((True, ('node',)))

            async with core.getLocalProxy(share=f'*/view/{view}', user='user') as prox:
                self.none(await prox.storNodeEdits(edits, None))

            self.len(1, await core.nodes('ou:org#foo', opts={'view': view}))
            self.len(0, await core.nodes('test:str=foo', opts={'view': view}))

    async def test_lib_view_wipeLayer(self):

        async with self.getTestCore() as core:

            layr = core.getLayer()

            opts = {
                'vars': {
                    'arrayguid': s_common.guid('arrayguid'),
                },
            }

            await core.addTagProp('score', ('int', {}), {})

            await core.nodes('trigger.add node:del --query { $lib.globals.set(trig, $lib.true) } --form test:str')

            await core.nodes('[ test:str=foo :hehe=hifoo +#test ]')
            await core.nodes('[ test:arrayprop=$arrayguid :strs=(faz, baz) ]', opts=opts)
            await core.nodes('''
                [ test:str=bar
                    :bar=(test:str, foo)
                    :baz="test:str:hehe=hifoo"
                    :tick=2020
                    :hehe=hibar
                    .seen=2021
                    +#test
                    +#test.foo:score=100
                    <(seen)+ { test:str=foo }
                    +(seen)> { test:arrayprop=$arrayguid }
                ]
                $node.data.set(bardata, ({"hi": "there"}))
            ''', opts=opts)

            nodecnt = await core.count('.created')

            offs = await layr.getEditOffs()

            # must have perms for each edit

            user = await core.addUser('redox')
            useriden = user['iden']
            opts = {'user': useriden}

            await self.asyncraises(s_exc.AuthDeny, core.nodes('$lib.view.get().wipeLayer()', opts=opts))

            await core.addUserRule(useriden, (True, ('node', 'del')), gateiden=layr.iden)
            await core.addUserRule(useriden, (True, ('node', 'prop', 'del')), gateiden=layr.iden)
            await core.addUserRule(useriden, (True, ('node', 'tag', 'del')), gateiden=layr.iden)
            await core.addUserRule(useriden, (True, ('node', 'edge', 'del')), gateiden=layr.iden)
            await core.addUserRule(useriden, (True, ('node', 'data', 'pop')), gateiden=layr.iden)

            await core.nodes('$lib.view.get().wipeLayer()', opts=opts)

            self.len(nodecnt, layr.nodeeditlog.iter(offs + 1)) # one del nodeedit for each node

            self.len(0, await core.nodes('.created'))

            self.true(await core.callStorm('return($lib.globals.get(trig))'))

            self.eq({}, await layr.getFormCounts())

            self.eq(0, layr.layrslab.stat(db=layr.bynid)['entries'])
            self.eq(0, layr.layrslab.stat(db=layr.indxdb)['entries'])

            self.eq(0, layr.dataslab.stat(db=layr.nodedata)['entries'])
            self.eq(0, layr.dataslab.stat(db=layr.dataname)['entries'])

            # only the write layer gets deletes

            scmd = '$fork=$lib.view.get().fork() return(($fork.iden, $fork.layers.0.iden))'
            forkviden, forkliden = await core.callStorm(scmd)

            await core.nodes('[ test:str=chicken :hehe=finger ]')
            await core.nodes('test:str=chicken [ :hehe=patty ]', opts={'view': forkviden})
            await core.nodes('[ test:str=turkey ]', opts={'view': forkviden})

            await core.nodes('$lib.view.get().wipeLayer()', opts={'view': forkviden})

            self.len(1, await core.nodes('test:str=chicken +:hehe=finger'))
            self.len(1, await core.nodes('test:str=chicken +:hehe=finger', opts={'view': forkviden}))
            self.len(0, await core.nodes('test:str=turkey', opts={'view': forkviden}))

            await core.nodes('view.merge $forkviden --delete', opts={'vars': {'forkviden': forkviden}})

            # can wipe through layer push/pull

            self.len(1, await core.nodes('test:str=chicken'))
            baseoffs = await layr.getEditOffs()

            async def waitPushOffs(core_, iden_, offs_):
                gvar = f'push:{iden_}'
                while True:
                    if await core_.getStormVar(gvar, -1) >= offs_:
                        return
                    await asyncio.sleep(0)

            async with self.getTestCore() as core2:

                opts = {
                    'vars': {
                        'baseiden': layr.iden,
                        'baseurl': core.getLocalUrl('*/layer'),
                        'syncurl': core2.getLocalUrl('*/layer'),
                    },
                }

                puller_iden, puller_view, puller_layr = await core2.callStorm('''
                    $lyr = $lib.layer.add()
                    $view = $lib.view.add(($lyr.iden,))
                    $pdef = $lyr.addPull($lib.str.concat($baseurl, "/", $baseiden))
                    return(($pdef.iden, $view.iden, $lyr.iden))
                ''', opts=opts)

                await asyncio.wait_for(waitPushOffs(core2, puller_iden, baseoffs), timeout=5)
                self.len(1, await core2.nodes('test:str=chicken', opts={'view': puller_view}))
                puller_offs = await core2.getLayer(iden=puller_layr).getEditOffs()

                pushee_view, pushee_layr = await core2.callStorm('''
                    $lyr = $lib.layer.add()
                    $view = $lib.view.add(($lyr.iden,))
                    return(($view.iden, $lyr.iden))
                ''', opts=opts)

                opts['user'] = None
                opts['vars']['pushiden'] = pushee_layr
                pushee_iden = await core.callStorm('''
                    $lyr = $lib.layer.get()
                    $pdef = $lyr.addPush($lib.str.concat($syncurl, "/", $pushiden))
                    return($pdef.iden)
                ''', opts=opts)

                await asyncio.wait_for(waitPushOffs(core, pushee_iden, baseoffs), timeout=5)
                self.len(1, await core2.nodes('test:str=chicken', opts={'view': pushee_view}))
                pushee_offs = await core2.getLayer(iden=pushee_layr).getEditOffs()

                await core.nodes('$lib.view.get().wipeLayer()')

                self.len(0, await core.nodes('test:str=chicken'))

                self.true(await core2.getLayer(iden=puller_layr).waitEditOffs(puller_offs + 1, timeout=2))
                self.len(0, await core2.nodes('test:str=chicken', opts={'view': puller_view}))

                self.true(await core2.getLayer(iden=pushee_layr).waitEditOffs(pushee_offs + 1, timeout=2))
                self.len(0, await core2.nodes('test:str=chicken', opts={'view': pushee_view}))

    async def test_lib_view_merge_perms(self):

        async with self.getTestCore() as core:

            await core.addTagProp('score', ('int', {}), {})

            baselayr = core.getLayer().iden

            user = await core.addUser('redox')
            useriden = user['iden']
            useropts = {'user': useriden}

            await core.addUserRule(useriden, (True, ('view', 'add')))

            forkview = await core.callStorm('return($lib.view.get().fork().iden)', opts=useropts)
            viewopts = {**useropts, 'view': forkview}

            q = '''
            [ test:str=foo
                .seen = now
                +#seen:score = 5
                <(refs)+ { [ test:str=bar ] }
            ]
            $node.data.set(foo, bar)
            '''
            await core.nodes(q, opts=viewopts)

            with self.raises(s_exc.AuthDeny) as cm:
                await core.nodes('$lib.view.get().merge()', opts=viewopts)
            self.eq('node.prop.set.syn:tag:base', cm.exception.errinfo['perm'])

            await core.addUserRule(useriden, (True, ('node', 'prop', 'set')), gateiden=baselayr)

            with self.raises(s_exc.AuthDeny) as cm:
                await core.nodes('$lib.view.get().merge()', opts=viewopts)
<<<<<<< HEAD
=======
            self.eq('node.add.syn:tag', cm.exception.errinfo['perm'])

            await core.addUserRule(useriden, (True, ('node', 'add')), gateiden=baselayr)

            with self.raises(s_exc.AuthDeny) as cm:
                await core.nodes('$lib.view.get().merge()', opts=viewopts)
>>>>>>> dfc97d04
            self.eq('node.tag.add.seen', cm.exception.errinfo['perm'])

            await core.addUserRule(useriden, (True, ('node', 'tag', 'add')), gateiden=baselayr)

            with self.raises(s_exc.AuthDeny) as cm:
                await core.nodes('$lib.view.get().merge()', opts=viewopts)
            self.eq('node.data.set.foo', cm.exception.errinfo['perm'])

            await core.addUserRule(useriden, (True, ('node', 'data', 'set')), gateiden=baselayr)

            with self.raises(s_exc.AuthDeny) as cm:
                await core.nodes('$lib.view.get().merge()', opts=viewopts)
            self.eq('node.edge.add.refs', cm.exception.errinfo['perm'])

            await core.addUserRule(useriden, (True, ('node', 'edge', 'add')), gateiden=baselayr)

            await core.nodes('$lib.view.get().merge()', opts=viewopts)

            msgs = await core.stormlist('test:str=foo $node.data.load(foo)')
            podes = [n[1] for n in msgs if n[0] == 'node']
            self.len(1, podes)
            self.nn(podes[0][1]['props'].get('.seen'))
            self.nn(podes[0][1]['tags'].get('seen'))
            self.nn(podes[0][1]['tagprops']['seen']['score'])
            self.nn(podes[0][1]['nodedata'].get('foo'))

            await core.delUserRule(useriden, (True, ('node', 'tag', 'add')), gateiden=baselayr)

            await core.addUserRule(useriden, (True, ('node', 'tag', 'del', 'seen')), gateiden=baselayr)
            await core.addUserRule(useriden, (True, ('node', 'tag', 'add', 'rep', 'foo')), gateiden=baselayr)

            await core.nodes('test:str=foo [ -#seen +#rep.foo ]', opts=viewopts)

            await core.nodes('$lib.view.get().merge()', opts=viewopts)
            nodes = await core.nodes('test:str=foo')
            self.nn(nodes[0].get('#rep.foo'))

            await core.nodes('test:str=foo [ -#rep ]')

            await core.nodes('test:str=foo | merge --apply', opts=viewopts)
            nodes = await core.nodes('test:str=foo')
            self.nn(nodes[0].get('#rep.foo'))

            await core.nodes('test:str=foo [ -#rep ]')
            await core.nodes('test:str=foo [ +#rep=now ]', opts=viewopts)

            with self.raises(s_exc.AuthDeny) as cm:
                await core.nodes('$lib.view.get().merge()', opts=viewopts)

    async def test_addNodes(self):
        async with self.getTestCore() as core:

            view = core.getView()

            ndefs = ()
            self.len(0, await alist(view.addNodes(ndefs)))

            ndefs = (
                (('test:str', 'hehe'), {'props': {'.created': 5, 'tick': 3}, 'tags': {'cool': (1, 2)}}, ),
            )
            result = await alist(view.addNodes(ndefs))
            self.len(1, result)

            node = result[0]
            self.eq(node.get('tick'), 3)
            self.ge(node.get('.created', 0), 5)
            self.eq(node.get('#cool'), (1, 2))

            nodes = await alist(view.nodesByPropValu('test:str', '=', 'hehe'))
            self.len(1, nodes)
            self.eq(nodes[0], node)

            # Make sure that we can still add secondary props even if the node already exists
            node2 = await view.addNode('test:str', 'hehe', props={'baz': 'test:guid:tick=2020'})
            self.eq(node2, node)
            self.nn(node2.get('baz'))

    async def test_addNodesAuto(self):
        '''
        Secondary props that are forms when set make nodes
        '''
        async with self.getTestCore() as core:

            view = core.getView()

            node = await view.addNode('test:guid', '*')
            await node.set('size', 42)
            nodes = await alist(view.nodesByPropValu('test:int', '=', 42))
            self.len(1, nodes)

            # For good measure, set a secondary prop that is itself a comp type that has an element that
            # is a form
            node = await view.addNode('test:haspivcomp', 42)
            await node.set('have', ('woot', 'rofl'))
            nodes = await alist(view.nodesByPropValu('test:pivcomp', '=', ('woot', 'rofl')))
            self.len(1, nodes)
            nodes = await alist(view.nodesByProp('test:pivcomp:lulz'))
            self.len(1, nodes)
            nodes = await alist(view.nodesByPropValu('test:str', '=', 'rofl'))
            self.len(1, nodes)

            # Make sure the sodes didn't get misordered
            node = await view.addNode('inet:dns:a', ('woot.com', '1.2.3.4'))
            self.eq(node.ndef[0], 'inet:dns:a')

    @contextlib.asynccontextmanager
    async def _getTestCoreMultiLayer(self):
        '''
        Create a cortex with a second view which has an additional layer above the main layer.

        Notes:
            This method is broken out so subclasses can override.
        '''
        async with self.getTestCore() as core0:

            view0 = core0.view
            layr0 = view0.layers[0]

            ldef1 = await core0.addLayer()
            layr1 = core0.getLayer(ldef1.get('iden'))
            vdef1 = await core0.addView({'layers': [layr1.iden, layr0.iden]})

            yield view0, core0.getView(vdef1.get('iden'))

    async def test_cortex_lift_layers_simple(self):
        async with self._getTestCoreMultiLayer() as (view0, view1):
            ''' Test that you can write to view0 and read it from view1 '''
            self.len(1, await alist(view0.eval('[ inet:ipv4=1.2.3.4 :asn=42 +#woot=(2014, 2015)]')))
            self.len(1, await alist(view1.eval('inet:ipv4')))
            self.len(1, await alist(view1.eval('inet:ipv4=1.2.3.4')))
            self.len(1, await alist(view1.eval('inet:ipv4:asn=42')))
            self.len(1, await alist(view1.eval('inet:ipv4 +:asn=42')))
            self.len(1, await alist(view1.eval('inet:ipv4 +#woot')))

    async def test_cortex_lift_layers_bad_filter(self):
        '''
        Test a two layer cortex where a lift operation gives the wrong result
        '''
        async with self._getTestCoreMultiLayer() as (view0, view1):

            self.len(1, await alist(view0.eval('[ inet:ipv4=1.2.3.4 :asn=42 +#woot=(2014, 2015)]')))
            self.len(1, await alist(view1.eval('inet:ipv4#woot@=2014')))
            self.len(1, await alist(view1.eval('inet:ipv4=1.2.3.4 [ :asn=31337 +#woot=2016 ]')))

            self.len(0, await alist(view0.eval('inet:ipv4:asn=31337')))
            self.len(1, await alist(view1.eval('inet:ipv4:asn=31337')))

            self.len(1, await alist(view0.eval('inet:ipv4:asn=42')))
            self.len(0, await alist(view1.eval('inet:ipv4:asn=42')))

            self.len(1, await alist(view0.eval('[ test:arrayprop="*" :ints=(1, 2, 3) ]')))
            self.len(1, await alist(view1.eval('test:int=2 -> test:arrayprop')))
            self.len(1, await alist(view1.eval('test:arrayprop [ :ints=(4, 5, 6) ]')))

            self.len(0, await alist(view0.eval('test:int=5 -> test:arrayprop')))
            self.len(1, await alist(view1.eval('test:int=5 -> test:arrayprop')))

            self.len(1, await alist(view0.eval('test:int=2 -> test:arrayprop')))
            self.len(0, await alist(view1.eval('test:int=2 -> test:arrayprop')))

            self.len(1, await alist(view1.eval('[ test:int=7 +#atag=2020 ]')))
            self.len(1, await alist(view0.eval('[ test:int=7 +#atag=2021 ]')))

            self.len(0, await alist(view0.eval('test:int#atag@=2020')))
            self.len(1, await alist(view1.eval('test:int#atag@=2020')))

            self.len(1, await alist(view0.eval('test:int#atag@=2021')))
            self.len(0, await alist(view1.eval('test:int#atag@=2021')))

    async def test_cortex_lift_layers_dup(self):
        '''
        Test a two layer cortex where a lift operation might give the same node twice incorrectly
        '''
        async with self._getTestCoreMultiLayer() as (view0, view1):
            # add to view1 first so we can cause creation in both...
            self.len(1, await alist(view1.eval('[ inet:ipv4=1.2.3.4 :asn=42 ]')))
            self.len(1, await alist(view0.eval('[ inet:ipv4=1.2.3.4 :asn=42 ]')))

            # lift by primary and ensure only one...
            self.len(1, await alist(view1.eval('inet:ipv4')))

            # lift by secondary and ensure only one...
            self.len(1, await alist(view1.eval('inet:ipv4:asn=42')))

            # now set one to a diff value that we will ask for but should be masked
            self.len(1, await alist(view0.eval('[ inet:ipv4=1.2.3.4 :asn=99 ]')))
            self.len(0, await alist(view1.eval('inet:ipv4:asn=99')))

            self.len(1, await alist(view0.eval('[ inet:ipv4=1.2.3.5 :asn=43 ]')))
            self.len(2, await alist(view1.eval('inet:ipv4:asn')))

            await view0.core.addTagProp('score', ('int', {}), {})

            self.len(1, await alist(view1.eval('inet:ipv4=1.2.3.4 [ +#foo:score=42 ]')))
            self.len(1, await alist(view0.eval('inet:ipv4=1.2.3.4 [ +#foo:score=42 ]')))
            self.len(1, await alist(view0.eval('inet:ipv4=1.2.3.4 [ +#foo:score=99 ]')))
            self.len(1, await alist(view0.eval('inet:ipv4=1.2.3.5 [ +#foo:score=43 ]')))

            nodes = await alist(view1.eval('#foo:score'))
            self.len(2, await alist(view1.eval('#foo:score')))

    async def test_cortex_lift_bytype(self):
        async with self.getTestCore() as core:
            await core.nodes('[ inet:dns:a=(vertex.link, 1.2.3.4) ]')
            nodes = await core.nodes('inet:ipv4*type=1.2.3.4')
            self.len(2, nodes)
            self.eq(nodes[0].ndef, ('inet:ipv4', 0x01020304))
            self.eq(nodes[1].ndef, ('inet:dns:a', ('vertex.link', 0x01020304)))

    async def test_clearcache(self):

        async with self.getTestCore() as core:

            view = core.getView()

            original_node0 = await view.addNode('test:str', 'node0')
            self.len(2, view.nodecache)
            self.len(2, view.livenodes)
            self.len(0, view.tagcache)
            self.len(0, core.tagnorms)

            await original_node0.addTag('foo.bar.baz')
            self.len(5, view.nodecache)
            self.len(5, view.livenodes)
            self.len(3, core.tagnorms)

            new_node0 = await view.getNodeByNdef(('test:str', 'node0'))
            await new_node0.delTag('foo.bar.baz')
            self.notin('foo.bar.baz', new_node0.getTags())
            # Original reference is updated as well
            self.notin('foo.bar.baz', original_node0.getTags())

            # We rely on the layer's row cache to be correct in this test.

            # Lift is cached..
            same_node0 = await view.getNodeByNdef(('test:str', 'node0'))
            self.eq(id(original_node0), id(same_node0))

            # flush caches!
            view.clearCache()
            core.tagnorms.clear()

            self.len(0, view.nodecache)
            self.len(0, view.livenodes)
            self.len(0, view.tagcache)
            self.len(0, core.tagnorms)

            # After clearing the cache and lifting nodes, the new node
            # was lifted directly from the layer.
            new_node0 = await view.getNodeByNdef(('test:str', 'node0'))
            self.ne(id(original_node0), id(new_node0))
            self.notin('foo.bar.baz', new_node0.getTags())

    async def test_cortex_lift_layers_bad_filter_tagprop(self):
        '''
        Test a two layer cortex where a lift operation gives the wrong result, with tagprops
        '''
        async with self._getTestCoreMultiLayer() as (view0, view1):
            await view0.core.addTagProp('score', ('int', {}), {'doc': 'hi there'})

            self.len(1, await view0.nodes('[ test:int=10 +#woot:score=20 ]'))
            self.len(1, await view1.nodes('#woot:score=20'))
            self.len(1, await view1.nodes('[ test:int=10 +#woot:score=40 ]'))

            self.len(0, await view0.nodes('#woot:score=40'))
            self.len(1, await view1.nodes('#woot:score=40'))

            self.len(1, await view0.nodes('#woot:score=20'))
            self.len(0, await view1.nodes('#woot:score=20'))

    async def test_cortex_lift_layers_dup_tagprop(self):
        '''
        Test a two layer cortex where a lift operation might give the same node twice incorrectly
        '''
        async with self._getTestCoreMultiLayer() as (view0, view1):
            await view0.core.addTagProp('score', ('int', {}), {'doc': 'hi there'})

            self.len(1, await view1.nodes('[ test:int=10 +#woot:score=20 ]'))
            self.len(1, await view0.nodes('[ test:int=10 +#woot:score=20 ]'))

            self.len(1, await view1.nodes('#woot:score=20'))

            self.len(1, await view0.nodes('[ test:int=10 +#woot:score=40 ]'))

    async def test_cortex_lift_layers_ordering(self):

        async with self._getTestCoreMultiLayer() as (view0, view1):

            await view0.core.addTagProp('score', ('int', {}), {'doc': 'hi there'})
            await view0.core.addTagProp('data', ('data', {}), {'doc': 'hi there'})

            await view0.nodes('[ inet:ipv4=1.1.1.4 ]')
            await view1.nodes('inet:ipv4=1.1.1.4 [+#tag]')
            await view0.nodes('inet:ipv4=1.1.1.4 | delnode')
            nodes = await view1.nodes('#tag | uniq')
            self.len(0, nodes)

            await view0.nodes('[ inet:ipv4=1.1.1.4 :asn=4 +#woot:score=4] $node.data.set(woot, 4)')
            await view0.nodes('[ inet:ipv4=1.1.1.1 :asn=1 +#woot:score=1] $node.data.set(woot, 1)')
            await view1.nodes('[ inet:ipv4=1.1.1.2 :asn=2 +#woot:score=2] $node.data.set(woot, 2)')
            await view0.nodes('[ inet:ipv4=1.1.1.3 :asn=3 +#woot:score=3] $node.data.set(woot, 3)')

            await view1.nodes('[ test:str=foo +#woot=2001 ]')
            await view0.nodes('[ test:str=foo +#woot=2001 ]')
            await view0.nodes('[ test:int=1 +#woot=2001 ]')
            await view0.nodes('[ test:int=2 +#woot=2001 ]')

            nodes = await view1.nodes('#woot')
            self.len(7, nodes)

            nodes = await view1.nodes('inet:ipv4')
            self.len(4, nodes)
            last = 0
            for node in nodes:
                valu = node.ndef[1]
                self.gt(valu, last)
                last = valu

            nodes = await view1.nodes('inet:ipv4:asn')
            self.len(4, nodes)
            last = 0
            for node in nodes:
                asn = node.get('asn')
                self.gt(asn, last)
                last = asn

            nodes = await view1.nodes('inet:ipv4:asn>0')
            self.len(4, nodes)
            last = 0
            for node in nodes:
                asn = node.get('asn')
                self.gt(asn, last)
                last = asn

            nodes = await view1.nodes('inet:ipv4:asn*in=(1,2,3,4)')
            self.len(4, nodes)
            last = 0
            for node in nodes:
                asn = node.get('asn')
                self.gt(asn, last)
                last = asn

            nodes = await view1.nodes('inet:ipv4:asn*in=(4,3,2,1)')
            self.len(4, nodes)
            last = 5
            for node in nodes:
                asn = node.get('asn')
                self.lt(asn, last)
                last = asn

            nodes = await view1.nodes('#woot:score')
            self.len(4, nodes)
            last = 0
            for node in nodes:
                scor = node.getTagProp('woot', 'score')
                self.gt(scor, last)
                last = scor

            nodes = await view1.nodes('#woot:score>0')
            self.len(4, nodes)
            last = 0
            for node in nodes:
                scor = node.getTagProp('woot', 'score')
                self.gt(scor, last)
                last = scor

            nodes = await view1.nodes('#woot:score*in=(1,2,3,4)')
            self.len(4, nodes)
            last = 0
            for node in nodes:
                scor = node.getTagProp('woot', 'score')
                self.gt(scor, last)
                last = scor

            nodes = await view1.nodes('#woot:score*in=(4,3,2,1)')
            self.len(4, nodes)
            last = 5
            for node in nodes:
                scor = node.getTagProp('woot', 'score')
                self.lt(scor, last)
                last = scor

            await view0.nodes('[ test:arrayform=(3,5,6)]')
            await view0.nodes('[ test:arrayform=(1,2,3)]')
            await view1.nodes('[ test:arrayform=(2,3,4)]')
            await view0.nodes('[ test:arrayform=(3,4,5)]')

            nodes = await view1.nodes('test:arrayform*[=3]')
            self.len(4, nodes)

            nodes = await view1.nodes('test:arrayform*[=2]')
            self.len(2, nodes)

            nodes = await view1.nodes('yield $lib.lift.byNodeData(woot)')
            self.len(4, nodes)

            self.len(1, await view1.nodes('[crypto:x509:cert="*" :identities:fqdns=(somedomain.biz,www.somedomain.biz)]'))
            nodes = await view1.nodes('crypto:x509:cert:identities:fqdns*[="*.biz"]')
            self.len(2, nodes)

            self.len(1, await view1.nodes('[crypto:x509:cert="*" :identities:fqdns=(somedomain.biz,www.somedomain.biz)]'))
            nodes = await view1.nodes('crypto:x509:cert:identities:fqdns*[="*.biz"]')
            self.len(4, nodes)

            await view0.nodes('[ test:data=(123) :data=(123) +#woot:data=(123)]')
            await view1.nodes('[ test:data=foo :data=foo +#woot:data=foo]')
            await view0.nodes('[ test:data=(0) :data=(0) +#woot:data=(0)]')
            await view0.nodes('[ test:data=bar :data=foo +#woot:data=foo]')

            nodes = await view1.nodes('test:data')
            self.len(4, nodes)

            nodes = await view1.nodes('test:data=foo')
            self.len(1, nodes)

            nodes = await view1.nodes('test:data:data')
            self.len(4, nodes)

            nodes = await view1.nodes('test:data:data=foo')
            self.len(2, nodes)

            nodes = await view1.nodes('#woot:data')
            self.len(4, nodes)

            nodes = await view1.nodes('#woot:data=foo')
            self.len(2, nodes)

    async def test_node_editor(self):

        async with self.getTestCore() as core:

            await core.nodes('$lib.model.ext.addTagProp(test, (str, ({})), ({}))')
            await core.nodes('[ media:news=63381924986159aff183f0c85bd8ebad +(refs)> {[ inet:fqdn=vertex.link ]} ]')
            root = core.auth.rootuser

            async with core.view.getEditor() as editor:
                fqdn = await editor.addNode('inet:fqdn', 'vertex.link')
                news = await editor.addNode('media:news', '63381924986159aff183f0c85bd8ebad')

                self.true(s_common.isbuidhex(fqdn.iden()))

                self.false(await news.addEdge('refs', fqdn.nid))
                self.len(0, editor.getNodeEdits())

                self.true(await news.addEdge('pwns', fqdn.nid))
                self.false(await news.addEdge('pwns', fqdn.nid))
                nodeedits = editor.getNodeEdits()
                self.len(1, nodeedits)
                self.len(1, nodeedits[0][2])

                self.true(await news.delEdge('pwns', fqdn.nid))
                nodeedits = editor.getNodeEdits()
                self.len(0, nodeedits)

                self.true(await news.addEdge('pwns', fqdn.nid))
                nodeedits = editor.getNodeEdits()
                self.len(1, nodeedits)
                self.len(1, nodeedits[0][2])

                self.false(await news.hasData('foo'))
                await news.setData('foo', 'bar')
                self.true(await news.hasData('foo'))

                self.false(news.hasTagProp('foo', 'test'))
                await news.setTagProp('foo', 'test', 'bar')
                self.true(news.hasTagProp('foo', 'test'))

            async with core.view.getEditor() as editor:
                news = await editor.addNode('media:news', '63381924986159aff183f0c85bd8ebad')

                self.true(await news.delEdge('pwns', fqdn.nid))
                self.false(await news.delEdge('pwns', fqdn.nid))
                nodeedits = editor.getNodeEdits()
                self.len(1, nodeedits)
                self.len(1, nodeedits[0][2])

                self.true(await news.addEdge('pwns', fqdn.nid))
                nodeedits = editor.getNodeEdits()
                self.len(0, nodeedits)

                self.true(await news.hasData('foo'))

                self.true(news.hasTagProp('foo', 'test'))

                with self.raises(s_exc.NoSuchProp):
                    await news.pop('newp')

                with self.raises(s_exc.ReadOnlyProp):
                    await news.pop('.created')

                with self.raises(s_exc.NoSuchTagProp):
                    await news.delTagProp('newp', 'newp')

            self.len(1, await core.nodes('media:news -(pwns)> *'))

            self.len(1, await core.nodes('[ test:ro=foo :writeable=hehe :readable=haha ]'))
            self.len(1, await core.nodes('test:ro=foo [ :readable = haha ]'))
            with self.raises(s_exc.ReadOnlyProp):
                await core.nodes('test:ro=foo [ :readable=newp ]')

            await core.addTagProp('score', ('int', {}), {})

            viewiden2 = await core.callStorm('return($lib.view.get().fork().iden)')
            view2 = core.getView(viewiden2)
            viewopts2 = {'view': viewiden2}

            addq = '''[
            inet:ipv4=1.2.3.4
                :asn=4
                +#foo.tag=2024
                +#bar.tag:score=5
                +(foo)> {[ it:dev:str=n2 ]}
            ]
            $node.data.set(foodata, bar)
            '''
            await core.nodes(addq)
            nodes = await core.nodes('inet:ipv4=1.2.3.4 [ +#baz.tag:score=6 ]', opts=viewopts2)

            n2node = (await core.nodes('it:dev:str=n2'))[0]
            n2nid = n2node.nid

            async with view2.getEditor() as editor:
                node = await editor.getNodeByBuid(nodes[0].buid)
                self.true(await node.delEdge('foo', n2nid))
                self.true(await node.addEdge('foo', n2nid))
                self.true(await node.delEdge('foo', n2nid))

                self.true(await node.setTagProp('cool.tag', 'score', 7))
                self.isin('score', node.getTagProps('cool.tag'))
                self.isin(('score', 0), node.getTagPropsWithLayer('cool.tag'))
                self.eq(7, node.getTagProp('cool.tag', 'score'))
                self.eq((7, 0), node.getTagPropWithLayer('cool.tag', 'score'))

                self.true(await node.delTag('bar.tag'))
                self.true(await node.delTag('baz.tag'))

                self.none(node.getTag('bar.tag'))
                self.none(node.getTagProp('bar.tag', 'score'))
                self.eq((None, None), node.getTagPropWithLayer('bar.tag', 'score'))

                self.true(await node.set('asn', 7))
                self.true(await node.pop('asn'))
                self.none(node.get('asn'))
                self.eq((None, None), node.getWithLayer('asn'))

                self.eq('bar', await node.popData('foodata'))

                manynode = await editor.addNode('it:dev:str', 'manyedges')
                for x in range(1001):
                    await manynode.addEdge(str(x), node.nid)

                self.eq((None, None), manynode.getTagPropWithLayer('bar.tag', 'score'))

            self.len(0, await alist(nodes[0].iterEdgeVerbs(n2node.nid)))

            async with view2.getEditor() as editor:
                node = await editor.getNodeByBuid(nodes[0].buid)
                self.false(await node.delEdge('foo', n2nid))
                await node.delEdgesN2()

                self.true(await node.set('asn', 5))

                n2node = await editor.getNodeByNid(n2nid)
                await n2node.delEdgesN2()

                self.false(node.istomb())
                await node.delete()
                self.true(node.istomb())
                await node.delete()

                newnode = await editor.addNode('it:dev:str', 'new')
                self.false(newnode.istomb())
                self.false(await newnode.delEdge('foo', n2nid))

            self.len(0, await core.nodes('inet:ipv4=1.2.3.4 <(*)- *', opts=viewopts2))

    async def test_subs_depth(self):

        async with self.getTestCore() as core:
            fqdn = '.'.join(['x' for x in range(300)]) + '.foo.com'
            q = f'[ inet:fqdn="{fqdn}"]'
            nodes = await core.nodes(q)
            self.len(1, nodes)
            self.eq(nodes[0].get('zone'), 'foo.com')

    async def test_view_insert_parent_fork(self):

        async with self.getTestCore() as core:

            role = await core.auth.addRole('ninjas')
            visi = await core.auth.addUser('visi')
            asvisi = {'user': visi.iden}

            view00 = core.getView()
            view02 = core.getView((await view00.fork())['iden'])
            view03 = core.getView((await view02.fork())['iden'])

            self.eq(view02.parent, view00)

            self.len(2, view02.layers)
            self.len(3, view03.layers)

            await view00.nodes('[ inet:fqdn=vertex.link ]')
            await view02.nodes('inet:fqdn=vertex.link [ +#foo ]')

            await view02.nodes('auth.user.addrule visi node --gate $lib.view.get().iden')
            await view02.nodes('auth.user.mod visi --admin $lib.true --gate $lib.view.get().iden')
            userrules = visi.getRules(gateiden=view02.iden)

            await view02.nodes('auth.role.addrule ninjas node.add --gate $lib.view.get().iden')
            rolerules = role.getRules(gateiden=view02.iden)

            msgs = await core.stormlist('auth.user.addrule visi node --gate $lib.view.get().layers.0.iden')
            self.stormHasNoWarnErr(msgs)

            opts = {'vars': {'role': role.iden}}
            quorum = await core.callStorm('return($lib.view.get().set(quorum, ({"count": 1, "roles": [$role]})))', opts=opts)

            forkopts = {'view': view02.iden}
            await core.callStorm('return($lib.view.get().setMergeRequest(comment=woot))', opts=forkopts)

            merging = 'return($lib.view.get().getMergingViews()) '
            self.eq([view02.iden], await core.callStorm(merging))

            q = 'return($lib.view.get().insertParentFork(name=staging).iden)'
            newiden = await core.callStorm(q, opts=forkopts)

            self.eq([], await core.callStorm(merging))

            view01 = core.getView(newiden)

            self.ne(view02.parent, view00)
            self.eq(view03.parent, view02)
            self.eq(view02.parent, view01)
            self.eq(view01.parent, view00)

            self.len(2, view01.layers)
            self.len(3, view02.layers)
            self.len(4, view03.layers)
            self.isin(view01.layers[0], view02.layers)
            self.isin(view01.layers[0], view03.layers)

            self.eq(userrules, visi.getRules(gateiden=view01.iden))
            self.eq(rolerules, role.getRules(gateiden=view01.iden))

            nodes = await view01.nodes('inet:fqdn=vertex.link')
            self.none(nodes[0].getTag('foo'))

            await core.nodes('merge --diff --apply', opts=forkopts)

            nodes = await core.nodes('inet:fqdn=vertex.link')
            self.none(nodes[0].getTag('foo'))

            nodes = await view01.nodes('inet:fqdn=vertex.link')
            self.nn(nodes[0].getTag('foo'))

            with self.raises(s_exc.BadState):
                await view00.insertParentFork(visi.iden)

            with self.raises(s_exc.BadState):
                await core.callStorm('return($lib.view.get().insertParentFork().iden)')<|MERGE_RESOLUTION|>--- conflicted
+++ resolved
@@ -745,15 +745,12 @@
 
             with self.raises(s_exc.AuthDeny) as cm:
                 await core.nodes('$lib.view.get().merge()', opts=viewopts)
-<<<<<<< HEAD
-=======
             self.eq('node.add.syn:tag', cm.exception.errinfo['perm'])
 
             await core.addUserRule(useriden, (True, ('node', 'add')), gateiden=baselayr)
 
             with self.raises(s_exc.AuthDeny) as cm:
                 await core.nodes('$lib.view.get().merge()', opts=viewopts)
->>>>>>> dfc97d04
             self.eq('node.tag.add.seen', cm.exception.errinfo['perm'])
 
             await core.addUserRule(useriden, (True, ('node', 'tag', 'add')), gateiden=baselayr)
