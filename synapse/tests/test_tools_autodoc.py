import synapse.common as s_common

import synapse.tests.files as s_t_files
import synapse.tests.utils as s_t_utils

import synapse.lib.autodoc as s_l_autodoc

import synapse.tools.autodoc as s_autodoc

class TestAutoDoc(s_t_utils.SynTest):

    async def test_tools_autodoc_docmodel(self):

        with self.getTestDir() as path:

            argv = ['--doc-model', '--savedir', path]

            outp = self.getTestOutp()
            self.eq(await s_autodoc.main(argv, outp=outp), 0)

            with s_common.genfile(path, 'datamodel_types.rst') as fd:
                buf = fd.read()

            s = buf.decode()
            self.isin('Base types are defined via Python classes.', s)
            self.isin('synapse.models.inet.SockAddr', s)
            self.isin('Regular types are derived from BaseTypes.', s)
            self.isin(r'inet\:server', s)

            # Enums for int
            self.isin('``pe:resource:type``', s)
            self.isin('=== ===============', s)
            self.isin('int valu           ', s)
            self.isin('1   RT_CURSOR      ', s)

            # Enums for str
            self.isin('``it:mitre:attack:status``', s)
            self.isin('+----------+', s)
            self.isin('+valu      +', s)
            self.isin('+==========+', s)
            self.isin('+deprecated+', s)

<<<<<<< HEAD
            self.isin('''The ``ival`` type has the following virtual properties:

 * ``min``
 * ``max``
 * ``duration``''', s)

            self.isin('''The ``ival`` type supports lifting using the following operators:

 * ``=``
 * ``~=``
 * ``?=``
 * ``in=``''', s)

            self.isin('''The ``it:host`` type implements the interfaces:
=======
            self.isin('''This type implements the following interfaces:
>>>>>>> 744d4043

 * ``inet:service:object``
 * ``phys:object``''', s)

            with s_common.genfile(path, 'datamodel_forms.rst') as fd:
                buf = fd.read()

            s = buf.decode()
            self.isin('Forms are derived from types, or base types. Forms represent node types in the graph.', s)
            self.isin(r'inet\:ip', s)
            self.notin(r'file\:bytes:.created', s)
            self.isin('Universal props are system level properties which may be present on every node.', s)
            self.isin('.created', s)
            self.notin('..created\n', s)
            self.isin('An example of ``inet:dns:a``\\:', s)

            # IP property
            self.isin('''* - ``:asn``
        - :ref:`dm-type-inet-asn`
        - The ASN to which the IP address is currently assigned.''', s)

            # Readonly inet:form:password:md5 value
            self.isin('''* - ``:md5``
        - :ref:`dm-type-hash-md5`
        - The MD5 hash of the password.
        - Read Only: ``True``''', s)

            # Refs edges def
            self.isin('''      * - ``*``
        - ``-(refs)>``
        - ``*``
        - The source node contains a reference to the target node.''', s)

            async with self.getTestCore() as core:
                lurl = core.getLocalUrl()
                argv = ['--doc-model', '--savedir', path, '--cortex', lurl]
                outp = self.getTestOutp()
                self.eq(await s_autodoc.main(argv, outp=outp), 0)

                with s_common.genfile(path, 'datamodel_types.rst') as fd:
                    buf = fd.read()

                s = buf.decode()
                self.isin('Base types are defined via Python classes.', s)

    async def test_tools_autodoc_confdefs(self):

        with self.getTestDir() as path:

            argv = ['--savedir', path, '--doc-conf',
                    'synapse.tests.test_lib_stormsvc.StormvarServiceCell']

            outp = self.getTestOutp()
            self.eq(await s_autodoc.main(argv, outp=outp), 0)

            with s_common.genfile(path, 'conf_stormvarservicecell.rst') as fd:
                buf = fd.read()
            s = buf.decode()

            self.isin('auth\\:passwd', s)
            self.isin('Environment Variable\n    ``SYN_STORMVARSERVICECELL_AUTH_PASSWD``', s)
            self.isin('The object expects the following properties', s)
            self.notin('``--mirror``', s)
            self.notin('_log_conf', s)

            # truncate the current file
            with s_common.genfile(path, 'conf_stormvarservicecell.rst') as fd:
                fd.truncate()

            outp = self.getTestOutp()
            self.eq(await s_autodoc.main(argv, outp=outp), 0)
            with s_common.genfile(path, 'conf_stormvarservicecell.rst') as fd:
                buf = fd.read()
            s = buf.decode()

    async def test_tools_autodoc_stormsvc(self):

        with self.getTestDir() as path:

            argv = ['--savedir', path, '--doc-storm',
                    'synapse.tests.test_lib_stormsvc.StormvarServiceCell']

            outp = self.getTestOutp()
            self.eq(await s_autodoc.main(argv, outp=outp), 0)

            with s_common.genfile(path, 'stormsvc_stormvarservicecell.rst') as fd:
                buf = fd.read()
            s = buf.decode()

            self.isin('StormvarServiceCell Storm Service', s)
            self.isin('This documentation is generated for version 0.0.1 of the service.', s)
            self.isin('Storm Package\\: stormvar', s)

            self.isin('.. _stormcmd-stormvar-magic:\n', s)
            self.isin('magic\n-----', s)
            self.isin('Test stormvar support', s)

            self.isin('.. _stormmod-stormvar-apimod', s)
            self.isin('status()', s)
            self.notin('testmod', s)

    async def test_tools_autodoc_stormpkg(self):

        with self.getTestDir() as path:

            ymlpath = s_t_files.getAssetPath('stormpkg/testpkg.yaml')

            argv = ['--savedir', path, '--doc-stormpkg', ymlpath]

            outp = self.getTestOutp()
            self.eq(await s_autodoc.main(argv, outp=outp), 0)

            with s_common.genfile(path, 'stormpkg_testpkg.rst') as fd:
                buf = fd.read()
            s = buf.decode()

            self.isin('Storm Package\\: testpkg', s)
            self.isin('This documentation is generated for version 0.0.1 of the package.', s)

            self.isin('This package implements the following Storm Commands.', s)
            self.isin('.. _stormcmd-testpkg-testpkgcmd', s)

            self.isin('testpkgcmd does some stuff', s)
            self.isin('Help on foo opt', s)
            self.isin('Help on bar opt', s)

            # Tuplelized output
            self.isin('testpkg.baz', s)
            self.isin("Help on baz opt (default: ('-7days', 'now'))", s)

            self.isin('This package implements the following Storm Modules.', s)
            self.isin('.. _stormmod-testpkg-apimod', s)

            self.notin('testmod', s)

            self.isin('search(text, mintime=-30days)', s)
            self.isin('text (str): The text.', s)
            self.isin('Yields:', s)
            self.isin('The return type is ``node``.', s)

            self.isin('status()', s)

            self.isin('newp()', s)
            self.isin('.. warning::\n', s)
            self.isin('``newp`` has been deprecated and will be removed in version v2.300.4.', s)
            self.isin('Newp is no longer maintained. Use bar() instead.', s)
            self.isin('Some nonexistent function', s)

            # coverage for no apidefs
            rst = s_l_autodoc.RstHelp()
            await s_autodoc.processStormModules(rst, 'foo', [])
            self.eq('\nStorm Modules\n=============\n\nThis package does not export any Storm APIs.\n', rst.getRstText())

    async def test_tools_autodoc_stormtypes(self):
        with self.getTestDir() as path:

            argv = ['--savedir', path, '--doc-stormtypes']
            outp = self.getTestOutp()
            self.eq(await s_autodoc.main(argv, outp=outp), 0)

            with s_common.genfile(path, 'stormtypes_libs.rst') as fd:
                libbuf = fd.read()
            libtext = libbuf.decode()

            self.isin('.. _stormlibs-lib-print:\n\n$lib.print(mesg, \\*\\*kwargs)\n============================',
                      libtext)
            self.isin('Print a message to the runtime.', libtext)
            self.isin('\\*\\*kwargs (any): Keyword arguments to substitute into the mesg.', libtext)
            self.isin('.. _stormlibs-lib-time:\n\n*********\n$lib.time\n*********', libtext)
            self.isin('A Storm Library for interacting with timestamps.', libtext)

            with s_common.genfile(path, 'stormtypes_prims.rst') as fd:
                primbuf = fd.read()
            primstext = primbuf.decode()
            self.isin('.. _stormprims-auth-user-f527:\n\n**********\nauth\\:user\n**********', primstext)
            self.isin('iden\n====\n\nThe User iden.', primstext)<|MERGE_RESOLUTION|>--- conflicted
+++ resolved
@@ -40,24 +40,20 @@
             self.isin('+==========+', s)
             self.isin('+deprecated+', s)
 
-<<<<<<< HEAD
-            self.isin('''The ``ival`` type has the following virtual properties:
+            self.isin('''This type has the following virtual properties:
 
  * ``min``
  * ``max``
  * ``duration``''', s)
 
-            self.isin('''The ``ival`` type supports lifting using the following operators:
+            self.isin('''This type supports lifting using the following operators:
 
  * ``=``
  * ``~=``
  * ``?=``
  * ``in=``''', s)
 
-            self.isin('''The ``it:host`` type implements the interfaces:
-=======
             self.isin('''This type implements the following interfaces:
->>>>>>> 744d4043
 
  * ``inet:service:object``
  * ``phys:object``''', s)
