--- conflicted
+++ resolved
@@ -1605,11 +1605,7 @@
 
             nid = nodes[0].nid
 
-<<<<<<< HEAD
             core.getLayer()._testAddPropArrayIndx(nid, 'test:int', '_hehe', ('newp' * 100,))
-            self.len(0, await core.nodes('test:int:_hehe*[~=newp]'))
-=======
-            core.getLayer()._testAddPropArrayIndx(buid, 'test:int', '_hehe', ('newp' * 100,))
             self.len(0, await core.nodes('test:int:_hehe*[~=newp]'))
 
     async def test_types_typehash(self):
@@ -1619,5 +1615,4 @@
             self.true(core.model.form('inet:asn').type.typehash is not core.model.prop('inet:proto:port').type.typehash)
 
             self.true(s_common.isguid(core.model.form('inet:fqdn').type.typehash))
-            self.true(s_common.isguid(core.model.form('inet:fqdn').typehash))
->>>>>>> d8a6a2ef
+            self.true(s_common.isguid(core.model.form('inet:fqdn').typehash))