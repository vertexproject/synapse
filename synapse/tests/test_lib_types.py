--- conflicted
+++ resolved
@@ -975,7 +975,6 @@
             self.raises(s_exc.NoSuchForm, t.repr, ('test:newp', 'newp'))
             self.raises(s_exc.BadTypeValu, t.norm, ('newp',))
 
-<<<<<<< HEAD
             await core.nodes('[ test:str=ndefs :ndefs=((it:dev:int, 1), (it:dev:int, 2)) ]')
             await core.nodes('[ risk:vulnerable=(foo,) :node=(it:dev:int, 1) ]')
             await core.nodes('[ risk:vulnerable=(bar,) :node=(inet:fqdn, foo.com) ]')
@@ -993,7 +992,7 @@
 
             with self.raises(s_exc.NoSuchCmpr):
                 await core.nodes('test:str.created +:ndefs*[form>it:dev:str]')
-=======
+
             ndef = core.model.type('test:ndef:formfilter1')
             ndef.norm(('inet:ipv4', '1.2.3.4'))
             ndef.norm(('inet:ipv6', '::1'))
@@ -1013,7 +1012,6 @@
 
             with self.raises(s_exc.BadTypeValu):
                 ndef.norm(('inet:fqdn', 'newp.com'))
->>>>>>> b9aa7b88
 
     async def test_nodeprop(self):
         async with self.getTestCore() as core:
