import synapse.exc as s_exc

import synapse.lib.chop as s_chop
import synapse.lib.modelrev as s_modelrev

import synapse.tests.utils as s_tests


def nope(*args, **kwargs):
    raise Exception('nope was called')

class ModelRevTest(s_tests.SynTest):

    async def test_cortex_modelrev_init(self):

        with self.getTestDir(mirror='testcore') as dirn:

            async with self.getTestCore(dirn=dirn) as core:
                layr = core.getLayer()
                self.true(layr.fresh)
                self.eq(s_modelrev.maxvers, await layr.getModelVers())

            # no longer "fresh", but lets mark a layer as read only
            # and test the bail condition for layers which we cant update
            async with self.getTestCore(dirn=dirn) as core:

                layr = core.getLayer()
                layr.canrev = False

                mrev = s_modelrev.ModelRev(core)

                mrev.revs = mrev.revs + (((9999, 9999, 9999), nope),)

                with self.raises(s_exc.CantRevLayer):
                    await mrev.revCoreLayers()

            # no longer "fresh"
            async with self.getTestCore(dirn=dirn) as core:

                layr = core.getLayer()
                self.false(layr.fresh)

                self.eq(s_modelrev.maxvers, await layr.getModelVers())

                mrev = s_modelrev.ModelRev(core)

                layr.woot = False

                async def woot(layers):
                    layr.woot = True

                mrev.revs = mrev.revs + (((9999, 9999, 9999), woot),)

                await mrev.revCoreLayers()

                self.true(layr.woot)
                self.eq((9999, 9999, 9999), await layr.getModelVers())

    async def test_modelrev_2_0_1(self):
        async with self.getRegrCore('model-2.0.1') as core:

            nodes = await core.nodes('ou:org=b084f448ee7f95a7e0bc1fd7d3d7fd3b')
            self.len(1, nodes)
            self.len(3, nodes[0].get('industries'))

            nodes = await core.nodes('ou:org=57c2dd4feee21204b1a989b9a796a89d')
            self.len(1, nodes)
            self.len(1, nodes[0].get('industries'))

    async def test_modelrev_0_2_2(self):
        async with self.getRegrCore('model-0.2.2') as core:
            nodes = await core.nodes('inet:web:acct:signup:client:ipv6="::ffff:1.2.3.4"')
            self.len(2001, nodes)

    async def test_modelrev_0_2_3(self):

        async with self.getRegrCore('model-0.2.3') as core:

            nodes = await core.nodes('it:exec:proc:cmd=rar.exe')
            self.len(2001, nodes)

            nodes = await core.nodes('it:cmd')
            self.len(1, nodes)
            self.eq(nodes[0].ndef, ('it:cmd', 'rar.exe'))

    async def test_modelrev_0_2_4(self):
        async with self.getRegrCore('model-0.2.4') as core:

            nodes = await core.nodes('ps:person=1828dca605977725540bb74f728d9d81')
            self.len(1, nodes)
            self.len(1, nodes[0].get('names'))

            nodes = await core.nodes('ps:person=d26a988f732371e51e36fea0f16ff382')
            self.len(1, nodes)
            self.len(3, nodes[0].get('names'))

            nodes = await core.nodes('ps:person=c92e49791022c88396fa69d9f94281cb')
            self.len(1, nodes)
            self.len(3, nodes[0].get('names'))

            nodes = await core.nodes('ps:person:name=coverage')
            self.len(1003, nodes)
            for node in nodes:
                self.len(1, nodes[0].get('names'))

    async def test_modelrev_0_2_6(self):
        async with self.getRegrCore('model-0.2.6') as core:

            acct = '90b3d80f8bdf9e33b4aeb46c720d3289'
            nodes = await core.nodes(f'it:account={acct}')
            self.len(1, nodes)
            self.len(2, nodes[0].get('groups'))

            g00 = 'd0d235109162501db9d4014a4c2cc4d9'
            g01 = 'bf1999e8c45523bc64803e28b19a34c6'
            nodes = await core.nodes(f'it:account={acct} [:groups=({g00}, {g01}, {g00})]')
            self.len(1, nodes)
            self.len(2, nodes[0].get('groups'))

            url0 = "https://charlie.com/woot"
            url1 = "https://bravo.com/woot"
            url2 = "https://delta.com/woot"
            url3 = "https://alpha.com/woot"

            # created via: f'[it:sec:cve=CVE-2013-9999 :desc="some words" :references=({url0}, {url1}, {url2}, {url3})]'
            nodes = await core.nodes(f'it:sec:cve=CVE-2013-9999')
            self.eq(nodes[0].ndef[1], 'cve-2013-9999')
            self.eq(nodes[0].get('desc'), 'some words')
            self.eq(nodes[0].get('references'), (url3, url1, url0, url2))

    async def test_modelrev_0_2_7_mirror(self):

        vers = '2.85.1-hugenum-indx'

        with self.getRegrDir('cortexes', vers) as regrdir00:

            with self.getRegrDir('cortexes', vers) as regrdir01:

                conf00 = {'nexslog:en': True}

                async with self.getTestCore(dirn=regrdir00, conf=conf00) as core00:

                    self.true(await core00.getLayer().getModelVers() >= (0, 2, 7))

                    conf01 = {'nexslog:en': True, 'mirror': core00.getLocalUrl()}

                async with self.getTestCore(dirn=regrdir01, conf=conf01) as core01:

                    self.eq(await core01.getLayer().getModelVers(), (0, 2, 6))

                    nodes = await core01.nodes('inet:fqdn=baz.com')
                    self.len(1, nodes)
                    node = nodes[0]
                    self.eq(node.props.get('_huge'), '10E-21')
                    self.eq(node.props.get('._univhuge'), '10E-21')
                    self.eq(node.props.get('._hugearray'), ('3.45', '10E-21'))
                    self.eq(node.props.get('._hugearray'), ('3.45', '10E-21'))

                async with self.getTestCore(dirn=regrdir00, conf=conf00) as core00:
                    async with self.getTestCore(dirn=regrdir01, conf=conf01) as core01:

                        await core01.sync()

                        self.true(await core01.getLayer().getModelVers() >= (0, 2, 7))

                        nodes = await core01.nodes('inet:fqdn=baz.com')
                        self.len(1, nodes)
                        node = nodes[0]
                        self.eq(node.props.get('_huge'), '0.00000000000000000001')
                        self.eq(node.props.get('._univhuge'), '0.00000000000000000001')
                        self.eq(node.props.get('._hugearray'), ('3.45', '0.00000000000000000001'))
                        self.eq(node.props.get('._hugearray'), ('3.45', '0.00000000000000000001'))

    async def test_modelrev_0_2_8(self):
        # Test geo:place:name re-norming
        # Test crypto:currency:block:hash re-norming
        # Test crypto:currency:transaction:hash re-norming
        async with self.getRegrCore('2.87.0-geo-crypto') as core:

            # Layer migrations
            nodes = await core.nodes('geo:place:name="big hollywood sign"')
            self.len(1, nodes)

            nodes = await core.nodes('crypto:currency:block:hash')
            self.len(1, nodes)
            valu = nodes[0].get('hash')  # type: str
            self.false(valu.startswith('0x'))

            nodes = await core.nodes('crypto:currency:transaction:hash')
            self.len(1, nodes)
            valu = nodes[0].get('hash')  # type: str
            self.false(valu.startswith('0x'))

            # storm migrations
            nodes = await core.nodes('geo:name')
            self.len(1, nodes)
            self.eq(nodes[0].ndef[1], 'big hollywood sign')

            self.len(0, await core.nodes('crypto:currency:transaction:inputs'))
            self.len(0, await core.nodes('crypto:currency:transaction:outputs'))

            nodes = await core.nodes('crypto:payment:input=(i1,) -> crypto:currency:transaction')
            self.len(1, nodes)
            nodes = await core.nodes('crypto:payment:input=(i2,) -> crypto:currency:transaction')
            self.len(1, nodes)
            nodes = await core.nodes(
                'crypto:payment:input=(i2,) -> crypto:currency:transaction +crypto:currency:transaction=(t2,)')
            self.len(1, nodes)
            nodes = await core.nodes(
                'crypto:payment:input=(i2,) -> crypto:currency:transaction +crypto:currency:transaction=(t3,)')
            self.len(0, nodes)
            nodes = await core.nodes('crypto:payment:input=(i3,) -> crypto:currency:transaction')
            self.len(1, nodes)
            nodes = await core.nodes('crypto:payment:output=(o1,) -> crypto:currency:transaction')
            self.len(1, nodes)
            nodes = await core.nodes('crypto:payment:output=(o2,) -> crypto:currency:transaction')
            self.len(1, nodes)
            nodes = await core.nodes(
                'crypto:payment:output=(o2,) -> crypto:currency:transaction +crypto:currency:transaction=(t2,)')
            self.len(1, nodes)
            nodes = await core.nodes(
                'crypto:payment:output=(o2,) -> crypto:currency:transaction +crypto:currency:transaction=(t3,)')
            self.len(0, nodes)
            nodes = await core.nodes('crypto:payment:output=(o3,) -> crypto:currency:transaction')
            self.len(1, nodes)
            self.len(0, await core.nodes('crypto:payment:input=(i4,) -> crypto:currency:transaction'))
            self.len(0, await core.nodes('crypto:payment:output=(o4,) -> crypto:currency:transaction'))

    async def test_modelrev_0_2_9(self):

        async with self.getRegrCore('model-0.2.9') as core:

            # test ou:industry:name -> ou:industryname
            nodes = await core.nodes('ou:industry -> ou:industryname')
            self.len(1, nodes)
            self.eq('foo bar', nodes[0].ndef[1])
            self.len(1, await core.nodes('ou:industryname="foo bar" -> ou:industry'))

            # test the various it:prod:softname conversions
            nodes = await core.nodes('it:prod:soft -> it:prod:softname')
            self.len(3, nodes)
            self.eq(('foo bar', 'baz faz', 'hehe haha'), [n.ndef[1] for n in nodes])

            nodes = await core.nodes('it:prod:softver -> it:prod:softname')
            self.len(3, nodes)
            self.eq(('foo bar', 'baz faz', 'hehe haha'), [n.ndef[1] for n in nodes])

            nodes = await core.nodes('it:mitre:attack:software -> it:prod:softname')
            self.len(3, nodes)
            self.eq(('foo bar', 'baz faz', 'hehe haha'), [n.ndef[1] for n in nodes])

            # test :name pivots
            self.len(1, await core.nodes('it:prod:softname="foo bar" -> it:prod:soft'))
            self.len(1, await core.nodes('it:prod:softname="foo bar" -> it:prod:softver'))
            self.len(1, await core.nodes('it:prod:softname="foo bar" -> it:mitre:attack:software'))

            # test :names pivots
            self.len(1, await core.nodes('it:prod:softname="baz faz" -> it:prod:soft'))
            self.len(1, await core.nodes('it:prod:softname="baz faz" -> it:prod:softver'))
            self.len(1, await core.nodes('it:prod:softname="baz faz" -> it:mitre:attack:software'))

    async def test_modelrev_0_2_10(self):

        async with self.getRegrCore('model-0.2.10') as core:

            nodes = await core.nodes('it:av:filehit -> it:av:signame')
            self.len(1, nodes)
            self.eq('baz', nodes[0].ndef[1])

            self.len(1, await core.nodes('it:av:signame=foobar -> it:av:sig'))

            self.len(1, await core.nodes('it:av:signame=baz -> it:av:filehit'))

    async def test_modelrev_0_2_11(self):

        async with self.getRegrCore('model-0.2.11') as core:

            nodes = await core.nodes('crypto:x509:cert=30afb0317adcaf40dab85031b90e42ad')
            self.len(1, nodes)
            self.eq(nodes[0].get('serial'), '0000000000000000000000000000000000000001')

            nodes = await core.nodes('crypto:x509:cert=405b08fca9724ac1122f934e2e4edb3c')
            self.len(1, nodes)
            self.eq(nodes[0].get('serial'), '0000000000000000000000000000000000003039')

            nodes = await core.nodes('crypto:x509:cert=6bee0d34d52d60ca867409f2bf775dab')
            self.len(1, nodes)
            self.eq(nodes[0].get('serial'), 'ffffffffffffffffffffffffffffffffffffcfc7')

            nodes = await core.nodes('crypto:x509:cert=9ece91b7d5b8177488c1168f04ae0bc0')
            self.len(1, nodes)
            self.eq(nodes[0].get('serial'), '00000000000000000000000000000000000000ff')

            nodes = await core.nodes('crypto:x509:cert=8fc59ed63522b50bd31f2d138dd8c8ec $node.data.load(migration:0_2_10)')
            self.len(1, nodes)
            self.none(nodes[0].get('serial'))
            huge = '7307508186654514591018424163581415098279662714800'
            self.eq(nodes[0].nodedata['migration:0_2_10']['serial'], huge)

            nodes = await core.nodes('crypto:x509:cert=fb9545568c38002dcca1f66220c9ab7d $node.data.load(migration:0_2_10)')
            self.len(1, nodes)
            self.none(nodes[0].get('serial'))
            self.eq(nodes[0].nodedata['migration:0_2_10']['serial'], 'asdf')

            nodes = await core.nodes('ps:contact -> ou:jobtitle')
            self.len(2, nodes)
            self.eq(('cool guy', 'vice president'), [n.ndef[1] for n in nodes])

            self.len(1, await core.nodes('ou:jobtitle="vice president" -> ps:contact'))

    async def test_modelrev_0_2_12(self):
        async with self.getRegrCore('model-0.2.12') as core:
            self.len(1, await core.nodes('geo:name=woot'))
            self.len(1, await core.nodes('pol:country -> geo:name'))
            self.len(1, await core.nodes('risk:alert:taxonomy=hehe'))
            self.len(1, await core.nodes('risk:alert -> risk:alert:taxonomy'))

    async def test_modelrev_0_2_13(self):
        async with self.getRegrCore('model-0.2.13') as core:
            self.len(1, await core.nodes('risk:tool:software:taxonomy=testtype'))
            self.len(1, await core.nodes('risk:tool:software -> risk:tool:software:taxonomy'))

    async def test_modelrev_0_2_14(self):
        async with self.getRegrCore('model-0.2.14') as core:
            self.len(1, await core.nodes('inet:flow:dst:softnames*[=foo]'))
            self.len(1, await core.nodes('inet:flow:src:softnames*[=bar]'))
            self.len(1, await core.nodes('inet:flow:dst:softnames=(baz, foo)'))
            self.len(1, await core.nodes('inet:flow:src:softnames=(bar, baz)'))
            self.len(1, await core.nodes('it:prod:softname=foo -> inet:flow:dst:softnames'))
            self.len(1, await core.nodes('it:prod:softname=bar -> inet:flow:src:softnames'))

    async def test_modelrev_0_2_15(self):
        async with self.getRegrCore('model-0.2.15') as core:
            nodes = await core.nodes('ou:contract:award:price=1.230')
            self.len(1, nodes)
            self.eq('1.23', nodes[0].props.get('award:price'))

            nodes = await core.nodes('ou:contract:budget:price=4.560')
            self.len(1, nodes)
            self.eq('4.56', nodes[0].props.get('budget:price'))

            nodes = await core.nodes('ou:contract -:award:price -:budget:price $node.data.load(migration:0_2_15)')
            self.len(1, nodes)
            data = nodes[0].nodedata['migration:0_2_15']
            self.eq(data['award:price'], 'foo')
            self.eq(data['budget:price'], 'bar')

    async def test_modelrev_0_2_16(self):
        async with self.getRegrCore('model-0.2.16') as core:
            nodes = await core.nodes('risk:tool:software=bb1b3ecd5ff61b52ebad87e639e50276')
            self.len(1, nodes)
            self.len(2, nodes[0].get('soft:names'))
            self.len(2, nodes[0].get('techniques'))

    async def test_modelrev_0_2_17(self):
        async with self.getRegrCore('model-0.2.17') as core:

            self.len(1, await core.nodes('risk:vuln:cvss:av=P'))
            self.len(1, await core.nodes('risk:vuln:cvss:av=L'))
            self.len(1, await core.nodes('inet:http:cookie:name=gronk -:value'))
            self.len(1, await core.nodes('inet:http:cookie:name=foo +:value=bar'))
            self.len(1, await core.nodes('inet:http:cookie:name=zip +:value="zop=zap"'))

    async def test_modelrev_0_2_18(self):

        async with self.getRegrCore('model-0.2.18') as core:

            nodes = await core.nodes('ou:goal:name="woot woot"')
            self.len(1, nodes)
            self.eq('foo.bar.baz.', nodes[0].get('type'))
            self.len(1, await core.nodes('ou:goal:name="woot woot" -> ou:goalname'))
            self.len(1, await core.nodes('ou:goal:name="woot woot" -> ou:goal:type:taxonomy'))

            nodes = await core.nodes('file:bytes:mime:pe:imphash -> hash:md5')
            self.len(1, nodes)
            self.eq(('hash:md5', 'c734c107793b4222ee690fed85e2ad4d'), nodes[0].ndef)

    async def test_modelrev_0_2_19(self):

        async with self.getRegrCore('model-0.2.19') as core:
            self.len(1, await core.nodes('ou:campname="operation overlord"'))
            self.len(1, await core.nodes('ou:campname="operation overlord" -> ou:campaign'))
            self.len(1, await core.nodes('risk:vuln:type:taxonomy="cyber.int_overflow" -> risk:vuln'))

        with self.getAsyncLoggerStream('synapse.lib.modelrev',
                                       'error re-norming risk:vuln:type=foo.bar...newp') as stream:
            async with self.getRegrCore('model-0.2.19-bad-risk-types') as core:
                self.true(await stream.wait(timeout=6))
                self.len(5, await core.nodes('risk:vuln'))
                self.len(4, await core.nodes('risk:vuln:type'))
                nodes = await core.nodes('yield $lib.lift.byNodeData(_migrated:risk:vuln:type)')
                self.len(1, nodes)
                node = nodes[0]
                self.none(node.get('type'))
                self.eq(node.nodedata.get('_migrated:risk:vuln:type'), 'foo.bar...newp')

    async def test_modelrev_0_2_20(self):

        async with self.getRegrCore('model-0.2.20') as core:
            self.len(1, await core.nodes('inet:user="visi@vertex.link" -> inet:url'))
            self.len(1, await core.nodes('inet:passwd="secret@" -> inet:url'))

            md5 = 'e66a62b251fcfbbc930b074503d08542'
            nodes = await core.nodes(f'hash:md5={md5} -> file:bytes')
            self.len(1, nodes)
            self.eq(md5, nodes[0].props.get('mime:pe:imphash'))

    async def test_modelrev_0_2_21(self):

        cvssv2 = 'AV:L/AC:L/Au:M/C:P/I:C/A:N/E:ND/RL:TF/RC:ND/CDP:ND/TD:ND/CR:ND/IR:ND/AR:ND'
        cvssv3 = 'AV:N/AC:H/PR:L/UI:R/S:U/C:L/I:L/A:L/E:U/RL:O/RC:U/CR:L/IR:X/AR:X/MAV:X/MAC:X/MPR:X/MUI:X/MS:X/MC:X/MI:X/MA:X'

        async with self.getRegrCore('model-0.2.21') as core:
            nodes = await core.nodes('risk:vuln=(foo,)')
            self.len(1, nodes)

            self.eq(nodes[0].props.get('cvss:v2'), s_chop.cvss2_normalize(cvssv2))
            self.eq(nodes[0].props.get('cvss:v3'), s_chop.cvss3x_normalize(cvssv3))

            self.len(1, await core.nodes('risk:vulnname="woot woot"'))
            self.len(1, await core.nodes('risk:vuln:name="woot woot"'))

    async def test_modelrev_0_2_22(self):

        async with self.getRegrCore('model-0.2.22') as core:
            nodes = await core.nodes('inet:ipv4=100.64.0.0/10')
            self.len(257, nodes)

            for node in nodes:
                self.eq(node.props.get('type'), 'shared')

    async def test_modelrev_0_2_23(self):
<<<<<<< HEAD
        async with self.getRegrCore('model-0.2.23') as core:
            self.len(1, await core.nodes('inet:ipv6="ff01::1" +:type=multicast +:scope=interface-local'))
=======

        async with self.getRegrCore('model-0.2.23') as core:

            nodes = await core.nodes('it:sec:cpe:vendor=10web')
            self.len(1, nodes)
            self.eq(nodes[0].get('edition'), '*')
            self.eq(nodes[0].get('language'), '*')
            self.eq(nodes[0].get('other'), '*')
            self.eq(nodes[0].get('part'), 'a')
            self.eq(nodes[0].get('product'), 'social_feed_for_instagram')
            self.eq(nodes[0].get('sw_edition'), 'premium')
            self.eq(nodes[0].get('target_hw'), '*')
            self.eq(nodes[0].get('target_sw'), 'wordpress')
            self.eq(nodes[0].get('update'), '*')
            self.eq(nodes[0].get('v2_2'), 'cpe:/a:10web:social_feed_for_instagram:1.0.0::~~premium~wordpress~~')
            self.eq(nodes[0].get('vendor'), '10web')
            self.eq(nodes[0].get('version'), '1.0.0')

            nodes = await core.nodes('it:sec:cpe:vendor=1c')
            self.len(1, nodes)
            self.eq(nodes[0].get('edition'), '*')
            self.eq(nodes[0].get('language'), '*')
            self.eq(nodes[0].get('other'), '*')
            self.eq(nodes[0].get('part'), 'a')
            self.eq(nodes[0].get('product'), '1c:enterprise')
            self.eq(nodes[0].get('sw_edition'), '*')
            self.eq(nodes[0].get('target_hw'), '*')
            self.eq(nodes[0].get('target_sw'), '*')
            self.eq(nodes[0].get('update'), '*')
            # This isn't technically the right format for this v2_2 string but it's already been created that way
            # and we don't modify the v2_2 string when norming and converting
            self.eq(nodes[0].get('v2_2'), 'cpe:/a:1c:1c\\:enterprise:-')
            self.eq(nodes[0].get('vendor'), '1c')
            self.eq(nodes[0].get('version'), '-')

            nodes = await core.nodes('it:sec:cpe:vendor=acurax')
            self.len(1, nodes)
            self.eq(nodes[0].get('edition'), '*')
            self.eq(nodes[0].get('language'), '*')
            self.eq(nodes[0].get('other'), '*')
            self.eq(nodes[0].get('part'), 'a')
            self.eq(nodes[0].get('product'), 'under_construction_/_maintenance_mode')
            self.eq(nodes[0].get('sw_edition'), '*')
            self.eq(nodes[0].get('target_hw'), '*')
            self.eq(nodes[0].get('target_sw'), 'wordpress')
            self.eq(nodes[0].get('update'), '*')
            self.eq(nodes[0].get('v2_2'), 'cpe:/a:acurax:under_construction_%2f_maintenance_mode:-::~~~wordpress~~')
            self.eq(nodes[0].get('vendor'), 'acurax')
            self.eq(nodes[0].get('version'), '-')

            # Customer reported string - VS-374
            nodes = await core.nodes('it:sec:cpe:vendor=zyxel')
            self.len(1, nodes)
            self.eq(nodes[0].get('edition'), '*')
            self.eq(nodes[0].get('language'), '*')
            self.eq(nodes[0].get('other'), '*')
            self.eq(nodes[0].get('part'), 'o')
            self.eq(nodes[0].get('product'), 'nas326_firmware')
            self.eq(nodes[0].get('sw_edition'), '*')
            self.eq(nodes[0].get('target_hw'), '*')
            self.eq(nodes[0].get('target_sw'), '*')
            self.eq(nodes[0].get('update'), '*')
            self.eq(nodes[0].get('v2_2'), 'cpe:/o:zyxel:nas326_firmware:5.21%28aazf.14%29c0')
            self.eq(nodes[0].get('vendor'), 'zyxel')
            self.eq(nodes[0].get('version'), '5.21(aazf.14)c0')
>>>>>>> 4c98bc6d
<|MERGE_RESOLUTION|>--- conflicted
+++ resolved
@@ -430,12 +430,8 @@
                 self.eq(node.props.get('type'), 'shared')
 
     async def test_modelrev_0_2_23(self):
-<<<<<<< HEAD
         async with self.getRegrCore('model-0.2.23') as core:
             self.len(1, await core.nodes('inet:ipv6="ff01::1" +:type=multicast +:scope=interface-local'))
-=======
-
-        async with self.getRegrCore('model-0.2.23') as core:
 
             nodes = await core.nodes('it:sec:cpe:vendor=10web')
             self.len(1, nodes)
@@ -498,5 +494,4 @@
             self.eq(nodes[0].get('update'), '*')
             self.eq(nodes[0].get('v2_2'), 'cpe:/o:zyxel:nas326_firmware:5.21%28aazf.14%29c0')
             self.eq(nodes[0].get('vendor'), 'zyxel')
-            self.eq(nodes[0].get('version'), '5.21(aazf.14)c0')
->>>>>>> 4c98bc6d
+            self.eq(nodes[0].get('version'), '5.21(aazf.14)c0')