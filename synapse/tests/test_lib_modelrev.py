import synapse.exc as s_exc

import synapse.lib.chop as s_chop
import synapse.lib.modelrev as s_modelrev

import synapse.tests.utils as s_tests


def nope(*args, **kwargs):
    raise Exception('nope was called')

class ModelRevTest(s_tests.SynTest):

    async def test_cortex_modelrev_init(self):

        with self.getTestDir(mirror='testcore') as dirn:

            async with self.getTestCore(dirn=dirn) as core:
                layr = core.getLayer()
                self.true(layr.fresh)
                self.eq(s_modelrev.maxvers, await layr.getModelVers())

            # no longer "fresh", but lets mark a layer as read only
            # and test the bail condition for layers which we cant update
            async with self.getTestCore(dirn=dirn) as core:

                layr = core.getLayer()
                layr.canrev = False

                mrev = s_modelrev.ModelRev(core)

                mrev.revs = mrev.revs + (((9999, 9999, 9999), nope),)

                with self.raises(s_exc.CantRevLayer):
                    await mrev.revCoreLayers()

            # no longer "fresh"
            async with self.getTestCore(dirn=dirn) as core:

                layr = core.getLayer()
                self.false(layr.fresh)

                self.eq(s_modelrev.maxvers, await layr.getModelVers())

                mrev = s_modelrev.ModelRev(core)

                layr.woot = False

                async def woot(layers):
                    layr.woot = True

                mrev.revs = mrev.revs + (((9999, 9999, 9999), woot),)

                await mrev.revCoreLayers()

                self.true(layr.woot)
                self.eq((9999, 9999, 9999), await layr.getModelVers())

    async def test_modelrev_2_0_1(self):
        async with self.getRegrCore('model-2.0.1') as core:

            nodes = await core.nodes('ou:org=b084f448ee7f95a7e0bc1fd7d3d7fd3b')
            self.len(1, nodes)
            self.len(3, nodes[0].get('industries'))

            nodes = await core.nodes('ou:org=57c2dd4feee21204b1a989b9a796a89d')
            self.len(1, nodes)
            self.len(1, nodes[0].get('industries'))

    async def test_modelrev_0_2_2(self):
        async with self.getRegrCore('model-0.2.2') as core:
            nodes = await core.nodes('inet:web:acct:signup:client:ipv6="::ffff:1.2.3.4"')
            self.len(2001, nodes)

    async def test_modelrev_0_2_3(self):

        async with self.getRegrCore('model-0.2.3') as core:

            nodes = await core.nodes('it:exec:proc:cmd=rar.exe')
            self.len(2001, nodes)

            nodes = await core.nodes('it:cmd')
            self.len(1, nodes)
            self.eq(nodes[0].ndef, ('it:cmd', 'rar.exe'))

    async def test_modelrev_0_2_4(self):
        async with self.getRegrCore('model-0.2.4') as core:

            nodes = await core.nodes('ps:person=1828dca605977725540bb74f728d9d81')
            self.len(1, nodes)
            self.len(1, nodes[0].get('names'))

            nodes = await core.nodes('ps:person=d26a988f732371e51e36fea0f16ff382')
            self.len(1, nodes)
            self.len(3, nodes[0].get('names'))

            nodes = await core.nodes('ps:person=c92e49791022c88396fa69d9f94281cb')
            self.len(1, nodes)
            self.len(3, nodes[0].get('names'))

            nodes = await core.nodes('ps:person:name=coverage')
            self.len(1003, nodes)
            for node in nodes:
                self.len(1, nodes[0].get('names'))

    async def test_modelrev_0_2_6(self):
        async with self.getRegrCore('model-0.2.6') as core:

            acct = '90b3d80f8bdf9e33b4aeb46c720d3289'
            nodes = await core.nodes(f'it:account={acct}')
            self.len(1, nodes)
            self.len(2, nodes[0].get('groups'))

            g00 = 'd0d235109162501db9d4014a4c2cc4d9'
            g01 = 'bf1999e8c45523bc64803e28b19a34c6'
            nodes = await core.nodes(f'it:account={acct} [:groups=({g00}, {g01}, {g00})]')
            self.len(1, nodes)
            self.len(2, nodes[0].get('groups'))

            url0 = "https://charlie.com/woot"
            url1 = "https://bravo.com/woot"
            url2 = "https://delta.com/woot"
            url3 = "https://alpha.com/woot"

            # created via: f'[it:sec:cve=CVE-2013-9999 :desc="some words" :references=({url0}, {url1}, {url2}, {url3})]'
            nodes = await core.nodes(f'it:sec:cve=CVE-2013-9999')
            self.eq(nodes[0].ndef[1], 'cve-2013-9999')
            self.eq(nodes[0].get('desc'), 'some words')
            self.eq(nodes[0].get('references'), (url3, url1, url0, url2))

    async def test_modelrev_0_2_7_mirror(self):

        vers = '2.85.1-hugenum-indx'

        with self.getRegrDir('cortexes', vers) as regrdir00:

            with self.getRegrDir('cortexes', vers) as regrdir01:

                conf00 = {'nexslog:en': True}

                async with self.getTestCore(dirn=regrdir00, conf=conf00) as core00:

                    self.true(await core00.getLayer().getModelVers() >= (0, 2, 7))

                    conf01 = {'nexslog:en': True, 'mirror': core00.getLocalUrl()}

                async with self.getTestCore(dirn=regrdir01, conf=conf01) as core01:

                    self.eq(await core01.getLayer().getModelVers(), (0, 2, 6))

                    nodes = await core01.nodes('inet:fqdn=baz.com')
                    self.len(1, nodes)
                    node = nodes[0]
                    self.eq(node.props.get('_huge'), '10E-21')
                    self.eq(node.props.get('._univhuge'), '10E-21')
                    self.eq(node.props.get('._hugearray'), ('3.45', '10E-21'))
                    self.eq(node.props.get('._hugearray'), ('3.45', '10E-21'))

                async with self.getTestCore(dirn=regrdir00, conf=conf00) as core00:
                    async with self.getTestCore(dirn=regrdir01, conf=conf01) as core01:

                        await core01.sync()

                        self.true(await core01.getLayer().getModelVers() >= (0, 2, 7))

                        nodes = await core01.nodes('inet:fqdn=baz.com')
                        self.len(1, nodes)
                        node = nodes[0]
                        self.eq(node.props.get('_huge'), '0.00000000000000000001')
                        self.eq(node.props.get('._univhuge'), '0.00000000000000000001')
                        self.eq(node.props.get('._hugearray'), ('3.45', '0.00000000000000000001'))
                        self.eq(node.props.get('._hugearray'), ('3.45', '0.00000000000000000001'))

    async def test_modelrev_0_2_8(self):
        # Test geo:place:name re-norming
        # Test crypto:currency:block:hash re-norming
        # Test crypto:currency:transaction:hash re-norming
        async with self.getRegrCore('2.87.0-geo-crypto') as core:

            # Layer migrations
            nodes = await core.nodes('geo:place:name="big hollywood sign"')
            self.len(1, nodes)

            nodes = await core.nodes('crypto:currency:block:hash')
            self.len(1, nodes)
            valu = nodes[0].get('hash')  # type: str
            self.false(valu.startswith('0x'))

            nodes = await core.nodes('crypto:currency:transaction:hash')
            self.len(1, nodes)
            valu = nodes[0].get('hash')  # type: str
            self.false(valu.startswith('0x'))

            # storm migrations
            nodes = await core.nodes('geo:name')
            self.len(1, nodes)
            self.eq(nodes[0].ndef[1], 'big hollywood sign')

            self.len(0, await core.nodes('crypto:currency:transaction:inputs'))
            self.len(0, await core.nodes('crypto:currency:transaction:outputs'))

            nodes = await core.nodes('crypto:payment:input=(i1,) -> crypto:currency:transaction')
            self.len(1, nodes)
            nodes = await core.nodes('crypto:payment:input=(i2,) -> crypto:currency:transaction')
            self.len(1, nodes)
            nodes = await core.nodes(
                'crypto:payment:input=(i2,) -> crypto:currency:transaction +crypto:currency:transaction=(t2,)')
            self.len(1, nodes)
            nodes = await core.nodes(
                'crypto:payment:input=(i2,) -> crypto:currency:transaction +crypto:currency:transaction=(t3,)')
            self.len(0, nodes)
            nodes = await core.nodes('crypto:payment:input=(i3,) -> crypto:currency:transaction')
            self.len(1, nodes)
            nodes = await core.nodes('crypto:payment:output=(o1,) -> crypto:currency:transaction')
            self.len(1, nodes)
            nodes = await core.nodes('crypto:payment:output=(o2,) -> crypto:currency:transaction')
            self.len(1, nodes)
            nodes = await core.nodes(
                'crypto:payment:output=(o2,) -> crypto:currency:transaction +crypto:currency:transaction=(t2,)')
            self.len(1, nodes)
            nodes = await core.nodes(
                'crypto:payment:output=(o2,) -> crypto:currency:transaction +crypto:currency:transaction=(t3,)')
            self.len(0, nodes)
            nodes = await core.nodes('crypto:payment:output=(o3,) -> crypto:currency:transaction')
            self.len(1, nodes)
            self.len(0, await core.nodes('crypto:payment:input=(i4,) -> crypto:currency:transaction'))
            self.len(0, await core.nodes('crypto:payment:output=(o4,) -> crypto:currency:transaction'))

    async def test_modelrev_0_2_9(self):

        async with self.getRegrCore('model-0.2.9') as core:

            # test ou:industry:name -> ou:industryname
            nodes = await core.nodes('ou:industry -> ou:industryname')
            self.len(1, nodes)
            self.eq('foo bar', nodes[0].ndef[1])
            self.len(1, await core.nodes('ou:industryname="foo bar" -> ou:industry'))

            # test the various it:prod:softname conversions
            nodes = await core.nodes('it:prod:soft -> it:prod:softname')
            self.len(3, nodes)
            self.eq(('foo bar', 'baz faz', 'hehe haha'), [n.ndef[1] for n in nodes])

            nodes = await core.nodes('it:prod:softver -> it:prod:softname')
            self.len(3, nodes)
            self.eq(('foo bar', 'baz faz', 'hehe haha'), [n.ndef[1] for n in nodes])

            nodes = await core.nodes('it:mitre:attack:software -> it:prod:softname')
            self.len(3, nodes)
            self.eq(('foo bar', 'baz faz', 'hehe haha'), [n.ndef[1] for n in nodes])

            # test :name pivots
            self.len(1, await core.nodes('it:prod:softname="foo bar" -> it:prod:soft'))
            self.len(1, await core.nodes('it:prod:softname="foo bar" -> it:prod:softver'))
            self.len(1, await core.nodes('it:prod:softname="foo bar" -> it:mitre:attack:software'))

            # test :names pivots
            self.len(1, await core.nodes('it:prod:softname="baz faz" -> it:prod:soft'))
            self.len(1, await core.nodes('it:prod:softname="baz faz" -> it:prod:softver'))
            self.len(1, await core.nodes('it:prod:softname="baz faz" -> it:mitre:attack:software'))

    async def test_modelrev_0_2_10(self):

        async with self.getRegrCore('model-0.2.10') as core:

            nodes = await core.nodes('it:av:filehit -> it:av:signame')
            self.len(1, nodes)
            self.eq('baz', nodes[0].ndef[1])

            self.len(1, await core.nodes('it:av:signame=foobar -> it:av:sig'))

            self.len(1, await core.nodes('it:av:signame=baz -> it:av:filehit'))

    async def test_modelrev_0_2_11(self):

        async with self.getRegrCore('model-0.2.11') as core:

            nodes = await core.nodes('crypto:x509:cert=30afb0317adcaf40dab85031b90e42ad')
            self.len(1, nodes)
            self.eq(nodes[0].get('serial'), '0000000000000000000000000000000000000001')

            nodes = await core.nodes('crypto:x509:cert=405b08fca9724ac1122f934e2e4edb3c')
            self.len(1, nodes)
            self.eq(nodes[0].get('serial'), '0000000000000000000000000000000000003039')

            nodes = await core.nodes('crypto:x509:cert=6bee0d34d52d60ca867409f2bf775dab')
            self.len(1, nodes)
            self.eq(nodes[0].get('serial'), 'ffffffffffffffffffffffffffffffffffffcfc7')

            nodes = await core.nodes('crypto:x509:cert=9ece91b7d5b8177488c1168f04ae0bc0')
            self.len(1, nodes)
            self.eq(nodes[0].get('serial'), '00000000000000000000000000000000000000ff')

            nodes = await core.nodes('crypto:x509:cert=8fc59ed63522b50bd31f2d138dd8c8ec $node.data.load(migration:0_2_10)')
            self.len(1, nodes)
            self.none(nodes[0].get('serial'))
            huge = '7307508186654514591018424163581415098279662714800'
            self.eq(nodes[0].nodedata['migration:0_2_10']['serial'], huge)

            nodes = await core.nodes('crypto:x509:cert=fb9545568c38002dcca1f66220c9ab7d $node.data.load(migration:0_2_10)')
            self.len(1, nodes)
            self.none(nodes[0].get('serial'))
            self.eq(nodes[0].nodedata['migration:0_2_10']['serial'], 'asdf')

            nodes = await core.nodes('ps:contact -> ou:jobtitle')
            self.len(2, nodes)
            self.eq(('cool guy', 'vice president'), [n.ndef[1] for n in nodes])

            self.len(1, await core.nodes('ou:jobtitle="vice president" -> ps:contact'))

    async def test_modelrev_0_2_12(self):
        async with self.getRegrCore('model-0.2.12') as core:
            self.len(1, await core.nodes('geo:name=woot'))
            self.len(1, await core.nodes('pol:country -> geo:name'))
            self.len(1, await core.nodes('risk:alert:taxonomy=hehe'))
            self.len(1, await core.nodes('risk:alert -> risk:alert:taxonomy'))

    async def test_modelrev_0_2_13(self):
        async with self.getRegrCore('model-0.2.13') as core:
            self.len(1, await core.nodes('risk:tool:software:taxonomy=testtype'))
            self.len(1, await core.nodes('risk:tool:software -> risk:tool:software:taxonomy'))

    async def test_modelrev_0_2_14(self):
        async with self.getRegrCore('model-0.2.14') as core:
            self.len(1, await core.nodes('inet:flow:dst:softnames*[=foo]'))
            self.len(1, await core.nodes('inet:flow:src:softnames*[=bar]'))
            self.len(1, await core.nodes('inet:flow:dst:softnames=(baz, foo)'))
            self.len(1, await core.nodes('inet:flow:src:softnames=(bar, baz)'))
            self.len(1, await core.nodes('it:prod:softname=foo -> inet:flow:dst:softnames'))
            self.len(1, await core.nodes('it:prod:softname=bar -> inet:flow:src:softnames'))

    async def test_modelrev_0_2_15(self):
        async with self.getRegrCore('model-0.2.15') as core:
            nodes = await core.nodes('ou:contract:award:price=1.230')
            self.len(1, nodes)
            self.eq('1.23', nodes[0].props.get('award:price'))

            nodes = await core.nodes('ou:contract:budget:price=4.560')
            self.len(1, nodes)
            self.eq('4.56', nodes[0].props.get('budget:price'))

            nodes = await core.nodes('ou:contract -:award:price -:budget:price $node.data.load(migration:0_2_15)')
            self.len(1, nodes)
            data = nodes[0].nodedata['migration:0_2_15']
            self.eq(data['award:price'], 'foo')
            self.eq(data['budget:price'], 'bar')

    async def test_modelrev_0_2_16(self):
        async with self.getRegrCore('model-0.2.16') as core:
            nodes = await core.nodes('risk:tool:software=bb1b3ecd5ff61b52ebad87e639e50276')
            self.len(1, nodes)
            self.len(2, nodes[0].get('soft:names'))
            self.len(2, nodes[0].get('techniques'))

    async def test_modelrev_0_2_17(self):
        async with self.getRegrCore('model-0.2.17') as core:

            self.len(1, await core.nodes('risk:vuln:cvss:av=P'))
            self.len(1, await core.nodes('risk:vuln:cvss:av=L'))
            self.len(1, await core.nodes('inet:http:cookie:name=gronk -:value'))
            self.len(1, await core.nodes('inet:http:cookie:name=foo +:value=bar'))
            self.len(1, await core.nodes('inet:http:cookie:name=zip +:value="zop=zap"'))

    async def test_modelrev_0_2_18(self):

        async with self.getRegrCore('model-0.2.18') as core:

            nodes = await core.nodes('ou:goal:name="woot woot"')
            self.len(1, nodes)
            self.eq('foo.bar.baz.', nodes[0].get('type'))
            self.len(1, await core.nodes('ou:goal:name="woot woot" -> ou:goalname'))
            self.len(1, await core.nodes('ou:goal:name="woot woot" -> ou:goal:type:taxonomy'))

            nodes = await core.nodes('file:bytes:mime:pe:imphash -> hash:md5')
            self.len(1, nodes)
            self.eq(('hash:md5', 'c734c107793b4222ee690fed85e2ad4d'), nodes[0].ndef)

    async def test_modelrev_0_2_19(self):

        async with self.getRegrCore('model-0.2.19') as core:
            self.len(1, await core.nodes('ou:campname="operation overlord"'))
            self.len(1, await core.nodes('ou:campname="operation overlord" -> ou:campaign'))
            self.len(1, await core.nodes('risk:vuln:type:taxonomy="cyber.int_overflow" -> risk:vuln'))

        with self.getAsyncLoggerStream('synapse.lib.modelrev',
                                       'error re-norming risk:vuln:type=foo.bar...newp') as stream:
            async with self.getRegrCore('model-0.2.19-bad-risk-types') as core:
                self.true(await stream.wait(timeout=6))
                self.len(5, await core.nodes('risk:vuln'))
                self.len(4, await core.nodes('risk:vuln:type'))
                nodes = await core.nodes('yield $lib.lift.byNodeData(_migrated:risk:vuln:type)')
                self.len(1, nodes)
                node = nodes[0]
                self.none(node.get('type'))
                self.eq(node.nodedata.get('_migrated:risk:vuln:type'), 'foo.bar...newp')

    async def test_modelrev_0_2_20(self):

        async with self.getRegrCore('model-0.2.20') as core:
            self.len(1, await core.nodes('inet:user="visi@vertex.link" -> inet:url'))
            self.len(1, await core.nodes('inet:passwd="secret@" -> inet:url'))

            md5 = 'e66a62b251fcfbbc930b074503d08542'
            nodes = await core.nodes(f'hash:md5={md5} -> file:bytes')
            self.len(1, nodes)
            self.eq(md5, nodes[0].props.get('mime:pe:imphash'))

    async def test_modelrev_0_2_21(self):

        cvssv2 = 'AV:L/AC:L/Au:M/C:P/I:C/A:N/E:ND/RL:TF/RC:ND/CDP:ND/TD:ND/CR:ND/IR:ND/AR:ND'
        cvssv3 = 'AV:N/AC:H/PR:L/UI:R/S:U/C:L/I:L/A:L/E:U/RL:O/RC:U/CR:L/IR:X/AR:X/MAV:X/MAC:X/MPR:X/MUI:X/MS:X/MC:X/MI:X/MA:X'

        async with self.getRegrCore('model-0.2.21') as core:
            nodes = await core.nodes('risk:vuln=(foo,)')
            self.len(1, nodes)

            self.eq(nodes[0].props.get('cvss:v2'), s_chop.cvss2_normalize(cvssv2))
            self.eq(nodes[0].props.get('cvss:v3'), s_chop.cvss3x_normalize(cvssv3))

            self.len(1, await core.nodes('risk:vulnname="woot woot"'))
            self.len(1, await core.nodes('risk:vuln:name="woot woot"'))

    async def test_modelrev_0_2_22(self):

        async with self.getRegrCore('model-0.2.22') as core:
            nodes = await core.nodes('inet:ipv4=100.64.0.0/10')
            self.len(257, nodes)

            for node in nodes:
                self.eq(node.props.get('type'), 'shared')

    async def test_modelrev_0_2_23(self):
        async with self.getRegrCore('model-0.2.23') as core:
            self.len(1, await core.nodes('inet:ipv6="ff01::1" +:type=multicast +:scope=interface-local'))

    async def test_modelrev_0_2_24(self):
        async with self.getRegrCore('model-0.2.24') as core:

            self.len(2, await core.nodes('transport:sea:telem:speed'))

            self.len(1, await core.nodes('transport:air:telem:speed'))
            self.len(1, await core.nodes('transport:air:telem:airspeed'))
            self.len(1, await core.nodes('transport:air:telem:verticalspeed'))

            self.len(2, await core.nodes('mat:item:_multispeed'))
            nodes = await core.nodes('mat:item:_multispeed*[=5]')
            self.len(1, nodes)
            self.eq((5, 6), nodes[0].get('_multispeed'))

            nodes = await core.nodes('transport:sea:telem:speed=4')
            self.len(1, nodes)
            self.eq(4, nodes[0].get('speed'))

            nodes = await core.nodes('transport:air:telem')
            node = nodes[0]
            self.eq(1, node.get('speed'))
            self.eq(2, node.get('airspeed'))
            self.eq(3, node.get('verticalspeed'))

            q = 'transport:sea:telem=(badvalu,) $node.data.load(_migrated:transport:sea:telem:speed)'
            nodes = await core.nodes(q)
            self.eq(-1.0, await nodes[0].getData('_migrated:transport:sea:telem:speed'))

            nodes = await core.nodes('risk:mitigation=(foo,)')
            self.len(1, nodes)
            self.eq('foo bar', nodes[0].get('name'))
            self.len(1, await core.nodes('risk:mitigation:name="  Foo Bar  "'))

            nodes = await core.nodes('it:mitre:attack:mitigation=M0100')
            self.len(1, nodes)
            self.eq('patchstuff', nodes[0].get('name'))

            nodes = await core.nodes('it:mitre:attack:technique=T0100')
            self.len(1, nodes)
            self.eq('lockpicking', nodes[0].get('name'))

    async def test_modelrev_0_2_25(self):
        async with self.getRegrCore('model-0.2.25') as core:
<<<<<<< HEAD
            self.len(1, await core.nodes('econ:currency=usd'))
=======

            nodes = await core.nodes('ou:conference')
            self.len(3, nodes)
            names = [n.get('name') for n in nodes]
            self.sorteq(names, (
                'sleuthcon',
                'defcon',
                'recon',
            ))

            namess = [n.get('names') for n in nodes]
            self.sorteq(namess, (
                ('defcon 2024',),
                ('recon 2024 conference',),
                ('sleuthcon 2024',),
            ))

            connames = (
                'sleuthcon', 'sleuthcon 2024',
                'defcon', 'defcon 2024',
                'recon', 'recon 2024 conference',
            )

            nodes = await core.nodes('entity:name')
            self.len(6, nodes)
            names = [n.ndef[1] for n in nodes]
            self.sorteq(names, connames)

            nodes = await core.nodes('ou:conference -> entity:name')
            self.len(6, nodes)
            names = [n.ndef[1] for n in nodes]
            self.sorteq(names, connames)

            positions = (
                'president of the united states',
                'vice president of the united states',
            )

            nodes = await core.nodes('ou:position')
            self.len(2, nodes)
            titles = [n.get('title') for n in nodes]
            self.sorteq(titles, positions)

            nodes = await core.nodes('ou:jobtitle')
            self.len(2, nodes)
            titles = [n.ndef[1] for n in nodes]
            self.sorteq(titles, positions)

            nodes = await core.nodes('ou:position -> ou:jobtitle')
            self.len(2, nodes)
            titles = [n.ndef[1] for n in nodes]
            self.sorteq(titles, positions)
>>>>>>> 313d235d
<|MERGE_RESOLUTION|>--- conflicted
+++ resolved
@@ -476,9 +476,8 @@
 
     async def test_modelrev_0_2_25(self):
         async with self.getRegrCore('model-0.2.25') as core:
-<<<<<<< HEAD
+
             self.len(1, await core.nodes('econ:currency=usd'))
-=======
 
             nodes = await core.nodes('ou:conference')
             self.len(3, nodes)
@@ -530,5 +529,4 @@
             nodes = await core.nodes('ou:position -> ou:jobtitle')
             self.len(2, nodes)
             titles = [n.ndef[1] for n in nodes]
-            self.sorteq(titles, positions)
->>>>>>> 313d235d
+            self.sorteq(titles, positions)