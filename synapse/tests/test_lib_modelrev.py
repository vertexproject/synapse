import synapse.exc as s_exc

import synapse.lib.chop as s_chop
import synapse.lib.modelrev as s_modelrev

import synapse.tests.utils as s_tests


def nope(*args, **kwargs):
    raise Exception('nope was called')

class ModelRevTest(s_tests.SynTest):

    async def test_cortex_modelrev_init(self):

        with self.getTestDir(mirror='testcore') as dirn:

            async with self.getTestCore(dirn=dirn) as core:
                layr = core.getLayer()
                self.true(layr.fresh)
                self.eq(s_modelrev.maxvers, await layr.getModelVers())

            # no longer "fresh", but lets mark a layer as read only
            # and test the bail condition for layers which we cant update
            async with self.getTestCore(dirn=dirn) as core:

                layr = core.getLayer()
                layr.canrev = False

                mrev = s_modelrev.ModelRev(core)

                mrev.revs = mrev.revs + (((9999, 9999, 9999), nope),)

                with self.raises(s_exc.CantRevLayer):
                    await mrev.revCoreLayers()

            # no longer "fresh"
            async with self.getTestCore(dirn=dirn) as core:

                layr = core.getLayer()
                self.false(layr.fresh)

                self.eq(s_modelrev.maxvers, await layr.getModelVers())

                mrev = s_modelrev.ModelRev(core)

                layr.woot = False

                async def woot(layers):
                    layr.woot = True

                mrev.revs = mrev.revs + (((9999, 9999, 9999), woot),)

                await mrev.revCoreLayers()

                self.true(layr.woot)
                self.eq((9999, 9999, 9999), await layr.getModelVers())

    async def test_modelrev_2_0_1(self):
        async with self.getRegrCore('model-2.0.1') as core:

            nodes = await core.nodes('ou:org=b084f448ee7f95a7e0bc1fd7d3d7fd3b')
            self.len(1, nodes)
            self.len(3, nodes[0].get('industries'))

            nodes = await core.nodes('ou:org=57c2dd4feee21204b1a989b9a796a89d')
            self.len(1, nodes)
            self.len(1, nodes[0].get('industries'))

    async def test_modelrev_0_2_2(self):
        async with self.getRegrCore('model-0.2.2') as core:
            nodes = await core.nodes('inet:web:acct:signup:client:ipv6="::ffff:1.2.3.4"')
            self.len(2001, nodes)

    async def test_modelrev_0_2_3(self):

        async with self.getRegrCore('model-0.2.3') as core:

            nodes = await core.nodes('it:exec:proc:cmd=rar.exe')
            self.len(2001, nodes)

            nodes = await core.nodes('it:cmd')
            self.len(1, nodes)
            self.eq(nodes[0].ndef, ('it:cmd', 'rar.exe'))

    async def test_modelrev_0_2_4(self):
        async with self.getRegrCore('model-0.2.4') as core:

            nodes = await core.nodes('ps:person=1828dca605977725540bb74f728d9d81')
            self.len(1, nodes)
            self.len(1, nodes[0].get('names'))

            nodes = await core.nodes('ps:person=d26a988f732371e51e36fea0f16ff382')
            self.len(1, nodes)
            self.len(3, nodes[0].get('names'))

            nodes = await core.nodes('ps:person=c92e49791022c88396fa69d9f94281cb')
            self.len(1, nodes)
            self.len(3, nodes[0].get('names'))

            nodes = await core.nodes('ps:person:name=coverage')
            self.len(1003, nodes)
            for node in nodes:
                self.len(1, nodes[0].get('names'))

    async def test_modelrev_0_2_6(self):
        async with self.getRegrCore('model-0.2.6') as core:

            acct = '90b3d80f8bdf9e33b4aeb46c720d3289'
            nodes = await core.nodes(f'it:account={acct}')
            self.len(1, nodes)
            self.len(2, nodes[0].get('groups'))

            g00 = 'd0d235109162501db9d4014a4c2cc4d9'
            g01 = 'bf1999e8c45523bc64803e28b19a34c6'
            nodes = await core.nodes(f'it:account={acct} [:groups=({g00}, {g01}, {g00})]')
            self.len(1, nodes)
            self.len(2, nodes[0].get('groups'))

            url0 = "https://charlie.com/woot"
            url1 = "https://bravo.com/woot"
            url2 = "https://delta.com/woot"
            url3 = "https://alpha.com/woot"

            # created via: f'[it:sec:cve=CVE-2013-9999 :desc="some words" :references=({url0}, {url1}, {url2}, {url3})]'
            nodes = await core.nodes(f'it:sec:cve=CVE-2013-9999')
            self.eq(nodes[0].ndef[1], 'cve-2013-9999')
            self.eq(nodes[0].get('desc'), 'some words')
            self.eq(nodes[0].get('references'), (url3, url1, url0, url2))

    async def test_modelrev_0_2_7_mirror(self):

        vers = '2.85.1-hugenum-indx'

        with self.getRegrDir('cortexes', vers) as regrdir00:

            with self.getRegrDir('cortexes', vers) as regrdir01:

                conf00 = {'nexslog:en': True}

                async with self.getTestCore(dirn=regrdir00, conf=conf00) as core00:

                    self.true(await core00.getLayer().getModelVers() >= (0, 2, 7))

                    conf01 = {'nexslog:en': True, 'mirror': core00.getLocalUrl()}

                async with self.getTestCore(dirn=regrdir01, conf=conf01) as core01:

                    self.eq(await core01.getLayer().getModelVers(), (0, 2, 6))

                    nodes = await core01.nodes('inet:fqdn=baz.com')
                    self.len(1, nodes)
                    node = nodes[0]
                    self.eq(node.props.get('_huge'), '10E-21')
                    self.eq(node.props.get('._univhuge'), '10E-21')
                    self.eq(node.props.get('._hugearray'), ('3.45', '10E-21'))
                    self.eq(node.props.get('._hugearray'), ('3.45', '10E-21'))

                async with self.getTestCore(dirn=regrdir00, conf=conf00) as core00:
                    async with self.getTestCore(dirn=regrdir01, conf=conf01) as core01:

                        await core01.sync()

                        self.true(await core01.getLayer().getModelVers() >= (0, 2, 7))

                        nodes = await core01.nodes('inet:fqdn=baz.com')
                        self.len(1, nodes)
                        node = nodes[0]
                        self.eq(node.props.get('_huge'), '0.00000000000000000001')
                        self.eq(node.props.get('._univhuge'), '0.00000000000000000001')
                        self.eq(node.props.get('._hugearray'), ('3.45', '0.00000000000000000001'))
                        self.eq(node.props.get('._hugearray'), ('3.45', '0.00000000000000000001'))

    async def test_modelrev_0_2_8(self):
        # Test geo:place:name re-norming
        # Test crypto:currency:block:hash re-norming
        # Test crypto:currency:transaction:hash re-norming
        async with self.getRegrCore('2.87.0-geo-crypto') as core:

            # Layer migrations
            nodes = await core.nodes('geo:place:name="big hollywood sign"')
            self.len(1, nodes)

            nodes = await core.nodes('crypto:currency:block:hash')
            self.len(1, nodes)
            valu = nodes[0].get('hash')  # type: str
            self.false(valu.startswith('0x'))

            nodes = await core.nodes('crypto:currency:transaction:hash')
            self.len(1, nodes)
            valu = nodes[0].get('hash')  # type: str
            self.false(valu.startswith('0x'))

            # storm migrations
            nodes = await core.nodes('geo:name')
            self.len(1, nodes)
            self.eq(nodes[0].ndef[1], 'big hollywood sign')

            self.len(0, await core.nodes('crypto:currency:transaction:inputs'))
            self.len(0, await core.nodes('crypto:currency:transaction:outputs'))

            nodes = await core.nodes('crypto:payment:input=(i1,) -> crypto:currency:transaction')
            self.len(1, nodes)
            nodes = await core.nodes('crypto:payment:input=(i2,) -> crypto:currency:transaction')
            self.len(1, nodes)
            nodes = await core.nodes(
                'crypto:payment:input=(i2,) -> crypto:currency:transaction +crypto:currency:transaction=(t2,)')
            self.len(1, nodes)
            nodes = await core.nodes(
                'crypto:payment:input=(i2,) -> crypto:currency:transaction +crypto:currency:transaction=(t3,)')
            self.len(0, nodes)
            nodes = await core.nodes('crypto:payment:input=(i3,) -> crypto:currency:transaction')
            self.len(1, nodes)
            nodes = await core.nodes('crypto:payment:output=(o1,) -> crypto:currency:transaction')
            self.len(1, nodes)
            nodes = await core.nodes('crypto:payment:output=(o2,) -> crypto:currency:transaction')
            self.len(1, nodes)
            nodes = await core.nodes(
                'crypto:payment:output=(o2,) -> crypto:currency:transaction +crypto:currency:transaction=(t2,)')
            self.len(1, nodes)
            nodes = await core.nodes(
                'crypto:payment:output=(o2,) -> crypto:currency:transaction +crypto:currency:transaction=(t3,)')
            self.len(0, nodes)
            nodes = await core.nodes('crypto:payment:output=(o3,) -> crypto:currency:transaction')
            self.len(1, nodes)
            self.len(0, await core.nodes('crypto:payment:input=(i4,) -> crypto:currency:transaction'))
            self.len(0, await core.nodes('crypto:payment:output=(o4,) -> crypto:currency:transaction'))

    async def test_modelrev_0_2_9(self):

        async with self.getRegrCore('model-0.2.9') as core:

            # test ou:industry:name -> ou:industryname
            nodes = await core.nodes('ou:industry -> ou:industryname')
            self.len(1, nodes)
            self.eq('foo bar', nodes[0].ndef[1])
            self.len(1, await core.nodes('ou:industryname="foo bar" -> ou:industry'))

            # test the various it:prod:softname conversions
            nodes = await core.nodes('it:prod:soft -> it:prod:softname')
            self.len(3, nodes)
            self.eq(('foo bar', 'baz faz', 'hehe haha'), [n.ndef[1] for n in nodes])

            nodes = await core.nodes('it:prod:softver -> it:prod:softname')
            self.len(3, nodes)
            self.eq(('foo bar', 'baz faz', 'hehe haha'), [n.ndef[1] for n in nodes])

            nodes = await core.nodes('it:mitre:attack:software -> it:prod:softname')
            self.len(3, nodes)
            self.eq(('foo bar', 'baz faz', 'hehe haha'), [n.ndef[1] for n in nodes])

            # test :name pivots
            self.len(1, await core.nodes('it:prod:softname="foo bar" -> it:prod:soft'))
            self.len(1, await core.nodes('it:prod:softname="foo bar" -> it:prod:softver'))
            self.len(1, await core.nodes('it:prod:softname="foo bar" -> it:mitre:attack:software'))

            # test :names pivots
            self.len(1, await core.nodes('it:prod:softname="baz faz" -> it:prod:soft'))
            self.len(1, await core.nodes('it:prod:softname="baz faz" -> it:prod:softver'))
            self.len(1, await core.nodes('it:prod:softname="baz faz" -> it:mitre:attack:software'))

    async def test_modelrev_0_2_10(self):

        async with self.getRegrCore('model-0.2.10') as core:

            nodes = await core.nodes('it:av:filehit -> it:av:signame')
            self.len(1, nodes)
            self.eq('baz', nodes[0].ndef[1])

            self.len(1, await core.nodes('it:av:signame=foobar -> it:av:sig'))

            self.len(1, await core.nodes('it:av:signame=baz -> it:av:filehit'))

    async def test_modelrev_0_2_11(self):

        async with self.getRegrCore('model-0.2.11') as core:

            nodes = await core.nodes('crypto:x509:cert=30afb0317adcaf40dab85031b90e42ad')
            self.len(1, nodes)
            self.eq(nodes[0].get('serial'), '0000000000000000000000000000000000000001')

            nodes = await core.nodes('crypto:x509:cert=405b08fca9724ac1122f934e2e4edb3c')
            self.len(1, nodes)
            self.eq(nodes[0].get('serial'), '0000000000000000000000000000000000003039')

            nodes = await core.nodes('crypto:x509:cert=6bee0d34d52d60ca867409f2bf775dab')
            self.len(1, nodes)
            self.eq(nodes[0].get('serial'), 'ffffffffffffffffffffffffffffffffffffcfc7')

            nodes = await core.nodes('crypto:x509:cert=9ece91b7d5b8177488c1168f04ae0bc0')
            self.len(1, nodes)
            self.eq(nodes[0].get('serial'), '00000000000000000000000000000000000000ff')

            nodes = await core.nodes('crypto:x509:cert=8fc59ed63522b50bd31f2d138dd8c8ec $node.data.load(migration:0_2_10)')
            self.len(1, nodes)
            self.none(nodes[0].get('serial'))
            huge = '7307508186654514591018424163581415098279662714800'
            self.eq(nodes[0].nodedata['migration:0_2_10']['serial'], huge)

            nodes = await core.nodes('crypto:x509:cert=fb9545568c38002dcca1f66220c9ab7d $node.data.load(migration:0_2_10)')
            self.len(1, nodes)
            self.none(nodes[0].get('serial'))
            self.eq(nodes[0].nodedata['migration:0_2_10']['serial'], 'asdf')

            nodes = await core.nodes('ps:contact -> ou:jobtitle')
            self.len(2, nodes)
            self.eq(('cool guy', 'vice president'), [n.ndef[1] for n in nodes])

            self.len(1, await core.nodes('ou:jobtitle="vice president" -> ps:contact'))

    async def test_modelrev_0_2_12(self):
        async with self.getRegrCore('model-0.2.12') as core:
            self.len(1, await core.nodes('geo:name=woot'))
            self.len(1, await core.nodes('pol:country -> geo:name'))
            self.len(1, await core.nodes('risk:alert:taxonomy=hehe'))
            self.len(1, await core.nodes('risk:alert -> risk:alert:taxonomy'))

    async def test_modelrev_0_2_13(self):
        async with self.getRegrCore('model-0.2.13') as core:
            self.len(1, await core.nodes('risk:tool:software:taxonomy=testtype'))
            self.len(1, await core.nodes('risk:tool:software -> risk:tool:software:taxonomy'))

    async def test_modelrev_0_2_14(self):
        async with self.getRegrCore('model-0.2.14') as core:
            self.len(1, await core.nodes('inet:flow:dst:softnames*[=foo]'))
            self.len(1, await core.nodes('inet:flow:src:softnames*[=bar]'))
            self.len(1, await core.nodes('inet:flow:dst:softnames=(baz, foo)'))
            self.len(1, await core.nodes('inet:flow:src:softnames=(bar, baz)'))
            self.len(1, await core.nodes('it:prod:softname=foo -> inet:flow:dst:softnames'))
            self.len(1, await core.nodes('it:prod:softname=bar -> inet:flow:src:softnames'))

    async def test_modelrev_0_2_15(self):
        async with self.getRegrCore('model-0.2.15') as core:
            nodes = await core.nodes('ou:contract:award:price=1.230')
            self.len(1, nodes)
            self.eq('1.23', nodes[0].props.get('award:price'))

            nodes = await core.nodes('ou:contract:budget:price=4.560')
            self.len(1, nodes)
            self.eq('4.56', nodes[0].props.get('budget:price'))

            nodes = await core.nodes('ou:contract -:award:price -:budget:price $node.data.load(migration:0_2_15)')
            self.len(1, nodes)
            data = nodes[0].nodedata['migration:0_2_15']
            self.eq(data['award:price'], 'foo')
            self.eq(data['budget:price'], 'bar')

    async def test_modelrev_0_2_16(self):
        async with self.getRegrCore('model-0.2.16') as core:
            nodes = await core.nodes('risk:tool:software=bb1b3ecd5ff61b52ebad87e639e50276')
            self.len(1, nodes)
            self.len(2, nodes[0].get('soft:names'))
            self.len(2, nodes[0].get('techniques'))

    async def test_modelrev_0_2_17(self):
        async with self.getRegrCore('model-0.2.17') as core:

            self.len(1, await core.nodes('risk:vuln:cvss:av=P'))
            self.len(1, await core.nodes('risk:vuln:cvss:av=L'))
            self.len(1, await core.nodes('inet:http:cookie:name=gronk -:value'))
            self.len(1, await core.nodes('inet:http:cookie:name=foo +:value=bar'))
            self.len(1, await core.nodes('inet:http:cookie:name=zip +:value="zop=zap"'))

    async def test_modelrev_0_2_18(self):

        async with self.getRegrCore('model-0.2.18') as core:

            nodes = await core.nodes('ou:goal:name="woot woot"')
            self.len(1, nodes)
            self.eq('foo.bar.baz.', nodes[0].get('type'))
            self.len(1, await core.nodes('ou:goal:name="woot woot" -> ou:goalname'))
            self.len(1, await core.nodes('ou:goal:name="woot woot" -> ou:goal:type:taxonomy'))

            nodes = await core.nodes('file:bytes:mime:pe:imphash -> hash:md5')
            self.len(1, nodes)
            self.eq(('hash:md5', 'c734c107793b4222ee690fed85e2ad4d'), nodes[0].ndef)

    async def test_modelrev_0_2_19(self):

        async with self.getRegrCore('model-0.2.19') as core:
            self.len(1, await core.nodes('ou:campname="operation overlord"'))
            self.len(1, await core.nodes('ou:campname="operation overlord" -> ou:campaign'))
            self.len(1, await core.nodes('risk:vuln:type:taxonomy="cyber.int_overflow" -> risk:vuln'))

        with self.getAsyncLoggerStream('synapse.lib.modelrev',
                                       'error re-norming risk:vuln:type=foo.bar...newp') as stream:
            async with self.getRegrCore('model-0.2.19-bad-risk-types') as core:
                self.true(await stream.wait(timeout=6))
                self.len(5, await core.nodes('risk:vuln'))
                self.len(4, await core.nodes('risk:vuln:type'))
                nodes = await core.nodes('yield $lib.lift.byNodeData(_migrated:risk:vuln:type)')
                self.len(1, nodes)
                node = nodes[0]
                self.none(node.get('type'))
                self.eq(node.nodedata.get('_migrated:risk:vuln:type'), 'foo.bar...newp')

    async def test_modelrev_0_2_20(self):

        async with self.getRegrCore('model-0.2.20') as core:
            self.len(1, await core.nodes('inet:user="visi@vertex.link" -> inet:url'))
            self.len(1, await core.nodes('inet:passwd="secret@" -> inet:url'))

            md5 = 'e66a62b251fcfbbc930b074503d08542'
            nodes = await core.nodes(f'hash:md5={md5} -> file:bytes')
            self.len(1, nodes)
            self.eq(md5, nodes[0].props.get('mime:pe:imphash'))

    async def test_modelrev_0_2_21(self):

        cvssv2 = 'AV:L/AC:L/Au:M/C:P/I:C/A:N/E:ND/RL:TF/RC:ND/CDP:ND/TD:ND/CR:ND/IR:ND/AR:ND'
        cvssv3 = 'AV:N/AC:H/PR:L/UI:R/S:U/C:L/I:L/A:L/E:U/RL:O/RC:U/CR:L/IR:X/AR:X/MAV:X/MAC:X/MPR:X/MUI:X/MS:X/MC:X/MI:X/MA:X'

        async with self.getRegrCore('model-0.2.21') as core:
            nodes = await core.nodes('risk:vuln=(foo,)')
            self.len(1, nodes)

            self.eq(nodes[0].props.get('cvss:v2'), s_chop.cvss2_normalize(cvssv2))
            self.eq(nodes[0].props.get('cvss:v3'), s_chop.cvss3x_normalize(cvssv3))

            self.len(1, await core.nodes('risk:vulnname="woot woot"'))
            self.len(1, await core.nodes('risk:vuln:name="woot woot"'))

    async def test_modelrev_0_2_22(self):

        async with self.getRegrCore('model-0.2.22') as core:
            nodes = await core.nodes('inet:ipv4=100.64.0.0/10')
            self.len(257, nodes)

            for node in nodes:
                self.eq(node.props.get('type'), 'shared')

    async def test_modelrev_0_2_23(self):
        async with self.getRegrCore('model-0.2.23') as core:
            self.len(1, await core.nodes('inet:ipv6="ff01::1" +:type=multicast +:scope=interface-local'))

    async def test_modelrev_0_2_24(self):
        async with self.getRegrCore('model-0.2.24') as core:
<<<<<<< HEAD
            nodes = await core.nodes('it:sec:cpe:vendor=zyxel')
            self.len(1, nodes)
            self.eq(nodes[0].get('version'), '5.21(aazf.14)c0')

            nodes = await core.nodes('it:sec:cpe:vendor=acurax')
            self.len(1, nodes)
            self.eq(nodes[0].get('product'), 'under_construction_/_maintenance_mode')
            self.eq(nodes[0].get('edition'), '*')
            self.eq(nodes[0].get('sw_edition'), '*')
            self.eq(nodes[0].get('target_hw'), '*')
            self.eq(nodes[0].get('target_sw'), 'wordpress')
            self.eq(nodes[0].get('other'), '*')

            nodes = await core.nodes('it:sec:cpe:vendor=1c')
            self.len(1, nodes)
            self.eq(nodes[0].get('product'), '1c:enterprise')

            nodes = await core.nodes('it:sec:cpe:vendor=10web')
            self.len(1, nodes)
            self.eq(nodes[0].get('edition'), '*')
            self.eq(nodes[0].get('sw_edition'), 'premium')
            self.eq(nodes[0].get('target_hw'), '*')
            self.eq(nodes[0].get('target_sw'), 'wordpress')
            self.eq(nodes[0].get('other'), '*')

            q = '''
            [
                it:sec:cpe="cpe:/a:10web:social_feed_for_instagram:1.0.0::~~premium~wordpress~~"
                it:sec:cpe="cpe:/a:1c:1c%3aenterprise:-"
                it:sec:cpe="cpe:/a:acurax:under_construction_%2f_maintenance_mode:-::~~~wordpress~~"
                it:sec:cpe="cpe:/o:zyxel:nas326_firmware:5.21%28aazf.14%29c0"
            ]
            '''
            msgs = await core.stormlist(q)
            self.stormHasNoWarnErr(msgs)

            q = '''
            [
                it:sec:cpe="cpe:2.3:a:x1c:1c\\:enterprise:-:*:*:*:*:*:*:*"
                it:sec:cpe="cpe:2.3:a:xacurax:under_construction_\\/_maintenance_mode:-:*:*:*:*:wordpress:*:*"
                it:sec:cpe="cpe:2.3:o:xzyxel:nas326_firmware:5.21\\(aazf.14\\)c0:*:*:*:*:*:*:*"
                it:sec:cpe="cpe:2.3:a:vendor:product\\%45:version:update:edition:lng:sw_edition:target_sw:target_hw:other"
                it:sec:cpe="cpe:2.3:a:vendor2:product\\%23:version:update:edition:lng:sw_edition:target_sw:target_hw:other"
            ]
            '''
            msgs = await core.stormlist(q)
            self.stormHasNoWarnErr(msgs)

            nodes = await core.nodes('it:sec:cpe:vendor=vendor')
            self.len(1, nodes)
            self.eq(nodes[0].get('product'), 'product%45')

            nodes = await core.nodes('it:sec:cpe:vendor=vendor2')
            self.len(1, nodes)
            self.eq(nodes[0].get('product'), 'product%23')
=======

            self.len(2, await core.nodes('transport:sea:telem:speed'))

            self.len(1, await core.nodes('transport:air:telem:speed'))
            self.len(1, await core.nodes('transport:air:telem:airspeed'))
            self.len(1, await core.nodes('transport:air:telem:verticalspeed'))

            self.len(2, await core.nodes('mat:item:_multispeed'))
            nodes = await core.nodes('mat:item:_multispeed*[=5]')
            self.len(1, nodes)
            self.eq((5, 6), nodes[0].get('_multispeed'))

            nodes = await core.nodes('transport:sea:telem:speed=4')
            self.len(1, nodes)
            self.eq(4, nodes[0].get('speed'))

            nodes = await core.nodes('transport:air:telem')
            node = nodes[0]
            self.eq(1, node.get('speed'))
            self.eq(2, node.get('airspeed'))
            self.eq(3, node.get('verticalspeed'))

            q = 'transport:sea:telem=(badvalu,) $node.data.load(_migrated:transport:sea:telem:speed)'
            nodes = await core.nodes(q)
            self.eq(-1.0, await nodes[0].getData('_migrated:transport:sea:telem:speed'))

            nodes = await core.nodes('risk:mitigation=(foo,)')
            self.len(1, nodes)
            self.eq('foo bar', nodes[0].get('name'))
            self.len(1, await core.nodes('risk:mitigation:name="  Foo Bar  "'))

            nodes = await core.nodes('it:mitre:attack:mitigation=M0100')
            self.len(1, nodes)
            self.eq('patchstuff', nodes[0].get('name'))

            nodes = await core.nodes('it:mitre:attack:technique=T0100')
            self.len(1, nodes)
            self.eq('lockpicking', nodes[0].get('name'))
>>>>>>> 7cf86b1c
<|MERGE_RESOLUTION|>--- conflicted
+++ resolved
@@ -433,9 +433,6 @@
         async with self.getRegrCore('model-0.2.23') as core:
             self.len(1, await core.nodes('inet:ipv6="ff01::1" +:type=multicast +:scope=interface-local'))
 
-    async def test_modelrev_0_2_24(self):
-        async with self.getRegrCore('model-0.2.24') as core:
-<<<<<<< HEAD
             nodes = await core.nodes('it:sec:cpe:vendor=zyxel')
             self.len(1, nodes)
             self.eq(nodes[0].get('version'), '5.21(aazf.14)c0')
@@ -491,7 +488,9 @@
             nodes = await core.nodes('it:sec:cpe:vendor=vendor2')
             self.len(1, nodes)
             self.eq(nodes[0].get('product'), 'product%23')
-=======
+
+    async def test_modelrev_0_2_24(self):
+        async with self.getRegrCore('model-0.2.24') as core:
 
             self.len(2, await core.nodes('transport:sea:telem:speed'))
 
@@ -529,5 +528,4 @@
 
             nodes = await core.nodes('it:mitre:attack:technique=T0100')
             self.len(1, nodes)
-            self.eq('lockpicking', nodes[0].get('name'))
->>>>>>> 7cf86b1c
+            self.eq('lockpicking', nodes[0].get('name'))