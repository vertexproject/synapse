--- conflicted
+++ resolved
@@ -564,9 +564,14 @@
             self.eq([node.ndef[0] for node in nodes], [node.ndef[0] for node in reversed(rnodes)])
 
     async def test_modelrev_0_2_27(self):
-
-<<<<<<< HEAD
-        async with self.getRegrCore('model-0.2.27', maxvers=(0, 2, 24)) as core:
+        async with self.getRegrCore('model-0.2.27') as core:
+            nodes = await core.nodes('it:dev:repo:commit:id=" Foo "')
+            self.len(1, nodes)
+            self.eq('Foo', nodes[0].get('id'))
+
+    async def test_modelrev_0_2_28(self):
+
+        async with self.getRegrCore('model-0.2.28', maxvers=(0, 2, 24)) as core:
             # Do some pre-migration validation of the cortex. It's still a
             # little weird in here because the CPE types have been updated so
             # some lifting/pivoting won't work right.
@@ -634,7 +639,7 @@
             nodes = await core.nodes('it:sec:vuln:scan:result', opts=infork00)
             self.len(11, nodes)
 
-        async with self.getRegrCore('model-0.2.27') as core:
+        async with self.getRegrCore('model-0.2.28') as core:
 
             views = await core.callStorm('return($lib.view.list(deporder=$lib.true))')
             self.len(2, views)
@@ -809,7 +814,7 @@
             data = await s_tests.alist(nodes[0].iterData())
             self.sorteq(data, (('cpe23', 'invalid'), ('cpe22', 'valid')))
 
-        async with self.getRegrCore('model-0.2.27') as core:
+        async with self.getRegrCore('model-0.2.28') as core:
 
             views = await core.callStorm('return($lib.view.list(deporder=$lib.true))')
             self.len(2, views)
@@ -1135,10 +1140,4 @@
                   'edges': (('seen', source23iden), ('seen', source22iden)),
                   'iden': badcpe01,
                   'view': fork00}),
-            ])
-=======
-        async with self.getRegrCore('model-0.2.27') as core:
-            nodes = await core.nodes('it:dev:repo:commit:id=" Foo "')
-            self.len(1, nodes)
-            self.eq('Foo', nodes[0].get('id'))
->>>>>>> 32100fdb
+            ])