import datetime
import textwrap

import synapse.exc as s_exc
import synapse.common as s_common

import synapse.lib.chop as s_chop
import synapse.lib.modelrev as s_modelrev

import synapse.tests.utils as s_tests


def nope(*args, **kwargs):
    raise Exception('nope was called')

class ModelRevTest(s_tests.SynTest):

    async def test_cortex_modelrev_init(self):

        with self.getTestDir(mirror='testcore') as dirn:

            async with self.getTestCore(dirn=dirn) as core:
                layr = core.getLayer()
                self.true(layr.fresh)
                self.eq(s_modelrev.maxvers, await layr.getModelVers())

            # no longer "fresh", but lets mark a layer as read only
            # and test the bail condition for layers which we cant update
            async with self.getTestCore(dirn=dirn) as core:

                layr = core.getLayer()
                layr.canrev = False

                mrev = s_modelrev.ModelRev(core)

                mrev.revs = mrev.revs + (((9999, 9999, 9999), nope),)

                with self.raises(s_exc.CantRevLayer):
                    await mrev.revCoreLayers()

            # no longer "fresh"
            async with self.getTestCore(dirn=dirn) as core:

                layr = core.getLayer()
                self.false(layr.fresh)

                self.eq(s_modelrev.maxvers, await layr.getModelVers())

                mrev = s_modelrev.ModelRev(core)

                layr.woot = False

                async def woot(layers):
                    layr.woot = True

                mrev.revs = mrev.revs + (((9999, 9999, 9999), woot),)

                await mrev.revCoreLayers()

                self.true(layr.woot)
                self.eq((9999, 9999, 9999), await layr.getModelVers())

    async def test_modelrev_2_0_1(self):
        async with self.getRegrCore('model-2.0.1') as core:

            nodes = await core.nodes('ou:org=b084f448ee7f95a7e0bc1fd7d3d7fd3b')
            self.len(1, nodes)
            self.len(3, nodes[0].get('industries'))

            nodes = await core.nodes('ou:org=57c2dd4feee21204b1a989b9a796a89d')
            self.len(1, nodes)
            self.len(1, nodes[0].get('industries'))

    async def test_modelrev_0_2_2(self):
        async with self.getRegrCore('model-0.2.2') as core:
            nodes = await core.nodes('inet:web:acct:signup:client:ipv6="::ffff:1.2.3.4"')
            self.len(2001, nodes)

    async def test_modelrev_0_2_3(self):

        async with self.getRegrCore('model-0.2.3') as core:

            nodes = await core.nodes('it:exec:proc:cmd=rar.exe')
            self.len(2001, nodes)

            nodes = await core.nodes('it:cmd')
            self.len(1, nodes)
            self.eq(nodes[0].ndef, ('it:cmd', 'rar.exe'))

    async def test_modelrev_0_2_4(self):
        async with self.getRegrCore('model-0.2.4') as core:

            nodes = await core.nodes('ps:person=1828dca605977725540bb74f728d9d81')
            self.len(1, nodes)
            self.len(1, nodes[0].get('names'))

            nodes = await core.nodes('ps:person=d26a988f732371e51e36fea0f16ff382')
            self.len(1, nodes)
            self.len(3, nodes[0].get('names'))

            nodes = await core.nodes('ps:person=c92e49791022c88396fa69d9f94281cb')
            self.len(1, nodes)
            self.len(3, nodes[0].get('names'))

            nodes = await core.nodes('ps:person:name=coverage')
            self.len(1003, nodes)
            for node in nodes:
                self.len(1, nodes[0].get('names'))

    async def test_modelrev_0_2_6(self):
        async with self.getRegrCore('model-0.2.6') as core:

            acct = '90b3d80f8bdf9e33b4aeb46c720d3289'
            nodes = await core.nodes(f'it:account={acct}')
            self.len(1, nodes)
            self.len(2, nodes[0].get('groups'))

            g00 = 'd0d235109162501db9d4014a4c2cc4d9'
            g01 = 'bf1999e8c45523bc64803e28b19a34c6'
            nodes = await core.nodes(f'it:account={acct} [:groups=({g00}, {g01}, {g00})]')
            self.len(1, nodes)
            self.len(2, nodes[0].get('groups'))

            url0 = "https://charlie.com/woot"
            url1 = "https://bravo.com/woot"
            url2 = "https://delta.com/woot"
            url3 = "https://alpha.com/woot"

            # created via: f'[it:sec:cve=CVE-2013-9999 :desc="some words" :references=({url0}, {url1}, {url2}, {url3})]'
            nodes = await core.nodes('it:sec:cve=CVE-2013-9999')
            self.eq(nodes[0].ndef[1], 'cve-2013-9999')
            self.eq(nodes[0].get('desc'), 'some words')
            self.eq(nodes[0].get('references'), (url3, url1, url0, url2))

    async def test_modelrev_0_2_7_mirror(self):

        vers = '2.85.1-hugenum-indx'

        with self.getRegrDir('cortexes', vers) as regrdir00:

            with self.getRegrDir('cortexes', vers) as regrdir01:

                conf00 = {'nexslog:en': True}

                async with self.getTestCore(dirn=regrdir00, conf=conf00) as core00:

                    self.true(await core00.getLayer().getModelVers() >= (0, 2, 7))

                    conf01 = {'nexslog:en': True, 'mirror': core00.getLocalUrl()}

                async with self.getTestCore(dirn=regrdir01, conf=conf01) as core01:

                    self.eq(await core01.getLayer().getModelVers(), (0, 2, 6))

                    nodes = await core01.nodes('inet:fqdn=baz.com')
                    self.len(1, nodes)
                    node = nodes[0]
                    self.eq(node.props.get('_huge'), '10E-21')
                    self.eq(node.props.get('._univhuge'), '10E-21')
                    self.eq(node.props.get('._hugearray'), ('3.45', '10E-21'))
                    self.eq(node.props.get('._hugearray'), ('3.45', '10E-21'))

                async with self.getTestCore(dirn=regrdir00, conf=conf00) as core00:
                    async with self.getTestCore(dirn=regrdir01, conf=conf01) as core01:

                        await core01.sync()

                        self.true(await core01.getLayer().getModelVers() >= (0, 2, 7))

                        nodes = await core01.nodes('inet:fqdn=baz.com')
                        self.len(1, nodes)
                        node = nodes[0]
                        self.eq(node.props.get('_huge'), '0.00000000000000000001')
                        self.eq(node.props.get('._univhuge'), '0.00000000000000000001')
                        self.eq(node.props.get('._hugearray'), ('3.45', '0.00000000000000000001'))
                        self.eq(node.props.get('._hugearray'), ('3.45', '0.00000000000000000001'))

    async def test_modelrev_0_2_8(self):
        # Test geo:place:name re-norming
        # Test crypto:currency:block:hash re-norming
        # Test crypto:currency:transaction:hash re-norming
        async with self.getRegrCore('2.87.0-geo-crypto') as core:

            # Layer migrations
            nodes = await core.nodes('geo:place:name="big hollywood sign"')
            self.len(1, nodes)

            nodes = await core.nodes('crypto:currency:block:hash')
            self.len(1, nodes)
            valu = nodes[0].get('hash')  # type: str
            self.false(valu.startswith('0x'))

            nodes = await core.nodes('crypto:currency:transaction:hash')
            self.len(1, nodes)
            valu = nodes[0].get('hash')  # type: str
            self.false(valu.startswith('0x'))

            # storm migrations
            nodes = await core.nodes('geo:name')
            self.len(1, nodes)
            self.eq(nodes[0].ndef[1], 'big hollywood sign')

            self.len(0, await core.nodes('crypto:currency:transaction:inputs'))
            self.len(0, await core.nodes('crypto:currency:transaction:outputs'))

            nodes = await core.nodes('crypto:payment:input=(i1,) -> crypto:currency:transaction')
            self.len(1, nodes)
            nodes = await core.nodes('crypto:payment:input=(i2,) -> crypto:currency:transaction')
            self.len(1, nodes)
            nodes = await core.nodes(
                'crypto:payment:input=(i2,) -> crypto:currency:transaction +crypto:currency:transaction=(t2,)')
            self.len(1, nodes)
            nodes = await core.nodes(
                'crypto:payment:input=(i2,) -> crypto:currency:transaction +crypto:currency:transaction=(t3,)')
            self.len(0, nodes)
            nodes = await core.nodes('crypto:payment:input=(i3,) -> crypto:currency:transaction')
            self.len(1, nodes)
            nodes = await core.nodes('crypto:payment:output=(o1,) -> crypto:currency:transaction')
            self.len(1, nodes)
            nodes = await core.nodes('crypto:payment:output=(o2,) -> crypto:currency:transaction')
            self.len(1, nodes)
            nodes = await core.nodes(
                'crypto:payment:output=(o2,) -> crypto:currency:transaction +crypto:currency:transaction=(t2,)')
            self.len(1, nodes)
            nodes = await core.nodes(
                'crypto:payment:output=(o2,) -> crypto:currency:transaction +crypto:currency:transaction=(t3,)')
            self.len(0, nodes)
            nodes = await core.nodes('crypto:payment:output=(o3,) -> crypto:currency:transaction')
            self.len(1, nodes)
            self.len(0, await core.nodes('crypto:payment:input=(i4,) -> crypto:currency:transaction'))
            self.len(0, await core.nodes('crypto:payment:output=(o4,) -> crypto:currency:transaction'))

    async def test_modelrev_0_2_9(self):

        async with self.getRegrCore('model-0.2.9') as core:

            # test ou:industry:name -> ou:industryname
            nodes = await core.nodes('ou:industry -> ou:industryname')
            self.len(1, nodes)
            self.eq('foo bar', nodes[0].ndef[1])
            self.len(1, await core.nodes('ou:industryname="foo bar" -> ou:industry'))

            # test the various it:prod:softname conversions
            nodes = await core.nodes('it:prod:soft -> it:prod:softname')
            self.len(3, nodes)
            self.eq(('foo bar', 'baz faz', 'hehe haha'), [n.ndef[1] for n in nodes])

            nodes = await core.nodes('it:prod:softver -> it:prod:softname')
            self.len(3, nodes)
            self.eq(('foo bar', 'baz faz', 'hehe haha'), [n.ndef[1] for n in nodes])

            nodes = await core.nodes('it:mitre:attack:software -> it:prod:softname')
            self.len(3, nodes)
            self.eq(('foo bar', 'baz faz', 'hehe haha'), [n.ndef[1] for n in nodes])

            # test :name pivots
            self.len(1, await core.nodes('it:prod:softname="foo bar" -> it:prod:soft'))
            self.len(1, await core.nodes('it:prod:softname="foo bar" -> it:prod:softver'))
            self.len(1, await core.nodes('it:prod:softname="foo bar" -> it:mitre:attack:software'))

            # test :names pivots
            self.len(1, await core.nodes('it:prod:softname="baz faz" -> it:prod:soft'))
            self.len(1, await core.nodes('it:prod:softname="baz faz" -> it:prod:softver'))
            self.len(1, await core.nodes('it:prod:softname="baz faz" -> it:mitre:attack:software'))

    async def test_modelrev_0_2_10(self):

        async with self.getRegrCore('model-0.2.10') as core:

            nodes = await core.nodes('it:av:filehit -> it:av:signame')
            self.len(1, nodes)
            self.eq('baz', nodes[0].ndef[1])

            self.len(1, await core.nodes('it:av:signame=foobar -> it:av:sig'))

            self.len(1, await core.nodes('it:av:signame=baz -> it:av:filehit'))

    async def test_modelrev_0_2_11(self):

        async with self.getRegrCore('model-0.2.11') as core:

            nodes = await core.nodes('crypto:x509:cert=30afb0317adcaf40dab85031b90e42ad')
            self.len(1, nodes)
            self.eq(nodes[0].get('serial'), '0000000000000000000000000000000000000001')

            nodes = await core.nodes('crypto:x509:cert=405b08fca9724ac1122f934e2e4edb3c')
            self.len(1, nodes)
            self.eq(nodes[0].get('serial'), '0000000000000000000000000000000000003039')

            nodes = await core.nodes('crypto:x509:cert=6bee0d34d52d60ca867409f2bf775dab')
            self.len(1, nodes)
            self.eq(nodes[0].get('serial'), 'ffffffffffffffffffffffffffffffffffffcfc7')

            nodes = await core.nodes('crypto:x509:cert=9ece91b7d5b8177488c1168f04ae0bc0')
            self.len(1, nodes)
            self.eq(nodes[0].get('serial'), '00000000000000000000000000000000000000ff')

            nodes = await core.nodes('crypto:x509:cert=8fc59ed63522b50bd31f2d138dd8c8ec $node.data.load(migration:0_2_10)')
            self.len(1, nodes)
            self.none(nodes[0].get('serial'))
            huge = '7307508186654514591018424163581415098279662714800'
            self.eq(nodes[0].nodedata['migration:0_2_10']['serial'], huge)

            nodes = await core.nodes('crypto:x509:cert=fb9545568c38002dcca1f66220c9ab7d $node.data.load(migration:0_2_10)')
            self.len(1, nodes)
            self.none(nodes[0].get('serial'))
            self.eq(nodes[0].nodedata['migration:0_2_10']['serial'], 'asdf')

            nodes = await core.nodes('ps:contact -> ou:jobtitle')
            self.len(2, nodes)
            self.eq(('cool guy', 'vice president'), [n.ndef[1] for n in nodes])

            self.len(1, await core.nodes('ou:jobtitle="vice president" -> ps:contact'))

    async def test_modelrev_0_2_12(self):
        async with self.getRegrCore('model-0.2.12') as core:
            self.len(1, await core.nodes('geo:name=woot'))
            self.len(1, await core.nodes('pol:country -> geo:name'))
            self.len(1, await core.nodes('risk:alert:taxonomy=hehe'))
            self.len(1, await core.nodes('risk:alert -> risk:alert:taxonomy'))

    async def test_modelrev_0_2_13(self):
        async with self.getRegrCore('model-0.2.13') as core:
            self.len(1, await core.nodes('risk:tool:software:taxonomy=testtype'))
            self.len(1, await core.nodes('risk:tool:software -> risk:tool:software:taxonomy'))

    async def test_modelrev_0_2_14(self):
        async with self.getRegrCore('model-0.2.14') as core:
            self.len(1, await core.nodes('inet:flow:dst:softnames*[=foo]'))
            self.len(1, await core.nodes('inet:flow:src:softnames*[=bar]'))
            self.len(1, await core.nodes('inet:flow:dst:softnames=(baz, foo)'))
            self.len(1, await core.nodes('inet:flow:src:softnames=(bar, baz)'))
            self.len(1, await core.nodes('it:prod:softname=foo -> inet:flow:dst:softnames'))
            self.len(1, await core.nodes('it:prod:softname=bar -> inet:flow:src:softnames'))

    async def test_modelrev_0_2_15(self):
        async with self.getRegrCore('model-0.2.15') as core:
            nodes = await core.nodes('ou:contract:award:price=1.230')
            self.len(1, nodes)
            self.eq('1.23', nodes[0].props.get('award:price'))

            nodes = await core.nodes('ou:contract:budget:price=4.560')
            self.len(1, nodes)
            self.eq('4.56', nodes[0].props.get('budget:price'))

            nodes = await core.nodes('ou:contract -:award:price -:budget:price $node.data.load(migration:0_2_15)')
            self.len(1, nodes)
            data = nodes[0].nodedata['migration:0_2_15']
            self.eq(data['award:price'], 'foo')
            self.eq(data['budget:price'], 'bar')

    async def test_modelrev_0_2_16(self):
        async with self.getRegrCore('model-0.2.16') as core:
            nodes = await core.nodes('risk:tool:software=bb1b3ecd5ff61b52ebad87e639e50276')
            self.len(1, nodes)
            self.len(2, nodes[0].get('soft:names'))
            self.len(2, nodes[0].get('techniques'))

    async def test_modelrev_0_2_17(self):
        async with self.getRegrCore('model-0.2.17') as core:

            self.len(1, await core.nodes('risk:vuln:cvss:av=P'))
            self.len(1, await core.nodes('risk:vuln:cvss:av=L'))
            self.len(1, await core.nodes('inet:http:cookie:name=gronk -:value'))
            self.len(1, await core.nodes('inet:http:cookie:name=foo +:value=bar'))
            self.len(1, await core.nodes('inet:http:cookie:name=zip +:value="zop=zap"'))

    async def test_modelrev_0_2_18(self):

        async with self.getRegrCore('model-0.2.18') as core:

            nodes = await core.nodes('ou:goal:name="woot woot"')
            self.len(1, nodes)
            self.eq('foo.bar.baz.', nodes[0].get('type'))
            self.len(1, await core.nodes('ou:goal:name="woot woot" -> ou:goalname'))
            self.len(1, await core.nodes('ou:goal:name="woot woot" -> ou:goal:type:taxonomy'))

            nodes = await core.nodes('file:bytes:mime:pe:imphash -> hash:md5')
            self.len(1, nodes)
            self.eq(('hash:md5', 'c734c107793b4222ee690fed85e2ad4d'), nodes[0].ndef)

    async def test_modelrev_0_2_19(self):

        async with self.getRegrCore('model-0.2.19') as core:
            self.len(1, await core.nodes('ou:campname="operation overlord"'))
            self.len(1, await core.nodes('ou:campname="operation overlord" -> ou:campaign'))
            self.len(1, await core.nodes('risk:vuln:type:taxonomy="cyber.int_overflow" -> risk:vuln'))

        with self.getAsyncLoggerStream('synapse.lib.modelrev',
                                       'error re-norming risk:vuln:type=foo.bar...newp') as stream:
            async with self.getRegrCore('model-0.2.19-bad-risk-types') as core:
                self.true(await stream.wait(timeout=6))
                self.len(5, await core.nodes('risk:vuln'))
                self.len(4, await core.nodes('risk:vuln:type'))
                nodes = await core.nodes('yield $lib.lift.byNodeData(_migrated:risk:vuln:type)')
                self.len(1, nodes)
                node = nodes[0]
                self.none(node.get('type'))
                self.eq(node.nodedata.get('_migrated:risk:vuln:type'), 'foo.bar...newp')

    async def test_modelrev_0_2_20(self):

        async with self.getRegrCore('model-0.2.20') as core:
            self.len(1, await core.nodes('inet:user="visi@vertex.link" -> inet:url'))
            self.len(1, await core.nodes('inet:passwd="secret@" -> inet:url'))

            md5 = 'e66a62b251fcfbbc930b074503d08542'
            nodes = await core.nodes(f'hash:md5={md5} -> file:bytes')
            self.len(1, nodes)
            self.eq(md5, nodes[0].props.get('mime:pe:imphash'))

    async def test_modelrev_0_2_21(self):

        cvssv2 = 'AV:L/AC:L/Au:M/C:P/I:C/A:N/E:ND/RL:TF/RC:ND/CDP:ND/TD:ND/CR:ND/IR:ND/AR:ND'
        cvssv3 = 'AV:N/AC:H/PR:L/UI:R/S:U/C:L/I:L/A:L/E:U/RL:O/RC:U/CR:L/IR:X/AR:X/MAV:X/MAC:X/MPR:X/MUI:X/MS:X/MC:X/MI:X/MA:X'

        async with self.getRegrCore('model-0.2.21') as core:
            nodes = await core.nodes('risk:vuln=(foo,)')
            self.len(1, nodes)

            self.eq(nodes[0].props.get('cvss:v2'), s_chop.cvss2_normalize(cvssv2))
            self.eq(nodes[0].props.get('cvss:v3'), s_chop.cvss3x_normalize(cvssv3))

            self.len(1, await core.nodes('risk:vulnname="woot woot"'))
            self.len(1, await core.nodes('risk:vuln:name="woot woot"'))

    async def test_modelrev_0_2_22(self):

        async with self.getRegrCore('model-0.2.22') as core:
            nodes = await core.nodes('inet:ipv4=100.64.0.0/10')
            self.len(257, nodes)

            for node in nodes:
                self.eq(node.props.get('type'), 'shared')

    async def test_modelrev_0_2_23(self):
        async with self.getRegrCore('model-0.2.23') as core:
            self.len(1, await core.nodes('inet:ipv6="ff01::1" +:type=multicast +:scope=interface-local'))

    async def test_modelrev_0_2_24(self):
        async with self.getRegrCore('model-0.2.24') as core:

            self.len(2, await core.nodes('transport:sea:telem:speed'))

            self.len(1, await core.nodes('transport:air:telem:speed'))
            self.len(1, await core.nodes('transport:air:telem:airspeed'))
            self.len(1, await core.nodes('transport:air:telem:verticalspeed'))

            self.len(2, await core.nodes('mat:item:_multispeed'))
            nodes = await core.nodes('mat:item:_multispeed*[=5]')
            self.len(1, nodes)
            self.eq((5, 6), nodes[0].get('_multispeed'))

            nodes = await core.nodes('transport:sea:telem:speed=4')
            self.len(1, nodes)
            self.eq(4, nodes[0].get('speed'))

            nodes = await core.nodes('transport:air:telem')
            node = nodes[0]
            self.eq(1, node.get('speed'))
            self.eq(2, node.get('airspeed'))
            self.eq(3, node.get('verticalspeed'))

            q = 'transport:sea:telem=(badvalu,) $node.data.load(_migrated:transport:sea:telem:speed)'
            nodes = await core.nodes(q)
            self.eq(-1.0, await nodes[0].getData('_migrated:transport:sea:telem:speed'))

            nodes = await core.nodes('risk:mitigation=(foo,)')
            self.len(1, nodes)
            self.eq('foo bar', nodes[0].get('name'))
            self.len(1, await core.nodes('risk:mitigation:name="  Foo Bar  "'))

            nodes = await core.nodes('it:mitre:attack:mitigation=M0100')
            self.len(1, nodes)
            self.eq('patchstuff', nodes[0].get('name'))

            nodes = await core.nodes('it:mitre:attack:technique=T0100')
            self.len(1, nodes)
            self.eq('lockpicking', nodes[0].get('name'))

    async def test_modelrev_0_2_25(self):
        async with self.getRegrCore('model-0.2.25') as core:

            self.len(1, await core.nodes('econ:currency=usd'))

            nodes = await core.nodes('ou:conference')
            self.len(3, nodes)
            names = [n.get('name') for n in nodes]
            self.sorteq(names, (
                'sleuthcon',
                'defcon',
                'recon',
            ))

            namess = [n.get('names') for n in nodes]
            self.sorteq(namess, (
                ('defcon 2024',),
                ('recon 2024 conference',),
                ('sleuthcon 2024',),
            ))

            connames = (
                'sleuthcon', 'sleuthcon 2024',
                'defcon', 'defcon 2024',
                'recon', 'recon 2024 conference',
            )

            nodes = await core.nodes('entity:name')
            self.len(6, nodes)
            names = [n.ndef[1] for n in nodes]
            self.sorteq(names, connames)

            nodes = await core.nodes('ou:conference -> entity:name')
            self.len(6, nodes)
            names = [n.ndef[1] for n in nodes]
            self.sorteq(names, connames)

            positions = (
                'president of the united states',
                'vice president of the united states',
            )

            nodes = await core.nodes('ou:position')
            self.len(2, nodes)
            titles = [n.get('title') for n in nodes]
            self.sorteq(titles, positions)

            nodes = await core.nodes('ou:jobtitle')
            self.len(2, nodes)
            titles = [n.ndef[1] for n in nodes]
            self.sorteq(titles, positions)

            nodes = await core.nodes('ou:position -> ou:jobtitle')
            self.len(2, nodes)
            titles = [n.ndef[1] for n in nodes]
            self.sorteq(titles, positions)

    async def test_modelrev_0_2_26(self):
        async with self.getRegrCore('model-0.2.26') as core:

            nodes = await core.nodes('it:dev:int=1 <- *')
            self.len(3, nodes)
            forms = [node.ndef[0] for node in nodes]
            self.sorteq(forms, ['risk:vulnerable', 'risk:vulnerable', 'inet:fqdn'])

            nodes = await core.nodes('it:dev:int=2 <- *')
            self.len(2, nodes)
            forms = [node.ndef[0] for node in nodes]
            self.sorteq(forms, ['inet:fqdn', 'inet:fqdn'])

            nodes = await core.nodes('it:dev:int=3 <- *')
            self.len(1, nodes)
            self.eq(nodes[0].ndef[0], 'risk:vulnerable')

            nodes = await core.nodes('it:dev:int=4 <- *')
            self.len(1, nodes)
            self.eq(nodes[0].ndef[0], 'inet:fqdn')

            nodes = await core.nodes('risk:vulnerable:node=(it:dev:int, 1)')
            self.len(2, nodes)

            rnodes = await core.nodes('reverse(risk:vulnerable:node=(it:dev:int, 1))')
            self.len(2, rnodes)

            self.eq([node.ndef[0] for node in nodes], [node.ndef[0] for node in reversed(rnodes)])

    async def test_modelrev_0_2_27(self):
        async with self.getRegrCore('model-0.2.27') as core:
            nodes = await core.nodes('it:dev:repo:commit:id=" Foo "')
            self.len(1, nodes)
            self.eq('Foo', nodes[0].get('id'))

    async def test_modelrev_0_2_29(self):
        async with self.getRegrCore('model-0.2.29') as core:
            self.len(2, await core.nodes('ou:industry:type:taxonomy'))

    async def test_modelrev_0_2_31(self):

        self.maxDiff = None

        async with self.getRegrCore('model-cpe-migration', maxvers=(0, 2, 24)) as core:
            # Do some pre-migration validation of the cortex. It's still a
            # little weird in here because the CPE types have been updated so
            # some lifting/pivoting won't work right.

            # There should be nothing in the default view
            nodes = await core.nodes('.created')
            self.len(0, nodes)

            views = await core.callStorm('return($lib.view.list(deporder=$lib.true))')
            self.len(4, views)

            fork00 = views[1].get('iden')
            infork00 = {'view': fork00}

            fork01 = views[2].get('iden')
            infork01 = {'view': fork01}

            nodes = await core.nodes('it:sec:cpe', opts=infork00)
            self.len(11, nodes)
            for node in nodes:
                self.isin('test.cpe', node.tags)
                data = await s_tests.alist(node.iterData())
                self.eq([k[0] for k in data], ('cpe22', 'cpe23'))

            nodes = await core.nodes('it:sec:cpe -(refs)> risk:vuln | uniq', opts=infork00)
            self.len(1, nodes)
            self.eq(nodes[0].ndef, ('risk:vuln', s_common.guid(('risk', 'vuln'))))

            nodes = await core.nodes('risk:vulnerable', opts=infork00)
            self.len(11, nodes)
            for node in nodes:
                self.nn(node.get('node'))

            nodes = await core.nodes(r'it:sec:cpe:vendor="d\-link"', opts=infork00)
            self.len(1, nodes)

            nodes = await core.nodes('it:prod:soft', opts=infork01)
            self.len(4, nodes)
            for node in nodes:
                self.isin('test.prod', node.tags)
                self.nn(node.get('cpe'))

            nodes = await core.nodes('inet:flow', opts=infork01)
            self.len(4, nodes)
            for node in nodes:
                self.isin('test.flow', node.tags)
                dsts = node.get('dst:cpes')
                srcs = node.get('src:cpes')
                self.true((
                    (dsts is not None and len(dsts) == 2) or
                    (srcs is not None and len(srcs) == 2)
                ))

            nodes = await core.nodes('_ext:model:form', opts=infork01)
            self.len(4, nodes)
            for node in nodes:
                self.isin('test.ext', node.tags)
                self.nn(node.get('cpe'))

            nodes = await core.nodes('meta:source:name="cpe.22.invalid" -(seen)> it:sec:cpe', opts=infork01)
            self.len(5, nodes)

            nodes = await core.nodes('meta:source:name="cpe.23.invalid" -(seen)> it:sec:cpe', opts=infork01)
            self.len(6, nodes)

            nodes = await core.nodes('meta:source:name="cpe.22.invalid" -> meta:seen', opts=infork01)
            self.len(5, nodes)

            nodes = await core.nodes('meta:source:name="cpe.23.invalid" -> meta:seen', opts=infork01)
            self.len(6, nodes)

            nodes = await core.nodes('it:sec:vuln:scan:result', opts=infork01)
            self.len(11, nodes)

        async with self.getRegrCore('model-cpe-migration') as core:

            views = await core.callStorm('return($lib.view.list(deporder=$lib.true))')
            self.len(4, views)

            fork00 = views[1].get('iden')
            infork00 = {'view': fork00}

            fork01 = views[2].get('iden')
            infork01 = {'view': fork01}

            # Calculate some timestamps
            start = datetime.datetime(year=2020, month=1, day=1, tzinfo=datetime.timezone.utc)
            end = datetime.datetime(year=2021, month=1, day=1, tzinfo=datetime.timezone.utc)

            start = int(start.timestamp() * 1000)
            end = int(end.timestamp() * 1000)

            # We started with 11 CPE nodes and two got removed
            nodes = await core.nodes('it:sec:cpe', opts=infork00)
            self.len(9, nodes)
            for node in nodes:
                self.isin('test.cpe', node.tags)
                data = await s_tests.alist(node.iterData())
                self.eq([k[0] for k in data], ('cpe22', 'cpe23'))

                # Check the .seen time was migrated
                seen = node.get('.seen')
                self.nn(seen)

                self.eq((start, end), seen)

            nodes = await core.nodes('it:sec:cpe#test.cpe.22invalid +#test.cpe.23invalid', opts=infork00)
            self.len(0, nodes)

            nodes = await core.nodes('it:sec:cpe -(refs)> risk:vuln', opts=infork00)
            self.len(9, nodes)

            nodes = await core.nodes('risk:vulnerable', opts=infork00)
            self.len(11, nodes)

            nodes = await core.nodes('risk:vulnerable:node', opts=infork00)
            self.len(9, nodes)

            nodes = await core.nodes('risk:vulnerable -> it:sec:cpe', opts=infork00)
            self.len(9, nodes)

            nodes = await core.nodes('risk:vulnerable -:node', opts=infork00)
            self.len(2, nodes)

            nodes = await core.nodes('it:prod:soft', opts=infork01)
            self.len(4, nodes)
            for node in nodes:
                self.isin('test.prod', node.tags)

            nodes = await core.nodes('it:prod:soft:cpe', opts=infork01)
            self.len(3, nodes)

            nodes = await core.nodes('it:prod:soft -> it:sec:cpe', opts=infork01)
            self.len(3, nodes)
            ndefs = [k.ndef for k in nodes]
            self.sorteq(ndefs, (
                ('it:sec:cpe', 'cpe:2.3:a:1c:1c\\:enterprise:-:*:*:*:*:*:*:*'),
                ('it:sec:cpe', 'cpe:2.3:a:01generator:pireospay:-:*:*:*:*:prestashop:*:*'),
                ('it:sec:cpe', 'cpe:2.3:o:zyxel:nas326_firmware:5.21\\(aazf.14\\)c0:*:*:*:*:*:*:*'),
            ))

            nodes = await core.nodes('it:prod:soft -:cpe', opts=infork01)
            self.len(1, nodes)
            self.eq(nodes[0].get('name'), '22i-23i')

            nodes = await core.nodes('inet:flow', opts=infork01)
            self.len(4, nodes)

            nodes = await core.nodes('inet:flow +(:src:cpes or :dst:cpes)', opts=infork01)
            self.len(3, nodes)

            nodes = await core.nodes('inet:flow -(:src:cpes or :dst:cpes)', opts=infork01)
            self.len(1, nodes)
            self.eq(nodes[0].repr(), s_common.guid(('flow', '22i', '23i')))

            nodes = await core.nodes('inet:flow -> it:sec:cpe', opts=infork01)
            self.len(6, nodes)
            ndefs = [k.ndef for k in nodes]
            self.sorteq(ndefs, (
                ('it:sec:cpe', 'cpe:2.3:a:10web:social_feed_for_instagram:1.0.0:*:*:*:premium:wordpress:*:*'),
                ('it:sec:cpe', 'cpe:2.3:o:zyxel:nas326_firmware:5.21\\(aazf.14\\)c0:*:*:*:*:*:*:*'),
                ('it:sec:cpe', 'cpe:2.3:a:01generator:pireospay:-:*:*:*:*:prestashop:*:*'),
                ('it:sec:cpe', 'cpe:2.3:a:abine:donottrackme_-_mobile_privacy:1.1.8:*:*:*:*:android:*:*'),
                ('it:sec:cpe', 'cpe:2.3:a:1c:1c\\:enterprise:-:*:*:*:*:*:*:*'),
                ('it:sec:cpe', 'cpe:2.3:a:abinitio:control\\>center:-:*:*:*:*:*:*:*'),
            ))

            nodes = await core.nodes('_ext:model:form', opts=infork01)
            self.len(4, nodes)

            nodes = await core.nodes('_ext:model:form:cpe', opts=infork01)
            self.len(3, nodes)

            nodes = await core.nodes('_ext:model:form -:cpe', opts=infork01)
            self.len(1, nodes)

            nodes = await core.nodes('_ext:model:form -> it:sec:cpe', opts=infork01)
            self.len(3, nodes)
            ndefs = [k.ndef for k in nodes]
            self.sorteq(ndefs, (
                ('it:sec:cpe', 'cpe:2.3:a:01generator:pireospay:-:*:*:*:*:prestashop:*:*'),
                ('it:sec:cpe', r'cpe:2.3:a:acurax:under_construction_\/_maintenance_mode:-:*:*:*:*:wordpress:*:*'),
                ('it:sec:cpe', r'cpe:2.3:a:1c:1c\:enterprise:-:*:*:*:*:*:*:*'),
            ))

            nodes = await core.nodes('meta:seen', opts=infork01)
            self.len(3, nodes)

            nodes = await core.nodes('meta:seen -> it:sec:cpe', opts=infork01)
            self.len(3, nodes)
            ndefs = [k.ndef for k in nodes]
            self.sorteq(ndefs, (
                ('it:sec:cpe', 'cpe:2.3:a:abinitio:control\\>center:-:*:*:*:*:*:*:*'),
                ('it:sec:cpe', 'cpe:2.3:a:1c:1c\\:enterprise:-:*:*:*:*:*:*:*'),
                ('it:sec:cpe', 'cpe:2.3:o:zyxel:nas542_firmware:5.21\\%28aazf.15\\%29co:*:*:*:*:*:*:*'),
            ))

            nodes = await core.nodes('it:sec:cpe -> meta:seen -> it:sec:vuln:scan:result', opts=infork01)
            self.len(3, nodes)
            ndefs = [k.ndef for k in nodes]
            self.sorteq(ndefs, (
                ('it:sec:vuln:scan:result', 'd5cd9c6f53ad552d7c84ad5791b80db0'),
                ('it:sec:vuln:scan:result', '144b8d8cb35c605dcd1f079250921c6d'),
                ('it:sec:vuln:scan:result', '7aae05f91c41dafbf01f2dec8fcf97cd'),
            ))

            # Check that we correctly copied over the edges
            nodes = await core.nodes('risk:vuln <(refs)- it:sec:cpe', opts=infork00)
            self.len(9, nodes)

            # Check that we correctly copied over the tags
            nodes = await core.nodes(r'it:sec:cpe="cpe:2.3:o:zyxel:nas326_firmware:5.21\(aazf.14\)c0:*:*:*:*:*:*:*"', opts=infork00)
            self.len(1, nodes)
            self.isin('test.cpe.22valid', nodes[0].tags)
            self.isin('test.cpe.23invalid', nodes[0].tags)

            nodes = await core.nodes('it:sec:cpe="cpe:2.3:a:10web:social_feed_for_instagram:1.0.0:*:*:*:premium:wordpress:*:*"', opts=infork00)
            self.len(1, nodes)
            self.isin('test.cpe.22valid', nodes[0].tags)
            self.isin('test.cpe.23invalid', nodes[0].tags)

            nodes = await core.nodes(r'it:sec:cpe="cpe:2.3:a:acurax:under_construction_\/_maintenance_mode:-:*:*:*:*:wordpress:*:*"', opts=infork00)
            self.len(1, nodes)
            self.isin('test.cpe.22valid', nodes[0].tags)
            self.isin('test.cpe.23invalid', nodes[0].tags)

            nodes = await core.nodes('it:sec:cpe="cpe:2.3:h:d-link:dir-850l:*:*:*:*:*:*:*:*"', opts=infork00)
            self.len(1, nodes)
            self.isin('test.cpe.22valid', nodes[0].tags)
            self.isin('test.cpe.23invalid', nodes[0].tags)

            # Check that we correctly copied over the node data
            nodes = await core.nodes(r'it:sec:cpe="cpe:2.3:o:zyxel:nas326_firmware:5.21\(aazf.14\)c0:*:*:*:*:*:*:*"', opts=infork00)
            self.len(1, nodes)
            data = await s_tests.alist(nodes[0].iterData())
            self.sorteq(data, (('cpe23', 'invalid'), ('cpe22', 'valid')))

            nodes = await core.nodes('it:sec:cpe="cpe:2.3:a:10web:social_feed_for_instagram:1.0.0:*:*:*:premium:wordpress:*:*"', opts=infork00)
            self.len(1, nodes)
            data = await s_tests.alist(nodes[0].iterData())
            self.sorteq(data, (('cpe23', 'invalid'), ('cpe22', 'valid')))

            nodes = await core.nodes(r'it:sec:cpe="cpe:2.3:a:acurax:under_construction_\/_maintenance_mode:-:*:*:*:*:wordpress:*:*"', opts=infork00)
            self.len(1, nodes)
            data = await s_tests.alist(nodes[0].iterData())
            self.sorteq(data, (('cpe23', 'invalid'), ('cpe22', 'valid')))

            nodes = await core.nodes('it:sec:cpe="cpe:2.3:h:d-link:dir-850l:*:*:*:*:*:*:*:*"', opts=infork00)
            self.len(1, nodes)
            data = await s_tests.alist(nodes[0].iterData())
            self.sorteq(data, (('cpe23', 'invalid'), ('cpe22', 'valid')))

            # Check that we correctly copied over the extended props
            nodes = await core.nodes(r'it:sec:cpe="cpe:2.3:o:zyxel:nas326_firmware:5.21\(aazf.14\)c0:*:*:*:*:*:*:*"', opts=infork00)
            self.len(1, nodes)
            self.true(nodes[0].get('_cpe22valid'))
            self.false(nodes[0].get('_cpe23valid'))

            nodes = await core.nodes('it:sec:cpe="cpe:2.3:a:10web:social_feed_for_instagram:1.0.0:*:*:*:premium:wordpress:*:*"', opts=infork00)
            self.len(1, nodes)
            self.true(nodes[0].get('_cpe22valid'))
            self.false(nodes[0].get('_cpe23valid'))

            nodes = await core.nodes(r'it:sec:cpe="cpe:2.3:a:acurax:under_construction_\/_maintenance_mode:-:*:*:*:*:wordpress:*:*"', opts=infork00)
            self.len(1, nodes)
            self.true(nodes[0].get('_cpe22valid'))
            self.false(nodes[0].get('_cpe23valid'))

            nodes = await core.nodes('it:sec:cpe="cpe:2.3:h:d-link:dir-850l:*:*:*:*:*:*:*:*"', opts=infork00)
            self.len(1, nodes)
            self.true(nodes[0].get('_cpe22valid'))
            self.false(nodes[0].get('_cpe23valid'))

            # There should be nothing in the default view
            nodes = await core.nodes('.created')
            self.len(0, nodes)

        async with self.getRegrCore('model-cpe-migration') as core:

            views = await core.callStorm('return($lib.view.list(deporder=$lib.true))')
            self.len(4, views)

            fork00 = views[1].get('iden') # forked view
            fork00layr = views[1].get('layers')[0].get('iden')
            infork00 = {'view': fork00}

            fork01 = views[2].get('iden') # forked view
            fork01layr = views[2].get('layers')[0].get('iden')
            infork01 = {'view': fork01}

            fork02 = views[3].get('iden') # forked view
            fork02layr = views[3].get('layers')[0].get('iden')

            opts = {'view': fork01}

            nodes = await core.nodes('meta:source:name="cpe.22.invalid"', opts=opts)
            self.len(1, nodes)
            source00 = nodes[0]

            nodes = await core.nodes('meta:source:name="cpe.23.invalid"', opts=opts)
            self.len(1, nodes)
            source01 = nodes[0]

            source22 = source00.ndef[1]
            source22iden = source00.iden()

            source23 = source01.ndef[1]
            source23iden = source01.iden()

            riskvuln = s_common.ehex(s_common.buid(('risk:vuln', s_common.guid(('risk', 'vuln')))))

            invcpe00 = 'cpe:2.3:a:10web:social_feed_for_instagram:1.0.0::~~premium~wordpress~~:*:*:*:*:*'
            invcpe01 = 'cpe:2.3:a:acurax:under_construction_%2f_maintenance_mode:-::~~~wordpress~~:*:*:*:*:*'
            invcpe02 = 'cpe:2.3:a:openbsd:openssh:7.4\r\n:*:*:*:*:*:*:*'
            invcpe03 = 'cpe:2.3:a:openbsd:openssh:8.2p1 ubuntu-4ubuntu0.2:*:*:*:*:*:*:*'
            invcpe04 = 'cpe:2.3:h:d\\-link:dir\\-850l:*:*:*:*:*:*:*:*'
            invcpe05 = 'cpe:2.3:o:zyxel:nas326_firmware:5.21%28aazf.14%29c0:*:*:*:*:*:*:*'

            metaseen00 = s_common.ehex(s_common.buid(('meta:seen', (source23, ('it:sec:cpe', invcpe00)))))
            metaseen01 = s_common.ehex(s_common.buid(('meta:seen', (source23, ('it:sec:cpe', invcpe01)))))
            metaseen02 = s_common.ehex(s_common.buid(('meta:seen', (source22, ('it:sec:cpe', invcpe02)))))
            metaseen03 = s_common.ehex(s_common.buid(('meta:seen', (source23, ('it:sec:cpe', invcpe02)))))
            metaseen04 = s_common.ehex(s_common.buid(('meta:seen', (source23, ('it:sec:cpe', invcpe03)))))
            metaseen05 = s_common.ehex(s_common.buid(('meta:seen', (source22, ('it:sec:cpe', invcpe03)))))
            metaseen06 = s_common.ehex(s_common.buid(('meta:seen', (source23, ('it:sec:cpe', invcpe04)))))
            metaseen07 = s_common.ehex(s_common.buid(('meta:seen', (source23, ('it:sec:cpe', invcpe05)))))

            badcpe00 = s_common.ehex(s_common.buid(('it:sec:cpe', invcpe02)))
            badcpe01 = s_common.ehex(s_common.buid(('it:sec:cpe', invcpe03)))

            '''
            There are two CPEs that we couldn't migrate. They should be fully
            represented in the following three queues for potentially being
            rebuilt later.

            badcpe00: it:sec:cpe="cpe:2.3:a:openbsd:openssh:7.4\r\n:*:*:*:*:*:*:*"
            badcpe01: it:sec:cpe="cpe:2.3:a:openbsd:openssh:8.2p1 ubuntu-4ubuntu0.2:*:*:*:*:*:*:*"
            '''

            queues = await core.callStorm('return($lib.queue.list())')
            [q.pop('meta') for q in queues]
            self.len(4, queues)
            self.eq(queues, (
                {'name': 'model_0_2_31:nodes', 'size': 10, 'offs': 10},
                {'name': 'model_0_2_31:nodes:refs', 'size': 10, 'offs': 10},
                {'name': 'model_0_2_31:nodes:edges', 'size': 2, 'offs': 2},
                {'name': 'model_0_2_31:nodes:edits', 'size': 2, 'offs': 2},
            ))

            q = '''
                $ret = ([])
                $q = $lib.queue.get('model_0_2_31:nodes')
                for $ii in $lib.range(($q.size())) {
                    $ret.append($q.get($ii, cull=(false), wait=(false)))
                }
                fini { return($ret) }
            '''
            nodesq = await core.callStorm(q)
            for offs, item in nodesq:
                if (sources := item.get('sources')):
                    item['sources'] = tuple(sorted(sources))

            self.eq(nodesq, [
                (0,
                 {'form': 'meta:seen',
                  'iden': metaseen00,
                  'layer': fork01layr,
                  'offsets': {'edges': (), 'edits': (), 'refs': (0,)},
                  'valu': (source23, ('it:sec:cpe', invcpe00)),
                  'sources': (),
                  'view': fork01}),
                (1,
                 {'form': 'meta:seen',
                  'iden': metaseen01,
                  'layer': fork01layr,
                  'offsets': {'edges': (), 'edits': (), 'refs': (1,)},
                  'valu': (source23, ('it:sec:cpe', invcpe01)),
                  'sources': (),
                  'view': fork01}),
                (2,
                 {'form': 'meta:seen',
                  'iden': metaseen02,
                  'layer': fork01layr,
                  'offsets': {'edges': (), 'edits': (), 'refs': (2,)},
                  'valu': (source22, ('it:sec:cpe', invcpe02)),
                  'sources': (),
                  'view': fork01}),
                (3,
                 {'form': 'meta:seen',
                  'iden': metaseen03,
                  'layer': fork01layr,
                  'offsets': {'edges': (), 'edits': (), 'refs': (3,)},
                  'valu': (source23, ('it:sec:cpe', invcpe02)),
                  'sources': (),
                  'view': fork01}),
                (4,
                 {'form': 'it:sec:cpe',
                  'iden': badcpe00,
                  'layer': fork00layr,
                  'offsets': {'edges': (0,), 'edits': (0,), 'refs': (4,)},
                  'valu': invcpe02,
                  'sources': sorted((source22, source23)),
                  'view': fork00}),
                (5,
                 {'form': 'meta:seen',
                  'iden': metaseen04,
                  'layer': fork01layr,
                  'offsets': {'edges': (), 'edits': (), 'refs': (5,)},
                  'valu': (source23, ('it:sec:cpe', invcpe03)),
                  'sources': (),
                  'view': fork01}),
                (6,
                 {'form': 'meta:seen',
                  'iden': metaseen05,
                  'layer': fork01layr,
                  'offsets': {'edges': (), 'edits': (), 'refs': (6,)},
                  'valu': (source22, ('it:sec:cpe', invcpe03)),
                  'sources': (),
                  'view': fork01}),
                (7,
                 {'form': 'it:sec:cpe',
                  'iden': badcpe01,
                  'layer': fork00layr,
                  'offsets': {'edges': (1,), 'edits': (1,), 'refs': (7,)},
                  'valu': invcpe03,
                  'sources': sorted((source22, source23)),
                  'view': fork00}),
                (8,
                 {'form': 'meta:seen',
                  'iden': metaseen06,
                  'layer': fork01layr,
                  'offsets': {'edges': (), 'edits': (), 'refs': (8,)},
                  'valu': (source23, ('it:sec:cpe', invcpe04)),
                  'sources': (),
                  'view': fork01}),
                (9,
                 {'form': 'meta:seen',
                  'iden': metaseen07,
                  'layer': fork01layr,
                  'offsets': {'edges': (), 'edits': (), 'refs': (9,)},
                  'valu': (source23, ('it:sec:cpe', invcpe05)),
                  'sources': (),
                  'view': fork01}),
            ])

            q = '''
                $ret = ([])
                $q = $lib.queue.get('model_0_2_31:nodes:edits')
                for $ii in $lib.range(($q.size())) {
                    $ret.append($q.get($ii, cull=(false), wait=(false)))
                }
                fini { return($ret) }
            '''
            editq = await core.callStorm(q)
            self.eq(editq, [
                (0,
                 ({'layer': fork02layr,
                   'props': {'v2_2': ('cpe:/a:openbsd:openssh_server:7.4', 1)},
                   'view': fork02},
                  {'data': {'cpe22': 'invalid', 'cpe23': 'invalid'},
                   'layer': fork00layr,
                   'props': {'.seen': ((1577836800000, 1609459200000), 12),
                             '_cpe22valid': (0, 2),
                             '_cpe23valid': (0, 2)},
                   'tagprops': {'test.tagprop': {'score': (0, 9)}},
                   'tags': {'test': (None, None),
                            'test.cpe': (None, None),
                            'test.cpe.22invalid': (None, None),
                            'test.cpe.23invalid': (None, None),
                            'test.tagprop': (None, None)},
                   'view': fork00}),
                ),
                (1,
                 ({'data': {'cpe22': 'invalid', 'cpe23': 'invalid'},
                   'layer': fork00layr,
                   'props': {'.seen': ((1577836800000, 1609459200000), 12),
                             '_cpe22valid': (0, 2),
                             '_cpe23valid': (0, 2)},
                   'tagprops': {'test.tagprop': {'score': (0, 9)}},
                   'tags': {'test': (None, None),
                            'test.cpe': (None, None),
                            'test.cpe.22invalid': (None, None),
                            'test.cpe.23invalid': (None, None),
                            'test.tagprop': (None, None)},
                   'view': fork00},),
                ),
            ])

            q = '''
                $ret = ([])
                $q = $lib.queue.get('model_0_2_31:nodes:refs')
                for $ii in $lib.range(($q.size())) {
                    $ret.append($q.get($ii, cull=(false), wait=(false)))
                }
                fini { return($ret) }
            '''
            refsq = await core.callStorm(q)
            self.eq(refsq, [
                (0,
                 ({'iden': '86288a55af26e1314ae60e12c54c02f4af2e22ed1580166b39f5352762856335',
                   'layer': fork01layr,
                   'view': fork01,
                   'refinfo': ('it:sec:vuln:scan:result', 'asset', 'ndef', False)},),
                ),
                (1,
                 ({'iden': '1e0ce923f3dbd57b11d5d95cc5d6d1ccd4de4aba9b6534d57eaa0a2433af9430',
                   'layer': fork01layr,
                   'view': fork01,
                   'refinfo': ('it:sec:vuln:scan:result', 'asset', 'ndef', False)},),
                ),
                (2,
                 ({'iden': '11f7e64a8dd8aa5f2a9b52c0e95783da4b7486452aff74dfcf80814f72507f88',
                   'layer': fork01layr,
                   'view': fork01,
                   'refinfo': ('it:sec:vuln:scan:result', 'asset', 'ndef', False)},),
                ),
                (3,
                 ({'iden': 'b209cfe6fb7167cc7dbae9df50894c2614cb9e179e5b3a4fd85fbcf7fa31a9dd',
                   'layer': fork01layr,
                   'view': fork01,
                   'refinfo': ('it:sec:vuln:scan:result', 'asset', 'ndef', False)},),
                ),
                (4,
                 ({'iden': 'd2c0737b821ba0a699e1ff168e2bf1677590dbf677ce7e5c02894f8868ae080a',
                   'layer': fork00layr,
                   'view': fork00,
                   'refinfo': ('risk:vulnerable', 'node', 'ndef', False)},
                  {'iden': '7d4c31f1364aaf0b4cfaf4b57bb60157f2e86248391ce8ec75d6b7e3cd5f35b7',
                   'layer': fork01layr,
                   'view': fork01,
                   'refinfo': ('inet:flow', 'src:cpes', 'it:sec:cpe', True)},),
                ),
                (5,
                 ({'iden': '6d09c45666b3a14bf9d298079344d01c079e474423307da553d65ad9917556ae',
                   'layer': fork01layr,
                   'view': fork01,
                   'refinfo': ('it:sec:vuln:scan:result', 'asset', 'ndef', False)},),
                ),
                (6,
                 ({'iden': '208ea1b5593aff3c9cb51c19374616fcd103ea2f554f0dd2a13652aadabb82ae',
                   'layer': fork01layr,
                   'view': fork01,
                   'refinfo': ('it:sec:vuln:scan:result', 'asset', 'ndef', False)},),
                ),
                (7,
                 ({'iden': '5fddf1b5fa06aa8a39a1eb297712cecf9ca146764c4d6e5c79296b9e9978d2c3',
                   'layer': fork00layr,
                   'view': fork00,
                   'refinfo': ('risk:vulnerable', 'node', 'ndef', False)},
                  {'iden': '9742664e24fe1a3a37d871b1f62af27453c2945b98f421d753db8436e9a44cc9',
                   'layer': fork01layr,
                   'view': fork01,
                   'refinfo': ('it:prod:soft', 'cpe', 'it:sec:cpe', False)},
                  {'iden': '16e3289346a258c3e3073affad490c1d6ebf1d01295aacc489cdb24658ebc6e7',
                   'layer': fork01layr,
                   'view': fork01,
                   'refinfo': ('_ext:model:form', 'cpe', 'it:sec:cpe', False)},
                  {'iden': '7d4c31f1364aaf0b4cfaf4b57bb60157f2e86248391ce8ec75d6b7e3cd5f35b7',
                   'layer': fork01layr,
                   'view': fork01,
                   'refinfo': ('inet:flow', 'src:cpes', 'it:sec:cpe', True)},),
                ),
                (8,
                 ({'iden': 'e3c389c194609a57cde68c21cac8ae1cd18e6a642e332461a3acd19138904239',
                   'layer': fork01layr,
                   'view': fork01,
                   'refinfo': ('it:sec:vuln:scan:result', 'asset', 'ndef', False)},),
                ),
                (9,
                 ({'iden': '53ad1502b6f6de3d9d4efe72cc101cd3889e47323ac8db5e3fd39ae68c72f141',
                   'layer': fork01layr,
                   'view': fork01,
                   'refinfo': ('it:sec:vuln:scan:result', 'asset', 'ndef', False)},),
                ),
            ])

            q = '''
                $ret = ([])
                $q = $lib.queue.get('model_0_2_31:nodes:edges')
                for $ii in $lib.range(($q.size())) {
                    $ret.append($q.get($ii, cull=(false), wait=(false)))
                }
                fini { return($ret) }
            '''
            edgesq = await core.callStorm(q)
            self.len(2, edgesq)
            self.eq(edgesq, [
                (0,
                 ({'direction': 'n2',
                   'layer': fork01layr,
                   'node': source23iden,
                   'verb': 'seen',
                   'view': fork01},
                  {'direction': 'n2',
                   'layer': fork01layr,
                   'node': source22iden,
                   'verb': 'seen',
                   'view': fork01},
                  {'direction': 'n1',
                   'layer': fork00layr,
                   'node': riskvuln,
                   'verb': 'refs',
                   'view': fork00}),
                ),
                (1,
                 ({'direction': 'n2',
                   'layer': fork01layr,
                   'node': source23iden,
                   'verb': 'seen',
                   'view': fork01},
                  {'direction': 'n2',
                   'layer': fork01layr,
                   'node': source22iden,
                   'verb': 'seen',
                   'view': fork01},
                  {'direction': 'n1',
                   'layer': fork00layr,
                   'node': riskvuln,
                   'verb': 'refs',
                   'view': fork00}),
                ),
            ])

            # There should be nothing in the default view
            nodes = await core.nodes('.created')
            self.len(0, nodes)

        async with self.getRegrCore('model-cpe-migration') as core:

            riskvuln = s_common.ehex(s_common.buid(('risk:vuln', s_common.guid(('risk', 'vuln')))))

            views = await core.callStorm('return($lib.view.list(deporder=$lib.true))')
            self.len(4, views)

            fork02 = views[3].get('iden') # forked view
            infork02 = {'view': fork02}

            # Normal lift will go through the views
            nodes = await core.nodes('it:sec:cpe:vendor=01generator', opts=infork02)
            self.len(1, nodes)
            self.eq(nodes[0].get('v2_2'), 'cpe:/a:01generator:pireospay:-::~~~prestashop~~')

            # The v2_2 floating props in this view were removed because the underlying nodes were completely invalid and
            # could not be migrated
            q = '''
            $nodes = ([])

            for $n in $lib.view.get().layers.0.liftByProp("it:sec:cpe:v2_2") {
                $nodes.append($n)
            }

            return($nodes)
            '''
            nodes = await core.callStorm(q, opts=infork02)
            self.len(0, nodes)

            nodes = await core.nodes('meta:source:name=cpe.22.valid', opts=infork02)
            self.len(1, nodes)
            meta22valid = nodes[0]

            nodes = await core.nodes('meta:source:name=cpe.22.invalid', opts=infork02)
            self.len(1, nodes)
            meta22invalid = nodes[0]

            nodes = await core.nodes('meta:source:name=cpe.22.wasinvalid', opts=infork02)
            self.len(1, nodes)
            meta22wasinvalid = nodes[0]

            nodes = await core.nodes('meta:source:name=cpe.23.valid', opts=infork02)
            self.len(1, nodes)
            meta23valid = nodes[0]

            nodes = await core.nodes('meta:source:name=cpe.23.invalid', opts=infork02)
            self.len(1, nodes)
            meta23invalid = nodes[0]

            nodes = await core.nodes('meta:source:name=cpe.23.wasinvalid', opts=infork02)
            self.len(1, nodes)
            meta23wasinvalid = nodes[0]

            nodes = await core.nodes('risk:vuln', opts=infork02)
            self.len(1, nodes)
            riskvuln = nodes[0]

            nodes = await core.nodes('it:sec:cpe#test.cpe.23valid +#test.cpe.22invalid', opts=infork02)
            self.len(3, nodes)
            for node in nodes:

                self.true(node.get('_cpe22valid'))
                self.true(node.get('_cpe23valid'))
                self.eq(node.get('.seen'), (1577836800000, 1672531200001)) # .seen = (2020, 2023)
                self.isin('test.cpe.22valid', node.tags)
                self.isin('test.tagprop', node.tags)
                self.eq(['score'], node.getTagProps('test.tagprop'))
                self.eq(11, node.getTagProp('test.tagprop', 'score'))

                nodedata = await s_tests.alist(node.iterData())
                self.eq(nodedata, [('cpe22', 'wasinvalid'), ('cpe23', 'valid')])

                n1s = await s_tests.alist(node.iterEdgesN1())
                self.sorteq(n1s, [
                    ('refs', meta23valid.iden()),
                    ('refs', meta22wasinvalid.iden()),
                    ('refs', riskvuln.iden())
                ])

                for n in (meta23valid, meta22wasinvalid, riskvuln):
                    n2s = await s_tests.alist(n.iterEdgesN2())
                    self.isin(('refs', node.iden()), n2s)

                n2s = await s_tests.alist(node.iterEdgesN2())
                self.sorteq(n2s, [
                    ('seen', meta22invalid.iden()),
                    ('seen', meta22wasinvalid.iden()),
                    ('seen', meta23valid.iden())
                ])

                for n in (meta22invalid, meta22wasinvalid, meta23valid):
                    n1s = await s_tests.alist(n.iterEdgesN1())
                    self.isin(('seen', node.iden()), n1s)

            nodes = await core.nodes('it:sec:cpe#test.cpe.22valid +#test.cpe.23invalid', opts=infork02)
            self.len(4, nodes)
            for node in nodes:
                self.true(node.get('_cpe22valid'))
                self.true(node.get('_cpe23valid'))
                self.eq(node.get('.seen'), (1577836800000, 1704067200001)) # .seen = (2020, 2024)
                self.isin('test.cpe.23valid', node.tags)
                self.isin('test.tagprop', node.tags)
                self.eq(['score'], node.getTagProps('test.tagprop'))
                self.eq(11, node.getTagProp('test.tagprop', 'score'))

                nodedata = await s_tests.alist(node.iterData())
                self.eq(nodedata, [('cpe23', 'wasinvalid'), ('cpe22', 'valid')])

                n1s = await s_tests.alist(node.iterEdgesN1())
                self.sorteq(n1s, [
                    ('refs', meta22valid.iden()),
                    ('refs', meta23wasinvalid.iden()),
                    ('refs', riskvuln.iden())
                ])

                for n in (meta22valid, meta23wasinvalid, riskvuln):
                    n2s = await s_tests.alist(n.iterEdgesN2())
                    self.isin(('refs', node.iden()), n2s)

                n2s = await s_tests.alist(node.iterEdgesN2())
                self.sorteq(n2s, [
                    ('seen', meta23invalid.iden()),
                    ('seen', meta23wasinvalid.iden()),
                    ('seen', meta22valid.iden())
                ])

                for n in (meta23invalid, meta23wasinvalid, meta22valid):
                    n1s = await s_tests.alist(n.iterEdgesN1())
                    self.isin(('seen', node.iden()), n1s)

            # There should be nothing in the default view
            nodes = await core.nodes('.created')
            self.len(0, nodes)

        async with self.getRegrCore('model-cpe-migration') as core:
            riskvuln = s_common.ehex(s_common.buid(('risk:vuln', s_common.guid(('risk', 'vuln')))))

            views = await core.callStorm('return($lib.view.list(deporder=$lib.true))')
            self.len(4, views)

            fork00 = views[1].get('iden')
            infork00 = {'view': fork00}

            fork01 = views[2].get('iden')
            infork01 = {'view': fork01}

            fork02 = views[3].get('iden')
            infork02 = {'view': fork02}

            q = '''
                $ret = ([])
                for $item in $lib.model.migration.s.model_0_2_31.listNodes() {
                    $ret.append($item)
                }
                return($ret)
            '''
            nodelist = await core.callStorm(q)
            self.eq(nodelist, [
                (0,
                    'meta:seen', (
                        'a7a4739e0a52674df0fa3a8226de0c3f',
                        ('it:sec:cpe', 'cpe:2.3:a:10web:social_feed_for_instagram:1.0.0::~~premium~wordpress~~:*:*:*:*:*')
                    )
                ),
                (1,
                    'meta:seen', (
                        'a7a4739e0a52674df0fa3a8226de0c3f',
                        ('it:sec:cpe', 'cpe:2.3:a:acurax:under_construction_%2f_maintenance_mode:-::~~~wordpress~~:*:*:*:*:*')
                    )
                ),
                (2,
                    'meta:seen', (
                        '008af0047a8350287cde7abe31a7c706',
                        ('it:sec:cpe', 'cpe:2.3:a:openbsd:openssh:7.4\r\n:*:*:*:*:*:*:*')
                    )
                ),
                (3,
                    'meta:seen', (
                        'a7a4739e0a52674df0fa3a8226de0c3f',
                        ('it:sec:cpe', 'cpe:2.3:a:openbsd:openssh:7.4\r\n:*:*:*:*:*:*:*')
                    )
                ),
                (4,
                    'it:sec:cpe', 'cpe:2.3:a:openbsd:openssh:7.4\r\n:*:*:*:*:*:*:*',
                ),
                (5,
                    'meta:seen', (
                        'a7a4739e0a52674df0fa3a8226de0c3f',
                        ('it:sec:cpe', 'cpe:2.3:a:openbsd:openssh:8.2p1 ubuntu-4ubuntu0.2:*:*:*:*:*:*:*')
                    )
                ),
                (6,
                    'meta:seen', (
                        '008af0047a8350287cde7abe31a7c706',
                        ('it:sec:cpe', 'cpe:2.3:a:openbsd:openssh:8.2p1 ubuntu-4ubuntu0.2:*:*:*:*:*:*:*')
                    )
                ),
                (7,
                    'it:sec:cpe', 'cpe:2.3:a:openbsd:openssh:8.2p1 ubuntu-4ubuntu0.2:*:*:*:*:*:*:*',
                ),
                (8,
                    'meta:seen', (
                        'a7a4739e0a52674df0fa3a8226de0c3f',
                        ('it:sec:cpe', 'cpe:2.3:h:d\\-link:dir\\-850l:*:*:*:*:*:*:*:*')
                    )
                ),
                (9,
                    'meta:seen', (
                        'a7a4739e0a52674df0fa3a8226de0c3f',
                        ('it:sec:cpe', 'cpe:2.3:o:zyxel:nas326_firmware:5.21%28aazf.14%29c0:*:*:*:*:*:*:*')
                    )
                ),
            ])

<<<<<<< HEAD
            lines = [

            ]
            for line in lines:
                self.stormIsInPrint(line, msgs)
            # self.stormIsInPrint('\n'.join(lines), msgs)

            q = '''
                $lib.model.migration.s.model_0_2_31.repairNode((4),
                    "cpe:2.3:a:openbsd:openssh:7.4:*:*:*:*:*:*:*"
                )
            '''
            msgs = await core.stormlist(q)
            self.stormHasNoWarnErr(msgs)

            # Repair node should be idempotent
            q = '''
                $lib.model.migration.s.model_0_2_31.repairNode((4),
                    "cpe:2.3:a:openbsd:openssh:7.4:*:*:*:*:*:*:*",
                    $lib.true
                )
            '''
            msgs = await core.stormlist(q)
            self.stormHasNoWarnErr(msgs)

            nodes = await core.nodes('it:sec:cpe:vendor=openbsd +:version="7.4"', opts=infork00)
            self.len(1, nodes)
            self.false(nodes[0].get('_cpe22valid'))
            self.false(nodes[0].get('_cpe23valid'))
            self.eq(nodes[0].get('.seen'), (1577836800000, 1609459200000))
            self.eq(nodes[0].get('edition'), '*')
            self.eq(nodes[0].get('language'), '*')
            self.eq(nodes[0].get('other'), '*')
            self.eq(nodes[0].get('part'), 'a')
            self.eq(nodes[0].get('product'), 'openssh')
            self.eq(nodes[0].get('sw_edition'), '*')
            self.eq(nodes[0].get('target_hw'), '*')
            self.eq(nodes[0].get('target_sw'), '*')
            self.eq(nodes[0].get('update'), '*')
            self.eq(nodes[0].get('vendor'), 'openbsd')
            self.eq(nodes[0].get('version'), '7.4')
            self.eq(nodes[0].get('v2_2'), 'cpe:/a:openbsd:openssh:7.4')
            self.isin('test.cpe.22invalid', nodes[0].tags)
            self.isin('test.cpe.23invalid', nodes[0].tags)
            self.isin('test.tagprop', nodes[0].tags)
            self.eq(nodes[0].tagprops['test.tagprop'], {'score': 0})

            edges = await s_tests.alist(nodes[0].iterEdgesN1())
            self.len(1, edges)
            self.eq(edges, [('refs', riskvuln)])

            edges = await s_tests.alist(nodes[0].iterEdgesN2())
            self.len(0, edges)

            nodedata = await s_tests.alist(nodes[0].iterData())
            self.eq(nodedata, [('cpe22', 'invalid'), ('cpe23', 'invalid')])

            nodes = await core.nodes('it:sec:cpe:vendor=openbsd +:version="7.4"', opts=infork01)
            self.len(1, nodes)

            edges = await s_tests.alist(nodes[0].iterEdgesN1())
            self.len(1, edges)
            self.eq(edges, [('refs', riskvuln)])

            edges = await s_tests.alist(nodes[0].iterEdgesN2())
            self.len(2, edges)
            self.sorteq(edges, [
                ('seen', source22iden),
                ('seen', source23iden),
            ])

            nodes = await core.nodes('it:sec:cpe:vendor=openbsd', opts=infork02)
            self.len(1, nodes)
            self.eq(nodes[0].get('v2_2'), 'cpe:/a:openbsd:openssh_server:7.4')

            valu = 'cpe:2.3:a:openbsd:openssh:8.2p1:*:*:*:*:*:*:*'
            iden = '89f1fbd62a04867405169fd8eb38758372e3a6ed170536b439d957abecf6c449'
            q = '$lib.model.migration.s.model_0_2_31.repairNode((7), $valu, $lib.true)'

            opts = {'vars': {'iden': iden, 'valu': valu}}
            msgs = await core.stormlist(q, opts=opts)
            self.stormHasNoWarnErr(msgs)

            nodes = await core.nodes('it:sec:cpe:vendor=openbsd +:version="8.2p1"', opts=infork00)
            self.len(1, nodes)
            self.false(nodes[0].get('_cpe22valid'))
            self.false(nodes[0].get('_cpe23valid'))
            self.eq(nodes[0].get('.seen'), (1577836800000, 1609459200000))
            self.eq(nodes[0].get('edition'), '*')
            self.eq(nodes[0].get('language'), '*')
            self.eq(nodes[0].get('other'), '*')
            self.eq(nodes[0].get('part'), 'a')
            self.eq(nodes[0].get('product'), 'openssh')
            self.eq(nodes[0].get('sw_edition'), '*')
            self.eq(nodes[0].get('target_hw'), '*')
            self.eq(nodes[0].get('target_sw'), '*')
            self.eq(nodes[0].get('update'), '*')
            self.eq(nodes[0].get('vendor'), 'openbsd')
            self.eq(nodes[0].get('version'), '8.2p1')
            self.eq(nodes[0].get('v2_2'), 'cpe:/a:openbsd:openssh:8.2p1')
            self.isin('test.cpe.22invalid', nodes[0].tags)
            self.isin('test.cpe.23invalid', nodes[0].tags)
            self.isin('test.tagprop', nodes[0].tags)
            self.eq(nodes[0].tagprops['test.tagprop'], {'score': 0})

            edges = await s_tests.alist(nodes[0].iterEdgesN1())
            self.len(1, edges)
            self.eq(edges, [('refs', riskvuln)])

            edges = await s_tests.alist(nodes[0].iterEdgesN2())
            self.len(0, edges)

            nodedata = await s_tests.alist(nodes[0].iterData())
            self.eq(nodedata, [('cpe22', 'invalid'), ('cpe23', 'invalid')])

            nodes = await core.nodes('it:sec:cpe:vendor=openbsd +:version="8.2p1"', opts=infork01)
            self.len(1, nodes)

            edges = await s_tests.alist(nodes[0].iterEdgesN1())
            self.len(1, edges)
            self.eq(edges, [('refs', riskvuln)])

            edges = await s_tests.alist(nodes[0].iterEdgesN2())
            self.len(2, edges)
            self.sorteq(edges, [
                ('seen', source22iden),
                ('seen', source23iden),
            ])

            nodes = await core.nodes('it:sec:cpe:vendor="openbsd" +:version="8.2p1" -> meta:seen', opts=infork01)
            self.len(0, nodes)

            valu = ('a7a4739e0a52674df0fa3a8226de0c3f', ('it:sec:cpe', 'cpe:2.3:a:openbsd:openssh:8.2p1:*:*:*:*:*:*:*'))
            iden = '81973208bc0f5b99250e4cda7889c66e0573c0573bc2a279083d23426ba3c74d'
            q = '$lib.model.migration.s.model_0_2_31.repairNode((5), $valu, $lib.true)'

            opts = {'vars': {'iden': iden, 'valu': valu}}
            msgs = await core.stormlist(q, opts=opts)
            self.stormHasNoWarnErr(msgs)

            nodes = await core.nodes('it:sec:cpe:vendor="openbsd" +:version="8.2p1" -> meta:seen', opts=infork01)
            self.len(1, nodes)
            self.eq(nodes[0].get('source'), 'a7a4739e0a52674df0fa3a8226de0c3f')
            self.eq(nodes[0].get('node'), ('it:sec:cpe', 'cpe:2.3:a:openbsd:openssh:8.2p1:*:*:*:*:*:*:*'))

            # Check queue status after restoring three nodes
            queues = await core.callStorm('return($lib.queue.list())')
            [q.pop('meta') for q in queues]
            self.len(4, queues)
            self.eq(queues, (
                {'name': 'model_0_2_31:nodes', 'size': 7, 'offs': 10},
                {'name': 'model_0_2_31:nodes:refs', 'size': 7, 'offs': 10},
                {'name': 'model_0_2_31:nodes:edges', 'size': 0, 'offs': 2},
                {'name': 'model_0_2_31:nodes:edits', 'size': 0, 'offs': 2},
            ))

            # There should be nothing in the default view
            nodes = await core.nodes('.created')
            self.len(0, nodes)
=======
    async def test_modelrev_0_2_29(self):
        async with self.getRegrCore('model-0.2.29') as core:
            self.len(2, await core.nodes('ou:industry:type:taxonomy'))

    async def test_modelrev_0_2_30(self):
        async with self.getRegrCore('model-0.2.30') as core:
            q = '''
                inet:ipv4=192.0.0.0 inet:ipv4=192.0.0.8 inet:ipv4=192.0.0.9 inet:ipv4=192.0.0.10 inet:ipv4=192.0.0.255
            '''
            nodes = await core.nodes(q)
            typz = [node.get('type') for node in nodes]
            self.eq(typz, ['private', 'private', 'unicast', 'unicast', 'private'])

            q = '''
            inet:ipv6="64:ff9b:1::" inet:ipv6="64:ff9b:1::1" inet:ipv6="64:ff9b:1::ffff" inet:ipv6="64:ff9b:1::ffff:1"
            '''
            nodes = await core.nodes(q)
            typz = [node.get('type') for node in nodes]
            self.eq(typz, ['private', 'private', 'private', 'private'])

            q = '''
            inet:ipv6="2002::" inet:ipv6="2002::1" inet:ipv6="2002::fffe" inet:ipv6="2002::ffff"
            '''
            nodes = await core.nodes(q)
            typz = [node.get('type') for node in nodes]
            self.eq(typz, ['private', 'private', 'private', 'private'])

            q = 'inet:ipv6="2001:1::1/128" inet:ipv6="2001:1::2/128"'
            nodes = await core.nodes(q)
            typz = [node.get('type') for node in nodes]
            self.eq(typz, ['unicast', 'unicast'])

            q = 'inet:ipv6="2001:3::" inet:ipv6="2001:3::1" inet:ipv6="2001:3::ffff"'
            nodes = await core.nodes(q)
            typz = [node.get('type') for node in nodes]
            self.eq(typz, ['unicast', 'unicast', 'unicast'])

            q = 'inet:ipv6="2001:4:112::" inet:ipv6="2001:4:112::1" inet:ipv6="2001:4:112::ffff"'
            nodes = await core.nodes(q)
            typz = [node.get('type') for node in nodes]
            self.eq(typz, ['unicast', 'unicast', 'unicast'])

            q = 'inet:ipv6="2001:20::" inet:ipv6="2001:20::1" inet:ipv6="2001:20::ffff"'
            nodes = await core.nodes(q)
            typz = [node.get('type') for node in nodes]
            self.eq(typz, ['unicast', 'unicast', 'unicast'])

            q = 'inet:ipv6="2001:30::" inet:ipv6="2001:30::1" inet:ipv6="2001:30::ffff"'
            nodes = await core.nodes(q)
            typz = [node.get('type') for node in nodes]
            self.eq(typz, ['unicast', 'unicast', 'unicast'])
>>>>>>> c0c63f9c
<|MERGE_RESOLUTION|>--- conflicted
+++ resolved
@@ -573,6 +573,54 @@
     async def test_modelrev_0_2_29(self):
         async with self.getRegrCore('model-0.2.29') as core:
             self.len(2, await core.nodes('ou:industry:type:taxonomy'))
+
+    async def test_modelrev_0_2_30(self):
+        async with self.getRegrCore('model-0.2.30') as core:
+            q = '''
+                inet:ipv4=192.0.0.0 inet:ipv4=192.0.0.8 inet:ipv4=192.0.0.9 inet:ipv4=192.0.0.10 inet:ipv4=192.0.0.255
+            '''
+            nodes = await core.nodes(q)
+            typz = [node.get('type') for node in nodes]
+            self.eq(typz, ['private', 'private', 'unicast', 'unicast', 'private'])
+
+            q = '''
+            inet:ipv6="64:ff9b:1::" inet:ipv6="64:ff9b:1::1" inet:ipv6="64:ff9b:1::ffff" inet:ipv6="64:ff9b:1::ffff:1"
+            '''
+            nodes = await core.nodes(q)
+            typz = [node.get('type') for node in nodes]
+            self.eq(typz, ['private', 'private', 'private', 'private'])
+
+            q = '''
+            inet:ipv6="2002::" inet:ipv6="2002::1" inet:ipv6="2002::fffe" inet:ipv6="2002::ffff"
+            '''
+            nodes = await core.nodes(q)
+            typz = [node.get('type') for node in nodes]
+            self.eq(typz, ['private', 'private', 'private', 'private'])
+
+            q = 'inet:ipv6="2001:1::1/128" inet:ipv6="2001:1::2/128"'
+            nodes = await core.nodes(q)
+            typz = [node.get('type') for node in nodes]
+            self.eq(typz, ['unicast', 'unicast'])
+
+            q = 'inet:ipv6="2001:3::" inet:ipv6="2001:3::1" inet:ipv6="2001:3::ffff"'
+            nodes = await core.nodes(q)
+            typz = [node.get('type') for node in nodes]
+            self.eq(typz, ['unicast', 'unicast', 'unicast'])
+
+            q = 'inet:ipv6="2001:4:112::" inet:ipv6="2001:4:112::1" inet:ipv6="2001:4:112::ffff"'
+            nodes = await core.nodes(q)
+            typz = [node.get('type') for node in nodes]
+            self.eq(typz, ['unicast', 'unicast', 'unicast'])
+
+            q = 'inet:ipv6="2001:20::" inet:ipv6="2001:20::1" inet:ipv6="2001:20::ffff"'
+            nodes = await core.nodes(q)
+            typz = [node.get('type') for node in nodes]
+            self.eq(typz, ['unicast', 'unicast', 'unicast'])
+
+            q = 'inet:ipv6="2001:30::" inet:ipv6="2001:30::1" inet:ipv6="2001:30::ffff"'
+            nodes = await core.nodes(q)
+            typz = [node.get('type') for node in nodes]
+            self.eq(typz, ['unicast', 'unicast', 'unicast'])
 
     async def test_modelrev_0_2_31(self):
 
@@ -1420,7 +1468,6 @@
                 ),
             ])
 
-<<<<<<< HEAD
             lines = [
 
             ]
@@ -1579,57 +1626,4 @@
 
             # There should be nothing in the default view
             nodes = await core.nodes('.created')
-            self.len(0, nodes)
-=======
-    async def test_modelrev_0_2_29(self):
-        async with self.getRegrCore('model-0.2.29') as core:
-            self.len(2, await core.nodes('ou:industry:type:taxonomy'))
-
-    async def test_modelrev_0_2_30(self):
-        async with self.getRegrCore('model-0.2.30') as core:
-            q = '''
-                inet:ipv4=192.0.0.0 inet:ipv4=192.0.0.8 inet:ipv4=192.0.0.9 inet:ipv4=192.0.0.10 inet:ipv4=192.0.0.255
-            '''
-            nodes = await core.nodes(q)
-            typz = [node.get('type') for node in nodes]
-            self.eq(typz, ['private', 'private', 'unicast', 'unicast', 'private'])
-
-            q = '''
-            inet:ipv6="64:ff9b:1::" inet:ipv6="64:ff9b:1::1" inet:ipv6="64:ff9b:1::ffff" inet:ipv6="64:ff9b:1::ffff:1"
-            '''
-            nodes = await core.nodes(q)
-            typz = [node.get('type') for node in nodes]
-            self.eq(typz, ['private', 'private', 'private', 'private'])
-
-            q = '''
-            inet:ipv6="2002::" inet:ipv6="2002::1" inet:ipv6="2002::fffe" inet:ipv6="2002::ffff"
-            '''
-            nodes = await core.nodes(q)
-            typz = [node.get('type') for node in nodes]
-            self.eq(typz, ['private', 'private', 'private', 'private'])
-
-            q = 'inet:ipv6="2001:1::1/128" inet:ipv6="2001:1::2/128"'
-            nodes = await core.nodes(q)
-            typz = [node.get('type') for node in nodes]
-            self.eq(typz, ['unicast', 'unicast'])
-
-            q = 'inet:ipv6="2001:3::" inet:ipv6="2001:3::1" inet:ipv6="2001:3::ffff"'
-            nodes = await core.nodes(q)
-            typz = [node.get('type') for node in nodes]
-            self.eq(typz, ['unicast', 'unicast', 'unicast'])
-
-            q = 'inet:ipv6="2001:4:112::" inet:ipv6="2001:4:112::1" inet:ipv6="2001:4:112::ffff"'
-            nodes = await core.nodes(q)
-            typz = [node.get('type') for node in nodes]
-            self.eq(typz, ['unicast', 'unicast', 'unicast'])
-
-            q = 'inet:ipv6="2001:20::" inet:ipv6="2001:20::1" inet:ipv6="2001:20::ffff"'
-            nodes = await core.nodes(q)
-            typz = [node.get('type') for node in nodes]
-            self.eq(typz, ['unicast', 'unicast', 'unicast'])
-
-            q = 'inet:ipv6="2001:30::" inet:ipv6="2001:30::1" inet:ipv6="2001:30::ffff"'
-            nodes = await core.nodes(q)
-            typz = [node.get('type') for node in nodes]
-            self.eq(typz, ['unicast', 'unicast', 'unicast'])
->>>>>>> c0c63f9c
+            self.len(0, nodes)