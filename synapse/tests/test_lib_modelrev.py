import datetime

import synapse.exc as s_exc
import synapse.common as s_common

import synapse.lib.chop as s_chop
import synapse.lib.modelrev as s_modelrev

import synapse.tests.utils as s_tests


def nope(*args, **kwargs):
    raise Exception('nope was called')

class ModelRevTest(s_tests.SynTest):

    async def test_cortex_modelrev_init(self):

        with self.getTestDir(mirror='testcore') as dirn:

            async with self.getTestCore(dirn=dirn) as core:
                layr = core.getLayer()
                self.true(layr.fresh)
                self.eq(s_modelrev.maxvers, await layr.getModelVers())

            # no longer "fresh", but lets mark a layer as read only
            # and test the bail condition for layers which we cant update
            async with self.getTestCore(dirn=dirn) as core:

                layr = core.getLayer()
                layr.canrev = False

                mrev = s_modelrev.ModelRev(core)

                mrev.revs = mrev.revs + (((9999, 9999, 9999), nope),)

                with self.raises(s_exc.CantRevLayer):
                    await mrev.revCoreLayers()

            # no longer "fresh"
            async with self.getTestCore(dirn=dirn) as core:

                layr = core.getLayer()
                self.false(layr.fresh)

                self.eq(s_modelrev.maxvers, await layr.getModelVers())

                mrev = s_modelrev.ModelRev(core)

                layr.woot = False

                async def woot(layers):
                    layr.woot = True

                mrev.revs = mrev.revs + (((9999, 9999, 9999), woot),)

                await mrev.revCoreLayers()

                self.true(layr.woot)
<<<<<<< HEAD
                self.eq((9999, 9999, 9999), await layr.getModelVers())
=======
                self.eq((9999, 9999, 9999), await layr.getModelVers())

    async def test_modelrev_2_0_1(self):
        async with self.getRegrCore('model-2.0.1') as core:

            nodes = await core.nodes('ou:org=b084f448ee7f95a7e0bc1fd7d3d7fd3b')
            self.len(1, nodes)
            self.len(3, nodes[0].get('industries'))

            nodes = await core.nodes('ou:org=57c2dd4feee21204b1a989b9a796a89d')
            self.len(1, nodes)
            self.len(1, nodes[0].get('industries'))

    async def test_modelrev_0_2_2(self):
        async with self.getRegrCore('model-0.2.2') as core:
            nodes = await core.nodes('inet:web:acct:signup:client:ipv6="::ffff:1.2.3.4"')
            self.len(2001, nodes)

    async def test_modelrev_0_2_3(self):

        async with self.getRegrCore('model-0.2.3') as core:

            nodes = await core.nodes('it:exec:proc:cmd=rar.exe')
            self.len(2001, nodes)

            nodes = await core.nodes('it:cmd')
            self.len(1, nodes)
            self.eq(nodes[0].ndef, ('it:cmd', 'rar.exe'))

    async def test_modelrev_0_2_4(self):
        async with self.getRegrCore('model-0.2.4') as core:

            nodes = await core.nodes('ps:person=1828dca605977725540bb74f728d9d81')
            self.len(1, nodes)
            self.len(1, nodes[0].get('names'))

            nodes = await core.nodes('ps:person=d26a988f732371e51e36fea0f16ff382')
            self.len(1, nodes)
            self.len(3, nodes[0].get('names'))

            nodes = await core.nodes('ps:person=c92e49791022c88396fa69d9f94281cb')
            self.len(1, nodes)
            self.len(3, nodes[0].get('names'))

            nodes = await core.nodes('ps:person:name=coverage')
            self.len(1003, nodes)
            for node in nodes:
                self.len(1, nodes[0].get('names'))

    async def test_modelrev_0_2_6(self):
        async with self.getRegrCore('model-0.2.6') as core:

            acct = '90b3d80f8bdf9e33b4aeb46c720d3289'
            nodes = await core.nodes(f'it:account={acct}')
            self.len(1, nodes)
            self.len(2, nodes[0].get('groups'))

            g00 = 'd0d235109162501db9d4014a4c2cc4d9'
            g01 = 'bf1999e8c45523bc64803e28b19a34c6'
            nodes = await core.nodes(f'it:account={acct} [:groups=({g00}, {g01}, {g00})]')
            self.len(1, nodes)
            self.len(2, nodes[0].get('groups'))

            url0 = "https://charlie.com/woot"
            url1 = "https://bravo.com/woot"
            url2 = "https://delta.com/woot"
            url3 = "https://alpha.com/woot"

            # created via: f'[it:sec:cve=CVE-2013-9999 :desc="some words" :references=({url0}, {url1}, {url2}, {url3})]'
            nodes = await core.nodes(f'it:sec:cve=CVE-2013-9999')
            self.eq(nodes[0].ndef[1], 'cve-2013-9999')
            self.eq(nodes[0].get('desc'), 'some words')
            self.eq(nodes[0].get('references'), (url3, url1, url0, url2))

    async def test_modelrev_0_2_7_mirror(self):

        vers = '2.85.1-hugenum-indx'

        with self.getRegrDir('cortexes', vers) as regrdir00:

            with self.getRegrDir('cortexes', vers) as regrdir01:

                conf00 = {'nexslog:en': True}

                async with self.getTestCore(dirn=regrdir00, conf=conf00) as core00:

                    self.true(await core00.getLayer().getModelVers() >= (0, 2, 7))

                    conf01 = {'nexslog:en': True, 'mirror': core00.getLocalUrl()}

                async with self.getTestCore(dirn=regrdir01, conf=conf01) as core01:

                    self.eq(await core01.getLayer().getModelVers(), (0, 2, 6))

                    nodes = await core01.nodes('inet:fqdn=baz.com')
                    self.len(1, nodes)
                    node = nodes[0]
                    self.eq(node.props.get('_huge'), '10E-21')
                    self.eq(node.props.get('._univhuge'), '10E-21')
                    self.eq(node.props.get('._hugearray'), ('3.45', '10E-21'))
                    self.eq(node.props.get('._hugearray'), ('3.45', '10E-21'))

                async with self.getTestCore(dirn=regrdir00, conf=conf00) as core00:
                    async with self.getTestCore(dirn=regrdir01, conf=conf01) as core01:

                        await core01.sync()

                        self.true(await core01.getLayer().getModelVers() >= (0, 2, 7))

                        nodes = await core01.nodes('inet:fqdn=baz.com')
                        self.len(1, nodes)
                        node = nodes[0]
                        self.eq(node.props.get('_huge'), '0.00000000000000000001')
                        self.eq(node.props.get('._univhuge'), '0.00000000000000000001')
                        self.eq(node.props.get('._hugearray'), ('3.45', '0.00000000000000000001'))
                        self.eq(node.props.get('._hugearray'), ('3.45', '0.00000000000000000001'))

    async def test_modelrev_0_2_8(self):
        # Test geo:place:name re-norming
        # Test crypto:currency:block:hash re-norming
        # Test crypto:currency:transaction:hash re-norming
        async with self.getRegrCore('2.87.0-geo-crypto') as core:

            # Layer migrations
            nodes = await core.nodes('geo:place:name="big hollywood sign"')
            self.len(1, nodes)

            nodes = await core.nodes('crypto:currency:block:hash')
            self.len(1, nodes)
            valu = nodes[0].get('hash')  # type: str
            self.false(valu.startswith('0x'))

            nodes = await core.nodes('crypto:currency:transaction:hash')
            self.len(1, nodes)
            valu = nodes[0].get('hash')  # type: str
            self.false(valu.startswith('0x'))

            # storm migrations
            nodes = await core.nodes('geo:name')
            self.len(1, nodes)
            self.eq(nodes[0].ndef[1], 'big hollywood sign')

            self.len(0, await core.nodes('crypto:currency:transaction:inputs'))
            self.len(0, await core.nodes('crypto:currency:transaction:outputs'))

            nodes = await core.nodes('crypto:payment:input=(i1,) -> crypto:currency:transaction')
            self.len(1, nodes)
            nodes = await core.nodes('crypto:payment:input=(i2,) -> crypto:currency:transaction')
            self.len(1, nodes)
            nodes = await core.nodes(
                'crypto:payment:input=(i2,) -> crypto:currency:transaction +crypto:currency:transaction=(t2,)')
            self.len(1, nodes)
            nodes = await core.nodes(
                'crypto:payment:input=(i2,) -> crypto:currency:transaction +crypto:currency:transaction=(t3,)')
            self.len(0, nodes)
            nodes = await core.nodes('crypto:payment:input=(i3,) -> crypto:currency:transaction')
            self.len(1, nodes)
            nodes = await core.nodes('crypto:payment:output=(o1,) -> crypto:currency:transaction')
            self.len(1, nodes)
            nodes = await core.nodes('crypto:payment:output=(o2,) -> crypto:currency:transaction')
            self.len(1, nodes)
            nodes = await core.nodes(
                'crypto:payment:output=(o2,) -> crypto:currency:transaction +crypto:currency:transaction=(t2,)')
            self.len(1, nodes)
            nodes = await core.nodes(
                'crypto:payment:output=(o2,) -> crypto:currency:transaction +crypto:currency:transaction=(t3,)')
            self.len(0, nodes)
            nodes = await core.nodes('crypto:payment:output=(o3,) -> crypto:currency:transaction')
            self.len(1, nodes)
            self.len(0, await core.nodes('crypto:payment:input=(i4,) -> crypto:currency:transaction'))
            self.len(0, await core.nodes('crypto:payment:output=(o4,) -> crypto:currency:transaction'))

    async def test_modelrev_0_2_9(self):

        async with self.getRegrCore('model-0.2.9') as core:

            # test ou:industry:name -> ou:industryname
            nodes = await core.nodes('ou:industry -> ou:industryname')
            self.len(1, nodes)
            self.eq('foo bar', nodes[0].ndef[1])
            self.len(1, await core.nodes('ou:industryname="foo bar" -> ou:industry'))

            # test the various it:prod:softname conversions
            nodes = await core.nodes('it:prod:soft -> it:prod:softname')
            self.len(3, nodes)
            self.eq(('foo bar', 'baz faz', 'hehe haha'), [n.ndef[1] for n in nodes])

            nodes = await core.nodes('it:prod:softver -> it:prod:softname')
            self.len(3, nodes)
            self.eq(('foo bar', 'baz faz', 'hehe haha'), [n.ndef[1] for n in nodes])

            nodes = await core.nodes('it:mitre:attack:software -> it:prod:softname')
            self.len(3, nodes)
            self.eq(('foo bar', 'baz faz', 'hehe haha'), [n.ndef[1] for n in nodes])

            # test :name pivots
            self.len(1, await core.nodes('it:prod:softname="foo bar" -> it:prod:soft'))
            self.len(1, await core.nodes('it:prod:softname="foo bar" -> it:prod:softver'))
            self.len(1, await core.nodes('it:prod:softname="foo bar" -> it:mitre:attack:software'))

            # test :names pivots
            self.len(1, await core.nodes('it:prod:softname="baz faz" -> it:prod:soft'))
            self.len(1, await core.nodes('it:prod:softname="baz faz" -> it:prod:softver'))
            self.len(1, await core.nodes('it:prod:softname="baz faz" -> it:mitre:attack:software'))

    async def test_modelrev_0_2_10(self):

        async with self.getRegrCore('model-0.2.10') as core:

            nodes = await core.nodes('it:av:filehit -> it:av:signame')
            self.len(1, nodes)
            self.eq('baz', nodes[0].ndef[1])

            self.len(1, await core.nodes('it:av:signame=foobar -> it:av:sig'))

            self.len(1, await core.nodes('it:av:signame=baz -> it:av:filehit'))

    async def test_modelrev_0_2_11(self):

        async with self.getRegrCore('model-0.2.11') as core:

            nodes = await core.nodes('crypto:x509:cert=30afb0317adcaf40dab85031b90e42ad')
            self.len(1, nodes)
            self.eq(nodes[0].get('serial'), '0000000000000000000000000000000000000001')

            nodes = await core.nodes('crypto:x509:cert=405b08fca9724ac1122f934e2e4edb3c')
            self.len(1, nodes)
            self.eq(nodes[0].get('serial'), '0000000000000000000000000000000000003039')

            nodes = await core.nodes('crypto:x509:cert=6bee0d34d52d60ca867409f2bf775dab')
            self.len(1, nodes)
            self.eq(nodes[0].get('serial'), 'ffffffffffffffffffffffffffffffffffffcfc7')

            nodes = await core.nodes('crypto:x509:cert=9ece91b7d5b8177488c1168f04ae0bc0')
            self.len(1, nodes)
            self.eq(nodes[0].get('serial'), '00000000000000000000000000000000000000ff')

            nodes = await core.nodes('crypto:x509:cert=8fc59ed63522b50bd31f2d138dd8c8ec $node.data.load(migration:0_2_10)')
            self.len(1, nodes)
            self.none(nodes[0].get('serial'))
            huge = '7307508186654514591018424163581415098279662714800'
            self.eq(nodes[0].nodedata['migration:0_2_10']['serial'], huge)

            nodes = await core.nodes('crypto:x509:cert=fb9545568c38002dcca1f66220c9ab7d $node.data.load(migration:0_2_10)')
            self.len(1, nodes)
            self.none(nodes[0].get('serial'))
            self.eq(nodes[0].nodedata['migration:0_2_10']['serial'], 'asdf')

            nodes = await core.nodes('ps:contact -> ou:jobtitle')
            self.len(2, nodes)
            self.eq(('cool guy', 'vice president'), [n.ndef[1] for n in nodes])

            self.len(1, await core.nodes('ou:jobtitle="vice president" -> ps:contact'))

    async def test_modelrev_0_2_12(self):
        async with self.getRegrCore('model-0.2.12') as core:
            self.len(1, await core.nodes('geo:name=woot'))
            self.len(1, await core.nodes('pol:country -> geo:name'))
            self.len(1, await core.nodes('risk:alert:taxonomy=hehe'))
            self.len(1, await core.nodes('risk:alert -> risk:alert:taxonomy'))

    async def test_modelrev_0_2_13(self):
        async with self.getRegrCore('model-0.2.13') as core:
            self.len(1, await core.nodes('risk:tool:software:taxonomy=testtype'))
            self.len(1, await core.nodes('risk:tool:software -> risk:tool:software:taxonomy'))

    async def test_modelrev_0_2_14(self):
        async with self.getRegrCore('model-0.2.14') as core:
            self.len(1, await core.nodes('inet:flow:dst:softnames*[=foo]'))
            self.len(1, await core.nodes('inet:flow:src:softnames*[=bar]'))
            self.len(1, await core.nodes('inet:flow:dst:softnames=(baz, foo)'))
            self.len(1, await core.nodes('inet:flow:src:softnames=(bar, baz)'))
            self.len(1, await core.nodes('it:prod:softname=foo -> inet:flow:dst:softnames'))
            self.len(1, await core.nodes('it:prod:softname=bar -> inet:flow:src:softnames'))

    async def test_modelrev_0_2_15(self):
        async with self.getRegrCore('model-0.2.15') as core:
            nodes = await core.nodes('ou:contract:award:price=1.230')
            self.len(1, nodes)
            self.eq('1.23', nodes[0].props.get('award:price'))

            nodes = await core.nodes('ou:contract:budget:price=4.560')
            self.len(1, nodes)
            self.eq('4.56', nodes[0].props.get('budget:price'))

            nodes = await core.nodes('ou:contract -:award:price -:budget:price $node.data.load(migration:0_2_15)')
            self.len(1, nodes)
            data = nodes[0].nodedata['migration:0_2_15']
            self.eq(data['award:price'], 'foo')
            self.eq(data['budget:price'], 'bar')

    async def test_modelrev_0_2_16(self):
        async with self.getRegrCore('model-0.2.16') as core:
            nodes = await core.nodes('risk:tool:software=bb1b3ecd5ff61b52ebad87e639e50276')
            self.len(1, nodes)
            self.len(2, nodes[0].get('soft:names'))
            self.len(2, nodes[0].get('techniques'))

    async def test_modelrev_0_2_17(self):
        async with self.getRegrCore('model-0.2.17') as core:

            self.len(1, await core.nodes('risk:vuln:cvss:av=P'))
            self.len(1, await core.nodes('risk:vuln:cvss:av=L'))
            self.len(1, await core.nodes('inet:http:cookie:name=gronk -:value'))
            self.len(1, await core.nodes('inet:http:cookie:name=foo +:value=bar'))
            self.len(1, await core.nodes('inet:http:cookie:name=zip +:value="zop=zap"'))

    async def test_modelrev_0_2_18(self):

        async with self.getRegrCore('model-0.2.18') as core:

            nodes = await core.nodes('ou:goal:name="woot woot"')
            self.len(1, nodes)
            self.eq('foo.bar.baz.', nodes[0].get('type'))
            self.len(1, await core.nodes('ou:goal:name="woot woot" -> ou:goalname'))
            self.len(1, await core.nodes('ou:goal:name="woot woot" -> ou:goal:type:taxonomy'))

            nodes = await core.nodes('file:bytes:mime:pe:imphash -> hash:md5')
            self.len(1, nodes)
            self.eq(('hash:md5', 'c734c107793b4222ee690fed85e2ad4d'), nodes[0].ndef)

    async def test_modelrev_0_2_19(self):

        async with self.getRegrCore('model-0.2.19') as core:
            self.len(1, await core.nodes('ou:campname="operation overlord"'))
            self.len(1, await core.nodes('ou:campname="operation overlord" -> ou:campaign'))
            self.len(1, await core.nodes('risk:vuln:type:taxonomy="cyber.int_overflow" -> risk:vuln'))

        with self.getAsyncLoggerStream('synapse.lib.modelrev',
                                       'error re-norming risk:vuln:type=foo.bar...newp') as stream:
            async with self.getRegrCore('model-0.2.19-bad-risk-types') as core:
                self.true(await stream.wait(timeout=6))
                self.len(5, await core.nodes('risk:vuln'))
                self.len(4, await core.nodes('risk:vuln:type'))
                nodes = await core.nodes('yield $lib.lift.byNodeData(_migrated:risk:vuln:type)')
                self.len(1, nodes)
                node = nodes[0]
                self.none(node.get('type'))
                self.eq(node.nodedata.get('_migrated:risk:vuln:type'), 'foo.bar...newp')

    async def test_modelrev_0_2_20(self):

        async with self.getRegrCore('model-0.2.20') as core:
            self.len(1, await core.nodes('inet:user="visi@vertex.link" -> inet:url'))
            self.len(1, await core.nodes('inet:passwd="secret@" -> inet:url'))

            md5 = 'e66a62b251fcfbbc930b074503d08542'
            nodes = await core.nodes(f'hash:md5={md5} -> file:bytes')
            self.len(1, nodes)
            self.eq(md5, nodes[0].props.get('mime:pe:imphash'))

    async def test_modelrev_0_2_21(self):

        cvssv2 = 'AV:L/AC:L/Au:M/C:P/I:C/A:N/E:ND/RL:TF/RC:ND/CDP:ND/TD:ND/CR:ND/IR:ND/AR:ND'
        cvssv3 = 'AV:N/AC:H/PR:L/UI:R/S:U/C:L/I:L/A:L/E:U/RL:O/RC:U/CR:L/IR:X/AR:X/MAV:X/MAC:X/MPR:X/MUI:X/MS:X/MC:X/MI:X/MA:X'

        async with self.getRegrCore('model-0.2.21') as core:
            nodes = await core.nodes('risk:vuln=(foo,)')
            self.len(1, nodes)

            self.eq(nodes[0].props.get('cvss:v2'), s_chop.cvss2_normalize(cvssv2))
            self.eq(nodes[0].props.get('cvss:v3'), s_chop.cvss3x_normalize(cvssv3))

            self.len(1, await core.nodes('risk:vulnname="woot woot"'))
            self.len(1, await core.nodes('risk:vuln:name="woot woot"'))

    async def test_modelrev_0_2_22(self):

        async with self.getRegrCore('model-0.2.22') as core:
            nodes = await core.nodes('inet:ipv4=100.64.0.0/10')
            self.len(257, nodes)

            for node in nodes:
                self.eq(node.props.get('type'), 'shared')

    async def test_modelrev_0_2_23(self):
        async with self.getRegrCore('model-0.2.23') as core:
            self.len(1, await core.nodes('inet:ipv6="ff01::1" +:type=multicast +:scope=interface-local'))

    async def test_modelrev_0_2_24(self):
        async with self.getRegrCore('model-0.2.24') as core:

            self.len(2, await core.nodes('transport:sea:telem:speed'))

            self.len(1, await core.nodes('transport:air:telem:speed'))
            self.len(1, await core.nodes('transport:air:telem:airspeed'))
            self.len(1, await core.nodes('transport:air:telem:verticalspeed'))

            self.len(2, await core.nodes('mat:item:_multispeed'))
            nodes = await core.nodes('mat:item:_multispeed*[=5]')
            self.len(1, nodes)
            self.eq((5, 6), nodes[0].get('_multispeed'))

            nodes = await core.nodes('transport:sea:telem:speed=4')
            self.len(1, nodes)
            self.eq(4, nodes[0].get('speed'))

            nodes = await core.nodes('transport:air:telem')
            node = nodes[0]
            self.eq(1, node.get('speed'))
            self.eq(2, node.get('airspeed'))
            self.eq(3, node.get('verticalspeed'))

            q = 'transport:sea:telem=(badvalu,) $node.data.load(_migrated:transport:sea:telem:speed)'
            nodes = await core.nodes(q)
            self.eq(-1.0, await nodes[0].getData('_migrated:transport:sea:telem:speed'))

            nodes = await core.nodes('risk:mitigation=(foo,)')
            self.len(1, nodes)
            self.eq('foo bar', nodes[0].get('name'))
            self.len(1, await core.nodes('risk:mitigation:name="  Foo Bar  "'))

            nodes = await core.nodes('it:mitre:attack:mitigation=M0100')
            self.len(1, nodes)
            self.eq('patchstuff', nodes[0].get('name'))

            nodes = await core.nodes('it:mitre:attack:technique=T0100')
            self.len(1, nodes)
            self.eq('lockpicking', nodes[0].get('name'))

    async def test_modelrev_0_2_25(self):
        async with self.getRegrCore('model-0.2.25') as core:

            self.len(1, await core.nodes('econ:currency=usd'))

            nodes = await core.nodes('ou:conference')
            self.len(3, nodes)
            names = [n.get('name') for n in nodes]
            self.sorteq(names, (
                'sleuthcon',
                'defcon',
                'recon',
            ))

            namess = [n.get('names') for n in nodes]
            self.sorteq(namess, (
                ('defcon 2024',),
                ('recon 2024 conference',),
                ('sleuthcon 2024',),
            ))

            connames = (
                'sleuthcon', 'sleuthcon 2024',
                'defcon', 'defcon 2024',
                'recon', 'recon 2024 conference',
            )

            nodes = await core.nodes('entity:name')
            self.len(6, nodes)
            names = [n.ndef[1] for n in nodes]
            self.sorteq(names, connames)

            nodes = await core.nodes('ou:conference -> entity:name')
            self.len(6, nodes)
            names = [n.ndef[1] for n in nodes]
            self.sorteq(names, connames)

            positions = (
                'president of the united states',
                'vice president of the united states',
            )

            nodes = await core.nodes('ou:position')
            self.len(2, nodes)
            titles = [n.get('title') for n in nodes]
            self.sorteq(titles, positions)

            nodes = await core.nodes('ou:jobtitle')
            self.len(2, nodes)
            titles = [n.ndef[1] for n in nodes]
            self.sorteq(titles, positions)

            nodes = await core.nodes('ou:position -> ou:jobtitle')
            self.len(2, nodes)
            titles = [n.ndef[1] for n in nodes]
            self.sorteq(titles, positions)

    async def test_modelrev_0_2_26(self):
        async with self.getRegrCore('model-0.2.26') as core:

            nodes = await core.nodes('it:dev:int=1 <- *')
            self.len(3, nodes)
            forms = [node.ndef[0] for node in nodes]
            self.sorteq(forms, ['risk:vulnerable', 'risk:vulnerable', 'inet:fqdn'])

            nodes = await core.nodes('it:dev:int=2 <- *')
            self.len(2, nodes)
            forms = [node.ndef[0] for node in nodes]
            self.sorteq(forms, ['inet:fqdn', 'inet:fqdn'])

            nodes = await core.nodes('it:dev:int=3 <- *')
            self.len(1, nodes)
            self.eq(nodes[0].ndef[0], 'risk:vulnerable')

            nodes = await core.nodes('it:dev:int=4 <- *')
            self.len(1, nodes)
            self.eq(nodes[0].ndef[0], 'inet:fqdn')

            nodes = await core.nodes('risk:vulnerable:node=(it:dev:int, 1)')
            self.len(2, nodes)

            rnodes = await core.nodes('reverse(risk:vulnerable:node=(it:dev:int, 1))')
            self.len(2, rnodes)

            self.eq([node.ndef[0] for node in nodes], [node.ndef[0] for node in reversed(rnodes)])

    async def test_modelrev_0_2_27(self):
        async with self.getRegrCore('model-0.2.27') as core:
            nodes = await core.nodes('it:dev:repo:commit:id=" Foo "')
            self.len(1, nodes)
            self.eq('Foo', nodes[0].get('id'))

    async def test_modelrev_0_2_28(self):

        async with self.getRegrCore('model-0.2.28', maxvers=(0, 2, 24)) as core:
            # Do some pre-migration validation of the cortex. It's still a
            # little weird in here because the CPE types have been updated so
            # some lifting/pivoting won't work right.

            views = await core.callStorm('return($lib.view.list(deporder=$lib.true))')
            self.len(2, views)

            fork00 = views[1].get('iden')
            infork00 = {'view': fork00}

            nodes = await core.nodes('it:sec:cpe')
            self.len(11, nodes)
            for node in nodes:
                self.isin('test.cpe', node.tags)
                data = await s_tests.alist(node.iterData())
                self.eq([k[0] for k in data], ('cpe22', 'cpe23'))

            nodes = await core.nodes('it:sec:cpe -(refs)> risk:vuln | uniq')
            self.len(1, nodes)
            self.eq(nodes[0].ndef, ('risk:vuln', s_common.guid(('risk', 'vuln'))))

            nodes = await core.nodes('risk:vulnerable')
            self.len(11, nodes)
            for node in nodes:
                self.nn(node.get('node'))

            nodes = await core.nodes(r'it:sec:cpe:vendor="d\-link"')
            self.len(1, nodes)

            nodes = await core.nodes('it:prod:soft', opts=infork00)
            self.len(4, nodes)
            for node in nodes:
                self.isin('test.prod', node.tags)
                self.nn(node.get('cpe'))

            nodes = await core.nodes('inet:flow', opts=infork00)
            self.len(4, nodes)
            for node in nodes:
                self.isin('test.flow', node.tags)
                dsts = node.get('dst:cpes')
                srcs = node.get('src:cpes')
                self.true((
                    (dsts is not None and len(dsts) == 2) or
                    (srcs is not None and len(srcs) == 2)
                ))

            nodes = await core.nodes('_ext:model:form', opts=infork00)
            self.len(4, nodes)
            for node in nodes:
                self.isin('test.ext', node.tags)
                self.nn(node.get('cpe'))

            nodes = await core.nodes('meta:source:name="cpe.22.invalid" -(seen)> it:sec:cpe', opts=infork00)
            self.len(5, nodes)

            nodes = await core.nodes('meta:source:name="cpe.23.invalid" -(seen)> it:sec:cpe', opts=infork00)
            self.len(6, nodes)

            nodes = await core.nodes('meta:source:name="cpe.22.invalid" -> meta:seen', opts=infork00)
            self.len(5, nodes)

            nodes = await core.nodes('meta:source:name="cpe.23.invalid" -> meta:seen', opts=infork00)
            self.len(6, nodes)

            nodes = await core.nodes('it:sec:vuln:scan:result', opts=infork00)
            self.len(11, nodes)

        async with self.getRegrCore('model-0.2.28') as core:

            views = await core.callStorm('return($lib.view.list(deporder=$lib.true))')
            self.len(2, views)

            fork00 = views[1].get('iden')
            infork00 = {'view': fork00}

            # Calculate some timestamps
            start = datetime.datetime(year=2020, month=1, day=1, tzinfo=datetime.timezone.utc)
            end = datetime.datetime(year=2021, month=1, day=1, tzinfo=datetime.timezone.utc)

            start = int(start.timestamp() * 1000)
            end = int(end.timestamp() * 1000)

            # We started with 11 CPE nodes and two got removed
            nodes = await core.nodes('it:sec:cpe')
            self.len(9, nodes)
            for node in nodes:
                self.isin('test.cpe', node.tags)
                data = await s_tests.alist(node.iterData())
                self.eq([k[0] for k in data], ('cpe22', 'cpe23'))

                # Check the .seen time was migrated
                seen = node.get('.seen')
                self.nn(seen)

                self.eq((start, end), seen)

            nodes = await core.nodes('it:sec:cpe#test.cpe.22invalid +#test.cpe.23invalid')
            self.len(0, nodes)

            nodes = await core.nodes('it:sec:cpe -(refs)> risk:vuln')
            self.len(9, nodes)

            nodes = await core.nodes('risk:vulnerable')
            self.len(11, nodes)

            nodes = await core.nodes('risk:vulnerable:node')
            self.len(9, nodes)

            nodes = await core.nodes('risk:vulnerable -> it:sec:cpe')
            self.len(9, nodes)

            nodes = await core.nodes('risk:vulnerable -:node')
            self.len(2, nodes)

            nodes = await core.nodes('it:prod:soft', opts=infork00)
            self.len(4, nodes)
            for node in nodes:
                self.isin('test.prod', node.tags)

            nodes = await core.nodes('it:prod:soft:cpe', opts=infork00)
            self.len(3, nodes)

            nodes = await core.nodes('it:prod:soft -> it:sec:cpe', opts=infork00)
            self.len(3, nodes)
            ndefs = [k.ndef for k in nodes]
            self.sorteq(ndefs, (
                ('it:sec:cpe', 'cpe:2.3:a:1c:1c\\:enterprise:-:*:*:*:*:*:*:*'),
                ('it:sec:cpe', 'cpe:2.3:a:01generator:pireospay:-:*:*:*:*:prestashop:*:*'),
                ('it:sec:cpe', 'cpe:2.3:o:zyxel:nas326_firmware:5.21\\(aazf.14\\)c0:*:*:*:*:*:*:*'),
            ))

            nodes = await core.nodes('it:prod:soft -:cpe', opts=infork00)
            self.len(1, nodes)
            self.eq(nodes[0].get('name'), '22i-23i')

            nodes = await core.nodes('inet:flow', opts=infork00)
            self.len(4, nodes)

            nodes = await core.nodes('inet:flow +(:src:cpes or :dst:cpes)', opts=infork00)
            self.len(3, nodes)

            nodes = await core.nodes('inet:flow -(:src:cpes or :dst:cpes)', opts=infork00)
            self.len(1, nodes)
            self.eq(nodes[0].repr(), s_common.guid(('flow', '22i', '23i')))

            nodes = await core.nodes('inet:flow -> it:sec:cpe', opts=infork00)
            self.len(6, nodes)
            ndefs = [k.ndef for k in nodes]
            self.sorteq(ndefs, (
                ('it:sec:cpe', 'cpe:2.3:a:10web:social_feed_for_instagram:1.0.0:*:*:*:premium:wordpress:*:*'),
                ('it:sec:cpe', 'cpe:2.3:o:zyxel:nas326_firmware:5.21\\(aazf.14\\)c0:*:*:*:*:*:*:*'),
                ('it:sec:cpe', 'cpe:2.3:a:01generator:pireospay:-:*:*:*:*:prestashop:*:*'),
                ('it:sec:cpe', 'cpe:2.3:a:abine:donottrackme_-_mobile_privacy:1.1.8:*:*:*:*:android:*:*'),
                ('it:sec:cpe', 'cpe:2.3:a:1c:1c\\:enterprise:-:*:*:*:*:*:*:*'),
                ('it:sec:cpe', 'cpe:2.3:a:abinitio:control\\>center:-:*:*:*:*:*:*:*'),
            ))

            nodes = await core.nodes('_ext:model:form', opts=infork00)
            self.len(4, nodes)

            nodes = await core.nodes('_ext:model:form:cpe', opts=infork00)
            self.len(3, nodes)

            nodes = await core.nodes('_ext:model:form -:cpe', opts=infork00)
            self.len(1, nodes)

            nodes = await core.nodes('_ext:model:form -> it:sec:cpe', opts=infork00)
            self.len(3, nodes)
            ndefs = [k.ndef for k in nodes]
            self.sorteq(ndefs, (
                ('it:sec:cpe', 'cpe:2.3:a:01generator:pireospay:-:*:*:*:*:prestashop:*:*'),
                ('it:sec:cpe', r'cpe:2.3:a:acurax:under_construction_\/_maintenance_mode:-:*:*:*:*:wordpress:*:*'),
                ('it:sec:cpe', r'cpe:2.3:a:1c:1c\:enterprise:-:*:*:*:*:*:*:*'),
            ))

            nodes = await core.nodes('meta:seen', opts=infork00)
            self.len(3, nodes)

            nodes = await core.nodes('meta:seen -> it:sec:cpe', opts=infork00)
            self.len(3, nodes)
            ndefs = [k.ndef for k in nodes]
            self.sorteq(ndefs, (
                ('it:sec:cpe', 'cpe:2.3:a:abinitio:control\\>center:-:*:*:*:*:*:*:*'),
                ('it:sec:cpe', 'cpe:2.3:a:1c:1c\\:enterprise:-:*:*:*:*:*:*:*'),
                ('it:sec:cpe', 'cpe:2.3:o:zyxel:nas542_firmware:5.21\\%28aazf.15\\%29co:*:*:*:*:*:*:*'),
            ))

            nodes = await core.nodes('it:sec:cpe -> meta:seen -> it:sec:vuln:scan:result', opts=infork00)
            self.len(3, nodes)
            ndefs = [k.ndef for k in nodes]
            self.sorteq(ndefs, (
                ('it:sec:vuln:scan:result', 'd5cd9c6f53ad552d7c84ad5791b80db0'),
                ('it:sec:vuln:scan:result', '144b8d8cb35c605dcd1f079250921c6d'),
                ('it:sec:vuln:scan:result', '7aae05f91c41dafbf01f2dec8fcf97cd'),
            ))

            # Check that we correctly copied over the edges
            nodes = await core.nodes('risk:vuln <(refs)- it:sec:cpe')
            self.len(9, nodes)

            # Check that we correctly copied over the tags
            nodes = await core.nodes(r'it:sec:cpe="cpe:2.3:o:zyxel:nas326_firmware:5.21\(aazf.14\)c0:*:*:*:*:*:*:*"')
            self.len(1, nodes)
            self.isin('test.cpe.22valid', nodes[0].tags)
            self.isin('test.cpe.23invalid', nodes[0].tags)

            nodes = await core.nodes('it:sec:cpe="cpe:2.3:a:10web:social_feed_for_instagram:1.0.0:*:*:*:premium:wordpress:*:*"')
            self.len(1, nodes)
            self.isin('test.cpe.22valid', nodes[0].tags)
            self.isin('test.cpe.23invalid', nodes[0].tags)

            nodes = await core.nodes(r'it:sec:cpe="cpe:2.3:a:acurax:under_construction_\/_maintenance_mode:-:*:*:*:*:wordpress:*:*"')
            self.len(1, nodes)
            self.isin('test.cpe.22valid', nodes[0].tags)
            self.isin('test.cpe.23invalid', nodes[0].tags)

            nodes = await core.nodes('it:sec:cpe="cpe:2.3:h:d-link:dir-850l:*:*:*:*:*:*:*:*"')
            self.len(1, nodes)
            self.isin('test.cpe.22valid', nodes[0].tags)
            self.isin('test.cpe.23invalid', nodes[0].tags)

            # Check that we correctly copied over the node data
            nodes = await core.nodes(r'it:sec:cpe="cpe:2.3:o:zyxel:nas326_firmware:5.21\(aazf.14\)c0:*:*:*:*:*:*:*"')
            self.len(1, nodes)
            data = await s_tests.alist(nodes[0].iterData())
            self.sorteq(data, (('cpe23', 'invalid'), ('cpe22', 'valid')))

            nodes = await core.nodes('it:sec:cpe="cpe:2.3:a:10web:social_feed_for_instagram:1.0.0:*:*:*:premium:wordpress:*:*"')
            self.len(1, nodes)
            data = await s_tests.alist(nodes[0].iterData())
            self.sorteq(data, (('cpe23', 'invalid'), ('cpe22', 'valid')))

            nodes = await core.nodes(r'it:sec:cpe="cpe:2.3:a:acurax:under_construction_\/_maintenance_mode:-:*:*:*:*:wordpress:*:*"')
            self.len(1, nodes)
            data = await s_tests.alist(nodes[0].iterData())
            self.sorteq(data, (('cpe23', 'invalid'), ('cpe22', 'valid')))

            nodes = await core.nodes('it:sec:cpe="cpe:2.3:h:d-link:dir-850l:*:*:*:*:*:*:*:*"')
            self.len(1, nodes)
            data = await s_tests.alist(nodes[0].iterData())
            self.sorteq(data, (('cpe23', 'invalid'), ('cpe22', 'valid')))

            # Check that we correctly copied over the extended props
            nodes = await core.nodes(r'it:sec:cpe="cpe:2.3:o:zyxel:nas326_firmware:5.21\(aazf.14\)c0:*:*:*:*:*:*:*"')
            self.len(1, nodes)
            self.true(nodes[0].get('_cpe22valid'))
            self.false(nodes[0].get('_cpe23valid'))

            nodes = await core.nodes('it:sec:cpe="cpe:2.3:a:10web:social_feed_for_instagram:1.0.0:*:*:*:premium:wordpress:*:*"')
            self.len(1, nodes)
            self.true(nodes[0].get('_cpe22valid'))
            self.false(nodes[0].get('_cpe23valid'))

            nodes = await core.nodes(r'it:sec:cpe="cpe:2.3:a:acurax:under_construction_\/_maintenance_mode:-:*:*:*:*:wordpress:*:*"')
            self.len(1, nodes)
            self.true(nodes[0].get('_cpe22valid'))
            self.false(nodes[0].get('_cpe23valid'))

            nodes = await core.nodes('it:sec:cpe="cpe:2.3:h:d-link:dir-850l:*:*:*:*:*:*:*:*"')
            self.len(1, nodes)
            self.true(nodes[0].get('_cpe22valid'))
            self.false(nodes[0].get('_cpe23valid'))

        async with self.getRegrCore('model-0.2.28') as core:

            views = await core.callStorm('return($lib.view.list(deporder=$lib.true))')
            self.len(2, views)

            fork00 = views[1].get('iden') # forked view
            forklayr = views[1].get('layers')[0].get('iden')

            view00 = views[0].get('iden') # default view
            viewlayr = views[0].get('layers')[0].get('iden')

            opts = {'view': fork00}

            nodes = await core.nodes('meta:source:name="cpe.22.invalid"', opts=opts)
            self.len(1, nodes)
            source00 = nodes[0]

            nodes = await core.nodes('meta:source:name="cpe.23.invalid"', opts=opts)
            self.len(1, nodes)
            source01 = nodes[0]

            source22 = source00.ndef[1]
            source22iden = source00.iden()

            source23 = source01.ndef[1]
            source23iden = source01.iden()

            invcpe00 = 'cpe:2.3:a:10web:social_feed_for_instagram:1.0.0::~~premium~wordpress~~:*:*:*:*:*'
            invcpe01 = 'cpe:2.3:a:acurax:under_construction_%2f_maintenance_mode:-::~~~wordpress~~:*:*:*:*:*'
            invcpe02 = 'cpe:2.3:a:openbsd:openssh:7.4\r\n:*:*:*:*:*:*:*'
            invcpe03 = 'cpe:2.3:a:openbsd:openssh:8.2p1 ubuntu-4ubuntu0.2:*:*:*:*:*:*:*'
            invcpe04 = 'cpe:2.3:h:d\\-link:dir\\-850l:*:*:*:*:*:*:*:*'
            invcpe05 = 'cpe:2.3:o:zyxel:nas326_firmware:5.21%28aazf.14%29c0:*:*:*:*:*:*:*'

            metaseen00 = s_common.ehex(s_common.buid(('meta:seen', (source23, ('it:sec:cpe', invcpe00)))))
            metaseen01 = s_common.ehex(s_common.buid(('meta:seen', (source23, ('it:sec:cpe', invcpe01)))))
            metaseen02 = s_common.ehex(s_common.buid(('meta:seen', (source22, ('it:sec:cpe', invcpe02)))))
            metaseen03 = s_common.ehex(s_common.buid(('meta:seen', (source23, ('it:sec:cpe', invcpe02)))))
            metaseen04 = s_common.ehex(s_common.buid(('meta:seen', (source23, ('it:sec:cpe', invcpe03)))))
            metaseen05 = s_common.ehex(s_common.buid(('meta:seen', (source22, ('it:sec:cpe', invcpe03)))))
            metaseen06 = s_common.ehex(s_common.buid(('meta:seen', (source23, ('it:sec:cpe', invcpe04)))))
            metaseen07 = s_common.ehex(s_common.buid(('meta:seen', (source23, ('it:sec:cpe', invcpe05)))))

            badcpe00 = s_common.ehex(s_common.buid(('it:sec:cpe', invcpe02)))
            badcpe01 = s_common.ehex(s_common.buid(('it:sec:cpe', invcpe03)))

            '''
            There are two CPEs that we couldn't migrate. They should be fully
            represented in the following three queues for potentially being
            rebuilt later.

            badcpe00: it:sec:cpe="cpe:2.3:a:openbsd:openssh:7.4\r\n:*:*:*:*:*:*:*"
            badcpe01: it:sec:cpe="cpe:2.3:a:openbsd:openssh:8.2p1 ubuntu-4ubuntu0.2:*:*:*:*:*:*:*"
            '''

            queues = await core.callStorm('return($lib.queue.list())')
            [q.pop('meta') for q in queues]
            self.len(3, queues)
            self.eq(queues, (
                {'name': 'model_0_2_28:nodes', 'size': 10, 'offs': 10},
                {'name': 'model_0_2_28:nodes:refs', 'size': 14, 'offs': 14},
                {'name': 'model_0_2_28:nodes:edges', 'size': 4, 'offs': 4},
            ))

            q = '''
                $ret = ([])
                $q = $lib.queue.get('model_0_2_28:nodes')
                for $ii in $lib.range(($q.size())) {
                    $ret.append($q.get($ii, cull=(false), wait=(false)))
                }
                fini { return($ret) }
            '''
            nodesq = await core.callStorm(q)
            for item in nodesq:
                self.nn(item[1]['props'].pop('.created'))

            self.eq(nodesq, [
                (0,
                 {'data': (),
                  'form': 'meta:seen',
                  'iden': metaseen00,
                  'layer': forklayr,
                  'props': {'node': ('it:sec:cpe', invcpe00),
                            'source': source23},
                  'repr': (source23, ('it:sec:cpe', invcpe00)),
                  'sources': (),
                  'tags': (),
                  'view': fork00}),
                (1,
                 {'data': (),
                  'form': 'meta:seen',
                  'iden': metaseen01,
                  'layer': forklayr,
                  'props': {'node': ('it:sec:cpe', invcpe01),
                            'source': source23},
                  'repr': (source23, ('it:sec:cpe', invcpe01)),
                  'sources': (),
                  'tags': (),
                  'view': fork00}),
                (2,
                 {'data': (),
                  'form': 'meta:seen',
                  'iden': metaseen02,
                  'layer': forklayr,
                  'props': {'node': ('it:sec:cpe', invcpe02),
                            'source': source22},
                  'repr': (source22, ('it:sec:cpe', invcpe02)),
                  'sources': (),
                  'tags': (),
                  'view': fork00}),
                (3,
                 {'data': (),
                  'form': 'meta:seen',
                  'iden': metaseen03,
                  'layer': forklayr,
                  'props': {'node': ('it:sec:cpe', invcpe02),
                            'source': source23},
                  'repr': (source23, ('it:sec:cpe', invcpe02)),
                  'sources': (),
                  'tags': (),
                  'view': fork00}),
                (4,
                 {'data': (('cpe22', 'invalid'), ('cpe23', 'invalid')),
                  'form': 'it:sec:cpe',
                  'iden': badcpe00,
                  'layer': viewlayr,
                  'props': {'.seen': (1577836800000, 1609459200000),
                            'edition': '*',
                            'language': '*',
                            'other': '*',
                            'part': 'a',
                            'product': 'openssh',
                            'sw_edition': '*',
                            'target_hw': '*',
                            'target_sw': '*',
                            'update': '*',
                            'v2_2': 'cpe:/a:openbsd:openssh:7.4\r\n',
                            'vendor': 'openbsd',
                            'version': '7.4',
                            '_cpe22valid': 0,
                            '_cpe23valid': 0},
                  'repr': invcpe02,
                  'sources': (source23,
                              source22),
                  'tags': ('test', 'test.cpe', 'test.cpe.23invalid', 'test.cpe.22invalid'),
                  'view': view00}),
                (5,
                 {'data': (),
                  'form': 'meta:seen',
                  'iden': metaseen04,
                  'layer': forklayr,
                  'props': {'node': ('it:sec:cpe', invcpe03),
                            'source': source23},
                  'repr': (source23, ('it:sec:cpe', invcpe03)),
                  'sources': (),
                  'tags': (),
                  'view': fork00}),
                (6,
                 {'data': (),
                  'form': 'meta:seen',
                  'iden': metaseen05,
                  'layer': forklayr,
                  'props': {'node': ('it:sec:cpe', invcpe03),
                            'source': source22},
                  'repr': (source22, ('it:sec:cpe', invcpe03)),
                  'sources': (),
                  'tags': (),
                  'view': fork00}),
                (7,
                 {'data': (('cpe22', 'invalid'), ('cpe23', 'invalid')),
                  'form': 'it:sec:cpe',
                  'iden': badcpe01,
                  'layer': viewlayr,
                  'props': {'.seen': (1577836800000, 1609459200000),
                            'edition': '*',
                            'language': '*',
                            'other': '*',
                            'part': 'a',
                            'product': 'openssh',
                            'sw_edition': '*',
                            'target_hw': '*',
                            'target_sw': '*',
                            'update': '*',
                            'v2_2': 'cpe:/a:openbsd:openssh:8.2p1 ubuntu-4ubuntu0.2',
                            'vendor': 'openbsd',
                            'version': '8.2p1 ubuntu-4ubuntu0.2',
                            '_cpe22valid': 0,
                            '_cpe23valid': 0},
                  'repr': invcpe03,
                  'sources': (source23,
                              source22),
                  'tags': ('test', 'test.cpe', 'test.cpe.23invalid', 'test.cpe.22invalid'),
                  'view': view00}),
                (8,
                 {'data': (),
                  'form': 'meta:seen',
                  'iden': metaseen06,
                  'layer': forklayr,
                  'props': {'node': ('it:sec:cpe', invcpe04),
                            'source': source23},
                  'repr': (source23, ('it:sec:cpe', invcpe04)),
                  'sources': (),
                  'tags': (),
                  'view': fork00}),
                (9,
                 {'data': (),
                  'form': 'meta:seen',
                  'iden': metaseen07,
                  'layer': forklayr,
                  'props': {'node': ('it:sec:cpe', invcpe05),
                            'source': source23},
                  'repr': (source23, ('it:sec:cpe', invcpe05)),
                  'sources': (),
                  'tags': (),
                  'view': fork00}),
            ])

            q = '''
                $ret = ([])
                $q = $lib.queue.get('model_0_2_28:nodes:refs')
                for $ii in $lib.range(($q.size())) {
                    $ret.append($q.get($ii, cull=(false), wait=(false)))
                }
                fini { return($ret) }
            '''
            refsq = await core.callStorm(q)
            self.eq(refsq, [
                (0,
                 {'iden': metaseen00,
                  'refs': ({'iden': '86288a55af26e1314ae60e12c54c02f4af2e22ed1580166b39f5352762856335',
                            'refinfo': ('it:sec:vuln:scan:result', 'asset', 'ndef', False)},),
                  'view': fork00}),
                (1,
                 {'iden': metaseen01,
                  'refs': ({'iden': '1e0ce923f3dbd57b11d5d95cc5d6d1ccd4de4aba9b6534d57eaa0a2433af9430',
                            'refinfo': ('it:sec:vuln:scan:result', 'asset', 'ndef', False)},),
                  'view': fork00}),
                (2,
                 {'iden': badcpe00,
                  'refs': ({'iden': 'd2c0737b821ba0a699e1ff168e2bf1677590dbf677ce7e5c02894f8868ae080a',
                            'refinfo': ('risk:vulnerable', 'node', 'ndef', False)},),
                  'view': view00}),
                (3,
                 {'iden': badcpe00,
                  'refs': ({'iden': '7d4c31f1364aaf0b4cfaf4b57bb60157f2e86248391ce8ec75d6b7e3cd5f35b7',
                            'refinfo': ('inet:flow', 'src:cpes', 'it:sec:cpe', True)},),
                  'view': fork00}),
                (4,
                 {'iden': metaseen02,
                  'refs': ({'iden': '11f7e64a8dd8aa5f2a9b52c0e95783da4b7486452aff74dfcf80814f72507f88',
                            'refinfo': ('it:sec:vuln:scan:result', 'asset', 'ndef', False)},),
                  'view': fork00}),
                (5,
                 {'iden': metaseen03,
                  'refs': ({'iden': 'b209cfe6fb7167cc7dbae9df50894c2614cb9e179e5b3a4fd85fbcf7fa31a9dd',
                            'refinfo': ('it:sec:vuln:scan:result', 'asset', 'ndef', False)},),
                  'view': fork00}),
                (6,
                 {'iden': badcpe01,
                  'refs': ({'iden': '5fddf1b5fa06aa8a39a1eb297712cecf9ca146764c4d6e5c79296b9e9978d2c3',
                            'refinfo': ('risk:vulnerable', 'node', 'ndef', False)},),
                  'view': view00}),
                (7,
                 {'iden': badcpe01,
                  'refs': ({'iden': '9742664e24fe1a3a37d871b1f62af27453c2945b98f421d753db8436e9a44cc9',
                            'refinfo': ('it:prod:soft', 'cpe', 'it:sec:cpe', False)},),
                  'view': fork00}),
                (8,
                 {'iden': badcpe01,
                  'refs': ({'iden': '16e3289346a258c3e3073affad490c1d6ebf1d01295aacc489cdb24658ebc6e7',
                            'refinfo': ('_ext:model:form', 'cpe', 'it:sec:cpe', False)},),
                  'view': fork00}),
                (9,
                 {'iden': badcpe01,
                  'refs': ({'iden': '7d4c31f1364aaf0b4cfaf4b57bb60157f2e86248391ce8ec75d6b7e3cd5f35b7',
                            'refinfo': ('inet:flow', 'src:cpes', 'it:sec:cpe', True)},),
                  'view': fork00}),
                (10,
                 {'iden': metaseen04,
                  'refs': ({'iden': '6d09c45666b3a14bf9d298079344d01c079e474423307da553d65ad9917556ae',
                            'refinfo': ('it:sec:vuln:scan:result', 'asset', 'ndef', False)},),
                  'view': fork00}),
                (11,
                 {'iden': metaseen05,
                  'refs': ({'iden': '208ea1b5593aff3c9cb51c19374616fcd103ea2f554f0dd2a13652aadabb82ae',
                            'refinfo': ('it:sec:vuln:scan:result', 'asset', 'ndef', False)},),
                  'view': fork00}),
                (12,
                 {'iden': metaseen06,
                  'refs': ({'iden': 'e3c389c194609a57cde68c21cac8ae1cd18e6a642e332461a3acd19138904239',
                            'refinfo': ('it:sec:vuln:scan:result', 'asset', 'ndef', False)},),
                  'view': fork00}),
                (13,
                 {'iden': metaseen07,
                  'refs': ({'iden': '53ad1502b6f6de3d9d4efe72cc101cd3889e47323ac8db5e3fd39ae68c72f141',
                            'refinfo': ('it:sec:vuln:scan:result', 'asset', 'ndef', False)},),
                  'view': fork00}),
            ])

            riskvuln00 = await core.callStorm('risk:vuln return($node.iden())')
            q = '''
                $ret = ([])
                $q = $lib.queue.get('model_0_2_28:nodes:edges')
                for $ii in $lib.range(($q.size())) {
                    $ret.append($q.get($ii, cull=(false), wait=(false)))
                }
                fini { return($ret) }
            '''
            edgesq = await core.callStorm(q)
            self.eq(edgesq, [
                (0,
                 {'direction': 'n1',
                  'edges': (('refs', riskvuln00),),
                  'iden': badcpe00,
                  'view': view00}),
                (1,
                 {'direction': 'n2',
                  'edges': (('seen', source23iden), ('seen', source22iden)),
                  'iden': badcpe00,
                  'view': fork00}),
                (2,
                 {'direction': 'n1',
                  'edges': (('refs', riskvuln00),),
                  'iden': badcpe01,
                  'view': view00}),
                (3,
                 {'direction': 'n2',
                  'edges': (('seen', source23iden), ('seen', source22iden)),
                  'iden': badcpe01,
                  'view': fork00}),
            ])

    async def test_modelrev_0_2_29(self):
        async with self.getRegrCore('model-0.2.29') as core:
            self.len(2, await core.nodes('ou:industry:type:taxonomy'))
>>>>>>> 639533a3
<|MERGE_RESOLUTION|>--- conflicted
+++ resolved
@@ -57,1120 +57,4 @@
                 await mrev.revCoreLayers()
 
                 self.true(layr.woot)
-<<<<<<< HEAD
-                self.eq((9999, 9999, 9999), await layr.getModelVers())
-=======
-                self.eq((9999, 9999, 9999), await layr.getModelVers())
-
-    async def test_modelrev_2_0_1(self):
-        async with self.getRegrCore('model-2.0.1') as core:
-
-            nodes = await core.nodes('ou:org=b084f448ee7f95a7e0bc1fd7d3d7fd3b')
-            self.len(1, nodes)
-            self.len(3, nodes[0].get('industries'))
-
-            nodes = await core.nodes('ou:org=57c2dd4feee21204b1a989b9a796a89d')
-            self.len(1, nodes)
-            self.len(1, nodes[0].get('industries'))
-
-    async def test_modelrev_0_2_2(self):
-        async with self.getRegrCore('model-0.2.2') as core:
-            nodes = await core.nodes('inet:web:acct:signup:client:ipv6="::ffff:1.2.3.4"')
-            self.len(2001, nodes)
-
-    async def test_modelrev_0_2_3(self):
-
-        async with self.getRegrCore('model-0.2.3') as core:
-
-            nodes = await core.nodes('it:exec:proc:cmd=rar.exe')
-            self.len(2001, nodes)
-
-            nodes = await core.nodes('it:cmd')
-            self.len(1, nodes)
-            self.eq(nodes[0].ndef, ('it:cmd', 'rar.exe'))
-
-    async def test_modelrev_0_2_4(self):
-        async with self.getRegrCore('model-0.2.4') as core:
-
-            nodes = await core.nodes('ps:person=1828dca605977725540bb74f728d9d81')
-            self.len(1, nodes)
-            self.len(1, nodes[0].get('names'))
-
-            nodes = await core.nodes('ps:person=d26a988f732371e51e36fea0f16ff382')
-            self.len(1, nodes)
-            self.len(3, nodes[0].get('names'))
-
-            nodes = await core.nodes('ps:person=c92e49791022c88396fa69d9f94281cb')
-            self.len(1, nodes)
-            self.len(3, nodes[0].get('names'))
-
-            nodes = await core.nodes('ps:person:name=coverage')
-            self.len(1003, nodes)
-            for node in nodes:
-                self.len(1, nodes[0].get('names'))
-
-    async def test_modelrev_0_2_6(self):
-        async with self.getRegrCore('model-0.2.6') as core:
-
-            acct = '90b3d80f8bdf9e33b4aeb46c720d3289'
-            nodes = await core.nodes(f'it:account={acct}')
-            self.len(1, nodes)
-            self.len(2, nodes[0].get('groups'))
-
-            g00 = 'd0d235109162501db9d4014a4c2cc4d9'
-            g01 = 'bf1999e8c45523bc64803e28b19a34c6'
-            nodes = await core.nodes(f'it:account={acct} [:groups=({g00}, {g01}, {g00})]')
-            self.len(1, nodes)
-            self.len(2, nodes[0].get('groups'))
-
-            url0 = "https://charlie.com/woot"
-            url1 = "https://bravo.com/woot"
-            url2 = "https://delta.com/woot"
-            url3 = "https://alpha.com/woot"
-
-            # created via: f'[it:sec:cve=CVE-2013-9999 :desc="some words" :references=({url0}, {url1}, {url2}, {url3})]'
-            nodes = await core.nodes(f'it:sec:cve=CVE-2013-9999')
-            self.eq(nodes[0].ndef[1], 'cve-2013-9999')
-            self.eq(nodes[0].get('desc'), 'some words')
-            self.eq(nodes[0].get('references'), (url3, url1, url0, url2))
-
-    async def test_modelrev_0_2_7_mirror(self):
-
-        vers = '2.85.1-hugenum-indx'
-
-        with self.getRegrDir('cortexes', vers) as regrdir00:
-
-            with self.getRegrDir('cortexes', vers) as regrdir01:
-
-                conf00 = {'nexslog:en': True}
-
-                async with self.getTestCore(dirn=regrdir00, conf=conf00) as core00:
-
-                    self.true(await core00.getLayer().getModelVers() >= (0, 2, 7))
-
-                    conf01 = {'nexslog:en': True, 'mirror': core00.getLocalUrl()}
-
-                async with self.getTestCore(dirn=regrdir01, conf=conf01) as core01:
-
-                    self.eq(await core01.getLayer().getModelVers(), (0, 2, 6))
-
-                    nodes = await core01.nodes('inet:fqdn=baz.com')
-                    self.len(1, nodes)
-                    node = nodes[0]
-                    self.eq(node.props.get('_huge'), '10E-21')
-                    self.eq(node.props.get('._univhuge'), '10E-21')
-                    self.eq(node.props.get('._hugearray'), ('3.45', '10E-21'))
-                    self.eq(node.props.get('._hugearray'), ('3.45', '10E-21'))
-
-                async with self.getTestCore(dirn=regrdir00, conf=conf00) as core00:
-                    async with self.getTestCore(dirn=regrdir01, conf=conf01) as core01:
-
-                        await core01.sync()
-
-                        self.true(await core01.getLayer().getModelVers() >= (0, 2, 7))
-
-                        nodes = await core01.nodes('inet:fqdn=baz.com')
-                        self.len(1, nodes)
-                        node = nodes[0]
-                        self.eq(node.props.get('_huge'), '0.00000000000000000001')
-                        self.eq(node.props.get('._univhuge'), '0.00000000000000000001')
-                        self.eq(node.props.get('._hugearray'), ('3.45', '0.00000000000000000001'))
-                        self.eq(node.props.get('._hugearray'), ('3.45', '0.00000000000000000001'))
-
-    async def test_modelrev_0_2_8(self):
-        # Test geo:place:name re-norming
-        # Test crypto:currency:block:hash re-norming
-        # Test crypto:currency:transaction:hash re-norming
-        async with self.getRegrCore('2.87.0-geo-crypto') as core:
-
-            # Layer migrations
-            nodes = await core.nodes('geo:place:name="big hollywood sign"')
-            self.len(1, nodes)
-
-            nodes = await core.nodes('crypto:currency:block:hash')
-            self.len(1, nodes)
-            valu = nodes[0].get('hash')  # type: str
-            self.false(valu.startswith('0x'))
-
-            nodes = await core.nodes('crypto:currency:transaction:hash')
-            self.len(1, nodes)
-            valu = nodes[0].get('hash')  # type: str
-            self.false(valu.startswith('0x'))
-
-            # storm migrations
-            nodes = await core.nodes('geo:name')
-            self.len(1, nodes)
-            self.eq(nodes[0].ndef[1], 'big hollywood sign')
-
-            self.len(0, await core.nodes('crypto:currency:transaction:inputs'))
-            self.len(0, await core.nodes('crypto:currency:transaction:outputs'))
-
-            nodes = await core.nodes('crypto:payment:input=(i1,) -> crypto:currency:transaction')
-            self.len(1, nodes)
-            nodes = await core.nodes('crypto:payment:input=(i2,) -> crypto:currency:transaction')
-            self.len(1, nodes)
-            nodes = await core.nodes(
-                'crypto:payment:input=(i2,) -> crypto:currency:transaction +crypto:currency:transaction=(t2,)')
-            self.len(1, nodes)
-            nodes = await core.nodes(
-                'crypto:payment:input=(i2,) -> crypto:currency:transaction +crypto:currency:transaction=(t3,)')
-            self.len(0, nodes)
-            nodes = await core.nodes('crypto:payment:input=(i3,) -> crypto:currency:transaction')
-            self.len(1, nodes)
-            nodes = await core.nodes('crypto:payment:output=(o1,) -> crypto:currency:transaction')
-            self.len(1, nodes)
-            nodes = await core.nodes('crypto:payment:output=(o2,) -> crypto:currency:transaction')
-            self.len(1, nodes)
-            nodes = await core.nodes(
-                'crypto:payment:output=(o2,) -> crypto:currency:transaction +crypto:currency:transaction=(t2,)')
-            self.len(1, nodes)
-            nodes = await core.nodes(
-                'crypto:payment:output=(o2,) -> crypto:currency:transaction +crypto:currency:transaction=(t3,)')
-            self.len(0, nodes)
-            nodes = await core.nodes('crypto:payment:output=(o3,) -> crypto:currency:transaction')
-            self.len(1, nodes)
-            self.len(0, await core.nodes('crypto:payment:input=(i4,) -> crypto:currency:transaction'))
-            self.len(0, await core.nodes('crypto:payment:output=(o4,) -> crypto:currency:transaction'))
-
-    async def test_modelrev_0_2_9(self):
-
-        async with self.getRegrCore('model-0.2.9') as core:
-
-            # test ou:industry:name -> ou:industryname
-            nodes = await core.nodes('ou:industry -> ou:industryname')
-            self.len(1, nodes)
-            self.eq('foo bar', nodes[0].ndef[1])
-            self.len(1, await core.nodes('ou:industryname="foo bar" -> ou:industry'))
-
-            # test the various it:prod:softname conversions
-            nodes = await core.nodes('it:prod:soft -> it:prod:softname')
-            self.len(3, nodes)
-            self.eq(('foo bar', 'baz faz', 'hehe haha'), [n.ndef[1] for n in nodes])
-
-            nodes = await core.nodes('it:prod:softver -> it:prod:softname')
-            self.len(3, nodes)
-            self.eq(('foo bar', 'baz faz', 'hehe haha'), [n.ndef[1] for n in nodes])
-
-            nodes = await core.nodes('it:mitre:attack:software -> it:prod:softname')
-            self.len(3, nodes)
-            self.eq(('foo bar', 'baz faz', 'hehe haha'), [n.ndef[1] for n in nodes])
-
-            # test :name pivots
-            self.len(1, await core.nodes('it:prod:softname="foo bar" -> it:prod:soft'))
-            self.len(1, await core.nodes('it:prod:softname="foo bar" -> it:prod:softver'))
-            self.len(1, await core.nodes('it:prod:softname="foo bar" -> it:mitre:attack:software'))
-
-            # test :names pivots
-            self.len(1, await core.nodes('it:prod:softname="baz faz" -> it:prod:soft'))
-            self.len(1, await core.nodes('it:prod:softname="baz faz" -> it:prod:softver'))
-            self.len(1, await core.nodes('it:prod:softname="baz faz" -> it:mitre:attack:software'))
-
-    async def test_modelrev_0_2_10(self):
-
-        async with self.getRegrCore('model-0.2.10') as core:
-
-            nodes = await core.nodes('it:av:filehit -> it:av:signame')
-            self.len(1, nodes)
-            self.eq('baz', nodes[0].ndef[1])
-
-            self.len(1, await core.nodes('it:av:signame=foobar -> it:av:sig'))
-
-            self.len(1, await core.nodes('it:av:signame=baz -> it:av:filehit'))
-
-    async def test_modelrev_0_2_11(self):
-
-        async with self.getRegrCore('model-0.2.11') as core:
-
-            nodes = await core.nodes('crypto:x509:cert=30afb0317adcaf40dab85031b90e42ad')
-            self.len(1, nodes)
-            self.eq(nodes[0].get('serial'), '0000000000000000000000000000000000000001')
-
-            nodes = await core.nodes('crypto:x509:cert=405b08fca9724ac1122f934e2e4edb3c')
-            self.len(1, nodes)
-            self.eq(nodes[0].get('serial'), '0000000000000000000000000000000000003039')
-
-            nodes = await core.nodes('crypto:x509:cert=6bee0d34d52d60ca867409f2bf775dab')
-            self.len(1, nodes)
-            self.eq(nodes[0].get('serial'), 'ffffffffffffffffffffffffffffffffffffcfc7')
-
-            nodes = await core.nodes('crypto:x509:cert=9ece91b7d5b8177488c1168f04ae0bc0')
-            self.len(1, nodes)
-            self.eq(nodes[0].get('serial'), '00000000000000000000000000000000000000ff')
-
-            nodes = await core.nodes('crypto:x509:cert=8fc59ed63522b50bd31f2d138dd8c8ec $node.data.load(migration:0_2_10)')
-            self.len(1, nodes)
-            self.none(nodes[0].get('serial'))
-            huge = '7307508186654514591018424163581415098279662714800'
-            self.eq(nodes[0].nodedata['migration:0_2_10']['serial'], huge)
-
-            nodes = await core.nodes('crypto:x509:cert=fb9545568c38002dcca1f66220c9ab7d $node.data.load(migration:0_2_10)')
-            self.len(1, nodes)
-            self.none(nodes[0].get('serial'))
-            self.eq(nodes[0].nodedata['migration:0_2_10']['serial'], 'asdf')
-
-            nodes = await core.nodes('ps:contact -> ou:jobtitle')
-            self.len(2, nodes)
-            self.eq(('cool guy', 'vice president'), [n.ndef[1] for n in nodes])
-
-            self.len(1, await core.nodes('ou:jobtitle="vice president" -> ps:contact'))
-
-    async def test_modelrev_0_2_12(self):
-        async with self.getRegrCore('model-0.2.12') as core:
-            self.len(1, await core.nodes('geo:name=woot'))
-            self.len(1, await core.nodes('pol:country -> geo:name'))
-            self.len(1, await core.nodes('risk:alert:taxonomy=hehe'))
-            self.len(1, await core.nodes('risk:alert -> risk:alert:taxonomy'))
-
-    async def test_modelrev_0_2_13(self):
-        async with self.getRegrCore('model-0.2.13') as core:
-            self.len(1, await core.nodes('risk:tool:software:taxonomy=testtype'))
-            self.len(1, await core.nodes('risk:tool:software -> risk:tool:software:taxonomy'))
-
-    async def test_modelrev_0_2_14(self):
-        async with self.getRegrCore('model-0.2.14') as core:
-            self.len(1, await core.nodes('inet:flow:dst:softnames*[=foo]'))
-            self.len(1, await core.nodes('inet:flow:src:softnames*[=bar]'))
-            self.len(1, await core.nodes('inet:flow:dst:softnames=(baz, foo)'))
-            self.len(1, await core.nodes('inet:flow:src:softnames=(bar, baz)'))
-            self.len(1, await core.nodes('it:prod:softname=foo -> inet:flow:dst:softnames'))
-            self.len(1, await core.nodes('it:prod:softname=bar -> inet:flow:src:softnames'))
-
-    async def test_modelrev_0_2_15(self):
-        async with self.getRegrCore('model-0.2.15') as core:
-            nodes = await core.nodes('ou:contract:award:price=1.230')
-            self.len(1, nodes)
-            self.eq('1.23', nodes[0].props.get('award:price'))
-
-            nodes = await core.nodes('ou:contract:budget:price=4.560')
-            self.len(1, nodes)
-            self.eq('4.56', nodes[0].props.get('budget:price'))
-
-            nodes = await core.nodes('ou:contract -:award:price -:budget:price $node.data.load(migration:0_2_15)')
-            self.len(1, nodes)
-            data = nodes[0].nodedata['migration:0_2_15']
-            self.eq(data['award:price'], 'foo')
-            self.eq(data['budget:price'], 'bar')
-
-    async def test_modelrev_0_2_16(self):
-        async with self.getRegrCore('model-0.2.16') as core:
-            nodes = await core.nodes('risk:tool:software=bb1b3ecd5ff61b52ebad87e639e50276')
-            self.len(1, nodes)
-            self.len(2, nodes[0].get('soft:names'))
-            self.len(2, nodes[0].get('techniques'))
-
-    async def test_modelrev_0_2_17(self):
-        async with self.getRegrCore('model-0.2.17') as core:
-
-            self.len(1, await core.nodes('risk:vuln:cvss:av=P'))
-            self.len(1, await core.nodes('risk:vuln:cvss:av=L'))
-            self.len(1, await core.nodes('inet:http:cookie:name=gronk -:value'))
-            self.len(1, await core.nodes('inet:http:cookie:name=foo +:value=bar'))
-            self.len(1, await core.nodes('inet:http:cookie:name=zip +:value="zop=zap"'))
-
-    async def test_modelrev_0_2_18(self):
-
-        async with self.getRegrCore('model-0.2.18') as core:
-
-            nodes = await core.nodes('ou:goal:name="woot woot"')
-            self.len(1, nodes)
-            self.eq('foo.bar.baz.', nodes[0].get('type'))
-            self.len(1, await core.nodes('ou:goal:name="woot woot" -> ou:goalname'))
-            self.len(1, await core.nodes('ou:goal:name="woot woot" -> ou:goal:type:taxonomy'))
-
-            nodes = await core.nodes('file:bytes:mime:pe:imphash -> hash:md5')
-            self.len(1, nodes)
-            self.eq(('hash:md5', 'c734c107793b4222ee690fed85e2ad4d'), nodes[0].ndef)
-
-    async def test_modelrev_0_2_19(self):
-
-        async with self.getRegrCore('model-0.2.19') as core:
-            self.len(1, await core.nodes('ou:campname="operation overlord"'))
-            self.len(1, await core.nodes('ou:campname="operation overlord" -> ou:campaign'))
-            self.len(1, await core.nodes('risk:vuln:type:taxonomy="cyber.int_overflow" -> risk:vuln'))
-
-        with self.getAsyncLoggerStream('synapse.lib.modelrev',
-                                       'error re-norming risk:vuln:type=foo.bar...newp') as stream:
-            async with self.getRegrCore('model-0.2.19-bad-risk-types') as core:
-                self.true(await stream.wait(timeout=6))
-                self.len(5, await core.nodes('risk:vuln'))
-                self.len(4, await core.nodes('risk:vuln:type'))
-                nodes = await core.nodes('yield $lib.lift.byNodeData(_migrated:risk:vuln:type)')
-                self.len(1, nodes)
-                node = nodes[0]
-                self.none(node.get('type'))
-                self.eq(node.nodedata.get('_migrated:risk:vuln:type'), 'foo.bar...newp')
-
-    async def test_modelrev_0_2_20(self):
-
-        async with self.getRegrCore('model-0.2.20') as core:
-            self.len(1, await core.nodes('inet:user="visi@vertex.link" -> inet:url'))
-            self.len(1, await core.nodes('inet:passwd="secret@" -> inet:url'))
-
-            md5 = 'e66a62b251fcfbbc930b074503d08542'
-            nodes = await core.nodes(f'hash:md5={md5} -> file:bytes')
-            self.len(1, nodes)
-            self.eq(md5, nodes[0].props.get('mime:pe:imphash'))
-
-    async def test_modelrev_0_2_21(self):
-
-        cvssv2 = 'AV:L/AC:L/Au:M/C:P/I:C/A:N/E:ND/RL:TF/RC:ND/CDP:ND/TD:ND/CR:ND/IR:ND/AR:ND'
-        cvssv3 = 'AV:N/AC:H/PR:L/UI:R/S:U/C:L/I:L/A:L/E:U/RL:O/RC:U/CR:L/IR:X/AR:X/MAV:X/MAC:X/MPR:X/MUI:X/MS:X/MC:X/MI:X/MA:X'
-
-        async with self.getRegrCore('model-0.2.21') as core:
-            nodes = await core.nodes('risk:vuln=(foo,)')
-            self.len(1, nodes)
-
-            self.eq(nodes[0].props.get('cvss:v2'), s_chop.cvss2_normalize(cvssv2))
-            self.eq(nodes[0].props.get('cvss:v3'), s_chop.cvss3x_normalize(cvssv3))
-
-            self.len(1, await core.nodes('risk:vulnname="woot woot"'))
-            self.len(1, await core.nodes('risk:vuln:name="woot woot"'))
-
-    async def test_modelrev_0_2_22(self):
-
-        async with self.getRegrCore('model-0.2.22') as core:
-            nodes = await core.nodes('inet:ipv4=100.64.0.0/10')
-            self.len(257, nodes)
-
-            for node in nodes:
-                self.eq(node.props.get('type'), 'shared')
-
-    async def test_modelrev_0_2_23(self):
-        async with self.getRegrCore('model-0.2.23') as core:
-            self.len(1, await core.nodes('inet:ipv6="ff01::1" +:type=multicast +:scope=interface-local'))
-
-    async def test_modelrev_0_2_24(self):
-        async with self.getRegrCore('model-0.2.24') as core:
-
-            self.len(2, await core.nodes('transport:sea:telem:speed'))
-
-            self.len(1, await core.nodes('transport:air:telem:speed'))
-            self.len(1, await core.nodes('transport:air:telem:airspeed'))
-            self.len(1, await core.nodes('transport:air:telem:verticalspeed'))
-
-            self.len(2, await core.nodes('mat:item:_multispeed'))
-            nodes = await core.nodes('mat:item:_multispeed*[=5]')
-            self.len(1, nodes)
-            self.eq((5, 6), nodes[0].get('_multispeed'))
-
-            nodes = await core.nodes('transport:sea:telem:speed=4')
-            self.len(1, nodes)
-            self.eq(4, nodes[0].get('speed'))
-
-            nodes = await core.nodes('transport:air:telem')
-            node = nodes[0]
-            self.eq(1, node.get('speed'))
-            self.eq(2, node.get('airspeed'))
-            self.eq(3, node.get('verticalspeed'))
-
-            q = 'transport:sea:telem=(badvalu,) $node.data.load(_migrated:transport:sea:telem:speed)'
-            nodes = await core.nodes(q)
-            self.eq(-1.0, await nodes[0].getData('_migrated:transport:sea:telem:speed'))
-
-            nodes = await core.nodes('risk:mitigation=(foo,)')
-            self.len(1, nodes)
-            self.eq('foo bar', nodes[0].get('name'))
-            self.len(1, await core.nodes('risk:mitigation:name="  Foo Bar  "'))
-
-            nodes = await core.nodes('it:mitre:attack:mitigation=M0100')
-            self.len(1, nodes)
-            self.eq('patchstuff', nodes[0].get('name'))
-
-            nodes = await core.nodes('it:mitre:attack:technique=T0100')
-            self.len(1, nodes)
-            self.eq('lockpicking', nodes[0].get('name'))
-
-    async def test_modelrev_0_2_25(self):
-        async with self.getRegrCore('model-0.2.25') as core:
-
-            self.len(1, await core.nodes('econ:currency=usd'))
-
-            nodes = await core.nodes('ou:conference')
-            self.len(3, nodes)
-            names = [n.get('name') for n in nodes]
-            self.sorteq(names, (
-                'sleuthcon',
-                'defcon',
-                'recon',
-            ))
-
-            namess = [n.get('names') for n in nodes]
-            self.sorteq(namess, (
-                ('defcon 2024',),
-                ('recon 2024 conference',),
-                ('sleuthcon 2024',),
-            ))
-
-            connames = (
-                'sleuthcon', 'sleuthcon 2024',
-                'defcon', 'defcon 2024',
-                'recon', 'recon 2024 conference',
-            )
-
-            nodes = await core.nodes('entity:name')
-            self.len(6, nodes)
-            names = [n.ndef[1] for n in nodes]
-            self.sorteq(names, connames)
-
-            nodes = await core.nodes('ou:conference -> entity:name')
-            self.len(6, nodes)
-            names = [n.ndef[1] for n in nodes]
-            self.sorteq(names, connames)
-
-            positions = (
-                'president of the united states',
-                'vice president of the united states',
-            )
-
-            nodes = await core.nodes('ou:position')
-            self.len(2, nodes)
-            titles = [n.get('title') for n in nodes]
-            self.sorteq(titles, positions)
-
-            nodes = await core.nodes('ou:jobtitle')
-            self.len(2, nodes)
-            titles = [n.ndef[1] for n in nodes]
-            self.sorteq(titles, positions)
-
-            nodes = await core.nodes('ou:position -> ou:jobtitle')
-            self.len(2, nodes)
-            titles = [n.ndef[1] for n in nodes]
-            self.sorteq(titles, positions)
-
-    async def test_modelrev_0_2_26(self):
-        async with self.getRegrCore('model-0.2.26') as core:
-
-            nodes = await core.nodes('it:dev:int=1 <- *')
-            self.len(3, nodes)
-            forms = [node.ndef[0] for node in nodes]
-            self.sorteq(forms, ['risk:vulnerable', 'risk:vulnerable', 'inet:fqdn'])
-
-            nodes = await core.nodes('it:dev:int=2 <- *')
-            self.len(2, nodes)
-            forms = [node.ndef[0] for node in nodes]
-            self.sorteq(forms, ['inet:fqdn', 'inet:fqdn'])
-
-            nodes = await core.nodes('it:dev:int=3 <- *')
-            self.len(1, nodes)
-            self.eq(nodes[0].ndef[0], 'risk:vulnerable')
-
-            nodes = await core.nodes('it:dev:int=4 <- *')
-            self.len(1, nodes)
-            self.eq(nodes[0].ndef[0], 'inet:fqdn')
-
-            nodes = await core.nodes('risk:vulnerable:node=(it:dev:int, 1)')
-            self.len(2, nodes)
-
-            rnodes = await core.nodes('reverse(risk:vulnerable:node=(it:dev:int, 1))')
-            self.len(2, rnodes)
-
-            self.eq([node.ndef[0] for node in nodes], [node.ndef[0] for node in reversed(rnodes)])
-
-    async def test_modelrev_0_2_27(self):
-        async with self.getRegrCore('model-0.2.27') as core:
-            nodes = await core.nodes('it:dev:repo:commit:id=" Foo "')
-            self.len(1, nodes)
-            self.eq('Foo', nodes[0].get('id'))
-
-    async def test_modelrev_0_2_28(self):
-
-        async with self.getRegrCore('model-0.2.28', maxvers=(0, 2, 24)) as core:
-            # Do some pre-migration validation of the cortex. It's still a
-            # little weird in here because the CPE types have been updated so
-            # some lifting/pivoting won't work right.
-
-            views = await core.callStorm('return($lib.view.list(deporder=$lib.true))')
-            self.len(2, views)
-
-            fork00 = views[1].get('iden')
-            infork00 = {'view': fork00}
-
-            nodes = await core.nodes('it:sec:cpe')
-            self.len(11, nodes)
-            for node in nodes:
-                self.isin('test.cpe', node.tags)
-                data = await s_tests.alist(node.iterData())
-                self.eq([k[0] for k in data], ('cpe22', 'cpe23'))
-
-            nodes = await core.nodes('it:sec:cpe -(refs)> risk:vuln | uniq')
-            self.len(1, nodes)
-            self.eq(nodes[0].ndef, ('risk:vuln', s_common.guid(('risk', 'vuln'))))
-
-            nodes = await core.nodes('risk:vulnerable')
-            self.len(11, nodes)
-            for node in nodes:
-                self.nn(node.get('node'))
-
-            nodes = await core.nodes(r'it:sec:cpe:vendor="d\-link"')
-            self.len(1, nodes)
-
-            nodes = await core.nodes('it:prod:soft', opts=infork00)
-            self.len(4, nodes)
-            for node in nodes:
-                self.isin('test.prod', node.tags)
-                self.nn(node.get('cpe'))
-
-            nodes = await core.nodes('inet:flow', opts=infork00)
-            self.len(4, nodes)
-            for node in nodes:
-                self.isin('test.flow', node.tags)
-                dsts = node.get('dst:cpes')
-                srcs = node.get('src:cpes')
-                self.true((
-                    (dsts is not None and len(dsts) == 2) or
-                    (srcs is not None and len(srcs) == 2)
-                ))
-
-            nodes = await core.nodes('_ext:model:form', opts=infork00)
-            self.len(4, nodes)
-            for node in nodes:
-                self.isin('test.ext', node.tags)
-                self.nn(node.get('cpe'))
-
-            nodes = await core.nodes('meta:source:name="cpe.22.invalid" -(seen)> it:sec:cpe', opts=infork00)
-            self.len(5, nodes)
-
-            nodes = await core.nodes('meta:source:name="cpe.23.invalid" -(seen)> it:sec:cpe', opts=infork00)
-            self.len(6, nodes)
-
-            nodes = await core.nodes('meta:source:name="cpe.22.invalid" -> meta:seen', opts=infork00)
-            self.len(5, nodes)
-
-            nodes = await core.nodes('meta:source:name="cpe.23.invalid" -> meta:seen', opts=infork00)
-            self.len(6, nodes)
-
-            nodes = await core.nodes('it:sec:vuln:scan:result', opts=infork00)
-            self.len(11, nodes)
-
-        async with self.getRegrCore('model-0.2.28') as core:
-
-            views = await core.callStorm('return($lib.view.list(deporder=$lib.true))')
-            self.len(2, views)
-
-            fork00 = views[1].get('iden')
-            infork00 = {'view': fork00}
-
-            # Calculate some timestamps
-            start = datetime.datetime(year=2020, month=1, day=1, tzinfo=datetime.timezone.utc)
-            end = datetime.datetime(year=2021, month=1, day=1, tzinfo=datetime.timezone.utc)
-
-            start = int(start.timestamp() * 1000)
-            end = int(end.timestamp() * 1000)
-
-            # We started with 11 CPE nodes and two got removed
-            nodes = await core.nodes('it:sec:cpe')
-            self.len(9, nodes)
-            for node in nodes:
-                self.isin('test.cpe', node.tags)
-                data = await s_tests.alist(node.iterData())
-                self.eq([k[0] for k in data], ('cpe22', 'cpe23'))
-
-                # Check the .seen time was migrated
-                seen = node.get('.seen')
-                self.nn(seen)
-
-                self.eq((start, end), seen)
-
-            nodes = await core.nodes('it:sec:cpe#test.cpe.22invalid +#test.cpe.23invalid')
-            self.len(0, nodes)
-
-            nodes = await core.nodes('it:sec:cpe -(refs)> risk:vuln')
-            self.len(9, nodes)
-
-            nodes = await core.nodes('risk:vulnerable')
-            self.len(11, nodes)
-
-            nodes = await core.nodes('risk:vulnerable:node')
-            self.len(9, nodes)
-
-            nodes = await core.nodes('risk:vulnerable -> it:sec:cpe')
-            self.len(9, nodes)
-
-            nodes = await core.nodes('risk:vulnerable -:node')
-            self.len(2, nodes)
-
-            nodes = await core.nodes('it:prod:soft', opts=infork00)
-            self.len(4, nodes)
-            for node in nodes:
-                self.isin('test.prod', node.tags)
-
-            nodes = await core.nodes('it:prod:soft:cpe', opts=infork00)
-            self.len(3, nodes)
-
-            nodes = await core.nodes('it:prod:soft -> it:sec:cpe', opts=infork00)
-            self.len(3, nodes)
-            ndefs = [k.ndef for k in nodes]
-            self.sorteq(ndefs, (
-                ('it:sec:cpe', 'cpe:2.3:a:1c:1c\\:enterprise:-:*:*:*:*:*:*:*'),
-                ('it:sec:cpe', 'cpe:2.3:a:01generator:pireospay:-:*:*:*:*:prestashop:*:*'),
-                ('it:sec:cpe', 'cpe:2.3:o:zyxel:nas326_firmware:5.21\\(aazf.14\\)c0:*:*:*:*:*:*:*'),
-            ))
-
-            nodes = await core.nodes('it:prod:soft -:cpe', opts=infork00)
-            self.len(1, nodes)
-            self.eq(nodes[0].get('name'), '22i-23i')
-
-            nodes = await core.nodes('inet:flow', opts=infork00)
-            self.len(4, nodes)
-
-            nodes = await core.nodes('inet:flow +(:src:cpes or :dst:cpes)', opts=infork00)
-            self.len(3, nodes)
-
-            nodes = await core.nodes('inet:flow -(:src:cpes or :dst:cpes)', opts=infork00)
-            self.len(1, nodes)
-            self.eq(nodes[0].repr(), s_common.guid(('flow', '22i', '23i')))
-
-            nodes = await core.nodes('inet:flow -> it:sec:cpe', opts=infork00)
-            self.len(6, nodes)
-            ndefs = [k.ndef for k in nodes]
-            self.sorteq(ndefs, (
-                ('it:sec:cpe', 'cpe:2.3:a:10web:social_feed_for_instagram:1.0.0:*:*:*:premium:wordpress:*:*'),
-                ('it:sec:cpe', 'cpe:2.3:o:zyxel:nas326_firmware:5.21\\(aazf.14\\)c0:*:*:*:*:*:*:*'),
-                ('it:sec:cpe', 'cpe:2.3:a:01generator:pireospay:-:*:*:*:*:prestashop:*:*'),
-                ('it:sec:cpe', 'cpe:2.3:a:abine:donottrackme_-_mobile_privacy:1.1.8:*:*:*:*:android:*:*'),
-                ('it:sec:cpe', 'cpe:2.3:a:1c:1c\\:enterprise:-:*:*:*:*:*:*:*'),
-                ('it:sec:cpe', 'cpe:2.3:a:abinitio:control\\>center:-:*:*:*:*:*:*:*'),
-            ))
-
-            nodes = await core.nodes('_ext:model:form', opts=infork00)
-            self.len(4, nodes)
-
-            nodes = await core.nodes('_ext:model:form:cpe', opts=infork00)
-            self.len(3, nodes)
-
-            nodes = await core.nodes('_ext:model:form -:cpe', opts=infork00)
-            self.len(1, nodes)
-
-            nodes = await core.nodes('_ext:model:form -> it:sec:cpe', opts=infork00)
-            self.len(3, nodes)
-            ndefs = [k.ndef for k in nodes]
-            self.sorteq(ndefs, (
-                ('it:sec:cpe', 'cpe:2.3:a:01generator:pireospay:-:*:*:*:*:prestashop:*:*'),
-                ('it:sec:cpe', r'cpe:2.3:a:acurax:under_construction_\/_maintenance_mode:-:*:*:*:*:wordpress:*:*'),
-                ('it:sec:cpe', r'cpe:2.3:a:1c:1c\:enterprise:-:*:*:*:*:*:*:*'),
-            ))
-
-            nodes = await core.nodes('meta:seen', opts=infork00)
-            self.len(3, nodes)
-
-            nodes = await core.nodes('meta:seen -> it:sec:cpe', opts=infork00)
-            self.len(3, nodes)
-            ndefs = [k.ndef for k in nodes]
-            self.sorteq(ndefs, (
-                ('it:sec:cpe', 'cpe:2.3:a:abinitio:control\\>center:-:*:*:*:*:*:*:*'),
-                ('it:sec:cpe', 'cpe:2.3:a:1c:1c\\:enterprise:-:*:*:*:*:*:*:*'),
-                ('it:sec:cpe', 'cpe:2.3:o:zyxel:nas542_firmware:5.21\\%28aazf.15\\%29co:*:*:*:*:*:*:*'),
-            ))
-
-            nodes = await core.nodes('it:sec:cpe -> meta:seen -> it:sec:vuln:scan:result', opts=infork00)
-            self.len(3, nodes)
-            ndefs = [k.ndef for k in nodes]
-            self.sorteq(ndefs, (
-                ('it:sec:vuln:scan:result', 'd5cd9c6f53ad552d7c84ad5791b80db0'),
-                ('it:sec:vuln:scan:result', '144b8d8cb35c605dcd1f079250921c6d'),
-                ('it:sec:vuln:scan:result', '7aae05f91c41dafbf01f2dec8fcf97cd'),
-            ))
-
-            # Check that we correctly copied over the edges
-            nodes = await core.nodes('risk:vuln <(refs)- it:sec:cpe')
-            self.len(9, nodes)
-
-            # Check that we correctly copied over the tags
-            nodes = await core.nodes(r'it:sec:cpe="cpe:2.3:o:zyxel:nas326_firmware:5.21\(aazf.14\)c0:*:*:*:*:*:*:*"')
-            self.len(1, nodes)
-            self.isin('test.cpe.22valid', nodes[0].tags)
-            self.isin('test.cpe.23invalid', nodes[0].tags)
-
-            nodes = await core.nodes('it:sec:cpe="cpe:2.3:a:10web:social_feed_for_instagram:1.0.0:*:*:*:premium:wordpress:*:*"')
-            self.len(1, nodes)
-            self.isin('test.cpe.22valid', nodes[0].tags)
-            self.isin('test.cpe.23invalid', nodes[0].tags)
-
-            nodes = await core.nodes(r'it:sec:cpe="cpe:2.3:a:acurax:under_construction_\/_maintenance_mode:-:*:*:*:*:wordpress:*:*"')
-            self.len(1, nodes)
-            self.isin('test.cpe.22valid', nodes[0].tags)
-            self.isin('test.cpe.23invalid', nodes[0].tags)
-
-            nodes = await core.nodes('it:sec:cpe="cpe:2.3:h:d-link:dir-850l:*:*:*:*:*:*:*:*"')
-            self.len(1, nodes)
-            self.isin('test.cpe.22valid', nodes[0].tags)
-            self.isin('test.cpe.23invalid', nodes[0].tags)
-
-            # Check that we correctly copied over the node data
-            nodes = await core.nodes(r'it:sec:cpe="cpe:2.3:o:zyxel:nas326_firmware:5.21\(aazf.14\)c0:*:*:*:*:*:*:*"')
-            self.len(1, nodes)
-            data = await s_tests.alist(nodes[0].iterData())
-            self.sorteq(data, (('cpe23', 'invalid'), ('cpe22', 'valid')))
-
-            nodes = await core.nodes('it:sec:cpe="cpe:2.3:a:10web:social_feed_for_instagram:1.0.0:*:*:*:premium:wordpress:*:*"')
-            self.len(1, nodes)
-            data = await s_tests.alist(nodes[0].iterData())
-            self.sorteq(data, (('cpe23', 'invalid'), ('cpe22', 'valid')))
-
-            nodes = await core.nodes(r'it:sec:cpe="cpe:2.3:a:acurax:under_construction_\/_maintenance_mode:-:*:*:*:*:wordpress:*:*"')
-            self.len(1, nodes)
-            data = await s_tests.alist(nodes[0].iterData())
-            self.sorteq(data, (('cpe23', 'invalid'), ('cpe22', 'valid')))
-
-            nodes = await core.nodes('it:sec:cpe="cpe:2.3:h:d-link:dir-850l:*:*:*:*:*:*:*:*"')
-            self.len(1, nodes)
-            data = await s_tests.alist(nodes[0].iterData())
-            self.sorteq(data, (('cpe23', 'invalid'), ('cpe22', 'valid')))
-
-            # Check that we correctly copied over the extended props
-            nodes = await core.nodes(r'it:sec:cpe="cpe:2.3:o:zyxel:nas326_firmware:5.21\(aazf.14\)c0:*:*:*:*:*:*:*"')
-            self.len(1, nodes)
-            self.true(nodes[0].get('_cpe22valid'))
-            self.false(nodes[0].get('_cpe23valid'))
-
-            nodes = await core.nodes('it:sec:cpe="cpe:2.3:a:10web:social_feed_for_instagram:1.0.0:*:*:*:premium:wordpress:*:*"')
-            self.len(1, nodes)
-            self.true(nodes[0].get('_cpe22valid'))
-            self.false(nodes[0].get('_cpe23valid'))
-
-            nodes = await core.nodes(r'it:sec:cpe="cpe:2.3:a:acurax:under_construction_\/_maintenance_mode:-:*:*:*:*:wordpress:*:*"')
-            self.len(1, nodes)
-            self.true(nodes[0].get('_cpe22valid'))
-            self.false(nodes[0].get('_cpe23valid'))
-
-            nodes = await core.nodes('it:sec:cpe="cpe:2.3:h:d-link:dir-850l:*:*:*:*:*:*:*:*"')
-            self.len(1, nodes)
-            self.true(nodes[0].get('_cpe22valid'))
-            self.false(nodes[0].get('_cpe23valid'))
-
-        async with self.getRegrCore('model-0.2.28') as core:
-
-            views = await core.callStorm('return($lib.view.list(deporder=$lib.true))')
-            self.len(2, views)
-
-            fork00 = views[1].get('iden') # forked view
-            forklayr = views[1].get('layers')[0].get('iden')
-
-            view00 = views[0].get('iden') # default view
-            viewlayr = views[0].get('layers')[0].get('iden')
-
-            opts = {'view': fork00}
-
-            nodes = await core.nodes('meta:source:name="cpe.22.invalid"', opts=opts)
-            self.len(1, nodes)
-            source00 = nodes[0]
-
-            nodes = await core.nodes('meta:source:name="cpe.23.invalid"', opts=opts)
-            self.len(1, nodes)
-            source01 = nodes[0]
-
-            source22 = source00.ndef[1]
-            source22iden = source00.iden()
-
-            source23 = source01.ndef[1]
-            source23iden = source01.iden()
-
-            invcpe00 = 'cpe:2.3:a:10web:social_feed_for_instagram:1.0.0::~~premium~wordpress~~:*:*:*:*:*'
-            invcpe01 = 'cpe:2.3:a:acurax:under_construction_%2f_maintenance_mode:-::~~~wordpress~~:*:*:*:*:*'
-            invcpe02 = 'cpe:2.3:a:openbsd:openssh:7.4\r\n:*:*:*:*:*:*:*'
-            invcpe03 = 'cpe:2.3:a:openbsd:openssh:8.2p1 ubuntu-4ubuntu0.2:*:*:*:*:*:*:*'
-            invcpe04 = 'cpe:2.3:h:d\\-link:dir\\-850l:*:*:*:*:*:*:*:*'
-            invcpe05 = 'cpe:2.3:o:zyxel:nas326_firmware:5.21%28aazf.14%29c0:*:*:*:*:*:*:*'
-
-            metaseen00 = s_common.ehex(s_common.buid(('meta:seen', (source23, ('it:sec:cpe', invcpe00)))))
-            metaseen01 = s_common.ehex(s_common.buid(('meta:seen', (source23, ('it:sec:cpe', invcpe01)))))
-            metaseen02 = s_common.ehex(s_common.buid(('meta:seen', (source22, ('it:sec:cpe', invcpe02)))))
-            metaseen03 = s_common.ehex(s_common.buid(('meta:seen', (source23, ('it:sec:cpe', invcpe02)))))
-            metaseen04 = s_common.ehex(s_common.buid(('meta:seen', (source23, ('it:sec:cpe', invcpe03)))))
-            metaseen05 = s_common.ehex(s_common.buid(('meta:seen', (source22, ('it:sec:cpe', invcpe03)))))
-            metaseen06 = s_common.ehex(s_common.buid(('meta:seen', (source23, ('it:sec:cpe', invcpe04)))))
-            metaseen07 = s_common.ehex(s_common.buid(('meta:seen', (source23, ('it:sec:cpe', invcpe05)))))
-
-            badcpe00 = s_common.ehex(s_common.buid(('it:sec:cpe', invcpe02)))
-            badcpe01 = s_common.ehex(s_common.buid(('it:sec:cpe', invcpe03)))
-
-            '''
-            There are two CPEs that we couldn't migrate. They should be fully
-            represented in the following three queues for potentially being
-            rebuilt later.
-
-            badcpe00: it:sec:cpe="cpe:2.3:a:openbsd:openssh:7.4\r\n:*:*:*:*:*:*:*"
-            badcpe01: it:sec:cpe="cpe:2.3:a:openbsd:openssh:8.2p1 ubuntu-4ubuntu0.2:*:*:*:*:*:*:*"
-            '''
-
-            queues = await core.callStorm('return($lib.queue.list())')
-            [q.pop('meta') for q in queues]
-            self.len(3, queues)
-            self.eq(queues, (
-                {'name': 'model_0_2_28:nodes', 'size': 10, 'offs': 10},
-                {'name': 'model_0_2_28:nodes:refs', 'size': 14, 'offs': 14},
-                {'name': 'model_0_2_28:nodes:edges', 'size': 4, 'offs': 4},
-            ))
-
-            q = '''
-                $ret = ([])
-                $q = $lib.queue.get('model_0_2_28:nodes')
-                for $ii in $lib.range(($q.size())) {
-                    $ret.append($q.get($ii, cull=(false), wait=(false)))
-                }
-                fini { return($ret) }
-            '''
-            nodesq = await core.callStorm(q)
-            for item in nodesq:
-                self.nn(item[1]['props'].pop('.created'))
-
-            self.eq(nodesq, [
-                (0,
-                 {'data': (),
-                  'form': 'meta:seen',
-                  'iden': metaseen00,
-                  'layer': forklayr,
-                  'props': {'node': ('it:sec:cpe', invcpe00),
-                            'source': source23},
-                  'repr': (source23, ('it:sec:cpe', invcpe00)),
-                  'sources': (),
-                  'tags': (),
-                  'view': fork00}),
-                (1,
-                 {'data': (),
-                  'form': 'meta:seen',
-                  'iden': metaseen01,
-                  'layer': forklayr,
-                  'props': {'node': ('it:sec:cpe', invcpe01),
-                            'source': source23},
-                  'repr': (source23, ('it:sec:cpe', invcpe01)),
-                  'sources': (),
-                  'tags': (),
-                  'view': fork00}),
-                (2,
-                 {'data': (),
-                  'form': 'meta:seen',
-                  'iden': metaseen02,
-                  'layer': forklayr,
-                  'props': {'node': ('it:sec:cpe', invcpe02),
-                            'source': source22},
-                  'repr': (source22, ('it:sec:cpe', invcpe02)),
-                  'sources': (),
-                  'tags': (),
-                  'view': fork00}),
-                (3,
-                 {'data': (),
-                  'form': 'meta:seen',
-                  'iden': metaseen03,
-                  'layer': forklayr,
-                  'props': {'node': ('it:sec:cpe', invcpe02),
-                            'source': source23},
-                  'repr': (source23, ('it:sec:cpe', invcpe02)),
-                  'sources': (),
-                  'tags': (),
-                  'view': fork00}),
-                (4,
-                 {'data': (('cpe22', 'invalid'), ('cpe23', 'invalid')),
-                  'form': 'it:sec:cpe',
-                  'iden': badcpe00,
-                  'layer': viewlayr,
-                  'props': {'.seen': (1577836800000, 1609459200000),
-                            'edition': '*',
-                            'language': '*',
-                            'other': '*',
-                            'part': 'a',
-                            'product': 'openssh',
-                            'sw_edition': '*',
-                            'target_hw': '*',
-                            'target_sw': '*',
-                            'update': '*',
-                            'v2_2': 'cpe:/a:openbsd:openssh:7.4\r\n',
-                            'vendor': 'openbsd',
-                            'version': '7.4',
-                            '_cpe22valid': 0,
-                            '_cpe23valid': 0},
-                  'repr': invcpe02,
-                  'sources': (source23,
-                              source22),
-                  'tags': ('test', 'test.cpe', 'test.cpe.23invalid', 'test.cpe.22invalid'),
-                  'view': view00}),
-                (5,
-                 {'data': (),
-                  'form': 'meta:seen',
-                  'iden': metaseen04,
-                  'layer': forklayr,
-                  'props': {'node': ('it:sec:cpe', invcpe03),
-                            'source': source23},
-                  'repr': (source23, ('it:sec:cpe', invcpe03)),
-                  'sources': (),
-                  'tags': (),
-                  'view': fork00}),
-                (6,
-                 {'data': (),
-                  'form': 'meta:seen',
-                  'iden': metaseen05,
-                  'layer': forklayr,
-                  'props': {'node': ('it:sec:cpe', invcpe03),
-                            'source': source22},
-                  'repr': (source22, ('it:sec:cpe', invcpe03)),
-                  'sources': (),
-                  'tags': (),
-                  'view': fork00}),
-                (7,
-                 {'data': (('cpe22', 'invalid'), ('cpe23', 'invalid')),
-                  'form': 'it:sec:cpe',
-                  'iden': badcpe01,
-                  'layer': viewlayr,
-                  'props': {'.seen': (1577836800000, 1609459200000),
-                            'edition': '*',
-                            'language': '*',
-                            'other': '*',
-                            'part': 'a',
-                            'product': 'openssh',
-                            'sw_edition': '*',
-                            'target_hw': '*',
-                            'target_sw': '*',
-                            'update': '*',
-                            'v2_2': 'cpe:/a:openbsd:openssh:8.2p1 ubuntu-4ubuntu0.2',
-                            'vendor': 'openbsd',
-                            'version': '8.2p1 ubuntu-4ubuntu0.2',
-                            '_cpe22valid': 0,
-                            '_cpe23valid': 0},
-                  'repr': invcpe03,
-                  'sources': (source23,
-                              source22),
-                  'tags': ('test', 'test.cpe', 'test.cpe.23invalid', 'test.cpe.22invalid'),
-                  'view': view00}),
-                (8,
-                 {'data': (),
-                  'form': 'meta:seen',
-                  'iden': metaseen06,
-                  'layer': forklayr,
-                  'props': {'node': ('it:sec:cpe', invcpe04),
-                            'source': source23},
-                  'repr': (source23, ('it:sec:cpe', invcpe04)),
-                  'sources': (),
-                  'tags': (),
-                  'view': fork00}),
-                (9,
-                 {'data': (),
-                  'form': 'meta:seen',
-                  'iden': metaseen07,
-                  'layer': forklayr,
-                  'props': {'node': ('it:sec:cpe', invcpe05),
-                            'source': source23},
-                  'repr': (source23, ('it:sec:cpe', invcpe05)),
-                  'sources': (),
-                  'tags': (),
-                  'view': fork00}),
-            ])
-
-            q = '''
-                $ret = ([])
-                $q = $lib.queue.get('model_0_2_28:nodes:refs')
-                for $ii in $lib.range(($q.size())) {
-                    $ret.append($q.get($ii, cull=(false), wait=(false)))
-                }
-                fini { return($ret) }
-            '''
-            refsq = await core.callStorm(q)
-            self.eq(refsq, [
-                (0,
-                 {'iden': metaseen00,
-                  'refs': ({'iden': '86288a55af26e1314ae60e12c54c02f4af2e22ed1580166b39f5352762856335',
-                            'refinfo': ('it:sec:vuln:scan:result', 'asset', 'ndef', False)},),
-                  'view': fork00}),
-                (1,
-                 {'iden': metaseen01,
-                  'refs': ({'iden': '1e0ce923f3dbd57b11d5d95cc5d6d1ccd4de4aba9b6534d57eaa0a2433af9430',
-                            'refinfo': ('it:sec:vuln:scan:result', 'asset', 'ndef', False)},),
-                  'view': fork00}),
-                (2,
-                 {'iden': badcpe00,
-                  'refs': ({'iden': 'd2c0737b821ba0a699e1ff168e2bf1677590dbf677ce7e5c02894f8868ae080a',
-                            'refinfo': ('risk:vulnerable', 'node', 'ndef', False)},),
-                  'view': view00}),
-                (3,
-                 {'iden': badcpe00,
-                  'refs': ({'iden': '7d4c31f1364aaf0b4cfaf4b57bb60157f2e86248391ce8ec75d6b7e3cd5f35b7',
-                            'refinfo': ('inet:flow', 'src:cpes', 'it:sec:cpe', True)},),
-                  'view': fork00}),
-                (4,
-                 {'iden': metaseen02,
-                  'refs': ({'iden': '11f7e64a8dd8aa5f2a9b52c0e95783da4b7486452aff74dfcf80814f72507f88',
-                            'refinfo': ('it:sec:vuln:scan:result', 'asset', 'ndef', False)},),
-                  'view': fork00}),
-                (5,
-                 {'iden': metaseen03,
-                  'refs': ({'iden': 'b209cfe6fb7167cc7dbae9df50894c2614cb9e179e5b3a4fd85fbcf7fa31a9dd',
-                            'refinfo': ('it:sec:vuln:scan:result', 'asset', 'ndef', False)},),
-                  'view': fork00}),
-                (6,
-                 {'iden': badcpe01,
-                  'refs': ({'iden': '5fddf1b5fa06aa8a39a1eb297712cecf9ca146764c4d6e5c79296b9e9978d2c3',
-                            'refinfo': ('risk:vulnerable', 'node', 'ndef', False)},),
-                  'view': view00}),
-                (7,
-                 {'iden': badcpe01,
-                  'refs': ({'iden': '9742664e24fe1a3a37d871b1f62af27453c2945b98f421d753db8436e9a44cc9',
-                            'refinfo': ('it:prod:soft', 'cpe', 'it:sec:cpe', False)},),
-                  'view': fork00}),
-                (8,
-                 {'iden': badcpe01,
-                  'refs': ({'iden': '16e3289346a258c3e3073affad490c1d6ebf1d01295aacc489cdb24658ebc6e7',
-                            'refinfo': ('_ext:model:form', 'cpe', 'it:sec:cpe', False)},),
-                  'view': fork00}),
-                (9,
-                 {'iden': badcpe01,
-                  'refs': ({'iden': '7d4c31f1364aaf0b4cfaf4b57bb60157f2e86248391ce8ec75d6b7e3cd5f35b7',
-                            'refinfo': ('inet:flow', 'src:cpes', 'it:sec:cpe', True)},),
-                  'view': fork00}),
-                (10,
-                 {'iden': metaseen04,
-                  'refs': ({'iden': '6d09c45666b3a14bf9d298079344d01c079e474423307da553d65ad9917556ae',
-                            'refinfo': ('it:sec:vuln:scan:result', 'asset', 'ndef', False)},),
-                  'view': fork00}),
-                (11,
-                 {'iden': metaseen05,
-                  'refs': ({'iden': '208ea1b5593aff3c9cb51c19374616fcd103ea2f554f0dd2a13652aadabb82ae',
-                            'refinfo': ('it:sec:vuln:scan:result', 'asset', 'ndef', False)},),
-                  'view': fork00}),
-                (12,
-                 {'iden': metaseen06,
-                  'refs': ({'iden': 'e3c389c194609a57cde68c21cac8ae1cd18e6a642e332461a3acd19138904239',
-                            'refinfo': ('it:sec:vuln:scan:result', 'asset', 'ndef', False)},),
-                  'view': fork00}),
-                (13,
-                 {'iden': metaseen07,
-                  'refs': ({'iden': '53ad1502b6f6de3d9d4efe72cc101cd3889e47323ac8db5e3fd39ae68c72f141',
-                            'refinfo': ('it:sec:vuln:scan:result', 'asset', 'ndef', False)},),
-                  'view': fork00}),
-            ])
-
-            riskvuln00 = await core.callStorm('risk:vuln return($node.iden())')
-            q = '''
-                $ret = ([])
-                $q = $lib.queue.get('model_0_2_28:nodes:edges')
-                for $ii in $lib.range(($q.size())) {
-                    $ret.append($q.get($ii, cull=(false), wait=(false)))
-                }
-                fini { return($ret) }
-            '''
-            edgesq = await core.callStorm(q)
-            self.eq(edgesq, [
-                (0,
-                 {'direction': 'n1',
-                  'edges': (('refs', riskvuln00),),
-                  'iden': badcpe00,
-                  'view': view00}),
-                (1,
-                 {'direction': 'n2',
-                  'edges': (('seen', source23iden), ('seen', source22iden)),
-                  'iden': badcpe00,
-                  'view': fork00}),
-                (2,
-                 {'direction': 'n1',
-                  'edges': (('refs', riskvuln00),),
-                  'iden': badcpe01,
-                  'view': view00}),
-                (3,
-                 {'direction': 'n2',
-                  'edges': (('seen', source23iden), ('seen', source22iden)),
-                  'iden': badcpe01,
-                  'view': fork00}),
-            ])
-
-    async def test_modelrev_0_2_29(self):
-        async with self.getRegrCore('model-0.2.29') as core:
-            self.len(2, await core.nodes('ou:industry:type:taxonomy'))
->>>>>>> 639533a3
+                self.eq((9999, 9999, 9999), await layr.getModelVers())