

import synapse.lib.queue as s_queue

import synapse.tests.utils as s_t_utils

class QueueTest(s_t_utils.SynTest):

    async def test_queue_aqueue(self):

        queue = await s_queue.AQueue.anit()
        queue.put('foo')

        async def poke():
            queue.put('bar')

        self.eq(['foo'], await queue.slice())

        queue.schedCoro(poke())

<<<<<<< HEAD
        self.eq(['bar'], await queue.slice())
=======
        self.eq(['bar'], await queue.slice())
>>>>>>> d856c6ec
<|MERGE_RESOLUTION|>--- conflicted
+++ resolved
@@ -18,8 +18,4 @@
 
         queue.schedCoro(poke())
 
-<<<<<<< HEAD
-        self.eq(['bar'], await queue.slice())
-=======
-        self.eq(['bar'], await queue.slice())
->>>>>>> d856c6ec
+        self.eq(['bar'], await queue.slice())