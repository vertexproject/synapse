--- conflicted
+++ resolved
@@ -3,6 +3,7 @@
 import threading
 
 import synapse.exc as s_exc
+import synapse.glob as s_glob
 import synapse.common as s_common
 
 import synapse.lib.queue as s_queue
@@ -223,22 +224,20 @@
 
                 last_msg = q.get()  # got 0
                 last_msg = q.get()  # got 1
-                s_glob.plex.callSoonSafe(waiter.set)
+                q.schedCallSafe(waiter.set)
                 time.sleep(0.1)
                 last_msg = q.get()  # got 2
                 got_to_end = True
 
             t = s_threads.worker(sync_worker)
             before = time.time()
-<<<<<<< HEAD
-
-=======
+
             await waiter.wait()
->>>>>>> bc81ae25
+
             await q.put(6)
 
             self.lt(0.1, time.time() - before)
-            await s_glob.plex.sleep(0.1)
+            await asyncio.sleep(0.1)
             self.eq(last_msg, 2)
 
             await asyncio.sleep(0.1)
