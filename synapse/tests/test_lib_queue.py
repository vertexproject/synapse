import time
import asyncio
import threading

import synapse.exc as s_exc
import synapse.common as s_common

import synapse.lib.queue as s_queue
import synapse.lib.threads as s_threads

import synapse.tests.utils as s_t_utils

class QueueTest(s_t_utils.SynTest):

    async def test_queue_aqueue(self):

        queue = await s_queue.AQueue.anit()
        queue.put('foo')

        async def poke():
            queue.put('bar')

        self.eq(['foo'], await queue.slice())

        queue.schedCoro(poke())

        self.eq(['bar'], await queue.slice())

    async def test_queu_s2aqueue(self):

        async with await s_queue.S2AQueue.anit(10) as q:

            def sync():
                for i in range(10):
                    q.put(i)

            task = asyncio.get_running_loop().run_in_executor(None, sync)

            for i in range(10):
                await q.get()

            self.len(0, q)

<<<<<<< HEAD
        await task

class AsyncQueueTest(s_t_utils.SynTest):
    async def test_asyncqueue(self):

        # The axon tests test most of the asyncqueue functionality.  We just need to test the
        # draining part

        async with await s_queue.AsyncQueue.anit(5, drain_level=3) as q:
            [await q.put(i) for i in range(5)]
            got_to_end = False
            waiter = asyncio.Event()
            last_msg = 0

            def sync_worker():

                nonlocal got_to_end
                nonlocal last_msg

                time.sleep(0.1)

                last_msg = q.get()  # got 0
                last_msg = q.get()  # got 1
                q.schedCallSafe(waiter.set)
                time.sleep(0.1)
                last_msg = q.get()  # got 2
                got_to_end = True

            t = self.worker(sync_worker)
            before = time.time()

            await waiter.wait()

            await q.put(6)

            self.lt(0.09, time.time() - before)
            await asyncio.sleep(0.1)
            self.eq(last_msg, 2)

            await asyncio.sleep(0.1)

            self.true(got_to_end)

            t.join()
=======
        await task
>>>>>>> a4b58871
<|MERGE_RESOLUTION|>--- conflicted
+++ resolved
@@ -41,51 +41,4 @@
 
             self.len(0, q)
 
-<<<<<<< HEAD
-        await task
-
-class AsyncQueueTest(s_t_utils.SynTest):
-    async def test_asyncqueue(self):
-
-        # The axon tests test most of the asyncqueue functionality.  We just need to test the
-        # draining part
-
-        async with await s_queue.AsyncQueue.anit(5, drain_level=3) as q:
-            [await q.put(i) for i in range(5)]
-            got_to_end = False
-            waiter = asyncio.Event()
-            last_msg = 0
-
-            def sync_worker():
-
-                nonlocal got_to_end
-                nonlocal last_msg
-
-                time.sleep(0.1)
-
-                last_msg = q.get()  # got 0
-                last_msg = q.get()  # got 1
-                q.schedCallSafe(waiter.set)
-                time.sleep(0.1)
-                last_msg = q.get()  # got 2
-                got_to_end = True
-
-            t = self.worker(sync_worker)
-            before = time.time()
-
-            await waiter.wait()
-
-            await q.put(6)
-
-            self.lt(0.09, time.time() - before)
-            await asyncio.sleep(0.1)
-            self.eq(last_msg, 2)
-
-            await asyncio.sleep(0.1)
-
-            self.true(got_to_end)
-
-            t.join()
-=======
-        await task
->>>>>>> a4b58871
+        await task