--- conflicted
+++ resolved
@@ -4827,11 +4827,7 @@
         with self.getTestDir() as dirn:
             async with self.getTestCore(dirn=dirn) as core:
                 view = core.view
-<<<<<<< HEAD
-                NKIDS = 21
-=======
                 NKIDS = 3
->>>>>>> f2b4bd80
                 for _ in range(NKIDS):
                     await view.fork()
 
