--- conflicted
+++ resolved
@@ -10,11 +10,7 @@
 
 import synapse.lib.coro as s_coro
 import synapse.lib.node as s_node
-<<<<<<< HEAD
-=======
-import synapse.lib.msgpack as s_msgpack
 import synapse.lib.version as s_version
->>>>>>> 387b5cf6
 
 import synapse.tools.backup as s_tools_backup
 
@@ -3776,7 +3772,7 @@
                     self.eq(s_common.ehex(sha2), '2413fb3709b05939f04cf2e92f7d0897fc2596f9ad0b8a9ea855c7bfebaae892')
 
                 unset = False
-                for i in range(20):
+                for _ in range(20):
                     aset = core.axready.is_set()
                     if aset is False:
                         unset = True
