import os
import copy
import http
import time
import asyncio
import hashlib
import logging

import regex

from unittest import mock

import synapse.exc as s_exc
import synapse.common as s_common
import synapse.cortex as s_cortex
import synapse.telepath as s_telepath

import synapse.lib.base as s_base
import synapse.lib.cell as s_cell
import synapse.lib.coro as s_coro
import synapse.lib.node as s_node
import synapse.lib.time as s_time
import synapse.lib.layer as s_layer
import synapse.lib.storm as s_storm
import synapse.lib.output as s_output
import synapse.lib.msgpack as s_msgpack
import synapse.lib.version as s_version
import synapse.lib.modelrev as s_modelrev
import synapse.lib.stormsvc as s_stormsvc

import synapse.tools.backup as s_tools_backup
import synapse.tools.promote as s_tools_promote

import synapse.tests.utils as s_t_utils
from synapse.tests.utils import alist

logger = logging.getLogger(__name__)

class CortexTest(s_t_utils.SynTest):
    '''
    The tests that should be run with different types of layers
    '''
    async def test_cortex_basics(self):

        with self.getTestDir() as dirn:

            async with self.getTestCore(dirn=dirn) as core:

                with self.raises(s_exc.NoSuchProp):
                    await core.setPropLocked('newp', True)

                with self.raises(s_exc.NoSuchUniv):
                    await core.setUnivLocked('newp', True)

                with self.raises(s_exc.NoSuchTagProp):
                    await core.setTagPropLocked('newp', True)

                await core.addTagProp('score', ('int', {}), {})

                await core.setPropLocked('inet:ip:asn', True)
                await core.setUnivLocked('.seen', True)
                await core.setTagPropLocked('score', True)

                with self.raises(s_exc.IsDeprLocked):
                    await core.nodes('[ inet:ip=1.2.3.4 :asn=99 ]')
                with self.raises(s_exc.IsDeprLocked):
                    await core.nodes('[ inet:ip=1.2.3.4 .seen=now ]')
                with self.raises(s_exc.IsDeprLocked):
                    await core.nodes('[ inet:ip=1.2.3.4 +#foo:score=10 ]')

            # test persistence...
            async with self.getTestCore(dirn=dirn) as core:

                with self.raises(s_exc.IsDeprLocked):
                    await core.nodes('[ inet:ip=1.2.3.4 :asn=99 ]')
                with self.raises(s_exc.IsDeprLocked):
                    await core.nodes('[ inet:ip=1.2.3.4 .seen=now ]')
                with self.raises(s_exc.IsDeprLocked):
                    await core.nodes('[ inet:ip=1.2.3.4 +#foo:score=10 ]')

                await core.setPropLocked('inet:ip:asn', False)
                await core.setUnivLocked('.seen', False)
                await core.setTagPropLocked('score', False)

                await core.nodes('[ inet:ip=1.2.3.4 :asn=99 .seen=now +#foo:score=10 ]')

    async def test_cortex_cellguid(self):
        iden = s_common.guid()
        conf = {'cell:guid': iden}
        async with self.getTestCore(conf=conf) as core00:
            async with self.getTestCore(conf=conf) as core01:
                self.eq(core00.iden, core01.iden)
                self.eq(core00.jsonstor.iden, core01.jsonstor.iden)
                self.eq(core00.jsonstor.auth.allrole.iden, core01.jsonstor.auth.allrole.iden)
                self.eq(core00.jsonstor.auth.rootuser.iden, core01.jsonstor.auth.rootuser.iden)

    async def test_cortex_handoff(self):

        with self.getTestDir() as dirn:
            async with self.getTestAha() as aha:

                conf = {'aha:provision': await aha.addAhaSvcProv('00.cortex')}

                async with self.getTestCore(conf=conf) as core00:

                    with self.raises(s_exc.BadArg):
                        await core00.handoff(core00.getLocalUrl())

                    self.false((await core00.getCellInfo())['cell']['uplink'])
                    self.none((await core00.getCellInfo())['cell']['mirror'])

                    # provision with the new hostname and mirror config
                    provinfo = {'mirror': '00.cortex'}
                    conf = {'aha:provision': await aha.addAhaSvcProv('01.cortex', provinfo=provinfo)}
                    async with self.getTestCore(conf=conf) as core01:

                        # test out connecting to the leader but having aha chose a mirror
                        async with s_telepath.loadTeleCell(core01.dirn):
                            # wait for the mirror to think it's ready...
                            await asyncio.wait_for(core01.nexsroot.ready.wait(), timeout=3)
                            async with await s_telepath.openurl('aha://cortex...?mirror=true') as proxy:
                                self.eq(await core01.getCellRunId(), await proxy.getCellRunId())

                        await core01.nodes('[ inet:ip=1.2.3.4 ]')
                        self.len(1, await core00.nodes('inet:ip=1.2.3.4'))

                        self.true(core00.isactive)
                        self.false(core01.isactive)

                        self.true(await s_coro.event_wait(core01.nexsroot.miruplink, timeout=2))
                        self.false((await core00.getCellInfo())['cell']['uplink'])
                        self.true((await core01.getCellInfo())['cell']['uplink'])
                        self.none((await core00.getCellInfo())['cell']['mirror'])
                        self.eq((await core01.getCellInfo())['cell']['mirror'], 'aha://root@00.cortex...')

                        outp = s_output.OutPutStr()
                        argv = ('--svcurl', core01.getLocalUrl())
                        ret = await s_tools_promote.main(argv, outp=outp)  # this is a graceful promotion
                        self.eq(ret, 0)

                        self.true(core01.isactive)
                        self.false(core00.isactive)

                        self.true(await s_coro.event_wait(core00.nexsroot.miruplink, timeout=2))
                        self.true((await core00.getCellInfo())['cell']['uplink'])
                        self.false((await core01.getCellInfo())['cell']['uplink'])
                        # Note: The following mirror may change when SYN-7659 is addressed and greater
                        # control over the topology update is available during the promotion process.
                        self.eq((await core00.getCellInfo())['cell']['mirror'], 'aha://01.cortex.synapse')
                        self.none((await core01.getCellInfo())['cell']['mirror'])

                        mods00 = s_common.yamlload(core00.dirn, 'cell.mods.yaml')
                        mods01 = s_common.yamlload(core01.dirn, 'cell.mods.yaml')
                        self.eq(mods00, {'mirror': 'aha://01.cortex.synapse'})
                        self.eq(mods01, {'mirror': None})

                        await core00.nodes('[inet:ip=5.5.5.5]')
                        self.len(1, await core01.nodes('inet:ip=5.5.5.5'))

                        # After doing the promotion, provision another mirror cortex.
                        # This pops the mirror config out of the mods file we copied
                        # from the backup.
                        provinfo = {'mirror': '01.cortex'}
                        conf = {'aha:provision': await aha.addAhaSvcProv('02.cortex', provinfo=provinfo)}
                        async with self.getTestCore(conf=conf) as core02:
                            self.false(core02.isactive)
                            self.eq(core02.conf.get('mirror'), 'aha://root@01.cortex...')
                            mods02 = s_common.yamlload(core02.dirn, 'cell.mods.yaml')
                            self.eq(mods02, {})
                            # The mirror writeback and change distribution works
                            self.len(0, await core01.nodes('inet:ip=6.6.6.6'))
                            self.len(0, await core00.nodes('inet:ip=6.6.6.6'))
                            self.len(1, await core02.nodes('[inet:ip=6.6.6.6]'))
                            await core00.sync()
                            self.len(1, await core01.nodes('inet:ip=6.6.6.6'))
                            self.len(1, await core00.nodes('inet:ip=6.6.6.6'))
                            # list mirrors
                            exp = ['aha://00.cortex.synapse', 'aha://02.cortex.synapse']
                            self.sorteq(exp, await core00.getMirrorUrls())
                            self.sorteq(exp, await core01.getMirrorUrls())
                            self.sorteq(exp, await core02.getMirrorUrls())
                            self.true(await s_coro.event_wait(core02.nexsroot.miruplink, timeout=2))
                            self.true((await core00.getCellInfo())['cell']['uplink'])
                            self.false((await core01.getCellInfo())['cell']['uplink'])
                            self.true((await core02.getCellInfo())['cell']['uplink'])

    async def test_cortex_usernotifs(self):

        async def testUserNotifs(core):
            async with core.getLocalProxy() as proxy:
                root = core.auth.rootuser.iden
                indx = await proxy.addUserNotif(root, 'hehe', mesgdata={'foo': 'bar'})
                self.nn(indx)
                item = await proxy.getUserNotif(indx)
                self.eq(root, item[0])
                self.eq('hehe', item[2])
                self.eq({'foo': 'bar'}, item[3])
                msgs = [x async for x in proxy.iterUserNotifs(root)]

                self.len(1, msgs)
                self.eq(root, msgs[0][1][0])
                self.eq('hehe', msgs[0][1][2])
                self.eq({'foo': 'bar'}, msgs[0][1][3])

                await proxy.delUserNotif(indx)
                self.none(await proxy.getUserNotif(indx))

                retn = []
                done = asyncio.Event()
                async def watcher():
                    async for item in proxy.watchAllUserNotifs():
                        retn.append(item)
                        done.set()
                        return
                core.schedCoro(watcher())
                await asyncio.sleep(0.1)
                await proxy.addUserNotif(root, 'lolz')
                await asyncio.wait_for(done.wait(), timeout=2)
                self.len(1, retn)
                self.eq(retn[0][1][0], root)
                self.eq(retn[0][1][2], 'lolz')

        # test a local jsonstor
        async with self.getTestCore() as core:
            await testUserNotifs(core)

        # test with a remote jsonstor
        async with self.getTestJsonStor() as jsonstor:
            conf = {'jsonstor': jsonstor.getLocalUrl()}
            async with self.getTestCore(conf=conf) as core:
                await testUserNotifs(core)

    async def test_cortex_jsonstor(self):

        async def testCoreJson(core):
            self.none(await core.getJsonObj('foo'))
            self.none(await core.getJsonObjProp('foo', 'bar'))
            self.none(await core.setJsonObj('foo', {'bar': 'baz'}))
            self.true(await core.setJsonObjProp('foo', 'zip', 'zop'))

            self.true(await core.hasJsonObj('foo'))
            self.false(await core.hasJsonObj('newp'))

            self.eq('baz', await core.getJsonObjProp('foo', 'bar'))
            self.eq({'bar': 'baz', 'zip': 'zop'}, await core.getJsonObj('foo'))

            self.true(await core.delJsonObjProp('foo', 'bar'))
            self.eq({'zip': 'zop'}, await core.getJsonObj('foo'))
            self.none(await core.delJsonObj('foo'))
            self.none(await core.getJsonObj('foo'))

            await core.setJsonObj('foo/bar', 'zoinks')
            items = [x async for x in core.getJsonObjs(('foo'))]
            self.eq(items, ((('bar',), 'zoinks'),))

        # test with a remote jsonstor
        async with self.getTestJsonStor() as jsonstor:
            conf = {'jsonstor': jsonstor.getLocalUrl()}
            async with self.getTestCore(conf=conf) as core:
                await testCoreJson(core)

        # test a local jsonstor
        async with self.getTestCore() as core:
            await testCoreJson(core)

        # test a local jsonstor and mirror writeback
        with self.getTestDir() as dirn:
            path00 = os.path.join(dirn, 'core00')
            path01 = os.path.join(dirn, 'core01')
            conf00 = {'nexslog:en': True}
            async with self.getTestCore(dirn=path00, conf=conf00) as core00:
                self.true(core00.isactive)

            s_tools_backup.backup(path00, path01)
            async with self.getTestCore(dirn=path00, conf=conf00) as core00:
                conf01 = {'nexslog:en': True, 'mirror': core00.getLocalUrl()}
                async with self.getTestCore(dirn=path01, conf=conf01) as core01:
                    await testCoreJson(core01)
                    self.eq(await core00.getJsonObj('foo/bar'), 'zoinks')
                    self.eq(await core01.getJsonObj('foo/bar'), 'zoinks')

        # test a local jsonstor and mirror sync
        with self.getTestDir() as dirn:
            path00 = os.path.join(dirn, 'core00')
            path01 = os.path.join(dirn, 'core01')
            conf00 = {'nexslog:en': True}
            async with self.getTestCore(dirn=path00, conf=conf00) as core00:
                self.true(core00.isactive)

            s_tools_backup.backup(path00, path01)
            async with self.getTestCore(dirn=path00, conf=conf00) as core00:
                conf01 = {'nexslog:en': True, 'mirror': core00.getLocalUrl()}
                async with self.getTestCore(dirn=path01, conf=conf01) as core01:
                    await testCoreJson(core00)
                    await core01.sync()
                    self.eq(await core00.getJsonObj('foo/bar'), 'zoinks')
                    self.eq(await core01.getJsonObj('foo/bar'), 'zoinks')

        # Test startup sequencing. We must create the child cells prior to
        # the nexus recover() call from occuring :)
        with self.getTestDir() as dirn:
            async with self.getTestCore(dirn=dirn) as core:
                await core.callStorm('$lib.jsonstor.set((path,), hehe)')

            with self.getAsyncLoggerStream('synapse.lib.nexus') as stream:
                async with self.getTestCore(dirn=dirn) as core:
                    q = 'return( $lib.jsonstor.get((path,)) )'
                    self.eq('hehe', await core.callStorm(q))
            stream.seek(0)
            self.notin('Exception while replaying log', stream.read())

    async def test_cortex_must_upgrade(self):

        with self.getTestDir() as dirn:

            async with self.getTestCore(dirn=dirn) as core:
                self.nn(core.cellinfo.pop('cortex:version'))

            with self.raises(s_exc.BadStorageVersion):
                async with self.getTestCore(dirn=dirn) as core:
                    pass

    async def test_cortex_stormiface(self):
        pkgdef = {
            'name': 'foobar',
            'modules': [
                {'name': 'foobar',
                 'interfaces': ['lookup'],
                 'storm': '''
                     function lookup(tokens) {
                        $looks = ()
                        for $token in $tokens { $looks.append( (inet:fqdn, $token) ) }
                        return($looks)
                     }
                    /* coverage mop up */
                    [ ou:org=* ]
                 '''
                },
                {'name': 'search0',
                 'interfaces': ['search'],
                 'storm': '''
                     function search(tokens) {
                        emit ((0), foo)
                        emit ((10), baz)
                     }
                 '''
                },
                {'name': 'search1',
                 'interfaces': ['search'],
                 'storm': '''
                     function search(tokens) {
                        emit ((1), bar)
                        emit ((11), faz)
                     }
                    /* coverage mop up */
                    [ ou:org=* ]
                 '''
                },
                {'name': 'coverage', 'storm': ''},
                {'name': 'boom', 'interfaces': ['boom'], 'storm': '''
                    function boom() { $lib.raise(omg, omg) return() }
                    function boomgenr() { emit ((0), woot) $lib.raise(omg, omg) }
                '''},
            ]
        }

        async with self.getTestCore() as core:

            self.none(core.modsbyiface.get('lookup'))

            mods = await core.getStormIfaces('lookup')
            self.len(0, mods)
            self.len(0, core.modsbyiface.get('lookup'))

            core.loadStormPkg(pkgdef)

            mods = await core.getStormIfaces('lookup')
            self.len(1, mods)
            self.len(1, core.modsbyiface.get('lookup'))

            todo = s_common.todo('lookup', ('vertex.link', 'woot.com'))
            vals = [r async for r in core.view.callStormIface('lookup', todo)]
            self.eq(((('inet:fqdn', 'vertex.link'), ('inet:fqdn', 'woot.com')),), vals)

            todo = s_common.todo('newp')
            vals = [r async for r in core.view.callStormIface('lookup', todo)]
            self.eq([], vals)

            vals = [r async for r in core.view.mergeStormIface('lookup', todo)]
            self.eq([], vals)

            todo = s_common.todo('search', ('hehe', 'haha'))
            vals = [r async for r in core.view.mergeStormIface('search', todo)]
            self.eq(((0, 'foo'), (1, 'bar'), (10, 'baz'), (11, 'faz')), vals)

            with self.raises(s_exc.StormRaise):
                todo = s_common.todo('boomgenr')
                [r async for r in core.view.mergeStormIface('boom', todo)]

            todo = s_common.todo('boom')
            vals = [r async for r in core.view.callStormIface('boom', todo)]
            self.eq((), vals)

            core._dropStormPkg(pkgdef)
            self.none(core.modsbyiface.get('lookup'))

            mods = await core.getStormIfaces('lookup')
            self.len(0, mods)
            self.len(0, core.modsbyiface.get('lookup'))

    async def test_cortex_lookup_search_dedup(self):
        pkgdef = {
            'name': 'foobar',
            'modules': [
                {'name': 'foobar',
                 'interfaces': ['search'],
                 'storm': '''
                    function getBuid(form, valu) {
                        *$form?=$valu
                        return($lib.hex.decode($node.iden()))
                    }
                    function search(tokens) {
                        $score = (0)
                        for $tok in $tokens {
                            $buid = $getBuid("inet:email", $tok)
                            if $buid { emit ($score, $buid) }
                            $buid = $getBuid("test:str", $tok)
                            if $buid { emit ($score, $buid) }
                            $score = ($score + 10)
                        }
                    }
                 '''
                 },
            ]
        }

        async with self.getTestCore() as core:

            await core.nodes('[ inet:email=foo@bar.com ]')

            nodes = await core.nodes('foo@bar.com', opts={'mode': 'lookup'})
            buid = nodes[0].buid
            self.eq(['inet:email'], [n.ndef[0] for n in nodes])

            # scrape results are not deduplicated
            nodes = await core.nodes('foo@bar.com foo@bar.com', opts={'mode': 'lookup'})
            self.eq(['inet:email', 'inet:email'], [n.ndef[0] for n in nodes])

            core.loadStormPkg(pkgdef)
            self.len(1, await core.getStormIfaces('search'))

            todo = s_common.todo('search', ('foo@bar.com',))
            vals = [r async for r in core.view.mergeStormIface('search', todo)]
            self.eq(((0, buid),), vals)

            await core.nodes('[ test:str=hello ]')

            # search iface results *are* deduplicated against themselves
            nodes = await core.nodes('hello hello', opts={'mode': 'search'})
            self.eq(['test:str'], [n.ndef[0] for n in nodes])

    async def test_cortex_lookmiss(self):
        async with self.getTestCore() as core:
            msgs = await core.stormlist('1.2.3.4 vertex.link', opts={'mode': 'lookup'})
            miss = [m for m in msgs if m[0] == 'look:miss']
            self.len(2, miss)
            self.eq(('inet:ip', (4, 16909060)), miss[0][1]['ndef'])
            self.eq(('inet:fqdn', 'vertex.link'), miss[1][1]['ndef'])

    async def test_cortex_axonapi(self):

        # local axon...
        async with self.getTestCore() as core:

            async with core.getLocalProxy() as proxy:

                async with await proxy.getAxonUpload() as upload:
                    await upload.write(b'asdfasdf')
                    size, sha256 = await upload.save()
                    self.eq(8, size)

                bytelist = []
                async for byts in proxy.getAxonBytes(s_common.ehex(sha256)):
                    bytelist.append(byts)
                self.eq(b'asdfasdf', b''.join(bytelist))

        # remote axon...
        async with self.getTestAxon() as axon:
            conf = {'axon': axon.getLocalUrl()}
            async with self.getTestCore(conf=conf) as core:

                async with core.getLocalProxy() as proxy:

                    async with await proxy.getAxonUpload() as upload:
                        await upload.write(b'asdfasdf')
                        size, sha256 = await upload.save()
                        self.eq(8, size)

                    bytelist = []
                    async for byts in proxy.getAxonBytes(s_common.ehex(sha256)):
                        bytelist.append(byts)
                    self.eq(b'asdfasdf', b''.join(bytelist))

    async def test_cortex_divert(self):

        async with self.getTestCore() as core:

            storm = '''
            function x(y) {
                [ ou:org=* ou:org=* +#foo]
            }

            [ inet:fqdn=vertex.link inet:fqdn=woot.com ]

            // yield and pernode
            divert $lib.true $x($node)
            '''
            nodes = await core.nodes(storm)
            self.len(4, nodes)
            self.len(4, [n for n in nodes if n.ndef[0] == 'ou:org'])

            storm = '''
            function x(y) {
                [ ou:org=* ou:org=* +#bar]
            }

            [ inet:fqdn=vertex.link inet:fqdn=woot.com ]

            // yield and pernode
            divert $lib.false $x($node)
            '''
            nodes = await core.nodes(storm)
            self.len(2, nodes)
            self.len(2, [n for n in nodes if n.ndef[0] == 'inet:fqdn'])
            self.len(4, await core.nodes('ou:org +#bar'))

            storm = '''
            function x(y) {
                [ ou:org=* ou:org=* +#baz]
            }

            [ inet:fqdn=vertex.link inet:fqdn=woot.com ]

            // yield and pernode
            divert $lib.true $x(hithere)
            '''
            nodes = await core.nodes(storm)
            self.len(4, nodes)
            self.len(4, [n for n in nodes if n.ndef[0] == 'ou:org'])
            self.len(4, await core.nodes('ou:org +#baz'))

            storm = '''
            function x(y) {
                [ ou:org=* ou:org=* +#faz]
            }

            [ inet:fqdn=vertex.link inet:fqdn=woot.com ]

            // yield and pernode
            divert $lib.false $x(hithere)
            '''
            nodes = await core.nodes(storm)
            self.len(2, nodes)
            self.len(2, [n for n in nodes if n.ndef[0] == 'inet:fqdn'])
            self.len(4, await core.nodes('ou:org +#faz'))

            # functions that don't return a generator
            storm = '''
            function x() {
                $lst = ()
                [ ou:org=* ou:org=* +#cat ]
                $lst.append($node)
                fini { return($lst) }
            }

            divert $lib.true $x()
            '''
            await self.asyncraises(s_exc.BadArg, core.nodes(storm))
            self.len(2, await core.nodes('ou:org +#cat'))

            storm = '''
            function x() {
                $lst = ()
                [ ou:org=* ou:org=* +#dog ]
                $lst.append($node)
                fini { return($lst) }
            }

            [ inet:fqdn=vertex.link inet:fqdn=woot.com ]

            divert $lib.true $x()
            '''
            await self.asyncraises(s_exc.BadArg, core.nodes(storm))
            self.len(4, await core.nodes('ou:org +#dog'))

            # functions that return a generator
            storm = '''
            function y() {
                [ ou:org=* ou:org=* +#cow ]
            }
            function x() {
                $lib.print(heythere)
                return($y())
            }

            divert $lib.true $x()
            '''
            mesgs = await core.stormlist(storm)
            self.len(1, [m for m in mesgs if (m[0] == 'print' and m[1]['mesg'] == 'heythere')])
            self.len(2, [m for m in mesgs if (m[0] == 'node' and m[1][0][0] == 'ou:org')])
            self.len(2, await core.nodes('ou:org +#cow'))

            storm = '''
            function y() {
                [ ou:org=* ou:org=* +#camel ]
            }
            function x() {
                $lib.print(heythere)
                return($y())
            }

            [ inet:fqdn=vertex.link inet:fqdn=woot.com ]

            divert $lib.false $x()
            '''
            mesgs = await core.stormlist(storm)
            self.len(3, [m for m in mesgs if (m[0] == 'print' and m[1]['mesg'] == 'heythere')])
            self.len(2, [m for m in mesgs if (m[0] == 'node' and m[1][0][0] == 'inet:fqdn')])
            self.len(4, await core.nodes('ou:org +#camel'))

            storm = 'function foo(n) {} divert $lib.true $foo($node)'
            mesgs = await core.stormlist(storm)
            self.len(0, [mesg[1] for mesg in mesgs if mesg[0] == 'err'])

            # runtsafe with 0 nodes
            orgcount = len(await core.nodes('ou:org'))
            storm = '''
            function y() {
                [ ou:org=* ]
                [ ou:org=* ]
                [ ou:org=* ]
                [ ou:org=* ]
            }
            divert --size 2 $lib.true $y()
            '''
            self.len(2, await core.nodes(storm))
            self.eq(orgcount + 2, len(await core.nodes('ou:org')))

            orgcount = len(await core.nodes('ou:org'))
            storm = '''
            function y() {
                [ ou:org=* ]
                [ ou:org=* ]
                [ ou:org=* ]
                [ ou:org=* ]
            }
            divert --size 2 $lib.false $y()
            '''
            self.len(0, await core.nodes(storm))
            self.eq(orgcount + 2, len(await core.nodes('ou:org')))

            orgcount = len(await core.nodes('ou:org'))
            storm = '''
            function y(n) {
                [ ou:org=* ]
                [ ou:org=* ]
                [ ou:org=* ]
                [ ou:org=* ]
            }

            [ entity:contact=* ]
            [ entity:contact=* ]
            divert --size 2 $lib.true $y($node)
            '''
            self.len(4, await core.nodes(storm))
            self.eq(orgcount + 4, len(await core.nodes('ou:org')))

            orgcount = len(await core.nodes('ou:org'))
            storm = '''
            function y(n) {
                [ ou:org=* ]
                [ ou:org=* ]
                [ ou:org=* ]
                [ ou:org=* ]
            }

            [ entity:contact=* ]
            [ entity:contact=* ]
            divert --size 2 $lib.false $y($node)
            '''
            self.len(2, await core.nodes(storm))
            self.eq(orgcount + 4, len(await core.nodes('ou:org')))

            # running pernode with runtsafe args
            storm = '''
                function y(nn) { yield $nn }
                [ test:str=foo test:str=bar ]
                $n=$lib.null $n=$node divert $lib.true $y($n)
            '''
            self.sorteq(['foo', 'bar'], [n.ndef[1] for n in await core.nodes(storm)])

            # empty input with non-runtsafe args
            storm = '''
            function x(y) {
                [ ou:org=* ]
            }
            divert $lib.true $x($node)
            '''
            self.len(0, await core.nodes(storm))

    async def test_cortex_limits(self):
        async with self.getTestCore(conf={'max:nodes': 10}) as core:
            self.len(1, await core.nodes('[ ou:org=* ]'))
            with self.raises(s_exc.HitLimit):
                await core.nodes('[ inet:ip=1.2.3.0/24 ]')

    async def test_cortex_rawpivot(self):

        async with self.getTestCore() as core:
            nodes = await core.nodes('[inet:ip=1.2.3.4] $ip=$node.value() -> { [ inet:dns:a=(woot.com, $ip) ] }')
            self.len(1, nodes)
            self.eq(nodes[0].ndef, ('inet:dns:a', ('woot.com', (4, 0x01020304))))

    async def test_cortex_edges(self):

        async with self.getTestCore() as core:

            await core.nodes('[ meta:source=* :name=test ]')

            nodes = await core.nodes('[media:news=*]')
            self.len(1, nodes)
            news = nodes[0]

            nodes = await core.nodes('[inet:ip=1.2.3.4]')
            self.len(1, nodes)
            ip = nodes[0]

            await news.addEdge('refs', ip.nid)

            n1edges = await alist(news.iterEdgesN1())
            n2edges = await alist(ip.iterEdgesN2())

            self.eq(n1edges, (('refs', ip.nid),))
            self.eq(n2edges, (('refs', news.nid),))

            await news.delEdge('refs', ip.nid)

            with self.raises(s_exc.BadArg):
                await news.addEdge('refs', s_common.int64en(99999))

            self.len(0, await alist(news.iterEdgesN1()))
            self.len(0, await alist(ip.iterEdgesN2()))

            nodes = await core.nodes('media:news [ +(refs)> {inet:ip=1.2.3.4} ]')
            self.eq(nodes[0].ndef[0], 'media:news')

            # check all the walk from N1 syntaxes
            nodes = await core.nodes('media:news -(refs)> *')
            self.eq(nodes[0].ndef, ('inet:ip', (4, 0x01020304)))

            self.len(0, await core.nodes('media:news -(refs)> mat:spec'))

            nodes = await core.nodes('media:news -(refs)> inet:ip')
            self.eq(nodes[0].ndef, ('inet:ip', (4, 0x01020304)))

            nodes = await core.nodes('media:news -(refs)> (inet:ip,)')
            self.eq(nodes[0].ndef, ('inet:ip', (4, 0x01020304)))

            nodes = await core.nodes('media:news -(*)> *')
            self.eq(nodes[0].ndef, ('inet:ip', (4, 0x01020304)))

            nodes = await core.nodes('$types = (refs,hehe) media:news -($types)> *')
            self.eq(nodes[0].ndef, ('inet:ip', (4, 0x01020304)))

            nodes = await core.nodes('$types = (*,) media:news -($types)> *')
            self.eq(nodes[0].ndef, ('inet:ip', (4, 0x01020304)))

            # check all the walk from N2 syntaxes
            nodes = await core.nodes('inet:ip <(refs)- *')
            self.eq(nodes[0].ndef[0], 'media:news')

            nodes = await core.nodes('inet:ip <(*)- *')
            self.eq(nodes[0].ndef[0], 'media:news')

            layr = core.getLayer()
            self.eq(1, layr.getEdgeVerbCount('refs'))
            self.eq(0, layr.getEdgeVerbCount('newp'))

            self.eq(1, layr.getEdgeVerbCount('refs', n1form='media:news'))
            self.eq(0, layr.getEdgeVerbCount('refs', n2form='media:news'))
            self.eq(0, layr.getEdgeVerbCount('refs', n1form='inet:ip'))
            self.eq(1, layr.getEdgeVerbCount('refs', n2form='inet:ip'))
            self.eq(1, layr.getEdgeVerbCount('refs', n1form='media:news', n2form='inet:ip'))

            self.eq(0, layr.getEdgeVerbCount('refs', n1form='newp'))
            self.eq(0, layr.getEdgeVerbCount('refs', n2form='newp'))

            self.true(core.model.edgeIsValid('media:news', 'refs', 'inet:ip'))

            # coverage for isDestForm()
            self.len(0, await core.nodes('inet:ip <(*)- mat:spec'))
            self.len(0, await core.nodes('media:news -(*)> mat:spec'))
            self.len(0, await core.nodes('inet:ip <(*)- (mat:spec,)'))
            self.len(0, await core.nodes('media:news -(*)> (mat:spec,)'))
            self.len(0, await core.nodes('media:news -((refs,foos))> mat:spec'))
            self.len(0, await core.nodes('inet:ip <((refs,foos))- mat:spec'))

            with self.raises(s_exc.BadSyntax):
                self.len(0, await core.nodes('inet:ip <(*)- $(0)'))

            with self.raises(s_exc.BadSyntax):
                self.len(0, await core.nodes('media:news -(*)> $(0)'))

            with self.raises(s_exc.NoSuchForm):
                self.len(0, await core.nodes('media:news -(*)> test:newp'))

            nodes = await core.nodes('$types = (refs,hehe) inet:ip <($types)- *')
            self.eq(nodes[0].ndef[0], 'media:news')

            nodes = await core.nodes('$types = (*,) inet:ip <($types)- *')
            self.eq(nodes[0].ndef[0], 'media:news')

            # get the edge using stormtypes
            msgs = await core.stormlist('media:news for $edge in $node.edges() { $lib.print($edge) }')
            self.stormIsInPrint('refs', msgs)

            msgs = await core.stormlist('media:news for $edge in $node.edges(verb=refs) { $lib.print($edge) }')
            self.stormIsInPrint('refs', msgs)

            # remove the refs edge
            nodes = await core.nodes('media:news [ -(refs)> {inet:ip=1.2.3.4} ]')
            self.len(1, nodes)

            # no walking now...
            self.len(0, await core.nodes('media:news -(refs)> *'))

            # now lets add the edge using the n2 syntax
            nodes = await core.nodes('inet:ip [ <(refs)+ { media:news } ]')
            self.eq(nodes[0].ndef, ('inet:ip', (4, 0x01020304)))

            nodes = await core.nodes('media:news -(refs)> *')
            self.eq(nodes[0].ndef, ('inet:ip', (4, 0x01020304)))

            nodes = await core.nodes('inet:ip [ <(refs)- { media:news } ]')
            self.eq(nodes[0].ndef, ('inet:ip', (4, 0x01020304)))

            # test refs+pivs in and out
            nodes = await core.nodes('media:news [ +(refs)> { inet:ip=1.2.3.4 } ]')
            nodes = await core.nodes('media:news [ :rss:feed=http://www.vertex.link/rss ]')
            nodes = await core.nodes('[ inet:dns:a=(woot.com, 1.2.3.4) ]')

            # we should now be able to edge walk *and* refs out
            nodes = await core.nodes('media:news --> *')
            self.len(2, nodes)
            self.eq(nodes[0].ndef[0], 'inet:url')
            self.eq(nodes[1].ndef[0], 'inet:ip')

            # we should now be able to edge walk *and* refs in
            nodes = await core.nodes('inet:ip=1.2.3.4 <-- *')
            forms = [n.ndef[0] for n in nodes]
            self.isin('inet:dns:a', forms)
            self.isin('media:news', forms)

            msgs = await core.stormlist('for $verb in $lib.view.get().getEdgeVerbs() { $lib.print($verb) }')
            self.stormIsInPrint('refs', msgs)

            msgs = await core.stormlist('for $edge in $lib.view.get().getEdges() { $lib.print($edge) }')
            self.stormIsInPrint('refs', msgs)
            self.stormIsInPrint(ip.iden(), msgs)
            self.stormIsInPrint(news.iden(), msgs)

            msgs = await core.stormlist('for $edge in $lib.view.get().getEdges(verb=refs) { $lib.print($edge) }')
            self.stormIsInPrint('refs', msgs)
            self.stormIsInPrint(ip.iden(), msgs)
            self.stormIsInPrint(news.iden(), msgs)

            # delete an edge that doesn't exist to bounce off the layer
            await core.nodes('media:news [ -(refs)> { [ inet:ip=5.5.5.5 ] } ]')

            # add an edge that exists already to bounce off the layer
            await core.nodes('media:news [ +(refs)> { inet:ip=1.2.3.4 } ]')

            with self.raises(s_exc.BadSyntax):
                await core.nodes('media:news -(refs)> $(10)')

            self.eq(1, await core.callStorm('''
                $list = ()
                for $edge in $lib.view.get().getEdges() { $list.append($edge) }
                return($list.size())
            '''))

            # check that auto-deleting a node's edges works
            await core.nodes('media:news | delnode')
            self.eq(0, await core.callStorm('''
                $list = ()
                for $edge in $lib.view.get().getEdges() { $list.append($edge) }
                return($list.size())
            '''))

            # Run multiple nodes through edge creation/deletion ( test coverage for perm caching )
            await core.nodes('inet:ip [ <(seen)+ { meta:source:name=test }]')
            self.len(2, await core.nodes('meta:source:name=test -(seen)> *'))

            await core.nodes('inet:ip [ <(seen)-{ meta:source:name=test }]')
            self.len(0, await core.nodes('meta:source:name=test -(seen)> *'))

            # Sad path - edges must be a str/list of strs
            with self.raises(s_exc.StormRuntimeError) as cm:
                q = 'inet:ip $edges=$(0) -($edges)> *'
                await core.nodes(q)
            self.eq(cm.exception.get('mesg'),
                    'walk operation expected a string or list.  got: 0.')

            await core.nodes('[media:news=*]')

            nodes = await core.nodes('$n = {[it:dev:str=foo]} media:news [ +(refs)> $n ]')
            self.len(1, nodes)
            self.eq(nodes[0].ndef[0], 'media:news')

            nodes = await core.nodes('media:news -(refs)> it:dev:str')
            self.len(1, nodes)

            q = '''
            function foo() {
                for $x in $lib.range(5) {
                    [ it:dev:int=$x ]
                    emit $node
                }
            }
            media:news [ +(refs)> $foo() ]
            '''
            nodes = await core.nodes(q)
            self.len(1, nodes)
            self.eq(nodes[0].ndef[0], 'media:news')

            nodes = await core.nodes('media:news -(refs)> it:dev:int')
            self.len(5, nodes)

            nodes = await core.nodes('$n = {[it:dev:str=foo]} media:news [ -(refs)> $n ]')
            self.len(1, nodes)
            self.eq(nodes[0].ndef[0], 'media:news')

            nodes = await core.nodes('media:news -(refs)> it:dev:str')
            self.len(0, nodes)

            q = '''
            function foo() {
                for $x in $lib.range(5) {
                    [ it:dev:int=$x ]
                    emit $node
                }
            }
            media:news [ -(refs)> $foo() ]
            '''
            nodes = await core.nodes(q)
            self.len(1, nodes)
            self.eq(nodes[0].ndef[0], 'media:news')

            nodes = await core.nodes('media:news -(refs)> it:dev:int')
            self.len(0, nodes)

            nodes = await core.nodes('$n = {[it:dev:str=foo]} media:news [ <(refs)+ $n ]')
            self.len(1, nodes)
            self.eq(nodes[0].ndef[0], 'media:news')

            nodes = await core.nodes('media:news <(refs)- it:dev:str')
            self.len(1, nodes)

            q = '''
            function foo() {
                for $x in $lib.range(5) {
                    [ it:dev:int=$x ]
                    emit $node
                }
            }
            media:news [ <(refs)+ $foo() ]
            '''
            nodes = await core.nodes(q)
            self.len(1, nodes)
            self.eq(nodes[0].ndef[0], 'media:news')

            nodes = await core.nodes('media:news <(refs)- it:dev:int')
            self.len(5, nodes)

            nodes = await core.nodes('$n = {[it:dev:str=foo]} media:news [ <(refs)- $n ]')
            self.len(1, nodes)
            self.eq(nodes[0].ndef[0], 'media:news')

            nodes = await core.nodes('media:news <(refs)- it:dev:str')
            self.len(0, nodes)

            q = '''
            function foo() {
                for $x in $lib.range(5) {
                    [ it:dev:int=$x ]
                    emit $node
                }
            }
            media:news [ <(refs)- $foo() ]
            '''
            nodes = await core.nodes(q)
            self.len(1, nodes)
            self.eq(nodes[0].ndef[0], 'media:news')

            nodes = await core.nodes('media:news <(refs)- it:dev:int')
            self.len(0, nodes)

            await core.nodes('[media:news=*]')

            nodes = await core.nodes('$n = {[it:dev:str=foo]} $edge=refs media:news [ +($edge)> $n ]')
            self.len(2, nodes)

            nodes = await core.nodes('media:news -(refs)> it:dev:str')
            self.len(2, nodes)

            nodes = await core.nodes('$n = {[it:dev:str=foo]} $edge=refs media:news [ -($edge)> $n ]')
            self.len(2, nodes)

            nodes = await core.nodes('media:news -(refs)> it:dev:str')
            self.len(0, nodes)

    async def test_cortex_callstorm(self):

        async with self.getTestCore(conf={'auth:passwd': 'root'}) as core:

            visi = await core.auth.addUser('visi')
            await visi.setPasswd('secret')

            self.eq('asdf', await core.callStorm('return (asdf)'))
            async with core.getLocalProxy() as proxy:
                self.eq('qwer', await proxy.callStorm('return (qwer)'))

                q = '$x=($lib.undef, 1, 2, $lib.queue.gen(beep)) return($x)'
                retn = await proxy.callStorm(q)
                self.eq(('1', '2'), retn)

                with self.raises(s_exc.StormRuntimeError):
                    q = '$foo=() $bar=$foo.index(10) return ( $bar )'
                    await proxy.callStorm(q)

                with self.raises(s_exc.SynErr) as cm:
                    q = 'return ( $lib.exit() )'
                    await proxy.callStorm(q)
                self.eq(cm.exception.get('errx'), 'StormExit')

                with self.raises(s_exc.StormRaise) as cm:
                    await proxy.callStorm('$lib.raise(Foo, bar, hehe=haha, key=(1))')

                self.eq(cm.exception.get('errname'), 'Foo')
                self.eq(cm.exception.get('mesg'), 'bar')
                self.eq(cm.exception.get('hehe'), 'haha')
                self.eq(cm.exception.get('key'), 1)

                # We convert StormLoopCtrl and StormGenrCtrl into StormRuntimeError
                opts = {'vars': {'i': 2}}
                q = 'if ($i = 2) { break }'
                with self.raises(s_exc.StormRuntimeError) as cm:
                    await core.callStorm(q, opts=opts)
                self.eq(cm.exception.get('mesg'),
                        'Loop control statement "break" used outside of a loop.')

                q = 'if ($i = 2) { continue }'
                with self.raises(s_exc.StormRuntimeError) as cm:
                    await core.callStorm(q, opts=opts)
                self.eq(cm.exception.get('mesg'),
                        'Loop control statement "continue" used outside of a loop.')

                q = 'if ($i = 2) { stop }'
                with self.raises(s_exc.StormRuntimeError) as cm:
                    await core.callStorm(q, opts=opts)
                self.eq(cm.exception.get('mesg'),
                        'Generator control statement "stop" used outside of a generator function.')

            with self.getAsyncLoggerStream('synapse.lib.view', 'callStorm cancelled') as stream:
                async with core.getLocalProxy() as proxy:

                    # async cancellation test
                    coro = proxy.callStorm('$lib.time.sleep(3) return ( $lib.true )')
                    try:
                        await asyncio.wait_for(coro, timeout=0.1)
                    except asyncio.TimeoutError:
                        logger.exception('Woohoo!')

                self.true(await stream.wait(6))

            host, port = await core.addHttpsPort(0, host='127.0.0.1')

            async with self.getHttpSess(port=port, auth=('visi', 'secret')) as sess:
                body = {'query': 'return(asdf)', 'opts': {'user': core.auth.rootuser.iden}}
                async with sess.get(f'https://localhost:{port}/api/v1/storm/call', json=body) as resp:
                    self.eq(resp.status, http.HTTPStatus.FORBIDDEN)

            async with self.getHttpSess(port=port) as sess:
                resp = await sess.post(f'https://localhost:{port}/api/v1/storm/call')
                self.eq(resp.status, http.HTTPStatus.UNAUTHORIZED)

            async with self.getHttpSess() as sess:
                async with sess.post(f'https://localhost:{port}/api/v1/login',
                                     json={'user': 'root', 'passwd': 'root'}) as resp:
                    retn = await resp.json()
                    self.eq('ok', retn.get('status'))
                    self.eq('root', retn['result']['name'])

                body = {'query': 'return (asdf)'}
                async with sess.get(f'https://localhost:{port}/api/v1/storm/call', json=body) as resp:
                    self.eq(resp.status, http.HTTPStatus.OK)
                    retn = await resp.json()
                    self.eq('ok', retn.get('status'))
                    self.eq('asdf', retn['result'])

                body = {'query': '$foo=() $bar=$foo.index(10) return ( $bar )'}
                async with sess.get(f'https://localhost:{port}/api/v1/storm/call', json=body) as resp:
                    self.eq(resp.status, http.HTTPStatus.BAD_REQUEST)
                    retn = await resp.json()
                    self.eq('err', retn.get('status'))
                    self.eq('StormRuntimeError', retn.get('code'))
                    self.eq('list index out of range', retn.get('mesg'))

                body = {'query': 'return ( $lib.exit() )'}
                async with sess.post(f'https://localhost:{port}/api/v1/storm/call', json=body) as resp:
                    self.eq(resp.status, http.HTTPStatus.BAD_REQUEST)
                    retn = await resp.json()
                    self.eq('err', retn.get('status'))
                    self.eq('StormExit', retn.get('code'))
                    self.eq('StormExit: ', retn.get('mesg'))

                # No body
                async with sess.get(f'https://localhost:{port}/api/v1/storm/call') as resp:
                    retn = await resp.json()
                    self.eq(resp.status, http.HTTPStatus.BAD_REQUEST)
                    self.eq('err', retn.get('status'))
                    self.eq('SchemaViolation', retn.get('code'))

    async def test_cortex_storm_dmon_log(self):

        async with self.getTestCore() as core:

            with self.getStructuredAsyncLoggerStream('synapse.storm.log',
                                                     'Running dmon') as stream:
                iden = await core.callStorm('''
                    $que = $lib.queue.add(foo)

                    $ddef = $lib.dmon.add(${
                        $lib.print(hi)
                        $lib.warn(omg)
                        $s = `Running {$auto.type} {$auto.iden}`
                        $lib.log.info($s, ({"iden": $auto.iden}))
                        $que = $lib.queue.get(foo)
                        $que.put(done)
                    })

                    $que.get()
                    return($ddef.iden)
                ''')
                self.true(await stream.wait(6))

            mesg = stream.jsonlines()[0]
            self.eq(mesg.get('message'), f'Running dmon {iden}')
            self.eq(mesg.get('iden'), iden)

            opts = {'vars': {'iden': iden}}
            logs = await core.callStorm('return($lib.dmon.log($iden))', opts=opts)
            self.eq(logs[0][1][0], 'print')
            self.eq(logs[0][1][1]['mesg'], 'hi')
            self.eq(logs[1][1][0], 'warn')
            self.eq(logs[1][1][1]['mesg'], 'omg')

            async with core.getLocalProxy() as prox:
                logs = await prox.getStormDmonLog(iden)
                self.eq(logs[0][1][0], 'print')
                self.eq(logs[0][1][1]['mesg'], 'hi')
                self.eq(logs[1][1][0], 'warn')
                self.eq(logs[1][1][1]['mesg'], 'omg')

                self.len(0, await prox.getStormDmonLog('newp'))

    async def test_storm_impersonate(self):

        async with self.getTestCore() as core:

            self.eq(core._userFromOpts(None), core.auth.rootuser)
            self.eq(core._userFromOpts({'user': None}), core.auth.rootuser)

            with self.raises(s_exc.NoSuchUser):
                opts = {'user': 'newp'}
                await core.nodes('[ inet:ip=1.2.3.4 ]', opts=opts)

            visi = await core.auth.addUser('visi')
            async with core.getLocalProxy(user='visi') as proxy:

                opts = {'user': core.auth.rootuser.iden}
                with self.raises(s_exc.AuthDeny):
                    await proxy.callStorm('[ inet:ip=1.2.3.4 ]', opts=opts)

                await visi.addRule((True, ('impersonate',)))

                opts = {'user': core.auth.rootuser.iden}
                self.eq(1, await proxy.count('[ inet:ip=1.2.3.4 ]', opts=opts))

    async def test_nodes(self):

        async with self.getTestCore() as core:
            await core.fini()
            with self.raises(s_exc.IsFini):
                await core.nodes('[ inet:ip=1.2.3.4 ]')

    async def test_cortex_prop_deref(self):

        async with self.getTestCore() as core:
            nodes = await core.nodes('[ test:int=10 test:str=woot ]')
            text = '''
                for $prop in (test:int, test:str) {
                    *$prop
                }
            '''
            self.len(2, await core.nodes(text))

            text = '''
                syn:prop=test:int $prop=$node.value() *$prop=10 -syn:prop
            '''
            nodes = await core.nodes(text)
            self.eq(nodes[0].ndef, ('test:int', 10))

            guid = 'da299a896ff52ab0e605341ab910dad5'

            opts = {'vars': {'guid': guid}}
            self.len(2, await core.nodes('[ inet:dns:a=(vertex.link, 1.2.3.4) (inet:iface=$guid :ip=1.2.3.4) ]',
                                         opts=opts))

            text = '''
                syn:form syn:prop:ro=1 syn:prop:ro=0

                $prop = $node.value()

                *$prop?=1.2.3.4

                -syn:form
                -syn:prop
            '''
            nodes = await core.nodes(text)
            self.len(3, nodes)

            self.eq(nodes[0].ndef, ('inet:ip', (4, 0x01020304)))
            self.eq(nodes[1].ndef, ('inet:dns:a', ('vertex.link', (4, 0x01020304))))
            self.eq(nodes[2].ndef, ('inet:iface', guid))

    async def test_cortex_tagprop(self):

        with self.getTestDir() as dirn:
            async with self.getTestCore(dirn=dirn) as core:

                await core.addTagProp('user', ('str', {}), {})
                await core.addTagProp('score', ('int', {'min': 0, 'max': 110}), {'doc': 'hi there'})
                await core.addTagProp('at', ('geo:latlong', {}), {'doc':
                                                                  'Where the node was when the tag was applied.'})

                # Lifting by a tagprop works before any writes happened
                self.len(0, await core.nodes('#foo.bar:score'))
                self.len(0, await core.nodes('#foo.bar:score=20'))

                await core.nodes('[ test:int=10 +#foo.bar:score=20 ]')
                await core.nodes('[ test:str=lulz +#blah:user=visi ]')
                await core.nodes('[ test:str=wow +#hehe:at=(10, 20) ]')

                # test all the syntax cases...
                self.len(1, await core.nodes('#foo.bar'))
                self.len(1, await core.nodes('#foo.bar:score'))
                self.len(1, await core.nodes('#foo.bar:score=20'))
                self.len(1, await core.nodes('#foo.bar:score<=30'))
                self.len(1, await core.nodes('#foo.bar:score>=10'))
                self.len(1, await core.nodes('#foo.bar:score*range=(10, 30)'))
                self.len(1, await core.nodes('$tag=foo.bar $prop=score #$tag:$prop'))
                self.len(1, await core.nodes('$tag=foo.bar $prop=score #$tag:$prop=20'))

                self.len(1, await core.nodes('#blah:user^=vi'))
                self.len(1, await core.nodes('#blah:user~=si'))

                self.len(1, await core.nodes('test:int#foo.bar:score'))
                self.len(1, await core.nodes('test:int#foo.bar:score=20'))
                self.len(1, await core.nodes('$form=test:int $tag=foo.bar *$form#$tag'))
                self.len(1, await core.nodes('$form=test:int $tag=foo.bar $prop=score *$form#$tag:$prop'))

                self.len(1, await core.nodes('test:int +#foo.bar'))
                self.len(1, await core.nodes('test:int +#foo.bar:score'))
                self.len(1, await core.nodes('test:int +#foo.bar:score=20'))
                self.len(1, await core.nodes('test:int +#foo.bar:score<=30'))
                self.len(1, await core.nodes('test:int +#foo.bar:score>=10'))
                self.len(1, await core.nodes('test:int +#foo.bar:score*range=(10, 30)'))
                self.len(1, await core.nodes('test:int +#*:score'))
                self.len(1, await core.nodes('test:int +#foo.*:score'))
                self.len(1, await core.nodes('$tag=* test:int +#*:score'))
                self.len(1, await core.nodes('$tag=foo.* test:int +#foo.*:score'))

                self.len(0, await core.nodes('test:int -#foo.bar'))
                self.len(0, await core.nodes('test:int -#foo.bar:score'))
                self.len(0, await core.nodes('test:int -#foo.bar:score=20'))
                self.len(0, await core.nodes('test:int -#foo.bar:score<=30'))
                self.len(0, await core.nodes('test:int -#foo.bar:score>=10'))
                self.len(0, await core.nodes('test:int -#foo.bar:score*range=(10, 30)'))

                self.len(1, await core.nodes('test:str +#hehe:at*near=((10, 20), 1km)'))

                # test use as a value...
                q = 'test:int $valu=#foo.bar:score [ +#foo.bar:score = $($valu + 20) ] +#foo.bar:score=40'
                self.len(1, await core.nodes(q))

                with self.raises(s_exc.BadTypeValu):
                    self.len(1, await core.nodes('test:int=10 [ +#foo.bar:score=asdf ]'))

                self.len(1, await core.nodes('test:int=10 [ +#foo.bar:score?=asdf ] +#foo.bar:score=40'))

                # test the "set existing" cases for lift indexes
                self.len(1, await core.nodes('test:int=10 [ +#foo.bar:score=100 ]'))
                self.len(1, await core.nodes('#foo.bar'))
                self.len(1, await core.nodes('#foo.bar:score'))
                self.len(1, await core.nodes('#foo.bar:score=100'))
                self.len(1, await core.nodes('#foo.bar:score<=110'))
                self.len(1, await core.nodes('#foo.bar:score>=90'))
                self.len(1, await core.nodes('#foo.bar:score*range=(90, 110)'))

                # remove the tag
                await core.nodes('test:int=10 [ -#foo.bar ]')
                self.len(0, await core.nodes('#foo.bar:score'))
                self.len(0, await core.nodes('#foo.bar:score=100'))
                self.len(1, await core.nodes('test:int=10 -#foo.bar:score'))

                # remove just the tagprop
                await core.nodes('test:int=10 [ +#foo.bar:score=100 ]')
                await core.nodes('test:int=10 [ -#foo.bar:score ]')
                self.len(0, await core.nodes('#foo.bar:score'))
                self.len(0, await core.nodes('#foo.bar:score=100'))
                self.len(1, await core.nodes('test:int=10 -#foo.bar:score'))

                # remove a higher-level tag
                self.len(1, await core.nodes('test:int=10 [ +#foo.bar:score=100 ]'))
                nodes = await core.nodes('test:int=10 [ -#foo ]')
                self.len(0, nodes[0]._getTagPropsDict())
                self.len(0, await core.nodes('#foo'))
                self.len(0, await core.nodes('#foo.bar:score'))
                self.len(0, await core.nodes('#foo.bar:score=100'))
                self.len(1, await core.nodes('test:int=10'))
                self.len(1, await core.nodes('test:int=10 -#foo.bar:score'))

                # test for adding two tags with the same prop to the same node
                nodes = await core.nodes('[ test:int=10 +#foo:score=20 +#bar:score=20 ]')
                self.len(1, nodes)
                self.eq(20, nodes[0].getTagProp('foo', 'score'))
                self.eq(20, nodes[0].getTagProp('bar', 'score'))

                #    remove one of the tag props and everything still works
                nodes = await core.nodes('[ test:int=10 -#bar:score ]')
                self.len(1, nodes)
                self.eq(20, nodes[0].getTagProp('foo', 'score'))
                self.false(nodes[0].hasTagProp('bar', 'score'))

                await core.nodes('[ test:int=10 -#foo:score ]')

                #    same, except for _changing_ the tagprop instead of removing
                await core.nodes('test:int=10 [ +#foo:score=20 +#bar:score=20 ]')
                nodes = await core.nodes('test:int=10 [ +#bar:score=30 ]')
                self.len(1, nodes)
                self.eq(20, nodes[0].getTagProp('foo', 'score'))
                self.eq(30, nodes[0].getTagProp('bar', 'score'))

                await core.nodes('test:int=10 [ -#foo -#bar ]')

                nodes = await core.nodes('$tag=foo $prop=score $valu=5 test:int=10 [ +#$tag:$prop=$valu ]')
                self.eq(5, nodes[0].getTagProp('foo', 'score'))

                q = '''
                    $list=(["foo", "score", 20])
                    [ test:int=10 +#$list.index(0):$list.index(1)=$list.index(2) ]
                '''
                nodes = await core.nodes(q)
                self.eq(20, nodes[0].getTagProp('foo', 'score'))

                with self.raises(s_exc.NoSuchCmpr):
                    await core.nodes('test:int=10 +#foo:score*newp=66')

                nodes = await core.nodes('$tag=foo $prop=score test:int=10 [ -#$tag:$prop ]')
                self.false(nodes[0].hasTagProp('foo', 'score'))

                modl = await core.getModelDict()
                self.nn(modl['tagprops'].get('score'))

                with self.raises(s_exc.DupPropName):
                    await core.addTagProp('score', ('int', {}), {})

                with self.raises(s_exc.BadTypeValu):
                    await core.nodes('test:int=10 [ +#bar:score=200 ]')

                with self.raises(s_exc.BadTypeValu):
                    await core.nodes('test:int=10 [ +#bar:score=-200 ]')

                await core.delTagProp('score')

                with self.raises(s_exc.NoSuchTagProp):
                    await core.delTagProp('score')

                modl = await core.getModelDict()
                self.none(modl['tagprops'].get('score'))

                with self.raises(s_exc.NoSuchTagProp):
                    await core.nodes('#foo.bar:score')

                with self.raises(s_exc.NoSuchTagProp):
                    await core.nodes('test:int=10 [ +#foo.bar:score=66 ]')

                with self.raises(s_exc.NoSuchTagProp):
                    await core.nodes('test:int=10 +#foo.bar:score=66')

                with self.raises(s_exc.NoSuchTagProp):
                    await core.nodes('test:int=10 $lib.print(#foo.bar:score)')

                with self.raises(s_exc.NoSuchType):
                    await core.addTagProp('derp', ('derp', {}), {})

                with self.raises(s_exc.BadTypeValu):
                    await core.nodes("$tag=(foo, bar) test:int#$tag:prop")

                with self.raises(s_exc.BadTypeValu):
                    await core.nodes("$tag=(foo, bar) test:int +#$tag:prop")

                with self.raises(s_exc.BadTypeValu):
                    await core.nodes("$tag=(foo, bar) test:int +#$tag:prop=5")

                with self.raises(s_exc.BadTypeValu):
                    await core.nodes("test:int $tag=(foo, bar) $lib.print(#$tag:prop)")

                with self.raises(s_exc.BadTypeValu):
                    await core.nodes("test:int $tag=(foo, bar) [ +#$tag:prop=foo ]")

                with self.raises(s_exc.BadTypeValu):
                    await core.nodes("test:int $tag=(foo, bar) [ -#$tag:prop ]")

            # Ensure that the tagprops persist
            async with self.getTestCore(dirn=dirn) as core:
                # Ensure we can still work with a tagprop, after restart, that was
                # defined with a type that came from a CoreModule model definition.
                self.len(1, await core.nodes('test:str +#hehe:at*near=((10, 20), 1km)'))

    async def test_cortex_prop_pivot(self):

        async with self.getTestReadWriteCores() as (core, wcore):
            self.len(1, await wcore.nodes('[inet:dns:a=(woot.com, 1.2.3.4)]'))

            nodes = await core.nodes('inet:dns:a :ip -> *')
            self.len(1, nodes)
            self.eq(nodes[0].ndef, ('inet:ip', (4, 0x01020304)))

            self.len(1, await core.nodes('inet:dns:a :ip -> *'))

    async def test_cortex_of_the_future(self):
        '''
        test "future/ongoing" time stamp.
        '''
        async with self.getTestReadWriteCores() as (core, wcore):

            nodes = await wcore.nodes('[test:str=foo +#lol=(2015,?)]')
            self.len(1, nodes)
            node = nodes[0]
            self.eq((1420070400000000, 0x7fffffffffffffff), node.getTag('lol'))

            self.len(0, await core.nodes('test:str=foo +#lol@=2014'))
            self.len(1, await core.nodes('test:str=foo +#lol@=2016'))

    async def test_cortex_noderefs(self):

        async with self.getTestCore() as core:

            sorc = s_common.guid()
            nodes = await core.nodes('[inet:dns:a=(woot.com, 1.2.3.4)]')
            self.len(1, nodes)
            node = nodes[0]

            refs = dict(node.getNodeRefs())
            self.eq(refs.get('fqdn'), ('inet:fqdn', 'woot.com'))
            self.eq(refs.get('ip'), ('inet:ip', (4, 0x01020304)))

            self.len(1, await core.nodes('[test:str=testndef :somestr=$somestr :bar=$valu]',
                                         opts={'vars': {'somestr': sorc, 'valu': node.ndef}}))

            # test un-populated properties
            nodes = await core.nodes('[entity:contact="*"]')
            self.len(1, nodes)
            node = nodes[0]
            self.len(0, node.getNodeRefs())
            # test ndef field
            nodes = await core.nodes('[test:str=foo :bar=(inet:fqdn, woot.com)]')
            self.len(1, nodes)
            node = nodes[0]
            refs = dict(node.getNodeRefs())
            refs.get('ndef', ('inet:fqdn', 'woot.com'))
            # Test empty ndef
            nodes = await core.nodes('[test:str=woot]')
            self.len(1, nodes)
            node = nodes[0]
            refs = dict(node.getNodeRefs())
            self.none(refs.get('bar'))
            # test un-populated array prop
            nodes = await core.nodes('[test:arrayprop="*"]')
            self.len(1, nodes)
            node = nodes[0]
            refs = node.getNodeRefs()
            self.len(0, [r for r in refs if r[0] == 'ints'])
            # test array prop
            await node.set('ints', (1, 2, 3))
            refs = node.getNodeRefs()
            ints = sorted([r[1] for r in refs if r[0] == 'ints'])
            self.eq(ints, (('test:int', 1), ('test:int', 2), ('test:int', 3)))

            opts = {'vars': {'sorc': sorc}}
            nodes = await core.nodes('test:str:somestr=$sorc -> *', opts=opts)

            self.len(2, nodes)
            self.isin('inet:dns:a', {n.ndef[0] for n in nodes})

            opts = {'vars': {'sorc': sorc}}
            nodes = await core.nodes('test:str:somestr=$sorc :bar -> *', opts=opts)

            self.len(1, nodes)
            self.eq('inet:dns:a', nodes[0].ndef[0])

    async def test_cortex_lift_regex(self):

        async with self.getTestCore() as core:
            core.model.addUnivProp('favcolor', ('str', {}), {})
            self.len(1, await core.nodes('[(test:str=hezipha .favcolor=red)]'))
            self.len(1, await core.nodes('[test:compcomp=((20, lulzlulz),(40, lulz))]'))

            self.len(0, await core.nodes('test:comp:haha~="^zerg"'))
            self.len(1, await core.nodes('test:comp:haha~="^lulz$"'))
            self.len(1, await core.nodes('test:compcomp~="^lulz"'))
            self.len(0, await core.nodes('test:compcomp~="^newp"'))
            self.len(1, await core.nodes('test:str~="zip"'))
            self.len(1, await core.nodes('.favcolor~="^r"'))

    async def test_cortex_lift_reverse(self):

        async with self.getTestCore() as core:

            async def nodeVals(query, prop=None, tag=None):
                nodes = await core.nodes(query)
                if prop:
                    return [node.get(prop) for node in nodes]
                if tag:
                    return [node.getTag(tag) for node in nodes]
                return [node.ndef[1] for node in nodes]

            async def buidRevEq(query):
                # TODO buid based ordering is not stable (and shouldn't be)
                val1 = list(sorted(await nodeVals(query)))
                val2 = list(sorted(await nodeVals(f'reverse({query})')))
                self.len(5, val1)
                self.len(5, val2)
                self.eq(val1, val2)

            await core.nodes('for $x in $lib.range(5) {[ test:int=$x ]}')

            self.eq([0, 1, 2, 3, 4], await nodeVals('test:int'))
            self.eq([4, 3, 2, 1, 0], await nodeVals('reverse(test:int)'))

            self.eq([0, 1, 2, 3], await nodeVals('test:int<=3'))
            self.eq([3, 2, 1, 0], await nodeVals('reverse(test:int<=3)'))

            self.eq([0, 1, 2], await nodeVals('test:int<3'))
            self.eq([2, 1, 0], await nodeVals('reverse(test:int<3)'))

            self.eq([2, 3, 4], await nodeVals('test:int>=2'))
            self.eq([4, 3, 2], await nodeVals('reverse(test:int>=2)'))

            self.eq([3, 4], await nodeVals('test:int>2'))
            self.eq([4, 3], await nodeVals('reverse(test:int>2)'))

            self.eq([1, 2, 3], await nodeVals('test:int*range=(1, 3)'))
            self.eq([3, 2, 1], await nodeVals('reverse(test:int*range=(1, 3))'))

            await core.nodes('for $x in $lib.range(5) {[ file:bytes=* :size=5 ]}')
            await buidRevEq('file:bytes:size=5')

            await core.nodes('for $x in $lib.range(3) {[ test:str=`foo{$x}` test:str=`bar{$x}` ]}')

            self.eq(['foo0', 'foo1', 'foo2'], await nodeVals('test:str~=foo'))
            self.eq(['foo2', 'foo1', 'foo0'], await nodeVals('reverse(test:str~=foo)'))

            await core.nodes('for $x in $lib.range(5) {[ risk:vuln=($x,) :name=eq :desc=`v{$x}` ]}')
            await buidRevEq('risk:vuln:name=eq')

            self.eq(['v2', 'v3', 'v4'], await nodeVals('risk:vuln:desc*range=(v2, v4)', prop='desc'))
            self.eq(['v4', 'v3', 'v2'], await nodeVals('reverse(risk:vuln:desc*range=(v2, v4))', prop='desc'))

            self.eq(['v0', 'v1', 'v2', 'v3', 'v4'], await nodeVals('risk:vuln:desc^=v', prop='desc'))
            self.eq(['v4', 'v3', 'v2', 'v1', 'v0'], await nodeVals('reverse(risk:vuln:desc^=v)', prop='desc'))

            await core.nodes('for $x in $lib.range(5) {[ inet:ip=([4, $x]) :loc=`foo.bar` ]}')
            await buidRevEq('inet:ip:loc=foo.bar')

            await core.nodes('for $x in $lib.range(3) {[ inet:ip=([4, $x]) :loc=`loc.{$x}` ]}')

            self.eq(['loc.0', 'loc.1', 'loc.2'], await nodeVals('inet:ip:loc^=loc', prop='loc'))
            self.eq(['loc.2', 'loc.1', 'loc.0'], await nodeVals('reverse(inet:ip:loc^=loc)', prop='loc'))

            await core.nodes('for $x in $lib.range(5) {[ inet:fqdn=`f{$x}.lk` ]}')

            self.eq(['f0.lk', 'f1.lk', 'f2.lk', 'f3.lk', 'f4.lk'], await nodeVals('inet:fqdn=*.lk'))
            self.eq(['f4.lk', 'f3.lk', 'f2.lk', 'f1.lk', 'f0.lk'], await nodeVals('reverse(inet:fqdn=*.lk)'))

            await core.nodes('for $x in $lib.range(5) {[ inet:ip=`::{$x}` ]}')

            self.eq([(6, 0), (6, 1), (6, 2), (6, 3), (6, 4)], await nodeVals('inet:ip>="::"'))
            self.eq([(6, 4), (6, 3), (6, 2), (6, 1), (6, 0)], await nodeVals('reverse(inet:ip>="::")'))

            self.eq([(6, 0), (6, 1), (6, 2), (6, 3)], await nodeVals('inet:ip<=([6, 3])'))
            self.eq([(6, 3), (6, 2), (6, 1), (6, 0)], await nodeVals('reverse(inet:ip<=([6, 3]))'))

            self.eq([(6, 0), (6, 1), (6, 2)], await nodeVals('inet:ip<([6, 3])'))
            self.eq([(6, 2), (6, 1), (6, 0)], await nodeVals('reverse(inet:ip<([6, 3]))'))

            self.eq([(6, 2), (6, 3), (6, 4)], await nodeVals('inet:ip>=([6, 2])'))
            self.eq([(6, 4), (6, 3), (6, 2)], await nodeVals('reverse(inet:ip>=([6, 2]))'))

            self.eq([(6, 3), (6, 4)], await nodeVals('inet:ip>([6, 2])'))
            self.eq([(6, 4), (6, 3)], await nodeVals('reverse(inet:ip>([6, 2]))'))

            self.eq([(6, 1), (6, 2), (6, 3)], await nodeVals('inet:ip*range=(([6, 1]), ([6, 3]))'))
            self.eq([(6, 3), (6, 2), (6, 1)], await nodeVals('reverse(inet:ip*range=(([6, 1]), ([6, 3])))'))

            await core.nodes('for $x in $lib.range(5) {[ inet:server=`[::5]:{$x}` ]}')
            await buidRevEq('inet:server:ip="::5"')

            await core.nodes('for $x in $lib.range(5) {[ test:hugenum=$x ]}')

            self.eq(['0', '1', '2', '3', '4'], await nodeVals('test:hugenum'))
            self.eq(['4', '3', '2', '1', '0'], await nodeVals('reverse(test:hugenum)'))

            self.eq(['0', '1', '2', '3'], await nodeVals('test:hugenum<=3'))
            self.eq(['3', '2', '1', '0'], await nodeVals('reverse(test:hugenum<=3)'))

            self.eq(['0', '1', '2'], await nodeVals('test:hugenum<3'))
            self.eq(['2', '1', '0'], await nodeVals('reverse(test:hugenum<3)'))

            self.eq(['2', '3', '4'], await nodeVals('test:hugenum>=2'))
            self.eq(['4', '3', '2'], await nodeVals('reverse(test:hugenum>=2)'))

            self.eq(['3', '4'], await nodeVals('test:hugenum>2'))
            self.eq(['4', '3'], await nodeVals('reverse(test:hugenum>2)'))

            self.eq(['1', '2', '3'], await nodeVals('test:hugenum*range=(1, 3)'))
            self.eq(['3', '2', '1'], await nodeVals('reverse(test:hugenum*range=(1, 3))'))

            await core.nodes('for $x in $lib.range(5) {[ econ:purchase=* :price=5 ]}')
            await buidRevEq('econ:purchase:price=5')

            await core.nodes('for $x in $lib.range(5) {[ test:float=($x - 2) ]}')

            self.eq([0.0, 1.0, 2.0, -1.0, -2.0], await nodeVals('test:float'))
            self.eq([-2.0, -1.0, 2.0, 1.0, 0.0], await nodeVals('reverse(test:float)'))

            self.eq([-2.0, -1.0, 0.0, 1.0], await nodeVals('test:float<=1'))
            self.eq([1.0, 0.0, -1.0, -2.0], await nodeVals('reverse(test:float<=1)'))

            self.eq([-2.0, -1.0, 0.0], await nodeVals('test:float<1'))
            self.eq([0.0, -1.0, -2.0], await nodeVals('reverse(test:float<1)'))

            self.eq([-1.0, 0.0, 1.0, 2.0], await nodeVals('test:float>=-1'))
            self.eq([2.0, 1.0, 0.0, -1.0], await nodeVals('reverse(test:float>=-1)'))

            self.eq([0.0, 1.0, 2.0], await nodeVals('test:float>=0'))
            self.eq([2.0, 1.0, 0.0], await nodeVals('reverse(test:float>=0)'))

            self.eq([0.0, 1.0, 2.0], await nodeVals('test:float>-1'))
            self.eq([2.0, 1.0, 0.0], await nodeVals('reverse(test:float>-1)'))

            self.eq([-1.0, 0.0, 1.0], await nodeVals('test:float*range=(-1, 1)'))
            self.eq([1.0, 0.0, -1.0], await nodeVals('reverse(test:float*range=(-1, 1))'))

            self.eq([0.0, 1.0], await nodeVals('test:float*range=(0, 1)'))
            self.eq([1.0, 0.0], await nodeVals('reverse(test:float*range=(0, 1))'))

            self.eq([-2.0, -1.0], await nodeVals('test:float*range=(-2, -1)'))
            self.eq([-1.0, -2.0], await nodeVals('reverse(test:float*range=(-2, -1))'))

            await core.nodes('for $x in $lib.range(5) {[ risk:vuln=* :cvss:v3_0:score=1.0 ]}')
            await buidRevEq('risk:vuln:cvss:v3_0:score=1.0')

            await core.nodes(f'for $x in $lib.range(5) {{[ risk:vuln=* :reporter={"a" * 32} ]}}')
            await buidRevEq(f'risk:vuln:reporter={"a" * 32}')

            pref = 'a' * 31
            await core.nodes(f'for $x in $lib.range(3) {{[ test:guid=`{pref}{{$x}}` ]}}')

            self.eq([f'{pref}0', f'{pref}1', f'{pref}2'], await nodeVals(f'test:guid^={pref[:-1]}'))
            self.eq([f'{pref}2', f'{pref}1', f'{pref}0'], await nodeVals(f'reverse(test:guid^={pref[:-1]})'))

            await core.nodes('for $x in $lib.range(5) {[ meta:event=* :time=`202{$x}` ]}')

            self.eq((1609459200000000, 1640995200000000),
                    await nodeVals('meta:event:time@=(2021, 2023)', prop='time'))
            self.eq((1640995200000000, 1609459200000000),
                    await nodeVals('reverse(meta:event:time@=(2021, 2023))', prop='time'))

            await core.nodes('for $x in $lib.range(5) {[ test:str=$x .seen=`202{$x}` ]}')

            i2021 = (1609459200000000, 1609459200000001)
            i2022 = (1640995200000000, 1640995200000001)
            self.eq([i2021, i2022], await nodeVals('test:str.seen@=(2021, 2023)', prop='.seen'))
            self.eq([i2022, i2021], await nodeVals('reverse(test:str.seen@=(2021, 2023))', prop='.seen'))

            await core.nodes('for $x in $lib.range(5) {[ test:int=$x .seen=(2025, 2026) ]}')
            await buidRevEq('test:int.seen=(2025, 2026)')

            await core.nodes('for $x in $lib.range(5) {[ inet:flow=($x,) :raw=(["foo"]) ]}')
            await buidRevEq('inet:flow:raw=(["foo"])')

            await core.nodes('for $x in $lib.range(5) {[ inet:flow=* :raw=`bar{$x}` ]}')
            await buidRevEq('inet:flow:raw~=bar')

            await core.nodes('for $x in $lib.range(5) {[ geo:telem=* :place:latlong=(90, 90) ]}')
            await buidRevEq('geo:telem:place:latlong=(90, 90)')

            await core.nodes('for $x in $lib.range(5) {[ geo:telem=* :place:latlong=($x, $x) ]}')

            self.eq([(0.0, 0.0), (1.0, 1.0), (2.0, 2.0)],
                    await nodeVals('geo:telem:place:latlong*near=((0, 0), 400km)', prop='place:latlong'))
            self.eq([(2.0, 2.0), (1.0, 1.0), (0.0, 0.0)],
                    await nodeVals('reverse(geo:telem:place:latlong*near=((0, 0), 400km))', prop='place:latlong'))

            await core.nodes('[ inet:dns:a=(foo.com, 0.0.0.0) inet:dns:a=(bar.com, 0.0.0.0) ]')

            self.eq([(4, 0), ('foo.com', (4, 0)), ('bar.com', (4, 0))], await nodeVals('inet:ip*type=0.0.0.0'))
            self.eq([('bar.com', (4, 0)), ('foo.com', (4, 0)), (4, 0)], await nodeVals('reverse(inet:ip*type=0.0.0.0)'))

            await core.nodes('for $x in $lib.range(5) {[ test:int=$x +#foo=2021 ]}')
            await buidRevEq('test:int#foo')
            await buidRevEq('test:int#foo=2021')

            await core.addTagProp('test', ('int', {}), {})
            await core.nodes('for $x in $lib.range(5) {[ test:int=$x +#foo:test=10 ]}')
            await buidRevEq('#foo:test')
            await buidRevEq('test:int#foo:test=10')

    async def test_indxchop(self):

        async with self.getTestCore() as core:

            self.len(1, await core.nodes('[test:str=$valu]', opts={'vars': {'valu': 'a' * 258}}))
            self.len(1, await core.nodes('test:str^=aa'))

    async def test_tags(self):

        async with self.getTestReadWriteCores() as (core, wcore):

            self.len(1, await wcore.nodes('[(test:str=newp)]'))

            nodes = await wcore.nodes('[(test:str=one +#foo.bar=(2016, 2017))]')
            self.len(1, nodes)
            node = nodes[0]
            self.eq((1451606400000000, 1483228800000000), node.getTag('foo.bar', ('2016', '2017')))

            nodes = await wcore.nodes('[(test:comp=(10, hehe) +#foo.bar)]')
            self.len(1, nodes)

            self.len(1, await core.nodes('syn:tag=foo'))
            self.len(1, await core.nodes('syn:tag=foo.bar'))

            nodes = await core.nodes('test:str=one')
            self.len(1, nodes)
            node = nodes[0]
            self.true(node.hasTag('foo'))
            self.true(node.hasTag('foo.bar'))

            self.len(2, await core.nodes('#foo.bar'))
            self.len(1, await core.nodes('test:str#foo.bar'))

            with self.raises(s_exc.NoSuchForm):
                await core.nodes('test:newp#foo.bar')

            # delete a tag and it persists
            nodes = await wcore.nodes('test:str=one [-#foo]')
            self.len(1, nodes)
            node = nodes[0]
            self.false(node.hasTag('foo'))
            self.false(node.hasTag('foo.bar'))

            nodes = await wcore.nodes('test:str=one')
            self.len(1, nodes)
            node = nodes[0]
            self.false(node.hasTag('foo'))
            self.false(node.hasTag('foo.bar'))

            # Can norm a list of tag parts into a tag string and use it
            nodes = await wcore.nodes("$foo=('foo', 'bar.baz') $foo=$lib.cast('syn:tag', $foo) [test:int=0 +#$foo]")
            self.len(1, nodes)
            self.eq(set(nodes[0].getTagNames()), {'foo', 'foo.bar_baz'})

            nodes = await wcore.nodes("$foo=('foo', '...V...') $foo=$lib.cast('syn:tag', $foo) [test:int=1 +#$foo]")
            self.len(1, nodes)
            self.eq(set(nodes[0].getTagNames()), {'foo', 'foo.v'})

            # Cannot norm a list of tag parts directly when making tags on a node
            with self.raises(s_exc.BadTypeValu):
                await wcore.nodes("$foo=(('foo', 'bar.baz'),) [test:int=2 +#$foo]")

            # Can set a list of tags directly
            nodes = await wcore.nodes('$foo=("foo", "bar.baz") [test:int=3 +#$foo]')
            self.len(1, nodes)
            self.eq(set(nodes[0].getTagNames()), {'foo', 'bar', 'bar.baz'})

            nodes = await wcore.nodes('$foo=(["foo", "bar.baz"]) [test:int=4 +#$foo]')
            self.len(1, nodes)
            self.eq(set(nodes[0].getTagNames()), {'foo', 'bar', 'bar.baz'})

            nodes = await wcore.nodes('$foo=$lib.set("foo", "bar") [test:int=5 +#$foo]')
            self.len(1, nodes)
            self.eq(set(nodes[0].getTagNames()), {'foo', 'bar'})

            await self.asyncraises(s_exc.BadTypeValu, wcore.nodes("$tag='' #$tag"))
            await self.asyncraises(s_exc.BadTypeValu, wcore.nodes("$tag='' #$tag=2020"))
            await self.asyncraises(s_exc.BadTypeValu, wcore.nodes("$tag=$lib.null #foo.$tag"))
            await self.asyncraises(s_exc.BadTypeValu, wcore.nodes("$tag=(foo, bar) #$tag"))
            await self.asyncraises(s_exc.BadTypeValu, wcore.nodes("$tag=(foo, bar) ##$tag"))
            await self.asyncraises(s_exc.BadTypeValu, wcore.nodes("$tag=(foo, bar) inet:fqdn#$tag"))
            await self.asyncraises(s_exc.BadTypeValu, wcore.nodes("test:int $tag=$lib.null +#foo.$tag"))
            await self.asyncraises(s_exc.BadTypeValu, wcore.nodes("test:int $tag=(foo, bar) $lib.print(#$tag)"))
            await self.asyncraises(s_exc.BadTypeValu, wcore.nodes("test:int $tag=(foo, bar) +#$tag"))
            await self.asyncraises(s_exc.BadTypeValu, wcore.nodes("test:int $tag=(foo, bar) +#$tag=2020"))

    async def test_base_types1(self):

        async with self.getTestCore() as core:
            self.len(1, await core.nodes('[test:type10=one :intprop=21]'))
            nodes = await core.nodes('test:type10=one')
            self.len(1, nodes)
            node = nodes[0]
            self.eq(node.get('intprop'), 21)

    async def test_cortex_pure_cmds(self):

        cdef0 = {

            'name': 'testcmd0',

            'cmdargs': (
                ('tagname', {}),
                ('--domore', {'default': False, 'action': 'store_true'}),
            ),

            'cmdconf': {
                'hehe': 'haha',
            },

            'storm': '''
                $foo=$(10)
                if $cmdopts.domore {
                    [ +#$cmdconf.hehe ]
                }
                $lib.print(TAGNAME)
                $lib.print($cmdopts)
                [ +#$cmdopts.tagname ]
            ''',
        }

        with self.getTestDir() as dirn:

            async with self.getTestCore(dirn=dirn) as core:

                await core.setStormCmd(cdef0)

                nodes = await core.nodes('[ inet:asn=10 ] | testcmd0 zoinks')
                self.true(nodes[0].getTag('zoinks'))

                nodes = await core.nodes('[ inet:asn=11 ] | testcmd0 zoinks --domore')

                self.true(nodes[0].getTag('haha'))
                self.true(nodes[0].getTag('zoinks'))

                # test that cmdopts/cmdconf/locals dont leak
                with self.raises(s_exc.NoSuchVar):
                    q = '[ inet:asn=11 ] | testcmd0 zoinks --domore | if ($cmdopts) {[ +#hascmdopts ]}'
                    nodes = await core.nodes(q)

                with self.raises(s_exc.NoSuchVar):
                    q = '[ inet:asn=11 ] | testcmd0 zoinks --domore | if ($cmdconf) {[ +#hascmdconf ]}'
                    nodes = await core.nodes(q)

                with self.raises(s_exc.NoSuchVar):
                    q = '[ inet:asn=11 ] | testcmd0 zoinks --domore | if ($foo) {[ +#hasfoo ]}'
                    nodes = await core.nodes(q)

            # make sure it's still loaded...
            async with self.getTestCore(dirn=dirn) as core:

                await core.nodes('[ inet:asn=30 ] | testcmd0 zoinks')

                await core.delStormCmd('testcmd0')

                with self.raises(s_exc.NoSuchCmd):
                    await core.delStormCmd('newpcmd')

                with self.raises(s_exc.NoSuchName):
                    await core.nodes('[ inet:asn=31 ] | testcmd0 zoinks')

    async def test_base_types2(self):

        async with self.getTestReadWriteCores() as (core, wcore):

            # Test some default values
            nodes = await wcore.nodes('[test:type10=one]')
            self.len(1, nodes)
            node = nodes[0]
            tick = node.get('.created')
            created = node.repr('.created')

            self.len(1, await core.nodes('.created'))
            self.len(1, await core.nodes('.created=$tick', opts={'vars': {'tick': tick}}))
            self.len(1, await core.nodes('.created>=2010'))
            self.len(1, await core.nodes('.created>2010'))
            self.len(0, await core.nodes('.created<2010'))
            # The year the monolith returns
            self.len(1, await core.nodes('.created*range=(2010, 3001)'))
            self.len(1, await core.nodes('.created*range=("2010", "?")'))

            # The .created time is ro
            with self.raises(s_exc.ReadOnlyProp):
                await core.nodes(f'.created="{created}" [.created=3001]')

            self.len(1, await wcore.nodes('test:type10=one [:intprop=21 :strprop=qwer :locprop=us.va.reston]'))
            nodes = await wcore.nodes('[test:comp=(33, "THIRTY THREE")]')
            self.len(1, nodes)
            node = nodes[0]
            self.eq(node.get('hehe'), 33)
            self.eq(node.get('haha'), 'thirty three')

            with self.raises(s_exc.ReadOnlyProp):
                await wcore.nodes('test:comp=(33, "THIRTY THREE") [ :hehe = 80]')

            self.len(0, await wcore.nodes('test:auto=autothis'))
            q = '[test:str=woot :bar=(test:auto, autothis) :baz=(test:type10:strprop, WOOT) :tick=20160505]'
            nodes = await wcore.nodes(q)
            self.len(1, nodes)
            node = nodes[0]
            self.eq(node.get('bar'), ('test:auto', 'autothis'))
            self.eq(node.get('baz'), ('test:type10:strprop', 'woot'))
            self.eq(node.get('tick'), 1462406400000000)
            self.len(1, await wcore.nodes('test:auto=autothis'))
            # add some time range bumper nodes
            self.len(1, await wcore.nodes('[test:str=toolow :tick=2015]'))
            self.len(1, await wcore.nodes('[test:str=toohigh :tick=2018]'))
            # test lifting by prop without value
            self.len(3, await core.nodes('test:str:tick'))
            nodes = await core.nodes('test:type10=one')
            self.len(1, nodes)
            node = nodes[0]
            self.eq(node.get('intprop'), 21)
            self.nn(node.get('.created'))
            self.len(2, await core.nodes('test:str^=too'))
            # Loc prop lookup
            nodes = await core.nodes('test:type10:locprop^=us.va')
            self.len(1, nodes)
            node = nodes[0]
            self.eq(node.ndef, ('test:type10', 'one'))

    async def test_eval(self):
        ''' Cortex.eval test '''

        async with self.getTestCore() as core:

            # test some edit syntax
            nodes = await core.nodes('[ test:comp=(10, haha) +#foo.bar -#foo.bar ]')
            self.len(1, nodes)
            self.nn(nodes[0].getTag('foo'))
            self.none(nodes[0].getTag('foo.bar'))

            # Make sure the 'view' key in optional opts parameter works
            nodes = await core.nodes('test:comp', opts={'view': core.view.iden})
            self.len(1, nodes)

            with self.raises(s_exc.NoSuchView):
                await core.nodes('test:comp', opts={'view': 'xxx'})

            nodes = await core.nodes('[ test:str="foo bar" :tick=2018]')
            self.len(1, nodes)
            self.eq(1514764800000000, nodes[0].get('tick'))
            self.eq('foo bar', nodes[0].ndef[1])

            nodes = await core.nodes('test:str="foo bar" [ -:tick ]')
            self.len(1, nodes)
            self.none(nodes[0].get('tick'))

            msgs = await core.stormlist('test:str [ -:newp ]')
            self.stormIsInErr('No property named newp.', msgs)

            msgs = await core.stormlist('test:str -test:str:newp')
            self.stormIsInErr('No property named test:str:newp.', msgs)

            msgs = await core.stormlist('test:str +test:newp>newp')
            self.stormIsInErr('No property named test:newp.', msgs)

            nodes = await core.nodes('[test:guid="*" :tick=2001]')
            self.len(1, nodes)
            self.true(s_common.isguid(nodes[0].ndef[1]))
            self.nn(nodes[0].get('tick'))

            nodes = await core.nodes('test:str="foo bar" +test:str')
            self.len(1, nodes)

            nodes = await core.nodes('test:str="foo bar" -test:str:tick')
            self.len(1, nodes)

            qstr = 'test:str="foo bar" +test:str="foo bar" [ :tick=2015 ] +test:str:tick=2015'
            nodes = await core.nodes(qstr)
            self.len(1, nodes)

            # Seed new nodes via nodedefs
            ndef = ('test:comp', (10, 'haha'))
            opts = {'ndefs': (ndef,)}
            # Seed nodes in the query with ndefs
            nodes = await core.nodes('[-#foo]', opts=opts)
            self.len(1, nodes)
            self.none(nodes[0].getTag('foo'))

            # Seed nodes in the query with idens
            opts = {'idens': (s_common.ehex(s_common.buid(('test:str', 'foo bar'))),)}
            nodes = await core.nodes('', opts=opts)
            self.len(1, nodes)
            self.eq(nodes[0].ndef, ('test:str', 'foo bar'))

            # Seed nodes in the query invalid idens
            opts = {'idens': ('deadb33f',)}
            with self.raises(s_exc.NoSuchIden):
                await core.nodes('', opts=opts)

            # init / fini messages contain tick/tock/took/count information
            msgs = await core.stormlist('{}')
            self.len(2, msgs)

            (ityp, info) = msgs[0]
            self.eq('init', ityp)
            self.gt(info.get('tick'), 0)
            self.gt(info.get('abstick'), 0)
            self.eq(info.get('text'), '{}')
            self.eq(info.get('hash'), '99914b932bd37a50b983c5e7c90ae93b')

            (ftyp, fnfo) = msgs[1]
            self.eq('fini', ftyp)
            self.eq(fnfo.get('count'), 0)
            took = fnfo.get('took')
            self.ge(took, 0)
            self.ge(fnfo.get('tock'), info.get('tick'))
            self.ge(fnfo.get('abstock'), info.get('abstick'))
            self.eq(took, fnfo.get('tock') - info.get('tick'))
            self.eq(took, fnfo.get('abstock') - info.get('abstick'))

            # count = 2
            msgs = await core.stormlist('test:comp=(10, haha) test:str="foo bar" ')
            self.len(4, msgs)

            (ftyp, fnfo) = msgs[-1]
            self.eq('fini', ftyp)
            self.eq(fnfo.get('count'), 2)

            # Test and/or/not
            await core.nodes('[test:comp=(1, test) +#meep.morp +#bleep.blorp +#cond]')
            await core.nodes('[test:comp=(2, test) +#meep.morp +#bleep.zlorp +#cond]')
            await core.nodes('[test:comp=(3, foob) +#meep.gorp +#bleep.zlorp +#cond]')

            q = 'test:comp +(:hehe<2 and :haha=test)'
            self.len(1, await core.nodes(q))

            q = 'test:comp +(:hehe<2 and :haha=foob)'
            self.len(0, await core.nodes(q))

            q = 'test:comp +(:hehe<2 or :haha=test)'
            self.len(2, await core.nodes(q))

            q = 'test:comp +(:hehe<2 or :haha=foob)'
            self.len(2, await core.nodes(q))

            q = 'test:comp +(:hehe<2 or #meep.gorp)'
            self.len(2, await core.nodes(q))
            # TODO Add not tests

            with self.raises(s_exc.NoSuchCmpr):
                await core.nodes('test:str*near=newp')
            with self.raises(s_exc.NoSuchCmpr):
                await core.nodes('test:str +test:str@=2018')
            with self.raises(s_exc.NoSuchCmpr):
                await core.nodes('test:str +test:str:tick*near=newp')
            with self.raises(s_exc.NoSuchCmpr):
                await core.nodes('test:str +#test*near=newp')
            with self.raises(s_exc.BadTypeValu):
                await core.nodes('test:str +#test*in=newp')
            with self.raises(s_exc.BadSyntax):
                await core.nodes('test:str -> # } limit 10')
            with self.raises(s_exc.BadSyntax):
                await core.nodes('test:str -> # { limit 10')
            with self.raises(s_exc.BadSyntax):
                await core.nodes(' | | ')
            with self.raises(s_exc.BadSyntax):
                await core.nodes('[-test:str]')

            # Bad syntax in messge stream
            mesgs = await alist(core.storm(' | | | '))
            self.len(1, [mesg for mesg in mesgs if mesg[0] == 'init'])
            self.len(1, [mesg for mesg in mesgs if mesg[0] == 'fini'])
            # We still get a texthash
            texthash = [mesg for mesg in mesgs if mesg[0] == 'init'][0][1].get('hash')
            self.eq(texthash, hashlib.md5(' | | | '.encode()).hexdigest())
            # Lark sensitive test
            self.stormIsInErr("Unexpected token '|'", mesgs)
            errs = [mesg[1] for mesg in mesgs if mesg[0] == 'err']
            self.eq(errs[0][0], 'BadSyntax')

            # Scrape is not a default behavior
            with self.raises(s_exc.BadSyntax):
                await core.nodes('pennywise@vertex.link')

            self.len(2, await core.nodes(('[ test:str=foo test:str=bar ]')))

            opts = {'vars': {'foo': 'bar'}}

            nodes = await core.nodes('test:str=$foo', opts=opts)
            self.len(1, nodes)
            self.eq('bar', nodes[0].ndef[1])

            # Make sure a tag=valu comparison before the tag is accessed works
            self.len(0, await core.nodes('#newp=2020'))

    async def test_cortex_delnode(self):

        data = {}

        def onPropDel(node, oldv):
            data['prop:del'] = True
            self.eq(oldv, 100)

        def onNodeDel(node):
            data['node:del'] = True

        async with self.getTestCore() as core:

            form = core.model.forms.get('test:str')

            form.onDel(onNodeDel)
            form.props.get('tick').onDel(onPropDel)

            nodes = await core.nodes('[test:pivtarg=foo]')
            self.len(1, nodes)
            targ = nodes[0]

            self.len(1, await core.nodes('[test:pivcomp=(foo, bar)]'))

            with self.raises(s_exc.CantDelNode):
                await targ.delete()

            nodes = await core.nodes('[test:str=foo]')
            self.len(1, nodes)
            targ = nodes[0]
            self.len(1, await core.nodes('[test:arrayprop=* :strs=(foo, bar)]'))

            with self.raises(s_exc.CantDelNode):
                await targ.delete()

            nodes = await core.nodes('[(test:str=baz :tick=(100) +#hehe)]')
            self.len(1, nodes)
            tstr = nodes[0]

            nodes = await core.nodes('syn:tag=hehe')
            self.len(1, nodes)
            tagnode = nodes[0]

            with self.raises(s_exc.CantDelNode):
                await tagnode.delete()

            buid = tstr.buid
            await tstr.delete()

            self.true(data.get('prop:del'))
            self.true(data.get('node:del'))

            self.len(0, await core.nodes('test:str=baz'))
            self.len(0, await core.nodes('iden $valu', opts={'vars': {'valu': s_common.ehex(buid)}}))
            self.len(0, await core.nodes('test:str:tick'))

    async def test_pivot_inout(self):

        async def getPackNodes(core, query):
            nodes = await core.nodes(query)
            nodes = sorted([n.pack() for n in nodes])
            return nodes

        async with self.getTestReadWriteCores() as (core, wcore):
            # seed a node for pivoting

            await core.nodes('[ test:pivcomp=(foo,bar) :tick=2018 ]')
            await wcore.nodes('[ test:str=foo :bar=(meta:source, "*") ]')

            self.len(1, await core.nodes('meta:source -> test:str:bar'))

            q = 'test:pivcomp=(foo,bar) -> test:pivtarg'
            nodes = await getPackNodes(core, q)
            self.len(1, nodes)
            self.eq(nodes[0][0], ('test:pivtarg', 'foo'))

            # Regression test:  bug in implicit form pivot where absence of foreign key in source node was treated like
            # a match-any
            await wcore.nodes('[ test:int=42 ]')
            q = 'test:pivcomp -> test:int'
            nodes = await getPackNodes(core, q)
            self.len(0, nodes)

            # Multiple props of source form have type of destination form:  pivot through all the matching props.
            await wcore.nodes('[ test:pivcomp=(xxx,yyy) :width=42 ]')
            q = 'test:pivcomp -> test:int'
            nodes = await getPackNodes(core, q)
            self.len(1, nodes)

            q = 'test:pivcomp=(foo,bar) :targ -> test:pivtarg'
            nodes = await getPackNodes(core, q)
            self.len(1, nodes)
            self.eq(nodes[0][0], ('test:pivtarg', 'foo'))

            q = 'test:pivcomp=(foo,bar) :targ -+> test:pivtarg'
            nodes = await getPackNodes(core, q)
            self.len(2, nodes)
            self.eq(nodes[0][0], ('test:pivcomp', ('foo', 'bar')))
            self.eq(nodes[1][0], ('test:pivtarg', 'foo'))

            q = 'test:pivcomp=(foo,bar) :targ -+> *'
            nodes = await getPackNodes(core, q)
            self.len(2, nodes)
            self.eq(nodes[0][0], ('test:pivcomp', ('foo', 'bar')))
            self.eq(nodes[1][0], ('test:pivtarg', 'foo'))

            q = 'test:str=bar -> test:pivcomp:lulz'
            nodes = await getPackNodes(core, q)
            self.len(1, nodes)
            self.eq(nodes[0][0], ('test:pivcomp', ('foo', 'bar')))

            q = 'test:str=bar -+> test:pivcomp:lulz'
            nodes = await getPackNodes(core, q)
            self.len(2, nodes)
            self.eq(nodes[0][0], ('test:pivcomp', ('foo', 'bar')))
            self.eq(nodes[1][0], ('test:str', 'bar'))

            q = 'test:pivcomp=(foo,bar) -+> test:pivtarg'
            nodes = await getPackNodes(core, q)
            self.len(2, nodes)
            self.eq(nodes[0][0], ('test:pivcomp', ('foo', 'bar')))
            self.eq(nodes[1][0], ('test:pivtarg', 'foo'))

            q = 'test:pivcomp=(foo,bar) -> *'
            nodes = await getPackNodes(core, q)
            self.len(2, nodes)
            self.eq(nodes[0][0], ('test:pivtarg', 'foo'))
            self.eq(nodes[1][0], ('test:str', 'bar'))

            q = 'test:pivcomp=(foo,bar) -+> *'
            nodes = await getPackNodes(core, q)
            self.len(3, nodes)
            self.eq(nodes[0][0], ('test:pivcomp', ('foo', 'bar')))
            self.eq(nodes[1][0], ('test:pivtarg', 'foo'))
            self.eq(nodes[2][0], ('test:str', 'bar'))

            q = 'test:pivcomp=(foo,bar) :lulz -> test:str'
            nodes = await getPackNodes(core, q)
            self.len(1, nodes)
            self.eq(nodes[0][0], ('test:str', 'bar'))

            q = 'test:pivcomp=(foo,bar) :lulz -+> test:str'
            nodes = await getPackNodes(core, q)
            self.len(2, nodes)
            self.eq(nodes[0][0], ('test:pivcomp', ('foo', 'bar')))
            self.eq(nodes[1][0], ('test:str', 'bar'))

            q = 'test:str=bar <- *'
            nodes = await getPackNodes(core, q)
            self.len(1, nodes)
            self.eq(nodes[0][0], ('test:pivcomp', ('foo', 'bar')))

            q = 'test:str=bar <+- *'
            nodes = await getPackNodes(core, q)
            self.len(2, nodes)
            self.eq(nodes[0][0], ('test:pivcomp', ('foo', 'bar')))
            self.eq(nodes[1][0], ('test:str', 'bar'))

            # Add tag
            q = 'test:str=bar test:pivcomp=(foo,bar) [+#test.bar]'
            nodes = await getPackNodes(core, q)
            self.len(2, nodes)
            # Lift, filter, pivot in
            q = '#test.bar +test:str <- *'
            nodes = await getPackNodes(core, q)
            self.len(1, nodes)
            self.eq(nodes[0][0], ('test:pivcomp', ('foo', 'bar')))

            # Pivot tests with optimized lifts
            q = '#test.bar +test:str <+- *'
            nodes = await getPackNodes(core, q)
            self.len(2, nodes)

            q = '#test.bar +test:pivcomp -> *'
            nodes = await getPackNodes(core, q)
            self.len(2, nodes)

            q = '#test.bar +test:pivcomp -+> *'
            nodes = await getPackNodes(core, q)
            self.len(3, nodes)

            # tag a tag
            q = '[syn:tag=biz.meta +#super.foo +#super.baz +#second.tag]'
            nodes = await getPackNodes(core, q)
            self.len(1, nodes)

            # join syn:tag to tags
            q = 'syn:tag -+> #'
            base = await getPackNodes(core, 'syn:tag')
            nodes = await getPackNodes(core, q)
            self.len(9, base)
            self.len(12, nodes)

            q = 'syn:tag:base=meta -+> #'
            nodes = await getPackNodes(core, q)
            self.len(4, nodes)
            self.eq(nodes[0][0], ('syn:tag', 'biz.meta'))
            self.eq(nodes[1][0], ('syn:tag', 'second.tag'))
            self.eq(nodes[2][0], ('syn:tag', 'super.baz'))
            self.eq(nodes[3][0], ('syn:tag', 'super.foo'))

            q = 'syn:tag:base=meta -+> #*'
            nodes = await getPackNodes(core, q)
            self.len(6, nodes)
            self.eq(nodes[0][0], ('syn:tag', 'biz.meta'))
            self.eq(nodes[1][0], ('syn:tag', 'second'))
            self.eq(nodes[2][0], ('syn:tag', 'second.tag'))
            self.eq(nodes[3][0], ('syn:tag', 'super'))
            self.eq(nodes[4][0], ('syn:tag', 'super.baz'))
            self.eq(nodes[5][0], ('syn:tag', 'super.foo'))

            q = 'syn:tag:base=meta -+> #test'
            nodes = await getPackNodes(core, q)
            self.len(1, nodes)
            self.eq(nodes[0][0], ('syn:tag', 'biz.meta'))

            q = 'syn:tag:base=meta -+> #second'
            nodes = await getPackNodes(core, q)
            self.len(2, nodes)
            self.eq(nodes[0][0], ('syn:tag', 'biz.meta'))
            self.eq(nodes[1][0], ('syn:tag', 'second'))

            q = 'syn:tag:base=meta -+> #second.tag'
            nodes = await getPackNodes(core, q)
            self.len(2, nodes)
            self.eq(nodes[0][0], ('syn:tag', 'biz.meta'))
            self.eq(nodes[1][0], ('syn:tag', 'second.tag'))

            q = 'syn:tag:base=meta -+> #super.*'
            nodes = await getPackNodes(core, q)
            self.len(3, nodes)
            self.eq(nodes[0][0], ('syn:tag', 'biz.meta'))
            self.eq(nodes[1][0], ('syn:tag', 'super.baz'))
            self.eq(nodes[2][0], ('syn:tag', 'super.foo'))

            q = 'syn:tag:base=meta -+> #super.baz'
            nodes = await getPackNodes(core, q)
            self.len(2, nodes)
            self.eq(nodes[0][0], ('syn:tag', 'biz.meta'))
            self.eq(nodes[1][0], ('syn:tag', 'super.baz'))

            # tag a node
            q = '[test:str=tagyourtags +#biz.meta]'
            nodes = await getPackNodes(core, q)
            self.len(1, nodes)
            self.eq(nodes[0][0], ('test:str', 'tagyourtags'))

            q = 'test:str -+> #'
            nodes = await getPackNodes(core, q)
            self.len(6, nodes)
            self.eq(nodes[0][0], ('syn:tag', 'biz.meta'))
            self.eq(nodes[1][0], ('syn:tag', 'test.bar'))
            self.eq(nodes[2][0], ('test:str', 'bar'))
            self.eq(nodes[3][0], ('test:str', 'foo'))
            self.eq(nodes[4][0], ('test:str', 'tagyourtags'))
            self.eq(nodes[5][0], ('test:str', 'yyy'))

            q = 'test:str -+> #*'
            nodes = await getPackNodes(core, q)
            self.len(8, nodes)
            self.eq(nodes[0][0], ('syn:tag', 'biz'))
            self.eq(nodes[1][0], ('syn:tag', 'biz.meta'))
            self.eq(nodes[2][0], ('syn:tag', 'test'))
            self.eq(nodes[3][0], ('syn:tag', 'test.bar'))
            self.eq(nodes[4][0], ('test:str', 'bar'))
            self.eq(nodes[5][0], ('test:str', 'foo'))
            self.eq(nodes[6][0], ('test:str', 'tagyourtags'))
            self.eq(nodes[7][0], ('test:str', 'yyy'))

            q = 'test:str=bar -+> #'
            nodes = await getPackNodes(core, q)
            self.len(2, nodes)
            self.eq(nodes[0][0], ('syn:tag', 'test.bar'))
            self.eq(nodes[1][0], ('test:str', 'bar'))

            # tag conditional filters followed by * pivot operators
            # These are all going to yield zero nodes but should
            # parse cleanly.
            q = '#test.bar -#test <- *'
            nodes = await getPackNodes(core, q)
            self.len(0, nodes)

            q = '#test.bar -#test <+- *'
            nodes = await getPackNodes(core, q)
            self.len(0, nodes)

            q = '#test.bar -#test -> *'
            nodes = await getPackNodes(core, q)
            self.len(0, nodes)

            q = '#test.bar -#test -+> *'
            nodes = await getPackNodes(core, q)
            self.len(0, nodes)

            # Setup a propvalu pivot where the secondary prop may fail to norm
            # to the destination prop for some of the inbound nodes.
            await wcore.nodes('[ test:comp=(127,newp) ] [test:comp=(127,127)]')
            mesgs = await core.stormlist('test:comp :haha -> test:int')

            warns = [msg for msg in mesgs if msg[0] == 'warn']
            self.len(1, warns)
            emesg = "BadTypeValu ['newp'] during pivot: invalid literal for int() with base 0: 'newp'"
            self.eq(warns[0][1], {'name': 'test:int', 'valu': 'newp',
                                  'mesg': emesg})
            nodes = [msg for msg in mesgs if msg[0] == 'node']
            self.len(1, nodes)
            self.eq(nodes[0][1][0], ('test:int', 127))

            # Setup a form pivot where the primary prop may fail to norm
            # to the destination prop for some of the inbound nodes.
            self.len(1, await core.nodes('[test:int=10]'))
            self.len(1, await core.nodes('[test:int=25]'))
            self.len(1, await core.nodes('[(test:type10=test :intprop=25)]'))
            mesgs = await core.stormlist('test:int*in=(10, 25) -> test:type10:intprop')

            warns = [msg for msg in mesgs if msg[0] == 'warn']
            self.len(1, warns)
            emesg = "BadTypeValu [10] during pivot: value is below min=20"
            self.eq(warns[0][1], {'name': 'int', 'valu': '10',
                                  'mesg': emesg})
            nodes = [msg for msg in mesgs if msg[0] == 'node']
            self.len(1, nodes)
            self.eq(nodes[0][1][0], ('test:type10', 'test'))

            msgs = await core.stormlist('test:int :loc -> test:newp')
            self.stormIsInErr('No property named test:newp', msgs)

            # ndef pivots
            await core.nodes('''
                [
                    ( test:str=ndefpivdst )
                    ( test:str=ndefpivsrc :bar=(test:str, ndefpivdst) )
                    ( test:str=ndefpivprp :bar=(test:str, ndefpivdst) )
                ]
            ''')

            nodes = await core.nodes('test:str=ndefpivsrc -> test:str')
            self.eq(['ndefpivdst'], [n.ndef[1] for n in nodes])

            nodes = await core.nodes('test:str=ndefpivsrc -> test:str:bar')
            self.len(0, nodes)

            nodes = await core.nodes('test:str=ndefpivdst -> test:str:bar')
            self.sorteq(['ndefpivprp', 'ndefpivsrc'], [n.ndef[1] for n in nodes])

            nodes = await core.nodes('test:str=ndefpivsrc :bar -> * +test:str')
            self.eq(['ndefpivdst'], [n.ndef[1] for n in nodes])

            nodes = await core.nodes('test:str=ndefpivsrc :bar -> test:str:bar')
            self.sorteq(['ndefpivprp', 'ndefpivsrc'], [n.ndef[1] for n in nodes])

            nodes = await core.nodes('test:str=ndefpivsrc :bar -> test:str')
            self.eq(['ndefpivdst'], [n.ndef[1] for n in nodes])

            nodes = await core.nodes('test:str=ndefpivsrc :bar -> test:int')
            self.len(0, nodes)

            await core.nodes('test:str=ndefpivdst delnode')
            msgs = await core.stormlist('test:str=ndefpivsrc :bar -> test:str')
            self.len(0, [m for m in msgs if m[0] == 'node'])
            self.stormIsInWarn("Missing node corresponding to ndef ('test:str', 'ndefpivdst')", msgs)

            # Bad pivot syntax go here
            for q in ['test:pivcomp :lulz <- *',
                      'test:pivcomp :lulz <+- *',
                      'test:pivcomp :lulz <- test:str',
                      'test:pivcomp :lulz <+- test:str',
                      ]:
                with self.raises(s_exc.BadSyntax):
                    await core.nodes(q)

    async def test_cortex_storm_set_univ(self):

        async with self.getTestReadWriteCores() as (core, wcore):

            self.len(1, await wcore.nodes('[ test:str=woot .seen=(2014,2015) ]'))
            nodes = await core.nodes('test:str=woot')
            self.len(1, nodes)
            node = nodes[0]
            self.eq(node.get('.seen'), (1388534400000000, 1420070400000000))

    async def test_cortex_storm_set_tag(self):

        async with self.getTestReadWriteCores() as (core, wcore):

            tick0 = core.model.type('time').norm('2014')[0]
            tick1 = core.model.type('time').norm('2015')[0]
            tick2 = core.model.type('time').norm('2016')[0]

            self.len(1, await wcore.nodes('[ test:str=hehe +#foo=(2014,2016) ]'))
            self.len(1, await wcore.nodes('[ test:str=haha +#bar=2015 ]'))

            nodes = await core.nodes('test:str=hehe')
            self.len(1, nodes)
            node = nodes[0]
            self.eq(node.getTag('foo'), (tick0, tick2))

            nodes = await core.nodes('test:str=haha')
            self.len(1, nodes)
            node = nodes[0]
            self.eq(node.getTag('bar'), (tick1, tick1 + 1))

            view = core.getView()
            node = await view.getNodeByNdef(('test:str', 'haha'))
            self.eq(node.getTag('bar'), (tick1, tick1 + 1))

            self.len(1, await wcore.nodes('[ test:str=haha +#bar=2016 ]'))
            nodes = await core.nodes('test:str=haha')
            self.len(1, nodes)
            node = nodes[0]
            self.eq(node.getTag('bar'), (tick1, tick2 + 1))

            # Sad path
            with self.raises(s_exc.BadTypeValu) as cm:
                await core.nodes('test:str=hehe [+#newp.tag=(2022,2001)]')
            self.eq(cm.exception.get('tag'), 'newp.tag')

    async def test_cortex_storm_filt_ival(self):

        async with self.getTestReadWriteCores() as (core, wcore):

            self.len(1, await wcore.nodes('[ test:str=woot +#foo=(2015,2018) +#bar .seen=(2014,2016) ]'))

            self.len(1, await core.nodes('test:str=woot +.seen@=2015'))
            self.len(0, await core.nodes('test:str=woot +.seen@=2012'))
            self.len(1, await core.nodes('test:str=woot +.seen@=(2012,2015)'))
            self.len(0, await core.nodes('test:str=woot +.seen@=(2012,2013)'))

            self.len(1, await core.nodes('test:str=woot +.seen@=#foo'))
            self.len(0, await core.nodes('test:str=woot +.seen@=#bar'))
            self.len(0, await core.nodes('test:str=woot +.seen@=#baz'))

            self.len(1, await core.nodes('test:str=woot $foo=#foo +.seen@=$foo'))

            self.len(1, await core.nodes('test:str +#foo@=2016'))
            self.len(1, await core.nodes('test:str +#foo@=(2015, 2018)'))
            self.len(1, await core.nodes('test:str +#foo@=(2014, 2019)'))
            self.len(0, await core.nodes('test:str +#foo@=(2014, 20141231)'))

            self.len(1, await wcore.nodes('[ inet:dns:a=(woot.com,1.2.3.4) .seen=(2015,2016) ]'))
            self.len(1, await wcore.nodes('[ inet:fqdn=woot.com +#bad=(2015,2016) ]'))

            self.len(1, await core.nodes('inet:fqdn +#bad $fqdnbad=#bad -> inet:dns:a:fqdn +.seen@=$fqdnbad'))

            with self.raises(s_exc.NoSuchCmpr):
                await core.nodes('test:str +#foo==(2022,2023)')

    async def test_cortex_storm_tagform(self):

        async with self.getTestReadWriteCores() as (core, wcore):

            self.len(1, await wcore.nodes('[ test:str=hehe ]'))
            self.len(1, await wcore.nodes('[ test:str=haha +#foo ]'))
            self.len(1, await wcore.nodes('[ test:str=woot +#foo=(2015,2018) ]'))

            self.len(2, await core.nodes('#foo'))
            self.len(3, await core.nodes('test:str'))

            self.len(2, await core.nodes('test:str#foo'))
            self.len(1, await core.nodes('test:str#foo@=2016'))
            self.len(0, await core.nodes('test:str#foo@=2020'))

            # test the overlap variants
            self.len(0, await core.nodes('test:str#foo@=(2012,2013)'))
            self.len(0, await core.nodes('test:str#foo@=(2020,2022)'))
            self.len(1, await core.nodes('test:str#foo@=(2012,2017)'))
            self.len(1, await core.nodes('test:str#foo@=(2017,2022)'))
            self.len(1, await core.nodes('test:str#foo@=(2012,2022)'))

    async def test_cortex_int_indx(self):

        async with self.getTestReadWriteCores() as (core, wcore):

            await wcore.nodes('[test:int=20]')

            self.len(0, await core.nodes('test:int>=30'))
            self.len(1, await core.nodes('test:int>=20'))
            self.len(1, await core.nodes('test:int>=10'))

            self.len(0, await core.nodes('test:int>30'))
            self.len(0, await core.nodes('test:int>20'))
            self.len(1, await core.nodes('test:int>10'))

            self.len(0, await core.nodes('test:int<=10'))
            self.len(1, await core.nodes('test:int<=20'))
            self.len(1, await core.nodes('test:int<=30'))

            self.len(0, await core.nodes('test:int<10'))
            self.len(0, await core.nodes('test:int<20'))
            self.len(1, await core.nodes('test:int<30'))

            self.len(0, await core.nodes('test:int +test:int>=30'))
            self.len(1, await core.nodes('test:int +test:int>=20'))
            self.len(1, await core.nodes('test:int +test:int>=10'))

            self.len(0, await core.nodes('test:int +test:int>30'))
            self.len(0, await core.nodes('test:int +test:int>20'))
            self.len(1, await core.nodes('test:int +test:int>10'))

            self.len(0, await core.nodes('test:int +test:int<=10'))
            self.len(1, await core.nodes('test:int +test:int<=20'))
            self.len(1, await core.nodes('test:int +test:int<=30'))

            self.len(0, await core.nodes('test:int +test:int<10'))
            self.len(0, await core.nodes('test:int +test:int<20'))
            self.len(1, await core.nodes('test:int +test:int<30'))

            # time indx is derived from the same lift helpers
            await wcore.nodes('[test:str=foo :tick=201808021201]')

            self.len(0, await core.nodes('test:str:tick>=201808021202'))
            self.len(1, await core.nodes('test:str:tick>=201808021201'))
            self.len(1, await core.nodes('test:str:tick>=201808021200'))

            self.len(0, await core.nodes('test:str:tick>201808021202'))
            self.len(0, await core.nodes('test:str:tick>201808021201'))
            self.len(1, await core.nodes('test:str:tick>201808021200'))

            self.len(1, await core.nodes('test:str:tick<=201808021202'))
            self.len(1, await core.nodes('test:str:tick<=201808021201'))
            self.len(0, await core.nodes('test:str:tick<=201808021200'))

            self.len(1, await core.nodes('test:str:tick<201808021202'))
            self.len(0, await core.nodes('test:str:tick<201808021201'))
            self.len(0, await core.nodes('test:str:tick<201808021200'))

            self.len(0, await core.nodes('test:str +test:str:tick>=201808021202'))
            self.len(1, await core.nodes('test:str +test:str:tick>=201808021201'))
            self.len(1, await core.nodes('test:str +test:str:tick>=201808021200'))

            self.len(0, await core.nodes('test:str +test:str:tick>201808021202'))
            self.len(0, await core.nodes('test:str +test:str:tick>201808021201'))
            self.len(1, await core.nodes('test:str +test:str:tick>201808021200'))

            self.len(1, await core.nodes('test:str +test:str:tick<=201808021202'))
            self.len(1, await core.nodes('test:str +test:str:tick<=201808021201'))
            self.len(0, await core.nodes('test:str +test:str:tick<=201808021200'))

            self.len(1, await core.nodes('test:str +test:str:tick<201808021202'))
            self.len(0, await core.nodes('test:str +test:str:tick<201808021201'))
            self.len(0, await core.nodes('test:str +test:str:tick<201808021200'))

            await wcore.nodes('[test:int=99999]')
            self.len(1, await core.nodes('test:int<=20'))
            self.len(2, await core.nodes('test:int>=20'))
            self.len(1, await core.nodes('test:int>20'))
            self.len(0, await core.nodes('test:int<20'))

    async def test_cortex_univ(self):

        async with self.getTestCore() as core:

            # Ensure that the test model loads a univ property
            prop = core.model.prop('.test:univ')
            self.true(prop.isuniv)

            # Add a univprop directly via API for testing
            core.model.addUnivProp('hehe', ('int', {}), {})

            self.len(1, await core.nodes('[ test:str=woot .hehe=20 ]'))
            self.len(1, await core.nodes('.hehe'))
            self.len(1, await core.nodes('test:str.hehe=20'))
            self.len(0, await core.nodes('test:str.hehe=19'))
            self.len(1, await core.nodes('.hehe [ -.hehe ]'))
            self.len(0, await core.nodes('.hehe'))

            self.none(await core._addUnivProp('hehe', None, None))

        # ensure that we can delete univ props in a authenticated setting
        async with self.getTestCoreAndProxy() as (realcore, core):

            realcore.model.addUnivProp('hehe', ('int', {}), {})
            self.len(1, await realcore.nodes('[ test:str=woot .hehe=20 ]'))
            self.len(1, await realcore.nodes('[ test:str=pennywise .hehe=8086 ]'))

            msgs = await core.storm('test:str=woot [-.hehe]').list()
            podes = [m[1] for m in msgs if m[0] == 'node']
            self.none(s_node.prop(podes[0], '.hehe'))
            msgs = await core.storm('test:str=pennywise [-.hehe]').list()
            podes = [m[1] for m in msgs if m[0] == 'node']
            self.none(s_node.prop(podes[0], '.hehe'))

    async def test_storm_cond_has(self):
        async with self.getTestCore() as core:

            await core.nodes('[ inet:ip=1.2.3.4 :asn=20 ]')
            self.len(1, await core.nodes('inet:ip=1.2.3.4 +:asn'))

            with self.raises(s_exc.BadSyntax):
                await core.nodes('[ inet:ip=1.2.3.4 +:foo ]')

    async def test_storm_cond_not(self):

        async with self.getTestCore() as core:

            self.len(1, await core.nodes('[ test:str=foo +#bar ]'))
            self.len(1, await core.nodes('[ test:str=foo +#bar ] +(not .seen)'))
            self.len(1, await core.nodes('[ test:str=foo +#bar ] +(#baz or not .seen)'))

    async def test_storm_totags(self):

        async with self.getTestCore() as core:

            nodes = await core.nodes('[ test:str=visi +#foo.bar ] -> #')

            self.len(1, nodes)
            self.eq(nodes[0].ndef[1], 'foo.bar')

            self.len(2, await core.nodes('test:str=visi -> #*'))
            self.len(1, await core.nodes('test:str=visi -> #foo.bar'))
            self.len(1, await core.nodes('test:str=visi -> #foo.*'))
            self.len(0, await core.nodes('test:str=visi -> #baz.*'))

    async def test_storm_fromtags(self):

        async with self.getTestCore() as core:

            await core.nodes('[ test:str=visi test:int=20 +#foo.bar ]')

            nodes = await core.nodes('syn:tag=foo.bar -> test:str')
            self.len(1, nodes)
            self.eq(nodes[0].ndef[1], 'visi')

            self.len(2, await core.nodes('syn:tag=foo.bar -> *'))

            # Attempt a formpivot from a syn:tag node to a secondary property
            # which is not valid
            with self.getAsyncLoggerStream('synapse.lib.ast',
                                           'Unknown time format') as stream:
                self.len(0, await core.nodes('syn:tag=foo.bar -> test:str:tick'))
                self.true(await stream.wait(4))

    async def test_storm_tagtags(self):

        async with self.getTestCore() as core:

            await core.nodes('[ test:str=visi +#foo.bar ] -> # [ +#baz.faz ]')

            nodes = await core.nodes('##baz.faz')

            self.len(1, nodes)
            self.eq(nodes[0].ndef[1], 'visi')

            # make an icky loop of tags...
            await core.nodes('syn:tag=baz.faz [ +#foo.bar ]')

            # should still be ok...
            nodes = await core.nodes('##baz.faz')

            self.len(1, nodes)
            self.eq(nodes[0].ndef[1], 'visi')

    async def test_storm_cancel(self):

        async with self.getTestCore() as core:

            evnt = asyncio.Event()

            self.len(0, core.boss.ps())

            async def todo():
                async for mesg in core.storm('[ test:str=foo test:str=bar ] | sleep 10'):
                    if mesg[0] == 'node':
                        evnt.set()

            task = core.schedCoro(todo())

            await evnt.wait()

            synts = core.boss.ps()

            self.len(1, synts)

            await synts[0].kill()

            self.len(0, core.boss.ps())

            await self.asyncraises(asyncio.CancelledError, task)

    async def test_cortex_formcounts(self):

        with self.getTestDir() as dirn:

            async with self.getTestCore(dirn=dirn) as core:

                nodes = await core.nodes('[ test:str=foo test:str=bar test:int=42 ]')
                self.len(3, nodes)

                self.eq(1, (await core.getFormCounts())['test:int'])
                self.eq(2, (await core.getFormCounts())['test:str'])

            # test that counts persist...
            async with self.getTestCore(dirn=dirn) as core:

                self.eq(1, (await core.getFormCounts())['test:int'])
                self.eq(2, (await core.getFormCounts())['test:str'])

                node = await core.getView().getNodeByNdef(('test:str', 'foo'))
                await node.delete()

                self.eq(1, (await core.getFormCounts())['test:str'])

    async def test_cortex_greedy(self):
        ''' Issue a large request, and make sure we can still do stuff in a reasonable amount of time'''

        async with self.getTestCore() as core:
            # Prime the fork pool on a solo run
            self.len(0, await core.nodes('.created | spin'))
            event = asyncio.Event()
            async def add_stuff():
                vals = list(range(20000))
                event.set()
                msgs = await core.stormlist('for $i in $vals {[test:int=$i]} | spin',
                                             opts={'editformat': 'none', 'vars': {'vals': vals}})
                self.stormHasNoWarnErr(msgs)

            fut = core.schedCoro(add_stuff())

            # Wait for him to get started
            before = time.time()
            await event.wait()

            nodes = await core.nodes('[test:str=hehe]')
            self.len(1, nodes)
            delta = time.time() - before

            # Note: before latency improvement, delta was > 4 seconds
            self.lt(delta, 0.5)

        # Make sure the task in flight can be killed in a reasonable time
        delta = time.time() - before
        self.lt(delta, 1.0)

    async def test_storm_pivprop(self):

        async with self.getTestCore() as core:

            self.len(1, await core.nodes('[ inet:asn=200 :name=visi ]'))
            self.len(1, await core.nodes('[ inet:ip=1.2.3.4 :asn=200 ]'))
            self.len(1, await core.nodes('[ inet:ip=5.6.7.8 :asn=8080 ]'))
            self.len(1, await core.nodes('[ inet:ip=6.7.8.9 ]'))

            self.len(1, await core.nodes('inet:asn=200 +:name=visi'))

            self.len(1, await core.nodes('inet:asn=200 +:name=visi'))
            nodes = await core.nodes('inet:ip +:asn::name=visi')

            self.len(1, nodes)
            self.eq(nodes[0].ndef, ('inet:ip', (4, 0x01020304)))

            nodes = await core.nodes('inet:ip +:asn::name')
            self.len(1, nodes)

            self.len(1, await core.nodes('inet:ip.created +:asn::name'))

            await core.nodes('[ entity:contact=* :email=visi@vertex.link ]')
            nodes = await core.nodes('entity:contact +:email::fqdn=vertex.link')
            self.len(1, nodes)

            nodes = await core.nodes('entity:contact +:email::fqdn')
            self.len(1, nodes)

            nodes = await core.nodes('entity:contact +:org::url::fqdn::notaprop')
            self.len(0, nodes)

            # test pivprop with an extmodel prop
            await core.addForm('_hehe:haha', 'int', {}, {'doc': 'The hehe:haha form.'})
            await core.addFormProp('inet:asn', '_pivo', ('_hehe:haha', {}), {})

            self.len(1, await core.nodes('inet:asn=200 [ :_pivo=10 ]'))

            nodes = await core.nodes('inet:ip +:asn::_pivo=10')
            self.len(1, nodes)

            nodes = await core.nodes('inet:ip +:asn::_pivo')
            self.len(1, nodes)

            await core.nodes('[ risk:vulnerable=* :node=(inet:ip, 1.2.3.4) ]')
            self.len(1, await core.nodes('risk:vulnerable +:node::asn::name'))

            # try to pivot to a node that no longer exists
            await core.nodes('inet:asn | delnode --force')

            nodes = await core.nodes('inet:ip +:asn::name')
            self.len(0, nodes)

            # try to pivot to deleted form/props for coverage
            self.len(1, await core.nodes('[ inet:asn=200 :_pivo=10 ]'))

            core.model.delForm('_hehe:haha')
            with self.raises(s_exc.NoSuchForm):
                await core.nodes('inet:ip +:asn::_pivo::notaprop')

            self.skip('FIXME - interface based pivot props...')
            await core.nodes('[ou:position=* :contact={[entity:contact=* :email=a@v.lk]}]')
            await core.nodes('[ou:position=* :contact={[entity:contact=* :email=b@v.lk]}]')
            await core.nodes('[ou:position=* :contact={[entity:contact=* :email=c@v.lk]}]')
            await core.nodes('[ou:position=* :contact={[entity:contact=* :emails=(a@v.lk, b@v.lk)]}]')
            await core.nodes('[ou:position=* :contact={[entity:contact=* :emails=(c@v.lk, d@v.lk)]}]')
            await core.nodes('[ou:position=* :contact={[entity:contact=* :emails=(a@v.lk, d@v.lk)]}]')

            nodes = await core.nodes('ou:position:contact::email::user=a')
            self.len(1, nodes)
            for node in nodes:
                self.eq('ou:position', node.ndef[0])

            nodes = await core.nodes('ou:position:contact::email::user*in=(a, b)')
            self.len(2, nodes)
            for node in nodes:
                self.eq('ou:position', node.ndef[0])

            nodes = await core.nodes('ou:position:contact::emails*[=a@v.lk]')
            self.len(2, nodes)
            for node in nodes:
                self.eq('ou:position', node.ndef[0])

            nodes = await core.nodes('ou:position:contact::emails*[in=(a@v.lk, c@v.lk)]')
            self.len(3, nodes)
            for node in nodes:
                self.eq('ou:position', node.ndef[0])

            with self.raises(s_exc.NoSuchProp):
                nodes = await core.nodes('ou:org:hq::email::newp=a')

            await core.nodes('[it:exec:url=* :http:request={[inet:http:request=* :flow={[inet:flow=* :src=tcp://1.2.3.4]} ]}]')
            await core.nodes('[it:exec:url=* :http:request={[inet:http:request=* :flow={[inet:flow=* :src=tcp://5.6.7.8]} ]}]')
            await core.nodes('[it:exec:url=* :http:request={[inet:http:request=* :flow={[inet:flow=* :src=tcp://1.2.3.5]} ]}]')

            self.len(2, await core.nodes('it:exec:url:http:request::flow::src*ip*in=(1.2.3.4, 5.6.7.8)'))
            self.len(2, await core.nodes('it:exec:url:http:request::flow::src::ip*in=(1.2.3.4, 5.6.7.8)'))

            await core.nodes('inet:ip=1.2.3.4 [:asn=5]')
            await core.nodes('inet:ip=1.2.3.5 [:asn=6]')
            await core.nodes('inet:ip=5.6.7.8 [:asn=7]')

            self.len(1, await core.nodes('it:exec:url:http:request::flow::src::ip::asn>6'))
            self.len(2, await core.nodes('it:exec:url:http:request::flow::src::ip::asn*in=(5,6)'))

            await core.nodes('[ ou:award=* :org={[ ou:org=* :name=foo ]}]')
            await core.nodes('[ ou:award=* :org={[ ou:org=* :names=(foo, bar) ]}]')
            await core.nodes('[ ou:award=* :org={[ ou:org=* :names=(baz, faz) ]}]')

            self.len(2, await core.nodes('ou:award:org::name*alts=foo'))
            self.len(1, await core.nodes('ou:award:org::name*alts=bar'))
            self.len(2, await core.nodes('ou:award:org::name*alts*in=(bar, baz)'))

            await core.nodes('[ test:virtiface=* :server=tcp://1.2.3.4 ]')
            await core.nodes('[ test:virtiface=* :servers=(tcp://1.2.3.4, tcp://5.6.7.8) ]')
            await core.nodes('[ test:virtiface2=* :servers=(tcp://7.8.9.0,) ]')

            self.len(2, await core.nodes('test:virtarray:server*alts*ip=1.2.3.4'))
            self.len(2, await core.nodes('test:virtarray:server*alts*ip*in=(5.6.7.8, 7.8.9.0)'))

class CortexBasicTest(s_t_utils.SynTest):
    '''
    The tests that are unlikely to break with different types of layers installed
    '''
    async def test_cortex_coreinfo(self):

        async with self.getTestCoreAndProxy() as (core, prox):

            coreinfo = await prox.getCoreInfoV2()

            for field in ('version', 'modeldict', 'stormdocs'):
                self.isin(field, coreinfo)

            layers = list(core.listLayers())
            self.len(1, layers)
            lyr = layers[0]
            info = await lyr.pack()
            self.eq(info['name'], 'default')

            views = list(core.listViews())
            self.len(1, views)
            view = views[0]
            info = await view.pack()
            self.eq(info['name'], 'default')

    async def test_cortex_model_dict(self):

        async with self.getTestCoreAndProxy() as (core, prox):

            model = await prox.getModelDict()

            tnfo = model['types'].get('inet:ip')

            self.nn(tnfo)
            self.eq(tnfo['info']['doc'], 'An IPv4 or IPv6 address.')
            self.none(tnfo.get('virts'))

            tnfo = model['types'].get('inet:sockaddr')
            self.eq(tnfo['virts'], {'ip': 'inet:ip', 'port': 'inet:port'})
            self.eq(tnfo['lift_cmprs'], ('=', '~=', '?=', 'in=', 'range=', '^='))
            self.eq(tnfo['filter_cmprs'], ('=', '!=', '~=', '^=', 'in=', 'range='))

            fnfo = model['forms'].get('inet:ip')
            self.nn(fnfo)

            pnfo = fnfo['props'].get('asn')

            self.nn(pnfo)
            self.eq(pnfo['type'][0], 'inet:asn')

            modelt = model['types']

            self.eq('text', model['forms']['inet:whois:record']['props']['text']['disp']['hint'])

            fname = 'inet:dns:rev'
            cmodel = core.model.form(fname)
            modelf = model['forms'][fname]
            self.eq(cmodel.type.stortype, modelt[fname].get('stortype'))

            self.eq(cmodel.prop('ip').type.stortype,
                    modelt.get(modelf['props']['ip']['type'][0], {}).get('stortype'))

            fname = 'file:bytes'
            cmodel = core.model.form(fname)
            modelf = model['forms'][fname]
            self.eq(cmodel.type.stortype, modelt[fname].get('stortype'))

            self.eq(cmodel.prop('size').type.stortype,
                    modelt.get(modelf['props']['size']['type'][0], {}).get('stortype'))
            self.eq(cmodel.prop('sha256').type.stortype,
                    modelt.get(modelf['props']['sha256']['type'][0], {}).get('stortype'))

            fname = 'test:int'
            cmodel = core.model.form(fname)
            modelf = model['forms'][fname]
            self.eq(cmodel.type.stortype, modelt[fname].get('stortype'))

            self.eq(cmodel.prop('.test:univ').type.stortype,
                    modelt.get(modelf['props']['.test:univ']['type'][0], {}).get('stortype'))

            mimemeta = model['interfaces'].get('file:mime:meta')
            self.nn(mimemeta)
            self.isin('props', mimemeta)
            self.eq('file', mimemeta['props'][0][0])

            self.nn(model['univs'].get('.created'))
            self.nn(model['univs'].get('.seen'))

    async def test_storm_graph(self):

        async with self.getTestCoreAndProxy() as (core, prox):

            await core.nodes('[ inet:dns:a=(woot.com, 1.2.3.4) ]')

            opts = {'graph': True}
            msgs = await prox.storm('inet:dns:a', opts=opts).list()
            nodes = [m[1] for m in msgs if m[0] == 'node']

            self.len(4, nodes)

            for node in nodes:
                if node[0][0] == 'inet:dns:a':
                    self.len(0, node[1]['path']['edges'])
                elif node[0][0] == 'inet:ip':
                    self.eq(node[1]['path']['edges'], (
                        (0, {'type': 'prop', 'prop': 'ip', 'reverse': True}),
                    ))
                elif node[0] == ('inet:fqdn', 'woot.com'):
                    self.eq(node[1]['path']['edges'], (
                        (0, {'type': 'prop', 'prop': 'fqdn', 'reverse': True}),
                    ))

    async def test_onadd(self):
        arg_hit = {}

        async def testcb(node):
            arg_hit['hit'] = node

        async with self.getTestCore() as core:
            core.model.form('test:str').onAdd(testcb)

            nodes = await core.nodes('[test:str=hello]')
            self.len(1, nodes)
            node = nodes[0]
            self.eq(node, arg_hit.get('hit'))

            arg_hit['hit'] = None
            core.model.form('test:str').offAdd(testcb)
            nodes = await core.nodes('[test:str=goodbye]')
            self.len(1, nodes)
            self.none(arg_hit.get('hit'))

    async def test_cell(self):

        data = ('foo', 'bar', 'baz')

        async with self.getTestCoreAndProxy() as (core, proxy):

            corever = core.cellinfo.get('cortex:version')
            cellver = core.cellinfo.get('synapse:version')
            self.eq(corever, s_version.version)
            self.eq(corever, cellver)

            # test the remote storm result counting API
            self.eq(0, await proxy.count('test:pivtarg'))

            # Test the stormpkg apis
            otherpkg = {
                'name': 'foosball',
                'version': '0.0.1',
                'synapse_version': '>=3.0.0,<4.0.0',
            }
            self.none(await proxy.addStormPkg(otherpkg))
            pkgs = await proxy.getStormPkgs()
            self.len(1, pkgs)
            self.eq(pkgs, [otherpkg])
            pkg = await proxy.getStormPkg('foosball')
            self.eq(pkg, otherpkg)
            self.none(await proxy.delStormPkg('foosball'))
            pkgs = await proxy.getStormPkgs()
            self.len(0, pkgs)
            await self.asyncraises(s_exc.NoSuchPkg, proxy.delStormPkg('foosball'))

            self.none(await core._delStormPkg('foosball'))

            # This segfaults in regex < 2022.9.11
            query = '''test:str~="(?(?<=A)|(?(?![^B])C|D))"'''
            msgs = await core.stormlist(query)

            # test reqValidStorm
            self.true(await proxy.reqValidStorm('test:str=test'))
            self.true(await proxy.reqValidStorm('1.2.3.4 | spin', opts={'mode': 'lookup'}))
            self.true(await proxy.reqValidStorm('1.2.3.4 | spin', opts={'mode': 'autoadd'}))
            with self.raises(s_exc.BadSyntax):
                await proxy.reqValidStorm('1.2.3.4 ')
            with self.raises(s_exc.BadSyntax):
                await proxy.reqValidStorm('| 1.2.3.4 ', opts={'mode': 'lookup'})
            with self.raises(s_exc.BadSyntax):
                await proxy.reqValidStorm('| 1.2.3.4', opts={'mode': 'autoadd'})

    async def test_stormcmd(self):

        async with self.getTestCoreAndProxy() as (realcore, core):

            await realcore.nodes('[ inet:user=visi inet:user=whippit ]')

            self.eq(2, await core.count('inet:user'))

            # test cmd as last text syntax
            self.eq(1, await core.count('inet:user | limit 1'))

            self.eq(1, await core.count('inet:user | limit 1      '))

            # test cmd and trailing pipe and whitespace syntax
            self.eq(2, await core.count('inet:user | limit 10 | [ +#foo.bar ]'))
            self.eq(1, await core.count('inet:user | limit 10 | +inet:user=visi'))

            # test invalid option syntax
            msgs = await alist(core.storm('inet:user | limit --woot'))
            self.printed(msgs, 'Usage: limit [options] <count>')
            self.len(0, [m for m in msgs if m[0] == 'node'])

            oldverpkg = {
                'name': 'versionfail',
                'version': (0, 0, 1),
                'synapse_version': '>=1337.0.0,<2000.0.0',
                'commands': ()
            }

            with self.raises(s_exc.BadVersion):
                await core.addStormPkg(oldverpkg)

            oldverpkg = {
                'name': 'versionfail',
                'version': (0, 0, 1),
                'synapse_version': '>=1337.0.0,<2000.0.0',
                'commands': ()
            }

            with self.raises(s_exc.BadVersion):
                await core.addStormPkg(oldverpkg)

            oldverpkg = {
                'name': 'versionfail',
                'version': (0, 0, 1),
                'synapse_version': '>=0.0.1,<2.0.0',
                'commands': ()
            }

            with self.raises(s_exc.BadVersion):
                await core.addStormPkg(oldverpkg)

            noverpkg = {
                'name': 'nomin',
                'version': (0, 0, 1),
                'commands': ()
            }

            await core.addStormPkg(noverpkg)

            badcmdpkg = {
                'name': 'badcmd',
                'version': (0, 0, 1),
                'commands': ({
                    'name': 'invalidCMD',
                    'descr': 'test command',
                    'storm': '',
                },)
            }

            await self.asyncraises(s_exc.SchemaViolation, core.addStormPkg(badcmdpkg))
            await self.asyncraises(s_exc.BadArg, s_common.aspin(core.storm(None)))

    async def test_onsetdel(self):

        arg_hit = {}

        async def test_cb(node, oldv):
            arg_hit['hit'] = (node, oldv)

        async with self.getTestCore() as core:
            core.model.prop('test:str:hehe').onSet(test_cb)

            nodes = await core.nodes('[test:str=hi :hehe=haha]')
            self.len(1, nodes)
            node = nodes[0]
            self.eq(node.get('hehe'), 'haha')
            self.eq(node, arg_hit['hit'][0])
            self.none(arg_hit['hit'][1])

            arg_hit.clear()
            nodes = await core.nodes('test:str=hi [:hehe=weee]')
            self.len(1, nodes)
            node = nodes[0]

            self.eq(node.get('hehe'), 'weee')
            self.eq(node, arg_hit['hit'][0])
            self.eq(arg_hit['hit'][1], 'haha')

            arg_hit.clear()
            core.model.prop('test:str:hehe').onDel(test_cb)

            nodes = await core.nodes('test:str=hi [-:hehe]')
            self.len(1, nodes)
            node = nodes[0]
            self.none(node.get('hehe'))
            self.eq(node, arg_hit['hit'][0])
            self.eq(arg_hit['hit'][1], 'weee')

    async def test_storm_logging(self):
        async with self.getTestCoreAndProxy() as (realcore, core):
            view = await core.callStorm('return( $lib.view.get().iden )')
            self.nn(view)

            # Storm logging
            with self.getAsyncLoggerStream('synapse.storm', 'Executing storm query {help ask} as [root]') \
                    as stream:
                await alist(core.storm('help ask'))
                self.true(await stream.wait(4))

            mesg = 'Executing storm query {help foo} as [root]'
            with self.getAsyncLoggerStream('synapse.storm', mesg) as stream:
                await alist(core.storm('help foo', opts={'show': ('init', 'fini', 'print',)}))
                self.true(await stream.wait(4))

            with self.getStructuredAsyncLoggerStream('synapse.storm', mesg) as stream:
                await alist(core.storm('help foo', opts={'show': ('init', 'fini', 'print',)}))
                self.true(await stream.wait(4))

            mesg = stream.jsonlines()[0]
            self.eq(mesg.get('view'), view)

    async def test_storm_mustquote(self):

        async with self.getTestCore() as core:
            await core.nodes('[ inet:ip=1.2.3.4 ]')
            self.len(1, await core.nodes('inet:ip=1.2.3.4|limit 20'))

    async def test_storm_cmdname(self):

        class Bork:
            name = 'foo:bar'

        class Bawk:
            name = '.foobar'

        async with self.getTestCore() as core:

            with self.raises(s_exc.BadCmdName):
                core.addStormCmd(Bork)

            with self.raises(s_exc.BadCmdName):
                core.addStormCmd(Bawk)

    async def test_storm_comment(self):

        async with self.getTestCore() as core:

            text = '''
            /* A
               multiline
               comment */
            [ inet:ip=1.2.3.4 ] // this is a comment
            // and this too...

            switch $foo {

                // The bar case...

                bar: {
                    [ +#hehe.haha ]
                }

                /*
                   The
                   baz
                   case
                */
                'baz faz': {}
            }
            '''
            opts = {'vars': {'foo': 'bar'}}
            nodes = await core.nodes(text, opts=opts)
            self.len(1, nodes)
            self.eq(nodes[0].ndef, ('inet:ip', (4, 0x01020304)))
            self.nn(nodes[0].getTag('hehe.haha'))

    async def test_storm_contbreak(self):

        async with self.getTestCore() as core:

            text = '''
            for $foo in $foos {

                [ inet:ip=1.2.3.4 ]

                switch $foo {
                    bar: { [ +#ohai ] break }
                    baz: { [ +#visi ] continue }
                }

                [ inet:ip=5.6.7.8 ]

                [ +#hehe ]
            }
            '''
            opts = {'vars': {'foos': ['baz', 'baz']}}
            await core.nodes(text, opts=opts)

            nodes = await core.nodes('inet:ip')
            self.len(1, nodes)
            self.nn(nodes[0].getTag('visi'))
            self.none(nodes[0].getTag('hehe'))

            await core.nodes('inet:ip | delnode')

            opts = {'vars': {'foos': ['bar', 'bar']}}
            await core.nodes(text, opts=opts)

            nodes = await core.nodes('inet:ip')
            self.len(1, nodes)
            self.nn(nodes[0].getTag('ohai'))
            self.none(nodes[0].getTag('hehe'))

            await core.nodes('inet:ip | delnode')

            opts = {'vars': {'foos': ['lols', 'lulz']}}
            await core.nodes(text, opts=opts)

            nodes = await core.nodes('inet:ip')
            for node in nodes:
                self.nn(node.getTag('hehe'))

            # Break and Continue cannot cross function boundaries and will instead raise a catchable StormRuntimeError
            keywords = ('break', 'continue')
            base_func_q = '''
            function inner(v) {
                if ( $v = 2 ) {
                    KEYWORD
                }
                return ( $v )
            }
            $N = (5)

            for $valu in $lib.range($N) {
                $lib.print(`{$inner($valu)}/{$N}`)
            }
            '''
            func_catch_q = '''
            function inner(v) {
                if ( $v = 2 ) {
                    KEYWORD
                }
                return ( $v )
            }
            $N = (5)
            try {
                for $valu in $lib.range($N) {
                    $lib.print(`{$inner($valu)}/{$N}`)
                }
            } catch StormRuntimeError as err {
                $lib.print(`caught: {$err.mesg}`)
            }
            '''
            for keyword in keywords:
                q = base_func_q.replace('KEYWORD', keyword)
                msgs = await core.stormlist(q)
                self.stormIsInPrint('1/5', msgs)
                self.stormNotInPrint('2/5', msgs)
                self.stormIsInErr(f'function inner - Loop control statement "{keyword}" used outside of a loop.',
                                  msgs)

                q = func_catch_q.replace('KEYWORD', keyword)
                msgs = await core.stormlist(q)
                self.stormIsInPrint('1/5', msgs)
                self.stormNotInPrint('2/5', msgs)
                self.stormIsInPrint(f'function inner - Loop control statement "{keyword}" used outside of a loop.',
                                    msgs)

            # The toplevel use of the keywords will convert them into StormRuntimeError in the message stream
            # but prevent them from being caught.
            base_top_q = '''
            $N = (5)
            for $j in $lib.range($N) {
                if ($j = 2) { break }
                $lib.print(`{$j}/{$N}`)
            }
            if ($j = 2) {
                KEYWORD
            }
            '''
            top_catch_q = '''
            $N = (5)
            for $j in $lib.range($N) {
                if ($j = 2) { break }
                $lib.print(`{$j}/{$N}`)
            }
            try {
                if ($j = 2) {
                    KEYWORD
                }
            } catch StormRuntimeError as err {
                $lib.print(`caught: {$err.mesg}`)
            }
            '''
            for keyword in keywords:
                q = base_top_q.replace('KEYWORD', keyword)
                msgs = await core.stormlist(q)
                self.stormIsInPrint('1/5', msgs)
                self.stormNotInPrint('2/5', msgs)
                self.stormIsInErr(f'Loop control statement "{keyword}" used outside of a loop.',
                                  msgs)
                errname = [m[1][0] for m in msgs if m[0] == 'err'][0]
                self.eq(errname, 'StormRuntimeError')

                q = top_catch_q.replace('KEYWORD', keyword)
                msgs = await core.stormlist(q)
                self.stormIsInPrint('1/5', msgs)
                self.stormNotInPrint('2/5', msgs)
                self.stormIsInErr(f'Loop control statement "{keyword}" used outside of a loop.',
                                    msgs)
                errname = [m[1][0] for m in msgs if m[0] == 'err'][0]
                self.eq(errname, 'StormRuntimeError')

    async def test_storm_varcall(self):

        async with self.getTestCore() as core:

            text = '''
            for $foo in $foos {

                ($fqdn, $ip) = $foo.split("|")

                [ inet:dns:a=($fqdn, $ip) ]
            }
            '''
            opts = {'vars': {'foos': ['vertex.link|1.2.3.4']}}
            await core.nodes(text, opts=opts)
            self.len(1, await core.nodes('inet:dns:a=(vertex.link,1.2.3.4)'))

    async def test_storm_dict_deref(self):

        async with self.getTestCore() as core:

            text = '''
            [ test:int=$hehe.haha ]
            '''
            opts = {'vars': {'hehe': {'haha': 20}}}
            nodes = await core.nodes(text, opts=opts)
            self.len(1, nodes)
            self.eq(nodes[0].ndef[1], 20)

            text = '''
            $a=({'foo': 'bar'})
            $b=({'baz': 'foo'})
            [ test:str=$a.`{$b.baz}` ]
            '''
            nodes = await core.nodes(text, opts=opts)
            self.len(1, nodes)
            self.eq(nodes[0].ndef[1], 'bar')

            text = '''
            $a=({'foo': 'cool'})
            $b=({'baz': 'foo'})
            [ test:str=$a.($b.baz) ]
            '''
            nodes = await core.nodes(text, opts=opts)
            self.len(1, nodes)
            self.eq(nodes[0].ndef[1], 'cool')

            text = '''
            $foo = ({})
            $bar=({'baz': 'buzz'})
            $foo.`{$bar.baz}` = fuzz
            [ test:str=$foo.buzz ]
            '''
            nodes = await core.nodes(text, opts=opts)
            self.len(1, nodes)
            self.eq(nodes[0].ndef[1], 'fuzz')

            text = '''
            $foo = ({})
            $bar=({'baz': 'fuzz'})
            $foo.($bar.baz) = buzz
            [ test:str=$foo.fuzz ]
            '''
            nodes = await core.nodes(text, opts=opts)
            self.len(1, nodes)
            self.eq(nodes[0].ndef[1], 'buzz')

            self.eq('BAZ', await core.callStorm("$foo=({'bar': 'baz'}) return($foo.('bar').upper())"))
            self.eq('BAZ', await core.callStorm("$foo=({'bar': 'baz'}) return($foo.$('bar').upper())"))
            self.eq('BAZ', await core.callStorm("return(({'bar': 'baz'}).('bar').upper())"))
            self.eq('BAZ', await core.callStorm("return(({'bar': 'baz'}).$('bar').upper())"))
            self.eq('BAZ', await core.callStorm("return((({'bar': 'baz'}).('bar').upper()))"))
            self.eq('BAZ', await core.callStorm("return((({'bar': 'baz'}).$('bar').upper()))"))

            # setitem and deref both toprim the key
            text = '''
            $x = ({})
            $y = (1.23)
            $x.$y = "foo"
            for ($k, $v) in $x { return(($k, $x.$k)) }
            '''
            self.eq((1.23, 'foo'), await core.callStorm(text))

            # constructor also toprims all keys
            text = '''
            $y = (1.23)
            $x = ({
                $y: "foo"
            })
            for ($k, $v) in $x { return(($k, $x.$k)) }
            '''
            self.eq((1.23, 'foo'), await core.callStorm(text))

            text = '''
            $y=$lib.null [ inet:fqdn=foo.com ] $y=$node spin |
            $x = ({
                "cool": {
                    $y: "foo"
                }
            })
            for ($k, $v) in $x {
                for ($k2, $v2) in $v {
                    return(($k2, $x.$k.$k2))
                }
            }
            '''
            self.eq(('foo.com', 'foo'), await core.callStorm(text))

            # using a mutable key raises an exception
            text = '''
            $x = ({})
            $y = ([(1.23)])
            $x.$y = "foo"
            '''
            await self.asyncraises(s_exc.BadArg, core.nodes(text))

            text = '''
            $y = ([(1.23)])
            $x = ({
                $y: "foo"
            })
            '''
            await self.asyncraises(s_exc.BadArg, core.nodes(text))

    async def test_storm_varlist_compute(self):

        async with self.getTestCore() as core:

            text = '''
                [ test:str=foo .seen=(2014,2015) ]
                ($tick, $tock) = .seen
                [ test:int=$tick ]
                +test:int
            '''
            nodes = await core.nodes(text)
            self.len(1, nodes)
            self.eq(nodes[0].ndef[1], 1388534400000000)

    async def test_storm_selfrefs(self):

        async with self.getTestCore() as core:

            nodes = await core.nodes('[ inet:fqdn=woot.com ] -> *')

            self.len(1, nodes)
            self.eq('com', nodes[0].ndef[1])

            await core.nodes('inet:fqdn=woot.com | delnode')

            self.len(0, await core.nodes('inet:fqdn=woot.com'))

    async def test_storm_addnode_runtsafe(self):

        async with self.getTestCore() as core:
            # test adding nodes from other nodes output
            q = '[ inet:fqdn=woot.com inet:fqdn=vertex.link ] [ inet:user = :zone ] +inet:user'
            nodes = await core.nodes(q)
            self.len(2, nodes)
            ndefs = list(sorted([n.ndef for n in nodes]))
            self.eq(ndefs, (('inet:user', 'vertex.link'), ('inet:user', 'woot.com')))

    async def test_storm_subgraph(self):

        async with self.getTestCore() as core:

            await core.nodes('[ inet:ip=1.2.3.4 :asn=20 ]')
            await core.nodes('[ inet:dns:a=(woot.com, 1.2.3.4) +#yepr ]')
            await core.nodes('[ inet:dns:a=(vertex.link, 5.5.5.5) +#nope ]')
            await core.nodes('[ inet:fqdn=vertex.link <(refs)+ {[ media:news=cd5d6bff3fd78bbf1eee91afc80a50dd ]} ]')

            rules = {

                'degrees': 2,

                'pivots': [],

                'filters': ['-#nope'],

                'forms': {

                    'inet:fqdn': {
                        'pivots': ['<- *', '-> *'],
                        'filters': ['-inet:fqdn:issuffix=1'],
                    },

                    'syn:tag': {
                        'pivots': ['-> *'],
                    },

                    '*': {
                        'pivots': ['-> #'],
                    },

                }
            }

            def checkGraph(seeds, alldefs):
                # our TLDs should be omits
                self.len(2, seeds)
                self.len(5, alldefs)

                self.isin(('inet:fqdn', 'woot.com'), seeds)
                self.isin(('inet:fqdn', 'vertex.link'), seeds)

                self.nn(alldefs.get(('syn:tag', 'yepr')))
                self.nn(alldefs.get(('inet:dns:a', ('woot.com', (4, 0x01020304)))))

                self.none(alldefs.get(('inet:asn', 20)))
                self.none(alldefs.get(('syn:tag', 'nope')))
                self.none(alldefs.get(('inet:dns:a', ('vertex.link', (4, 0x05050505)))))

            seeds = []
            alldefs = {}

            async for node in core.view.iterStormPodes('inet:fqdn', opts={'graph': rules}):
                if node[1]['path'].get('graph:seed'):
                    seeds.append(node[0])

                alldefs[node[0]] = node[1]['path'].get('edges')

            checkGraph(seeds, alldefs)

            rules['name'] = 'foo'
            iden = await core.callStorm('return($lib.graph.add($rules).iden)', opts={'vars': {'rules': rules}})

            gdef = await core.addStormGraph(rules)
            iden2 = gdef['iden']

            mods = {
                'name': 'bar',
                'desc': 'foorules',
                'refs': True,
                'edges': False,
                'forms': {},
                'pivots': ['<(seen)- meta:source'],
                'degrees': 3,
                'filters': ['+#nope'],
                'filterinput': False,
                'yieldfiltered': True
            }

            await core.callStorm('$lib.graph.mod($iden, $info)', opts={'vars': {'iden': iden2, 'info': mods}})

            q = '$lib.graph.mod($iden, ({"iden": "foo"}))'
            await self.asyncraises(s_exc.BadArg, core.callStorm(q, opts={'vars': {'iden': iden2}}))

            gdef['scope'] = 'power-up'
            gdef['power-up'] = 'newp'
            await self.asyncraises(s_exc.SynErr, core._addStormGraph(gdef))

            gdef = await core.callStorm('return($lib.graph.get($iden))', opts={'vars': {'iden': iden}})
            self.eq(gdef['name'], 'foo')
            self.eq(gdef['creator'], core.auth.rootuser.iden)

            gdefs = await core.callStorm('return($lib.graph.list())')
            self.len(2, gdefs)
            self.eq(gdefs[0]['name'], 'bar')
            self.eq(gdefs[0]['creator'], core.auth.rootuser.iden)
            self.eq(gdefs[1]['name'], 'foo')
            self.eq(gdefs[1]['creator'], core.auth.rootuser.iden)

            seeds = []
            alldefs = {}
            async for node in core.view.iterStormPodes('inet:fqdn $lib.graph.activate($iden)', opts={'vars': {'iden': iden}}):

                if node[1]['path'].get('graph:seed'):
                    seeds.append(node[0])

                alldefs[node[0]] = node[1]['path'].get('edges')

            checkGraph(seeds, alldefs)

            seeds = []
            alldefs = {}
            async for node in core.view.iterStormPodes('inet:fqdn', opts={'graph': iden}):

                if node[1]['path'].get('graph:seed'):
                    seeds.append(node[0])

                alldefs[node[0]] = node[1]['path'].get('edges')

            checkGraph(seeds, alldefs)

            # now do the same options via the command...
            text = '''
                inet:fqdn | graph
                                --degrees 2
                                --filter { -#nope }
                                --pivot {}
                                --form-pivot inet:fqdn {<- * | limit 20}
                                --form-pivot inet:fqdn {-> * | limit 20}
                                --form-filter inet:fqdn {-inet:fqdn:issuffix=1}
                                --form-pivot syn:tag {-> *}
                                --form-pivot * {-> #}
            '''

            seeds = []
            alldefs = {}
            async for node in core.view.iterStormPodes(text):

                if node[1]['path'].get('graph:seed'):
                    seeds.append(node[0])

                alldefs[node[0]] = node[1]['path'].get('edges')

            checkGraph(seeds, alldefs)

            # filterinput=false behavior
            rules['filterinput'] = False
            seeds = []
            alldefs = {}
            async for node in core.view.iterStormPodes('inet:fqdn', opts={'graph': rules}):

                if node[1]['path'].get('graph:seed'):
                    seeds.append(node[0])

                alldefs[node[0]] = node[1]['path'].get('edges')

            # our TLDs are no longer omits
            self.len(4, seeds)
            self.len(7, alldefs)
            self.isin(('inet:fqdn', 'com'), seeds)
            self.isin(('inet:fqdn', 'link'), seeds)
            self.isin(('inet:fqdn', 'woot.com'), seeds)
            self.isin(('inet:fqdn', 'vertex.link'), seeds)

            # yieldfiltered = True
            rules.pop('filterinput', None)
            rules['yieldfiltered'] = True

            seeds = []
            alldefs = {}
            async for node in core.view.iterStormPodes('inet:fqdn', opts={'graph': rules}):

                if node[1]['path'].get('graph:seed'):
                    seeds.append(node[0])

                alldefs[node[0]] = node[1]['path'].get('edges')

            # The tlds are omitted, but since we are yieldfiltered=True,
            # we still get the seeds. We also get an inet:dns:a node we
            # previously omitted.
            self.len(4, seeds)
            self.len(8, alldefs)
            self.isin(('inet:dns:a', ('vertex.link', (4, 84215045))), alldefs)

            # refs
            rules = {
                'degrees': 2,
                'refs': True,
            }

            seeds = []
            alldefs = {}
            async for node in core.view.iterStormPodes('inet:dns:a:fqdn=woot.com', opts={'graph': rules}):

                if node[1]['path'].get('graph:seed'):
                    seeds.append(node[0])

                alldefs[node[0]] = node[1]['path'].get('edges')

            self.len(1, seeds)
            self.len(5, alldefs)
            # We did make it automatically away 2 degrees with just model refs
            self.eq({('inet:dns:a', ('woot.com', (4, 16909060))),
                     ('inet:fqdn', 'woot.com'),
                     ('inet:ip', (4, 16909060)),
                     ('inet:fqdn', 'com'),
                     ('inet:asn', 20)}, set(alldefs.keys()))

            # Construct a test that encounters nodes which are already
            # in the to-do queue. This is mainly a coverage test.
            q = '[inet:ip=([4, 0]) inet:ip=([4, 1]) inet:ip=([4, 2]) :asn=1138 +#deathstar]'
            await core.nodes(q)

            q = '#deathstar | graph --degrees 2'
            ndefs = set()
            async for node in core.view.iterStormPodes(q):
                ndefs.add(node[0])
            self.isin(('inet:asn', 1138), ndefs)

            # Runtsafety test
            q = '[ test:int=1 ]  | graph --degrees $node.value()'
            await self.asyncraises(s_exc.StormRuntimeError, core.nodes(q))

            opts = {'vars': {'iden': iden, 'iden2': iden2}}
            q = '''
            function acti() {
                $lib.graph.activate($iden)
                return($lib.graph.get())
            }
            return($acti().iden)'''

            self.eq(iden, await core.callStorm(q, opts=opts))
            self.none(await core.callStorm('return($lib.graph.get())'))

            otherpkg = {
                'name': 'graph.powerup',
                'version': '0.0.1',
                'graphs': [{'name': 'testgraph'}]
            }
            await core.addStormPkg(otherpkg)

            visi = await core.auth.addUser('visi')
            uopts = dict(opts)
            uopts['user'] = visi.iden
            opts['vars']['useriden'] = visi.iden

            await self.asyncraises(s_exc.AuthDeny, core.nodes('$lib.graph.del($iden2)', opts=uopts))
            await core.nodes('$lib.graph.grant($iden2, users, $useriden, 3)', opts=opts)

            await core.nodes('$lib.graph.mod($iden2, ({"name": "newname"}))', opts=uopts)
            gdef = await core.callStorm('return($lib.graph.get($iden2))', opts=opts)
            self.eq(gdef['name'], 'newname')

            await core.nodes('$lib.graph.revoke($iden2, users, $useriden)', opts=opts)
            await self.asyncraises(s_exc.AuthDeny, core.nodes('$lib.graph.mod($iden2, ({"name": "newp"}))', opts=uopts))

            await core.nodes('$lib.graph.grant($iden2, users, $useriden, 3)', opts=opts)
            await core.nodes('$lib.graph.del($iden2)', opts=uopts)

            self.len(2, await core.callStorm('return($lib.graph.list())', opts=opts))

            q = '$lib.graph.del($lib.guid(graph.powerup, testgraph))'
            await self.asyncraises(s_exc.AuthDeny, core.nodes(q))

            await core.callStorm('pkg.del graph.powerup')
            await core.callStorm('return($lib.graph.del($iden))', opts={'vars': {'iden': iden}})

            gdefs = await core.callStorm('return($lib.graph.list())')
            self.len(0, gdefs)

            await self.asyncraises(s_exc.NoSuchIden, core.nodes('$lib.graph.del(foo)'))
            await self.asyncraises(s_exc.NoSuchIden, core.nodes('$lib.graph.get(foo)'))
            await self.asyncraises(s_exc.NoSuchIden, core.nodes('$lib.graph.activate(foo)'))
            await self.asyncraises(s_exc.NoSuchIden, core.delStormGraph('foo'))

            q = '$lib.graph.add(({"name": "foo", "forms": {"newp": {}}}))'
            await self.asyncraises(s_exc.NoSuchForm, core.nodes(q))

            # default to full pivots including
            rules = {
                'refs': True,
                'edges': True,
                'degrees': 1,
            }
            msgs = await core.stormlist('inet:fqdn=vertex.link', opts={'graph': rules})

            nodes = {m[1][0]: m[1] for m in msgs if m[0] == 'node'}
            self.len(2, nodes)

            props = set()
            for edge in nodes[('inet:fqdn', 'link')][1]['path']['edges']:
                if edge[1].get('type') == 'prop':
                    props.add(edge[1].get('prop'))

            self.isin('domain', props)

            # include a light edge
            rules = {
                'refs': True,
                'edges': True,
                'degrees': 1,
                'forms': {
                    'inet:fqdn': {
                        'pivots': ['<(*)- *']
                    }
                }
            }

            msgs = await core.stormlist('inet:fqdn=vertex.link', opts={'graph': rules})

            nodes = {m[1][0]: m[1] for m in msgs if m[0] == 'node'}
            self.len(3, nodes)

            edgeinfo = nodes[('media:news', 'cd5d6bff3fd78bbf1eee91afc80a50dd')][1]['path']['edges'][1][1]
            self.eq({'type': 'edge', 'verb': 'refs'}, edgeinfo)

            iden = await core.callStorm('''
                $rules = ({
                    "name": "graph proj",
                    "forms": {
                        "biz:deal": {
                            "pivots": [" --> *", " <-- *"],
                        },
                        "pol:country": {
                            "pivots": ["--> *", "<-- *"],
                            "filters": ["-file:bytes"]
                        },
                        "*": {
                            "pivots": ["-> #"]
                        }
                    },
                })
                return($lib.graph.add($rules).iden)
            ''')

            guids = {
                'race': 'cdd9e140d78830fb46d880dd36b62961',
                'biz': 'c5352253cb13545205664e088ad210f0',
                'orgA': '2e5dcdb52552ca22fa7996158588ea01',
                'orgB': '9ea20ce1375d0ff0d16acfe807289a95',
                'pol': '111e3b57f9bbf973febe74b1e98e89f8'
            }

            await core.callStorm('''[
                (pol:country=$pol
                    :name="some government"
                    :flag={[ file:bytes=({"sha256": "fd0a257397ee841ccd3b6ba76ad59c70310fd402ea3c9392d363f754ddaa67b5"}) ]}
                    <(refs)+ { [ pol:race=$race ] }
                    +#some.stuff)
                (ou:org=$orgA
                   :url=https://foo.bar.com/wat.html)
                (ou:org=$orgB
                   :url=https://neato.burrito.org/stuff.html
                   +#rep.stuff)
                (biz:deal=$biz
                    :buyer={[ ou:org=$orgA ]}
                    :seller={[ ou:org=$orgB ]}
                    <(refs)+ { pol:country=$pol })
            ]''', opts={'vars': guids})

            nodes = await core.nodes('biz:deal | $lib.graph.activate($iden)', opts={'vars': {'iden': iden}})
            self.len(4, nodes)
            ndefs = set([n.ndef for n in nodes])
            self.eq(ndefs, set([
                ('biz:deal', guids['biz']),
                ('ou:org', guids['orgA']),
                ('ou:org', guids['orgB']),
                ('pol:country', guids['pol']),
            ]))

        with self.getTestDir() as dirn:
            async with self.getTestCore(dirn=dirn) as core:
                visi = await core.auth.addUser('visi')
                opts = {'user': visi.iden}

                await core.addStormPkg(otherpkg)
                await core.nodes('$lib.graph.add(({"name": "foo"}))', opts=opts)
                await core.nodes('$lib.graph.add(({"name": "bar"}))')
                self.len(3, await core.callStorm('return($lib.graph.list())', opts=opts))

            async with self.getTestCore(dirn=dirn) as core:
                self.len(3, await core.callStorm('return($lib.graph.list())', opts=opts))

                gdef = await core.callStorm('return($lib.graph.add(({"name": "nodef"})))')
                self.eq(1, gdef['permissions']['default'])

                gdef = await core.callStorm('return($lib.graph.add(({"name": "def", "permissions": {"default": 0}})))')
                self.eq(0, gdef['permissions']['default'])

    async def test_graph_projection_query_validation(self):
        async with self.getTestCore() as core:
            valid = {
                'name': 'valid',
                'forms': {
                    'inet:fqdn': {
                        'pivots': ['<- *'],
                        'filters': []
                    }
                }
            }

            self.nn(await core.addStormGraph(valid))

            bad_form_pivot = {
                'name': 'bad form pivot',
                'forms': {
                    'inet:fqdn': {
                        'pivots': ['<- * |||'],
                        'filters': []
                    }
                }
            }

            await self.asyncraises(s_exc.BadSyntax, core.addStormGraph(bad_form_pivot))

            bad_form_filter = {
                'name': 'bad form filter',
                'forms': {
                    'inet:fqdn': {
                        'pivots': [],
                        'filters': ['+++:wat']
                    }
                }
            }

            await self.asyncraises(s_exc.BadSyntax, core.addStormGraph(bad_form_filter))

            bad_global_filter = {
                'name': 'bad global filter',
                'filters': ['+++:wat']
            }

            await self.asyncraises(s_exc.BadSyntax, core.addStormGraph(bad_global_filter))

            bad_global_pivot = {
                'name': 'bad global pivot',
                'pivots': ['-> * |||']
            }

            await self.asyncraises(s_exc.BadSyntax, core.addStormGraph(bad_global_pivot))

    async def test_storm_two_level_assignment(self):
        async with self.getTestCore() as core:
            q = '$foo=baz $bar=$foo [test:str=$bar]'
            nodes = await core.nodes(q)
            self.len(1, nodes)
            self.eq('baz', nodes[0].ndef[1])

    async def test_storm_quoted_variables(self):
        async with self.getTestCore() as core:
            q = '$"my var"=baz $bar=$"my var" [test:str=$bar]'
            nodes = await core.nodes(q)
            self.len(1, nodes)
            self.eq('baz', nodes[0].ndef[1])

            q = '$d = ({"field 1": "foo", "field 2": "bar"}) [test:str=$d.\'field 1\']'
            nodes = await core.nodes(q)
            self.len(1, nodes)
            self.eq('foo', nodes[0].ndef[1])

            q = '($"a", $"#", $c) = (1, 2, 3) [test:str=$"#"]'
            nodes = await core.nodes(q)
            self.len(1, nodes)
            self.eq('2', nodes[0].ndef[1])

    async def test_storm_type_node(self):

        async with self.getTestCore() as core:
            nodes = await core.nodes('[ ps:person="*" test:ndefcomp=(5, $node) ]')
            self.len(2, nodes)
            self.eq('test:ndefcomp', nodes[0].ndef[0])

            nodes = await core.nodes('[ test:int=1234 ] [test:str=$node.value()] -test:int')
            self.len(1, nodes)
            self.eq(nodes[0].ndef, ('test:str', '1234'))

            nodes = await core.nodes('test:int=1234 [test:str=$node.form()] -test:int')
            self.len(1, nodes)
            self.eq(nodes[0].ndef, ('test:str', 'test:int'))

    async def test_storm_subq_size(self):

        async with self.getTestCore() as core:

            await core.nodes('[ inet:dns:a=(woot.com, 1.2.3.4) inet:dns:a=(vertex.link, 1.2.3.4) ]')

            self.len(0, await core.nodes('inet:ip=1.2.3.4 +( { -> inet:dns:a }=0 )'))

            self.len(1, await core.nodes('inet:ip=1.2.3.4 +( { -> inet:dns:a }=2 )'))
            self.len(0, await core.nodes('inet:ip=1.2.3.4 +( { -> inet:dns:a }=3 )'))

            self.len(0, await core.nodes('inet:ip=1.2.3.4 +( { -> inet:dns:a }!=2 )'))
            self.len(1, await core.nodes('inet:ip=1.2.3.4 +( { -> inet:dns:a }!=3 )'))

            self.len(1, await core.nodes('inet:ip=1.2.3.4 +( { -> inet:dns:a }>=1 )'))
            self.len(1, await core.nodes('inet:ip=1.2.3.4 +( { -> inet:dns:a }>=2 )'))
            self.len(0, await core.nodes('inet:ip=1.2.3.4 +( { -> inet:dns:a }>=3 )'))

            self.len(0, await core.nodes('inet:ip=1.2.3.4 +( { -> inet:dns:a }<=1 )'))
            self.len(1, await core.nodes('inet:ip=1.2.3.4 +( { -> inet:dns:a }<=2 )'))
            self.len(1, await core.nodes('inet:ip=1.2.3.4 +( { -> inet:dns:a }<=3 )'))

            self.len(0, await core.nodes('inet:ip=1.2.3.4 +{ -> inet:dns:a } < 2 '))
            self.len(1, await core.nodes('inet:ip=1.2.3.4 +{ -> inet:dns:a } < 3 '))

            self.len(1, await core.nodes('inet:ip=1.2.3.4 +{ -> inet:dns:a } > 1 '))
            self.len(0, await core.nodes('inet:ip=1.2.3.4 +{ -> inet:dns:a } > 2 '))

            with self.raises(s_exc.NoSuchCmpr) as cm:
                await core.nodes('inet:ip=1.2.3.4 +{ -> inet:dns:a } @ 2')

            await core.nodes('[ risk:attack=* +(uses)> {[ test:str=foo ]} ]')
            await core.nodes('[ risk:attack=* +(uses)> {[ test:str=bar ]} ]')

            q = 'risk:attack +{ -(uses)> * $valu=$node.value() } $lib.print($valu)'
            msgs = await core.stormlist(q)
            self.sorteq([m[1]['mesg'] for m in msgs if m[0] == 'print'], ['foo', 'bar'])

            q = 'risk:attack +{ -(uses)> * $valu=$node.value() } = 1 $lib.print($valu)'
            msgs = await core.stormlist(q)
            self.sorteq([m[1]['mesg'] for m in msgs if m[0] == 'print'], ['foo', 'bar'])

            q = 'risk:attack -{ -(uses)> * $valu=$node.value() } = 2 $lib.print($valu)'
            msgs = await core.stormlist(q)
            self.sorteq([m[1]['mesg'] for m in msgs if m[0] == 'print'], ['foo', 'bar'])

            q = 'risk:attack +{ -(uses)> * $valu=$node.value() } > 0 $lib.print($valu)'
            msgs = await core.stormlist(q)
            self.sorteq([m[1]['mesg'] for m in msgs if m[0] == 'print'], ['foo', 'bar'])

            q = 'risk:attack -{ -(uses)> * $valu=$node.value() } > 1 $lib.print($valu)'
            msgs = await core.stormlist(q)
            self.sorteq([m[1]['mesg'] for m in msgs if m[0] == 'print'], ['foo', 'bar'])

            q = 'risk:attack +{ -(uses)> * $valu=$node.value() } >= 1 $lib.print($valu)'
            msgs = await core.stormlist(q)
            self.sorteq([m[1]['mesg'] for m in msgs if m[0] == 'print'], ['foo', 'bar'])

            q = 'risk:attack -{ -(uses)> * $valu=$node.value() } >= 2 $lib.print($valu)'
            msgs = await core.stormlist(q)
            self.sorteq([m[1]['mesg'] for m in msgs if m[0] == 'print'], ['foo', 'bar'])

            q = 'risk:attack +{ -(uses)> * $valu=$node.value() } < 2 $lib.print($valu)'
            msgs = await core.stormlist(q)
            self.sorteq([m[1]['mesg'] for m in msgs if m[0] == 'print'], ['foo', 'bar'])

            q = 'risk:attack -{ -(uses)> * $valu=$node.value() } < 1 $lib.print($valu)'
            msgs = await core.stormlist(q)
            self.sorteq([m[1]['mesg'] for m in msgs if m[0] == 'print'], ['foo', 'bar'])

            q = 'risk:attack +{ -(uses)> * $valu=$node.value() } <= 1 $lib.print($valu)'
            msgs = await core.stormlist(q)
            self.sorteq([m[1]['mesg'] for m in msgs if m[0] == 'print'], ['foo', 'bar'])

            q = 'risk:attack -{ -(uses)> * $valu=$node.value() } <= 0 $lib.print($valu)'
            msgs = await core.stormlist(q)
            self.sorteq([m[1]['mesg'] for m in msgs if m[0] == 'print'], ['foo', 'bar'])

            q = 'risk:attack +{ -(uses)> * $valu=$node.value() } != 0 $lib.print($valu)'
            msgs = await core.stormlist(q)
            self.sorteq([m[1]['mesg'] for m in msgs if m[0] == 'print'], ['foo', 'bar'])

            q = 'risk:attack -{ -(uses)> * $valu=$node.value() } != 1 $lib.print($valu)'
            msgs = await core.stormlist(q)
            self.sorteq([m[1]['mesg'] for m in msgs if m[0] == 'print'], ['foo', 'bar'])

    async def test_cortex_in(self):

        async with self.getTestCore() as core:

            nodes = await core.nodes('[test:str=a test:str=b test:str=c]')
            self.len(3, nodes)

            self.len(0, await core.nodes('test:str*in=()'))
            self.len(0, await core.nodes('test:str*in=(d,)'))
            self.len(2, await core.nodes('test:str*in=(a, c)'))
            self.len(1, await core.nodes('test:str*in=(a, d)'))
            self.len(3, await core.nodes('test:str*in=(a, b, c)'))

            self.len(0, await core.nodes('test:str +test:str*in=()'))
            self.len(0, await core.nodes('test:str +test:str*in=(d,)'))
            self.len(2, await core.nodes('test:str +test:str*in=(a, c)'))
            self.len(1, await core.nodes('test:str +test:str*in=(a, d)'))
            self.len(3, await core.nodes('test:str +test:str*in=(a, b, c)'))

    async def test_cortex_view_invalid(self):

        async with self.getTestCore() as core:

            core.view.invalid = s_common.guid()
            with self.raises(s_exc.NoSuchLayer):
                await core.nodes('[ test:str=foo ]')

            core.view.invalid = None
            self.len(1, await core.nodes('[ test:str=foo ]'))

    async def test_tag_globbing(self):
        async with self.getTestCore() as core:
            nodes = await core.nodes('[(test:str=n1 +#foo.bar.baz)] [(test:str=n2 +#foo.bad.baz)] [test:str=n3]')
            self.len(3, nodes)

            # Setup worked correct
            self.len(3, await core.nodes('test:str'))
            self.len(2, await core.nodes('test:str +#foo'))

            # Now test globbing - exact match for *
            self.len(2, await core.nodes('test:str +#*'))
            self.len(1, await core.nodes('test:str -#*'))

            # Now test globbing - single star matches one tag level
            self.len(2, await core.nodes('test:str +#foo.*.baz'))
            self.len(1, await core.nodes('test:str +#*.bad'))
            self.len(2, await core.nodes('test:str +#foo*'))
            self.len(1, await core.nodes('test:str +#foo.bar.baz*'))
            # Double stars matches a whole lot more!
            self.len(2, await core.nodes('test:str +#foo.**.baz'))
            self.len(1, await core.nodes('test:str +#**.bar.baz'))
            self.len(2, await core.nodes('test:str +#**.baz'))
            self.len(1, await core.nodes('test:str +#foo.bar.baz**'))

    async def test_storm_lift_compute(self):
        async with self.getTestCore() as core:
            self.len(2, await core.nodes('[ inet:dns:a=(vertex.link,1.2.3.4) inet:dns:a=(woot.com,5.6.7.8)]'))
            self.len(4, await core.nodes('inet:dns:a inet:fqdn=:fqdn'))

    async def test_cortex_delnode_perms(self):

        async with self.getTestCore() as core:

            visi = await core.auth.addUser('visi')

            await visi.addRule((True, ('node', 'add')))
            await visi.addRule((True, ('node', 'prop', 'set')))
            await visi.addRule((True, ('node', 'tag', 'add')))

            opts = {'user': visi.iden}

            await core.nodes('[ test:cycle0=foo :cycle1=bar ]', opts=opts)
            await core.nodes('[ test:cycle1=bar :cycle0=foo ]', opts=opts)

            await core.nodes('[ test:str=foo +#lol ]', opts=opts)

            # no perms and not elevated...
            with self.raises(s_exc.AuthDeny):
                await core.nodes('test:str=foo | delnode', opts=opts)

            await visi.addRule((True, ('node', 'del')))

            self.len(0, await core.nodes('test:str=foo | delnode', opts=opts))

            with self.raises(s_exc.CantDelNode):
                await core.nodes('test:cycle0=foo | delnode', opts=opts)

            with self.raises(s_exc.AuthDeny):
                await core.nodes('test:cycle0=foo | delnode --force', opts=opts)

            await visi.setAdmin(True)

            self.len(0, await core.nodes('test:cycle0=foo | delnode --force', opts=opts))

    async def test_node_repr(self):

        async with self.getTestCore() as core:
            nodes = await core.nodes('[inet:ip=$valu]', opts={'vars': {'valu': (4, 0x01020304)}})
            self.len(1, nodes)
            node = nodes[0]
            self.eq('1.2.3.4', node.repr())

            nodes = await core.nodes('[inet:dns:a=(woot.com, 1.2.3.4)]')
            self.len(1, nodes)
            node = nodes[0]
            self.eq('1.2.3.4', node.repr('ip'))

    async def test_cortex_storm_vars(self):

        async with self.getTestCore() as core:

            opts = {'vars': {'foo': '1.2.3.4'}}

            self.len(1, await core.nodes('[ inet:ip=$foo ]', opts=opts))
            self.len(1, await core.nodes('$bar=5.5.5.5 [ inet:ip=$bar ]'))

            self.len(1, await core.nodes('[ inet:dns:a=(woot.com,1.2.3.4) ]'))

            self.len(2, await core.nodes('inet:dns:a=(woot.com,1.2.3.4) $hehe=:fqdn inet:fqdn=$hehe'))

            self.len(1, await core.nodes('inet:dns:a=(woot.com,1.2.3.4) $hehe=:fqdn +:fqdn=$hehe'))
            self.len(0, await core.nodes('inet:dns:a=(woot.com,1.2.3.4) $hehe=:fqdn -:fqdn=$hehe'))

            self.len(1, await core.nodes('[ test:pivcomp=(hehe,haha) :tick=2015 +#foo=(2014,2016) ]'))
            self.len(1, await core.nodes('test:pivtarg=hehe [ .seen=2015 ]'))

            self.len(1, await core.nodes('test:pivcomp=(hehe,haha) $ticktock=#foo -> test:pivtarg +.seen@=$ticktock'))

            self.len(1, await core.nodes('inet:dns:a=(woot.com,1.2.3.4) [ .seen=(2015,2018) ]'))

            nodes = await core.nodes('inet:dns:a=(woot.com,1.2.3.4) $seen=.seen :fqdn -> inet:fqdn [ .seen=$seen ]')
            self.len(1, nodes)
            node = nodes[0]
            self.eq(node.get('.seen'), (1420070400000000, 1514764800000000))

            with self.raises(s_exc.NoSuchProp):
                await core.nodes('inet:dns:a=(woot.com,1.2.3.4) $newp=.newp')

            # Vars can also be provided as tuple
            opts = {'vars': {'foo': ('hehe', 'haha')}}
            self.len(1, await core.nodes('test:pivcomp=$foo', opts=opts))

            # Vars can also be provided as integers
            norm = core.model.type('time').norm('2015')[0]
            opts = {'vars': {'foo': norm}}
            self.len(1, await core.nodes('test:pivcomp:tick=$foo', opts=opts))

    async def test_cortex_nexslogen_off(self):
        '''
        Everything still works when no nexus log is kept
        '''
        conf = {'nexslog:en': False, 'layers:logedits': True}
        async with self.getTestCore(conf=conf) as core:
            self.len(2, await core.nodes('[test:str=foo test:str=bar]'))
            self.len(2, await core.nodes('test:str'))

    async def test_cortex_logedits_off(self):
        '''
        Everything still works when no layer log is kept
        '''
        conf = {'nexslog:en': True, 'layers:logedits': False}
        async with self.getTestCore(conf=conf) as core:
            self.len(2, await core.nodes('[test:str=foo test:str=bar]'))
            self.len(2, await core.nodes('test:str'))

            layr = core.getLayer()
            await self.agenlen(0, layr.syncNodeEdits(0, wait=False))
            await self.agenlen(0, layr.syncNodeEdits2(0, wait=False))
            # We can still generate synthetic edits though
            ndedits = await alist(layr.iterLayerNodeEdits())
            self.gt(len(ndedits), 0)

            self.eq(0, await layr.getEditIndx())

    async def test_feed_syn_nodes(self):

        async with self.getTestCore() as core0:

            await core0._addDataModels(s_t_utils.deprmodel)

            podes = []

            node1 = (await core0.nodes('[ test:int=1 ]'))[0]
            await node1.setData('foo', 'bar')
            pack = node1.pack()
            pack[1]['nodedata'] = {'foo': 'bar'}
            pack[1]['edges'] = (('refs', ('inet:ip', '1.2.3.4')),
                                ('newp', ('test:newp', 'newp')),
                                ('newp', ('test:int', 'newp')))
            podes.append(pack)

            node2 = (await core0.nodes('[ test:int=2 ] | [ +(refs)> { test:int=1 } ]'))[0]
            pack = node2.pack()
            pack[1]['edges'] = (('refs', node1.iden()), )
            podes.append(pack)

            node3 = (await core0.nodes('[ test:int=3 ]'))[0]
            podes.append(node3.pack())

            node = (await core0.nodes(f'[ test:int=4 ]'))[0]
            pack = node.pack()
            pack[1]['edges'] = [('refs', ('inet:ip', f'{y}')) for y in range(500)]
            podes.append(pack)

        async with self.getTestCore() as core1:

            await core1._addDataModels(s_t_utils.deprmodel)

            await core1.addFeedData(podes)
            self.len(4, await core1.nodes('test:int'))
            self.len(1, await core1.nodes('test:int=1 -(refs)> inet:ip +inet:ip=1.2.3.4'))
            self.len(0, await core1.nodes('test:int=1 -(newp)> *'))

            node1 = (await core1.nodes('test:int=1'))[0]
            self.eq('bar', await node1.getData('foo'))
            self.len(1, await core1.nodes('test:int=2 -(refs)> *'))

            await core1.addTagProp('test', ('int', {}), {})

            msgs = await core1.stormlist('test:int=1 [+#beep.beep:test=1138]')
            self.stormHasNoWarnErr(msgs)
            pode = [m[1] for m in msgs if m[0] == 'node'][0]
            pode = (('test:int', 4), pode[1])

            await core1.addFeedData([pode])
            nodes = await core1.nodes('test:int=4')
            self.eq(1138, nodes[0].getTagProp('beep.beep', 'test'))

            # Put bad data in
            data = [(('test:str', 'newp'), {'tags': {'test.newp': 'newp'}})]
            await core1.addFeedData(data)
            self.len(1, await core1.nodes('test:str=newp -#test.newp'))

            data = [(('test:str', 'opps'), {'tagprops': {'test.newp': {'newp': 'newp'}}})]
            await core1.addFeedData(data)
            self.len(1, await core1.nodes('test:str=opps +#test.newp'))

            data = [(('test:str', 'ahh'), {'nodedata': 123})]
            await core1.addFeedData(data)
            nodes = await core1.nodes('test:str=ahh')
            self.len(1, nodes)
            await self.agenlen(0, nodes[0].iterData())

            data = [(('test:str', 'baddata'), {'nodedata': {123: 'newp',
                                                            'newp': b'123'}})]
            await core1.addFeedData(data)
            nodes = await core1.nodes('test:str=baddata')
            self.len(1, nodes)
            await self.agenlen(0, nodes[0].iterData())

            data = [(('test:str', 'beef'), {'edges': [(node1.iden(), {})]})]
            await core1.addFeedData(data)
            nodes = await core1.nodes('test:str=beef')
            self.len(1, nodes)
            await self.agenlen(0, nodes[0].iterEdgesN1())

            data = [(('test:str', 'fake'), {'edges': [('newp', s_common.ehex(s_common.buid('fake')))]})]
            await core1.addFeedData(data)
            nodes = await core1.nodes('test:str=fake')
            self.len(1, nodes)
            await self.agenlen(0, nodes[0].iterEdgesN1())

            data = [(('syn:cmd', 'newp'), {})]
            await core1.addFeedData(data)
            self.len(0, await core1.nodes('syn:cmd=newp'))

            data = [(('test:str', 'beef'), {'edges': [('newp', ('syn:form', 'newp'))]})]
            await core1.addFeedData(data)
            nodes = await core1.nodes('test:str=beef')
            self.len(1, nodes)
            await self.agenlen(0, nodes[0].iterEdgesN1())

            # Feed into a forked view
            vdef2 = await core1.view.fork()
            view2_iden = vdef2.get('iden')

            data = [(('test:int', 1), {'tags': {'noprop': [None, None]},
                                       'tagprops': {'noprop': {'test': 'newp'}}})]
            await core1.addFeedData(data, viewiden=view2_iden)
            self.len(1, await core1.nodes('test:int=1 +#noprop', opts={'view': view2_iden}))

            data = [(('test:int', 1), {'tags': {'noprop': (None, None),
                                                'noprop.two': (None, None)},
                                       'tagprops': {'noprop': {'test': 1}}})]
            await core1.addFeedData(data, viewiden=view2_iden)
            nodes = await core1.nodes('test:int=1 +#noprop.two', opts={'view': view2_iden})
            self.len(1, nodes)
            self.eq(1, nodes[0].getTagProp('noprop', 'test'))

            # Test a bulk add
            tags = {'tags': {'test': (2020, 2022)}}
            data = [(('test:int', x), tags) for x in range(2001)]
            await core1.addFeedData(data)
            nodes = await core1.nodes('test:int#test')
            self.len(2001, nodes)

            await core1.nodes('movetag test newtag')

            data = [(('test:int', 1), {'props': {'int2': 2},
                                       'tags': {'test': [2020, 2021]},
                                       'tagprops': {'noprop': {'test': 1}}})]
            await core1.addFeedData(data, viewiden=view2_iden)
            nodes = await core1.nodes('test:int=1 +#newtag', opts={'view': view2_iden})
            self.len(1, nodes)
            self.eq(2, nodes[0].get('int2'))
            self.eq(1, nodes[0].getTagProp('noprop', 'test'))

            data = [(('test:int', 1), {'tags': {'test': (2020, 2022)}})]
            await core1.addFeedData(data, viewiden=view2_iden)
            nodes = await core1.nodes('test:int=1 +#newtag', opts={'view': view2_iden})
            self.len(1, nodes)
            self.eq((2020, 2022), nodes[0].getTag('newtag'))

            await core1.setTagModel('test', 'regex', (None, '[0-9]{4}'))

            # This tag doesn't match the regex but should still make the node
            data = [(
                ('test:int', 8),
                {'tags': {'test.12345': (None, None)},
                 'tagprops': {'test.12345': {'score': (1, 1)}}}
            )]
            await core1.addFeedData(data)
            self.len(1, await core1.nodes('test:int=8 -#test.12345'))

            data = [(('test:int', 8), {'tags': {'test.1234': (None, None)}})]
            await core1.addFeedData(data)
            self.len(0, await core1.nodes('test:int=8 -#newtag.1234'))

            core1.view.layers[0].readonly = True
            await self.asyncraises(s_exc.IsReadOnly, core1.addFeedData(data))

            await core1.nodes('model.deprecated.lock test:deprform:deprprop2')

            data = [(('test:deprform', 'foo'), {'props': {'deprprop2': 'bar', 'okayprop': 'foo'}})]
            await core1.addFeedData(data, viewiden=view2_iden)
            nodes = await core1.nodes('test:deprform=foo', opts={'view': view2_iden})
            self.len(1, nodes)
            self.nn(nodes[0].get('okayprop'))
            self.none(nodes[0].get('deprprop2'))

            await core1.nodes('model.deprecated.lock test:deprprop')

            data = [(('test:deprform', 'dform'), {'props': {'deprprop': ['1', '2'],
                                                            'ndefprop': ('test:deprprop', 'a'),
                                                            'okayprop': 'okay'}})]
            await core1.addFeedData(data, viewiden=view2_iden)
            nodes = await core1.nodes('test:deprform=dform', opts={'view': view2_iden})
            self.len(1, nodes)
            self.nn(nodes[0].get('okayprop'))
            self.none(nodes[0].get('deprprop'))
            self.none(nodes[0].get('ndefprop'))
            self.len(0, await core1.nodes('test:deprprop', opts={'view': view2_iden}))

            with self.raises(s_exc.IsDeprLocked):
                q = '[test:deprform=dform :ndefprop=(test:deprprop, a)]'
                await core1.nodes(q, opts={'view': view2_iden})

            with self.raises(s_exc.IsDeprLocked):
                q = '[test:deprform=dform :deprprop=(1, 2)]'
                await core1.nodes(q, opts={'view': view2_iden})

    async def test_storm_sub_query(self):

        async with self.getTestCore() as core:
            # check that the sub-query can make changes but doesnt effect main query output
            nodes = await core.nodes('[ test:str=foo +#bar ] { [ +#baz ] -#bar }')
            node = nodes[0]
            self.nn(node.getTag('baz'))

            await core.nodes('[ test:str=oof +#bar ] { [ test:int=0xdeadbeef ] }')
            self.len(1, await core.nodes('test:int=3735928559'))

        # Test using subqueries for filtering
        async with self.getTestCore() as core:
            # Generic tests

            self.len(1, await core.nodes('[ test:str=bar +#baz ]'))
            self.len(1, await core.nodes('[ test:pivcomp=(foo,bar) ]'))

            self.len(0, await core.nodes('test:pivcomp=(foo,bar) -{ :lulz -> test:str +#baz }'))
            self.len(1, await core.nodes('test:pivcomp=(foo,bar) +{ :lulz -> test:str +#baz } +test:pivcomp'))

            # Practical real world example

            self.len(2, await core.nodes('[ inet:ip=1.2.3.4 :loc=us inet:dns:a=(vertex.link,1.2.3.4) ]'))
            self.len(2, await core.nodes('[ inet:ip=4.3.2.1 :loc=zz inet:dns:a=(example.com,4.3.2.1) ]'))
            self.len(1, await core.nodes('inet:ip:loc=us'))
            self.len(1, await core.nodes('inet:dns:a:fqdn=vertex.link'))
            self.len(1, await core.nodes('inet:ip:loc=zz'))
            self.len(1, await core.nodes('inet:dns:a:fqdn=example.com'))

            # lift all dns, pivot to ip where loc=us, remove the results
            # this should return the example node because the vertex node matches the filter and should be removed
            nodes = await core.nodes('inet:dns:a -{ :ip -> inet:ip +:loc=us }')
            self.len(1, nodes)
            self.eq(nodes[0].ndef[1], ('example.com', (4, 67305985)))

            # lift all dns, pivot to ip where loc=us, add the results
            # this should return the vertex node because only the vertex node matches the filter
            nodes = await core.nodes('inet:dns:a +{ :ip -> inet:ip +:loc=us }')
            self.len(1, nodes)
            self.eq(nodes[0].ndef[1], ('vertex.link', (4, 16909060)))

            # lift all dns, pivot to ip where cc!=us, remove the results
            # this should return the vertex node because the example node matches the filter and should be removed
            nodes = await core.nodes('inet:dns:a -{ :ip -> inet:ip -:loc=us }')
            self.len(1, nodes)
            self.eq(nodes[0].ndef[1], ('vertex.link', (4, 16909060)))

            # lift all dns, pivot to ip where cc!=us, add the results
            # this should return the example node because only the example node matches the filter
            nodes = await core.nodes('inet:dns:a +{ :ip -> inet:ip -:loc=us }')
            self.len(1, nodes)
            self.eq(nodes[0].ndef[1], ('example.com', (4, 67305985)))

            # lift all dns, pivot to ip where asn=1234, add the results
            # this should return nothing because no nodes have asn=1234
            self.len(0, await core.nodes('inet:dns:a +{ :ip -> inet:ip +:asn=1234 }'))

            # lift all dns, pivot to ip where asn!=1234, add the results
            # this should return everything because no nodes have asn=1234
            nodes = await core.nodes('inet:dns:a +{ :ip -> inet:ip -:asn=1234 }')
            self.len(2, nodes)

    async def test_storm_switchcase(self):

        async with self.getTestCore() as core:

            # non-runtsafe switch value
            text = '[inet:ip=([4, 1]) :asn=22] $asn=:asn switch $asn {42: {[+#foo42]} 22: {[+#foo22]}}'
            nodes = await core.nodes(text)
            self.len(1, nodes)
            self.nn(nodes[0].getTag('foo22'))
            self.none(nodes[0].getTag('foo42'))

            text = '[inet:ip=([4, 2]) :asn=42] $asn=:asn switch $asn {42: {[+#foo42]} 22: {[+#foo22]}}'
            nodes = await core.nodes(text)
            self.len(1, nodes)
            self.none(nodes[0].getTag('foo22'))
            self.nn(nodes[0].getTag('foo42'))

            text = '[inet:ip=([4, 3]) :asn=0] $asn=:asn switch $asn {42: {[+#foo42]} 22: {[+#foo22]}}'
            nodes = await core.nodes(text)
            self.len(1, nodes)
            self.none(nodes[0].getTag('foo22'))
            self.none(nodes[0].getTag('foo42'))

            # completely runsafe switch

            text = '$foo=foo switch $foo {foo: {$result=bar} nop: {$result=baz}} [test:str=$result]'
            nodes = await core.nodes(text)
            self.len(1, nodes)
            self.eq(nodes[0].ndef[1], 'bar')

            text = '$foo=nop switch $foo {foo: {$result=bar} nop: {$result=baz}} [test:str=$result]'
            nodes = await core.nodes(text)
            self.len(1, nodes)
            self.eq(nodes[0].ndef[1], 'baz')

            text = '$foo=nop switch $foo {foo: {$result=bar} *: {$result=baz}} [test:str=$result]'
            nodes = await core.nodes(text)
            self.len(1, nodes)
            self.eq(nodes[0].ndef[1], 'baz')

            text = '$foo=xxx $result=xxx switch $foo {foo: {$result=bar} nop: {$result=baz}} [test:str=$result]'
            nodes = await core.nodes(text)
            self.len(1, nodes)
            self.eq(nodes[0].ndef[1], 'xxx')

            text = '$foo=foo switch $foo {foo: {test:str=bar}}'
            nodes = await core.nodes(text)
            self.len(1, nodes)

            opts = {'vars': {'woot': 'hehe'}}
            text = '[test:str=a] switch $woot { hehe: {[+#baz]} }'
            nodes = await core.nodes(text, opts=opts)
            self.len(1, nodes)
            for node in nodes:
                self.eq(node.ndef[1], 'a')
                self.nn(node.getTag('baz'))
                self.none(node.getTag('faz'))
                self.none(node.getTag('jaz'))

            opts = {'vars': {'woot': 'haha hoho'}}
            text = '[test:str=b] switch $woot { hehe: {[+#baz]} "haha hoho": {[+#faz]} "lolz:lulz": {[+#jaz]} }'
            nodes = await core.nodes(text, opts=opts)
            self.len(1, nodes)
            for node in nodes:
                self.eq(node.ndef[1], 'b')
                self.none(node.getTag('baz'))
                self.nn(node.getTag('faz'))
                self.none(node.getTag('jaz'))

            opts = {'vars': {'woot': 'lolz:lulz'}}
            text = "[test:str=c] switch $woot { hehe: {[+#baz]} 'haha hoho': {[+#faz]} 'lolz:lulz': {[+#jaz]} }"
            nodes = await core.nodes(text, opts=opts)
            self.len(1, nodes)
            for node in nodes:
                self.eq(node.ndef[1], 'c')
                self.none(node.getTag('baz'))
                self.none(node.getTag('faz'))
                self.nn(node.getTag('jaz'))

            opts = {'vars': {'woot': 'lulz'}}
            text = '[test:str=c] switch $woot { hehe: {[+#baz]} *: {[+#jaz]} }'
            nodes = await core.nodes(text, opts=opts)
            self.len(1, nodes)
            for node in nodes:
                self.eq(node.ndef[1], 'c')
                self.none(node.getTag('baz'))
                self.nn(node.getTag('jaz'))

            opts = {'vars': {'woot': 'lulz'}}
            text = '''[test:str=c] $form=$node.form() switch $form { 'test:str': {[+#known]} *: {[+#unknown]} }'''
            nodes = await core.nodes(text, opts=opts)
            self.len(1, nodes)
            node = nodes[0]
            self.eq(node.ndef[1], 'c')
            self.nn(node.getTag('known'))
            self.none(node.getTag('unknown'))

            q = '$valu={[test:str=foo]} switch $valu { foo: {test:str=foo return($node.value()) } }'
            self.eq('foo', await core.callStorm(q))

            # multi-value switch cases
            q = '''
            [test:str=$inval]
            switch $node.value() {
                "foo": { return($node.value()) }
                ("boo", "bar"): { return($node.value()) }
                (coo, car): { return($node.value()) }
                ('doo', 'dar'): { return($node.value()) }
                ("goo", 'gar', gaz): { return($node.value()) }
            }
            $lib.raise(BadArg, `Failed match on {$inval}`)
            '''
            for inval in ('foo', 'boo', 'bar', 'coo', 'car', 'doo', 'dar', 'goo', 'gar', 'gaz'):
                valu = await core.callStorm(q, opts={'vars': {'inval': inval}})
                self.eq(valu, inval)

            # bare asterisk is allowed as a multi-value
            valu = await core.callStorm('$foo="*" switch $foo { *:{ return(default) } (someval, *): { return(multi) } }')
            self.eq(valu, 'multi')

            # multiple default cases is invalid
            msgs = await core.stormlist('$foo=foo switch $foo { *:{} *:{} }')
            self.stormIsInErr('Switch statements cannot have more than one default case. Found 2.', msgs)

            # multi-value case without a comma
            msgs = await core.stormlist('$foo=foo switch $foo { (foo bar): { $lib.print(woot) } }')
            self.stormIsInErr('Unexpected token', msgs)
            self.stormIsInErr('expecting one of: case multi-value, double-quoted string, single-quoted string', msgs)

            # multi-value case without a second value
            msgs = await core.stormlist('$foo=foo switch $foo { (foo, ): { $lib.print(woot) } }')
            self.stormIsInErr('Unexpected token', msgs)
            self.stormIsInErr('expecting one of: case multi-value, double-quoted string, single-quoted string', msgs)

            # multi-value case without a comma or second value
            msgs = await core.stormlist('$foo=foo switch $foo { (foo): { $lib.print(woot) } }')
            self.stormIsInErr('Unexpected token', msgs)
            self.stormIsInErr('expecting one of: ,', msgs)

    async def test_storm_tagvar(self):

        async with self.getTestCore() as core:

            opts = {'vars': {'tag': 'hehe.haha', 'mtag': '', }}

            nodes = await core.nodes('[ test:str=foo +#$tag ]', opts=opts)
            self.len(1, nodes)
            node = nodes[0]
            self.eq(node.ndef[1], 'foo')
            self.nn(node.getTag('hehe.haha'))

            nodes = await core.nodes('#$tag', opts=opts)
            self.len(1, nodes)
            node = nodes[0]
            self.eq(node.ndef[1], 'foo')
            self.nn(node.getTag('hehe.haha'))

            nodes = await core.nodes('$tag=hehe.haha test:str=foo +#$tag')
            self.len(1, nodes)
            node = nodes[0]
            self.eq(node.ndef[1], 'foo')
            self.nn(node.getTag('hehe.haha'))

            nodes = await core.nodes('[test:str=foo2] $tag="*" test:str +#$tag')
            self.len(1, nodes)
            node = nodes[0]
            self.eq(node.ndef[1], 'foo')
            self.nn(node.getTag('hehe.haha'))

            nodes = await core.nodes('$tag=hehe.* test:str +#$tag')
            self.len(1, nodes)
            node = nodes[0]
            self.eq(node.ndef[1], 'foo')

            nodes = await core.nodes('[test:str=foo :hehe=newtag] $tag=:hehe [+#$tag]')
            self.len(1, nodes)
            node = nodes[0]
            self.eq(node.ndef[1], 'foo')
            self.nn(node.getTag('newtag'))

            nodes = await core.nodes('#$tag [ -#$tag ]', opts=opts)
            self.len(1, nodes)
            node = nodes[0]
            self.eq(node.ndef[1], 'foo')
            self.none(node.getTag('hehe.haha'))

            mesgs = await core.stormlist('$var=timetag test:str=foo [+#$var=2019] $lib.print(#$var)')
            podes = [m[1] for m in mesgs if m[0] == 'node']
            self.len(1, podes)
            pode = podes[0]
            self.true(s_node.tagged(pode, '#timetag'))

            mesgs = await core.stormlist('test:str=foo $var=$node.value() [+#$var=2019] $lib.print(#$var)')
            self.stormIsInPrint('(1546300800000000, 1546300800000001)', mesgs)
            podes = [m[1] for m in mesgs if m[0] == 'node']
            self.len(1, podes)
            pode = podes[0]
            self.true(s_node.tagged(pode, '#foo'))

            nodes = await core.nodes('$d = ({"foo": "bar"}) [test:str=yop +#$d.foo]')
            self.len(1, nodes)
            self.nn(nodes[0].getTag('bar'))

            q = '$t="{first}.{last}" [test:str=yop +#$t.format(first=foo, last=bar)]'
            nodes = await core.nodes(q)
            self.len(1, nodes)
            self.nn(nodes[0].getTag('foo.bar'))

            q = '$foo=(tag1,tag2,tag3) [test:str=x +#$foo]'
            nodes = await core.nodes(q)
            self.len(1, nodes)
            self.nn(nodes[0].getTag('tag1'))
            self.nn(nodes[0].getTag('tag2'))
            self.nn(nodes[0].getTag('tag3'))

            nodes = await core.nodes('[ test:str=foo +?#$mtag +?#$tag ]', opts=opts)
            self.len(1, nodes)
            node = nodes[0]
            self.eq(node.ndef[1], 'foo')
            self.nn(node.getTag('hehe.haha'))

            q = '$foo=(tag1,?,tag3) [test:str=x +?#$foo]'
            nodes = await core.nodes(q)
            self.len(1, nodes)
            self.nn(nodes[0].getTag('tag1'))
            self.nn(nodes[0].getTag('tag3'))

            q = '$t1="" $t2="" $t3=tag3 [test:str=x -#$t1 +?#$t2 +?#$t3]'
            nodes = await core.nodes(q)
            self.len(1, nodes)
            self.nn(nodes[0].getTag('tag3'))

            mesgs = await core.stormlist('test:str=foo $var=$node.value() [+?#$var=2019] $lib.print(#$var)')
            self.stormIsInPrint('(1546300800000000, 1546300800000001)', mesgs)
            podes = [m[1] for m in mesgs if m[0] == 'node']
            self.len(1, podes)
            pode = podes[0]
            self.true(s_node.tagged(pode, '#foo'))

            mesgs = await core.stormlist('$var="" test:str=foo [+?#$var=2019]')
            podes = [m[1] for m in mesgs if m[0] == 'node']
            self.len(1, podes)
            pode = podes[0]
            self.true(s_node.tagged(pode, '#timetag'))

            nodes = await core.nodes('$d = ({"foo": ""}) [test:str=yop +?#$d.foo +#tag1]')
            self.len(1, nodes)
            self.none(nodes[0].getTag('foo.*'))
            self.nn(nodes[0].getTag('tag1'))

    async def test_storm_forloop(self):

        async with self.getTestCore() as core:

            opts = {'vars': {'fqdns': ('foo.com', 'bar.com')}}

            nodes = await core.nodes('for $fqdn in $fqdns { [ inet:fqdn=$fqdn ] }', opts=opts)
            self.sorteq(('bar.com', 'foo.com'), [n.ndef[1] for n in nodes])

            opts = {'vars': {'dnsa': (('foo.com', '1.2.3.4'), ('bar.com', '5.6.7.8'))}}

            nodes = await core.nodes('for ($fqdn, $ip) in $dnsa { [ inet:dns:a=($fqdn,$ip) ] }', opts=opts)
            self.eq((('foo.com', (4, 0x01020304)), ('bar.com', (4, 0x05060708))), [n.ndef[1] for n in nodes])

            with self.raises(s_exc.StormVarListError):
                await core.nodes('for ($fqdn,$ip,$boom) in $dnsa { [ inet:dns:a=($fqdn,$ip) ] }', opts=opts)

            q = '[ inet:ip=1.2.3.4 +#hehe +#haha ] for ($foo,$bar,$baz) in $node.tags() {[+#$foo]}'
            with self.raises(s_exc.StormVarListError):
                await core.nodes(q)

            await core.nodes('inet:ip=1.2.3.4 for $tag in $node.tags() { [ +#hoho ] { [inet:ip=5.5.5.5 +#$tag] } continue [ +#visi ] }')  # noqa: E501
            self.len(1, await core.nodes('inet:ip=5.5.5.5 +#hehe +#haha -#visi'))

            self.len(1, await core.nodes('''
                inet:ip=1.2.3.4
                for $tag in $node.tags() {
                    [ +#hoho ]
                    { [inet:ip=6.6.6.6 +#$tag] }
                    break
                    [ +#visi ]
                }
            '''))
            q = 'inet:ip=6.6.6.6 +(#hehe or #haha) -(#hehe and #haha) -#visi'
            self.len(1, await core.nodes(q))

            q = 'inet:ip=1.2.3.4 for $tag in $node.tags() { [test:str=$tag] }'  # noqa: E501
            nodes = await core.nodes(q)
            self.eq([n.ndef[0] for n in nodes], [*['test:str', 'inet:ip'] * 3])

            # non-runsafe iteration over a dictionary
            q = '''$dict=({"key1": "valu1", "key2": "valu2"}) [(test:str=test1) (test:str=test2)]
            for ($key, $valu) in $dict {
                [:hehe=$valu]
            }
            '''
            nodes = await core.nodes(q)
            # Each input node is yielded *twice* from the runtime
            self.len(4, nodes)
            self.eq({'test1', 'test2'}, {n.ndef[1] for n in nodes})
            for node in nodes:
                self.eq(node.get('hehe'), 'valu2')

            # None values don't yield anything
            q = '''$foo = ({})
            for $name in $foo.bar { [ test:str=$name ] }
            '''
            nodes = await core.nodes(q)
            self.len(0, nodes)

            # Even with a inbound node, zero loop iterations will not yield inbound nodes.
            q = '''test:str=test1 $foo = ({})
            for $name in $foo.bar { [ test:str=$name ] }
            '''
            nodes = await core.nodes(q)
            self.len(0, nodes)

            q = '''$list=([["inet:fqdn", "nest.com"]])
            for ($form, $valu) in $list { [ *$form=$valu ] }
            '''
            nodes = await core.nodes(q)
            self.len(1, nodes)
            self.eq(('inet:fqdn', 'nest.com'), nodes[0].ndef)

            q = '''inet:fqdn=nest.com $list=([[$node.form(), $node.value()]])
            for ($form, $valu) in $list { [ *$form=$valu ] }
            '''
            nodes = await core.nodes(q)
            self.len(2, nodes)
            self.eq(('inet:fqdn', 'nest.com'), nodes[0].ndef)
            self.eq(('inet:fqdn', 'nest.com'), nodes[1].ndef)

            with self.raises(s_exc.StormRuntimeError) as err:
                await core.nodes('[ it:dev:int=1 ] for $n in $node.value() { }')
            self.isin("'int' object is not iterable: 1", err.exception.errinfo.get('mesg'))

            with self.raises(s_exc.StormRuntimeError) as err:
                await core.nodes('for $n in { .created return($node) } { }')
            self.isin("'node' object is not iterable", err.exception.errinfo.get('mesg'))

    async def test_storm_whileloop(self):

        async with self.getTestCore() as core:
            q = '$x = 0 while $($x < 10) { $x=$($x+1) [test:int=$x]}'
            nodes = await core.nodes(q)
            self.len(10, nodes)

            # It should work the same with a continue at the end
            q = '$x = 0 while $($x < 10) { $x=$($x+1) [test:int=$x] continue}'
            nodes = await core.nodes(q)
            self.len(10, nodes)

            # Non Runtsafe test
            q = '''
            test:int=4 test:int=5 $x=$node.value()
            while 1 {
                $x=$($x-1)
                if $($x=$(2)) {continue}
                elif $($x=$(1)) {break}
                $lib.print($x)
            } '''
            msgs = await core.stormlist(q)
            prints = [m[1].get('mesg') for m in msgs if m[0] == 'print']
            self.eq(['3', '4', '3'], prints)

            # Non runtsafe yield test
            q = 'test:int=4 while $node.value() { [test:str=$node.value()] break}'
            nodes = await core.nodes(q)
            self.len(1, nodes)

            q = '$x = 10 while 1 { $x=$($x-2) if $($x=$(4)) {continue} [test:int=$x]  if $($x<=0) {break} }'
            nodes = await core.nodes(q)
            self.eq([8, 6, 2, 0], [n.ndef[1] for n in nodes])

    async def test_storm_varmeth(self):

        async with self.getTestCore() as core:

            opts = {'vars': {'blob': 'woot.com|1.2.3.4'}}
            nodes = await core.nodes('[ inet:dns:a=$blob.split("|") ]', opts=opts)

            self.len(1, nodes)
            for node in nodes:
                self.eq(node.ndef[0], 'inet:dns:a')
                self.eq(node.ndef[1], ('woot.com', (4, 0x01020304)))

    async def test_storm_formpivot(self):

        async with self.getTestCore() as core:

            nodes = await core.nodes('[ inet:dns:a=(woot.com,1.2.3.4) ]')

            # this tests getdst()
            nodes = await core.nodes('inet:fqdn=woot.com -> inet:dns:a')
            self.len(1, nodes)
            for node in nodes:
                self.eq(node.ndef, ('inet:dns:a', ('woot.com', (4, 0x01020304))))

            # this tests getsrc()
            nodes = await core.nodes('inet:fqdn=woot.com -> inet:dns:a -> inet:ip')
            self.len(1, nodes)
            for node in nodes:
                self.eq(node.ndef, ('inet:ip', (4, 0x01020304)))

            with self.raises(s_exc.NoSuchPivot):
                nodes = await core.nodes('[ test:int=10 ] -> test:type')

            nodes = await core.nodes('[ test:str=woot :bar=(inet:fqdn, woot.com) ] -> inet:fqdn')
            self.eq(nodes[0].ndef, ('inet:fqdn', 'woot.com'))

    async def test_storm_expressions(self):
        async with self.getTestCore() as core:

            async def _test(q, ansr):
                nodes = await core.nodes(f'[test:int={q}]')
                self.len(1, nodes)
                self.eq(nodes[0].ndef, ('test:int', ansr))

            await _test('$(42)', 42)
            await _test('$(2 + 4)', 6)
            await _test('$(4 - 2)', 2)
            await _test('$(4 -2)', 2)
            await _test('$(4- 2)', 2)
            await _test('$(4-2)', 2)
            await _test('$(2 * 4)', 8)
            await _test('$(1 + 2 * 4)', 9)
            await _test('$(1 + 2 * 4)', 9)
            await _test('$((1 + 2) * 4)', 12)
            await _test('$(1 < 1)', 0)
            await _test('$(1 <= 1)', 1)
            await _test('$(1 > 1)', 0)
            await _test('$(1 >= 1)', 1)
            await _test('$(1 >= 1 + 1)', 0)
            await _test('$(1 >= 1 + 1 * -2)', 1)
            await _test('$(1 - 1 - 1)', -1)
            await _test('$(4 / 2 / 2)', 1)
            await _test('$(1 / 2)', 0)
            await _test('$(1 != 1)', 0)
            await _test('$(2 != 1)', 1)
            await _test('$(2 = 1)', 0)
            await _test('$(2 = 2)', 1)
            await _test('$(2 = 2.0)', 1)
            await _test('$("foo" = "foo")', 1)
            await _test('$("foo" != "foo")', 0)
            await _test('$("foo2" = "foo")', 0)
            await _test('$("foo2" != "foo")', 1)
            await _test('$(0 and 1)', 0)
            await _test('$(1 and 1)', 1)
            await _test('$(1 or 1)', 1)
            await _test('$(0 or 0)', 0)
            await _test('$(1 or 0)', 1)
            await _test('$(not 0)', 1)
            await _test('$(not 1)', 0)
            await _test('$(1 or 0 and 0)', 1)  # and > or
            await _test('$(not 1 and 1)', 0)  # not > and
            await _test('$(not 1 > 1)', 1)  # cmp > not

            opts = {'vars': {'none': None}}
            # runtsafe
            nodes = await core.nodes('if $($none) {[test:str=yep]}', opts=opts)
            self.len(0, nodes)

            # non-runtsafe
            nodes = await core.nodes('[test:int=42] if $($none) {[test:str=$node]} else {spin}', opts=opts)
            self.len(0, nodes)

            nodes = await core.nodes('if $(not $none) {[test:str=yep]}', opts=opts)
            self.len(1, nodes)
            nodes = await core.nodes('[test:int=42] if $(not $none) {[test:str=yep]} else {spin}', opts=opts)
            self.len(2, nodes)

            # TODO:  implement move-along mechanism
            # await _test('$(1 / 0)', 0)

            # Test non-runtsafe
            q = '[test:type10=1 :intprop=24] $val=:intprop [test:int=$(1 + $val)]'
            nodes = await core.nodes(q)
            self.len(2, nodes)
            self.eq(nodes[0].ndef, ('test:int', 25))

            # Test invalid comparisons
            q = '$val=(1,2,3) [test:str=$("foo" >= $val)]'
            await self.asyncraises(s_exc.BadCast, core.nodes(q))

            q = '$val=(1,2,3) [test:str=$($val >= "foo")]'
            await self.asyncraises(s_exc.BadCast, core.nodes(q))

            q = '$val=42 [test:str=$(42<$val)]'
            nodes = await core.nodes(q)
            self.len(1, nodes)
            self.eq(nodes[0].ndef, ('test:str', 'false'))

            q = '[test:str=foo :hehe=42] [test:str=$(not :hehe<42)]'
            nodes = await core.nodes(q)
            self.len(2, nodes)
            self.eq(nodes[0].ndef, ('test:str', 'true'))

            with self.raises(s_exc.StormRuntimeError) as cm:
                await core.nodes('$x=(1 / 0)')
            self.eq('Cannot divide by zero', cm.exception.get('mesg'))

            with self.raises(s_exc.StormRuntimeError) as cm:
                await core.nodes('$x=(1 % 0)')
            self.eq('Cannot divide by zero', cm.exception.get('mesg'))

            with self.raises(s_exc.StormRuntimeError) as cm:
                await core.nodes('$x=(1.0 / 0.0)')
            self.eq('Cannot divide by zero', cm.exception.get('mesg'))

            with self.raises(s_exc.StormRuntimeError) as cm:
                await core.nodes('$x=(1.0 % 0.0)')
            self.eq('Invalid operation on a Number', cm.exception.get('mesg'))

    async def test_storm_filter_vars(self):
        '''
        Test variable filters (e.g. +$foo) and expression filters (e.g. +$(:hehe < 4))

        '''
        async with self.getTestCore() as core:

            # variable filter, non-runtsafe, true path
            q = '[test:type10=1 :strprop=1] $foo=:strprop +$foo'
            nodes = await core.nodes(q)
            self.len(1, nodes)

            # variable filter, non-runtsafe, false path
            q = '[test:type10=1 :strprop=1] $foo=:strprop -$foo'
            nodes = await core.nodes(q)
            self.len(0, nodes)

            # variable filter, runtsafe, true path
            q = '[test:type10=1 :strprop=1] $foo=1 +$foo'
            nodes = await core.nodes(q)
            self.len(1, nodes)

            # variable filter, runtsafe, false path
            q = '[test:type10=1 :strprop=1] $foo=$(0) -$foo'
            nodes = await core.nodes(q)
            self.len(1, nodes)

            # expression filter, non-runtsafe, true path
            q = '[test:type10=2 :strprop=1] | spin | test:type10 +$(:strprop)'
            nodes = await core.nodes(q)
            self.len(2, nodes)

            # expression filter, non-runtsafe, false path
            q = '[test:type10=1 :strprop=1] -$(:strprop + 0)'
            nodes = await core.nodes(q)
            self.len(0, nodes)

            # expression filter, runtsafe, true path
            q = '[test:type10=1 :strprop=1] +$(1)'
            nodes = await core.nodes(q)
            self.len(1, nodes)

            # expression filter, runtsafe, false path
            q = '[test:type10=1 :strprop=1] -$(0)'
            nodes = await core.nodes(q)
            self.len(1, nodes)

            q = '''
<<<<<<< HEAD
            [ file:bytes=({"sha256": "2d168c4020ba0136cd8808934c29bf72cbd85db52f5686ccf84218505ba5552e"})
                :mime:pe:compiled="1992/06/19 22:22:17.000"
=======
            [ file:bytes=sha256:2d168c4020ba0136cd8808934c29bf72cbd85db52f5686ccf84218505ba5552e
                :mime:pe:compiled="1992/06/19 22:22:17.000000"
>>>>>>> 898eb96e
            ]
            -(file:bytes:size <= 16384 and file:bytes:mime:pe:compiled < 2014/01/01)'''
            self.len(1, await core.nodes(q))

    async def test_storm_filter(self):
        async with self.getTestCore() as core:
            q = '[test:str=test +#test=(2018,2019)]'
            nodes = await core.nodes(q)
            self.len(1, nodes)

            q = 'test:str=test $foo=test $bar=(2018,2019) +#$foo=$bar'
            nodes = await core.nodes(q)
            self.len(1, nodes)

            q = 'test:str=test $foo=$node.value() $bar=(2018,2019) +#$foo=$bar'
            nodes = await core.nodes(q)
            self.len(1, nodes)

            # Filter by var as node
            q = '[ps:person=*] $person = $node { [(test:str=foo :bar=$person)] } -ps:person test:str +:bar=$person'
            nodes = await core.nodes(q)
            self.len(1, nodes)

            # Lift by var as node
            q = '[ps:person=*] $person = $node { [test:ndef=$person] }  test:ndef=$person'
            nodes = await core.nodes(q)
            self.len(2, nodes)

    async def test_storm_ifstmt(self):

        async with self.getTestCore() as core:
            nodes = await core.nodes('[test:int=1 :int2=1] if :int2 {[+#woot]}')
            self.true(nodes[0].hasTag('woot'))
            nodes = await core.nodes('[test:int=1 :int2=0] if $(:int2) {[+#woot2]}')
            self.false(nodes[0].hasTag('woot2'))

            nodes = await core.nodes('[test:int=1 :int2=1] if $(:int2) {[+#woot3]} else {[+#nowoot3]}')
            self.true(nodes[0].hasTag('woot3'))
            self.false(nodes[0].hasTag('nowoot3'))

            nodes = await core.nodes('[test:int=2 :int2=0] if $(:int2) {[+#woot3]} else {[+#nowoot3]}')
            self.false(nodes[0].hasTag('woot3'))
            self.true(nodes[0].hasTag('nowoot3'))

            q = '[test:int=0 :int2=0] if $(:int2) {[+#woot41]} elif $($node.value()) {[+#woot42]}'
            nodes = await core.nodes(q)
            self.false(nodes[0].hasTag('woot41'))
            self.false(nodes[0].hasTag('woot42'))

            q = '[test:int=0 :int2=1] if $(:int2) {[+#woot51]} elif $($node.value()) {[+#woot52]}'
            nodes = await core.nodes(q)
            self.true(nodes[0].hasTag('woot51'))
            self.false(nodes[0].hasTag('woot52'))

            q = '[test:int=1 :int2=1] if $(:int2) {[+#woot61]} elif $($node.value()) {[+#woot62]}'
            nodes = await core.nodes(q)
            self.true(nodes[0].hasTag('woot61'))
            self.false(nodes[0].hasTag('woot62'))

            q = '[test:int=2 :int2=0] if $(:int2) {[+#woot71]} elif $($node.value()) {[+#woot72]}'
            nodes = await core.nodes(q)
            self.false(nodes[0].hasTag('woot71'))
            self.true(nodes[0].hasTag('woot72'))

            q = ('[test:int=0 :int2=0] if $(:int2) {[+#woot81]} '
                 'elif $($node.value()) {[+#woot82]} else {[+#woot83]}')
            nodes = await core.nodes(q)
            self.false(nodes[0].hasTag('woot81'))
            self.false(nodes[0].hasTag('woot82'))
            self.true(nodes[0].hasTag('woot83'))

            q = ('[test:int=0 :int2=42] if $(:int2) {[+#woot91]} '
                 'elif $($node.value()){[+#woot92]}else {[+#woot93]}')
            nodes = await core.nodes(q)
            self.true(nodes[0].hasTag('woot91'))
            self.false(nodes[0].hasTag('woot92'))
            self.false(nodes[0].hasTag('woot93'))

            q = ('[test:int=1 :int2=0] if $(:int2){[+#woota1]} '
                 'elif $($node.value()) {[+#woota2]} else {[+#woota3]}')
            nodes = await core.nodes(q)
            self.false(nodes[0].hasTag('woota1'))
            self.true(nodes[0].hasTag('woota2'))
            self.false(nodes[0].hasTag('woota3'))

            q = ('[test:int=1 :int2=1] if $(:int2) {[+#wootb1]} '
                 'elif $($node.value()) {[+#wootb2]} else{[+#wootb3]}')
            nodes = await core.nodes(q)
            self.true(nodes[0].hasTag('wootb1'))
            self.false(nodes[0].hasTag('wootb2'))
            self.false(nodes[0].hasTag('wootb3'))

            # Runtsafe condition with nodes
            nodes = await core.nodes('[test:str=yep2] if $(1) {[+#woot]}')
            self.true(nodes[0].hasTag('woot'))

            # Runtsafe condition with nodes, condition is false
            nodes = await core.nodes('[test:str=yep2] if $(0) {[+#woot2]}')
            self.false(nodes[0].hasTag('woot2'))

            # Completely runtsafe, condition is true
            q = '$foo=yawp if $foo {$bar=lol} else {$bar=rofl} [test:str=yep3 +#$bar]'
            nodes = await core.nodes(q)
            self.true(nodes[0].hasTag('lol'))
            self.false(nodes[0].hasTag('rofl'))

            # Completely runtsafe, condition is false
            q = '$foo=$(0) if $($foo) {$bar=lol} else {$bar=rofl} [test:str=yep4 +#$bar]'
            nodes = await core.nodes(q)
            self.false(nodes[0].hasTag('lol'))
            self.true(nodes[0].hasTag('rofl'))

            # Non-constant runtsafe
            q = '$vals=(1,2,3,4) for $i in $vals {if $($i="1") {[test:int=$i]}}'
            nodes = await core.nodes(q)
            self.len(1, nodes)

    async def test_storm_order(self):
        q = '''[test:str=foo :hehe=bar] $tvar=() $tvar.append(1) $tvar.append(:hehe) $lib.print(('').join($tvar)) '''
        async with self.getTestCore() as core:
            mesgs = await core.stormlist(q)
            self.stormIsInPrint('1bar', mesgs)

    async def test_cortex_mirror(self):

        with self.getTestDir() as dirn:

            path00 = s_common.gendir(dirn, 'core00')
            path01 = s_common.gendir(dirn, 'core01')

            async with self.getTestCore(dirn=path00) as core00:
                await core00.nodes('[ inet:ip=1.2.3.4 ]')

            s_tools_backup.backup(path00, path01)

            async with self.getTestCore(dirn=path00) as core00:

                self.false(core00.conf.get('mirror'))

                await core00.nodes('[ inet:ip=1.2.3.4 ]')

                ip00 = await core00.nodes('[ inet:ip=3.3.3.3 ]')

                await core00.nodes('$lib.queue.add(hehe)')
                q = 'trigger.add node:add --form inet:fqdn --query {$lib.queue.get(hehe).put($node.repr())}'
                msgs = await core00.stormlist(q)

                ddef = await core00.callStorm('return($lib.dmon.add(${$lib.time.sleep(10)}, name=hehedmon))')
                await core00.callStorm('return($lib.dmon.del($iden))', opts={'vars': {'iden': ddef.get('iden')}})

                url = core00.getLocalUrl()

                core01conf = {'mirror': url}

                async with self.getTestCore(dirn=path01, conf=core01conf) as core01:

                    await core00.nodes('[ inet:fqdn=vertex.link ]')
                    await core00.nodes('queue.add visi')

                    await core01.sync()

                    ip01 = await core01.nodes('inet:ip=3.3.3.3')
                    self.eq(ip00[0].get('.created'), ip01[0].get('.created'))

                    self.len(1, await core01.nodes('inet:fqdn=vertex.link'))

                    q = 'for ($offs, $fqdn) in $lib.queue.get(hehe).gets(wait=0) { inet:fqdn=$fqdn }'
                    self.len(2, await core01.nodes(q))

                    msgs = await core01.stormlist('queue.list')
                    self.stormIsInPrint('visi', msgs)

                    opts = {'vars': {'iden': ddef.get('iden')}}
                    ddef1 = await core01.callStorm('return($lib.dmon.get($iden))', opts=opts)
                    self.none(ddef1)

                    # Validate that mirrors can still write
                    await core01.nodes('queue.add visi2')
                    msgs = await core01.stormlist('queue.list')
                    self.stormIsInPrint('visi2', msgs)

                    await core01.nodes('[ inet:fqdn=www.vertex.link ]')
                    self.len(1, await core01.nodes('inet:fqdn=www.vertex.link'))

                    await self.asyncraises(s_exc.SynErr, core01.delView(core01.view.iden))

                    # get the nexus index
                    nexusind = core01.nexsroot.nexslog.index()

                await core00.nodes('[ inet:ip=5.5.5.5 ]')

                # test what happens when we go down and come up again...
                async with self.getTestCore(dirn=path01, conf=core01conf) as core01:

                    # check that startup does not create any events
                    self.eq(nexusind, core01.nexsroot.nexslog.index())

                    await core00.nodes('[ inet:fqdn=woot.com ]')
                    await core01.sync()

                    q = 'for ($offs, $fqdn) in $lib.queue.get(hehe).gets(wait=0) { inet:fqdn=$fqdn }'
                    self.len(5, await core01.nodes(q))
                    self.len(1, await core01.nodes('inet:ip=5.5.5.5'))

                    opts = {'vars': {'iden': ddef.get('iden')}}
                    ddef = await core01.callStorm('return($lib.dmon.get($iden))', opts=opts)
                    self.none(ddef)

            # now lets start up in the opposite order...
            async with self.getTestCore(dirn=path01, conf=core01conf) as core01:

                async with self.getTestCore(dirn=path00) as core00:

                    self.len(1, await core00.nodes('[ inet:ip=6.6.6.6 ]'))

                    await core01.sync()

                    self.len(1, await core01.nodes('inet:ip=6.6.6.6'))

                # what happens if *he* goes down and comes back up again?
                async with self.getTestCore(dirn=path00) as core00:

                    await core00.nodes('[ inet:ip=7.7.7.7 ]')

                    await core01.sync()

                    self.len(1, (await core01.nodes('inet:ip=7.7.7.7')))

                # Try a write with the leader down
                with mock.patch('synapse.lib.nexus.FOLLOWER_WRITE_WAIT_S', 2):
                    await self.asyncraises(s_exc.LinkErr, core01.nodes('[inet:ip=7.7.7.8]'))

                # Bring the leader back up and try again
                async with self.getTestCore(dirn=path00) as core00:
                    self.len(1, await core01.nodes('[ inet:ip=7.7.7.8 ]'))

                # remove the mirrorness from the Cortex and ensure that we can
                # write to the Cortex. This will move the core01 ahead of
                # core00 & core01 can become the leader. By default this is
                # not a graceful promotion.
                await core01.promote()
                self.false(core01.nexsroot._mirready.is_set())

                self.len(1, await core01.nodes('[inet:ip=9.9.9.8]'))
                new_url = core01.getLocalUrl()
                new_conf = {'mirror': new_url}
                async with self.getTestCore(dirn=path00, conf=new_conf) as core00:
                    await core00.sync()
                    self.len(1, await core00.nodes('inet:ip=9.9.9.8'))

    async def test_cortex_mirror_culled(self):

        with self.getTestDir() as dirn:

            path00 = s_common.gendir(dirn, 'core00')    # upstream
            path01 = s_common.gendir(dirn, 'core01')    # mirror
            path02 = s_common.gendir(dirn, 'core02')    # mirror of mirror
            path02b = s_common.gendir(dirn, 'core02b')  # mirror of mirror restore

            async with self.getTestCore(dirn=path00) as core00:
                await core00.nodes('[ inet:ip=1.2.3.4 ]')

            s_tools_backup.backup(path00, path01)
            s_tools_backup.backup(path00, path02)

            async with self.getTestCore(dirn=path00) as core00:

                url00 = core00.getLocalUrl()

                lowuser = await core00.auth.addUser('low')
                opts = {'user': lowuser.iden}
                await self.asyncraises(s_exc.AuthDeny, core00.callStorm('$lib.cell.trimNexsLog()', opts=opts))

                async with self.getTestCore(dirn=path01, conf={'mirror': url00}) as core01:

                    url01 = core01.getLocalUrl()

                    async with self.getTestCore(dirn=path02, conf={'mirror': url01}) as core02:

                        url02 = core02.getLocalUrl()
                        consumers = [url01, url02]
                        opts = {'vars': {'cons': consumers}}
                        strim = 'return($lib.cell.trimNexsLog(consumers=$cons))'

                        await core00.nodes('[ inet:ip=10.0.0.0/28 ]')
                        ips00 = await core00.count('inet:ip')

                        await core01.sync()
                        await core02.sync()

                        self.eq(ips00, await core01.count('inet:ip'))
                        self.eq(ips00, await core02.count('inet:ip'))

                        ind = await core00.getNexsIndx()
                        ret = await core00.callStorm(strim, opts=opts)
                        self.eq(ind, ret)

                        await core01.sync()
                        await core02.sync()

                        # all the logs match
                        log00 = await alist(core00.nexsroot.nexslog.iter(0))
                        log01 = await alist(core01.nexsroot.nexslog.iter(0))
                        log02 = await alist(core02.nexsroot.nexslog.iter(0))
                        self.true(log00 == log01 == log02)

                        # simulate a waiter timing out
                        with mock.patch('synapse.cortex.CoreApi.waitNexsOffs', return_value=False):
                            await self.asyncraises(s_exc.SynErr, core00.callStorm(strim, opts=opts))

                    # consumer offline
                    await self.asyncraises(ConnectionRefusedError, core00.callStorm(strim, opts=opts))

                    # admin can still cull and break the mirror
                    await core00.nodes('[ inet:ip=127.0.0.1/28 ]')

                    ind = await core00.rotateNexsLog()
                    await core01.sync()
                    self.true(await core00.cullNexsLog(ind - 1))
                    await core01.sync()

                    log00 = await alist(core00.nexsroot.nexslog.iter(0))
                    log01 = await alist(core01.nexsroot.nexslog.iter(0))
                    self.eq(log00, log01)

                    with self.getAsyncLoggerStream('synapse.lib.nexus', 'offset is out of sync') as stream:
                        async with self.getTestCore(dirn=path02, conf={'mirror': url01}) as core02:
                            self.true(await stream.wait(6))
                            self.true(core02.nexsroot.isfini)

                # restore mirror
                s_tools_backup.backup(path01, path02b)

                async with self.getTestCore(dirn=path01, conf={'mirror': url00}) as core01:

                    url01 = core01.getLocalUrl()

                    async with self.getTestCore(dirn=path02b, conf={'mirror': url01}) as core02:

                        url02 = core02.getLocalUrl()
                        opts = {'vars': {'url01': url01, 'url02': url02}}
                        strim = 'return($lib.cell.trimNexsLog(consumers=($url01, $url02), timeout=$lib.null))'

                        await core00.nodes('[ inet:ip=11.0.0.0/28 ]')
                        ips00 = await core00.count('inet:ip')

                        await core01.sync()
                        await core02.sync()

                        self.eq(ips00, await core01.count('inet:ip'))
                        self.eq(ips00, await core02.count('inet:ip'))

                        # all the logs match
                        log00 = await alist(core00.nexsroot.nexslog.iter(0))
                        log01 = await alist(core01.nexsroot.nexslog.iter(0))
                        log02 = await alist(core02.nexsroot.nexslog.iter(0))
                        self.true(log00 == log01 == log02)

                        rng00 = core00.nexsroot.nexslog._ranges
                        rng01 = core01.nexsroot.nexslog._ranges
                        rng02 = core02.nexsroot.nexslog._ranges
                        self.true(rng00 == rng01 == rng02)

                        # can call trim from a mirror
                        # NOTE: core02 will have a prox to itself to wait for offset
                        ind = await core02.getNexsIndx()
                        ret = await core02.callStorm(strim, opts=opts)
                        self.eq(ind, ret)

                        await core01.sync()
                        await core02.sync()

                        # all the logs match
                        log00 = await alist(core00.nexsroot.nexslog.iter(0))
                        log01 = await alist(core01.nexsroot.nexslog.iter(0))
                        log02 = await alist(core02.nexsroot.nexslog.iter(0))
                        self.true(log00 == log01 == log02)

    async def test_cortex_mirror_of_mirror(self):

        with self.getTestDir() as dirn:

            path00 = s_common.gendir(dirn, 'core00')
            path01 = s_common.gendir(dirn, 'core01')
            path02 = s_common.gendir(dirn, 'core02')
            path02a = s_common.gendir(dirn, 'core02a')

            async with self.getTestCore(dirn=path00) as core00:
                await core00.nodes('[ inet:ip=1.2.3.4 ]')

            s_tools_backup.backup(path00, path01)
            s_tools_backup.backup(path01, path02)
            s_tools_backup.backup(path01, path02a)

            async with self.getTestCore(dirn=path00) as core00:

                self.false(core00.conf.get('mirror'))

                await core00.nodes('[ inet:ip=1.2.3.4 ]')
                await core00.nodes('$lib.queue.add(hehe)')
                q = 'trigger.add node:add --form inet:fqdn --query {$lib.queue.get(hehe).put($node.repr())}'
                await core00.nodes(q)

                url = core00.getLocalUrl()

                core01conf = {'mirror': url}
                async with self.getTestCore(dirn=path01, conf=core01conf) as core01:
                    url2 = core01.getLocalUrl()

                    core02conf = {'mirror': url2}
                    async with self.getTestCore(dirn=path02, conf=core02conf) as core02:

                        await core00.nodes('[ inet:fqdn=vertex.link ]')
                        await core00.nodes('queue.add visi')

                        await core01.sync()
                        self.len(1, await core01.nodes('inet:fqdn=vertex.link'))

                        await core02.sync()

                        self.len(1, await core02.nodes('inet:fqdn=vertex.link'))

                        # Changes from the bottom get dispersed
                        self.len(1, await core02.nodes('[ inet:fqdn=test.vertex.link ]'))
                        self.len(1, await core00.nodes('inet:fqdn=test.vertex.link'))
                        self.len(1, await core01.nodes('inet:fqdn=test.vertex.link'))

                        # Changes from the middle get dispersed
                        self.len(1, await core01.nodes('[ inet:fqdn=test2.vertex.link ]'))
                        self.len(1, await core00.nodes('inet:fqdn=test2.vertex.link'))
                        await core02.sync()
                        self.len(1, await core02.nodes('inet:fqdn=test2.vertex.link'))

                        # Bring up a sibling mirror to the bottom
                        async with self.getTestCore(dirn=path02a, conf=core02conf) as core02a:
                            self.len(1, await core02a.nodes('[ inet:fqdn=test3.vertex.link ]'))
                            self.len(1, await core02a.nodes('inet:fqdn=test2.vertex.link'))

                            # Make sure sibling can see changes from other sibling
                            await core02.sync()
                            self.len(1, await core02.nodes('inet:fqdn=test3.vertex.link'))

                            logentrycount00 = await core00.nexsroot.index()
                            logentrycount01 = await core01.nexsroot.index()
                            logentrycount02 = await core02.nexsroot.index()
                            logentrycount02a = await core02a.nexsroot.index()

                            self.eq(logentrycount00, logentrycount01)
                            self.eq(logentrycount01, logentrycount02)
                            self.eq(logentrycount02, logentrycount02a)

    async def test_norms(self):
        async with self.getTestCoreAndProxy() as (core, prox):
            # getPropNorm base tests
            norm, info = await core.getPropNorm('test:str', 1234)
            self.eq(norm, '1234')
            self.eq(info, {})

            norm, info = await core.getPropNorm('test:comp', ('1234', '1234'))
            self.eq(norm, (1234, '1234'))
            self.eq(info, {'subs': {'hehe': 1234, 'haha': '1234'}, 'adds': (('test:int', 1234, {}),)})

            await self.asyncraises(s_exc.BadTypeValu, core.getPropNorm('test:int', 'newp'))
            await self.asyncraises(s_exc.NoSuchProp, core.getPropNorm('test:newp', 'newp'))

            norm, info = await prox.getPropNorm('test:str', 1234)
            self.eq(norm, '1234')
            self.eq(info, {})

            norm, info = await prox.getPropNorm('test:comp', ('1234', '1234'))
            self.eq(norm, (1234, '1234'))
            self.eq(info, {'subs': {'hehe': 1234, 'haha': '1234'}, 'adds': (('test:int', 1234, {}),)})

            await self.asyncraises(s_exc.BadTypeValu, prox.getPropNorm('test:int', 'newp'))
            await self.asyncraises(s_exc.NoSuchProp, prox.getPropNorm('test:newp', 'newp'))

            # getTypeNorm base tests
            norm, info = await core.getTypeNorm('test:str', 1234)
            self.eq(norm, '1234')
            self.eq(info, {})

            norm, info = await core.getTypeNorm('test:comp', ('1234', '1234'))
            self.eq(norm, (1234, '1234'))
            self.eq(info, {'subs': {'hehe': 1234, 'haha': '1234'}, 'adds': (('test:int', 1234, {}),)})

            await self.asyncraises(s_exc.BadTypeValu, core.getTypeNorm('test:int', 'newp'))
            await self.asyncraises(s_exc.NoSuchType, core.getTypeNorm('test:newp', 'newp'))

            norm, info = await prox.getTypeNorm('test:str', 1234)
            self.eq(norm, '1234')
            self.eq(info, {})

            norm, info = await prox.getTypeNorm('test:comp', ('1234', '1234'))
            self.eq(norm, (1234, '1234'))
            self.eq(info, {'subs': {'hehe': 1234, 'haha': '1234'}, 'adds': (('test:int', 1234, {}),)})

            await self.asyncraises(s_exc.BadTypeValu, prox.getTypeNorm('test:int', 'newp'))
            await self.asyncraises(s_exc.NoSuchType, prox.getTypeNorm('test:newp', 'newp'))

            # getPropNorm can norm sub props
            norm, info = await core.getPropNorm('test:str:tick', '3001')
            self.eq(norm, 32535216000000000)
            self.eq(info, {})
            # but getTypeNorm won't handle that
            await self.asyncraises(s_exc.NoSuchType, core.getTypeNorm('test:str:tick', '3001'))

            # specify typeopts to getTypeNorm/getPropNorm
            norm, info = await prox.getTypeNorm('array', ('  TIME   ', '   pass   ', '   the  '), typeopts={'uniq': True, 'sorted': True, 'type': 'str', 'typeopts': {'strip': True, 'lower': True}})
            self.eq(norm, ('pass', 'the', 'time'))

            norm, info = await prox.getPropNorm('test:comp', "1234:comedy", typeopts={'sepr': ':'})
            self.eq(norm, (1234, "comedy"))

            # getTypeNorm can norm types which aren't defined as forms/props
            norm, info = await core.getTypeNorm('test:lower', 'ASDF')
            self.eq(norm, 'asdf')
            # but getPropNorm won't handle that
            await self.asyncraises(s_exc.NoSuchProp, core.getPropNorm('test:lower', 'ASDF'))

    async def test_addview(self):
        async with self.getTestCore() as core:
            visi = await core.auth.addUser('visi')

            (await core.addLayer()).get('iden')
            deflayr = (await core.getLayerDef()).get('iden')

            vdef = {'layers': (deflayr,)}
            view = (await core.addView(vdef)).get('iden')
            self.nn(core.getView(view))
            self.false(visi.allowed(('view', 'read'), gateiden=view))

            vdef['worldreadable'] = True
            view = (await core.addView(vdef)).get('iden')
            self.nn(core.getView(view))
            self.true(visi.allowed(('view', 'read'), gateiden=view))

            # Missing layers
            vdef = {'name': 'mylayer'}
            await self.asyncraises(s_exc.SchemaViolation, core.addView(vdef))

            # Layer not a string
            vdef = {'layers': (123,)}
            await self.asyncraises(s_exc.SchemaViolation, core.addView(vdef))

    async def test_view_setlayers(self):

        async with self.getTestCore() as core:

            self.len(1, await core.nodes('[ test:str=deflayr ]'))

            newlayr = (await core.addLayer()).get('iden')
            deflayr = (await core.getLayerDef()).get('iden')

            vdef = {'layers': (deflayr,)}
            view = (await core.addView(vdef)).get('iden')

            opts = {'view': view}
            self.len(1, await core.nodes('test:str=deflayr', opts=opts))

            await core.setViewLayers((newlayr, deflayr), iden=view)

            self.len(1, await core.nodes('[ test:str=newlayr ]', opts=opts))
            self.len(0, await core.nodes('test:str=newlayr'))

    async def test_view_set_parent(self):
        async with self.getTestCore() as core:

            layer1 = (await core.addLayer()).get('iden')
            layer2 = (await core.addLayer()).get('iden')
            layer3 = (await core.addLayer()).get('iden')
            layer4 = (await core.addLayer()).get('iden')

            videna = (await core.addView(
                {'layers': (layer1,)}
            )).get('iden')

            videnb = (await core.addView(
                {'layers': (layer2, layer3)}
            )).get('iden')

            videnc = (await core.addView(
                {'layers': (layer4,)}
            )).get('iden')

            viewa = core.getView(videna)
            viewb = core.getView(videnb)

            self.len(1, viewa.layers)
            self.len(2, viewb.layers)

            await viewa.setViewInfo('parent', videnb)

            # Make sure View A has all the layers we expect it to have - one
            # from itself and two from View B. Also make sure they're in the
            # order we expect.
            self.len(3, viewa.layers)
            self.eq(layer1, viewa.layers[0].iden)
            self.eq(layer2, viewa.layers[1].iden)
            self.eq(layer3, viewa.layers[2].iden)

            self.len(2, viewb.layers)

            # This fails because viewb has more than one layer
            with self.raises(s_exc.BadArg):
                await viewb.setViewInfo('parent', videnc)

    async def test_cortex_storm_lib_dmon(self):

        with self.getTestDir() as dirn:

            async with self.getTestCoreAndProxy(dirn=dirn) as (core, prox):
                nodes = await core.nodes('''

                    $lib.print(hi)

                    $tx = $lib.queue.add(tx)
                    $rx = $lib.queue.add(rx)

                    $ddef = $lib.dmon.add(${

                        $rx = $lib.queue.get(tx)
                        $tx = $lib.queue.get(rx)

                        $ip = nope
                        for ($offs, $ip) in $rx.gets(wait=1) {
                            [ inet:ip=$ip ]
                            $rx.cull($offs)
                            $tx.put($ip)
                        }
                    })

                    $tx.put(1.2.3.4)

                    for ($xoff, $xpv4) in $rx.gets(size=1, wait=1) { }

                    $lib.print(xed)

                    inet:ip=$xpv4

                    $lib.dmon.del($ddef.iden)

                    $lib.queue.del(tx)
                    $lib.queue.del(rx)
                ''')
                self.len(1, nodes)
                self.len(0, await prox.getStormDmons())

                with self.raises(s_exc.NoSuchIden):
                    await core.nodes('$lib.dmon.del(newp)')

                await core.stormlist('auth.user.add user')
                user = await core.auth.getUserByName('user')
                asuser = {'user': user.iden}

                ddef = await core.callStorm('return($lib.dmon.add(${$lib.print(foo)}))')
                iden = ddef.get('iden')
                asuser['vars'] = {'iden': iden}

                with self.raises(s_exc.AuthDeny):
                    await core.callStorm(f'$lib.dmon.del($iden)', opts=asuser)

                # remove the dmon without a nexus entry to verify recover works
                await core._delStormDmon(iden)
                self.none(await core.callStorm('return($lib.dmon.get($iden))', opts=asuser))
                self.eq('storm:dmon:add', (await core.nexsroot.nexslog.last())[1][1])

            async with self.getTestCoreAndProxy(dirn=dirn) as (core, prox):

                self.nn(await core.callStorm('return($lib.dmon.get($iden))', opts=asuser))
                self.nn(core.stormdmondefs.get(iden))

    async def test_cortex_storm_dmon_view(self):

        with self.getTestDir() as dirn:
            async with self.getTestCore(dirn=dirn) as core:
                # twiddle the dmon manager
                self.true(core.stormdmons.enabled)
                await core.stormdmons.stop()
                await core.stormdmons.start()
                self.len(1, await core.nodes('[test:int=1]'))
                await core.nodes('$q=$lib.queue.add(dmon)')
                vdef2 = await core.view.fork()
                view2_iden = vdef2.get('iden')

                q = '''
                $lib.dmon.add(${
                    $q = $lib.queue.get(dmon)
                     for ($offs, $item) in $q.gets(size=3, wait=12)
                        {
                            [ test:int=$item ]
                            $lib.print("made {ndef}", ndef=$node.ndef())
                            $q.cull($offs)
                        }
                    }, name=viewdmon)
                '''
                await core.nodes(q, opts={'view': view2_iden})
                await asyncio.sleep(0)

                q = '''$q = $lib.queue.get(dmon) $q.puts((1, 3, 5))'''
                with self.getAsyncLoggerStream('synapse.lib.storm',
                                               "made ('test:int', 5)") as stream:
                    await core.nodes(q)
                    self.true(await stream.wait(6))

                nodes = await core.nodes('test:int', opts={'view': view2_iden})
                self.len(3, nodes)
                nodes = await core.nodes('test:int')
                self.len(1, nodes)

                visi = await core.auth.addUser('visi')
                await visi.setAdmin(True)
                await visi.setProfileValu('cortex:view', view2_iden)

                await core.nodes('$q=$lib.queue.add(dmon2)')
                q = '''
                $q = $lib.queue.get(dmon2)
                for ($offs, $item) in $q.gets(size=3, wait=12) {
                    [ test:str=$item ]
                    $lib.print("made {ndef}", ndef=$node.ndef())
                    $q.cull($offs)
                }
                '''
                ddef = {'user': visi.iden, 'storm': q, 'iden': s_common.guid()}
                await core.addStormDmon(ddef)

                with self.raises(s_exc.DupIden):
                    await core.addStormDmon(ddef)

                q = '''$q = $lib.queue.get(dmon2) $q.puts((1, 3, 5))'''
                with self.getAsyncLoggerStream('synapse.lib.storm',
                                               "made ('test:str', '5')") as stream:
                    await core.nodes(q)
                    self.true(await stream.wait(6))

                nodes = await core.nodes('test:str', opts={'view': view2_iden})
                self.len(3, nodes)
                nodes = await core.nodes('test:str')
                self.len(0, nodes)

                # Kill the dmon and remove view2
                await core.stormdmons.stop()

                await core.delView(view2_iden)
                with self.raises(s_exc.NoSuchView):
                    await core.nodes('test:int', opts={'view': view2_iden})

            with self.getAsyncLoggerStream('synapse.lib.storm',
                                           'Dmon View is invalid. Stopping Dmon') as stream:
                async with self.getTestCore(dirn=dirn) as core:
                    self.true(await stream.wait(6))
                    msgs = await core.stormlist('dmon.list')
                    self.stormIsInPrint('fatal error: invalid view', msgs)

    async def test_cortex_storm_cmd_bads(self):

        async with self.getTestCore() as core:

            with self.raises(s_exc.BadCmdName):
                await core.setStormCmd({'name': ')(*&#$)*', 'storm': ''})

            with self.raises(s_exc.CantDelCmd):
                await core.delStormCmd('sleep')

            self.none(await core._delStormCmd('newp'))

    async def test_cortex_storm_lib_dmon_cmds(self):
        async with self.getTestCore() as core:
            await core.nodes('''
                $q = $lib.queue.add(visi)
                $lib.queue.add(boom)

                $lib.dmon.add(${
                    $lib.print('Starting wootdmon')
                    $lib.queue.get(visi).put(blah)
                    for ($offs, $item) in $lib.queue.get(boom).gets(wait=1) {
                        [ inet:ip=$item ]
                    }
                }, name=wootdmon)

                for ($offs, $item) in $q.gets(size=1) { $q.cull($offs) }
            ''')

            await asyncio.sleep(0)

            # dmon is now fully running
            msgs = await core.stormlist('dmon.list')
            self.stormIsInPrint('(wootdmon            ): running', msgs)

            dmon = list(core.stormdmons.dmons.values())[0]

            # make the dmon blow up
            await core.nodes('''
                $lib.queue.get(boom).put(hehe)
                $q = $lib.queue.get(visi)
                for ($offs, $item) in $q.gets(size=1) { $q.cull($offs) }
            ''')

            self.true(await s_coro.event_wait(dmon.err_evnt, 6))

            msgs = await core.stormlist('dmon.list')
            self.stormIsInPrint('(wootdmon            ): error', msgs)

            # invalid storm query
            await self.asyncraises(s_exc.BadSyntax, core.nodes('$lib.dmon.add(" | | | ")'))

    async def test_cortex_storm_dmon_exit(self):

        async with self.getTestCore() as core:

            await core.nodes('''
                $q = $lib.queue.add(visi)
                $lib.user.vars.foo = $(10)

                $lib.dmon.add(${

                    $foo = $lib.user.vars.foo

                    $lib.queue.get(visi).put(step)

                    if $( $foo = 20 ) {
                        for $tick in $lib.time.ticker(10) {
                            $lib.print(woot)
                        }
                    }

                    $lib.user.vars.foo = $(20)

                }, name=wootdmon)

            ''')
            # wait for him to exit once and loop...
            await core.nodes('for $x in $lib.queue.get(visi).gets(size=2) {}')
            await core.stormlist('for $x in $lib.queue.get(visi).gets(size=2) { $lib.print(hehe) }')

    async def test_cortex_ext_model(self):

        with self.getTestDir() as dirn:

            async with self.getTestCore(dirn=dirn) as core:

                with self.raises(s_exc.BadFormDef):
                    await core.addForm('inet:ip', 'int', {}, {})

                with self.raises(s_exc.NoSuchForm):
                    await core.delForm('_newp')

                with self.raises(s_exc.NoSuchType):
                    await core.addForm('_inet:ip', 'foo', {}, {})

                # blowup for bad names
                with self.raises(s_exc.BadPropDef):
                    await core.addFormProp('inet:ip', 'visi', ('int', {}), {})

                with self.raises(s_exc.BadPropDef):
                    await core.addUnivProp('woot', ('str', {'lower': True}), {})

                with self.raises(s_exc.NoSuchForm):
                    await core.addFormProp('inet:newp', '_visi', ('int', {}), {})

                await core.addFormProp('inet:ip', '_visi', ('int', {}), {})
                await core.addUnivProp('_woot', ('str', {'lower': True}), {})

                nodes = await core.nodes('[inet:ip=1.2.3.4 :_visi=30 ._woot=HEHE ]')
                self.len(1, nodes)

                self.len(1, await core.nodes('syn:prop:base="_visi"'))
                self.len(1, await core.nodes('syn:prop=inet:ip._woot'))
                self.len(1, await core.nodes('._woot=hehe'))

                await core.addForm('_hehe:haha', 'int', {}, {'doc': 'The hehe:haha form.', 'deprecated': True})
                self.len(1, await core.nodes('[ _hehe:haha=10 ]'))

                with self.raises(s_exc.DupFormName):
                    await core.addForm('_hehe:haha', 'int', {}, {'doc': 'The hehe:haha form.', 'deprecated': True})

                await core.addForm('_hehe:array', 'array', {'type': 'int'}, {})

                await core.addFormProp('_hehe:haha', 'visi', ('str', {}), {})
                self.len(1, await core.nodes('_hehe:haha [ :visi=lolz ]'))

                await core.addEdge(('inet:fqdn', '_goes', None), {})
                await core._addEdge(('inet:fqdn', '_goes', None), {})

                with self.raises(s_exc.DupEdgeType):
                    await core.addEdge(('inet:fqdn', '_goes', None), {})

                await core.addType('_test:type', 'str', {}, {'interfaces': ['taxonomy']})
                self.eq(['meta:taxonomy'], core.model.type('_test:type').info.get('interfaces'))

                with self.raises(s_exc.NoSuchType):
                    await core.addType('_test:newp', 'newp', {}, {})

                with self.raises(s_exc.BadTypeDef):
                    await core.addType('_test:newp', 'array', {'type': 'newp'}, {})

                # manually edit in borked entries
                core.exttypes.set('_type:bork', ('_type:bork', None, None, None))
                core.extforms.set('_hehe:bork', ('_hehe:bork', None, None, None))
                core.extedges.set(s_common.guid('newp'), ((None, '_does', 'newp'), {}))

            async with self.getTestCore(dirn=dirn) as core:

                self.none(core.model.form('_hehe:bork'))
                self.none(core.model.edge((None, '_does', 'newp')))

                self.nn(core.model.edge(('inet:fqdn', '_goes', None)))

                self.len(1, await core.nodes('_hehe:haha=10'))
                self.len(1, await core.nodes('_hehe:haha:visi=lolz'))

                prop = core.model.prop('inet:ip:_visi')
                nodes = await core.nodes('[inet:ip=5.5.5.5 :_visi=100]')
                self.len(1, nodes)

                nodes = await core.nodes('inet:ip:_visi>30')
                self.len(1, nodes)

                nodes = await core.nodes('._woot=hehe')
                self.len(1, nodes)

                with self.raises(s_exc.CantDelUniv):
                    await core.delUnivProp('_woot')

                await core.nodes('._woot [ -._woot ]')

                self.nn(core.model.type('_test:type'))
                self.nn(core.model.prop('._woot'))
                self.nn(core.model.prop('inet:ip._woot'))
                self.nn(core.model.form('inet:ip').prop('._woot'))

                await core.delUnivProp('_woot')

                with self.raises(s_exc.NoSuchUniv):
                    await core.delUnivProp('_woot')

                self.none(core.model.prop('._woot'))
                self.none(core.model.prop('inet:ip._woot'))
                self.none(core.model.form('inet:ip').prop('._woot'))

                self.nn(core.model.prop('inet:ip:_visi'))
                self.nn(core.model.form('inet:ip').prop('_visi'))

                await core.nodes('inet:ip:_visi [ -:_visi ]')
                await core.delFormProp('inet:ip', '_visi')

                with self.raises(s_exc.NoSuchProp):
                    await core.delFormProp('inet:ip', '_visi')

                with self.raises(s_exc.CantDelProp):
                    await core.delFormProp('_hehe:haha', 'visi')

                with self.raises(s_exc.NoSuchForm):
                    await core.delForm('_hehe:newpnewp')

                with self.raises(s_exc.CantDelForm):
                    await core.delForm('_hehe:haha')

                with self.raises(s_exc.BadFormDef):
                    await core.delForm('hehe:haha')

                with self.raises(s_exc.NoSuchEdge):
                    await core.delEdge(('newp', 'newp', 'newp'))

                with self.raises(s_exc.NoSuchType):
                    await core.delType('_newp')

                await core._delEdge(('newp', 'newp', 'newp'))

                prop = core.model.prop('_hehe:haha:visi')
                await core.nodes('_hehe:haha [ -:visi ]')
                await core.delFormProp('_hehe:haha', 'visi')

                await core.nodes('_hehe:haha | delnode')
                await core.delForm('_hehe:haha')
                await core.delForm('_hehe:array')

                self.none(core.model.form('_hehe:haha'))
                self.none(core.model.type('_hehe:haha'))
                self.none(core.model.form('_hehe:array'))
                self.none(core.model.type('_hehe:array'))
                self.none(core.model.prop('_hehe:haha:visi'))
                self.none(core.model.prop('inet:ip._visi'))
                self.none(core.model.form('inet:ip').prop('._visi'))

                vdef2 = await core.view.fork()
                opts = {'view': vdef2.get('iden')}

                await core.addTagProp('added', ('time', {}), {})

                await core.nodes('inet:ip=1.2.3.4 [ +#foo.bar ]')
                await core.nodes('inet:ip=1.2.3.4 [ +#foo.bar:added="2049" ]', opts=opts)

                with self.raises(s_exc.CantDelProp):
                    await core.delTagProp('added')

                await core.nodes('inet:ip=1.2.3.4 [ -#foo.bar:added ]', opts=opts)
                await core.delTagProp('added')

                await core.addForm('_hehe:array', 'array', {'type': 'int'}, {})
                await core.nodes('[ _hehe:array=(1,2,3) ]')
                self.len(1, await core.nodes('_hehe:array=(1,2,3)'))

                # test the remote APIs
                async with core.getLocalProxy() as prox:

                    await prox.addUnivProp('_r100', ('str', {}), {})
                    self.len(1, await core.nodes('inet:ip=1.2.3.4 [ ._r100=woot ]'))

                    with self.raises(s_exc.CantDelUniv):
                        await prox.delUnivProp('_r100')

                    self.len(1, await core.nodes('._r100 [ -._r100 ]'))
                    await prox.delUnivProp('_r100')

                    await prox.addFormProp('inet:ip', '_blah', ('int', {}), {})
                    self.len(1, await core.nodes('inet:ip=1.2.3.4 [ :_blah=10 ]'))

                    self.len(1, await core.nodes('inet:ip=1.2.3.4 [ -:_blah ]'))
                    await prox.delFormProp('inet:ip', '_blah')

                    with self.raises(s_exc.NoSuchProp):
                        await prox.delFormProp('inet:ip', 'asn')

                    with self.raises(s_exc.NoSuchUniv):
                        await prox.delUnivProp('seen')

                    await prox.addTagProp('added', ('time', {}), {})

                    with self.raises(s_exc.NoSuchTagProp):
                        await core.nodes('inet:ip=1.2.3.4 [ +#foo.bar:time="2049" ]')

                    self.len(1, await core.nodes('inet:ip=1.2.3.4 [ +#foo.bar:added="2049" ]'))

                    await core.nodes('#foo.bar [ -#foo ]')
                    await prox.delTagProp('added')

                    await prox.addForm('_hehe:hoho', 'str', {}, {})
                    self.nn(core.model.form('_hehe:hoho'))
                    self.len(1, await core.nodes('[ _hehe:hoho=lololol ]'))

                    await core.nodes('_hehe:hoho | delnode')
                    await prox.delForm('_hehe:hoho')
                    self.none(core.model.form('_hehe:hoho'))

                    with self.raises(s_exc.BadPropDef):
                        await prox.addFormProp('test:str', '_blah:blah^blah', ('int', {}), {})
                    with self.raises(s_exc.BadPropDef):
                        await prox.addUnivProp('_blah:blah^blah', ('int', {}), {})
                    with self.raises(s_exc.BadPropDef):
                        await prox.addTagProp('_blah:blah^blah', ('int', {}), {})

    async def test_cortex_axon(self):
        async with self.getTestCore() as core:
            # By default, a cortex has a local Axon instance available
            await core.axready.wait()
            size, sha2 = await core.axon.put(b'asdfasdf')
            self.eq(size, 8)
            self.eq(s_common.ehex(sha2), '2413fb3709b05939f04cf2e92f7d0897fc2596f9ad0b8a9ea855c7bfebaae892')
            self.true(core.nexsroot is core.axon.nexsroot)
        self.true(core.axon.isfini)
        self.false(core.axready.is_set())

        with self.getTestDir() as dirn:

            async with self.getTestAxon(dirn=dirn) as axon:
                aurl = axon.getLocalUrl()

            conf = {'axon': aurl}
            async with self.getTestCore(conf=conf) as core:
                async with self.getTestAxon(dirn=dirn) as axon:
                    self.true(await asyncio.wait_for(core.axready.wait(), 10))

                    # Use dyncalls, not direct object access.
                    asdfhash_h = '2413fb3709b05939f04cf2e92f7d0897fc2596f9ad0b8a9ea855c7bfebaae892'
                    size, sha2 = await core.callStorm('return( $lib.axon.put($buf) )',
                                                      {'vars': {'buf': b'asdfasdf'}})
                    self.eq(size, 8)
                    self.eq(sha2, asdfhash_h)
                    self.true(await core.callStorm('return( $lib.axon.has($hash) )',
                                                   {'vars': {'hash': asdfhash_h}}))

                unset = False
                for _ in range(20):
                    aset = core.axready.is_set()
                    if aset is False:
                        unset = True
                        break
                    await asyncio.sleep(0.1)
                self.true(unset)

                async with self.getTestAxon(dirn=dirn) as axon:
                    self.true(await asyncio.wait_for(core.axready.wait(), 10))
                    # ensure we can use the proxy
                    self.eq(await axon.metrics(),
                            await core.axon.metrics())

    async def test_cortex_delLayerView(self):

        with self.getTestDir() as dirn:
            async with self.getTestCore(dirn=dirn) as core:

                # Can't delete the default view
                await self.asyncraises(s_exc.SynErr, core.delView(core.view.iden))
                await self.asyncraises(s_exc.SynErr, core._delViewWithLayer(core.view.iden, None, None))

                # Can't delete a layer in a view
                await self.asyncraises(s_exc.SynErr, core.delLayer(core.view.layers[0].iden))

                # Can't delete a nonexistent view
                await self.asyncraises(s_exc.NoSuchView, core.delView('XXX'))
                await self.asyncraises(s_exc.NoSuchView, core.delViewWithLayer('XXX'))

                # Can't delete a nonexistent layer
                await self.asyncraises(s_exc.NoSuchLayer, core.delLayer('XXX'))

                # Fork the main view
                vdef2 = await core.view.fork()
                view2_iden = vdef2.get('iden')

                # Can't delete a view twice
                await core.delView(view2_iden)
                await self.asyncraises(s_exc.NoSuchView, core.delView(view2_iden))

                layr = await core.addLayer()
                layriden = layr['iden']
                vdef3 = {'layers': (layriden,)}
                view3_iden = (await core.addView(vdef3)).get('iden')

                opts = {'view': view3_iden}
                await core.callStorm('$lib.view.get().set(protected, $lib.true)', opts=opts)

                await self.asyncraises(s_exc.CantDelView, core.delViewWithLayer(view3_iden))

                await core.callStorm('$lib.view.get().set(protected, $lib.false)', opts=opts)

                view3 = core.getView(view3_iden)
                vdef4 = await view3.fork()

                deadlayr = view3.layers[0].iden
                view4_iden = vdef4.get('iden')
                view4 = core.getView(view4_iden)

                self.eq(view4.parent, view3)
                self.len(2, view4.layers)

                await core.auth.rootuser.setPasswd('secret')
                host, port = await core.dmon.listen('tcp://127.0.0.1:0/')
                layr2 = await core.callStorm('$layer=$lib.layer.add() return($layer)')
                varz = {'iden': layriden, 'tgt': layr2.get('iden'), 'port': port}
                opts = {'vars': varz, 'view': view3_iden}

                pullq = '$layer=$lib.layer.get($iden).addPull(`tcp://root:secret@127.0.0.1:{$port}/*/layer/{$tgt}`)'
                pushq = '$layer=$lib.layer.get($iden).addPush(`tcp://root:secret@127.0.0.1:{$port}/*/layer/{$tgt}`)'
                msgs = await core.stormlist(pullq, opts=opts)
                self.stormHasNoWarnErr(msgs)

                msgs = await core.stormlist(pushq, opts=opts)
                self.stormHasNoWarnErr(msgs)

                coros = len(core.activecoros)

                layridens = [lyr.iden for lyr in view4.layers if lyr.iden != view3.layers[0].iden]
                events = [
                    {'event': 'view:setlayers', 'info': {'iden': view4.iden, 'layers': layridens}},
                    {'event': 'view:set', 'info': {'iden': view4.iden, 'name': 'parent', 'valu': None}}
                ]
                task = core.schedCoro(s_t_utils.waitForBehold(core, events))

                await core.delViewWithLayer(view3_iden)

                await asyncio.wait_for(task, timeout=1)

                # push/pull activecoros have been deleted
                self.len(coros - 2, core.activecoros)

                self.none(view4.parent)
                self.len(1, view4.layers)
                self.none(core.getLayer(deadlayr))

                vdef5 = await view4.fork()
                view5 = core.getView(vdef5.get('iden'))

                usedlayr = view4.layers[0].iden
                vdef6 = {'layers': (usedlayr,)}
                view6 = core.getView((await core.addView(vdef6)).get('iden'))

                await core.delViewWithLayer(view4_iden)

                self.none(view5.parent)
                self.len(1, view5.layers)

                self.nn(core.getLayer(usedlayr))
                self.eq([usedlayr], [lyr.iden for lyr in view6.layers])

                layrs = list(core.layers.keys())
                viewdefs = {}
                for vdef in await core.getViewDefs():
                    vdef['layers'] = [layr['iden'] for layr in vdef['layers']]
                    viewdefs[vdef['iden']] = vdef

            async with self.getTestCore(dirn=dirn) as core:
                self.sorteq(layrs, list(core.layers.keys()))

                viewdefs2 = {}
                for vdef in await core.getViewDefs():
                    vdef['layers'] = [layr['iden'] for layr in vdef['layers']]
                    viewdefs2[vdef['iden']] = vdef

                self.eq(len(viewdefs), len(viewdefs2))

                for iden, vdef in viewdefs.items():
                    self.eq(vdef, viewdefs2.get(iden))

    async def test_cortex_view_opts(self):
        '''
        Test that the view opts work
        '''
        async with self.getTestCore() as core:
            nodes = await core.nodes('[ test:int=11 ]')
            self.len(1, nodes)
            viewiden = core.view.iden

            nodes = await core.nodes('test:int=11', opts={'view': viewiden})
            self.len(1, nodes)

            with self.raises(s_exc.NoSuchView):
                await core.nodes('test:int=11', opts={'view': 'NOTAVIEW'})

    async def test_cortex_getLayer(self):
        async with self.getTestCore() as core:
            layr = core.view.layers[0]
            self.eq(layr, core.getLayer())
            self.none(core.getLayer('XXX'))

            view = core.view
            self.eq(view, core.getView())
            self.eq(view, core.getView(view.iden))
            self.none(core.getView('xxx'))

    async def test_cortex_cron_deluser(self):

        async with self.getTestCore() as core:

            visi = await core.auth.addUser('visi')
            await visi.setAdmin(True)

            asvisi = {'user': visi.iden}
            await core.stormlist('cron.add --daily 13:37 {$lib.print(woot)}', opts=asvisi)
            await core.auth.delUser(visi.iden)

            self.len(1, await core.callStorm('return($lib.cron.list())'))
            msgs = await core.stormlist('cron.list')
            self.stormIsInPrint('$lib.print(woot)', msgs)

    async def test_cortex_behold(self):
        async with self.getTestCore() as core:
            async with core.getLocalProxy() as prox:
                class TstServ(s_stormsvc.StormSvc):
                    _storm_svc_name = 'tstserv'
                    _storm_svc_vers = (0, 0, 2)
                    _storm_svc_pkgs = [
                        {  # type: ignore
                            'name': 'foo',
                            'version': (0, 0, 1),
                            'synapse_version': '>=2.100.0,<3.0.0',
                            'modules': [],
                            'commands': []
                        }
                    ]

                async def action():
                    await asyncio.sleep(0.1)
                    await core.callStorm('return($lib.view.get().fork())')
                    await core.callStorm('return($lib.cron.add(query="{meta:note=*}", hourly=30))')
                    tdef = {'cond': 'node:add', 'storm': '[test:str="foobar"]', 'form': 'test:int'}
                    opts = {'vars': {'tdef': tdef}}
                    trig = await core.callStorm('return($lib.trigger.add($tdef))', opts=opts)
                    opts = {'vars': {'trig': trig['iden']}}

                    await core.callStorm('$lib.trigger.disable($trig)', opts=opts)
                    await core.callStorm('return($lib.trigger.del($trig))', opts=opts)

                    async with self.getTestDmon() as dmon:
                        dmon.share('tstservone', TstServ())
                        host, port = dmon.addr
                        surl = f'tcp://127.0.0.1:{port}/tstservone'
                        await core.callStorm(f'service.add alegitservice {surl}')
                        await core.callStorm('$lib.service.wait(alegitservice)')

                task = core.schedCoro(action())
                replay = s_common.envbool('SYNDEV_NEXUS_REPLAY')
                dlen = 9 if replay else 8

                data = []
                async for mesg in prox.behold():
                    data.append(mesg)
                    if len(data) == dlen:
                        break

                await asyncio.wait_for(task, timeout=1)
                self.eq(data[0]['event'], 'layer:add')
                self.gt(data[0]['offset'], 0)
                self.len(1, data[0]['gates'])
                self.true(type(data[0]['info']) is dict)
                self.true(type(data[0]['gates']) is tuple)
                self.len(1, data[0]['gates'])

                self.eq(data[1]['event'], 'view:add')
                self.gt(data[1]['offset'], data[0]['offset'])
                self.true(type(data[1]['info']) is dict)
                self.true(type(data[1]['gates']) is tuple)
                self.len(1, data[1]['gates'])

                self.eq(data[2]['event'], 'cron:add')
                self.gt(data[2]['offset'], data[1]['offset'])
                self.true(type(data[2]['info']) is dict)
                self.true(type(data[2]['gates']) is tuple)
                self.len(1, data[2]['gates'])

                view = await core.callStorm('return($lib.view.get().iden)')

                self.eq(data[3]['event'], 'trigger:add')
                self.gt(data[3]['offset'], data[2]['offset'])
                self.len(1, data[3]['gates'])
                self.false(data[3]['info']['async'])
                self.eq(data[3]['info']['cond'], 'node:add')
                self.true(data[3]['info']['enabled'])
                self.eq(data[3]['info']['form'], 'test:int')
                self.eq(data[3]['info']['storm'], '[test:str="foobar"]')
                self.eq(data[3]['info']['username'], 'root')
                self.eq(data[3]['info']['view'], view)

                self.eq(data[4]['event'], 'trigger:set')
                self.gt(data[4]['offset'], data[3]['offset'])
                self.len(1, data[4]['gates'])
                self.eq(data[4]['info']['name'], 'enabled')
                self.false(data[4]['info']['valu'])
                self.eq(data[4]['info']['view'], view)

                off = 5
                if replay:
                    self.eq(data[off]['event'], 'trigger:set')
                    self.gt(data[off]['offset'], data[3]['offset'])
                    self.len(1, data[off]['gates'])
                    self.eq(data[off]['info']['name'], 'enabled')
                    self.false(data[off]['info']['valu'])
                    self.eq(data[off]['info']['view'], view)
                    off += 1

                self.eq(data[off]['event'], 'trigger:del')
                self.gt(data[off]['offset'], data[4]['offset'])
                self.len(1, data[off]['gates'])
                self.nn(data[off]['info'].get('iden'))
                self.eq(data[off]['info']['view'], view)
                off += 1

                self.eq(data[off]['event'], 'svc:add')
                self.eq(data[off]['info']['name'], 'alegitservice')
                off += 1

                self.eq(data[off]['event'], 'svc:set')
                self.eq(data[off]['info']['name'], 'alegitservice')
                self.eq(data[off]['info']['svcname'], 'tstserv')
                self.eq(data[off]['info']['version'], (0, 0, 2))
                self.eq(data[off]['info']['iden'], data[off - 1]['info']['iden'])

    async def test_stormpkg_sad(self):
        base_pkg = {
            'name': 'boom',
            'desc': 'The boom Module',
            'version': (0, 0, 1),
            'synapse_version': '>=3.0.0,<4.0.0',
            'modules': [
                {
                    'name': 'boom.mod',
                    'storm': '''
                    function f(a) {return ($a)}
                    ''',
                },
            ],
            'commands': [
                {
                    'name': 'boom.cmd',
                    'storm': '''
                    $boomlib = $lib.import(boom.mod)
                    $retn = $boomlib.f($arg)
                    ''',
                },
            ],
        }
        with self.getTestDir() as dirn:
            async with self.getTestCore(dirn=dirn) as core:
                pkg = copy.deepcopy(base_pkg)
                pkg.pop('name')
                with self.raises(s_exc.SchemaViolation) as cm:
                    await core.addStormPkg(pkg)
                self.eq(cm.exception.errinfo.get('mesg'),
                        "data must contain ['name'] properties")

                pkg = copy.deepcopy(base_pkg)
                pkg.pop('version')
                with self.raises(s_exc.SchemaViolation) as cm:
                    await core.addStormPkg(pkg)
                self.eq(cm.exception.errinfo.get('mesg'),
                        "data must contain ['version'] properties")

                pkg = copy.deepcopy(base_pkg)
                pkg['modules'][0].pop('name')
                with self.raises(s_exc.SchemaViolation) as cm:
                    await core.addStormPkg(pkg)
                self.eq(cm.exception.errinfo.get('mesg'),
                        "data.modules[0] must contain ['name'] properties")

                pkg = copy.deepcopy(base_pkg)
                pkg['commands'][0]['cmdargs'] = ((
                    '--debug',
                    {'default': False},
                    {'help': 'Words'},
                ),)
                with self.raises(s_exc.SchemaViolation) as cm:
                    await core.addStormPkg(pkg)
                self.eq(cm.exception.errinfo.get('mesg'),
                        "data.commands[0].cmdargs[0] must contain only specified items")

                pkg = copy.deepcopy(base_pkg)
                pkg['configvars'] = (
                    {'name': 'foo', 'varname': 'foo', 'desc': 'foo', 'scopes': ['self'],
                     'type': 'newp'},
                )
                with self.raises(s_exc.NoSuchType) as cm:
                    await core.addStormPkg(pkg)
                self.eq(cm.exception.errinfo.get('mesg'),
                        "Storm package boom has unknown config var type newp.")

                pkg = copy.deepcopy(base_pkg)
                pkg['configvars'] = (
                    {'name': 'foo', 'varname': 'foo', 'desc': 'foo', 'scopes': ['self'],
                     'type': ['inet:fqdn', ['str', 'newp']]},
                )
                with self.raises(s_exc.NoSuchType) as cm:
                    await core.addStormPkg(pkg)
                self.eq(cm.exception.errinfo.get('mesg'),
                        "Storm package boom has unknown config var type newp.")

    async def test_cortex_view_persistence(self):
        with self.getTestDir() as dirn:
            async with self.getTestCore(dirn=dirn) as core:
                view = core.view
                NKIDS = 3
                for _ in range(NKIDS):
                    await view.fork()

                self.len(NKIDS + 1, core.layers)

            async with self.getTestCore(dirn=dirn) as core:
                self.len(NKIDS + 1, core.layers)
                for view in core.views.values():
                    if view == core.view:
                        continue
                    self.eq(core.view, view.parent)

    async def test_cortex_vars(self):

        async with self.getTestCore() as core:

            await core.auth.addUser('visi')
            async with core.getLocalProxy(user='visi') as proxy:
                with self.raises(s_exc.AuthDeny):
                    await proxy.setStormVar('hehe', 'haha')
                with self.raises(s_exc.AuthDeny):
                    await proxy.getStormVar('hehe')
                with self.raises(s_exc.AuthDeny):
                    await proxy.popStormVar('hehe')

            async with core.getLocalProxy() as proxy:
                self.eq('haha', await proxy.setStormVar('hehe', 'haha'))
                self.eq('haha', await proxy.getStormVar('hehe'))
                self.eq('hoho', await proxy.getStormVar('lolz', default='hoho'))
                self.eq('haha', await proxy.popStormVar('hehe'))
                self.eq('hoho', await proxy.popStormVar('lolz', default='hoho'))

    async def test_cortex_synclayersevents(self):
        async with self.getTestCoreAndProxy() as (core, proxy):
            baseoffs = await core.getNexsIndx()
            baselayr = core.getLayer()
            items = await alist(proxy.syncLayersEvents(offsdict={}, wait=False))
            self.len(0, items)

            offsdict = {baselayr.iden: baseoffs}
            genr = core.syncLayersEvents(offsdict=offsdict, wait=True)
            nodes = await core.nodes('[ test:str=foo ]')
            node = nodes[0]

            item0 = await genr.__anext__()
            expect = (baseoffs, baselayr.iden, s_cortex.SYNC_NODEEDITS)
            expectedits = ((s_common.int64un(node.nid), 'test:str',
                            ((s_layer.EDIT_NODE_ADD, ('foo', 1, None)),
                             (s_layer.EDIT_PROP_SET, ('.created', node.get('.created'), None,
                                                      s_layer.STOR_TYPE_MINTIME, None)))),)
            self.eq(expect[1:], item0[1:3])
            self.eq(expectedits, item0[3])
            self.isin('time', item0[4])
            self.isin('user', item0[4])

            layr = await core.addLayer()
            layriden = layr['iden']
            await core.delLayer(layriden)

            item1 = await genr.__anext__()
            expect = (baseoffs + 1, layriden, s_cortex.SYNC_LAYR_ADD, (), {})
            self.eq(expect[1:], item1[1:])

            item1 = await genr.__anext__()
            expect = (baseoffs + 2, layriden, s_cortex.SYNC_LAYR_DEL, (), {})
            self.eq(expect[1:], item1[1:])

            layr = await core.addLayer()
            layriden = layr['iden']
            layr = core.getLayer(layriden)

            vdef = {'layers': (layriden,)}
            view = (await core.addView(vdef)).get('iden')

            item3 = await genr.__anext__()
            expect = (baseoffs + 3, layriden, s_cortex.SYNC_LAYR_ADD, (), {})
            self.eq(expect[1:], item3[1:])

            items = []
            syncevent = asyncio.Event()

            async def keep_pulling():
                syncevent.set()
                while True:
                    try:
                        item = await genr.__anext__()  # NOQA
                        items.append(item)
                    except Exception as e:
                        items.append(str(e))
                        break

            core.schedCoro(keep_pulling())
            await syncevent.wait()

            self.len(0, items)

            opts = {'view': view}
            nodes = await core.nodes('[ test:str=bar ]', opts=opts)
            node = nodes[0]

            self.len(1, items)
            item4 = items[0]

            expect = (baseoffs + 5, layr.iden, s_cortex.SYNC_NODEEDITS)
            expectedits = ((s_common.int64un(node.nid), 'test:str',
                            [(s_layer.EDIT_NODE_ADD, ('bar', 1, None)),
                             (s_layer.EDIT_PROP_SET, ('.created', node.get('.created'), None,
                                                      s_layer.STOR_TYPE_MINTIME, None))]),)

            self.eq(expect[1:], item4[1:3])
            self.eq(expectedits, item4[3])
            self.isin('time', item4[4])
            self.isin('user', item4[4])

        # Avoid races in cleanup, but do this after cortex is fini'd for coverage
        del genr

    async def test_cortex_syncindexevents(self):
        async with self.getTestCoreAndProxy() as (core, proxy):
            baseoffs = await core.getNexsIndx()
            baselayr = core.getLayer()

            # Make sure an empty log works with wait=False
            items = await alist(core.syncIndexEvents({}, wait=False))
            self.eq(items, [])

            # Test wait=True

            mdef = {'forms': ['test:str']}
            offsdict = {baselayr.iden: baseoffs}
            genr = core.syncIndexEvents(mdef, offsdict=offsdict, wait=True)
            nodes = await core.nodes('[ test:str=foo ]')
            node = nodes[0]

            item0 = await genr.__anext__()
            expectadd = (baseoffs, baselayr.iden, s_cortex.SYNC_NODEEDIT,
                         (s_common.int64un(node.nid), 'test:str', s_layer.EDIT_NODE_ADD, ('foo', s_layer.STOR_TYPE_UTF8, None)))
            self.eq(expectadd[1:], item0[1:])

            layr = await core.addLayer()
            layriden = layr['iden']
            await core.delLayer(layriden)

            item1 = await genr.__anext__()
            expectadd = (baseoffs + 1, layriden, s_cortex.SYNC_LAYR_ADD, ())
            self.eq(expectadd[1:], item1[1:])

            item2 = await genr.__anext__()
            expectdel = (baseoffs + 2, layriden, s_cortex.SYNC_LAYR_DEL, ())
            self.eq(expectdel[1:], item2[1:])

            layr = await core.addLayer()
            layriden = layr['iden']
            layr = core.getLayer(layriden)

            vdef = {'layers': (layriden,)}
            view = (await core.addView(vdef)).get('iden')
            opts = {'view': view}
            nodes = await core.nodes('[ test:str=bar ]', opts=opts)
            node = nodes[0]

            item3 = await genr.__anext__()
            expectadd = (baseoffs + 3, layriden, s_cortex.SYNC_LAYR_ADD, ())
            self.eq(expectadd[1:], item3[1:])

            item4 = await genr.__anext__()
            expectadd = (baseoffs + 5, layr.iden, s_cortex.SYNC_NODEEDIT,
                         (s_common.int64un(node.nid), 'test:str', s_layer.EDIT_NODE_ADD, ('bar', s_layer.STOR_TYPE_UTF8, None)))
            self.eq(expectadd[1:], item4[1:])

            # Make sure progress every 1000 layer log entries works
            await core.nodes('[inet:ip=192.168.1.0/20]')

            offsdict = {baselayr.iden: baseoffs + 2, layriden: baseoffs + 1}

            items = await alist(proxy.syncIndexEvents(mdef, offsdict=offsdict, wait=False))

            expect = (9999, baselayr.iden, s_cortex.SYNC_NODEEDIT,
                      (None, None, s_layer.EDIT_PROGRESS, ()))
            self.eq(expect[1:], items[1][1:])

            # Make sure that genr wakes up if a new layer occurs after it is already waiting
            offs = await core.getNexsIndx()
            offsdict = {baselayr.iden: offs, layriden: offs}

            event = asyncio.Event()

            async def taskfunc():
                items = []
                count = 0
                async for item in proxy.syncIndexEvents(mdef, offsdict=offsdict):
                    event.set()
                    items.append(item)
                    count += 1
                    if count >= 3:
                        return items

            task = core.schedCoro(taskfunc())
            nodes = await core.nodes('[ test:str=bar3 ]', opts=opts)
            await event.wait()

            # Add a layer and a new node to the layer
            layr = await core.addLayer()
            layriden = layr['iden']
            layr = core.getLayer(layriden)

            vdef = {'layers': (layriden,)}
            view = (await core.addView(vdef)).get('iden')
            opts = {'view': view}
            nodes = await core.nodes('[ test:str=bar2 ]', opts=opts)
            node = nodes[0]

            await asyncio.wait_for(task, 5.0)

            items = task.result()
            self.len(3, items)
            self.eq(items[1][1:], (layriden, s_cortex.SYNC_LAYR_ADD, ()))
            self.eq(items[2][1:3], (layriden, s_cortex.SYNC_NODEEDIT))

            # Avoid races in cleanup
            del genr

    async def test_cortex_syncnodeedits(self):

        async with self.getTestCore() as core:

            layr00 = core.getLayer().iden
            layr01 = (await core.addLayer())['iden']
            view01 = (await core.addView({'layers': (layr01,)}))['iden']

            async def layrgenr(layr, startoff, endoff=None, newlayer=False):
                wait = endoff is None
                async for ioff, item, meta in layr.syncNodeEdits2(startoff, wait=wait):
                    if endoff is not None and ioff >= endoff:
                        break
                    yield ioff, item, meta

            indx = await core.getNexsIndx()

            offsdict = {
                layr00: indx,
                layr01: indx,
            }

            genr = None

            try:

                # test that a slow consumer can continue to stream edits
                # even if a layer exceeds the window maxsize

                oldv = s_layer.WINDOW_MAXSIZE
                s_layer.WINDOW_MAXSIZE = 2

                genr = core._syncNodeEdits(offsdict, layrgenr, wait=True)

                nodes = await core.nodes('[ test:str=foo ]')
                item = await asyncio.wait_for(genr.__anext__(), timeout=2)
                self.eq(s_common.int64un(nodes[0].nid), item[1][0][0])

                # we should now be in live sync
                # and the empty layer will be pulling from the window

                nodes = await core.nodes('[ test:str=bar ]')
                item = await asyncio.wait_for(genr.__anext__(), timeout=2)
                self.eq(s_common.int64un(nodes[0].nid), item[1][0][0])

                # add more nodes than the window size without consuming from the genr

                opts = {'view': view01}
                nodes = await core.nodes('for $s in (baz, bam, cat, dog) { [ test:str=$s ] }', opts=opts)
                items = [await asyncio.wait_for(genr.__anext__(), timeout=2) for _ in range(4)]
                self.sorteq(
                    [s_common.int64un(n.nid) for n in nodes],
                    [item[1][0][0] for item in items],
                )

            finally:
                s_layer.WINDOW_MAXSIZE = oldv
                if genr is not None:
                    del genr

    async def test_cortex_all_layr_read(self):
        async with self.getTestCore() as core:
            layr = core.getView().layers[0].iden
            visi = await core.auth.addUser('visi')
            visi.confirm(('layer', 'read'), gateiden=layr)

    async def test_cortex_export(self):

        async with self.getTestCore() as core:

            visi = await core.auth.addUser('visi')
            await visi.setPasswd('secret')

            await core.auth.rootuser.setPasswd('secret')

            host, port = await core.addHttpsPort(0, host='127.0.0.1')

            altview = await core.callStorm('$layr = $lib.layer.add() return($lib.view.add(layers=($layr.iden,)).iden)')

            await core.addTagProp('user', ('str', {}), {'doc': 'real nice tagprop ya got there'})
            await core.addTagProp('rank', ('int', {}), {'doc': 'be a shame if'})
            await core.addTagProp('file', ('file:path', {}), {'doc': 'something happened to it'})

            await core.nodes('[ inet:email=visi@vertex.link +#visi.woot:rank=43 +#foo.bar:user=vertex ]')
            await core.nodes('[ inet:fqdn=hehe.com ]')
            await core.nodes('[ media:news=* :title="Vertex Project Winning" +#visi:file="/foo/bar/baz" +#visi.woot:rank=1 +(refs)> { inet:email=visi@vertex.link inet:fqdn=hehe.com } ]')

            async with core.getLocalProxy() as proxy:

                opts = {}
                podes = []

                async for p in proxy.exportStorm('media:news inet:email', opts=opts):
                    if not podes:
                        tasks = [t for t in core.boss.tasks.values() if t.name == 'storm:export']
                        self.true(len(tasks) == 1 and tasks[0].info.get('view') == core.view.iden)
                    podes.append(p)

                self.len(2, podes)
                news = [p for p in podes if p[0][0] == 'media:news'][0]
                email = [p for p in podes if p[0][0] == 'inet:email'][0]

                self.nn(email[1]['tags']['visi'])
                self.nn(email[1]['tags']['visi.woot'])
                self.nn(email[1]['tags'].get('foo'))
                self.nn(email[1]['tags'].get('foo.bar'))
                self.len(2, email[1]['tagprops'])
                self.eq(email[1]['tagprops'], {'foo.bar': {'user': 'vertex'}, 'visi.woot': {'rank': 43}})
                self.len(2, news[1]['tagprops'])
                self.eq(news[1]['tagprops'], {'visi': {'file': '/foo/bar/baz'}, 'visi.woot': {'rank': 1}})
                self.len(1, news[1]['edges'])
                self.eq(news[1]['edges'][0], ('refs', '2346d7bed4b0fae05e00a413bbf8716c9e08857eb71a1ecf303b8972823f2899'))

                # concat the bytes and add back to the axon
                byts = b''.join(s_msgpack.en(p) for p in podes)
                size, sha256b = await core.axon.put(byts)
                sha256 = s_common.ehex(sha256b)

                opts = {'view': altview, 'vars': {'sha256': sha256}}
                self.eq(2, await proxy.callStorm('return($lib.feed.fromAxon($sha256))', opts=opts))
                self.len(1, await core.nodes('media:news -(refs)> *', opts={'view': altview}))
                self.eq(2, await proxy.feedFromAxon(sha256))

                opts['limit'] = 1
                self.len(1, await alist(proxy.exportStorm('media:news inet:email', opts=opts)))

            async with self.getHttpSess(port=port) as sess:
                resp = await sess.post(f'https://localhost:{port}/api/v1/storm/export')
                self.eq(resp.status, http.HTTPStatus.UNAUTHORIZED)

            async with self.getHttpSess(port=port, auth=('visi', 'secret')) as sess:
                body = {'query': 'inet:ip', 'opts': {'user': core.auth.rootuser.iden}}
                async with sess.get(f'https://localhost:{port}/api/v1/storm/export', json=body) as resp:
                    self.eq(resp.status, http.HTTPStatus.FORBIDDEN)

            async with self.getHttpSess(port=port, auth=('root', 'secret')) as sess:

                resp = await sess.post(f'https://localhost:{port}/api/v1/storm/export')
                self.eq(resp.status, http.HTTPStatus.BAD_REQUEST)
                reply = await resp.json()
                self.eq('err', reply.get('status'))
                self.eq('SchemaViolation', reply.get('code'))

                body = {'query': 'media:news inet:email'}
                resp = await sess.post(f'https://localhost:{port}/api/v1/storm/export', json=body)
                self.eq(resp.status, http.HTTPStatus.OK)
                byts = await resp.read()

                podes = [i[1] for i in s_msgpack.Unpk().feed(byts)]

                news = [p for p in podes if p[0][0] == 'media:news'][0]
                email = [p for p in podes if p[0][0] == 'inet:email'][0]

                self.nn(email[1]['tags']['visi'])
                self.nn(email[1]['tags']['visi.woot'])
                self.nn(email[1]['tags'].get('foo'))
                self.nn(email[1]['tags'].get('foo.bar'))
                self.len(1, news[1]['edges'])
                self.eq(news[1]['edges'][0], ('refs', '2346d7bed4b0fae05e00a413bbf8716c9e08857eb71a1ecf303b8972823f2899'))

                body = {'query': 'inet:ip=asdfasdf'}
                resp = await sess.post(f'https://localhost:{port}/api/v1/storm/export', json=body)
                retval = await resp.json()
                self.eq(resp.status, http.HTTPStatus.BAD_REQUEST)
                self.eq('err', retval['status'])
                self.eq('BadTypeValu', retval['code'])

            async def boom(*args, **kwargs):
                for x in (): yield x
                raise s_exc.BadArg()

            core.axon.iterMpkFile = boom
            with self.raises(s_exc.BadArg):
                await core.feedFromAxon(s_common.ehex(sha256b))

    async def test_cortex_export_toaxon(self):
        async with self.getTestCore() as core:
            await core.nodes('[inet:dns:a=(vertex.link, 1.2.3.4)]')
            size, sha256 = await core.exportStormToAxon('.created')
            byts = b''.join([b async for b in core.axon.get(s_common.uhex(sha256))])
            self.isin(b'vertex.link', byts)

    async def test_cortex_lookup_mode(self):
        async with self.getTestCoreAndProxy() as (_core, proxy):
            retn = await proxy.count('[inet:email=foo.com@vertex.link]')
            self.eq(1, retn)

            opts = {'mode': 'lookup'}
            retn = await proxy.count('foo.com@vertex.link', opts=opts)
            self.eq(1, retn)

    async def test_tag_model(self):

        async with self.getTestCore() as core:

            visi = await core.auth.addUser('visi')
            asvisi = {'user': visi.iden}

            self.len(0, await core.callStorm('return($lib.model.tags.list())'))

            self.none(await core.callStorm('return($lib.model.tags.get(foo.bar))'))
            self.none(await core.callStorm('return($lib.model.tags.pop(foo.bar, regex))'))

            with self.raises(s_exc.SchemaViolation):
                await core.nodes('$lib.model.tags.set(cno.cve, newp, newp)')

            with self.raises(s_exc.AuthDeny):
                await core.nodes('$lib.model.tags.set(cno.cve, regex, ())', opts=asvisi)

            with self.raises(s_exc.AuthDeny):
                await core.nodes('$lib.model.tags.pop(cno.cve, regex)', opts=asvisi)

            with self.raises(s_exc.AuthDeny):
                await core.nodes('$lib.model.tags.del(cno.cve)', opts=asvisi)

            await core.nodes('''
                $regx = ($lib.null, $lib.null, "[0-9]{4}", "[0-9]{5}")
                $lib.model.tags.set(cno.cve, regex, $regx)
            ''')

            nodes = await core.nodes('[ inet:ip=1.2.3.4 +#cno.cve.2021.12345 ]')

            with self.raises(s_exc.BadTypeValu):
                await core.nodes('[ inet:ip=1.2.3.4 +#cno.cve.foo ]')

            with self.raises(s_exc.BadTypeValu):
                await core.nodes('[ inet:ip=1.2.3.4 +#cno.cve.2021.hehe ]')

            with self.raises(s_exc.BadTypeValu):
                await core.nodes('[ inet:ip=1.2.3.4 +#cno.cve.2021.123456 ]')

            with self.raises(s_exc.BadTypeValu):
                await core.nodes('[ inet:ip=1.2.3.4 +#cno.cve.12345 ]')

            nodes = await core.nodes('[ test:str=beep +?#cno.cve.12345 ]')
            self.len(1, nodes)
            self.none(nodes[0].get('#cno'))
            self.none(nodes[0].get('#cno.cve'))
            self.none(nodes[0].get('#cno.cve.12345'))

            self.eq((None, None, '[0-9]{4}', '[0-9]{5}'), await core.callStorm('''
                return($lib.model.tags.pop(cno.cve, regex))
            '''))

            self.none(await core.callStorm('return($lib.model.tags.pop(cno.cve, regex))'))

            await core.nodes('[ inet:ip=1.2.3.4 +#cno.cve.2021.hehe ]')

            await core.setTagModel('cno.cve', 'regex', (None, None, '[0-9]{4}', '[0-9]{5}'))
            with self.raises(s_exc.BadTypeValu):
                await core.nodes('[ inet:ip=1.2.3.4 +#cno.cve.2021.haha ]')

            self.eq((False, None), await core.callStorm('return($lib.trycast(syn:tag, cno.cve.2021.haha))'))

            with self.raises(s_exc.BadTypeValu):
                await core.callStorm('return($lib.cast(syn:tag, cno.cve.2021.haha))')

            self.none(await core.callStorm('$lib.model.tags.del(cno.cve)'))
            self.none(await core.callStorm('return($lib.model.tags.get(cno.cve))'))

            await core.nodes('[ inet:ip=1.2.3.4 +#cno.cve.2021.haha ]')

            # clear out the #cno.cve tags and test prune behavior.
            await core.nodes('#cno.cve [ -#cno.cve ]')

            await core.nodes('[ inet:ip=1.2.3.4 +#cno.cve.2021.12345.foo +#cno.cve.2021.55555.bar ]')

            await core.nodes('$lib.model.tags.set(cno.cve, prune, (2))')

            # test that the pruning behavior detects non-leaf boundaries
            nodes = await core.nodes('[ inet:ip=1.2.3.4 -#cno.cve.2021.55555 ]')
            self.sorteq(('cno', 'cno.cve', 'cno.cve.2021', 'cno.cve.2021.12345', 'cno.cve.2021.12345.foo'), [t[0] for t in nodes[0].getTags()])

            # double delete shouldn't prune
            nodes = await core.nodes('[ inet:ip=1.2.3.4 -#cno.cve.2021.55555 ]')
            self.sorteq(('cno', 'cno.cve', 'cno.cve.2021', 'cno.cve.2021.12345', 'cno.cve.2021.12345.foo'), [t[0] for t in nodes[0].getTags()])

            # test that the pruning behavior stops at the correct level
            nodes = await core.nodes('[ inet:ip=1.2.3.4 -#cno.cve.2021.12345.foo ]')
            self.sorteq(('cno', 'cno.cve', 'cno.cve.2021', 'cno.cve.2021.12345'), [t[0] for t in nodes[0].getTags()])

            # test that the pruning behavior detects when it needs to prune
            nodes = await core.nodes('[ inet:ip=1.2.3.4 -#cno.cve.2021.12345 ]')
            self.len(1, nodes)
            self.eq((('cno', (None, None)),), nodes[0].getTags())

            # test that the prune caches get cleared correctly
            await core.nodes('$lib.model.tags.pop(cno.cve, prune)')
            await core.nodes('[ inet:ip=1.2.3.4 +#cno.cve.2021.12345 ]')
            nodes = await core.nodes('[ inet:ip=1.2.3.4 -#cno.cve.2021.12345 ]')
            self.len(1, nodes)
            self.sorteq(('cno', 'cno.cve', 'cno.cve.2021'), [t[0] for t in nodes[0].getTags()])

            with self.raises(s_exc.SchemaViolation):
                await core.nodes('$lib.model.tags.set(cno.cve, prune, (0))')

    async def test_cortex_iterrows(self):

        async with self.getTestCoreAndProxy() as (core, prox):
            await core.addTagProp('score', ('int', {}), {})

            nodes = await core.nodes('[(inet:ip=([4, 1]) :asn=10 .seen=(2016, 2017) +#foo=(2020,2021) +#foo:score=42)]')
            self.len(1, nodes)
            nid1 = nodes[0].intnid()

            nodes = await core.nodes('[(inet:ip=([4, 2]) :asn=20 .seen=(2015, 2016) +#foo=(2019,2020) +#foo:score=41)]')
            self.len(1, nodes)
            nid2 = nodes[0].intnid()

            nodes = await core.nodes('[(inet:ip=([4, 3]) :asn=30 .seen=(2015, 2016) +#foo=(2018, 2020) +#foo:score=99)]')
            self.len(1, nodes)
            nid3 = nodes[0].intnid()

            self.len(1, await core.nodes('[test:str=yolo]'))
            self.len(1, await core.nodes('[test:str=$valu]', opts={'vars': {'valu': 'z' * 500}}))

            badiden = 'xxx'
            await self.agenraises(s_exc.NoSuchLayer, prox.iterPropRows(badiden, 'inet:ip', 'asn'))

            # rows are (nid, valu) tuples
            layriden = core.view.layers[0].iden
            rows = await alist(prox.iterPropRows(layriden, 'inet:ip', 'asn'))

            self.eq((10, 20, 30), tuple(sorted([row[1] for row in rows])))

            await self.agenraises(s_exc.NoSuchLayer, prox.iterUnivRows(badiden, '.seen'))

            # rows are (nid, valu) tuples
            rows = await alist(prox.iterUnivRows(layriden, '.seen'))

            tm = lambda x, y: (s_time.parse(x), s_time.parse(y))  # NOQA
            ivals = (tm('2015', '2016'), tm('2015', '2016'), tm('2016', '2017'))
            self.eq(ivals, tuple(sorted([row[1] for row in rows])))

            # iterFormRows
            await self.agenraises(s_exc.NoSuchLayer, prox.iterFormRows(badiden, 'inet:ip'))

            rows = await alist(prox.iterFormRows(layriden, 'inet:ip'))
            self.eq([(nid1, (4, 1)), (nid2, (4, 2)), (nid3, (4, 3))], rows)

            # iterTagRows
            expect = sorted(
                [
                    (nid1, (tm('2020', '2021'))),
                    (nid2, (tm('2019', '2020'))),
                    (nid3, (tm('2018', '2020'))),
                ], key=lambda x: x[1])

            await self.agenraises(s_exc.NoSuchLayer, prox.iterTagRows(badiden, 'foo', form='newpform'))
            rows = await alist(prox.iterTagRows(layriden, 'foo', form='newpform'))
            self.eq([], rows)

            rows = await alist(prox.iterTagRows(layriden, 'foo', form='inet:ip'))
            self.eq(expect, rows)

            rows = await alist(prox.iterTagRows(layriden, 'foo', form='inet:ip', starttupl=expect[1]))
            self.eq(expect[1:], rows)

            expect = [
                (nid2, 41,),
                (nid1, 42,),
                (nid3, 99,),
            ]

            await self.agenraises(s_exc.NoSuchLayer, prox.iterTagPropRows(badiden, 'foo', 'score', form='inet:ip',
                                                                          stortype=s_layer.STOR_TYPE_I64,
                                                                          startvalu=42))

            rows = await alist(prox.iterTagPropRows(layriden, 'foo', 'score', form='inet:ip',
                                                    stortype=s_layer.STOR_TYPE_I64, startvalu=42))
            self.eq(expect[1:], rows)

    async def test_cortex_depr_props_warning(self):

        with self.getTestDir() as dirn:
            with self.getLoggerStream('synapse.cortex') as stream:

                async with self.getTestCore(dirn=dirn) as core:

                    await core._addDataModels(s_t_utils.deprmodel)

                    # Create a test:deprprop so it doesn't generate a warning
                    await core.callStorm('[test:dep:easy=foobar :guid=*]')

                    # Lock test:deprprop:ext and .pdep so they don't generate a warning
                    await core.callStorm('model.deprecated.lock test:dep:str')
                    await core.callStorm('model.deprecated.lock ".pdep"')

                # Check that we saw the warnings
                stream.seek(0)
                data = stream.read()

                self.eq(1, data.count('deprecated properties unlocked'))
                self.isin('deprecated properties unlocked and not in use', data)

                match = regex.match(r'Detected (?P<count>\d+) deprecated properties', data)
                count = int(match.groupdict().get('count'))

                here = stream.tell()

                async with self.getTestCore(dirn=dirn) as core:
                    await core._addDataModels(s_t_utils.deprmodel)

                # Check that the warnings are gone now
                stream.seek(here)
                data = stream.read()

                if (count - 4) == 0:
                    self.eq(0, data.count('deprecated properties unlocked'))
                else:
                    self.eq(1, data.count('deprecated properties unlocked'))
                    self.isin(f'Detected {count - 4} deprecated properties', data)

    async def test_cortex_dmons_after_modelrev(self):
        with self.getTestDir() as dirn:
            async with self.getTestCore(dirn=dirn) as core:

                # Add a dmon so something gets started
                await core.callStorm('''
                    $ddef = $lib.dmon.add(${
                        $lib.print(hi)
                        $lib.warn(omg)
                        $s = `Running {$auto.type} {$auto.iden}`
                        $lib.log.info($s, ({"iden": $auto.iden}))
                    })
                ''')

                # Create this so we can find the model rev version before the
                # latest
                mrev = s_modelrev.ModelRev(core)

                # Add a layer and regress the version so it gets migrated on the
                # next start
                ldef = await core.addLayer()
                layr = core.getLayer(ldef['iden'])
                await layr.setModelVers((0, 0, 0))

            async def _pass(todo):
                pass

            def _fake(self, core):
                self.core = core
                self.revs = ((s_modelrev.maxvers, _pass),)

            with mock.patch.object(s_modelrev.ModelRev, '__init__', _fake):
                with self.getLoggerStream('') as stream:
                    async with self.getTestCore(dirn=dirn) as core:
                        pass

            stream.seek(0)
            data = stream.read()

            # Check that the model migration happens before the dmons start
            mrevstart = data.find('beginning model migration')
            dmonstart = data.find('Starting Dmon')
            self.ne(-1, mrevstart)
            self.ne(-1, dmonstart)
            self.lt(mrevstart, dmonstart)

    async def test_cortex_vaults(self):
        '''
        Simple usage testing.
        '''
        async with self.getTestCore() as core:

            vtype1 = 'synapse-test1'
            vtype2 = 'synapse-test2'

            # Create some test users
            visi1 = await core.auth.addUser('visi1')
            visi2 = await core.auth.addUser('visi2')
            contributor = await core.auth.addRole('contributor')
            await visi1.grant(contributor.iden)

            gvault = {
                'name': 'global1',
                'type': vtype1,
                'scope': 'global',
                'owner': None,
                'configs': {},
                'secrets': {},
            }
            giden = await core.addVault(gvault)

            rvault = {
                'name': 'role1',
                'type': vtype1,
                'scope': 'role',
                'owner': contributor.iden,
                'configs': {},
                'secrets': {},
            }
            riden = await core.addVault(rvault)

            uvault = {
                'name': 'user1',
                'type': vtype1,
                'scope': 'user',
                'owner': visi1.iden,
                'configs': {},
                'secrets': {},
            }
            uiden = await core.addVault(uvault)

            svault = {
                'name': 'unscoped1',
                'type': vtype1,
                'scope': None,
                'owner': visi1.iden,
                'configs': {},
                'secrets': {},
            }
            siden = await core.addVault(svault)

            vault = core.getVault(giden)
            self.eq(vault.get('iden'), giden)

            vault = core.getVaultByName('global1')
            self.eq(vault.get('iden'), giden)

            vault = core.getVaultByType(vtype1, visi1.iden, scope='global')
            self.eq(vault.get('iden'), giden)

            vault = core.getVaultByType(vtype1, visi1.iden, scope='role')
            self.eq(vault.get('iden'), riden)

            vault = core.getVaultByType(vtype1, visi1.iden, scope='user')
            self.eq(vault.get('iden'), uiden)

            vault = core.reqVault(giden)
            self.eq(vault.get('iden'), giden)

            vault = core.reqVaultByName('global1')
            self.eq(vault.get('iden'), giden)
            self.eq(vault.get('name'), 'global1')

            vault = core.reqVaultByType(vtype1, visi1.iden, scope='global')
            self.eq(vault.get('iden'), giden)

            self.true(await core.setVaultConfigs(giden, 'color', 'orange'))
            self.true(await core.setVaultSecrets(giden, 'apikey', 'foobar'))

            await core.replaceVaultConfigs(giden, {'rubiks': 'cube'})
            vault = core.reqVault(giden)
            self.eq({'rubiks': 'cube'}, vault['configs'])

            await core.replaceVaultSecrets(giden, {'secret': 'squirrel'})
            vault = core.reqVault(giden)
            self.eq({'secret': 'squirrel'}, vault['secrets'])

            vaults = list(core.listVaults())
            self.len(4, vaults)

            self.true(await core.setVaultPerm(giden, visi1.iden, s_cell.PERM_EDIT))

            self.true(await core.renameVault(giden, 'global2'))
            vault = core.reqVaultByName('global2')
            self.eq(vault.get('iden'), giden)
            self.eq(vault.get('name'), 'global2')

            with self.raises(s_exc.DupName):
                await core.renameVault(giden, 'global2')

            self.none(await core.delVault('asdf'))

            await core.delVault(giden)
            vaults = list(core.listVaults())
            self.len(3, vaults)

    async def test_cortex_vaults_errors(self):
        '''
        Simple argument checking and simple permission checking tests.
        '''
        async with self.getTestCore() as core:

            vtype1 = 'synapse-test1'
            vtype2 = 'synapse-test2'

            # Create some test users
            visi1 = await core.auth.addUser('visi1')
            visi2 = await core.auth.addUser('visi2')
            contributor = await core.auth.addRole('contributor')
            await visi1.grant(contributor.iden)

            gvault = {
                'name': 'global1',
                'type': vtype1,
                'scope': 'global',
                'owner': None,
                'configs': {},
                'secrets': {},
            }
            giden = await core.addVault(gvault)

            rvault = {
                'name': 'role1',
                'type': vtype1,
                'scope': 'role',
                'owner': contributor.iden,
                'configs': {},
                'secrets': {},
            }
            riden = await core.addVault(rvault)

            self.none(core.getVault('asdf'))

            with self.raises(s_exc.DupName) as exc:
                # type/scope/iden collision
                await core.addVault(gvault)
            self.eq(f'Vault already exists for type {vtype1}, scope global, owner None.', exc.exception.get('mesg'))

            with self.raises(s_exc.BadArg) as exc:
                # vdef is not a dict
                await core.addVault([])
            self.eq('Invalid vault definition provided.', exc.exception.get('mesg'))

            with self.raises(s_exc.DupName) as exc:
                # name collision
                vault = s_msgpack.deepcopy(gvault)
                vault['scope'] = None
                vault['owner'] = visi1.iden
                await core.addVault(vault)
            self.eq('Vault global1 already exists.', exc.exception.get('mesg'))

            with self.raises(s_exc.NoSuchName) as exc:
                # Non-existent vault name
                core.reqVaultByName('newp')
            self.eq('Vault not found for name: newp.', exc.exception.get('mesg'))

            with self.raises(s_exc.SchemaViolation):
                # len(name) == 0
                vault = s_msgpack.deepcopy(gvault)
                vault['name'] = ''
                await core.addVault(vault)

            with self.raises(s_exc.SchemaViolation):
                # len(name) > 256
                vault = s_msgpack.deepcopy(gvault)
                vault['name'] = 'A' * 257
                await core.addVault(vault)

            with self.raises(s_exc.SchemaViolation):
                # len(vtype) == 0
                vault = s_msgpack.deepcopy(gvault)
                vault['type'] = ''
                await core.addVault(vault)

            with self.raises(s_exc.SchemaViolation):
                # len(vtype) > 256
                vault = s_msgpack.deepcopy(gvault)
                vault['type'] = 'A' * 257
                await core.addVault(vault)

            with self.raises(s_exc.SchemaViolation):
                # scope not in (None, 'user', 'role', 'global')
                vault = s_msgpack.deepcopy(gvault)
                vault['scope'] = 'newp'
                await core.addVault(vault)

            with self.raises(s_exc.SchemaViolation):
                # data != dict
                vault = s_msgpack.deepcopy(gvault)
                vault['data'] = self
                await core.addVault(vault)

            with self.raises(s_exc.BadArg) as exc:
                # configs not msgpack safe
                vault = {
                    'name': 'unscoped1',
                    'type': vtype1,
                    'scope': None,
                    'owner': visi1.iden,
                    'configs': {'foo': self},
                    'secrets': {},
                }
                await core.addVault(vault)
            self.eq('Vault configs must be msgpack safe.', exc.exception.get('mesg'))

            with self.raises(s_exc.BadArg) as exc:
                # secrets not msgpack safe
                vault = {
                    'name': 'unscoped1',
                    'type': vtype1,
                    'scope': None,
                    'owner': visi1.iden,
                    'configs': {},
                    'secrets': {'foo': self},
                }
                await core.addVault(vault)
            self.eq('Vault secrets must be msgpack safe.', exc.exception.get('mesg'))

            with self.raises(s_exc.BadArg) as exc:
                # Iden == None, scope != 'global'
                vault = s_msgpack.deepcopy(gvault)
                vault['owner'] = None
                vault['scope'] = None
                await core.addVault(vault)
            self.eq('Owner required for unscoped, user, and role vaults.', exc.exception.get('mesg'))

            with self.raises(s_exc.NoSuchUser) as exc:
                # user with iden does not exist
                vault = {
                    'name': 'global2',
                    'type': 'type2',
                    'scope': 'user',
                    'owner': '0123456789abcdef0123456789abcdef',
                    'configs': {},
                    'secrets': {},
                }
                await core.addVault(vault)
            self.eq('User with iden 0123456789abcdef0123456789abcdef not found.', exc.exception.get('mesg'))

            with self.raises(s_exc.NoSuchRole) as exc:
                # role with iden does not exist
                vault = s_msgpack.deepcopy(gvault)
                vault['name'] = 'role2'
                vault['scope'] = 'role'
                vault['owner'] = visi1.iden
                await core.addVault(vault)
            self.eq(f'Role with iden {visi1.iden} not found.', exc.exception.get('mesg'))

            with self.raises(s_exc.BadArg) as exc:
                await core.setVaultSecrets(giden, 'newp', s_common.novalu)
            self.eq('Key newp not found in vault secrets.', exc.exception.get('mesg'))

            with self.raises(s_exc.BadArg) as exc:
                await core.setVaultConfigs(giden, 'newp', s_common.novalu)
            self.eq('Key newp not found in vault configs.', exc.exception.get('mesg'))

            with self.raises(s_exc.BadArg) as exc:
                # Invalid vault iden format
                await core.setVaultSecrets('1234', 'foo', 'bar')
            self.eq('Iden is not a valid iden: 1234.', exc.exception.get('mesg'))

            with self.raises(s_exc.BadArg) as exc:
                # Invalid vault iden format
                await core.setVaultConfigs('1234', 'foo', 'bar')
            self.eq('Iden is not a valid iden: 1234.', exc.exception.get('mesg'))

            with self.raises(s_exc.NoSuchIden) as exc:
                # vault with iden does not exist
                await core.setVaultSecrets(visi1.iden, 'foo', 'bar')
            self.eq(f'Vault not found for iden: {visi1.iden}.', exc.exception.get('mesg'))

            with self.raises(s_exc.NoSuchIden) as exc:
                # vault with iden does not exist
                await core.setVaultConfigs(visi1.iden, 'foo', 'bar')
            self.eq(f'Vault not found for iden: {visi1.iden}.', exc.exception.get('mesg'))

            with self.raises(s_exc.NotMsgpackSafe) as exc:
                # data not msgpack safe
                await core.setVaultSecrets(giden, 'foo', self)
            self.eq(f'Vault secrets must be msgpack safe.', exc.exception.get('mesg'))

            with self.raises(s_exc.NotMsgpackSafe) as exc:
                # data not msgpack safe
                await core.setVaultConfigs(giden, 'foo', self)
            self.eq(f'Vault configs must be msgpack safe.', exc.exception.get('mesg'))

            with self.raises(s_exc.NotMsgpackSafe) as exc:
                # data not msgpack safe
                await core.setVaultSecrets(giden, self, 'bar')
            self.eq(f'Vault secrets must be msgpack safe.', exc.exception.get('mesg'))

            with self.raises(s_exc.NotMsgpackSafe) as exc:
                # data not msgpack safe
                await core.setVaultConfigs(giden, self, 'bar')
            self.eq(f'Vault configs must be msgpack safe.', exc.exception.get('mesg'))

            with self.raises(s_exc.NoSuchIden) as exc:
                # iden not valid
                await core.setVaultPerm(giden, '1234', s_cell.PERM_EDIT)
            self.eq(f'Iden 1234 is not a valid user or role.', exc.exception.get('mesg'))

            with self.raises(s_exc.BadArg) as exc:
                # Invalid scope
                core._getVaultByTSI('vtype', 'newp', 'iden')
            self.eq('Invalid scope: newp.', exc.exception.get('mesg'))

            with self.raises(s_exc.BadArg) as exc:
                # Invalid scope
                core.getVaultByType(vtype1, 'iden', 'newp')
            self.eq('Invalid scope: newp.', exc.exception.get('mesg'))

            with self.raises(s_exc.NoSuchUser) as exc:
                # Invalid user iden
                core.getVaultByType(vtype1, contributor.iden, 'role')
            self.eq(f'No user with iden {contributor.iden}.', exc.exception.get('mesg'))

            # User in role but no perm to vault
            await core.setVaultPerm(riden, visi2.iden, s_cell.PERM_DENY)
            await visi2.grant(contributor.iden)
            self.none(core.getVaultByType(vtype1, visi2.iden, 'role'))

            # Requested type/scope doesn't exist
            self.none(core.getVaultByType(vtype1, visi1.iden, 'user'))

            # Requested type doesn't exist
            self.none(core.getVaultByType(vtype2, visi1.iden))

            with self.raises(s_exc.NoSuchName) as exc:
                # Requested type/scope doesn't exist
                core.reqVaultByType(vtype1, visi1.iden, 'user')
            self.eq(f'Vault not found for type: {vtype1}.', exc.exception.get('mesg'))

            with self.raises(s_exc.BadArg) as exc:
                await core.replaceVaultSecrets(giden, self)
            self.eq('valu must be a dictionary.', exc.exception.get('mesg'))

            with self.raises(s_exc.NotMsgpackSafe) as exc:
                await core.replaceVaultSecrets(giden, {'foo': self})
            self.eq('Vault secrets must be msgpack safe.', exc.exception.get('mesg'))

            with self.raises(s_exc.BadArg) as exc:
                await core.replaceVaultConfigs(giden, self)
            self.eq('valu must be a dictionary.', exc.exception.get('mesg'))

            with self.raises(s_exc.NotMsgpackSafe) as exc:
                await core.replaceVaultConfigs(giden, {'foo': self})
            self.eq('Vault configs must be msgpack safe.', exc.exception.get('mesg'))

            class LongRepr:
                def __repr__(self):
                    return 'Abcd. ' * 1000

            valu = {'foo': LongRepr()}

            with self.raises(s_exc.NotMsgpackSafe) as exc:
                await core.replaceVaultSecrets(giden, valu)
            self.eq(
                "{'foo': Abcd. Abcd. Abcd. Abcd. Abcd. Abcd. Abcd. Abcd. [...]",
                exc.exception.get('valu'))

            with self.raises(s_exc.NotMsgpackSafe) as exc:
                await core.replaceVaultConfigs(giden, {'foo': LongRepr()})
            self.eq(
                "{'foo': Abcd. Abcd. Abcd. Abcd. Abcd. Abcd. Abcd. Abcd. [...]",
                exc.exception.get('valu'))

    async def test_cortex_user_scope(self):
        async with self.getTestCore() as core:  # type: s_cortex.Cortex
            udef = await core.addUser('admin')
            admin = udef.get('iden')
            await core.setUserAdmin(admin, True)
            async with core.getLocalProxy() as prox:

                # Proxy our storm requests as the admin user
                opts = {'user': admin}

                self.eq('admin', await prox.callStorm('return( $lib.user.name()  )', opts=opts))

                with self.getStructuredAsyncLoggerStream('synapse.lib.cell') as stream:

                    q = 'return( ($lib.user.name(), $lib.auth.users.add(lowuser) ))'
                    (whoami, udef) = await prox.callStorm(q, opts=opts)
                    self.eq('admin', whoami)
                    self.eq('lowuser', udef.get('name'))

                msgs = stream.jsonlines()
                mesg = [m for m in msgs if 'Added user' in m.get('message')][0]
                self.eq('Added user=lowuser', mesg.get('message'))
                self.eq('admin', mesg.get('username'))
                self.eq('lowuser', mesg.get('target_username'))

                with self.getStructuredAsyncLoggerStream('synapse.lib.cell') as stream:

                    q = 'auth.user.mod lowuser --admin $lib.true'
                    msgs = []
                    async for mesg in prox.storm(q, opts=opts):
                        msgs.append(mesg)
                    self.stormHasNoWarnErr(msgs)

                msgs = stream.jsonlines()
                mesg = [m for m in msgs if 'Set admin' in m.get('message')][0]
                self.isin('Set admin=True for lowuser', mesg.get('message'))
                self.eq('admin', mesg.get('username'))
                self.eq('lowuser', mesg.get('target_username'))

    async def test_cortex_ext_httpapi(self):
        # Cortex API tests for Extended HttpAPI
        async with self.getTestCore() as core:  # type: s_cortex.Cortex

            newp = s_common.guid()
            with self.raises(s_exc.SynErr):
                await core.setHttpApiIndx(newp, 0)

            unfo = await core.getUserDefByName('root')
            view = core.getView()
            info = await core.addHttpExtApi({
                'path': 'test/path/(hehe|haha)/(.*)',
                'owner': unfo.get('iden'),
                'view': view.iden,
            })

            info2 = await core.addHttpExtApi({
                'path': 'something/else',
                'owner': unfo.get('iden'),
                'view': view.iden,
            })

            info3 = await core.addHttpExtApi({
                'path': 'something/else/goes/here',
                'owner': unfo.get('iden'),
                'view': view.iden,
            })

            othr = s_common.guid()
            info4 = await core.addHttpExtApi({
                'iden': othr,
                'path': 'another/item',
                'owner': unfo.get('iden'),
                'view': view.iden,
            })
            self.eq(info4.get('iden'), othr)

            iden = info.get('iden')

            adef = await core.getHttpExtApi(iden)
            self.eq(adef, info)

            adef = await core.getHttpExtApi(othr)
            self.eq(adef, info4)

            adef, args = await core.getHttpExtApiByPath('test/path/hehe/wow')
            self.eq(adef, info)
            self.eq(args, ('hehe', 'wow'))

            adef, args = await core.getHttpExtApiByPath('test/path/hehe/wow/more/')
            self.eq(adef, info)
            self.eq(args, ('hehe', 'wow/more/'))

            adef, args = await core.getHttpExtApiByPath('test/path/HeHe/wow')
            self.none(adef)
            self.eq(args, ())

            async with core.getLocalProxy() as prox:
                adef, args = await prox.getHttpExtApiByPath('test/path/haha/words')
                self.eq(adef, info)
                self.eq(args, ('haha', 'words'))

            self.len(4, core._exthttpapicache)

            # Reordering / safety
            self.eq(1, await core.setHttpApiIndx(info4.get('iden'), 1))

            # Cache is cleared when reloading
            self.len(0, core._exthttpapicache)
            adef, args = await core.getHttpExtApiByPath('test/path/hehe/wow')
            self.eq(adef, info)
            self.len(1, core._exthttpapicache)

            self.eq([adef.get('iden') for adef in await core.getHttpExtApis()],
                    [info.get('iden'), info4.get('iden'), info2.get('iden'), info3.get('iden')])

            items = await core.getHttpExtApis()
            self.eq(items, (info, info4, info2, info3))

            # Tiny sleep to ensure that updated ticks forward when modified
            created = adef.get('created')
            updated = adef.get('updated')
            await asyncio.sleep(0.005)
            adef = await core.modHttpExtApi(iden, 'name', 'wow')
            self.eq(adef.get('created'), created)
            self.gt(adef.get('updated'), updated)

            # Sad path

            with self.raises(s_exc.SchemaViolation):
                await core.addHttpExtApi({
                    'iden': 'lolnope',
                    'path': 'not/gonna/happen',
                    'owner': unfo.get('iden'),
                    'view': view.iden
                })

            with self.raises(s_exc.DupIden) as ectx:
                await core.addHttpExtApi({
                    'iden': othr,
                    'path': 'bad/dup',
                    'owner': unfo.get('iden'),
                    'view': view.iden
                })
            self.eq(ectx.exception.get('iden'), othr)

            with self.raises(s_exc.SynErr):
                await core.setHttpApiIndx(newp, 0)

            with self.raises(s_exc.BadArg):
                await core.setHttpApiIndx(newp, -1)

            with self.raises(s_exc.NoSuchUser):
                await core.modHttpExtApi(iden, 'owner', newp)

            with self.raises(s_exc.NoSuchView):
                await core.modHttpExtApi(iden, 'view', newp)

            with self.raises(s_exc.BadArg):
                await core.modHttpExtApi(iden, 'created', 1234)

            with self.raises(s_exc.BadArg):
                await core.modHttpExtApi(iden, 'updated', 1234)

            with self.raises(s_exc.BadArg):
                await core.modHttpExtApi(iden, 'creator', s_common.guid())

            with self.raises(s_exc.BadArg):
                await core.modHttpExtApi(iden, 'newp', newp)

            with self.raises(s_exc.NoSuchIden):
                await core.modHttpExtApi(newp, 'path', 'a/new/path/')

            with self.raises(s_exc.NoSuchIden):
                await core.getHttpExtApi(newp)

            self.none(await core.delHttpExtApi(newp))

            with self.raises(s_exc.BadArg):
                await core.delHttpExtApi('notAGuid')

    async def test_cortex_abrv(self):

        async with self.getTestCore() as core:

            offs = core.indxabrv.offs

            self.eq(s_common.int64en(offs), core.setIndxAbrv(s_layer.INDX_PROP, 'visi', 'foo'))
            # another to check the cache...
            self.eq(s_common.int64en(offs), core.getIndxAbrv(s_layer.INDX_PROP, 'visi', 'foo'))
            self.eq(s_common.int64en(offs + 1), core.setIndxAbrv(s_layer.INDX_PROP, 'whip', None))
            self.eq(('visi', 'foo'), core.getAbrvIndx(s_common.int64en(offs)))
            self.eq(('whip', None), core.getAbrvIndx(s_common.int64en(offs + 1)))
            self.raises(s_exc.NoSuchAbrv, core.getAbrvIndx, s_common.int64en(offs + 2))

    async def test_cortex_query_offload(self):

        async def _hang(*args, **kwargs):
            await asyncio.sleep(6)
            return

        async with self.getTestAha() as aha:

            ahanet = aha.conf.req('aha:network')

            async with await s_base.Base.anit() as base:

                with self.getTestDir() as dirn:

                    dirn00 = s_common.genpath(dirn, 'cell00')
                    dirn01 = s_common.genpath(dirn, 'cell01')

                    core00 = await base.enter_context(self.addSvcToAha(aha, '00.core', s_cortex.Cortex, dirn=dirn00))
                    provinfo = {'mirror': '00.core'}
                    core01 = await base.enter_context(self.addSvcToAha(aha, '01.core', s_cortex.Cortex, dirn=dirn01, provinfo=provinfo))

                    self.len(1, await core00.nodes('[inet:asn=0]'))
                    await core01.sync()
                    self.len(1, await core01.nodes('inet:asn=0'))

                    msgs = await core00.stormlist('cortex.storm.pool.get')
                    self.stormHasNoWarnErr(msgs)
                    self.stormIsInPrint('No Storm pool configuration found.', msgs)

                    msgs = await core00.stormlist('aha.pool.add pool00...')
                    self.stormHasNoWarnErr(msgs)
                    self.stormIsInPrint('Created AHA service pool: pool00.synapse', msgs)

                    msgs = await core00.stormlist('aha.pool.svc.add pool00... 01.core...')
                    self.stormHasNoWarnErr(msgs)
                    self.stormIsInPrint('AHA service (01.core...) added to service pool (pool00.synapse)', msgs)

                    msgs = await core00.stormlist('cortex.storm.pool.set newp')
                    self.stormIsInErr(':// not found in [newp]', msgs)

                    msgs = await core00.stormlist('cortex.storm.pool.set --connection-timeout 1 --sync-timeout 1 aha://pool00...')
                    self.stormHasNoWarnErr(msgs)
                    self.stormIsInPrint('Storm pool configuration set.', msgs)

                    await core00.fini()
                    await core01.fini()

                    core00 = await base.enter_context(self.getTestCore(dirn=dirn00))
                    core01 = await base.enter_context(self.getTestCore(dirn=dirn01, conf={'storm:log': True}))

                    await core00.stormpool.waitready(timeout=12)

                    # storm()
                    q = 'inet:asn=0'
                    qhash = s_storm.queryhash(q)
                    with self.getStructuredAsyncLoggerStream('synapse') as stream:
                        msgs = await alist(core00.storm(q))
                        self.len(1, [m for m in msgs if m[0] == 'node'])

                    data = stream.getvalue()
                    self.notin('Timeout', data)
                    msgs = stream.jsonlines()
                    self.len(2, msgs)

                    self.eq(msgs[0].get('message'), f'Offloading Storm query to mirror 01.core.{ahanet}.')
                    self.eq(msgs[0].get('hash'), qhash)
                    self.eq(msgs[0].get('mirror'), f'01.core.{ahanet}')

                    self.eq(msgs[1].get('message'), f'Executing storm query {{{q}}} as [root]')
                    self.eq(msgs[1].get('hash'), qhash)
                    self.eq(msgs[1].get('pool:from'), f'00.core.{ahanet}')

                    # callStorm()
                    q = 'inet:asn=0 return($lib.true)'
                    qhash = s_storm.queryhash(q)
                    with self.getStructuredAsyncLoggerStream('synapse') as stream:
                        self.true(await core00.callStorm(q))

                    data = stream.getvalue()
                    self.notin('Timeout', data)
                    msgs = stream.jsonlines()
                    self.len(2, msgs)

                    self.eq(msgs[0].get('message'), f'Offloading Storm query to mirror 01.core.{ahanet}.')
                    self.eq(msgs[0].get('hash'), qhash)
                    self.eq(msgs[0].get('mirror'), f'01.core.{ahanet}')

                    self.eq(msgs[1].get('message'), f'Executing storm query {{{q}}} as [root]')
                    self.eq(msgs[1].get('hash'), qhash)
                    self.eq(msgs[1].get('pool:from'), f'00.core.{ahanet}')

                    # exportStorm()
                    q = 'inet:asn=0'
                    qhash = s_storm.queryhash(q)
                    with self.getStructuredAsyncLoggerStream('synapse') as stream:
                        self.len(1, await alist(core00.exportStorm(q)))

                    data = stream.getvalue()
                    self.notin('Timeout', data)
                    msgs = stream.jsonlines()
                    self.len(2, msgs)

                    self.eq(msgs[0].get('message'), f'Offloading Storm query to mirror 01.core.{ahanet}.')
                    self.eq(msgs[0].get('hash'), qhash)
                    self.eq(msgs[0].get('mirror'), f'01.core.{ahanet}')

                    self.eq(msgs[1].get('message'), f'Executing storm query {{{q}}} as [root]')
                    self.eq(msgs[1].get('hash'), qhash)
                    self.eq(msgs[1].get('pool:from'), f'00.core.{ahanet}')

                    # count()
                    q = 'inet:asn=0'
                    qhash = s_storm.queryhash(q)
                    with self.getStructuredAsyncLoggerStream('synapse') as stream:
                        self.eq(1, await core00.count(q))

                    data = stream.getvalue()
                    self.notin('Timeout', data)
                    msgs = stream.jsonlines()
                    self.len(2, msgs)

                    self.eq(msgs[0].get('message'), f'Offloading Storm query to mirror 01.core.{ahanet}.')
                    self.eq(msgs[0].get('hash'), qhash)
                    self.eq(msgs[0].get('mirror'), f'01.core.{ahanet}')

                    self.eq(msgs[1].get('message'), f'Executing storm query {{{q}}} as [root]')
                    self.eq(msgs[1].get('hash'), qhash)
                    self.eq(msgs[1].get('pool:from'), f'00.core.{ahanet}')

                    with mock.patch('synapse.cortex.CoreApi.getNexsIndx', _hang):

                        with self.getLoggerStream('synapse') as stream:
                            msgs = await alist(core00.storm('inet:asn=0'))
                            self.len(1, [m for m in msgs if m[0] == 'node'])

                        stream.seek(0)
                        data = stream.read()
                        self.notin('Offloading Storm query', data)
                        self.isin('Timeout waiting for pool mirror [01.core.synapse] Nexus offset', data)
                        self.notin('Timeout waiting for query mirror', data)

                    await core00.stormpool.waitready(timeout=12)

                    with mock.patch('synapse.telepath.Proxy.getPoolLink', _hang):

                        with self.getLoggerStream('synapse') as stream:
                            msgs = await alist(core00.storm('inet:asn=0'))
                            self.len(1, [m for m in msgs if m[0] == 'node'])

                        stream.seek(0)
                        data = stream.read()
                        self.notin('Offloading Storm query', data)
                        self.isin('Timeout waiting for pool mirror [01.core.synapse] Nexus offset', data)
                        self.notin('Timeout waiting for query mirror', data)

                    await core00.stormpool.waitready(timeout=12)

                    with self.getLoggerStream('synapse') as stream:
                        msgs = await alist(core00.storm('inet:asn=0'))
                        self.len(1, [m for m in msgs if m[0] == 'node'])

                    stream.seek(0)
                    data = stream.read()
                    self.isin('Offloading Storm query', data)
                    self.notin('Timeout waiting for pool mirror', data)
                    self.notin('Timeout waiting for query mirror', data)

                    orig = s_telepath.ClientV2.proxy
                    async def finidproxy(self, timeout=None):
                        prox = await orig(self, timeout=timeout)
                        await prox.fini()
                        return prox

                    with mock.patch('synapse.telepath.ClientV2.proxy', finidproxy):
                        with self.getLoggerStream('synapse') as stream:
                            msgs = await alist(core00.storm('inet:asn=0'))
                            self.len(1, [m for m in msgs if m[0] == 'node'])

                    stream.seek(0)
                    data = stream.read()
                    self.isin('Proxy for pool mirror [01.core.synapse] was shutdown. Skipping.', data)

                    msgs = await core00.stormlist('cortex.storm.pool.set --connection-timeout 1 --sync-timeout 1 aha://pool00...')
                    self.stormHasNoWarnErr(msgs)
                    self.stormIsInPrint('Storm pool configuration set.', msgs)
                    await core00.stormpool.waitready(timeout=12)

                    core01.nexsroot.nexslog.indx = 0

                    with mock.patch('synapse.cortex.MAX_NEXUS_DELTA', 1):

                        nexsoffs = await core00.getNexsIndx()

                        with self.getLoggerStream('synapse') as stream:
                            msgs = await alist(core00.storm('inet:asn=0'))
                            self.len(1, [m for m in msgs if m[0] == 'node'])

                        stream.seek(0)
                        data = stream.read()
                        explog = ('Pool mirror [01.core.synapse] is too far out of sync. Skipping.')
                        self.isin(explog, data)
                        self.notin('Offloading Storm query', data)

                    with self.getLoggerStream('synapse') as stream:
                        msgs = await alist(core00.storm('inet:asn=0'))
                        self.len(1, [m for m in msgs if m[0] == 'node'])

                    stream.seek(0)
                    data = stream.read()
                    self.isin('Offloading Storm query', data)
                    self.isin('Timeout waiting for query mirror', data)

                    with self.getLoggerStream('synapse') as stream:
                        self.true(await core00.callStorm('inet:asn=0 return($lib.true)'))

                    stream.seek(0)
                    data = stream.read()
                    self.isin('Offloading Storm query', data)
                    self.isin('Timeout waiting for query mirror', data)

                    with self.getLoggerStream('synapse') as stream:
                        self.len(1, await alist(core00.exportStorm('inet:asn=0')))

                    stream.seek(0)
                    data = stream.read()
                    self.isin('Offloading Storm query', data)
                    self.isin('Timeout waiting for query mirror', data)

                    with self.getLoggerStream('synapse') as stream:
                        self.eq(1, await core00.count('inet:asn=0'))

                    stream.seek(0)
                    data = stream.read()
                    self.isin('Offloading Storm query', data)
                    self.isin('Timeout waiting for query mirror', data)

                    opts = {'nexsoffs': 1000000, 'nexstimeout': 0}
                    with self.raises(s_exc.TimeOut):
                        await alist(core01.storm('inet:asn=0', opts=opts))

                    with self.raises(s_exc.TimeOut):
                        await core00.callStorm('inet:asn=0', opts=opts)

                    with self.raises(s_exc.TimeOut):
                        await alist(core00.exportStorm('inet:asn=0', opts=opts))

                    with self.raises(s_exc.TimeOut):
                        await core00.count('inet:asn=0', opts=opts)

                    core00.stormpool.ready.clear()

                    with self.getLoggerStream('synapse') as stream:
                        msgs = await alist(core00.storm('inet:asn=0'))
                        self.len(1, [m for m in msgs if m[0] == 'node'])

                    stream.seek(0)
                    data = stream.read()
                    self.isin('Timeout waiting for pool mirror proxy.', data)
                    self.isin('Pool members exhausted. Running query locally.', data)

                    await core01.fini()

                    with self.getLoggerStream('synapse') as stream:
                        msgs = await alist(core00.storm('inet:asn=0'))
                        self.len(1, [m for m in msgs if m[0] == 'node'])

                    stream.seek(0)
                    data = stream.read()
                    self.isin('Storm query mirror pool is empty, running query locally.', data)

                    with self.getLoggerStream('synapse') as stream:
                        self.true(await core00.callStorm('inet:asn=0 return($lib.true)'))

                    stream.seek(0)
                    data = stream.read()
                    self.isin('Storm query mirror pool is empty, running query locally.', data)

                    with self.getLoggerStream('synapse') as stream:
                        self.len(1, await alist(core00.exportStorm('inet:asn=0')))

                    stream.seek(0)
                    data = stream.read()
                    self.isin('Storm query mirror pool is empty, running query locally.', data)

                    with self.getLoggerStream('synapse') as stream:
                        self.eq(1, await core00.count('inet:asn=0'))

                    stream.seek(0)
                    data = stream.read()
                    self.isin('Storm query mirror pool is empty, running query locally.', data)

                    core01 = await base.enter_context(self.getTestCore(dirn=dirn01))
                    await core01.promote(graceful=True)

                    self.true(core01.isactive)
                    self.false(core00.isactive)

                    # Let the mirror reconnect
                    self.true(await asyncio.wait_for(core01.stormpool.ready.wait(), timeout=12))

                    with self.getLoggerStream('synapse') as stream:
                        self.true(await core01.callStorm('inet:asn=0 return($lib.true)'))

                    stream.seek(0)
                    data = stream.read()
                    # test that it reverts to local when referencing self
                    self.notin('Offloading Storm query', data)
                    self.notin('Timeout waiting for query mirror', data)

                    waiter = core01.stormpool.waiter(1, 'svc:del')
                    msgs = await core01.stormlist('aha.pool.svc.del pool00... 01.core...', opts={'mirror': False})
                    self.stormHasNoWarnErr(msgs)
                    self.stormIsInPrint('AHA service (01.core.synapse) removed from service pool (pool00.synapse)', msgs)

                    # TODO: this wait should not return None
                    await waiter.wait(timeout=3)
                    with self.getLoggerStream('synapse') as stream:
                        msgs = await alist(core01.storm('inet:asn=0'))
                        self.len(1, [m for m in msgs if m[0] == 'node'])

                    stream.seek(0)
                    data = stream.read()
                    self.isin('Storm query mirror pool is empty', data)

                    with self.getLoggerStream('synapse') as stream:
                        msgs = await alist(core01.storm('inet:asn=0', opts={'mirror': False}))
                        self.len(1, [m for m in msgs if m[0] == 'node'])

                    stream.seek(0)
                    data = stream.read()
                    self.notin('Storm query mirror pool is empty', data)

                    msgs = await core00.stormlist('cortex.storm.pool.get')
                    self.stormHasNoWarnErr(msgs)
                    self.stormIsInPrint('Storm Pool URL: aha://pool00...', msgs)

                    msgs = await core00.stormlist('cortex.storm.pool.del')
                    self.stormHasNoWarnErr(msgs)
                    self.stormIsInPrint('Storm pool configuration removed.', msgs)

                    msgs = await core00.stormlist('cortex.storm.pool.get')
                    self.stormHasNoWarnErr(msgs)
                    self.stormIsInPrint('No Storm pool configuration found.', msgs)

                    msgs = await alist(core01.storm('inet:asn=0', opts={'mirror': False}))
                    self.len(1, [m for m in msgs if m[0] == 'node'])

    async def test_cortex_check_nexus_init(self):
        # This test is a simple safety net for making sure no nexus events
        # happen before the nexus subsystem is initialized (initNexusSubsystem).
        # It's possible for code which calls nexus APIs to run but not do
        # anything which wouldn't be caught here. I don't think there's a good
        # way to check for that condition though.

        class Cortex(s_cortex.Cortex):
            async def initServiceStorage(self):
                self._test_pre_service_storage_index = await self.nexsroot.index()
                ret = await super().initServiceStorage()
                self._test_post_service_storage_index = await self.nexsroot.index()
                return ret

            async def initNexusSubsystem(self):
                self._test_pre_nexus_index = await self.nexsroot.index()
                ret = await super().initNexusSubsystem()
                self._test_post_nexus_index = await self.nexsroot.index()
                return ret

        conf = {
            'nexslog:en': True,
            'layers:logedits': True,
        }

        with self.getTestDir() as dirn:
            async with await Cortex.anit(dirn, conf=conf) as core:
                offs = core._test_pre_service_storage_index
                self.eq(core._test_post_service_storage_index, offs)
                self.eq(core._test_pre_nexus_index, offs)
                self.ge(core._test_post_nexus_index, core._test_pre_nexus_index)<|MERGE_RESOLUTION|>--- conflicted
+++ resolved
@@ -5195,13 +5195,8 @@
             self.len(1, nodes)
 
             q = '''
-<<<<<<< HEAD
-            [ file:bytes=({"sha256": "2d168c4020ba0136cd8808934c29bf72cbd85db52f5686ccf84218505ba5552e"})
-                :mime:pe:compiled="1992/06/19 22:22:17.000"
-=======
             [ file:bytes=sha256:2d168c4020ba0136cd8808934c29bf72cbd85db52f5686ccf84218505ba5552e
                 :mime:pe:compiled="1992/06/19 22:22:17.000000"
->>>>>>> 898eb96e
             ]
             -(file:bytes:size <= 16384 and file:bytes:mime:pe:compiled < 2014/01/01)'''
             self.len(1, await core.nodes(q))
