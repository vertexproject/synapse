--- conflicted
+++ resolved
@@ -5319,11 +5319,7 @@
                 ip00 = await core00.nodes('[ inet:ip=3.3.3.3 ]')
 
                 await core00.nodes('$lib.queue.add(hehe)')
-<<<<<<< HEAD
-                q = 'trigger.add node:add --form inet:fqdn --storm {$lib.queue.byname(hehe).put($node.repr())}'
-=======
-                q = 'trigger.add node:add --form inet:fqdn {$lib.queue.get(hehe).put($node.repr())}'
->>>>>>> f594ec24
+                q = 'trigger.add node:add --form inet:fqdn {$lib.queue.byname(hehe).put($node.repr())}'
                 msgs = await core00.stormlist(q)
 
                 ddef = await core00.callStorm('return($lib.dmon.add(${$lib.time.sleep(10)}, name=hehedmon))')
