--- conflicted
+++ resolved
@@ -900,17 +900,12 @@
 
                 await self.asyncraises(s_exc.CantDelNode, targ.delete())
 
-<<<<<<< HEAD
                 tstr = await snap.addNode('teststr', 'baz')
                 await tstr.set('tick', 100)
-=======
-                tstr = snap.addNode('teststr', 'baz')
-                tstr.set('tick', 100)
-                tstr.addTag('hehe')
-
-                tagnode = snap.getNodeByNdef(('syn:tag', 'hehe'))
-                self.raises(s_exc.CantDelNode, tagnode.delete)
->>>>>>> d986e3cd
+                await tstr.addTag('hehe')
+
+                tagnode = await snap.getNodeByNdef(('syn:tag', 'hehe'))
+                await self.asyncraises(s_exc.CantDelNode, tagnode.delete())
 
                 buid = tstr.buid
 
@@ -1667,55 +1662,50 @@
             async for node in core.eval('testguid | max tick'):
                 self.eq(node.get('tick'), maxval)
 
-<<<<<<< HEAD
             async for node in core.eval('testguid | min tick'):
                 self.eq(node.get('tick'), minval)
-=======
-            for node in core.eval('testguid | min tick'):
-                self.eq(node.get('tick'), minval)
-
-    def test_storm_totags(self):
-
-        with self.getTestCore() as core:
-
-            nodes = list(core.eval('[ teststr=visi +#foo.bar ] -> #'))
+
+    async def test_storm_totags(self):
+
+        async with self.getTestCore() as core:
+
+            nodes = await alist(core.eval('[ teststr=visi +#foo.bar ] -> #'))
 
             self.len(1, nodes)
             self.eq(nodes[0].ndef[1], 'foo.bar')
 
-            self.len(2, core.eval('teststr=visi -> #*'))
-            self.len(1, core.eval('teststr=visi -> #foo.*'))
-            self.len(0, core.eval('teststr=visi -> #baz.*'))
-
-    def test_storm_fromtags(self):
-
-        with self.getTestCore() as core:
-
-            list(core.eval('[ teststr=visi testint=20 +#foo.bar ]'))
-
-            nodes = list(core.eval('syn:tag=foo.bar -> teststr'))
+            await self.agenlen(2, core.eval('teststr=visi -> #*'))
+            await self.agenlen(1, core.eval('teststr=visi -> #foo.*'))
+            await self.agenlen(0, core.eval('teststr=visi -> #baz.*'))
+
+    async def test_storm_fromtags(self):
+
+        async with self.getTestCore() as core:
+
+            await alist(core.eval('[ teststr=visi testint=20 +#foo.bar ]'))
+
+            nodes = await alist(core.eval('syn:tag=foo.bar -> teststr'))
             self.len(1, nodes)
             self.eq(nodes[0].ndef[1], 'visi')
 
-            self.len(2, core.eval('syn:tag=foo.bar -> *'))
-
-            self.raises(s_exc.BadTypeValu, list, core.eval('syn:tag=foo.bar -> teststr:tick'))
-
-    def test_storm_tagtags(self):
-
-        with self.getTestCore() as core:
-
-            list(core.eval('[ teststr=visi +#foo.bar ] -> # [ +#baz.faz ]'))
-
-            nodes = list(core.eval('##baz.faz'))
+            await self.agenlen(2, core.eval('syn:tag=foo.bar -> *'))
+
+            await self.agenraises(s_exc.BadTypeValu, core.eval('syn:tag=foo.bar -> teststr:tick'))
+
+    async def test_storm_tagtags(self):
+
+        async with self.getTestCore() as core:
+
+            await alist(core.eval('[ teststr=visi +#foo.bar ] -> # [ +#baz.faz ]'))
+
+            nodes = await alist(core.eval('##baz.faz'))
             self.len(1, nodes)
             self.eq(nodes[0].ndef[1], 'visi')
 
             # make an icky loop of tags...
-            list(core.eval('syn:tag=baz.faz [ +#foo.bar ]'))
+            await alist(core.eval('syn:tag=baz.faz [ +#foo.bar ]'))
 
             # should still be ok...
-            nodes = list(core.eval('##baz.faz'))
-            self.len(1, nodes)
-            self.eq(nodes[0].ndef[1], 'visi')
->>>>>>> d986e3cd
+            nodes = await alist(core.eval('##baz.faz'))
+            self.len(1, nodes)
+            self.eq(nodes[0].ndef[1], 'visi')