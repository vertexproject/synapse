import time
import shutil
import asyncio

import synapse.exc as s_exc
import synapse.common as s_common
import synapse.cortex as s_cortex
import synapse.telepath as s_telepath
import synapse.datamodel as s_datamodel

import synapse.lib.coro as s_coro
import synapse.lib.node as s_node
import synapse.lib.msgpack as s_msgpack

import synapse.tools.backup as s_tools_backup

import synapse.tests.utils as s_t_utils
from synapse.tests.utils import alist

class CortexTest(s_t_utils.SynTest):
    '''
    The tests that should be run with different types of layers
    '''
    async def test_cortex_prop_deref(self):

        async with self.getTestCore() as core:
            nodes = await core.nodes('[ test:int=10 test:str=woot ]')
            text = '''
                for $prop in (test:int, test:str) {
                    *$prop
                }
            '''
            self.len(2, await core.nodes(text))

            text = '''
                syn:prop=test:int $prop=$node.value() *$prop=10 -syn:prop
            '''
            nodes = await core.nodes(text)
            self.eq(nodes[0].ndef, ('test:int', 10))

            guid = 'da299a896ff52ab0e605341ab910dad5'

            opts = {'vars': {'guid': guid}}
            self.len(2, await core.nodes('[ inet:dns:a=(vertex.link, 1.2.3.4) (inet:iface=$guid :ipv4=1.2.3.4) ]', opts=opts))

            text = '''

                syn:form syn:prop:ro=1 syn:prop:ro=0

                $prop = $node.value()

                *$prop?=1.2.3.4

                -syn:form
                -syn:prop

            '''
            nodes = await core.nodes(text)
            self.len(3, nodes)

            self.eq(nodes[0].ndef, ('inet:ipv4', 0x01020304))
            self.eq(nodes[1].ndef, ('inet:dns:a', ('vertex.link', 0x01020304)))
            self.eq(nodes[2].ndef, ('inet:iface', guid))

    async def test_cortex_tagprop(self):

        async with self.getTestCore() as core:

            await core.addTagProp('user', ('str', {}), {})
            await core.addTagProp('score', ('int', {}), {'doc': 'hi there'})

            nodes = await core.nodes('[ test:int=10 +#foo.bar:score=20 ]')
            nodes = await core.nodes('[ test:str=lulz +#blah:user=visi ]')

            # test all the syntax cases...
            self.len(1, await core.nodes('#foo.bar'))
            self.len(1, await core.nodes('#foo.bar:score'))
            self.len(1, await core.nodes('#foo.bar:score=20'))
            self.len(1, await core.nodes('#foo.bar:score<=30'))
            self.len(1, await core.nodes('#foo.bar:score>=10'))
            self.len(1, await core.nodes('#foo.bar:score*range=(10, 30)'))

            self.len(1, await core.nodes('#blah:user^=vi'))

            self.len(1, await core.nodes('#:score'))
            self.len(1, await core.nodes('#:score=20'))
            self.len(1, await core.nodes('test:int#foo.bar:score'))
            self.len(1, await core.nodes('test:int#foo.bar:score=20'))

            self.len(1, await core.nodes('test:int +#foo.bar'))
            self.len(1, await core.nodes('test:int +#foo.bar:score'))
            self.len(1, await core.nodes('test:int +#foo.bar:score=20'))
            #self.len(1, await core.nodes('test:int +#foo.bar:score?=20'))
            self.len(1, await core.nodes('test:int +#foo.bar:score<=30'))
            self.len(1, await core.nodes('test:int +#foo.bar:score>=10'))
            self.len(1, await core.nodes('test:int +#foo.bar:score*range=(10, 30)'))

            self.len(0, await core.nodes('test:int -#foo.bar'))
            self.len(0, await core.nodes('test:int -#foo.bar:score'))
            self.len(0, await core.nodes('test:int -#foo.bar:score=20'))
            #self.len(0, await core.nodes('test:int -#foo.bar:score?=20'))
            self.len(0, await core.nodes('test:int -#foo.bar:score<=30'))
            self.len(0, await core.nodes('test:int -#foo.bar:score>=10'))
            self.len(0, await core.nodes('test:int -#foo.bar:score*range=(10, 30)'))

            # test use as a value...
            self.len(1, await core.nodes('test:int $valu=#foo.bar:score [ +#foo.bar:score = $($valu + 20) ] +#foo.bar:score=40'))

            with self.raises(s_exc.CantDelProp):
                await core.delTagProp('score')

            with self.raises(s_exc.BadPropValu):
                self.len(1, await core.nodes('test:int=10 [ +#foo.bar:score=asdf ]'))

            self.len(1, await core.nodes('test:int=10 [ +#foo.bar:score?=asdf ] +#foo.bar:score=40'))

            # test the "set existing" cases for lift indexes
            self.len(1, await core.nodes('test:int=10 [ +#foo.bar:score=100 ]'))
            self.len(1, await core.nodes('#foo.bar'))
            self.len(1, await core.nodes('#foo.bar:score'))
            self.len(1, await core.nodes('#foo.bar:score=100'))
            self.len(1, await core.nodes('#foo.bar:score<=110'))
            self.len(1, await core.nodes('#foo.bar:score>=90'))
            self.len(1, await core.nodes('#foo.bar:score*range=(90, 110)'))

            # test that removing it explicitly behaves as intended
            nodes = await core.nodes('test:int=10 [ -#foo.bar ]')
            self.len(0, await core.nodes('#foo.bar:score'))
            self.len(0, await core.nodes('#foo.bar:score=100'))
            self.len(1, await core.nodes('test:int=10 -#foo.bar:score'))

            # add it back in to remove by whole tag...
            nodes = await core.nodes('test:int=10 [ +#foo.bar:score=100 ]')
            self.len(1, await core.nodes('#foo.bar:score=100'))

            # test that removing the tag removes all props indexes
            nodes = await core.nodes('test:int=10 [ -#foo.bar ]')
            self.len(0, await core.nodes('#foo.bar:score'))
            self.len(0, await core.nodes('#foo.bar:score=100'))
            self.len(1, await core.nodes('test:int=10 -#foo.bar:score'))

            with self.raises(s_exc.NoSuchCmpr):
                await core.nodes('test:int=10 +#foo.bar:score*newp=66')

            modl = await core.getModelDict()
            self.nn(modl['tagprops'].get('score'))

            await core.delTagProp('score')

            modl = await core.getModelDict()
            self.none(modl['tagprops'].get('score'))

            with self.raises(s_exc.NoSuchTagProp):
                await core.nodes('#foo.bar:score')

            with self.raises(s_exc.NoSuchTagProp):
                await core.nodes('test:int=10 [ +#foo.bar:score=66 ]')

            with self.raises(s_exc.NoSuchTagProp):
                await core.nodes('test:int=10 +#foo.bar:score=66')

            with self.raises(s_exc.NoSuchType):
                await core.addTagProp('derp', ('derp', {}), {})

    async def test_cortex_prop_pivot(self):

        async with self.getTestReadWriteCores() as (core, wcore):

            async with await wcore.snap() as snap:
                await snap.addNode('inet:dns:a', ('woot.com', '1.2.3.4'))

            nodes = [n.pack() async for n in core.eval('inet:dns:a :ipv4 -> *')]
            self.len(1, nodes)
            self.eq(nodes[0][0], ('inet:ipv4', 0x01020304))

            # 3: init + inet:ipv4 + fini
            await self.agenlen(3, core.streamstorm('inet:dns:a :ipv4 -> *'))

    async def test_cortex_of_the_future(self):
        '''
        test "future/ongoing" time stamp.
        '''
        async with self.getTestReadWriteCores() as (core, wcore):

            async with await wcore.snap() as snap:

                node = await snap.addNode('test:str', 'foo')
                await node.addTag('lol', valu=('2015', '?'))

                self.eq((1420070400000, 0x7fffffffffffffff), node.getTag('lol'))

            nodes = [n.pack() async for n in core.eval('test:str=foo +#lol@=2014')]
            self.len(0, nodes)

            nodes = [n.pack() async for n in core.eval('test:str=foo +#lol@=2016')]
            self.len(1, nodes)

    async def test_cortex_noderefs(self):

        async with self.getTestReadWriteCores() as (core, wcore):

            sorc = s_common.guid()

            async with await wcore.snap() as snap:

                node = await snap.addNode('inet:dns:a', ('woot.com', '1.2.3.4'))

                refs = dict(node.getNodeRefs())

                self.eq(refs.get('fqdn'), ('inet:fqdn', 'woot.com'))
                self.eq(refs.get('ipv4'), ('inet:ipv4', 0x01020304))

                await node.seen('now', source=sorc)

            opts = {'vars': {'sorc': sorc}}
            nodes = [n.pack() async for n in core.eval('meta:seen:source=$sorc -> *', opts=opts)]

            self.len(2, nodes)
            self.true('inet:dns:a' in [n[0][0] for n in nodes])

            opts = {'vars': {'sorc': sorc}}
            nodes = [n.pack() async for n in core.eval('meta:seen:source=$sorc :node -> *', opts=opts)]

            self.len(1, nodes)
            self.true('inet:dns:a' in [n[0][0] for n in nodes])

    async def test_cortex_iter_props(self):

        async with self.getTestCore() as core:

            async with await core.snap() as snap:

                props = {'asn': 10, '.seen': '2016'}
                node = await snap.addNode('inet:ipv4', 0x01020304, props=props)
                self.eq(node.get('asn'), 10)

                props = {'asn': 20, '.seen': '2015'}
                node = await snap.addNode('inet:ipv4', 0x05050505, props=props)
                self.eq(node.get('asn'), 20)

            # rows are (buid, valu) tuples
            layr = core.view.layers[0]
            rows = await alist(layr.iterPropRows('inet:ipv4', 'asn'))

            self.eq((10, 20), tuple(sorted([row[1] for row in rows])))

            # rows are (buid, valu) tuples
            rows = await alist(layr.iterUnivRows('.seen'))

            ivals = ((1420070400000, 1420070400001), (1451606400000, 1451606400001))
            self.eq(ivals, tuple(sorted([row[1] for row in rows])))

    async def test_cortex_lift_regex(self):
        async with self.getTestReadWriteCores() as (core, wcore):
            core.model.addUnivProp('favcolor', ('str', {}), {})
            if wcore != core:
                wcore.model.addUnivProp('favcolor', ('str', {}), {})

            async with await wcore.snap() as snap:
                await snap.addNode('test:str', 'hezipha', props={'.favcolor': 'red'})
                await snap.addNode('test:comp', (20, 'lulzlulz'))

            self.len(0, await alist(core.eval('test:comp:haha~="^zerg"')))
            self.len(1, await alist(core.eval('test:comp:haha~="^lulz"')))

            self.len(1, await alist(core.eval('test:str~="zip"')))
            self.len(1, await alist(core.eval('test:str~="zip"')))
            self.len(1, await alist(core.eval('.favcolor~="^r"')))

    async def test_indxchop(self):

        async with self.getTestCore() as core:

            async with await core.snap() as snap:
                valu = 'a' * 257
                await snap.addNode('test:str', valu)

                nodes = await alist(snap.getNodesBy('test:str', 'aa', cmpr='^='))
                self.len(1, nodes)

    async def test_tags(self):

        async with self.getTestReadWriteCores() as (core, wcore):

            async with await wcore.snap() as snap:

                await snap.addNode('test:str', 'newp')

                node = await snap.addNode('test:str', 'one')
                await node.addTag('foo.bar', ('2016', '2017'))

                self.eq((1451606400000, 1483228800000), node.getTag('foo.bar', ('2016', '2017')))

                node1 = await snap.addNode('test:comp', (10, 'hehe'))
                await node1.addTag('foo.bar')

            async with await core.snap() as snap:

                self.nn(await snap.getNodeByNdef(('syn:tag', 'foo')))
                self.nn(await snap.getNodeByNdef(('syn:tag', 'foo.bar')))

            async with await core.snap() as snap:

                node = await snap.getNodeByNdef(('test:str', 'one'))

                self.true(node.hasTag('foo'))
                self.true(node.hasTag('foo.bar'))

                await self.agenraises(s_exc.NoSuchForm, snap.getNodesBy('noway#foo.bar'))

                self.len(2, await alist(snap.getNodesBy('#foo.bar')))
                self.len(1, await alist(snap.getNodesBy('test:str#foo.bar')))

            async with await wcore.snap() as snap:

                node = await snap.addNode('test:str', 'one')

                await node.delTag('foo')

                self.false(node.hasTag('foo'))
                self.false(node.hasTag('foo.bar'))

            async with await wcore.snap() as snap:

                node = await snap.addNode('test:str', 'one')
                self.false(node.hasTag('foo'))
                self.false(node.hasTag('foo.bar'))

    async def test_base_types1(self):

        async with self.getTestCore() as core:

            async with await core.snap() as snap:
                node = await snap.addNode('test:type10', 'one')
                await node.set('intprop', 21)

            async with await core.snap() as snap:
                node = await snap.getNodeByNdef(('test:type10', 'one'))
                self.nn(node)
                self.eq(node.get('intprop'), 21)

    async def test_base_types2(self):

        async with self.getTestReadWriteCores() as (core, wcore):

            # Test some default values
            async with await wcore.snap() as snap:

                node = await snap.addNode('test:type10', 'one')
                self.nn(node.get('.created'))
                created = node.reprs().get('.created')

                self.eq(node.get('intprop'), 20)
                self.eq(node.get('locprop'), '??')
                self.eq(node.get('strprop'), 'asdf')

                self.true(s_common.isguid(node.get('guidprop')))

            # open a new snap, commiting the previous snap and do some lifts by univ prop
            async with await core.snap() as snap:

                nodes = await alist(snap.getNodesBy('.created', ))
                self.len(1 + 1, nodes)

                nodes = await alist(snap.getNodesBy('.created', node.get('.created')))
                self.len(1, nodes)

                nodes = await alist(snap.getNodesBy('.created', '2010', cmpr='>='))
                self.len(1 + 1, nodes)

                nodes = await alist(snap.getNodesBy('.created', ('2010', '3001'), cmpr='*range='))
                self.len(1 + 1, nodes)

                nodes = await alist(snap.getNodesBy('.created', ('2010', '?'), cmpr='*range='))
                self.len(1 + 1, nodes)

                await self.agenlen(2, core.eval('.created'))
                await self.agenlen(1, core.eval(f'.created="{created}"'))
                await self.agenlen(2, core.eval('.created>2010'))
                await self.agenlen(0, core.eval('.created<2010'))
                # The year the monolith returns
                await self.agenlen(2, core.eval('.created*range=(2010, 3001)'))
                await self.agenlen(2, core.eval('.created*range=("2010", "?")'))

            # The .created time is ro
            await self.asyncraises(s_exc.ReadOnlyProp, core.eval(f'.created="{created}" [.created=3001]').list())

            # Open another snap to test some more default value behavior
            async with await wcore.snap() as snap:
                # Grab an updated reference to the first node
                node = (await alist(snap.getNodesBy('test:type10', 'one')))[0]
                # add another node with default vals
                await snap.addNode('test:type10', 'two')

                # modify default vals on initial node
                await node.set('intprop', 21)
                await node.set('strprop', 'qwer')
                await node.set('locprop', 'us.va.reston')

                node = await snap.addNode('test:comp', (33, 'THIRTY THREE'))

                self.eq(node.get('hehe'), 33)
                self.eq(node.get('haha'), 'thirty three')

                await self.asyncraises(s_exc.ReadOnlyProp, node.set('hehe', 80))

                self.none(await snap.getNodeByNdef(('test:auto', 'autothis')))

                props = {
                    'bar': ('test:auto', 'autothis'),
                    'baz': ('test:type10:strprop', 'WOOT'),
                    'tick': '20160505',
                }
                node = await snap.addNode('test:str', 'woot', props=props)
                self.eq(node.get('bar'), ('test:auto', 'autothis'))
                self.eq(node.get('baz'), ('test:type10:strprop', 'woot'))
                self.eq(node.get('tick'), 1462406400000)

                # add some time range bumper nodes
                await snap.addNode('test:str', 'toolow', props={'tick': '2015'})
                await snap.addNode('test:str', 'toohigh', props={'tick': '2018'})

                self.nn(await snap.getNodeByNdef(('test:auto', 'autothis')))

                # test lifting by prop without value
                nodes = await alist(snap.getNodesBy('test:str:tick'))
                self.len(3, nodes)

            async with await wcore.snap() as snap:

                node = await snap.addNode('test:type10', 'one')
                self.eq(node.get('intprop'), 21)

                self.nn(node.get('.created'))

                nodes = await alist(snap.getNodesBy('test:str', 'too', cmpr='^='))
                self.len(2, nodes)

                # test loc prop prefix based lookup
                nodes = await alist(snap.getNodesBy('test:type10:locprop', 'us.va', cmpr='^='))

                self.len(1, nodes)
                self.eq(nodes[0].ndef[1], 'one')

                nodes = await alist(snap.getNodesBy('test:comp', (33, 'thirty three')))

                self.len(1, nodes)

                self.eq(nodes[0].get('hehe'), 33)
                self.eq(nodes[0].ndef[1], (33, 'thirty three'))

    async def test_eval(self):
        ''' Cortex.eval test '''

        async with self.getTestCore() as core:

            # test some edit syntax
            async for node in core.eval('[ test:comp=(10, haha) +#foo.bar -#foo.bar ]'):
                self.nn(node.getTag('foo'))
                self.none(node.getTag('foo.bar'))

            async for node in core.eval('[ test:str="foo bar" :tick=2018]'):
                self.eq(1514764800000, node.get('tick'))
                self.eq('foo bar', node.ndef[1])

            async for node in core.eval('test:str="foo bar" [ -:tick ]'):
                self.none(node.get('tick'))

            async for node in core.eval('[test:guid="*" :tick=2001]'):
                self.true(s_common.isguid(node.ndef[1]))
                self.nn(node.get('tick'))

            nodes = [n.pack() async for n in core.eval('test:str="foo bar" +test:str')]
            self.len(1, nodes)

            nodes = [n.pack() async for n in core.eval('test:str="foo bar" -test:str:tick')]
            self.len(1, nodes)

            qstr = 'test:str="foo bar" +test:str="foo bar" [ :tick=2015 ] +test:str:tick=2015'
            nodes = [n.pack() async for n in core.eval(qstr)]
            self.len(1, nodes)

            # Seed new nodes via nodedesf
            ndef = ('test:comp', (10, 'haha'))
            opts = {'ndefs': (ndef,)}
            # Seed nodes in the query with ndefs
            async for node in core.eval('[-#foo]', opts=opts):
                self.none(node.getTag('foo'))

            # Seed nodes in the query with idens
            opts = {'idens': (nodes[0][1].get('iden'),)}
            nodes = await alist(core.eval('', opts=opts))
            self.len(1, nodes)
            self.eq(nodes[0].pack()[0], ('test:str', 'foo bar'))

            # Seed nodes in the query invalid idens
            opts = {'idens': ('deadb33f',)}
            await self.agenraises(s_exc.NoSuchIden, core.eval('', opts=opts))

            # Test and/or/not
            await alist(core.eval('[test:comp=(1, test) +#meep.morp +#bleep.blorp +#cond]'))
            await alist(core.eval('[test:comp=(2, test) +#meep.morp +#bleep.zlorp +#cond]'))
            await alist(core.eval('[test:comp=(3, foob) +#meep.gorp +#bleep.zlorp +#cond]'))

            q = 'test:comp +(:hehe<2 and :haha=test)'
            self.len(1, await alist(core.eval(q)))

            q = 'test:comp +(:hehe<2 and :haha=foob)'
            self.len(0, await alist(core.eval(q)))

            q = 'test:comp +(:hehe<2 or :haha=test)'
            self.len(2, await alist(core.eval(q)))

            q = 'test:comp +(:hehe<2 or :haha=foob)'
            self.len(2, await alist(core.eval(q)))

            q = 'test:comp +(:hehe<2 or #meep.gorp)'
            self.len(2, await alist(core.eval(q)))
            # TODO Add not tests

            await self.agenraises(s_exc.NoSuchCmpr, core.eval('test:str*near=newp'))
            await self.agenraises(s_exc.NoSuchCmpr, core.eval('test:str +test:str@=2018'))
            await self.agenraises(s_exc.BadTypeValu, core.eval('test:str +#test*near=newp'))
            await self.agenraises(s_exc.NoSuchCmpr, core.eval('test:str +test:str:tick*near=newp'))
            await self.agenraises(s_exc.BadSyntax, core.eval('test:str -> # } limit 10'))
            await self.agenraises(s_exc.BadSyntax, core.eval('test:str -> # { limit 10'))
            await self.agenraises(s_exc.BadSyntax, core.eval(' | | '))
            await self.agenraises(s_exc.BadSyntax, core.eval('[-test:str]'))
            # Scrape is not a default behavior
            await self.agenraises(s_exc.BadSyntax, core.eval('pennywise@vertex.link'))

            await self.agenlen(2, core.eval(('[ test:str=foo test:str=bar ]')))

            opts = {'vars': {'foo': 'bar'}}

            async for node in core.eval('test:str=$foo', opts=opts):
                self.eq('bar', node.ndef[1])

    async def test_cortex_delnode(self):

        data = {}

        def onPropDel(node, oldv):
            data['prop:del'] = True
            self.eq(oldv, 100)

        def onNodeDel(node):
            data['node:del'] = True

        async with self.getTestCore() as core:

            form = core.model.forms.get('test:str')

            form.onDel(onNodeDel)
            form.props.get('tick').onDel(onPropDel)

            async with await core.snap() as snap:

                targ = await snap.addNode('test:pivtarg', 'foo')
                await snap.addNode('test:pivcomp', ('foo', 'bar'))

                await self.asyncraises(s_exc.CantDelNode, targ.delete())

                tstr = await snap.addNode('test:str', 'baz')
                await tstr.set('tick', 100)
                await tstr.addTag('hehe')

                tagnode = await snap.getNodeByNdef(('syn:tag', 'hehe'))
                await self.asyncraises(s_exc.CantDelNode, tagnode.delete())

                buid = tstr.buid

                await tstr.delete()

                self.true(data.get('prop:del'))
                self.true(data.get('node:del'))

                # confirm that the snap cache is clear
                self.none(await snap.getNodeByBuid(tstr.buid))
                self.none(await snap.getNodeByNdef(('test:str', 'baz')))

            async with await core.snap() as snap:

                # test that secondary props are gone at the row level...
                prop = snap.model.prop('test:str:tick')
                lops = prop.getLiftOps(100)
                await self.agenlen(0, snap.getLiftRows(lops))

                # test that primary prop is gone at the row level...
                prop = snap.model.prop('test:str')
                lops = prop.getLiftOps('baz')
                await self.agenlen(0, snap.getLiftRows(lops))

                # check that buid rows are gone...
                self.eq(None, await snap.getNodeByBuid(buid))

                # final top level API check
                self.none(await snap.getNodeByNdef(('test:str', 'baz')))

    async def test_pivot_inout(self):

        async def getPackNodes(core, query):
            nodes = sorted([n.pack() async for n in core.eval(query)])
            return nodes

        async with self.getTestReadWriteCores() as (core, wcore):

            # seed a node for pivoting
            await alist(wcore.eval('[ test:pivcomp=(foo,bar) :tick=2018 ]'))
            await alist(wcore.eval('[ edge:refs=((ou:org, "*"), (test:pivcomp,(foo,bar))) ]'))

            self.len(1, await core.eval('ou:org -> edge:refs:n1').list())

            q = 'test:pivcomp=(foo,bar) -> test:pivtarg'
            nodes = await getPackNodes(core, q)
            self.len(1, nodes)
            self.eq(nodes[0][0], ('test:pivtarg', 'foo'))

            # Regression test:  bug in implicit form pivot where absence of foreign key in source node was treated like
            # a match-any
            await alist(wcore.eval('[ test:int=42 ]'))
            q = 'test:pivcomp -> test:int'
            nodes = await getPackNodes(core, q)
            self.len(0, nodes)

            # Multiple props of source form have type of destination form:  pivot through all the matching props.
            await alist(wcore.eval('[ test:pivcomp=(xxx,yyy) :width=42 ]'))
            q = 'test:pivcomp -> test:int'
            nodes = await getPackNodes(core, q)
            self.len(1, nodes)

            q = 'test:pivcomp=(foo,bar) :targ -> test:pivtarg'
            nodes = await getPackNodes(core, q)
            self.len(1, nodes)
            self.eq(nodes[0][0], ('test:pivtarg', 'foo'))

            q = 'test:str=bar -> test:pivcomp:lulz'
            nodes = await getPackNodes(core, q)
            self.len(1, nodes)
            self.eq(nodes[0][0], ('test:pivcomp', ('foo', 'bar')))

            q = 'test:str=bar -+> test:pivcomp:lulz'
            nodes = await getPackNodes(core, q)
            self.len(2, nodes)
            self.eq(nodes[0][0], ('test:pivcomp', ('foo', 'bar')))
            self.eq(nodes[1][0], ('test:str', 'bar'))

            q = 'test:pivcomp=(foo,bar) -+> test:pivtarg'
            nodes = await getPackNodes(core, q)
            self.len(2, nodes)
            self.eq(nodes[0][0], ('test:pivcomp', ('foo', 'bar')))
            self.eq(nodes[1][0], ('test:pivtarg', 'foo'))

            q = 'test:pivcomp=(foo,bar) -> *'
            nodes = await getPackNodes(core, q)
            self.len(2, nodes)
            self.eq(nodes[0][0], ('test:pivtarg', 'foo'))
            self.eq(nodes[1][0], ('test:str', 'bar'))

            q = 'test:pivcomp=(foo,bar) -+> *'
            nodes = await getPackNodes(core, q)
            self.len(3, nodes)
            self.eq(nodes[0][0], ('test:pivcomp', ('foo', 'bar')))
            self.eq(nodes[1][0], ('test:pivtarg', 'foo'))
            self.eq(nodes[2][0], ('test:str', 'bar'))

            q = 'test:pivcomp=(foo,bar) :lulz -> test:str'
            nodes = await getPackNodes(core, q)
            self.len(1, nodes)
            self.eq(nodes[0][0], ('test:str', 'bar'))

            q = 'test:pivcomp=(foo,bar) :lulz -+> test:str'
            nodes = await getPackNodes(core, q)
            self.len(2, nodes)
            self.eq(nodes[0][0], ('test:pivcomp', ('foo', 'bar')))
            self.eq(nodes[1][0], ('test:str', 'bar'))

            q = 'test:str=bar <- *'
            nodes = await getPackNodes(core, q)
            self.len(1, nodes)
            self.eq(nodes[0][0], ('test:pivcomp', ('foo', 'bar')))

            q = 'test:str=bar <+- *'
            nodes = await getPackNodes(core, q)
            self.len(2, nodes)
            self.eq(nodes[0][0], ('test:pivcomp', ('foo', 'bar')))
            self.eq(nodes[1][0], ('test:str', 'bar'))

            # A simple edge for testing pivotinfrom with a edge to n2
            await alist(wcore.eval('[ edge:has=((test:str, foobar), (test:str, foo)) ]'))

            q = 'test:str=foobar -+> edge:has'
            nodes = await getPackNodes(core, q)
            self.len(2, nodes)
            self.eq(nodes[0][0], ('edge:has', (('test:str', 'foobar'), ('test:str', 'foo'))))
            self.eq(nodes[1][0], ('test:str', 'foobar'))

            # traverse from node to edge:n1
            q = 'test:str=foo <- edge:has'
            nodes = await getPackNodes(core, q)
            self.len(1, nodes)
            self.eq(nodes[0][0], ('edge:has', (('test:str', 'foobar'), ('test:str', 'foo'))))

            # traverse from node to edge:n1 with a join
            q = 'test:str=foo <+- edge:has'
            nodes = await getPackNodes(core, q)
            self.len(2, nodes)
            self.eq(nodes[0][0], ('edge:has', (('test:str', 'foobar'), ('test:str', 'foo'))))
            self.eq(nodes[1][0], ('test:str', 'foo'))

            # Traverse from a edge to :n2
            # (this is technically a circular query)
            q = 'test:str=foobar -> edge:has <- test:str'
            nodes = await getPackNodes(core, q)
            self.len(1, nodes)
            self.eq(nodes[0][0], ('test:str', 'foobar'))

            # Traverse from a edge to :n2 with a join
            # (this is technically a circular query)
            q = 'test:str=foobar -> edge:has <+- test:str'
            nodes = await getPackNodes(core, q)
            self.len(2, nodes)
            self.eq(nodes[0][0], ('edge:has', (('test:str', 'foobar'), ('test:str', 'foo'))))
            self.eq(nodes[1][0], ('test:str', 'foobar'))

            # Add tag
            q = 'test:str=bar test:pivcomp=(foo,bar) [+#test.bar]'
            nodes = await getPackNodes(core, q)
            self.len(2, nodes)
            # Lift, filter, pivot in
            q = '#test.bar +test:str <- *'
            nodes = await getPackNodes(core, q)
            self.len(1, nodes)
            self.eq(nodes[0][0], ('test:pivcomp', ('foo', 'bar')))

            # Pivot tests with optimized lifts
            q = '#test.bar +test:str <+- *'
            nodes = await getPackNodes(core, q)
            self.len(2, nodes)

            q = '#test.bar +test:pivcomp -> *'
            nodes = await getPackNodes(core, q)
            self.len(2, nodes)

            q = '#test.bar +test:pivcomp -+> *'
            nodes = await getPackNodes(core, q)
            self.len(3, nodes)

            # tag conditional filters followed by * pivot operators
            # These are all going to yield zero nodes but should
            # parse cleanly.
            q = '#test.bar -#test <- *'
            nodes = await getPackNodes(core, q)
            self.len(0, nodes)

            q = '#test.bar -#test <+- *'
            nodes = await getPackNodes(core, q)
            self.len(0, nodes)

            q = '#test.bar -#test -> *'
            nodes = await getPackNodes(core, q)
            self.len(0, nodes)

            q = '#test.bar -#test -+> *'
            nodes = await getPackNodes(core, q)
            self.len(0, nodes)

            # Do a PropPivotOut with a :prop value which is not a form.
            tgud = s_common.guid()
            tstr = 'boom'
            async with await wcore.snap() as snap:
                await snap.addNode('test:str', tstr)
                await snap.addNode('test:guid', tgud)
                await snap.addNode('test:edge', (('test:guid', tgud), ('test:str', tstr)))

            q = f'test:str={tstr} <- test:edge :n1:form -> *'
            mesgs = await alist(core.streamstorm(q))
            self.stormIsInWarn('The source property "n1:form" type "str" is not a form. Cannot pivot.',
                               mesgs)
            self.len(0, [m for m in mesgs if m[0] == 'node'])

            # Setup a propvalu pivot where the secondary prop may fail to norm
            # to the destination prop for some of the inbound nodes.
            await alist(wcore.eval('[ test:comp=(127,newp) ] [test:comp=(127,127)]'))
            mesgs = await alist(core.streamstorm('test:comp :haha -> test:int'))

            warns = [msg for msg in mesgs if msg[0] == 'warn']
            self.len(1, warns)
            emesg = "BadTypeValu ['newp'] during pivot: invalid literal for int() with base 0: 'newp'"
            self.eq(warns[0][1], {'name': 'test:int', 'valu': 'newp',
                                  'mesg': emesg})
            nodes = [msg for msg in mesgs if msg[0] == 'node']
            self.len(1, nodes)
            self.eq(nodes[0][1][0], ('test:int', 127))

            # Setup a form pivot where the primary prop may fail to norm
            # to the destination prop for some of the inbound nodes.
            async with await core.snap() as snap:
                await snap.addNode('test:int', 10)
                await snap.addNode('test:int', 25)
                await snap.addNode('test:type10', 'test', {'intprop': 25})
            mesgs = await alist(core.streamstorm('test:int*in=(10, 25) -> test:type10:intprop'))

            warns = [msg for msg in mesgs if msg[0] == 'warn']
            self.len(1, warns)
            emesg = "BadTypeValu [10] during pivot: value is below min=20"
            self.eq(warns[0][1], {'name': 'int', 'valu': 10,
                                  'mesg': emesg})
            nodes = [msg for msg in mesgs if msg[0] == 'node']
            self.len(1, nodes)
            self.eq(nodes[0][1][0], ('test:type10', 'test'))

            # Bad pivots go here
            for q in ['test:pivcomp :lulz <- *',
                      'test:pivcomp :lulz <+- *',
                      'test:pivcomp :lulz <- test:str',
                      'test:pivcomp :lulz <+- test:str',
                      ]:
                await self.agenraises(s_exc.BadSyntax, core.eval(q))

    async def test_cortex_storm_set_univ(self):

        async with self.getTestReadWriteCores() as (core, wcore):

            await alist(wcore.eval('[ test:str=woot .seen=(2014,2015) ]'))

            async with await core.snap() as snap:

                node = await snap.getNodeByNdef(('test:str', 'woot'))
                self.eq(node.get('.seen'), (1388534400000, 1420070400000))

    async def test_cortex_storm_set_tag(self):

        async with self.getTestReadWriteCores() as (core, wcore):

            tick0 = core.model.type('time').norm('2014')[0]
            tick1 = core.model.type('time').norm('2015')[0]
            tick2 = core.model.type('time').norm('2016')[0]

            await self.agenlen(1, wcore.eval('[ test:str=hehe +#foo=(2014,2016) ]'))
            await self.agenlen(1, wcore.eval('[ test:str=haha +#bar=2015 ]'))

            async with await core.snap() as snap:

                node = await snap.getNodeByNdef(('test:str', 'hehe'))
                self.eq(node.getTag('foo'), (tick0, tick2))

                node = await snap.getNodeByNdef(('test:str', 'haha'))
                self.eq(node.getTag('bar'), (tick1, tick1 + 1))

            await self.agenlen(1, wcore.eval('[ test:str=haha +#bar=2016 ]'))

            async with await core.snap() as snap:

                node = await snap.getNodeByNdef(('test:str', 'haha'))
                self.eq(node.getTag('bar'), (tick1, tick2 + 1))

    async def test_cortex_storm_filt_ival(self):

        async with self.getTestReadWriteCores() as (core, wcore):

            await self.agenlen(1, wcore.eval('[ test:str=woot +#foo=(2015,2018) +#bar .seen=(2014,2016) ]'))

            await self.agenlen(1, core.eval('test:str=woot +.seen@=2015'))
            await self.agenlen(0, core.eval('test:str=woot +.seen@=2012'))
            await self.agenlen(1, core.eval('test:str=woot +.seen@=(2012,2015)'))
            await self.agenlen(0, core.eval('test:str=woot +.seen@=(2012,2013)'))

            await self.agenlen(1, core.eval('test:str=woot +.seen@=#foo'))
            await self.agenlen(0, core.eval('test:str=woot +.seen@=#bar'))
            await self.agenlen(0, core.eval('test:str=woot +.seen@=#baz'))

            await self.agenlen(1, core.eval('test:str=woot $foo=#foo +.seen@=$foo'))

            await self.agenlen(1, core.eval('test:str +#foo@=2016'))
            await self.agenlen(1, core.eval('test:str +#foo@=(2015, 2018)'))
            await self.agenlen(1, core.eval('test:str +#foo@=(2014, 2019)'))
            await self.agenlen(0, core.eval('test:str +#foo@=(2014, 20141231)'))

            await self.agenlen(1, wcore.eval('[ inet:dns:a=(woot.com,1.2.3.4) .seen=(2015,2016) ]'))
            await self.agenlen(1, wcore.eval('[ inet:fqdn=woot.com +#bad=(2015,2016) ]'))

            await self.agenlen(1, core.eval('inet:fqdn +#bad $fqdnbad=#bad -> inet:dns:a:fqdn +.seen@=$fqdnbad'))

    async def test_cortex_storm_tagform(self):

        async with self.getTestReadWriteCores() as (core, wcore):

            await self.agenlen(1, wcore.eval('[ test:str=hehe ]'))
            await self.agenlen(1, wcore.eval('[ test:str=haha +#foo ]'))
            await self.agenlen(1, wcore.eval('[ test:str=woot +#foo=(2015,2018) ]'))

            await self.agenlen(2, core.eval('#foo'))
            await self.agenlen(3, core.eval('test:str'))

            await self.agenlen(2, core.eval('test:str#foo'))
            await self.agenlen(1, core.eval('test:str#foo@=2016'))
            await self.agenlen(0, core.eval('test:str#foo@=2020'))

            # test the overlap variants
            await self.agenlen(0, core.eval('test:str#foo@=(2012,2013)'))
            await self.agenlen(0, core.eval('test:str#foo@=(2020,2022)'))
            await self.agenlen(1, core.eval('test:str#foo@=(2012,2017)'))
            await self.agenlen(1, core.eval('test:str#foo@=(2017,2022)'))
            await self.agenlen(1, core.eval('test:str#foo@=(2012,2022)'))

    async def test_cortex_storm_indx_none(self):
        async with self.getTestCore() as core:
            await self.agenraises(s_exc.NoSuchIndx, core.eval('graph:node:data=10'))

    async def test_cortex_int_indx(self):

        async with self.getTestReadWriteCores() as (core, wcore):

            await alist(wcore.eval('[test:int=20]'))

            await self.agenlen(0, core.eval('test:int>=30'))
            await self.agenlen(1, core.eval('test:int>=20'))
            await self.agenlen(1, core.eval('test:int>=10'))

            await self.agenlen(0, core.eval('test:int>30'))
            await self.agenlen(0, core.eval('test:int>20'))
            await self.agenlen(1, core.eval('test:int>10'))

            await self.agenlen(0, core.eval('test:int<=10'))
            await self.agenlen(1, core.eval('test:int<=20'))
            await self.agenlen(1, core.eval('test:int<=30'))

            await self.agenlen(0, core.eval('test:int<10'))
            await self.agenlen(0, core.eval('test:int<20'))
            await self.agenlen(1, core.eval('test:int<30'))

            await self.agenlen(0, core.eval('test:int +test:int>=30'))
            await self.agenlen(1, core.eval('test:int +test:int>=20'))
            await self.agenlen(1, core.eval('test:int +test:int>=10'))

            await self.agenlen(0, core.eval('test:int +test:int>30'))
            await self.agenlen(0, core.eval('test:int +test:int>20'))
            await self.agenlen(1, core.eval('test:int +test:int>10'))

            await self.agenlen(0, core.eval('test:int +test:int<=10'))
            await self.agenlen(1, core.eval('test:int +test:int<=20'))
            await self.agenlen(1, core.eval('test:int +test:int<=30'))

            await self.agenlen(0, core.eval('test:int +test:int<10'))
            await self.agenlen(0, core.eval('test:int +test:int<20'))
            await self.agenlen(1, core.eval('test:int +test:int<30'))

            # time indx is derived from the same lift helpers
            await alist(wcore.eval('[test:str=foo :tick=201808021201]'))

            await self.agenlen(0, core.eval('test:str:tick>=201808021202'))
            await self.agenlen(1, core.eval('test:str:tick>=201808021201'))
            await self.agenlen(1, core.eval('test:str:tick>=201808021200'))

            await self.agenlen(0, core.eval('test:str:tick>201808021202'))
            await self.agenlen(0, core.eval('test:str:tick>201808021201'))
            await self.agenlen(1, core.eval('test:str:tick>201808021200'))

            await self.agenlen(1, core.eval('test:str:tick<=201808021202'))
            await self.agenlen(1, core.eval('test:str:tick<=201808021201'))
            await self.agenlen(0, core.eval('test:str:tick<=201808021200'))

            await self.agenlen(1, core.eval('test:str:tick<201808021202'))
            await self.agenlen(0, core.eval('test:str:tick<201808021201'))
            await self.agenlen(0, core.eval('test:str:tick<201808021200'))

            await self.agenlen(0, core.eval('test:str +test:str:tick>=201808021202'))
            await self.agenlen(1, core.eval('test:str +test:str:tick>=201808021201'))
            await self.agenlen(1, core.eval('test:str +test:str:tick>=201808021200'))

            await self.agenlen(0, core.eval('test:str +test:str:tick>201808021202'))
            await self.agenlen(0, core.eval('test:str +test:str:tick>201808021201'))
            await self.agenlen(1, core.eval('test:str +test:str:tick>201808021200'))

            await self.agenlen(1, core.eval('test:str +test:str:tick<=201808021202'))
            await self.agenlen(1, core.eval('test:str +test:str:tick<=201808021201'))
            await self.agenlen(0, core.eval('test:str +test:str:tick<=201808021200'))

            await self.agenlen(1, core.eval('test:str +test:str:tick<201808021202'))
            await self.agenlen(0, core.eval('test:str +test:str:tick<201808021201'))
            await self.agenlen(0, core.eval('test:str +test:str:tick<201808021200'))

            await alist(wcore.eval('[test:int=99999]'))
            await self.agenlen(1, core.eval('test:int<=20'))
            await self.agenlen(2, core.eval('test:int>=20'))
            await self.agenlen(1, core.eval('test:int>20'))
            await self.agenlen(0, core.eval('test:int<20'))

    async def test_cortex_univ(self):

        async with self.getTestCore() as core:

            # Ensure that the test model loads a univ property
            prop = core.model.prop('.test:univ')
            self.isinstance(prop, s_datamodel.Univ)

            # Add a univprop directly via API for testing
            core.model.addUnivProp('hehe', ('int', {}), {})

            await self.agenlen(1, core.eval('[ test:str=woot .hehe=20 ]'))
            await self.agenlen(1, core.eval('.hehe'))
            await self.agenlen(1, core.eval('test:str.hehe=20'))
            await self.agenlen(0, core.eval('test:str.hehe=19'))
            await self.agenlen(1, core.eval('.hehe [ -.hehe ]'))
            await self.agenlen(0, core.eval('.hehe'))

        # ensure that we can delete univ props in a authenticated setting
        async with self.getTestCoreAndProxy() as (realcore, core):

            realcore.model.addUnivProp('hehe', ('int', {}), {})
            await self.agenlen(1, realcore.eval('[ test:str=woot .hehe=20 ]'))
            await self.agenlen(1, realcore.eval('[ test:str=pennywise .hehe=8086 ]'))

            podes = await alist(core.eval('test:str=woot [-.hehe]'))
            self.none(s_node.prop(podes[0], '.hehe'))
            podes = await alist(core.eval('test:str=pennywise [-.hehe]'))
            self.none(s_node.prop(podes[0], '.hehe'))

    async def test_storm_cond_has(self):
        async with self.getTestCore() as core:

            await core.eval('[ inet:ipv4=1.2.3.4 :asn=20 ]').list()
            self.len(1, await core.eval('inet:ipv4=1.2.3.4 +:asn').list())

            with self.raises(s_exc.BadSyntax):
                await core.eval('[ inet:ipv4=1.2.3.4 +:foo ]').list()

    async def test_storm_cond_not(self):

        async with self.getTestCore() as core:

            await self.agenlen(1, core.eval('[ test:str=foo +#bar ]'))
            await self.agenlen(1, core.eval('[ test:str=foo +#bar ] +(not .seen)'))
            await self.agenlen(1, core.eval('[ test:str=foo +#bar ] +(#baz or not .seen)'))

    async def test_storm_totags(self):

        async with self.getTestCore() as core:

            nodes = await alist(core.eval('[ test:str=visi +#foo.bar ] -> #'))

            self.len(1, nodes)
            self.eq(nodes[0].ndef[1], 'foo.bar')

            await self.agenlen(2, core.eval('test:str=visi -> #*'))
            await self.agenlen(1, core.eval('test:str=visi -> #foo.bar'))
            await self.agenlen(1, core.eval('test:str=visi -> #foo.*'))
            await self.agenlen(0, core.eval('test:str=visi -> #baz.*'))

    async def test_storm_fromtags(self):

        async with self.getTestCore() as core:

            await alist(core.eval('[ test:str=visi test:int=20 +#foo.bar ]'))

            nodes = await alist(core.eval('syn:tag=foo.bar -> test:str'))
            self.len(1, nodes)
            self.eq(nodes[0].ndef[1], 'visi')

            await self.agenlen(2, core.eval('syn:tag=foo.bar -> *'))

            # Attempt a formpivot from a syn:tag node to a secondary property
            # which is not valid
            with self.getAsyncLoggerStream('synapse.lib.ast',
                                           'Unknown time format') as stream:
                self.len(0, await core.eval('syn:tag=foo.bar -> test:str:tick').list())
                self.true(await stream.wait(4))

    async def test_storm_tagtags(self):

        async with self.getTestCore() as core:

            await core.eval('[ test:str=visi +#foo.bar ] -> # [ +#baz.faz ]').spin()

            nodes = await core.eval('##baz.faz').list()
            self.len(1, nodes)
            self.eq(nodes[0].ndef[1], 'visi')

            # make an icky loop of tags...
            await alist(core.eval('syn:tag=baz.faz [ +#foo.bar ]'))

            # should still be ok...
            nodes = await alist(core.eval('##baz.faz'))
            self.len(1, nodes)
            self.eq(nodes[0].ndef[1], 'visi')

    async def test_storm_cancel(self):

        async with self.getTestCore() as core:

            evnt = asyncio.Event()

            self.len(0, core.boss.ps())

            async def todo():
                async for node in core.eval('[ test:str=foo test:str=bar ] | sleep 10'):
                    evnt.set()

            task = core.schedCoro(todo())

            await evnt.wait()

            synts = core.boss.ps()

            self.len(1, synts)

            await synts[0].kill()

            self.len(0, core.boss.ps())

            await self.asyncraises(asyncio.CancelledError, task)

    async def test_cortex_formcounts(self):

        with self.getTestDir() as dirn:

            async with self.getTestCore(dirn=dirn) as core:

                await core.eval('[ test:str=foo test:str=bar test:int=42 ]').spin()

                self.eq(1, core.counts['test:int'])
                self.eq(2, core.counts['test:str'])

                core.counts['test:str'] = 99

                await core.eval('reindex --form-counts').spin()

                self.eq(1, core.counts['test:int'])
                self.eq(2, core.counts['test:str'])

            # test that counts persist...
            async with self.getTestCore(dirn=dirn) as core:

                self.eq(1, core.counts['test:int'])
                self.eq(2, core.counts['test:str'])

                node = await core.getNodeByNdef(('test:str', 'foo'))
                await node.delete()

                self.eq(1, core.counts['test:str'])

    async def test_cortex_greedy(self):
        ''' Issue a large snap request, and make sure we can still do stuff in a reasonable amount of time'''

        async with self.getTestCore() as core:

            async with await core.snap() as snap:

                event = asyncio.Event()

                async def add_stuff():
                    event.set()
                    ips = ((('inet:ipv4', x), {}) for x in range(20000))

                    await alist(snap.addNodes(ips))

                snap.schedCoro(add_stuff())

                # Wait for him to get started
                before = time.time()
                await event.wait()

                await snap.addNode('inet:dns:a', ('woot.com', 0x01020304))
                delta = time.time() - before

                # Note: before latency improvement, delta was > 4 seconds
                self.lt(delta, 0.5)

            # Make sure the task in flight can be killed in a reasonable time
            delta = time.time() - before
            self.lt(delta, 1.0)

    async def test_storm_pivprop(self):

        async with self.getTestReadWriteCores() as (core, wcore):

            await wcore.eval('[ inet:asn=200 :name=visi ]').spin()
            await wcore.eval('[ inet:ipv4=1.2.3.4 :asn=200 ]').spin()
            await wcore.eval('[ inet:ipv4=5.6.7.8 :asn=8080 ]').spin()
            nodes = await core.eval('inet:ipv4').list()

            nodes = await core.eval('inet:ipv4 +:asn::name=visi').list()
            self.len(1, nodes)
            self.eq(nodes[0].ndef, ('inet:ipv4', 0x01020304))

class CortexBasicTest(s_t_utils.SynTest):
    '''
    The tests that are unlikely to break with different types of layers installed
    '''
    async def test_cortex_bad_config(self):
        '''
        Try to load the TestModule twice
        '''
        conf = {'modules': [('synapse.tests.utils.TestModule', {'key': 'valu'})]}
        with self.raises(s_exc.ModAlreadyLoaded):
            async with self.getTestCore(conf=conf):
                pass

        async with self.getTestCore() as core:
            with self.raises(s_exc.ModAlreadyLoaded):
                await core.loadCoreModule('synapse.tests.utils.TestModule')

    async def test_feed_conf(self):

        async with self.getTestCryo() as cryo:

            host, port = await cryo.dmon.listen('tcp://127.0.0.1:0/')

            cryo.insecure = True

            tname = 'tank:blahblah'
            tank_addr = f'tcp://{host}:{port}/*/{tname}'

            recs = ['a', 'b', 'c']

            conf = {
                'feeds': [
                    {'type': 'com.test.record',
                     'cryotank': tank_addr,
                     'size': 1,
                     }
                ],
            }

            # initialize the tank and get his iden
            async with await s_telepath.openurl(tank_addr) as tank:
                iden = await tank.iden()

            # Spin up a source core configured to eat data from the cryotank
            with self.getTestDir() as dirn:

                async with self.getTestCore(dirn=dirn, conf=conf) as core:

                    waiter = core.waiter(3, 'core:feed:loop')

                    async with await s_telepath.openurl(tank_addr) as tank:
                        await tank.puts(recs)
                    # self.true(evt.wait(3))
                    self.true(await waiter.wait(4))

                    offs = await core.view.layers[0].getOffset(iden)
                    self.eq(offs, 3)
                    await self.agenlen(3, core.storm('test:str'))

    async def test_cortex_coreinfo(self):

        async with self.getTestCoreAndProxy() as (core, prox):

            coreinfo = await prox.getCoreInfo()

            for field in ('version', 'modeldef', 'stormcmds'):
                self.isin(field, coreinfo)

    async def test_cortex_model_dict(self):

        async with self.getTestCoreAndProxy() as (core, prox):

            model = await prox.getModelDict()

            tnfo = model['types'].get('inet:ipv4')

            self.nn(tnfo)
            self.eq(tnfo['info']['doc'], 'An IPv4 address.')

            fnfo = model['forms'].get('inet:ipv4')
            self.nn(fnfo)

            pnfo = fnfo['props'].get('asn')

            self.nn(pnfo)
            self.eq(pnfo['type'][0], 'inet:asn')

    async def test_storm_graph(self):

        async with self.getTestCoreAndProxy() as (core, prox):

            await prox.addNode('inet:dns:a', ('woot.com', '1.2.3.4'))

            opts = {'graph': True}
            nodes = [n async for n in prox.eval('inet:dns:a', opts=opts)]

            self.len(5, nodes)

            for node in nodes:
                if node[0][0] == 'inet:dns:a':
                    edges = node[1]['path']['edges']
                    idens = list(sorted(e[0] for e in edges))
                    self.eq(idens, ('20153b758f9d5eaaa38e4f4a65c36da797c3e59e549620fa7c4895e1a920991f',
                                    'd7fb3ae625e295c9279c034f5d91a7ad9132c79a9c2b16eecffc8d1609d75849'))

    async def test_splice_cryo(self):

        async with self.getTestCryo() as cryo:

            tank_addr = cryo.getLocalUrl(share='cryotank/blahblah')

            # Spin up a source core configured to send splices to dst core
            with self.getTestDir() as dirn:
                conf = {
                    'splice:cryotank': tank_addr,
                }
                async with self.getTestCore(dirn=dirn, conf=conf) as src_core:

                    waiter = src_core.waiter(1, 'core:splice:cryotank:sent')
                    # Form a node and make sure that it exists
                    async with await src_core.snap() as snap:
                        self.nn(await snap.addNode('test:str', 'teehee'))

                    self.true(await waiter.wait(timeout=10))
                await src_core.waitfini()

            # Now that the src core is closed, make sure that the splice exists in the tank
            tank = cryo.tanks.get('blahblah')
            slices = [x async for x in tank.slice(0, size=1000)]
            # # TestModule creates one node and 3 splices

            self.len(3 + 2, slices)
            slices = slices[3:]
            data = slices[0]
            self.isinstance(data[1], tuple)
            self.len(2, data[1])
            self.eq(data[1][0], 'node:add')
            self.eq(data[1][1].get('ndef'), ('test:str', 'teehee'))
            self.nn(data[1][1].get('user'))
            self.ge(data[1][1].get('time'), 0)

            data = slices[1]
            self.isinstance(data[1], tuple)
            self.len(2, data[1])
            self.eq(data[1][0], 'prop:set')
            self.eq(data[1][1].get('ndef'), ('test:str', 'teehee'))
            self.eq(data[1][1].get('prop'), '.created')
            self.ge(data[1][1].get('valu'), 0)
            self.none(data[1][1].get('oldv'))
            self.nn(data[1][1].get('user'))
            self.ge(data[1][1].get('time'), 0)

    async def test_splice_sync(self):

        async with self.getTestCore() as core0:
            evt = asyncio.Event()

            def onAdd(node):
                evt.set()

            core0.model.form('test:str').onAdd(onAdd)

            # Spin up a source core configured to send splices to dst core
            conf = {
                'splice:sync': core0.getLocalUrl(),
            }
            async with self.getTestCore(conf=conf) as core1:

                # Form a node and make sure that it exists
                waiter = core1.waiter(2, 'core:splice:sync:sent')
                async with await core1.snap() as snap:
                    await snap.addNode('test:str', 'teehee')
                    self.nn(await snap.getNodeByNdef(('test:str', 'teehee')))

                await waiter.wait(timeout=5)

            self.true(await s_coro.event_wait(evt, timeout=3))

            # Now that the src core is closed, make sure that the node exists
            # in the dst core without creating it
            async with await core0.snap() as snap:
                node = await snap.getNodeByNdef(('test:str', 'teehee'))
                self.eq(node.ndef, ('test:str', 'teehee'))

    async def test_onadd(self):
        arg_hit = {}

        async def testcb(node):
            arg_hit['hit'] = node

        async with self.getTestCore() as core:

            async with await core.snap() as snap:

                core.model.form('inet:ipv4').onAdd(testcb)

                node = await snap.addNode('inet:ipv4', '1.2.3.4')
                self.eq(node, arg_hit.get('hit'))

                arg_hit['hit'] = None
                core.model.form('inet:ipv4').offAdd(testcb)
                node = await snap.addNode('inet:ipv4', '1.2.3.5')
                self.none(arg_hit.get('hit'))

    async def test_adddata(self):

        data = ('foo', 'bar', 'baz')

        async with self.getTestCore() as core:

            await core.addFeedData('com.test.record', data)

            vals = [node.ndef[1] async for node in core.eval('test:str')]

            vals.sort()

            self.eq(vals, ('bar', 'baz', 'foo'))

    async def test_cell(self):

        data = ('foo', 'bar', 'baz')

        async with self.getTestCoreAndProxy() as (core, proxy):

            nodes = ((('inet:user', 'visi'), {}), )

            nodes = await alist(proxy.addNodes(nodes))
            self.len(1, nodes)

            nodes = await alist(proxy.getNodesBy('inet:user', 'visi'))
            self.len(1, nodes)
            self.eq('visi', nodes[0][0][1])

            node = await proxy.addNode('test:str', 'foo')

            pack = await proxy.addNodeTag(node[1].get('iden'), '#foo.bar')
            self.eq(pack[1]['tags'].get('foo.bar'), (None, None))

            pack = await proxy.setNodeProp(node[1].get('iden'), 'tick', '2015')
            self.eq(pack[1]['props'].get('tick'), 1420070400000)

            self.len(1, await alist(proxy.eval('test:str#foo.bar')))
            self.len(1, await alist(proxy.eval('test:str:tick=2015')))

            pack = await proxy.delNodeProp(node[1].get('iden'), 'tick')
            self.none(pack[1]['props'].get('tick'))

            iden = s_common.ehex(s_common.buid('newp'))
            await self.asyncraises(s_exc.NoSuchIden, proxy.delNodeProp(iden, 'tick'))

            await proxy.delNodeTag(node[1].get('iden'), '#foo.bar')
            self.len(0, await alist(proxy.eval('test:str#foo.bar')))

            opts = {'ndefs': [('inet:user', 'visi')]}

            nodes = await alist(proxy.eval('', opts=opts))

            self.len(1, nodes)
            self.eq('visi', nodes[0][0][1])

            await proxy.addFeedData('com.test.record', data)

            # test the remote storm result counting API
            self.eq(0, await proxy.count('test:pivtarg'))
            self.eq(1, await proxy.count('inet:user'))

    async def test_stormcmd(self):

        async with self.getTestCoreAndProxy() as (realcore, core):

            msgs = await alist(core.storm('|help'))
            self.printed(msgs, 'help: List available commands and a brief description for each.')

            msgs = await alist(core.storm('help'))
            self.printed(msgs, 'help: List available commands and a brief description for each.')

            await alist(core.eval('[ inet:user=visi inet:user=whippit ]'))

            await self.agenlen(2, core.eval('inet:user'))

            # test cmd as last text syntax
            await self.agenlen(1, core.eval('inet:user | limit 1'))

            await self.agenlen(1, core.eval('inet:user | limit 1      '))

            # test cmd and trailing pipe and whitespace syntax
            await self.agenlen(2, core.eval('inet:user | limit 10 | [ +#foo.bar ]'))
            await self.agenlen(1, core.eval('inet:user | limit 10 | +inet:user=visi'))

            # test invalid option syntax
            msgs = await alist(core.storm('inet:user | limit --woot'))
            self.printed(msgs, 'usage: limit [-h] count')
            self.len(0, [m for m in msgs if m[0] == 'node'])

    async def test_onsetdel(self):

        args_hit = None

        async def test_cb(*args):
            nonlocal args_hit
            args_hit = args

        async with self.getTestCore() as core:

            async with await core.snap() as snap:

                core.model.prop('inet:ipv4:loc').onSet(test_cb)

                node = await snap.addNode('inet:ipv4', '1.2.3.4')
                await node.set('loc', 'US.  VA')

                self.eq(args_hit, [node, '??'])

                args_hit = None
                core.model.prop('inet:ipv4:loc').onDel(test_cb)

                await node.pop('loc')
                self.eq(args_hit, [node, 'us.va'])

                self.none(node.get('loc'))

            async with await core.snap() as snap:
                node = await snap.addNode('inet:ipv4', '1.2.3.4')
                self.none(node.get('loc'))

    async def test_cortex_onofftag(self):

        async with self.getTestCore() as core:

            tags = {}

            def onadd(node, tag, valu):
                tags[tag] = valu

            def ondel(node, tag, valu):
                self.none(node.getTag(tag))
                self.false(node.hasTag(tag))
                tags.pop(tag)

            core.onTagAdd('foo', onadd)
            core.onTagAdd('foo.bar', onadd)
            core.onTagAdd('foo.bar.baz', onadd)

            core.onTagDel('foo', ondel)
            core.onTagDel('foo.bar', ondel)
            core.onTagDel('foo.bar.baz', ondel)

            core.onTagAdd('glob.*', onadd)
            core.onTagDel('glob.*', ondel)

            async with await core.snap() as snap:

                node = await snap.addNode('test:str', 'hehe')
                await node.addTag('foo.bar.baz', valu=(200, 300))

                self.eq(tags.get('foo'), (None, None))
                self.eq(tags.get('foo.bar'), (None, None))
                self.eq(tags.get('foo.bar.baz'), (200, 300))

                await node.delTag('foo.bar')

                self.eq(tags.get('foo'), (None, None))

                self.none(tags.get('foo.bar'))
                self.none(tags.get('foo.bar.baz'))

                core.offTagAdd('foo.bar', onadd)
                core.offTagDel('foo.bar', ondel)
                core.offTagAdd('foo.bar', lambda x: 0)
                core.offTagDel('foo.bar', lambda x: 0)

                await node.addTag('foo.bar', valu=(200, 300))
                self.none(tags.get('foo.bar'))

                tags['foo.bar'] = 'fake'
                await node.delTag('foo.bar')
                self.eq(tags.get('foo.bar'), 'fake')

                # Coverage for removing something from a
                # tag we never added a handler for.
                core.offTagAdd('test.newp', lambda x: 0)
                core.offTagDel('test.newp', lambda x: 0)

                # Test tag glob handlers
                await node.addTag('glob.foo', valu=(200, 300))
                self.eq(tags.get('glob.foo'), (200, 300))

                await node.delTag('glob.foo')
                self.none(tags.get('glob.foo'))

                await node.addTag('glob.foo.bar', valu=(200, 300))
                self.none(tags.get('glob.foo.bar'))

                # Test handlers don't run after removed
                core.offTagAdd('glob.*', onadd)
                core.offTagDel('glob.*', ondel)
                await node.addTag('glob.faz', valu=(200, 300))
                self.none(tags.get('glob.faz'))
                tags['glob.faz'] = (1, 2)
                await node.delTag('glob.faz')
                self.eq(tags['glob.faz'], (1, 2))

    async def test_remote_storm(self):

        # Remote storm test paths
        async with self.getTestCoreAndProxy() as (realcore, core):
            # Storm logging
            with self.getAsyncLoggerStream('synapse.cortex', 'Executing storm query {help ask} as [root]') \
                    as stream:
                await alist(core.storm('help ask'))
                self.true(await stream.wait(4))
            # Bad syntax
            mesgs = await alist(core.storm(' | | | '))
            self.len(0, [mesg for mesg in mesgs if mesg[0] == 'init'])
            self.len(1, [mesg for mesg in mesgs if mesg[0] == 'fini'])
            mesgs = [mesg for mesg in mesgs if mesg[0] == 'err']
            self.len(1, mesgs)
            enfo = mesgs[0][1]
            self.eq(enfo[0], 'BadSyntax')

    async def test_strict(self):

        async with self.getTestCore() as core:

            async with await core.snap() as snap:

                node = await snap.addNode('test:str', 'foo')

                await self.asyncraises(s_exc.NoSuchProp, node.set('newpnewp', 10))
                await self.asyncraises(s_exc.BadPropValu, node.set('tick', (20, 30)))

                snap.strict = False

                self.none(await snap.addNode('test:str', s_common.novalu))

                self.false(await node.set('newpnewp', 10))
                self.false(await node.set('tick', (20, 30)))

    async def test_getcoremods(self):

        async with self.getTestCoreAndProxy() as (core, prox):

            self.nn(core.getCoreMod('synapse.tests.utils.TestModule'))

            # Ensure that the module load creates a node.
            await self.agenlen(1, core.eval('meta:source=8f1401de15918358d5247e21ca29a814'))

            mods = dict(await prox.getCoreMods())

            conf = mods.get('synapse.tests.utils.TestModule')
            self.nn(conf)
            self.eq(conf.get('key'), 'valu')

    async def test_storm_mustquote(self):

        async with self.getTestCore() as core:
            await core.storm('[ inet:ipv4=1.2.3.4 ]').list()
            self.len(1, await core.storm('inet:ipv4=1.2.3.4|limit 20').list())

    async def test_storm_cmdname(self):

        class Bork:
            name = 'foo:bar'

        class Bawk:
            name = '.foobar'

        async with self.getTestCore() as core:

            with self.raises(s_exc.BadCmdName):
                core.addStormCmd(Bork)

            with self.raises(s_exc.BadCmdName):
                core.addStormCmd(Bawk)

    async def test_storm_comment(self):

        async with self.getTestCore() as core:

            text = '''
            /* A
               multiline
               comment */
            [ inet:ipv4=1.2.3.4 ] // this is a comment
            // and this too...

            switch $foo {

                // The bar case...

                bar: {
                    [ +#hehe.haha ]
                }

                /*
                   The
                   baz
                   case
                */
                baz faz: {}
            }
            '''
            opts = {'vars': {'foo': 'bar'}}
            nodes = await alist(core.eval(text, opts=opts))
            self.len(1, nodes)
            for node in nodes:
                self.eq(node.ndef, ('inet:ipv4', 0x01020304))
                self.nn(node.getTag('hehe.haha'))

    async def test_storm_varlistset(self):

        async with self.getTestCore() as core:

            opts = {'vars': {'blob': ('vertex.link', '9001')}}
            text = '($fqdn, $crap) = $blob [ inet:fqdn=$fqdn ]'

            nodes = await core.eval(text, opts=opts).list()
            self.len(1, nodes)
            for node in nodes:
                self.eq(node.ndef, ('inet:fqdn', 'vertex.link'))

    async def test_storm_contbreak(self):

        async with self.getTestCore() as core:

            text = '''
            for $foo in $foos {

                [ inet:ipv4=1.2.3.4 ]

                switch $foo {
                    bar: { [ +#ohai ] break }
                    baz: { [ +#visi ] continue }
                }

                [ inet:ipv4=5.6.7.8 ]

                [ +#hehe ]
            }
            '''
            opts = {'vars': {'foos': ['baz', 'baz']}}
            await core.eval(text, opts=opts).list()

            nodes = await core.eval('inet:ipv4').list()
            self.len(1, nodes)
            self.nn(nodes[0].getTag('visi'))
            self.none(nodes[0].getTag('hehe'))

            await core.eval('inet:ipv4 | delnode').list()

            opts = {'vars': {'foos': ['bar', 'bar']}}
            await core.eval(text, opts=opts).list()

            nodes = await core.eval('inet:ipv4').list()
            self.len(1, nodes)
            self.nn(nodes[0].getTag('ohai'))
            self.none(nodes[0].getTag('hehe'))

            await core.eval('inet:ipv4 | delnode').list()

            opts = {'vars': {'foos': ['lols', 'lulz']}}
            await core.eval(text, opts=opts).list()

            nodes = await core.eval('inet:ipv4').list()
            for node in nodes:
                self.nn(node.getTag('hehe'))

    async def test_storm_varcall(self):

        async with self.getTestCore() as core:

            text = '''
            for $foo in $foos {

                ($fqdn, $ipv4) = $foo.split("|")

                [ inet:dns:a=($fqdn, $ipv4) ]
            }
            '''
            opts = {'vars': {'foos': ['vertex.link|1.2.3.4']}}
            await core.eval(text, opts=opts).list()
            self.len(1, await core.eval('inet:dns:a=(vertex.link,1.2.3.4)').list())

    async def test_storm_dict_deref(self):

        async with self.getTestCore() as core:

            text = '''
            [ test:int=$hehe.haha ]
            '''
            opts = {'vars': {'hehe': {'haha': 20}}}
            nodes = await core.eval(text, opts=opts).list()
            self.len(1, nodes)
            self.eq(nodes[0].ndef[1], 20)

    async def test_storm_varlist_compute(self):

        async with self.getTestCore() as core:

            text = '''
                [ test:str=foo .seen=(2014,2015) ]
                ($tick, $tock) = .seen
                [ test:int=$tick ]
                +test:int
            '''
            nodes = await core.eval(text).list()
            self.len(1, nodes)
            self.eq(nodes[0].ndef[1], 1388534400000)

    async def test_storm_selfrefs(self):

        async with self.getTestCore() as core:

            nodes = await core.eval('[ inet:fqdn=woot.com ] -> *').list()

            self.len(1, nodes)
            self.eq('com', nodes[0].ndef[1])

            await core.eval('inet:fqdn=woot.com | delnode').list()

            self.len(0, await core.eval('inet:fqdn=woot.com').list())

    async def test_storm_addnode_runtsafe(self):

        async with self.getTestCore() as core:
            # test adding nodes from other nodes output
            q = '[ inet:fqdn=woot.com inet:fqdn=vertex.link ] [ inet:user = :zone ] +inet:user'
            nodes = await core.eval(q).list()
            self.len(2, nodes)
            ndefs = list(sorted([n.ndef for n in nodes]))
            self.eq(ndefs, (('inet:user', 'vertex.link'), ('inet:user', 'woot.com')))

    async def test_storm_subgraph(self):

        async with self.getTestCore() as core:

            await core.eval('[ inet:ipv4=1.2.3.4 :asn=20 ]').list()
            await core.eval('[ inet:dns:a=(woot.com, 1.2.3.4) +#yepr ]').list()
            await core.eval('[ inet:dns:a=(vertex.link, 5.5.5.5) +#nope ]').list()

            rules = {

                'degrees': 2,

                'pivots': ['<- meta:seen <- meta:source'],

                'filters': ['-#nope'],

                'forms': {

                    'inet:fqdn': {
                        'pivots': ['<- *', '-> *'],
                        'filters': ['-inet:fqdn:issuffix=1'],
                    },

                    'syn:tag': {
                        'pivots': ['-> *'],
                    },

                    '*': {
                        'pivots': ['-> #'],
                    },

                }
            }

            seeds = []
            alldefs = {}

            async for node, path in core.storm('inet:fqdn', opts={'graph': rules}):

                if path.metadata.get('graph:seed'):
                    seeds.append(node.ndef)

                alldefs[node.ndef] = path.metadata.get('edges')

            # our TLDs should be omits
            self.len(2, seeds)
            self.len(4, alldefs)

            self.isin(('inet:fqdn', 'woot.com'), seeds)
            self.isin(('inet:fqdn', 'vertex.link'), seeds)

            self.nn(alldefs.get(('syn:tag', 'yepr')))
            self.nn(alldefs.get(('inet:dns:a', ('woot.com', 0x01020304))))

            self.none(alldefs.get(('inet:asn', 20)))
            self.none(alldefs.get(('syn:tag', 'nope')))
            self.none(alldefs.get(('inet:dns:a', ('vertex.link', 0x05050505))))

            # now do the same options via the command...
            text = '''
                inet:fqdn | graph
                                --degrees 2
                                --filter { -#nope }
                                --pivot { <- meta:seen <- meta:source }
                                --form-pivot inet:fqdn {<- * | limit 20}
                                --form-pivot inet:fqdn {-> * | limit 20}
                                --form-filter inet:fqdn {-inet:fqdn:issuffix=1}
                                --form-pivot syn:tag {-> *}
                                --form-pivot * {-> #}
            '''

            seeds = []
            alldefs = {}

            async for node, path in core.storm(text):

                if path.metadata.get('graph:seed'):
                    seeds.append(node.ndef)

                alldefs[node.ndef] = path.metadata.get('edges')

            # our TLDs should be omits
            self.len(2, seeds)
            self.len(4, alldefs)

            self.isin(('inet:fqdn', 'woot.com'), seeds)
            self.isin(('inet:fqdn', 'vertex.link'), seeds)

            self.nn(alldefs.get(('syn:tag', 'yepr')))
            self.nn(alldefs.get(('inet:dns:a', ('woot.com', 0x01020304))))

            self.none(alldefs.get(('inet:asn', 20)))
            self.none(alldefs.get(('syn:tag', 'nope')))
            self.none(alldefs.get(('inet:dns:a', ('vertex.link', 0x05050505))))

    async def test_storm_two_level_assignment(self):
        async with self.getTestCore() as core:
            q = '$foo=baz $bar=$foo [test:str=$bar]'
            nodes = await core.eval(q).list()
            self.len(1, nodes)
            self.eq('baz', nodes[0].ndef[1])

    async def test_storm_quoted_variables(self):
        async with self.getTestCore() as core:
            q = '$"my var"=baz $bar=$"my var" [test:str=$bar]'
            nodes = await core.nodes(q)
            self.len(1, nodes)
            self.eq('baz', nodes[0].ndef[1])

            q = '$d = $lib.dict("field 1"=foo, "field 2"=bar) [test:str=$d.\'field 1\']'
            nodes = await core.nodes(q)
            self.len(1, nodes)
            self.eq('foo', nodes[0].ndef[1])

            q = '($"a", $"#", $c) = (1, 2, 3) [test:str=$"#"]'
            nodes = await core.nodes(q)
            self.len(1, nodes)
            self.eq('2', nodes[0].ndef[1])

    async def test_storm_lib_custom(self):

        async with self.getTestCore() as core:
            # Test the registered function from test utils
            q = '[ ps:person="*" :name = $lib.test.beep(loud) ]'
            nodes = await core.eval(q).list()
            self.len(1, nodes)
            self.eq('a loud beep!', nodes[0].get('name'))

            q = '$test = $lib.test.beep(test) [test:str=$test]'
            nodes = await core.eval(q).list()
            self.len(1, nodes)
            self.eq('A test beep!', nodes[0].ndef[1])

            # Regression:  variable substitution in function raises exception
            q = '$foo=baz $test = $lib.test.beep($foo) [test:str=$test]'
            nodes = await core.eval(q).list()
            self.len(1, nodes)
            self.eq('A baz beep!', nodes[0].ndef[1])

    async def test_storm_type_node(self):

        async with self.getTestCore() as core:
            nodes = await core.eval('[ ps:person="*" edge:has=($node, (inet:fqdn,woot.com)) ]').list()
            self.len(2, nodes)
            self.eq('edge:has', nodes[1].ndef[0])

            nodes = await core.eval('[test:str=test] [ edge:refs=($node,(test:int, 1234)) ] -test:str').list()
            self.len(1, nodes)
            self.eq(nodes[0].ndef[1], (('test:str', 'test'), ('test:int', 1234)))

            nodes = await core.eval('test:int=1234 [test:str=$node.value()] -test:int').list()
            self.len(1, nodes)
            self.eq(nodes[0].ndef, ('test:str', '1234'))

            nodes = await core.eval('test:int=1234 [test:str=$node.form()] -test:int').list()
            self.len(1, nodes)
            self.eq(nodes[0].ndef, ('test:str', 'test:int'))

    async def test_storm_subq_size(self):

        async with self.getTestCore() as core:

            await core.storm('[ inet:dns:a=(woot.com, 1.2.3.4) inet:dns:a=(vertex.link, 1.2.3.4) ]').list()

            self.len(0, await core.storm('inet:ipv4=1.2.3.4 +( { -> inet:dns:a }=0 )').list())

            self.len(1, await core.storm('inet:ipv4=1.2.3.4 +( { -> inet:dns:a }=2 )').list())
            self.len(0, await core.storm('inet:ipv4=1.2.3.4 +( { -> inet:dns:a }=3 )').list())

            self.len(0, await core.storm('inet:ipv4=1.2.3.4 +( { -> inet:dns:a }!=2 )').list())
            self.len(1, await core.storm('inet:ipv4=1.2.3.4 +( { -> inet:dns:a }!=3 )').list())

            self.len(1, await core.storm('inet:ipv4=1.2.3.4 +( { -> inet:dns:a }>=1 )').list())
            self.len(1, await core.storm('inet:ipv4=1.2.3.4 +( { -> inet:dns:a }>=2 )').list())
            self.len(0, await core.storm('inet:ipv4=1.2.3.4 +( { -> inet:dns:a }>=3 )').list())

            self.len(0, await core.storm('inet:ipv4=1.2.3.4 +( { -> inet:dns:a }<=1 )').list())
            self.len(1, await core.storm('inet:ipv4=1.2.3.4 +( { -> inet:dns:a }<=2 )').list())
            self.len(1, await core.storm('inet:ipv4=1.2.3.4 +( { -> inet:dns:a }<=3 )').list())

            self.len(0, await core.storm('inet:ipv4=1.2.3.4 +{ -> inet:dns:a } < 2 ').list())
            self.len(1, await core.storm('inet:ipv4=1.2.3.4 +{ -> inet:dns:a } < 3 ').list())

            self.len(1, await core.storm('inet:ipv4=1.2.3.4 +{ -> inet:dns:a } > 1 ').list())
            self.len(0, await core.storm('inet:ipv4=1.2.3.4 +{ -> inet:dns:a } > 2 ').list())

    async def test_cortex_in(self):
        async with self.getTestCore() as core:
            async with await core.snap() as snap:
                await snap.addNode('test:str', 'a')
                await snap.addNode('test:str', 'b')
                await snap.addNode('test:str', 'c')

            self.len(0, await core.storm('test:str*in=()').list())
            self.len(0, await core.storm('test:str*in=(d)').list())
            self.len(2, await core.storm('test:str*in=(a, c)').list())
            self.len(1, await core.storm('test:str*in=(a, d)').list())
            self.len(3, await core.storm('test:str*in=(a, b, c)').list())

            self.len(0, await core.storm('test:str +test:str*in=()').list())
            self.len(0, await core.storm('test:str +test:str*in=(d)').list())
            self.len(2, await core.storm('test:str +test:str*in=(a, c)').list())
            self.len(1, await core.storm('test:str +test:str*in=(a, d)').list())
            self.len(3, await core.storm('test:str +test:str*in=(a, b, c)').list())

    async def test_runt(self):
        async with self.getTestCore() as core:

            # Ensure that lifting by form/prop/values works.
            nodes = await core.eval('test:runt').list()
            self.len(4, nodes)

            nodes = await core.eval('test:runt.created').list()
            self.len(4, nodes)

            nodes = await core.eval('test:runt:tick=2010').list()
            self.len(2, nodes)

            nodes = await core.eval('test:runt:tick=2001').list()
            self.len(1, nodes)

            nodes = await core.eval('test:runt:tick=2019').list()
            self.len(0, nodes)

            nodes = await core.eval('test:runt:lulz="beep.sys"').list()
            self.len(1, nodes)

            nodes = await core.eval('test:runt:lulz').list()
            self.len(2, nodes)

            nodes = await core.eval('test:runt:tick=$foo', {'vars': {'foo': '2010'}}).list()
            self.len(2, nodes)

            # Ensure that a lift by a universal property doesn't lift a runt node
            # accidentally.
            nodes = await core.eval('.created').list()
            self.ge(len(nodes), 1)
            self.notin('test:ret', {node.ndef[0] for node in nodes})

            # Ensure we can do filter operations on runt nodes
            nodes = await core.eval('test:runt +:tick*range=(1999, 2003)').list()
            self.len(1, nodes)

            nodes = await core.eval('test:runt -:tick*range=(1999, 2003)').list()
            self.len(3, nodes)

            # Ensure we can pivot to/from runt nodes
            async with await core.snap() as snap:
                await snap.addNode('test:str', 'beep.sys')

            nodes = await core.eval('test:runt :lulz -> test:str').list()
            self.len(1, nodes)
            self.eq(nodes[0].ndef, ('test:str', 'beep.sys'))

            nodes = await core.eval('test:str -> test:runt:lulz').list()
            self.len(1, nodes)
            self.eq(nodes[0].ndef, ('test:runt', 'beep'))

            # Lift by ndef/iden/opts does not work since runt support is not plumbed
            # into any caching which those lifts perform.
            ndef = ('test:runt', 'blah')
            iden = '15e33ccff08f9f96b5cea9bf0bcd2a55a96ba02af87f8850ba656f2a31429224'
            nodes = await core.eval(f'iden {iden}').list()
            self.len(0, nodes)

            nodes = await core.eval('', {'idens': [iden]}).list()
            self.len(0, nodes)

            nodes = await core.eval('', {'ndefs': [ndef]}).list()
            self.len(0, nodes)

            # Ensure that add/edit a read-only runt prop fails, whether or not it exists.
            await self.asyncraises(s_exc.IsRuntForm,
                                   core.eval('test:runt=beep [:tick=3001]').list())
            await self.asyncraises(s_exc.IsRuntForm,
                                   core.eval('test:runt=woah [:tick=3001]').list())

            # Ensure that we can add/edit secondary props which has a callback.
            nodes = await core.eval('test:runt=beep [:lulz=beepbeep.sys]').list()
            self.eq(nodes[0].get('lulz'), 'beepbeep.sys')
            await nodes[0].set('lulz', 'beepbeep.sys')  # We can do no-operation edits
            self.eq(nodes[0].get('lulz'), 'beepbeep.sys')

            # We can set props which were not there previously
            nodes = await core.eval('test:runt=woah [:lulz=woah.sys]').list()
            self.eq(nodes[0].get('lulz'), 'woah.sys')

            # A edit may throw an exception due to some prop-specific normalization reason.
            await self.asyncraises(s_exc.BadPropValu, core.eval('test:runt=woah [:lulz=no.way]').list())

            # Setting a property which has no callback or ro fails.
            await self.asyncraises(s_exc.IsRuntForm, core.eval('test:runt=woah [:newp=pennywise]').list())

            # Ensure that delete a read-only runt prop fails, whether or not it exists.
            await self.asyncraises(s_exc.IsRuntForm,
                                   core.eval('test:runt=beep [-:tick]').list())
            await self.asyncraises(s_exc.IsRuntForm,
                                   core.eval('test:runt=woah [-:tick]').list())

            # Ensure that we can delete a secondary prop which has a callback.
            nodes = await core.eval('test:runt=beep [-:lulz]').list()
            self.none(nodes[0].get('lulz'))

            nodes = await core.eval('test:runt=woah [-:lulz]').list()
            self.none(nodes[0].get('lulz'))

            # Deleting a property which has no callback or ro fails.
            await self.asyncraises(s_exc.IsRuntForm, core.eval('test:runt=woah [-:newp]').list())

            # # Ensure that adding tags on runt nodes fails
            await self.asyncraises(s_exc.IsRuntForm, core.eval('test:runt=beep [+#hehe]').list())
            await self.asyncraises(s_exc.IsRuntForm, core.eval('test:runt=beep [-#hehe]').list())

            # Ensure that adding / deleting test runt nodes fails
            await self.asyncraises(s_exc.IsRuntForm, core.eval('[test:runt=" oh MY! "]').list())
            await self.asyncraises(s_exc.IsRuntForm, core.eval('test:runt=beep | delnode').list())

            # Ensure that non-equality based lift comparators for the test runt nodes fails.
            await self.asyncraises(s_exc.BadCmprValu, core.eval('test:runt~="b.*"').list())
            await self.asyncraises(s_exc.BadCmprValu, core.eval('test:runt:tick*range=(1999, 2001)').list())

            # Sad path for underlying Cortex.runRuntLift
            await self.agenraises(s_exc.NoSuchLift, core.runRuntLift('test:newp', 'newp'))

    async def test_cortex_view_borked(self):

        async with self.getTestCore() as core:

            core.view.borked = s_common.guid()
            with self.raises(s_exc.NoSuchLayer):
                await core.eval('[ test:str=foo ]').list()

            core.view.borked = None
            self.len(1, await core.eval('[ test:str=foo ]').list())

    async def test_tag_globbing(self):
        async with self.getTestCore() as core:
            async with await core.snap() as snap:
                node = await snap.addNode('test:str', 'n1')
                await node.addTag('foo.bar.baz', (None, None))

                node = await snap.addNode('test:str', 'n2')
                await node.addTag('foo.bad.baz', (None, None))

                node = await snap.addNode('test:str', 'n3')  # No tags on him

            # Setup worked correct
            self.len(3, await core.eval('test:str').list())
            self.len(2, await core.eval('test:str +#foo').list())

            # Now test globbing - exact match for *
            self.len(2, await core.eval('test:str +#*').list())
            self.len(1, await core.eval('test:str -#*').list())

            # Now test globbing - single star matches one tag level
            self.len(2, await core.eval('test:str +#foo.*.baz').list())
            self.len(1, await core.eval('test:str +#*.bad').list())
            # Double stars matches a whole lot more!
            self.len(2, await core.eval('test:str +#foo.**.baz').list())
            self.len(1, await core.eval('test:str +#**.bar.baz').list())
            self.len(2, await core.eval('test:str +#**.baz').list())

    async def test_provstackmigration_pre010(self):
        async with self.getRegrCore('pre-010') as core:
            provstacks = list(core.provstor.provStacks(0, 1000))
            self.gt(len(provstacks), 5)
            self.false(core.view.layers[0].layrslab.dbexists('prov'))
            self.false(core.view.layers[0].layrslab.dbexists('provs'))

    async def test_storm_lift_compute(self):
        async with self.getTestCore() as core:
            self.len(2, await core.nodes('[ inet:dns:a=(vertex.link,1.2.3.4) inet:dns:a=(woot.com,5.6.7.8)]'))
            self.len(4, await core.nodes('inet:dns:a inet:fqdn=:fqdn'))

    async def test_cortex_hive(self):
        async with self.getTestCore() as core:
            await core.hive.set(('visi',), 200)
            async with core.getLocalProxy(share='cortex/hive') as hive:
                self.eq(200, await hive.get(('visi',)))

    async def test_delevent(self):
        ''' Tests deleting a node with a property without an index '''
        async with self.getTestCore() as core:
            async with await core.snap() as snap:
                evt_guid = s_common.guid('evt')
                node = await snap.addNode('graph:event', evt_guid, {'name': 'an event', 'data': 'beep'})

                await node.delete(force=True)

    async def test_cortex_delnode_perms(self):

        async with self.getTestCoreAndProxy() as (realcore, core):

            await core.addAuthUser('visi')
            await core.setUserPasswd('visi', 'secret')

            await core.addAuthRule('visi', (True, ('node:add',)))
            await core.addAuthRule('visi', (True, ('prop:set',)))
            await core.addAuthRule('visi', (True, ('tag:add',)))

            async with realcore.getLocalProxy(user='visi') as asvisi:

                await alist(asvisi.eval('[ test:cycle0=foo :cycle1=bar ]'))
                await alist(asvisi.eval('[ test:cycle1=bar :cycle0=foo ]'))

                await alist(asvisi.eval('[ test:str=foo +#lol ]'))

                # no perms and not elevated...
                await self.agenraises(s_exc.AuthDeny, asvisi.eval('test:str=foo | delnode'))

                rule = (True, ('node:del',))
                await core.addAuthRule('visi', rule)

                # should still deny because node has tag we can't delete
                await self.agenraises(s_exc.AuthDeny, asvisi.eval('test:str=foo | delnode'))

                rule = (True, ('tag:del', 'lol'))
                await core.addAuthRule('visi', rule)

                await self.agenlen(0, asvisi.eval('test:str=foo | delnode'))

                await self.agenraises(s_exc.CantDelNode, asvisi.eval('test:cycle0=foo | delnode'))
                await self.agenraises(s_exc.AuthDeny, asvisi.eval('test:cycle0=foo | delnode --force'))

                await core.setAuthAdmin('visi', True)

                await self.agenlen(0, asvisi.eval('test:cycle0=foo | delnode --force'))

    async def test_cortex_cell_splices(self):

        async with self.getTestCore() as core:

            async with core.getLocalProxy() as prox:
                # TestModule creates one node and 3 splices
                await self.agenlen(3, prox.splices(0, 1000))

                await alist(prox.eval('[ test:str=foo ]'))

                self.ge(len(await alist(prox.splices(0, 1000))), 3)

    async def test_node_repr(self):

        async with self.getTestCore() as core:

            async with await core.snap() as snap:

                node = await snap.addNode('inet:ipv4', 0x01020304)
                self.eq('1.2.3.4', node.repr())

                node = await snap.addNode('inet:dns:a', ('woot.com', 0x01020304))
                self.eq('1.2.3.4', node.repr('ipv4'))

    async def test_coverage(self):

        # misc tests to increase code coverage
        async with self.getTestCore() as core:

            node = (('test:str', 'foo'), {})

            await alist(core.addNodes((node,)))

            self.nn(await core.getNodeByNdef(('test:str', 'foo')))

    async def test_cortex_storm_vars(self):

        async with self.getTestCore() as core:

            opts = {'vars': {'foo': '1.2.3.4'}}

            await self.agenlen(1, core.eval('[ inet:ipv4=$foo ]', opts=opts))
            await self.agenlen(1, core.eval('$bar=5.5.5.5 [ inet:ipv4=$bar ]'))

            await self.agenlen(1, core.eval('[ inet:dns:a=(woot.com,1.2.3.4) ]'))

            await self.agenlen(2, core.eval('inet:dns:a=(woot.com,1.2.3.4) $hehe=:fqdn inet:fqdn=$hehe'))

            await self.agenlen(1, core.eval('inet:dns:a=(woot.com,1.2.3.4) $hehe=:fqdn +:fqdn=$hehe'))
            await self.agenlen(0, core.eval('inet:dns:a=(woot.com,1.2.3.4) $hehe=:fqdn -:fqdn=$hehe'))

            await self.agenlen(1, core.eval('[ test:pivcomp=(hehe,haha) :tick=2015 +#foo=(2014,2016) ]'))
            await self.agenlen(1, core.eval('test:pivtarg=hehe [ .seen=2015 ]'))

            await self.agenlen(1,
                               core.eval('test:pivcomp=(hehe,haha) $ticktock=#foo -> test:pivtarg +.seen@=$ticktock'))

            await self.agenlen(1, core.eval('inet:dns:a=(woot.com,1.2.3.4) [ .seen=(2015,2018) ]'))

            async for node in core.eval('inet:dns:a=(woot.com,1.2.3.4) $seen=.seen :fqdn -> inet:fqdn [ .seen=$seen ]'):
                self.eq(node.get('.seen'), (1420070400000, 1514764800000))

            await self.agenraises(s_exc.NoSuchProp, core.eval('inet:dns:a=(woot.com,1.2.3.4) $newp=.newp'))

            # Vars can also be provided as tuple
            opts = {'vars': {'foo': ('hehe', 'haha')}}
            await self.agenlen(1, core.eval('test:pivcomp=$foo', opts=opts))

            # Vars can also be provided as integers
            norm = core.model.type('time').norm('2015')[0]
            opts = {'vars': {'foo': norm}}
            await self.agenlen(1, core.eval('test:pivcomp:tick=$foo', opts=opts))

    async def _validate_feed(self, core, gestdef, guid, seen, pack=False):

        async def awaitagen(obj):
            '''
            Remote async gen methods act differently than local cells in that an extra await is needed.
            '''
            if s_coro.iscoro(obj):
                return await obj
            return obj
        # Helper for syn_ingest tests
        await core.addFeedData('syn.ingest', [gestdef])

        # Nodes are made from the forms directive
        q = 'test:str=1234 test:str=duck test:str=knight'
        await self.agenlen(3, await awaitagen(core.eval(q)))
        q = 'test:int=1234'
        await self.agenlen(1, await awaitagen(core.eval(q)))
        q = 'test:pivcomp=(hehe,haha)'
        await self.agenlen(1, await awaitagen(core.eval(q)))

        # packed nodes are made from the nodes directive
        nodes = await alist(await awaitagen(core.eval('test:str=ohmy')))
        if pack:
            nodes = [node.pack() for node in nodes]
        self.len(1, nodes)
        node = nodes[0]
        self.eq(node[1]['props'].get('bar'), ('test:int', 137))
        self.eq(node[1]['props'].get('tick'), 978307200000)
        self.isin('beep.beep', node[1]['tags'])
        self.isin('beep.boop', node[1]['tags'])
        self.isin('test.foo', node[1]['tags'])

        nodes = await alist(await awaitagen(core.eval('test:int=8675309')))
        if pack:
            nodes = [node.pack() for node in nodes]
        self.len(1, nodes)
        node = nodes[0]
        self.isin('beep.morp', node[1]['tags'])
        self.isin('test.foo', node[1]['tags'])

        # Sources are made, as are seen nodes.
        q = f'meta:source={guid} -> meta:seen:source'
        nodes = await alist(await awaitagen(core.eval(q)))
        if pack:
            nodes = [node.pack() for node in nodes]
        self.len(9, nodes)
        for node in nodes:
            self.isin('.seen', node[1].get('props', {}))

        # Included tags are made
        await self.agenlen(9, await awaitagen(core.eval(f'#test')))

        # As are tag times
        nodes = await alist(await awaitagen(core.eval('#test.baz')))
        if pack:
            nodes = [node.pack() for node in nodes]
        self.eq(nodes[0][1].get('tags', {}).get('test.baz', ()),
                (1388534400000, 1420070400000))

        # Edges are made
        await self.agenlen(1, await awaitagen(core.eval('edge:refs')))
        await self.agenlen(1, await awaitagen(core.eval('edge:wentto')))

    async def test_syn_ingest_remote(self):
        guid = s_common.guid()
        seen = s_common.now()
        gestdef = self.getIngestDef(guid, seen)

        # Test Remote Cortex
        async with self.getTestCoreAndProxy() as (realcore, core):

            # Setup user permissions
            await core.addAuthRole('creator')
            await core.addAuthRule('creator', (True, ('node:add',)))
            await core.addAuthRule('creator', (True, ('prop:set',)))
            await core.addAuthRule('creator', (True, ('tag:add',)))
            await core.addUserRole('root', 'creator')
            await self._validate_feed(core, gestdef, guid, seen)

    async def test_syn_ingest_local(self):
        guid = s_common.guid()
        seen = s_common.now()
        gestdef = self.getIngestDef(guid, seen)

        async with self.getTestCore() as core:
            await self._validate_feed(core, gestdef, guid, seen, pack=True)

    async def test_cortex_snap_eval(self):
        async with self.getTestCore() as core:
            async with await core.snap() as snap:
                await self.agenlen(2, snap.eval('[test:str=foo test:str=bar]'))
            await self.agenlen(2, core.eval('test:str'))

    async def test_feed_syn_nodes(self):
        async with self.getTestCore() as core0:
            q = '[test:int=1 test:int=2 test:int=3]'
            podes = [n.pack() async for n in core0.eval(q)]
            self.len(3, podes)
        async with self.getTestCore() as core1:
            await core1.addFeedData('syn.nodes', podes)
            await self.agenlen(3, core1.eval('test:int'))

    async def test_stat(self):

        async with self.getTestCoreAndProxy() as (realcore, core):
            coreiden = realcore.iden
            ostat = await core.stat()
            self.eq(ostat.get('iden'), coreiden)
            self.isin('layer', ostat)
            await self.agenlen(1, (core.eval('[test:str=123 :tick=2018]')))
            nstat = await core.stat()
            self.ge(nstat.get('layer').get('splicelog_indx'), ostat.get('layer').get('splicelog_indx'))

            core_counts = realcore.counts
            counts = nstat.get('formcounts')
            self.eq(counts.get('test:str'), 1)
            self.eq(counts, core_counts)

    async def test_offset(self):
        async with self.getTestCoreAndProxy() as (realcore, core):
            iden = s_common.guid()
            self.eq(await core.getFeedOffs(iden), 0)
            self.none(await core.setFeedOffs(iden, 10))
            self.eq(await core.getFeedOffs(iden), 10)
            self.none(await core.setFeedOffs(iden, 0))
            self.eq(await core.getFeedOffs(iden), 0)
            await self.asyncraises(s_exc.BadConfValu, core.setFeedOffs(iden, -1))

    async def test_storm_sub_query(self):

        async with self.getTestCore() as core:
            # check that the sub-query can make changes but doesnt effect main query output
            node = (await alist(core.eval('[ test:str=foo +#bar ] { [ +#baz ] -#bar }')))[0]
            self.nn(node.getTag('baz'))

            nodes = await alist(core.eval('[ test:str=oof +#bar ] { [ test:int=0xdeadbeef ] }'))
            await self.agenlen(1, core.eval('test:int=3735928559'))

        # Test using subqueries for filtering
        async with self.getTestCore() as core:
            # Generic tests

            await self.agenlen(1, core.eval('[ test:str=bar +#baz ]'))
            await self.agenlen(1, core.eval('[ test:pivcomp=(foo,bar) ]'))

            await self.agenlen(0, core.eval('test:pivcomp=(foo,bar) -{ :lulz -> test:str +#baz }'))
            await self.agenlen(1, core.eval('test:pivcomp=(foo,bar) +{ :lulz -> test:str +#baz } +test:pivcomp'))

            # Practical real world example

            await self.agenlen(2, core.eval('[ inet:ipv4=1.2.3.4 :loc=us inet:dns:a=(vertex.link,1.2.3.4) ]'))
            await self.agenlen(2, core.eval('[ inet:ipv4=4.3.2.1 :loc=zz inet:dns:a=(example.com,4.3.2.1) ]'))
            await self.agenlen(1, core.eval('inet:ipv4:loc=us'))
            await self.agenlen(1, core.eval('inet:dns:a:fqdn=vertex.link'))
            await self.agenlen(1, core.eval('inet:ipv4:loc=zz'))
            await self.agenlen(1, core.eval('inet:dns:a:fqdn=example.com'))

            # lift all dns, pivot to ipv4 where loc=us, remove the results
            # this should return the example node because the vertex node matches the filter and should be removed
            nodes = await alist(core.eval('inet:dns:a -{ :ipv4 -> inet:ipv4 +:loc=us }'))
            self.len(1, nodes)
            self.eq(nodes[0].ndef[1], ('example.com', 67305985))

            # lift all dns, pivot to ipv4 where loc=us, add the results
            # this should return the vertex node because only the vertex node matches the filter
            nodes = await alist(core.eval('inet:dns:a +{ :ipv4 -> inet:ipv4 +:loc=us }'))
            self.len(1, nodes)
            self.eq(nodes[0].ndef[1], ('vertex.link', 16909060))

            # lift all dns, pivot to ipv4 where cc!=us, remove the results
            # this should return the vertex node because the example node matches the filter and should be removed
            nodes = await alist(core.eval('inet:dns:a -{ :ipv4 -> inet:ipv4 -:loc=us }'))
            self.len(1, nodes)
            self.eq(nodes[0].ndef[1], ('vertex.link', 16909060))

            # lift all dns, pivot to ipv4 where cc!=us, add the results
            # this should return the example node because only the example node matches the filter
            nodes = await alist(core.eval('inet:dns:a +{ :ipv4 -> inet:ipv4 -:loc=us }'))
            self.len(1, nodes)
            self.eq(nodes[0].ndef[1], ('example.com', 67305985))

            # lift all dns, pivot to ipv4 where asn=1234, add the results
            # this should return nothing because no nodes have asn=1234
            await self.agenlen(0, core.eval('inet:dns:a +{ :ipv4 -> inet:ipv4 +:asn=1234 }'))

            # lift all dns, pivot to ipv4 where asn!=1234, add the results
            # this should return everything because no nodes have asn=1234
            nodes = await alist(core.eval('inet:dns:a +{ :ipv4 -> inet:ipv4 -:asn=1234 }'))
            self.len(2, nodes)

    async def test_storm_switchcase(self):

        async with self.getTestCore() as core:

            # non-runtsafe switch value
            text = '[inet:ipv4=1 :asn=22] $asn=:asn switch $asn {42: {[+#foo42]} 22: {[+#foo22]}}'
            nodes = await core.eval(text).list()
            self.len(1, nodes)
            self.nn(nodes[0].getTag('foo22'))
            self.none(nodes[0].getTag('foo42'))

            text = '[inet:ipv4=2 :asn=42] $asn=:asn switch $asn {42: {[+#foo42]} 22: {[+#foo22]}}'
            nodes = await core.eval(text).list()
            self.len(1, nodes)
            self.none(nodes[0].getTag('foo22'))
            self.nn(nodes[0].getTag('foo42'))

            text = '[inet:ipv4=3 :asn=0] $asn=:asn switch $asn {42: {[+#foo42]} 22: {[+#foo22]}}'
            nodes = await core.eval(text).list()
            self.len(1, nodes)
            self.none(nodes[0].getTag('foo22'))
            self.none(nodes[0].getTag('foo42'))

            # completely runsafe switch

            text = '$foo=foo switch $foo {foo: {$result=bar} nop: {$result=baz}} [test:str=$result]'
            nodes = await core.eval(text).list()
            self.len(1, nodes)
            self.eq(nodes[0].ndef[1], 'bar')

            text = '$foo=nop switch $foo {foo: {$result=bar} nop: {$result=baz}} [test:str=$result]'
            nodes = await core.eval(text).list()
            self.len(1, nodes)
            self.eq(nodes[0].ndef[1], 'baz')

            text = '$foo=nop switch $foo {foo: {$result=bar} *: {$result=baz}} [test:str=$result]'
            nodes = await core.eval(text).list()
            self.len(1, nodes)
            self.eq(nodes[0].ndef[1], 'baz')

            text = '$foo=xxx $result=xxx switch $foo {foo: {$result=bar} nop: {$result=baz}} [test:str=$result]'
            nodes = await core.eval(text).list()
            self.len(1, nodes)
            self.eq(nodes[0].ndef[1], 'xxx')

            text = '$foo=foo switch $foo {foo: {test:str=bar}}'
            nodes = await core.eval(text).list()
            self.len(1, nodes)

            opts = {'vars': {'woot': 'hehe'}}
            text = '[test:str=a] switch $woot { hehe: {[+#baz]} }'
            nodes = await core.eval(text, opts=opts).list()
            self.len(1, nodes)
            for node in nodes:
                self.eq(node.ndef[1], 'a')
                self.nn(node.getTag('baz'))
                self.none(node.getTag('faz'))
                self.none(node.getTag('jaz'))

            opts = {'vars': {'woot': 'haha hoho'}}
            text = '[test:str=b] switch $woot { hehe: {[+#baz]} haha hoho: {[+#faz]} "lolz:lulz": {[+#jaz]} }'
            nodes = await core.eval(text, opts=opts).list()
            self.len(1, nodes)
            for node in nodes:
                self.eq(node.ndef[1], 'b')
                self.none(node.getTag('baz'))
                self.nn(node.getTag('faz'))
                self.none(node.getTag('jaz'))

            opts = {'vars': {'woot': 'lolz:lulz'}}
            text = '[test:str=c] switch $woot { hehe: {[+#baz]} haha hoho: {[+#faz]} "lolz:lulz": {[+#jaz]} }'
            nodes = await core.eval(text, opts=opts).list()
            self.len(1, nodes)
            for node in nodes:
                self.eq(node.ndef[1], 'c')
                self.none(node.getTag('baz'))
                self.none(node.getTag('faz'))
                self.nn(node.getTag('jaz'))

            opts = {'vars': {'woot': 'lulz'}}
            text = '[test:str=c] switch $woot { hehe: {[+#baz]} *: {[+#jaz]} }'
            nodes = await core.eval(text, opts=opts).list()
            self.len(1, nodes)
            for node in nodes:
                self.eq(node.ndef[1], 'c')
                self.none(node.getTag('baz'))
                self.nn(node.getTag('jaz'))

    async def test_storm_tagvar(self):

        async with self.getTestCore() as core:

            opts = {'vars': {'tag': 'hehe.haha'}}

            nodes = await core.nodes('[ test:str=foo +#$tag ]', opts=opts)
            self.len(1, nodes)
            node = nodes[0]
            self.eq(node.ndef[1], 'foo')
            self.nn(node.getTag('hehe.haha'))

            nodes = await core.nodes('#$tag', opts=opts)
            self.len(1, nodes)
            node = nodes[0]
            self.eq(node.ndef[1], 'foo')
            self.nn(node.getTag('hehe.haha'))

            nodes = await core.nodes('$tag=hehe.haha test:str=foo +#$tag')
            self.len(1, nodes)
            node = nodes[0]
            self.eq(node.ndef[1], 'foo')
            self.nn(node.getTag('hehe.haha'))

            nodes = await core.nodes('[test:str=foo2] $tag="*" test:str +#$tag')
            self.len(1, nodes)
            node = nodes[0]
            self.eq(node.ndef[1], 'foo')
            self.nn(node.getTag('hehe.haha'))

            nodes = await core.nodes('$tag=hehe.* test:str +#$tag')
            self.len(1, nodes)
            node = nodes[0]
            self.eq(node.ndef[1], 'foo')

            nodes = await core.nodes('[test:str=foo :hehe=newtag] $tag=:hehe [+#$tag]')
            self.len(1, nodes)
            node = nodes[0]
            self.eq(node.ndef[1], 'foo')
            self.nn(node.getTag('newtag'))

            nodes = await core.nodes('#$tag [ -#$tag ]', opts=opts)
            self.len(1, nodes)
            node = nodes[0]
            self.eq(node.ndef[1], 'foo')
            self.none(node.getTag('hehe.haha'))

            mesgs = await core.streamstorm('$var=timetag test:str=foo [+#$var=2019] $lib.print(#$var)').list()
            podes = [m[1] for m in mesgs if m[0] == 'node']
            self.len(1, podes)
            pode = podes[0]
            self.true(s_node.tagged(pode, '#timetag'))

            mesgs = await core.streamstorm('test:str=foo $var=$node.value() [+#$var=2019] $lib.print(#$var)').list()
            self.stormIsInPrint('(1546300800000, 1546300800001)', mesgs)
            podes = [m[1] for m in mesgs if m[0] == 'node']
            self.len(1, podes)
            pode = podes[0]
            self.true(s_node.tagged(pode, '#foo'))

            nodes = await core.nodes('$d = $lib.dict(foo=bar) [test:str=yop +#$d.foo]')
            self.len(1, nodes)
            self.nn(nodes[0].getTag('bar'))

            q = '[test:str=yop +#$lib.str.format("{first}.{last}", first=foo, last=bar)]'
            nodes = await core.nodes(q)
            self.len(1, nodes)
            self.nn(nodes[0].getTag('foo.bar'))

            q = '$foo=(tag1,tag2,tag3) [test:str=x +#$foo]'
            nodes = await core.nodes(q)
            self.len(1, nodes)
            self.nn(nodes[0].getTag('tag1'))
            self.nn(nodes[0].getTag('tag2'))
            self.nn(nodes[0].getTag('tag3'))

    async def test_storm_forloop(self):

        async with self.getTestCore() as core:

            opts = {'vars': {'fqdns': ('foo.com', 'bar.com')}}

            vals = []
            async for node in core.eval('for $fqdn in $fqdns { [ inet:fqdn=$fqdn ] }', opts=opts):
                vals.append(node.ndef[1])

            self.sorteq(('bar.com', 'foo.com'), vals)

            opts = {'vars': {'dnsa': (('foo.com', '1.2.3.4'), ('bar.com', '5.6.7.8'))}}

            vals = []
            async for node in core.eval('for ($fqdn, $ipv4) in $dnsa { [ inet:dns:a=($fqdn,$ipv4) ] }', opts=opts):
                vals.append(node.ndef[1])

            self.eq((('foo.com', 0x01020304), ('bar.com', 0x05060708)), vals)

            with self.raises(s_exc.StormVarListError):
                await core.eval('for ($fqdn,$ipv4,$boom) in $dnsa { [ inet:dns:a=($fqdn,$ipv4) ] }', opts=opts).list()

            q = '[ inet:ipv4=1.2.3.4 +#hehe +#haha ] for ($foo,$bar,$baz) in $node.tags() {[+#$foo]}'
            with self.raises(s_exc.StormVarListError):
                await core.eval(q).list()

            await core.eval('inet:ipv4=1.2.3.4 for $tag in $node.tags() { [ +#hoho ] { [inet:ipv4=5.5.5.5 +#$tag] } continue [ +#visi ] }').list()  # noqa: E501
            self.len(1, await core.eval('inet:ipv4=5.5.5.5 +#hehe +#haha -#visi').list())

            q = 'inet:ipv4=1.2.3.4 for $tag in $node.tags() { [ +#hoho ] { [inet:ipv4=6.6.6.6 +#$tag] } break [ +#visi ]}'  # noqa: E501
            self.len(1, await core.nodes(q))
            q = 'inet:ipv4=6.6.6.6 +(#hehe or #haha) -(#hehe and #haha) -#visi'
            self.len(1, await core.nodes(q))

            q = 'inet:ipv4=1.2.3.4 for $tag in $node.tags() { [test:str=$tag] }'  # noqa: E501
            nodes = await core.nodes(q)
            self.eq([n.ndef[0] for n in nodes], [*['inet:ipv4', 'test:str'] * 3])

    async def test_storm_whileloop(self):

        async with self.getTestCore() as core:
            q = '$x = 0 while $($x < 10) { $x=$($x+1) [test:int=$x]}'
            nodes = await core.nodes(q)
            self.len(10, nodes)

            # It should work the same with a continue at the end
            q = '$x = 0 while $($x < 10) { $x=$($x+1) [test:int=$x] continue}'
            nodes = await core.nodes(q)
            self.len(10, nodes)

            # Non Runtsafe test
            q = '''
            test:int=4 test:int=5 $x=$node.value()
            while 1 {
                $x=$($x-1)
                if $($x=$(2)) {continue}
                elif $($x=$(1)) {break}
                $lib.print($x)
            } '''
            msgs = await core.streamstorm(q).list()
            prints = [m[1].get('mesg') for m in msgs if m[0] == 'print']
            self.eq(['3', '4', '3'], prints)

            # Non runtsafe yield test
            q = 'test:int=4 while $node.value() { [test:str=$node.value()] break}'
            nodes = await core.nodes(q)
            self.len(1, nodes)

            q = '$x = 10 while 1 { $x=$($x-2) if $($x=$(4)) {continue} [test:int=$x]  if $($x<=0) {break} }'
            nodes = await core.nodes(q)
            self.eq([8, 6, 2, 0], [n.ndef[1] for n in nodes])

    async def test_storm_varmeth(self):

        async with self.getTestCore() as core:

            opts = {'vars': {'blob': 'woot.com|1.2.3.4'}}
            nodes = await alist(core.eval('[ inet:dns:a=$blob.split("|") ]', opts=opts))

            self.len(1, nodes)
            for node in nodes:
                self.eq(node.ndef[0], 'inet:dns:a')
                self.eq(node.ndef[1], ('woot.com', 0x01020304))

    async def test_storm_formpivot(self):

        async with self.getTestCore() as core:

            nodes = await alist(core.eval('[ inet:dns:a=(woot.com,1.2.3.4) ]'))

            # this tests getdst()
            nodes = await alist(core.eval('inet:fqdn=woot.com -> inet:dns:a'))
            self.len(1, nodes)
            for node in nodes:
                self.eq(node.ndef, ('inet:dns:a', ('woot.com', 0x01020304)))

            # this tests getsrc()
            nodes = await alist(core.eval('inet:fqdn=woot.com -> inet:dns:a -> inet:ipv4'))
            self.len(1, nodes)
            for node in nodes:
                self.eq(node.ndef, ('inet:ipv4', 0x01020304))

            with self.raises(s_exc.NoSuchPivot):
                nodes = await alist(core.eval('inet:ipv4 -> test:str'))

    async def test_storm_expressions(self):
        async with self.getTestCore() as core:

            async def _test(q, ansr):
                nodes = await core.nodes(f'[test:int={q}]')
                self.len(1, nodes)
                self.eq(nodes[0].ndef, ('test:int', ansr))

            await _test('$(42)', 42)
            await _test('$(2 + 4)', 6)
            await _test('$(4 - 2)', 2)
            await _test('$(4 -2)', 2)
            await _test('$(4- 2)', 2)
            await _test('$(4-2)', 2)
            await _test('$(2 * 4)', 8)
            await _test('$(1 + 2 * 4)', 9)
            await _test('$(1 + 2 * 4)', 9)
            await _test('$((1 + 2) * 4)', 12)
            await _test('$(1 < 1)', 0)
            await _test('$(1 <= 1)', 1)
            await _test('$(1 > 1)', 0)
            await _test('$(1 >= 1)', 1)
            await _test('$(1 >= 1 + 1)', 0)
            await _test('$(1 >= 1 + 1 * -2)', 1)
            await _test('$(1 - 1 - 1)', -1)
            await _test('$(4 / 2 / 2)', 1)
            await _test('$(1 / 2)', 0)
            await _test('$(1 != 1)', 0)
            await _test('$(2 != 1)', 1)
            await _test('$(2 = 1)', 0)
            await _test('$(2 = 2)', 1)
            await _test('$(2 = 2.0)', 1)
            await _test('$("foo" = "foo")', 1)
            await _test('$("foo" != "foo")', 0)
            await _test('$("foo2" = "foo")', 0)
            await _test('$("foo2" != "foo")', 1)
            await _test('$(0 and 1)', 0)
            await _test('$(1 and 1)', 1)
            await _test('$(1 or 1)', 1)
            await _test('$(0 or 0)', 0)
            await _test('$(1 or 0)', 1)
            await _test('$(not 0)', 1)
            await _test('$(not 1)', 0)
            await _test('$(1 or 0 and 0)', 1)  # and > or
            await _test('$(not 1 and 1)', 0)  # not > and
            await _test('$(not 1 > 1)', 1)  # cmp > not

            # TODO:  implement move-along mechanism
            # await _test('$(1 / 0)', 0)

            # Test non-runtsafe
            q = '[test:type10=1 :intprop=24] $val=:intprop [test:int=$(1 + $val)]'
            nodes = await core.nodes(q)
            self.len(2, nodes)
            self.eq(nodes[1].ndef, ('test:int', 25))

            # Test invalid comparisons
            q = '$val=(1,2,3) [test:str=$("foo" = $val)]'
            await self.asyncraises(s_exc.BadCmprType, core.nodes(q))

            q = '$val=(1,2,3) [test:str=$($val = "foo")]'
            await self.asyncraises(s_exc.BadCmprType, core.nodes(q))

            q = '$val=42 [test:str=$(42<$val)]'
            nodes = await core.nodes(q)
            self.len(1, nodes)
            self.eq(nodes[0].ndef, ('test:str', '0'))

            q = '[test:str=foo :hehe=42] [test:str=$(not :hehe<42)]'
            nodes = await core.nodes(q)
            self.len(2, nodes)
            self.eq(nodes[1].ndef, ('test:str', '1'))

    async def test_storm_filter_vars(self):
        '''
        Test variable filters (e.g. +$foo) and expression filters (e.g. +$(:hehe < 4))

        '''
        async with self.getTestCore() as core:

            # variable filter, non-runtsafe, true path
            q = '[test:type10=1 :strprop=1] $foo=:strprop +$foo'
            nodes = await core.nodes(q)
            self.len(1, nodes)

            # variable filter, non-runtsafe, false path
            q = '[test:type10=1 :strprop=1] $foo=:strprop -$foo'
            nodes = await core.nodes(q)
            self.len(0, nodes)

            # variable filter, runtsafe, true path
            q = '[test:type10=1 :strprop=1] $foo=1 +$foo'
            nodes = await core.nodes(q)
            self.len(1, nodes)

            # variable filter, runtsafe, false path
            q = '[test:type10=1 :strprop=1] $foo=$(0) -$foo'
            nodes = await core.nodes(q)
            self.len(1, nodes)

            # expression filter, non-runtsafe, true path
            q = '[test:type10=2 :strprop=1] spin | test:type10 +$(:strprop)'
            nodes = await core.nodes(q)
            self.len(2, nodes)

            # expression filter, non-runtsafe, false path
            q = '[test:type10=1 :strprop=1] -$(:strprop + 0)'
            nodes = await core.nodes(q)
            self.len(0, nodes)

            # expression filter, runtsafe, true path
            q = '[test:type10=1 :strprop=1] +$(1)'
            nodes = await core.nodes(q)
            self.len(1, nodes)

            # expression filter, runtsafe, false path
            q = '[test:type10=1 :strprop=1] -$(0)'
            nodes = await core.nodes(q)
            self.len(1, nodes)

    async def test_storm_filter(self):
        async with self.getTestCore() as core:
            q = '[test:str=test +#test=(2018,2019)]'
            nodes = await core.nodes(q)
            self.len(1, nodes)

            q = 'test:str=test $foo=test $bar=(2018,2019) +#$foo=$bar'
            nodes = await core.nodes(q)
            self.len(1, nodes)

            q = 'test:str=test $foo=$node.value() $bar=(2018,2019) +#$foo=$bar'
            nodes = await core.nodes(q)
            self.len(1, nodes)

    async def test_storm_ifstmt(self):

        async with self.getTestCore() as core:
            nodes = await core.nodes('[test:type10=1 :strprop=1] if :strprop {[+#woot]}')
            self.true(nodes[0].hasTag('woot'))
            nodes = await core.nodes('[test:type10=1 :strprop=0] if $(:strprop) {[+#woot2]}')
            self.false(nodes[0].hasTag('woot2'))

            nodes = await core.nodes('[test:type10=1 :strprop=1] if $(:strprop) {[+#woot3]} else {[+#nowoot3]}')
            self.true(nodes[0].hasTag('woot3'))
            self.false(nodes[0].hasTag('nowoot3'))

            nodes = await core.nodes('[test:type10=2 :strprop=0] if $(:strprop) {[+#woot3]} else {[+#nowoot3]}')
            self.false(nodes[0].hasTag('woot3'))
            self.true(nodes[0].hasTag('nowoot3'))

            q = '[test:type10=0 :strprop=0] if $(:strprop) {[+#woot41]} elif $($node.value()) {[+#woot42]}'
            nodes = await core.nodes(q)
            self.false(nodes[0].hasTag('woot41'))
            self.false(nodes[0].hasTag('woot42'))

            q = '[test:type10=0 :strprop=1] if $(:strprop) {[+#woot51]} elif $($node.value()) {[+#woot52]}'
            nodes = await core.nodes(q)
            self.true(nodes[0].hasTag('woot51'))
            self.false(nodes[0].hasTag('woot52'))

            q = '[test:type10=1 :strprop=1] if $(:strprop) {[+#woot61]} elif $($node.value()) {[+#woot62]}'
            nodes = await core.nodes(q)
            self.true(nodes[0].hasTag('woot61'))
            self.false(nodes[0].hasTag('woot62'))

            q = '[test:type10=2 :strprop=0] if $(:strprop) {[+#woot71]} elif $($node.value()) {[+#woot72]}'
            nodes = await core.nodes(q)
            self.false(nodes[0].hasTag('woot71'))
            self.true(nodes[0].hasTag('woot72'))

            q = ('[test:type10=0 :strprop=0] if $(:strprop) {[+#woot81]} '
                 'elif $($node.value()) {[+#woot82]} else {[+#woot83]}')
            nodes = await core.nodes(q)
            self.false(nodes[0].hasTag('woot81'))
            self.false(nodes[0].hasTag('woot82'))
            self.true(nodes[0].hasTag('woot83'))

            q = ('[test:type10=0 :strprop=42] if $(:strprop) {[+#woot91]} '
                 'elif $($node.value()){[+#woot92]}else {[+#woot93]}')
            nodes = await core.nodes(q)
            self.true(nodes[0].hasTag('woot91'))
            self.false(nodes[0].hasTag('woot92'))
            self.false(nodes[0].hasTag('woot93'))

            q = ('[test:type10=1 :strprop=0] if $(:strprop){[+#woota1]} '
                 'elif $($node.value()) {[+#woota2]} else {[+#woota3]}')
            nodes = await core.nodes(q)
            self.false(nodes[0].hasTag('woota1'))
            self.true(nodes[0].hasTag('woota2'))
            self.false(nodes[0].hasTag('woota3'))

            q = ('[test:type10=1 :strprop=1] if $(:strprop) {[+#wootb1]} '
                 'elif $($node.value()) {[+#wootb2]} else{[+#wootb3]}')
            nodes = await core.nodes(q)
            self.true(nodes[0].hasTag('wootb1'))
            self.false(nodes[0].hasTag('wootb2'))
            self.false(nodes[0].hasTag('wootb3'))

            # Runtsafe condition with nodes
            nodes = await core.nodes('[test:str=yep2] if $(1) {[+#woot]}')
            self.true(nodes[0].hasTag('woot'))

            # Runtsafe condition with nodes, condition is false
            nodes = await core.nodes('[test:str=yep2] if $(0) {[+#woot2]}')
            self.false(nodes[0].hasTag('woot2'))

            # Completely runtsafe, condition is true
            q = '$foo=yawp if $foo {$bar=lol} else {$bar=rofl} [test:str=yep3 +#$bar]'
            nodes = await core.nodes(q)
            self.true(nodes[0].hasTag('lol'))
            self.false(nodes[0].hasTag('rofl'))

            # Completely runtsafe, condition is false
            q = '$foo=0 if $($foo) {$bar=lol} else {$bar=rofl} [test:str=yep4 +#$bar]'
            nodes = await core.nodes(q)
            self.false(nodes[0].hasTag('lol'))
            self.true(nodes[0].hasTag('rofl'))

            # Non-constant runtsafe
            q = '$vals=(1,2,3,4) for $i in $vals {if $($i="1") {[test:int=$i]}}'
            nodes = await core.nodes(q)
            self.len(1, nodes)

    async def test_storm_order(self):
        q = '''[test:str=foo :hehe=bar] $tvar=$lib.text() $tvar.add(1) $tvar.add(:hehe) $lib.print($tvar.str()) '''
        async with self.getTestCore() as core:
            mesgs = await core.streamstorm(q).list()
            self.stormIsInPrint('1bar', mesgs)

    async def test_feed_splice(self):

        iden = s_common.guid()

        async with self.getTestCore() as core:

            offs = await core.getFeedOffs(iden)
            self.eq(0, offs)

            mesg = ('node:add', {'ndef': ('test:str', 'foo')})
            offs = await core.addFeedData('syn.splice', [mesg], seqn=(iden, offs))

            self.eq(1, offs)

            async with await core.snap() as snap:
                node = await snap.getNodeByNdef(('test:str', 'foo'))
                self.nn(node)

            mesg = ('prop:set', {'ndef': ('test:str', 'foo'), 'prop': 'tick', 'valu': 200})
            offs = await core.addFeedData('syn.splice', [mesg], seqn=(iden, offs))

            async with await core.snap() as snap:
                node = await snap.getNodeByNdef(('test:str', 'foo'))
                self.eq(200, node.get('tick'))

            mesg = ('prop:del', {'ndef': ('test:str', 'foo'), 'prop': 'tick'})
            offs = await core.addFeedData('syn.splice', [mesg], seqn=(iden, offs))

            async with await core.snap() as snap:
                node = await snap.getNodeByNdef(('test:str', 'foo'))
                self.none(node.get('tick'))

            mesg = ('tag:add', {'ndef': ('test:str', 'foo'), 'tag': 'bar', 'valu': (200, 300)})
            offs = await core.addFeedData('syn.splice', [mesg], seqn=(iden, offs))

            async with await core.snap() as snap:
                node = await snap.getNodeByNdef(('test:str', 'foo'))
                self.eq((200, 300), node.getTag('bar'))

            mesg = ('tag:del', {'ndef': ('test:str', 'foo'), 'tag': 'bar'})
            offs = await core.addFeedData('syn.splice', [mesg], seqn=(iden, offs))

            async with await core.snap() as snap:
                node = await snap.getNodeByNdef(('test:str', 'foo'))
                self.none(node.getTag('bar'))

            await core.addTagProp('score', ('int', {}), {})
            splice = ('tag:prop:set', {'ndef': ('test:str', 'foo'), 'tag': 'lol', 'prop': 'score', 'valu': 100, 'curv': None})
            await core.addFeedData('syn.splice', [splice])

            self.len(1, await core.nodes('#lol:score=100'))

            splice = ('tag:prop:del', {'ndef': ('test:str', 'foo'), 'tag': 'lol', 'prop': 'score', 'valu': 100})
            await core.addFeedData('syn.splice', [splice])

            self.len(0, await core.nodes('#lol:score=100'))

    async def test_splice_generation(self):

        async with self.getTestCore() as core:

            await core.addTagProp('confidence', ('int', {}), {})

            await core.nodes('[test:str=hello]')
            await core.nodes('test:str=hello [:tick="2001"]')
            await core.nodes('test:str=hello [:tick="2002"]')
            await core.nodes('test:str [+#foo.bar]')
            await core.nodes('test:str [+#foo.bar=(2000,2002)]')
            await core.nodes('test:str [+#foo.bar=(2000,20020601)]')
            # Add a tag inside the time window of the previously added tag
            await core.nodes('test:str [+#foo.bar=(2000,20020501)]')
            await core.nodes('test:str [-#foo]')
            await core.nodes('test:str [-:tick]')

            await core.nodes('test:str=hello [ +#lol:confidence=100 ]')
            await core.nodes('test:str=hello [ -#lol:confidence  ]')

            await core.nodes('test:str | delnode --force')

            _splices = await alist(core.view.layers[0].splices(0, 10000))
            splices = []
            # strip out user and time
            for splice in _splices:
                splice[1].pop('user', None)
                splice[1].pop('time', None)
                splice[1].pop('prov', None)
                splices.append(splice)

            # Ensure the splices are unique
            self.len(len(splices), {s_msgpack.en(s) for s in splices})

            # Check to ensure a few expected splices exist
            mesg = ('node:add', {'ndef': ('test:str', 'hello')})
            self.isin(mesg, splices)

            mesg = ('prop:set', {'ndef': ('test:str', 'hello'), 'prop': 'tick', 'valu': 978307200000})
            self.isin(mesg, splices)

            mesg = ('prop:set',
                    {'ndef': ('test:str', 'hello'), 'prop': 'tick', 'valu': 1009843200000, 'oldv': 978307200000})
            self.isin(mesg, splices)

            mesg = ('tag:add', {'ndef': ('test:str', 'hello'), 'tag': 'foo', 'valu': (None, None)})
            self.isin(mesg, splices)

            mesg = ('tag:add', {'ndef': ('test:str', 'hello'), 'tag': 'foo.bar', 'valu': (None, None)})
            self.isin(mesg, splices)

            mesg = ('tag:add', {'ndef': ('test:str', 'hello'), 'tag': 'foo.bar', 'valu': (946684800000, 1009843200000)})
            self.isin(mesg, splices)

            mesg = ('tag:add', {'ndef': ('test:str', 'hello'), 'tag': 'foo.bar', 'valu': (946684800000, 1022889600000)})
            self.isin(mesg, splices)

            # Ensure our inside-window tag add did not generate a splice.
            mesg = ('tag:add', {'ndef': ('test:str', 'hello'), 'tag': 'foo.bar', 'valu': (946684800000, 1020211200000)})
            self.notin(mesg, splices)

            mesg = ('tag:del', {'ndef': ('test:str', 'hello'), 'tag': 'foo', 'valu': (None, None)})
            self.isin(mesg, splices)

            mesg = ('prop:del', {'ndef': ('test:str', 'hello'), 'prop': 'tick', 'valu': 1009843200000})
            self.isin(mesg, splices)

            mesg = ('node:del', {'ndef': ('test:str', 'hello')})
            self.isin(mesg, splices)

            mesg = ('tag:prop:set', {'ndef': ('test:str', 'hello'), 'tag': 'lol', 'prop': 'confidence', 'valu': 100, 'curv': None})
            self.isin(mesg, splices)

            mesg = ('tag:prop:del', {'ndef': ('test:str', 'hello'), 'tag': 'lol', 'prop': 'confidence', 'valu': 100})
            self.isin(mesg, splices)

    async def test_cortex_waitfor(self):

        async with self.getTestCore() as core:

            evnt = await core._getWaitFor('inet:fqdn', 'vertex.link')
            await core.nodes('[ inet:fqdn=vertex.link ]')
            self.true(evnt.is_set())

    async def test_cortex_mirror(self):

        with self.getTestDir() as dirn:

            path00 = s_common.gendir(dirn, 'core00')
            path01 = s_common.gendir(dirn, 'core01')

            async with self.getTestCore(dirn=path00) as core00:
                await core00.nodes('[ inet:ipv4=1.2.3.4 ]')

            s_tools_backup.backup(path00, path01)

            async with self.getTestCore(dirn=path00) as core00:

                await core00.nodes('[ inet:ipv4=1.2.3.4 ]')

                url = core00.getLocalUrl()

                async with self.getTestCore(dirn=path01) as core01:

                    evnt = await core01._getWaitFor('inet:fqdn', 'vertex.link')

                    await core01.initCoreMirror(url)

                    await core00.nodes('[ inet:fqdn=vertex.link ]')

                    await asyncio.wait_for(evnt.wait(), timeout=2.0)
                    self.len(1, await core01.nodes('inet:fqdn=vertex.link'))

                await core00.nodes('[ inet:ipv4=5.5.5.5 ]')

                # test what happens when we go down and come up again...
                async with self.getTestCore(dirn=path01) as core01:
                    evnt = await core01._getWaitFor('inet:ipv4', '5.5.5.5')
                    await core01.initCoreMirror(url)
                    await evnt.wait()

            # now lets start up in the opposite order...
            async with self.getTestCore(dirn=path01) as core01:

                await core01.initCoreMirror(url)

                evnt = await core01._getWaitFor('inet:ipv4', '6.6.6.6')

                async with self.getTestCore(dirn=path00) as core00:

                    await core00.nodes('[ inet:ipv4=6.6.6.6 ]')

                    await evnt.wait()
                    self.len(1, (await core01.nodes('inet:ipv4=6.6.6.6')))

                # what happens if *he* goes down and comes back up again?
                evnt = await core01._getWaitFor('inet:ipv4', '7.7.7.7')
                async with self.getTestCore(dirn=path00) as core00:
                    await core00.nodes('[ inet:ipv4=7.7.7.7 ]')
                    await evnt.wait()
                    self.len(1, (await core01.nodes('inet:ipv4=7.7.7.7')))

    async def test_norms(self):
        async with self.getTestCoreAndProxy() as (core, prox):
            # getPropNorm base tests
            norm, info = await core.getPropNorm('test:str', 1234)
            self.eq(norm, '1234')
            self.eq(info, {})

            norm, info = await core.getPropNorm('test:comp', ('1234', '1234'))
            self.eq(norm, (1234, '1234'))
            self.eq(info, {'subs': {'hehe': 1234, 'haha': '1234'}, 'adds': []})

            await self.asyncraises(s_exc.BadTypeValu, core.getPropNorm('test:int', 'newp'))
            await self.asyncraises(s_exc.NoSuchProp, core.getPropNorm('test:newp', 'newp'))

            norm, info = await prox.getPropNorm('test:str', 1234)
            self.eq(norm, '1234')
            self.eq(info, {})

            norm, info = await prox.getPropNorm('test:comp', ('1234', '1234'))
            self.eq(norm, (1234, '1234'))
            self.eq(info, {'subs': {'hehe': 1234, 'haha': '1234'}, 'adds': ()})

            await self.asyncraises(s_exc.BadTypeValu, prox.getPropNorm('test:int', 'newp'))
            await self.asyncraises(s_exc.NoSuchProp, prox.getPropNorm('test:newp', 'newp'))

            # getTypeNorm base tests
            norm, info = await core.getTypeNorm('test:str', 1234)
            self.eq(norm, '1234')
            self.eq(info, {})

            norm, info = await core.getTypeNorm('test:comp', ('1234', '1234'))
            self.eq(norm, (1234, '1234'))
            self.eq(info, {'subs': {'hehe': 1234, 'haha': '1234'}, 'adds': []})

            await self.asyncraises(s_exc.BadTypeValu, core.getTypeNorm('test:int', 'newp'))
            await self.asyncraises(s_exc.NoSuchType, core.getTypeNorm('test:newp', 'newp'))

            norm, info = await prox.getTypeNorm('test:str', 1234)
            self.eq(norm, '1234')
            self.eq(info, {})

            norm, info = await prox.getTypeNorm('test:comp', ('1234', '1234'))
            self.eq(norm, (1234, '1234'))
            self.eq(info, {'subs': {'hehe': 1234, 'haha': '1234'}, 'adds': ()})

            await self.asyncraises(s_exc.BadTypeValu, prox.getTypeNorm('test:int', 'newp'))
            await self.asyncraises(s_exc.NoSuchType, prox.getTypeNorm('test:newp', 'newp'))

            # getPropNorm can norm sub props
            norm, info = await core.getPropNorm('test:str:tick', '3001')
            self.eq(norm, 32535216000000)
            self.eq(info, {})
            # but getTypeNorm won't handle that
            await self.asyncraises(s_exc.NoSuchType, core.getTypeNorm('test:str:tick', '3001'))

            # getTypeNorm can norm types which aren't defined as forms/props
            norm, info = await core.getTypeNorm('test:lower', 'ASDF')
            self.eq(norm, 'asdf')
            # but getPropNorm won't handle that
            await self.asyncraises(s_exc.NoSuchProp, core.getPropNorm('test:lower', 'ASDF'))

    async def test_view_setlayers(self):

        with self.getTestDir() as dirn:
            path00 = s_common.gendir(dirn, 'core00')
            path01 = s_common.gendir(dirn, 'core01')

            async with self.getTestCore(dirn=path00) as core00:
                self.len(1, await core00.eval('[ test:str=core00 ]').list())

                iden00 = core00.getCellIden()

            async with self.getTestCore(dirn=path01) as core01:

                self.len(1, await core01.eval('[ test:str=core01 ]').list())
                # Add a lmdb layer with core00's iden
                await core01.addLayer(iden=iden00)
                iden01 = core01.getCellIden()
                # Set the default view for core01 to have a read layer with
                # the iden from core00.
                await core01.setViewLayers((iden01, iden00))

            src = s_common.gendir(path00, 'layers', iden00)
            dst = s_common.gendir(path01, 'layers', iden00)
            # Blow away the old layer at the destination and replace it
            # with our layer from core00
            shutil.rmtree(dst)
            shutil.copytree(src, dst)

            # Ensure data from both layers is present in the cortex
            async with self.getTestCore(dirn=path01) as core01:
                self.len(2, await core01.eval('test:str*in=(core00, core01) | uniq').list())

    async def test_layers_missing_ctor(self):
        with self.getTestDir() as dirn:
            iden = s_common.guid()
            async with self.getTestCore(dirn=dirn) as core:

                nodes = await core.nodes('[test:str=woot]')
                self.len(1, nodes)

                cell_iden = core.getCellIden()
                # Add the layer to the cortex and insert it into the default view stack
                await core.addLayer(iden=iden)
                await core.setViewLayers((cell_iden, iden))

                # Modify the layer type
                await core.hive.set(('cortex', 'layers', iden, 'type'), 'newp')

            with self.getAsyncLoggerStream('synapse.cortex',
                                           'layer has invalid type') as stream:
                async with self.getTestCore(dirn=dirn) as core:
                    self.true(await stream.wait(3))
                    # And the default view is borked
                    self.true(core.view.borked)

    async def test_cortex_dedicated(self):
        '''
        Verify that dedicated configuration setting impacts the layer
        '''
        async with self.getTestCore() as core:
            layr = core.view.layers[0]
            self.false(layr.lockmemory)

        conf = {'dedicated': True}
        async with self.getTestCore(conf=conf) as core:
            layr = core.view.layers[0]
            self.true(layr.lockmemory)

<<<<<<< HEAD
    async def test_cortex_ext_model(self):

        with self.getTestDir() as dirn:

            async with await s_cortex.Cortex.anit(dirn) as core:

                # blowup for bad names
                with self.raises(s_exc.BadPropDef):
                    await core.addFormProp('inet:ipv4', 'visi', ('int', {}), {})

                with self.raises(s_exc.BadPropDef):
                    await core.addUnivProp('woot', ('str', {'lower': True}), {})

                # blowup for defvals
                with self.raises(s_exc.BadPropDef):
                    await core.addFormProp('inet:ipv4', '_visi', ('int', {}), {'defval': 20})

                with self.raises(s_exc.BadPropDef):
                    await core.addUnivProp('_woot', ('str', {'lower': True}), {'defval': 'asdf'})

                await core.addFormProp('inet:ipv4', '_visi', ('int', {}), {})
                await core.addUnivProp('_woot', ('str', {'lower': True}), {})

                nodes = await core.nodes('[inet:ipv4=1.2.3.4 :_visi=30 ._woot=HEHE ]')
                self.len(1, nodes)

                self.len(1, await core.nodes('syn:prop:base="_visi"'))
                self.len(1, await core.nodes('syn:prop=inet:ipv4._woot'))
                self.len(1, await core.nodes('._woot=hehe'))

            async with await s_cortex.Cortex.anit(dirn) as core:

                nodes = await core.nodes('[inet:ipv4=5.5.5.5 :_visi=100]')
                self.len(1, nodes)

                nodes = await core.nodes('inet:ipv4:_visi>30')
                self.len(1, nodes)

                nodes = await core.nodes('._woot=hehe')
                self.len(1, nodes)

                with self.raises(s_exc.CantDelUniv):
                    await core.delUnivProp('_woot')

                with self.raises(s_exc.CantDelProp):
                    await core.delFormProp('inet:ipv4', '_visi')

                await core.nodes('._woot [ -._woot ]')

                self.nn(core.model.prop('._woot'))
                self.nn(core.model.prop('inet:ipv4._woot'))
                self.nn(core.model.form('inet:ipv4').prop('._woot'))

                await core.delUnivProp('_woot')

                self.none(core.model.prop('._woot'))
                self.none(core.model.prop('inet:ipv4._woot'))
                self.none(core.model.form('inet:ipv4').prop('._woot'))

                self.nn(core.model.prop('inet:ipv4:_visi'))
                self.nn(core.model.form('inet:ipv4').prop('_visi'))

                await core.nodes('inet:ipv4:_visi [ -:_visi ]')
                await core.delFormProp('inet:ipv4', '_visi')

                self.none(core.model.prop('inet:ipv4._visi'))
                self.none(core.model.form('inet:ipv4').prop('._visi'))

                # test the remote APIs
                async with core.getLocalProxy() as prox:

                    await prox.addUnivProp('_r100', ('str', {}), {})
                    self.len(1, await core.nodes('inet:ipv4=1.2.3.4 [ ._r100=woot ]'))

                    with self.raises(s_exc.CantDelUniv):
                        await prox.delUnivProp('_r100')

                    self.len(1, await core.nodes('._r100 [ -._r100 ]'))
                    await prox.delUnivProp('_r100')

                    await prox.addFormProp('inet:ipv4', '_blah', ('int', {}), {})
                    self.len(1, await core.nodes('inet:ipv4=1.2.3.4 [ :_blah=10 ]'))

                    with self.raises(s_exc.CantDelProp):
                        await prox.delFormProp('inet:ipv4', '_blah')

                    self.len(1, await core.nodes('inet:ipv4=1.2.3.4 [ -:_blah ]'))
                    await prox.delFormProp('inet:ipv4', '_blah')

                    with self.raises(s_exc.NoSuchProp):
                        await prox.delFormProp('inet:ipv4', 'asn')

                    with self.raises(s_exc.NoSuchUniv):
                        await prox.delUnivProp('seen')

                    await prox.addTagProp('added', ('time', {}), {})

                    with self.raises(s_exc.NoSuchTagProp):
                        await core.nodes('inet:ipv4=1.2.3.4 [ +#foo.bar:time="2049" ]')

                    self.len(1, await core.nodes('inet:ipv4=1.2.3.4 [ +#foo.bar:added="2049" ]'))

                    with self.raises(s_exc.CantDelProp):
                        await prox.delTagProp('added')

                    await core.nodes('#foo.bar [ -#foo ]')
                    await prox.delTagProp('added')
=======
    async def test_cortex_axon(self):
        async with self.getTestCore() as core:
            # By default, a cortex has a local Axon instance available
            await core.axready.wait()
            size, sha2 = await core.axon.put(b'asdfasdf')
            self.eq(size, 8)
            self.eq(s_common.ehex(sha2), '2413fb3709b05939f04cf2e92f7d0897fc2596f9ad0b8a9ea855c7bfebaae892')
        self.true(core.axon.isfini)
        self.false(core.axready.is_set())

        with self.getTestDir() as dirn:

            async with self.getTestAxon(dirn=dirn) as axon:
                aurl = axon.getLocalUrl()

            conf = {'axon': aurl}
            async with self.getTestCore(conf=conf) as core:
                async with self.getTestAxon(dirn=dirn) as axon:
                    self.true(await asyncio.wait_for(core.axready.wait(), 10))
                    size, sha2 = await core.axon.put(b'asdfasdf')
                    self.eq(size, 8)
                    self.eq(s_common.ehex(sha2), '2413fb3709b05939f04cf2e92f7d0897fc2596f9ad0b8a9ea855c7bfebaae892')

                unset = False
                for i in range(20):
                    aset = core.axready.is_set()
                    if aset is False:
                        unset = True
                        break
                    await asyncio.sleep(0.1)
                self.true(unset)

                async with self.getTestAxon(dirn=dirn) as axon:
                    self.true(await asyncio.wait_for(core.axready.wait(), 10))
                    # ensure we can use the proxy
                    self.eq(await axon.metrics(),
                            await core.axon.metrics())
>>>>>>> af130a46
<|MERGE_RESOLUTION|>--- conflicted
+++ resolved
@@ -3334,7 +3334,6 @@
             layr = core.view.layers[0]
             self.true(layr.lockmemory)
 
-<<<<<<< HEAD
     async def test_cortex_ext_model(self):
 
         with self.getTestDir() as dirn:
@@ -3442,7 +3441,7 @@
 
                     await core.nodes('#foo.bar [ -#foo ]')
                     await prox.delTagProp('added')
-=======
+
     async def test_cortex_axon(self):
         async with self.getTestCore() as core:
             # By default, a cortex has a local Axon instance available
@@ -3479,5 +3478,4 @@
                     self.true(await asyncio.wait_for(core.axready.wait(), 10))
                     # ensure we can use the proxy
                     self.eq(await axon.metrics(),
-                            await core.axon.metrics())
->>>>>>> af130a46
+                            await core.axon.metrics())