import os
import copy
import time
import asyncio
import hashlib
import logging

import regex

from unittest.mock import patch

import synapse.exc as s_exc
import synapse.common as s_common
import synapse.cortex as s_cortex
import synapse.telepath as s_telepath

import synapse.lib.base as s_base
import synapse.lib.cell as s_cell
import synapse.lib.coro as s_coro
import synapse.lib.node as s_node
import synapse.lib.time as s_time
import synapse.lib.layer as s_layer
import synapse.lib.storm as s_storm
import synapse.lib.output as s_output
import synapse.lib.msgpack as s_msgpack
import synapse.lib.version as s_version
import synapse.lib.modelrev as s_modelrev
import synapse.lib.stormsvc as s_stormsvc

import synapse.tools.backup as s_tools_backup
import synapse.tools.promote as s_tools_promote

import synapse.tests.utils as s_t_utils
from synapse.tests.utils import alist

logger = logging.getLogger(__name__)

class CortexTest(s_t_utils.SynTest):
    '''
    The tests that should be run with different types of layers
    '''
    async def test_cortex_basics(self):

        with self.getTestDir() as dirn:

            async with self.getTestCore(dirn=dirn) as core:

                with self.raises(s_exc.NoSuchProp):
                    await core.setPropLocked('newp', True)

                with self.raises(s_exc.NoSuchUniv):
                    await core.setUnivLocked('newp', True)

                with self.raises(s_exc.NoSuchTagProp):
                    await core.setTagPropLocked('newp', True)

                await core.addTagProp('score', ('int', {}), {})

                await core.setPropLocked('inet:ipv4:asn', True)
                await core.setUnivLocked('.seen', True)
                await core.setTagPropLocked('score', True)

                with self.raises(s_exc.IsDeprLocked):
                    await core.nodes('[ inet:ipv4=1.2.3.4 :asn=99 ]')
                with self.raises(s_exc.IsDeprLocked):
                    await core.nodes('[ inet:ipv4=1.2.3.4 .seen=now ]')
                with self.raises(s_exc.IsDeprLocked):
                    await core.nodes('[ inet:ipv4=1.2.3.4 +#foo:score=10 ]')

            # test persistence...
            async with self.getTestCore(dirn=dirn) as core:

                with self.raises(s_exc.IsDeprLocked):
                    await core.nodes('[ inet:ipv4=1.2.3.4 :asn=99 ]')
                with self.raises(s_exc.IsDeprLocked):
                    await core.nodes('[ inet:ipv4=1.2.3.4 .seen=now ]')
                with self.raises(s_exc.IsDeprLocked):
                    await core.nodes('[ inet:ipv4=1.2.3.4 +#foo:score=10 ]')

                await core.setPropLocked('inet:ipv4:asn', False)
                await core.setUnivLocked('.seen', False)
                await core.setTagPropLocked('score', False)

                await core.nodes('[ inet:ipv4=1.2.3.4 :asn=99 .seen=now +#foo:score=10 ]')

    async def test_cortex_cellguid(self):
        iden = s_common.guid()
        conf = {'cell:guid': iden}
        async with self.getTestCore(conf=conf) as core00:
            async with self.getTestCore(conf=conf) as core01:
                self.eq(core00.iden, core01.iden)
                self.eq(core00.jsonstor.iden, core01.jsonstor.iden)
                self.eq(core00.jsonstor.auth.allrole.iden, core01.jsonstor.auth.allrole.iden)
                self.eq(core00.jsonstor.auth.rootuser.iden, core01.jsonstor.auth.rootuser.iden)

    async def test_cortex_handoff(self):

        with self.getTestDir() as dirn:
            async with self.getTestAha() as aha:

                conf = {'aha:provision': await aha.addAhaSvcProv('00.cortex')}

                async with self.getTestCore(conf=conf) as core00:

                    with self.raises(s_exc.BadArg):
                        await core00.handoff(core00.getLocalUrl())

                    self.false((await core00.getCellInfo())['cell']['uplink'])
                    self.none((await core00.getCellInfo())['cell']['mirror'])

                    # provision with the new hostname and mirror config
                    provinfo = {'mirror': '00.cortex'}
                    conf = {'aha:provision': await aha.addAhaSvcProv('01.cortex', provinfo=provinfo)}
                    async with self.getTestCore(conf=conf) as core01:

                        # test out connecting to the leader but having aha chose a mirror
                        async with s_telepath.loadTeleCell(core01.dirn):
                            # wait for the mirror to think it's ready...
                            await asyncio.wait_for(core01.nexsroot.ready.wait(), timeout=3)
                            async with await s_telepath.openurl('aha://cortex...?mirror=true') as proxy:
                                self.eq(await core01.getCellRunId(), await proxy.getCellRunId())

                        await core01.nodes('[ inet:ipv4=1.2.3.4 ]')
                        self.len(1, await core00.nodes('inet:ipv4=1.2.3.4'))

                        self.true(core00.isactive)
                        self.false(core01.isactive)

                        self.true(await s_coro.event_wait(core01.nexsroot.miruplink, timeout=2))
                        self.false((await core00.getCellInfo())['cell']['uplink'])
                        self.true((await core01.getCellInfo())['cell']['uplink'])
                        self.none((await core00.getCellInfo())['cell']['mirror'])
                        self.eq((await core01.getCellInfo())['cell']['mirror'], 'aha://root@00.cortex...')

                        outp = s_output.OutPutStr()
                        argv = ('--svcurl', core01.getLocalUrl())
                        ret = await s_tools_promote.main(argv, outp=outp)  # this is a graceful promotion
                        self.eq(ret, 0)

                        self.true(core01.isactive)
                        self.false(core00.isactive)

                        self.true(await s_coro.event_wait(core00.nexsroot.miruplink, timeout=2))
                        self.true((await core00.getCellInfo())['cell']['uplink'])
                        self.false((await core01.getCellInfo())['cell']['uplink'])
                        # Note: The following mirror may change when SYN-7659 is addressed and greater
                        # control over the topology update is available during the promotion process.
                        self.eq((await core00.getCellInfo())['cell']['mirror'], 'aha://01.cortex.synapse')
                        self.none((await core01.getCellInfo())['cell']['mirror'])

                        mods00 = s_common.yamlload(core00.dirn, 'cell.mods.yaml')
                        mods01 = s_common.yamlload(core01.dirn, 'cell.mods.yaml')
                        self.eq(mods00, {'mirror': 'aha://01.cortex.synapse'})
                        self.eq(mods01, {'mirror': None})

                        await core00.nodes('[inet:ipv4=5.5.5.5]')
                        self.len(1, await core01.nodes('inet:ipv4=5.5.5.5'))

                        # After doing the promotion, provision another mirror cortex.
                        # This pops the mirror config out of the mods file we copied
                        # from the backup.
                        provinfo = {'mirror': '01.cortex'}
                        conf = {'aha:provision': await aha.addAhaSvcProv('02.cortex', provinfo=provinfo)}
                        async with self.getTestCore(conf=conf) as core02:
                            self.false(core02.isactive)
                            self.eq(core02.conf.get('mirror'), 'aha://root@01.cortex...')
                            mods02 = s_common.yamlload(core02.dirn, 'cell.mods.yaml')
                            self.eq(mods02, {})
                            # The mirror writeback and change distribution works
                            self.len(0, await core01.nodes('inet:ipv4=6.6.6.6'))
                            self.len(0, await core00.nodes('inet:ipv4=6.6.6.6'))
                            self.len(1, await core02.nodes('[inet:ipv4=6.6.6.6]'))
                            await core00.sync()
                            self.len(1, await core01.nodes('inet:ipv4=6.6.6.6'))
                            self.len(1, await core00.nodes('inet:ipv4=6.6.6.6'))
                            # list mirrors
                            exp = ['aha://00.cortex.synapse', 'aha://02.cortex.synapse']
                            self.sorteq(exp, await core00.getMirrorUrls())
                            self.sorteq(exp, await core01.getMirrorUrls())
                            self.sorteq(exp, await core02.getMirrorUrls())
                            self.true(await s_coro.event_wait(core02.nexsroot.miruplink, timeout=2))
                            self.true((await core00.getCellInfo())['cell']['uplink'])
                            self.false((await core01.getCellInfo())['cell']['uplink'])
                            self.true((await core02.getCellInfo())['cell']['uplink'])

    async def test_cortex_bugfix_2_80_0(self):
        async with self.getRegrCore('2.80.0-jsoniden') as core:
            self.eq(core.jsonstor.iden, s_common.guid((core.iden, 'jsonstor')))

    async def test_cortex_usernotifs(self):

        async def testUserNotifs(core):
            async with core.getLocalProxy() as proxy:
                root = core.auth.rootuser.iden
                indx = await proxy.addUserNotif(root, 'hehe', {'foo': 'bar'})
                self.nn(indx)
                item = await proxy.getUserNotif(indx)
                self.eq(root, item[0])
                self.eq('hehe', item[2])
                self.eq({'foo': 'bar'}, item[3])
                msgs = [x async for x in proxy.iterUserNotifs(root)]

                self.len(1, msgs)
                self.eq(root, msgs[0][1][0])
                self.eq('hehe', msgs[0][1][2])
                self.eq({'foo': 'bar'}, msgs[0][1][3])

                await proxy.delUserNotif(indx)
                self.none(await proxy.getUserNotif(indx))

                retn = []
                done = asyncio.Event()
                async def watcher():
                    async for item in proxy.watchAllUserNotifs():
                        retn.append(item)
                        done.set()
                        return
                core.schedCoro(watcher())
                await asyncio.sleep(0.1)
                await proxy.addUserNotif(root, 'lolz')
                await asyncio.wait_for(done.wait(), timeout=2)
                self.len(1, retn)
                self.eq(retn[0][1][0], root)
                self.eq(retn[0][1][2], 'lolz')

        # test a local jsonstor
        async with self.getTestCore() as core:
            await testUserNotifs(core)

        # test with a remote jsonstor
        async with self.getTestJsonStor() as jsonstor:
            conf = {'jsonstor': jsonstor.getLocalUrl()}
            async with self.getTestCore(conf=conf) as core:
                await testUserNotifs(core)

    async def test_cortex_jsonstor(self):

        async def testCoreJson(core):
            self.none(await core.getJsonObj('foo'))
            self.none(await core.getJsonObjProp('foo', 'bar'))
            self.none(await core.setJsonObj('foo', {'bar': 'baz'}))
            self.true(await core.setJsonObjProp('foo', 'zip', 'zop'))

            self.true(await core.hasJsonObj('foo'))
            self.false(await core.hasJsonObj('newp'))

            self.eq('baz', await core.getJsonObjProp('foo', 'bar'))
            self.eq({'bar': 'baz', 'zip': 'zop'}, await core.getJsonObj('foo'))

            self.true(await core.delJsonObjProp('foo', 'bar'))
            self.eq({'zip': 'zop'}, await core.getJsonObj('foo'))
            self.none(await core.delJsonObj('foo'))
            self.none(await core.getJsonObj('foo'))

            await core.setJsonObj('foo/bar', 'zoinks')
            items = [x async for x in core.getJsonObjs(('foo'))]
            self.eq(items, ((('bar',), 'zoinks'),))

        # test with a remote jsonstor
        async with self.getTestJsonStor() as jsonstor:
            conf = {'jsonstor': jsonstor.getLocalUrl()}
            async with self.getTestCore(conf=conf) as core:
                await testCoreJson(core)

        # test a local jsonstor
        async with self.getTestCore() as core:
            await testCoreJson(core)

        # test a local jsonstor and mirror writeback
        with self.getTestDir() as dirn:
            path00 = os.path.join(dirn, 'core00')
            path01 = os.path.join(dirn, 'core01')
            conf00 = {'nexslog:en': True}
            async with self.getTestCore(dirn=path00, conf=conf00) as core00:
                self.true(core00.isactive)

            s_tools_backup.backup(path00, path01)
            async with self.getTestCore(dirn=path00, conf=conf00) as core00:
                conf01 = {'nexslog:en': True, 'mirror': core00.getLocalUrl()}
                async with self.getTestCore(dirn=path01, conf=conf01) as core01:
                    await testCoreJson(core01)
                    self.eq(await core00.getJsonObj('foo/bar'), 'zoinks')
                    self.eq(await core01.getJsonObj('foo/bar'), 'zoinks')

        # test a local jsonstor and mirror sync
        with self.getTestDir() as dirn:
            path00 = os.path.join(dirn, 'core00')
            path01 = os.path.join(dirn, 'core01')
            conf00 = {'nexslog:en': True}
            async with self.getTestCore(dirn=path00, conf=conf00) as core00:
                self.true(core00.isactive)

            s_tools_backup.backup(path00, path01)
            async with self.getTestCore(dirn=path00, conf=conf00) as core00:
                conf01 = {'nexslog:en': True, 'mirror': core00.getLocalUrl()}
                async with self.getTestCore(dirn=path01, conf=conf01) as core01:
                    await testCoreJson(core00)
                    await core01.sync()
                    self.eq(await core00.getJsonObj('foo/bar'), 'zoinks')
                    self.eq(await core01.getJsonObj('foo/bar'), 'zoinks')

        # Test startup sequencing. We must create the child cells prior to
        # the nexus recover() call from occuring :)
        with self.getTestDir() as dirn:
            async with self.getTestCore(dirn=dirn) as core:
                await core.callStorm('$lib.jsonstor.set((path,), hehe)')

            with self.getLoggerStream('synapse.lib.nexus') as stream:
                async with self.getTestCore(dirn=dirn) as core:
                    q = 'return( $lib.jsonstor.get((path,)) )'
                    self.eq('hehe', await core.callStorm(q))
            stream.seek(0)
            self.notin('Exception while replaying log', stream.read())

    async def test_cortex_layer_mirror(self):

        # test a layer mirror from a layer
        with self.getTestDir() as dirn:
            dirn00 = s_common.genpath(dirn, 'core00')
            dirn01 = s_common.genpath(dirn, 'core01')
            dirn02 = s_common.genpath(dirn, 'core02')
            async with self.getTestCore(dirn=dirn00) as core00:
                self.len(1, await core00.nodes('[ inet:email=visi@vertex.link ]'))

                async with self.getTestCore(dirn=dirn01) as core01:

                    layr00 = await core00.addLayer()
                    layr00iden = layr00.get('iden')
                    view00 = await core00.addView({'layers': (layr00iden,)})
                    view00iden = view00.get('iden')

                    layr00url = core00.getLocalUrl(share=f'*/layer/{layr00iden}')

                    layr01 = await core01.addLayer({'mirror': layr00url})
                    layr01iden = layr01.get('iden')
                    view01 = await core01.addView({'layers': (layr01iden,)})
                    view01iden = view01.get('iden')

                    self.nn(core01.getLayer(layr01iden).leadtask)
                    self.none(core00.getLayer(layr00iden).leadtask)

                    self.len(1, await core01.nodes('[ inet:fqdn=vertex.link ]', opts={'view': view01iden}))
                    self.len(1, await core00.nodes('inet:fqdn=vertex.link', opts={'view': view00iden}))

                    info00 = await core00.callStorm(f'return($lib.layer.get({layr00iden}).getMirrorStatus())')
                    self.false(info00.get('mirror'))

                    info01 = await core01.callStorm(f'return($lib.layer.get({layr01iden}).getMirrorStatus())')
                    self.true(info01.get('mirror'))
                    self.nn(info01['local']['size'])
                    self.nn(info01['remote']['size'])
                    self.eq(info01['local']['size'], info01['remote']['size'])

                    # mangle some state for test coverage...
                    await core01.getLayer(layr01iden).initLayerActive()
                    self.nn(core01.getLayer(layr01iden).leader)
                    self.nn(core01.getLayer(layr01iden).leadtask)

                    await core01.getLayer(layr01iden).initLayerPassive()
                    self.none(core01.getLayer(layr01iden).leader)
                    self.none(core01.getLayer(layr01iden).leadtask)

                    with self.raises(s_exc.NoSuchLayer):
                        await core01.saveLayerNodeEdits(s_common.guid(), (), {})

            s_tools_backup.backup(dirn01, dirn02)

            async with self.getTestCore(dirn=dirn00) as core00:
                async with self.getTestCore(dirn=dirn01) as core01:
                    self.gt(await core01.getLayer(layr01iden)._getLeadOffs(), 0)
                    self.len(1, await core01.nodes('[ inet:ipv4=1.2.3.4 ]', opts={'view': view01iden}))
                    self.len(1, await core00.nodes('inet:ipv4=1.2.3.4', opts={'view': view00iden}))

                    # ludicrous speed!
                    lurl01 = core01.getLocalUrl()
                    conf = {'mirror': core01.getLocalUrl()}
                    async with self.getTestCore(dirn=dirn02, conf=conf) as core02:
                        self.len(1, await core02.nodes('[ inet:ipv4=55.55.55.55 ]', opts={'view': view01iden}))
                        self.len(1, await core01.nodes('inet:ipv4=55.55.55.55', opts={'view': view01iden}))
                        self.len(1, await core00.nodes('inet:ipv4=55.55.55.55', opts={'view': view00iden}))

        # test a layer mirror from a view
        async with self.getTestCore() as core00:
            self.len(1, await core00.nodes('[ inet:email=visi@vertex.link ]'))

            async with self.getTestCore() as core01:

                layr00 = await core00.addLayer()
                layr00iden = layr00.get('iden')
                view00 = await core00.addView({'layers': (layr00iden,)})
                view00iden = view00.get('iden')
                view00opts = {'view': view00iden}

                layr00url = core00.getLocalUrl(share=f'*/view/{view00iden}')

                layr01 = await core01.addLayer({'mirror': layr00url})
                layr01iden = layr01.get('iden')
                view01 = await core01.addView({'layers': (layr01iden,)})
                view01opts = {'view': view01.get('iden')}

                self.len(1, await core01.nodes('[ inet:fqdn=vertex.link ]', opts=view01opts))
                self.len(1, await core00.nodes('inet:fqdn=vertex.link', opts=view00opts))

                info00 = await core00.callStorm(f'return($lib.layer.get({layr00iden}).getMirrorStatus())')
                self.false(info00.get('mirror'))

                info01 = await core01.callStorm(f'return($lib.layer.get({layr01iden}).getMirrorStatus())')
                self.true(info01.get('mirror'))
                self.nn(info01['local']['size'])
                self.nn(info01['remote']['size'])
                self.eq(info01['local']['size'], info01['remote']['size'])

                await core00.nodes('trigger.add node:del --form inet:fqdn --query {[test:str=foo]}', opts=view00opts)

                await core01.nodes('inet:fqdn=vertex.link | delnode', opts=view01opts)

                await core00.sync()
                self.len(0, await core00.nodes('inet:fqdn=vertex.link', opts=view00opts))
                self.len(1, await core00.nodes('test:str=foo', opts=view00opts))

                layr = core01.getLayer(layr01iden)
                await layr.storNodeEdits((), {})

    async def test_cortex_must_upgrade(self):

        with self.getTestDir() as dirn:

            async with self.getTestCore(dirn=dirn) as core:
                self.nn(core.cellinfo.pop('cortex:version'))

            with self.raises(s_exc.BadStorageVersion):
                async with self.getTestCore(dirn=dirn) as core:
                    pass

    async def test_cortex_stormiface(self):
        pkgdef = {
            'name': 'foobar',
            'modules': [
                {'name': 'foobar',
                 'interfaces': ['lookup'],
                 'storm': '''
                     function lookup(tokens) {
                        $looks = ()
                        for $token in $tokens { $looks.append( (inet:fqdn, $token) ) }
                        return($looks)
                     }
                    /* coverage mop up */
                    [ ou:org=* ]
                 '''
                },
                {'name': 'search0',
                 'interfaces': ['search'],
                 'storm': '''
                     function search(tokens) {
                        emit ((0), foo)
                        emit ((10), baz)
                     }
                 '''
                },
                {'name': 'search1',
                 'interfaces': ['search'],
                 'storm': '''
                     function search(tokens) {
                        emit ((1), bar)
                        emit ((11), faz)
                     }
                    /* coverage mop up */
                    [ ou:org=* ]
                 '''
                },
                {'name': 'coverage', 'storm': ''},
                {'name': 'boom', 'interfaces': ['boom'], 'storm': '''
                    function boom() { $lib.raise(omg, omg) return() }
                    function boomgenr() { emit ((0), woot) $lib.raise(omg, omg) }
                '''},
            ]
        }

        async with self.getTestCore() as core:

            self.none(core.modsbyiface.get('lookup'))

            mods = await core.getStormIfaces('lookup')
            self.len(0, mods)
            self.len(0, core.modsbyiface.get('lookup'))

            core.loadStormPkg(pkgdef)

            mods = await core.getStormIfaces('lookup')
            self.len(1, mods)
            self.len(1, core.modsbyiface.get('lookup'))

            todo = s_common.todo('lookup', ('vertex.link', 'woot.com'))
            vals = [r async for r in core.view.callStormIface('lookup', todo)]
            self.eq(((('inet:fqdn', 'vertex.link'), ('inet:fqdn', 'woot.com')),), vals)

            todo = s_common.todo('newp')
            vals = [r async for r in core.view.callStormIface('lookup', todo)]
            self.eq([], vals)

            vals = [r async for r in core.view.mergeStormIface('lookup', todo)]
            self.eq([], vals)

            todo = s_common.todo('search', ('hehe', 'haha'))
            vals = [r async for r in core.view.mergeStormIface('search', todo)]
            self.eq(((0, 'foo'), (1, 'bar'), (10, 'baz'), (11, 'faz')), vals)

            with self.raises(s_exc.StormRaise):
                todo = s_common.todo('boomgenr')
                [r async for r in core.view.mergeStormIface('boom', todo)]

            todo = s_common.todo('boom')
            vals = [r async for r in core.view.callStormIface('boom', todo)]
            self.eq((), vals)

            core._dropStormPkg(pkgdef)
            self.none(core.modsbyiface.get('lookup'))

            mods = await core.getStormIfaces('lookup')
            self.len(0, mods)
            self.len(0, core.modsbyiface.get('lookup'))

    async def test_cortex_lookup_search_dedup(self):
        pkgdef = {
            'name': 'foobar',
            'modules': [
                {'name': 'foobar',
                 'interfaces': ['search'],
                 'storm': '''
                    function getBuid(form, valu) {
                        *$form?=$valu
                        return($lib.hex.decode($node.iden()))
                    }
                    function search(tokens) {
                        $score = (0)
                        for $tok in $tokens {
                            $buid = $getBuid("inet:email", $tok)
                            if $buid { emit ($score, $buid) }
                            $buid = $getBuid("test:str", $tok)
                            if $buid { emit ($score, $buid) }
                            $score = ($score + 10)
                        }
                    }
                 '''
                 },
            ]
        }

        async with self.getTestCore() as core:

            await core.nodes('[ inet:email=foo@bar.com ]')

            nodes = await core.nodes('foo@bar.com', opts={'mode': 'lookup'})
            buid = nodes[0].buid
            self.eq(['inet:email'], [n.ndef[0] for n in nodes])

            # scrape results are not deduplicated
            nodes = await core.nodes('foo@bar.com foo@bar.com', opts={'mode': 'lookup'})
            self.eq(['inet:email', 'inet:email'], [n.ndef[0] for n in nodes])

            core.loadStormPkg(pkgdef)
            self.len(1, await core.getStormIfaces('search'))

            todo = s_common.todo('search', ('foo@bar.com',))
            vals = [r async for r in core.view.mergeStormIface('search', todo)]
            self.eq(((0, buid),), vals)

            await core.nodes('[ test:str=hello ]')

            # search iface results *are* deduplicated against themselves
            nodes = await core.nodes('hello hello', opts={'mode': 'search'})
            self.eq(['test:str'], [n.ndef[0] for n in nodes])

    async def test_cortex_lookmiss(self):
        async with self.getTestCore() as core:
            msgs = await core.stormlist('1.2.3.4 vertex.link', opts={'mode': 'lookup'})
            miss = [m for m in msgs if m[0] == 'look:miss']
            self.len(2, miss)
            self.eq(('inet:ipv4', 16909060), miss[0][1]['ndef'])
            self.eq(('inet:fqdn', 'vertex.link'), miss[1][1]['ndef'])

    async def test_cortex_axonapi(self):

        # local axon...
        async with self.getTestCore() as core:

            async with core.getLocalProxy() as proxy:

                async with await proxy.getAxonUpload() as upload:
                    await upload.write(b'asdfasdf')
                    size, sha256 = await upload.save()
                    self.eq(8, size)

                bytelist = []
                async for byts in proxy.getAxonBytes(s_common.ehex(sha256)):
                    bytelist.append(byts)
                self.eq(b'asdfasdf', b''.join(bytelist))

        # remote axon...
        async with self.getTestAxon() as axon:
            conf = {'axon': axon.getLocalUrl()}
            async with self.getTestCore(conf=conf) as core:

                async with core.getLocalProxy() as proxy:

                    async with await proxy.getAxonUpload() as upload:
                        await upload.write(b'asdfasdf')
                        size, sha256 = await upload.save()
                        self.eq(8, size)

                    bytelist = []
                    async for byts in proxy.getAxonBytes(s_common.ehex(sha256)):
                        bytelist.append(byts)
                    self.eq(b'asdfasdf', b''.join(bytelist))

    async def test_cortex_divert(self):

        async with self.getTestCore() as core:

            storm = '''
            function x(y) {
                [ ou:org=* ou:org=* +#foo]
            }

            [ inet:fqdn=vertex.link inet:fqdn=woot.com ]

            // yield and pernode
            divert $lib.true $x($node)
            '''
            nodes = await core.nodes(storm)
            self.len(4, nodes)
            self.len(4, [n for n in nodes if n.ndef[0] == 'ou:org'])

            storm = '''
            function x(y) {
                [ ou:org=* ou:org=* +#bar]
            }

            [ inet:fqdn=vertex.link inet:fqdn=woot.com ]

            // yield and pernode
            divert $lib.false $x($node)
            '''
            nodes = await core.nodes(storm)
            self.len(2, nodes)
            self.len(2, [n for n in nodes if n.ndef[0] == 'inet:fqdn'])
            self.len(4, await core.nodes('ou:org +#bar'))

            storm = '''
            function x(y) {
                [ ou:org=* ou:org=* +#baz]
            }

            [ inet:fqdn=vertex.link inet:fqdn=woot.com ]

            // yield and pernode
            divert $lib.true $x(hithere)
            '''
            nodes = await core.nodes(storm)
            self.len(4, nodes)
            self.len(4, [n for n in nodes if n.ndef[0] == 'ou:org'])
            self.len(4, await core.nodes('ou:org +#baz'))

            storm = '''
            function x(y) {
                [ ou:org=* ou:org=* +#faz]
            }

            [ inet:fqdn=vertex.link inet:fqdn=woot.com ]

            // yield and pernode
            divert $lib.false $x(hithere)
            '''
            nodes = await core.nodes(storm)
            self.len(2, nodes)
            self.len(2, [n for n in nodes if n.ndef[0] == 'inet:fqdn'])
            self.len(4, await core.nodes('ou:org +#faz'))

            # functions that don't return a generator
            storm = '''
            function x() {
                $lst = ()
                [ ou:org=* ou:org=* +#cat ]
                $lst.append($node)
                fini { return($lst) }
            }

            divert $lib.true $x()
            '''
            await self.asyncraises(s_exc.BadArg, core.nodes(storm))
            self.len(2, await core.nodes('ou:org +#cat'))

            storm = '''
            function x() {
                $lst = ()
                [ ou:org=* ou:org=* +#dog ]
                $lst.append($node)
                fini { return($lst) }
            }

            [ inet:fqdn=vertex.link inet:fqdn=woot.com ]

            divert $lib.true $x()
            '''
            await self.asyncraises(s_exc.BadArg, core.nodes(storm))
            self.len(4, await core.nodes('ou:org +#dog'))

            # functions that return a generator
            storm = '''
            function y() {
                [ ou:org=* ou:org=* +#cow ]
            }
            function x() {
                $lib.print(heythere)
                return($y())
            }

            divert $lib.true $x()
            '''
            mesgs = await core.stormlist(storm)
            self.len(1, [m for m in mesgs if (m[0] == 'print' and m[1]['mesg'] == 'heythere')])
            self.len(2, [m for m in mesgs if (m[0] == 'node' and m[1][0][0] == 'ou:org')])
            self.len(2, await core.nodes('ou:org +#cow'))

            storm = '''
            function y() {
                [ ou:org=* ou:org=* +#camel ]
            }
            function x() {
                $lib.print(heythere)
                return($y())
            }

            [ inet:fqdn=vertex.link inet:fqdn=woot.com ]

            divert $lib.false $x()
            '''
            mesgs = await core.stormlist(storm)
            self.len(3, [m for m in mesgs if (m[0] == 'print' and m[1]['mesg'] == 'heythere')])
            self.len(2, [m for m in mesgs if (m[0] == 'node' and m[1][0][0] == 'inet:fqdn')])
            self.len(4, await core.nodes('ou:org +#camel'))

            storm = 'function foo(n) {} divert $lib.true $foo($node)'
            mesgs = await core.stormlist(storm)
            self.len(0, [mesg[1] for mesg in mesgs if mesg[0] == 'err'])

            # runtsafe with 0 nodes
            orgcount = len(await core.nodes('ou:org'))
            storm = '''
            function y() {
                [ ou:org=* ]
                [ ou:org=* ]
                [ ou:org=* ]
                [ ou:org=* ]
            }
            divert --size 2 $lib.true $y()
            '''
            self.len(2, await core.nodes(storm))
            self.eq(orgcount + 2, len(await core.nodes('ou:org')))

            orgcount = len(await core.nodes('ou:org'))
            storm = '''
            function y() {
                [ ou:org=* ]
                [ ou:org=* ]
                [ ou:org=* ]
                [ ou:org=* ]
            }
            divert --size 2 $lib.false $y()
            '''
            self.len(0, await core.nodes(storm))
            self.eq(orgcount + 2, len(await core.nodes('ou:org')))

            orgcount = len(await core.nodes('ou:org'))
            storm = '''
            function y(n) {
                [ ou:org=* ]
                [ ou:org=* ]
                [ ou:org=* ]
                [ ou:org=* ]
            }

            [ ps:contact=* ]
            [ ps:contact=* ]
            divert --size 2 $lib.true $y($node)
            '''
            self.len(4, await core.nodes(storm))
            self.eq(orgcount + 4, len(await core.nodes('ou:org')))

            orgcount = len(await core.nodes('ou:org'))
            storm = '''
            function y(n) {
                [ ou:org=* ]
                [ ou:org=* ]
                [ ou:org=* ]
                [ ou:org=* ]
            }

            [ ps:contact=* ]
            [ ps:contact=* ]
            divert --size 2 $lib.false $y($node)
            '''
            self.len(2, await core.nodes(storm))
            self.eq(orgcount + 4, len(await core.nodes('ou:org')))

            # running pernode with runtsafe args
            storm = '''
                function y(nn) { yield $nn }
                [ test:str=foo test:str=bar ]
                $n=$lib.null $n=$node divert $lib.true $y($n)
            '''
            self.sorteq(['foo', 'bar'], [n.ndef[1] for n in await core.nodes(storm)])

            # empty input with non-runtsafe args
            storm = '''
            function x(y) {
                [ ou:org=* ]
            }
            divert $lib.true $x($node)
            '''
            self.len(0, await core.nodes(storm))

    async def test_cortex_limits(self):
        async with self.getTestCore(conf={'max:nodes': 10}) as core:
            self.len(1, await core.nodes('[ ou:org=* ]'))
            with self.raises(s_exc.HitLimit):
                await core.nodes('[ inet:ipv4=1.2.3.0/24 ]')

    async def test_cortex_rawpivot(self):

        async with self.getTestCore() as core:
            nodes = await core.nodes('[inet:ipv4=1.2.3.4] $ipv4=$node.value() -> { [ inet:dns:a=(woot.com, $ipv4) ] }')
            self.len(1, nodes)
            self.eq(nodes[0].ndef, ('inet:dns:a', ('woot.com', 0x01020304)))

    async def test_cortex_edges(self):

        async with self.getTestCore() as core:
            nodes = await core.nodes('[media:news=*]')
            self.len(1, nodes)
            news = nodes[0]

            nodes = await core.nodes('[inet:ipv4=1.2.3.4]')
            self.len(1, nodes)
            ipv4 = nodes[0]

            await news.addEdge('refs', ipv4.iden())

            n1edges = await alist(news.iterEdgesN1())
            n2edges = await alist(ipv4.iterEdgesN2())

            self.eq(n1edges, (('refs', ipv4.iden()),))
            self.eq(n2edges, (('refs', news.iden()),))

            await news.delEdge('refs', ipv4.iden())

            self.len(0, await alist(news.iterEdgesN1()))
            self.len(0, await alist(ipv4.iterEdgesN2()))

            nodes = await core.nodes('media:news [ +(refs)> {inet:ipv4=1.2.3.4} ]')
            self.eq(nodes[0].ndef[0], 'media:news')

            # check all the walk from N1 syntaxes
            nodes = await core.nodes('media:news -(refs)> *')
            self.eq(nodes[0].ndef, ('inet:ipv4', 0x01020304))

            self.len(0, await core.nodes('media:news -(refs)> mat:spec'))

            nodes = await core.nodes('media:news -(refs)> inet:ipv4')
            self.eq(nodes[0].ndef, ('inet:ipv4', 0x01020304))

            nodes = await core.nodes('media:news -(refs)> (inet:ipv4,inet:ipv6)')
            self.eq(nodes[0].ndef, ('inet:ipv4', 0x01020304))

            nodes = await core.nodes('media:news -(*)> *')
            self.eq(nodes[0].ndef, ('inet:ipv4', 0x01020304))

            nodes = await core.nodes('$types = (refs,hehe) media:news -($types)> *')
            self.eq(nodes[0].ndef, ('inet:ipv4', 0x01020304))

            nodes = await core.nodes('$types = (*,) media:news -($types)> *')
            self.eq(nodes[0].ndef, ('inet:ipv4', 0x01020304))

            # check all the walk from N2 syntaxes
            nodes = await core.nodes('inet:ipv4 <(refs)- *')
            self.eq(nodes[0].ndef[0], 'media:news')

            nodes = await core.nodes('inet:ipv4 <(*)- *')
            self.eq(nodes[0].ndef[0], 'media:news')

            # coverage for isDestForm()
            self.len(0, await core.nodes('inet:ipv4 <(*)- mat:spec'))
            self.len(0, await core.nodes('media:news -(*)> mat:spec'))
            self.len(0, await core.nodes('inet:ipv4 <(*)- (mat:spec,)'))
            self.len(0, await core.nodes('media:news -(*)> (mat:spec,)'))
            self.len(0, await core.nodes('media:news -((refs,foos))> mat:spec'))
            self.len(0, await core.nodes('inet:ipv4 <((refs,foos))- mat:spec'))

            with self.raises(s_exc.BadSyntax):
                self.len(0, await core.nodes('inet:ipv4 <(*)- $(0)'))

            with self.raises(s_exc.BadSyntax):
                self.len(0, await core.nodes('media:news -(*)> $(0)'))

            with self.raises(s_exc.NoSuchForm):
                self.len(0, await core.nodes('media:news -(*)> test:newp'))

            nodes = await core.nodes('$types = (refs,hehe) inet:ipv4 <($types)- *')
            self.eq(nodes[0].ndef[0], 'media:news')

            nodes = await core.nodes('$types = (*,) inet:ipv4 <($types)- *')
            self.eq(nodes[0].ndef[0], 'media:news')

            # get the edge using stormtypes
            msgs = await core.stormlist('media:news for $edge in $node.edges() { $lib.print($edge) }')
            self.stormIsInPrint('refs', msgs)

            msgs = await core.stormlist('media:news for $edge in $node.edges(verb=refs) { $lib.print($edge) }')
            self.stormIsInPrint('refs', msgs)

            # remove the refs edge
            nodes = await core.nodes('media:news [ -(refs)> {inet:ipv4=1.2.3.4} ]')
            self.len(1, nodes)

            # no walking now...
            self.len(0, await core.nodes('media:news -(refs)> *'))

            # now lets add the edge using the n2 syntax
            nodes = await core.nodes('inet:ipv4 [ <(refs)+ { media:news } ]')
            self.eq(nodes[0].ndef, ('inet:ipv4', 0x01020304))

            nodes = await core.nodes('media:news -(refs)> *')
            self.eq(nodes[0].ndef, ('inet:ipv4', 0x01020304))

            nodes = await core.nodes('inet:ipv4 [ <(refs)- { media:news } ]')
            self.eq(nodes[0].ndef, ('inet:ipv4', 0x01020304))

            # test refs+pivs in and out
            nodes = await core.nodes('media:news [ +(refs)> { inet:ipv4=1.2.3.4 } ]')
            nodes = await core.nodes('media:news [ :rss:feed=http://www.vertex.link/rss ]')
            nodes = await core.nodes('[ inet:dns:a=(woot.com, 1.2.3.4) ]')

            # we should now be able to edge walk *and* refs out
            nodes = await core.nodes('media:news --> *')
            self.len(2, nodes)
            self.eq(nodes[0].ndef[0], 'inet:url')
            self.eq(nodes[1].ndef[0], 'inet:ipv4')

            # we should now be able to edge walk *and* refs in
            nodes = await core.nodes('inet:ipv4=1.2.3.4 <-- *')
            self.eq(nodes[0].ndef[0], 'inet:dns:a')
            self.eq(nodes[1].ndef[0], 'media:news')

            msgs = await core.stormlist('for $verb in $lib.view.get().getEdgeVerbs() { $lib.print($verb) }')
            self.stormIsInPrint('refs', msgs)

            msgs = await core.stormlist('for $edge in $lib.view.get().getEdges() { $lib.print($edge) }')
            self.stormIsInPrint('refs', msgs)
            self.stormIsInPrint(ipv4.iden(), msgs)
            self.stormIsInPrint(news.iden(), msgs)

            msgs = await core.stormlist('for $edge in $lib.view.get().getEdges(verb=refs) { $lib.print($edge) }')
            self.stormIsInPrint('refs', msgs)
            self.stormIsInPrint(ipv4.iden(), msgs)
            self.stormIsInPrint(news.iden(), msgs)

            # delete an edge that doesn't exist to bounce off the layer
            await core.nodes('media:news [ -(refs)> { [ inet:ipv4=5.5.5.5 ] } ]')

            # add an edge that exists already to bounce off the layer
            await core.nodes('media:news [ +(refs)> { inet:ipv4=1.2.3.4 } ]')

            with self.raises(s_exc.BadSyntax):
                await core.nodes('media:news -(refs)> $(10)')

            self.eq(1, await core.callStorm('''
                $list = ()
                for $edge in $lib.view.get().getEdges() { $list.append($edge) }
                return($list.size())
            '''))

            # check that auto-deleting a node's edges works
            await core.nodes('media:news | delnode')
            self.eq(0, await core.callStorm('''
                $list = ()
                for $edge in $lib.view.get().getEdges() { $list.append($edge) }
                return($list.size())
            '''))

            # Run multiple nodes through edge creation/deletion ( test coverage for perm caching )
            await core.nodes('inet:ipv4 [ <(test)+ { meta:source:name=test }]')
            self.len(2, await core.nodes('meta:source:name=test -(test)> *'))

            await core.nodes('inet:ipv4 [ <(test)-{ meta:source:name=test }]')
            self.len(0, await core.nodes('meta:source:name=test -(test)> *'))

            # Sad path - edges must be a str/list of strs
            with self.raises(s_exc.StormRuntimeError) as cm:
                q = 'inet:ipv4 $edges=$(0) -($edges)> *'
                await core.nodes(q)
            self.eq(cm.exception.get('mesg'),
                    'walk operation expected a string or list.  got: 0.')

            await core.nodes('[media:news=*]')

            nodes = await core.nodes('$n = {[it:dev:str=foo]} media:news [ +(refs)> $n ]')
            self.len(1, nodes)
            self.eq(nodes[0].ndef[0], 'media:news')

            nodes = await core.nodes('media:news -(refs)> it:dev:str')
            self.len(1, nodes)

            q = '''
            function foo() {
                for $x in $lib.range(5) {
                    [ it:dev:int=$x ]
                    emit $node
                }
            }
            media:news [ +(refs)> $foo() ]
            '''
            nodes = await core.nodes(q)
            self.len(1, nodes)
            self.eq(nodes[0].ndef[0], 'media:news')

            nodes = await core.nodes('media:news -(refs)> it:dev:int')
            self.len(5, nodes)

            nodes = await core.nodes('$n = {[it:dev:str=foo]} media:news [ -(refs)> $n ]')
            self.len(1, nodes)
            self.eq(nodes[0].ndef[0], 'media:news')

            nodes = await core.nodes('media:news -(refs)> it:dev:str')
            self.len(0, nodes)

            q = '''
            function foo() {
                for $x in $lib.range(5) {
                    [ it:dev:int=$x ]
                    emit $node
                }
            }
            media:news [ -(refs)> $foo() ]
            '''
            nodes = await core.nodes(q)
            self.len(1, nodes)
            self.eq(nodes[0].ndef[0], 'media:news')

            nodes = await core.nodes('media:news -(refs)> it:dev:int')
            self.len(0, nodes)

            nodes = await core.nodes('$n = {[it:dev:str=foo]} media:news [ <(refs)+ $n ]')
            self.len(1, nodes)
            self.eq(nodes[0].ndef[0], 'media:news')

            nodes = await core.nodes('media:news <(refs)- it:dev:str')
            self.len(1, nodes)

            q = '''
            function foo() {
                for $x in $lib.range(5) {
                    [ it:dev:int=$x ]
                    emit $node
                }
            }
            media:news [ <(refs)+ $foo() ]
            '''
            nodes = await core.nodes(q)
            self.len(1, nodes)
            self.eq(nodes[0].ndef[0], 'media:news')

            nodes = await core.nodes('media:news <(refs)- it:dev:int')
            self.len(5, nodes)

            nodes = await core.nodes('$n = {[it:dev:str=foo]} media:news [ <(refs)- $n ]')
            self.len(1, nodes)
            self.eq(nodes[0].ndef[0], 'media:news')

            nodes = await core.nodes('media:news <(refs)- it:dev:str')
            self.len(0, nodes)

            q = '''
            function foo() {
                for $x in $lib.range(5) {
                    [ it:dev:int=$x ]
                    emit $node
                }
            }
            media:news [ <(refs)- $foo() ]
            '''
            nodes = await core.nodes(q)
            self.len(1, nodes)
            self.eq(nodes[0].ndef[0], 'media:news')

            nodes = await core.nodes('media:news <(refs)- it:dev:int')
            self.len(0, nodes)

            await core.nodes('[media:news=*]')

            nodes = await core.nodes('$n = {[it:dev:str=foo]} $edge=refs media:news [ +($edge)> $n ]')
            self.len(2, nodes)

            nodes = await core.nodes('media:news -(refs)> it:dev:str')
            self.len(2, nodes)

            nodes = await core.nodes('$n = {[it:dev:str=foo]} $edge=refs media:news [ -($edge)> $n ]')
            self.len(2, nodes)

            nodes = await core.nodes('media:news -(refs)> it:dev:str')
            self.len(0, nodes)

    async def test_cortex_callstorm(self):

        async with self.getTestCore(conf={'auth:passwd': 'root'}) as core:

            visi = await core.auth.addUser('visi')
            await visi.setPasswd('secret')

            self.eq('asdf', await core.callStorm('return (asdf)'))
            async with core.getLocalProxy() as proxy:
                self.eq('qwer', await proxy.callStorm('return (qwer)'))

                q = '$x=($lib.undef, 1, 2, $lib.queue.gen(beep)) return($x)'
                retn = await proxy.callStorm(q)
                self.eq(('1', '2'), retn)

                with self.raises(s_exc.StormRuntimeError):
                    q = '$foo=() $bar=$foo.index(10) return ( $bar )'
                    await proxy.callStorm(q)

                with self.raises(s_exc.SynErr) as cm:
                    q = 'return ( $lib.exit() )'
                    await proxy.callStorm(q)
                self.eq(cm.exception.get('errx'), 'StormExit')

                with self.raises(s_exc.StormRaise) as cm:
                    await proxy.callStorm('$lib.raise(Foo, bar, hehe=haha, key=(1))')

                self.eq(cm.exception.get('errname'), 'Foo')
                self.eq(cm.exception.get('mesg'), 'bar')
                self.eq(cm.exception.get('hehe'), 'haha')
                self.eq(cm.exception.get('key'), 1)

                # We convert StormLoopCtrl and StormGenrCtrl into StormRuntimeError
                opts = {'vars': {'i': 2}}
                q = 'if ($i = 2) { break }'
                with self.raises(s_exc.StormRuntimeError) as cm:
                    await core.callStorm(q, opts=opts)
                self.eq(cm.exception.get('mesg'),
                        'Loop control statement "break" used outside of a loop.')

                q = 'if ($i = 2) { continue }'
                with self.raises(s_exc.StormRuntimeError) as cm:
                    await core.callStorm(q, opts=opts)
                self.eq(cm.exception.get('mesg'),
                        'Loop control statement "continue" used outside of a loop.')

                q = 'if ($i = 2) { stop }'
                with self.raises(s_exc.StormRuntimeError) as cm:
                    await core.callStorm(q, opts=opts)
                self.eq(cm.exception.get('mesg'),
                        'Generator control statement "stop" used outside of a generator function.')

            with self.getLoggerStream('synapse.lib.view') as stream:
                async with core.getLocalProxy() as proxy:

                    # async cancellation test
                    coro = proxy.callStorm('$lib.time.sleep(3) return ( $lib.true )')
                    try:
                        await asyncio.wait_for(coro, timeout=0.1)
                    except asyncio.TimeoutError:
                        logger.exception('Woohoo!')

                await stream.expect('callStorm cancelled')

            host, port = await core.addHttpsPort(0, host='127.0.0.1')

            async with self.getHttpSess(port=port, auth=('visi', 'secret')) as sess:
                body = {'query': 'return(asdf)', 'opts': {'user': core.auth.rootuser.iden}}
                async with sess.get(f'https://localhost:{port}/api/v1/storm/call', json=body) as resp:
                    self.eq(resp.status, 403)

            async with self.getHttpSess(port=port) as sess:
                resp = await sess.post(f'https://localhost:{port}/api/v1/storm/call')
                self.eq(401, resp.status)

            async with self.getHttpSess() as sess:
                async with sess.post(f'https://localhost:{port}/api/v1/login',
                                     json={'user': 'root', 'passwd': 'root'}) as resp:
                    retn = await resp.json()
                    self.eq('ok', retn.get('status'))
                    self.eq('root', retn['result']['name'])

                body = {'query': 'return (asdf)'}
                async with sess.get(f'https://localhost:{port}/api/v1/storm/call', json=body) as resp:
                    retn = await resp.json()
                    self.eq('ok', retn.get('status'))
                    self.eq('asdf', retn['result'])

                body = {'query': '$foo=() $bar=$foo.index(10) return ( $bar )'}
                async with sess.get(f'https://localhost:{port}/api/v1/storm/call', json=body) as resp:
                    retn = await resp.json()
                    self.eq('err', retn.get('status'))
                    self.eq('StormRuntimeError', retn.get('code'))
                    self.eq('list index out of range', retn.get('mesg'))

                body = {'query': 'return ( $lib.exit() )'}
                async with sess.post(f'https://localhost:{port}/api/v1/storm/call', json=body) as resp:
                    retn = await resp.json()
                    self.eq('err', retn.get('status'))
                    self.eq('StormExit', retn.get('code'))
                    self.eq('StormExit: ', retn.get('mesg'))

                # No body
                async with sess.get(f'https://localhost:{port}/api/v1/storm/call') as resp:
                    retn = await resp.json()
                    self.eq('err', retn.get('status'))
                    self.eq('SchemaViolation', retn.get('code'))

    async def test_cortex_storm_dmon_log(self):

        async with self.getTestCore() as core:

            with self.getLoggerStream('synapse.storm.log') as stream:
                iden = await core.callStorm('''
                    $que = $lib.queue.add(foo)

                    $ddef = $lib.dmon.add(${
                        $lib.print(hi)
                        $lib.warn(omg)
                        $s = $lib.str.format('Running {t} {i}', t=$auto.type, i=$auto.iden)
                        $lib.log.info($s, ({"iden": $auto.iden}))
                        $que = $lib.queue.get(foo)
                        $que.put(done)
                    })

                    $que.get()
                    return($ddef.iden)
                ''')
                await stream.expect('Running dmon')

            mesg = stream.jsonlines()[0]
            self.eq(mesg.get('message'), f'Running dmon {iden}')
            self.eq(mesg['params'].get('iden'), iden)

            opts = {'vars': {'iden': iden}}
            logs = await core.callStorm('return($lib.dmon.log($iden))', opts=opts)
            self.eq(logs[0][1][0], 'print')
            self.eq(logs[0][1][1]['mesg'], 'hi')
            self.eq(logs[1][1][0], 'warn')
            self.eq(logs[1][1][1]['mesg'], 'omg')

            async with core.getLocalProxy() as prox:
                logs = await prox.getStormDmonLog(iden)
                self.eq(logs[0][1][0], 'print')
                self.eq(logs[0][1][1]['mesg'], 'hi')
                self.eq(logs[1][1][0], 'warn')
                self.eq(logs[1][1][1]['mesg'], 'omg')

                self.len(0, await prox.getStormDmonLog('newp'))

    async def test_storm_impersonate(self):

        async with self.getTestCore() as core:

            self.eq(core._userFromOpts(None), core.auth.rootuser)
            self.eq(core._userFromOpts({'user': None}), core.auth.rootuser)

            with self.raises(s_exc.NoSuchUser):
                opts = {'user': 'newp'}
                await core.nodes('[ inet:ipv4=1.2.3.4 ]', opts=opts)

            visi = await core.auth.addUser('visi')
            async with core.getLocalProxy(user='visi') as proxy:

                opts = {'user': core.auth.rootuser.iden}
                with self.raises(s_exc.AuthDeny):
                    await proxy.callStorm('[ inet:ipv4=1.2.3.4 ]', opts=opts)

                await visi.addRule((True, ('impersonate',)))

                opts = {'user': core.auth.rootuser.iden}
                self.eq(1, await proxy.count('[ inet:ipv4=1.2.3.4 ]', opts=opts))

    async def test_nodes(self):

        async with self.getTestCore() as core:
            await core.fini()
            with self.raises(s_exc.IsFini):
                await core.nodes('[ inet:ipv4=1.2.3.4 ]')

    async def test_cortex_prop_deref(self):

        async with self.getTestCore() as core:
            nodes = await core.nodes('[ test:int=10 test:str=woot ]')
            text = '''
                for $prop in (test:int, test:str) {
                    *$prop
                }
            '''
            self.len(2, await core.nodes(text))

            text = '''
                syn:prop=test:int $prop=$node.value() *$prop=10 -syn:prop
            '''
            nodes = await core.nodes(text)
            self.eq(nodes[0].ndef, ('test:int', 10))

            guid = 'da299a896ff52ab0e605341ab910dad5'

            opts = {'vars': {'guid': guid}}
            self.len(2, await core.nodes('[ inet:dns:a=(vertex.link, 1.2.3.4) (inet:iface=$guid :ipv4=1.2.3.4) ]',
                                         opts=opts))

            text = '''
                syn:form syn:prop:ro=1 syn:prop:ro=0

                $prop = $node.value()

                *$prop?=1.2.3.4

                -syn:form
                -syn:prop
            '''
            nodes = await core.nodes(text)
            self.len(3, nodes)

            self.eq(nodes[0].ndef, ('inet:ipv4', 0x01020304))
            self.eq(nodes[1].ndef, ('inet:dns:a', ('vertex.link', 0x01020304)))
            self.eq(nodes[2].ndef, ('inet:iface', guid))

    async def test_cortex_tagprop(self):

        with self.getTestDir() as dirn:
            async with self.getTestCore(dirn=dirn) as core:

                await core.addTagProp('user', ('str', {}), {})
                await core.addTagProp('score', ('int', {'min': 0, 'max': 110}), {'doc': 'hi there'})
                await core.addTagProp('at', ('geo:latlong', {}), {'doc':
                                                                  'Where the node was when the tag was applied.'})

                # Lifting by a tagprop works before any writes happened
                self.len(0, await core.nodes('#foo.bar:score'))
                self.len(0, await core.nodes('#foo.bar:score=20'))

                await core.nodes('[ test:int=10 +#foo.bar:score=20 ]')
                await core.nodes('[ test:str=lulz +#blah:user=visi ]')
                await core.nodes('[ test:str=wow +#hehe:at=(10, 20) ]')

                # test all the syntax cases...
                self.len(1, await core.nodes('#foo.bar'))
                self.len(1, await core.nodes('#foo.bar:score'))
                self.len(1, await core.nodes('#foo.bar:score=20'))
                self.len(1, await core.nodes('#foo.bar:score<=30'))
                self.len(1, await core.nodes('#foo.bar:score>=10'))
                self.len(1, await core.nodes('#foo.bar:score*range=(10, 30)'))
                self.len(1, await core.nodes('$tag=foo.bar $prop=score #$tag:$prop'))
                self.len(1, await core.nodes('$tag=foo.bar $prop=score #$tag:$prop=20'))

                self.len(1, await core.nodes('#blah:user^=vi'))
                self.len(1, await core.nodes('#blah:user~=si'))

                self.len(1, await core.nodes('test:int#foo.bar:score'))
                self.len(1, await core.nodes('test:int#foo.bar:score=20'))
                self.len(1, await core.nodes('$form=test:int $tag=foo.bar *$form#$tag'))
                self.len(1, await core.nodes('$form=test:int $tag=foo.bar $prop=score *$form#$tag:$prop'))

                self.len(1, await core.nodes('test:int +#foo.bar'))
                self.len(1, await core.nodes('test:int +#foo.bar:score'))
                self.len(1, await core.nodes('test:int +#foo.bar:score=20'))
                self.len(1, await core.nodes('test:int +#foo.bar:score<=30'))
                self.len(1, await core.nodes('test:int +#foo.bar:score>=10'))
                self.len(1, await core.nodes('test:int +#foo.bar:score*range=(10, 30)'))
                self.len(1, await core.nodes('test:int +#*:score'))
                self.len(1, await core.nodes('test:int +#foo.*:score'))
                self.len(1, await core.nodes('$tag=* test:int +#*:score'))
                self.len(1, await core.nodes('$tag=foo.* test:int +#foo.*:score'))

                self.len(0, await core.nodes('test:int -#foo.bar'))
                self.len(0, await core.nodes('test:int -#foo.bar:score'))
                self.len(0, await core.nodes('test:int -#foo.bar:score=20'))
                self.len(0, await core.nodes('test:int -#foo.bar:score<=30'))
                self.len(0, await core.nodes('test:int -#foo.bar:score>=10'))
                self.len(0, await core.nodes('test:int -#foo.bar:score*range=(10, 30)'))

                self.len(1, await core.nodes('test:str +#hehe:at*near=((10, 20), 1km)'))

                # test use as a value...
                q = 'test:int $valu=#foo.bar:score [ +#foo.bar:score = $($valu + 20) ] +#foo.bar:score=40'
                self.len(1, await core.nodes(q))

                with self.raises(s_exc.BadTypeValu):
                    self.len(1, await core.nodes('test:int=10 [ +#foo.bar:score=asdf ]'))

                self.len(1, await core.nodes('test:int=10 [ +#foo.bar:score?=asdf ] +#foo.bar:score=40'))

                # test the "set existing" cases for lift indexes
                self.len(1, await core.nodes('test:int=10 [ +#foo.bar:score=100 ]'))
                self.len(1, await core.nodes('#foo.bar'))
                self.len(1, await core.nodes('#foo.bar:score'))
                self.len(1, await core.nodes('#foo.bar:score=100'))
                self.len(1, await core.nodes('#foo.bar:score<=110'))
                self.len(1, await core.nodes('#foo.bar:score>=90'))
                self.len(1, await core.nodes('#foo.bar:score*range=(90, 110)'))

                # remove the tag
                await core.nodes('test:int=10 [ -#foo.bar ]')
                self.len(0, await core.nodes('#foo.bar:score'))
                self.len(0, await core.nodes('#foo.bar:score=100'))
                self.len(1, await core.nodes('test:int=10 -#foo.bar:score'))

                # remove just the tagprop
                await core.nodes('test:int=10 [ +#foo.bar:score=100 ]')
                await core.nodes('test:int=10 [ -#foo.bar:score ]')
                self.len(0, await core.nodes('#foo.bar:score'))
                self.len(0, await core.nodes('#foo.bar:score=100'))
                self.len(1, await core.nodes('test:int=10 -#foo.bar:score'))

                # remove a higher-level tag
                await core.nodes('test:int=10 [ +#foo.bar:score=100 ]')
                nodes = await core.nodes('test:int=10 [ -#foo ]')
                self.len(0, nodes[0].tagprops)
                self.len(0, await core.nodes('#foo'))
                self.len(0, await core.nodes('#foo.bar:score'))
                self.len(0, await core.nodes('#foo.bar:score=100'))
                self.len(1, await core.nodes('test:int=10 -#foo.bar:score'))

                # test for adding two tags with the same prop to the same node
                nodes = await core.nodes('[ test:int=10 +#foo:score=20 +#bar:score=20 ]')
                self.len(1, nodes)
                self.eq(20, nodes[0].getTagProp('foo', 'score'))
                self.eq(20, nodes[0].getTagProp('bar', 'score'))

                #    remove one of the tag props and everything still works
                nodes = await core.nodes('[ test:int=10 -#bar:score ]')
                self.len(1, nodes)
                self.eq(20, nodes[0].getTagProp('foo', 'score'))
                self.false(nodes[0].hasTagProp('bar', 'score'))

                await core.nodes('[ test:int=10 -#foo:score ]')

                #    same, except for _changing_ the tagprop instead of removing
                await core.nodes('test:int=10 [ +#foo:score=20 +#bar:score=20 ]')
                nodes = await core.nodes('test:int=10 [ +#bar:score=30 ]')
                self.len(1, nodes)
                self.eq(20, nodes[0].getTagProp('foo', 'score'))
                self.eq(30, nodes[0].getTagProp('bar', 'score'))

                await core.nodes('test:int=10 [ -#foo -#bar ]')

                nodes = await core.nodes('$tag=foo $prop=score $valu=5 test:int=10 [ +#$tag:$prop=$valu ]')
                self.eq(5, nodes[0].getTagProp('foo', 'score'))

                q = '''
                    $list=(["foo", "score", 20])
                    [ test:int=10 +#$list.index(0):$list.index(1)=$list.index(2) ]
                '''
                nodes = await core.nodes(q)
                self.eq(20, nodes[0].getTagProp('foo', 'score'))

                nodes = await core.nodes('$tag=foo $prop=score test:int=10 [ -#$tag:$prop ]')
                self.false(nodes[0].hasTagProp('foo', 'score'))

                with self.raises(s_exc.NoSuchCmpr):
                    await core.nodes('test:int=10 +#foo.bar:score*newp=66')

                modl = await core.getModelDict()
                self.nn(modl['tagprops'].get('score'))

                with self.raises(s_exc.DupPropName):
                    await core.addTagProp('score', ('int', {}), {})

                with self.raises(s_exc.BadTypeValu):
                    await core.nodes('test:int=10 [ +#bar:score=200 ]')

                with self.raises(s_exc.BadTypeValu):
                    await core.nodes('test:int=10 [ +#bar:score=-200 ]')

                await core.delTagProp('score')

                with self.raises(s_exc.NoSuchTagProp):
                    await core.delTagProp('score')

                modl = await core.getModelDict()
                self.none(modl['tagprops'].get('score'))

                with self.raises(s_exc.NoSuchTagProp):
                    await core.nodes('#foo.bar:score')

                with self.raises(s_exc.NoSuchTagProp):
                    await core.nodes('test:int=10 [ +#foo.bar:score=66 ]')

                with self.raises(s_exc.NoSuchTagProp):
                    await core.nodes('test:int=10 +#foo.bar:score=66')

                with self.raises(s_exc.NoSuchType):
                    await core.addTagProp('derp', ('derp', {}), {})

                with self.raises(s_exc.BadTypeValu):
                    await core.nodes("$tag=(foo, bar) test:int#$tag:prop")

                with self.raises(s_exc.BadTypeValu):
                    await core.nodes("$tag=(foo, bar) test:int +#$tag:prop")

                with self.raises(s_exc.BadTypeValu):
                    await core.nodes("$tag=(foo, bar) test:int +#$tag:prop=5")

                with self.raises(s_exc.BadTypeValu):
                    await core.nodes("test:int $tag=(foo, bar) $lib.print(#$tag:prop)")

                with self.raises(s_exc.BadTypeValu):
                    await core.nodes("test:int $tag=(foo, bar) [ +#$tag:prop=foo ]")

                with self.raises(s_exc.BadTypeValu):
                    await core.nodes("test:int $tag=(foo, bar) [ -#$tag:prop ]")

            # Ensure that the tagprops persist
            async with self.getTestCore(dirn=dirn) as core:
                # Ensure we can still work with a tagprop, after restart, that was
                # defined with a type that came from a CoreModule model definition.
                self.len(1, await core.nodes('test:str +#hehe:at*near=((10, 20), 1km)'))

    async def test_cortex_prop_pivot(self):

        async with self.getTestReadWriteCores() as (core, wcore):
            self.len(1, await wcore.nodes('[inet:dns:a=(woot.com, 1.2.3.4)]'))

            nodes = await core.nodes('inet:dns:a :ipv4 -> *')
            self.len(1, nodes)
            self.eq(nodes[0].ndef, ('inet:ipv4', 0x01020304))

            self.len(1, await core.nodes('inet:dns:a :ipv4 -> *'))

    async def test_cortex_of_the_future(self):
        '''
        test "future/ongoing" time stamp.
        '''
        async with self.getTestReadWriteCores() as (core, wcore):

            nodes = await wcore.nodes('[test:str=foo +#lol=(2015,?)]')
            self.len(1, nodes)
            node = nodes[0]
            self.eq((1420070400000, 0x7fffffffffffffff), node.getTag('lol'))

            self.len(0, await core.nodes('test:str=foo +#lol@=2014'))
            self.len(1, await core.nodes('test:str=foo +#lol@=2016'))

    async def test_cortex_noderefs(self):

        async with self.getTestCore() as core:

            sorc = s_common.guid()
            nodes = await core.nodes('[inet:dns:a=(woot.com, 1.2.3.4)]')
            self.len(1, nodes)
            node = nodes[0]

            refs = dict(node.getNodeRefs())
            self.eq(refs.get('fqdn'), ('inet:fqdn', 'woot.com'))
            self.eq(refs.get('ipv4'), ('inet:ipv4', 0x01020304))

            self.len(1, await core.nodes('[meta:seen=($sorc, $valu)]',
                                         opts={'vars': {'sorc': sorc, 'valu': node.ndef}}))

            # test un-populated properties
            nodes = await core.nodes('[ps:contact="*"]')
            self.len(1, nodes)
            node = nodes[0]
            self.len(0, node.getNodeRefs())
            # test ndef field
            nodes = await core.nodes('[geo:nloc=((inet:fqdn, woot.com), "34.1,-118.3", now)]')
            self.len(1, nodes)
            node = nodes[0]
            refs = dict(node.getNodeRefs())
            refs.get('ndef', ('inet:fqdn', 'woot.com'))
            # Test empty ndef
            nodes = await core.nodes('[test:str=woot]')
            self.len(1, nodes)
            node = nodes[0]
            refs = dict(node.getNodeRefs())
            self.none(refs.get('bar'))
            # test un-populated array prop
            nodes = await core.nodes('[test:arrayprop="*"]')
            self.len(1, nodes)
            node = nodes[0]
            refs = node.getNodeRefs()
            self.len(0, [r for r in refs if r[0] == 'ints'])
            # test array prop
            await node.set('ints', (1, 2, 3))
            refs = node.getNodeRefs()
            ints = sorted([r[1] for r in refs if r[0] == 'ints'])
            self.eq(ints, (('test:int', 1), ('test:int', 2), ('test:int', 3)))

            opts = {'vars': {'sorc': sorc}}
            nodes = await core.nodes('meta:seen:source=$sorc -> *', opts=opts)

            self.len(2, nodes)
            self.isin('inet:dns:a', {n.ndef[0] for n in nodes})

            opts = {'vars': {'sorc': sorc}}
            nodes = await core.nodes('meta:seen:source=$sorc :node -> *', opts=opts)

            self.len(1, nodes)
            self.eq('inet:dns:a', nodes[0].ndef[0])

    async def test_cortex_lift_regex(self):

        async with self.getTestCore() as core:
            core.model.addUnivProp('favcolor', ('str', {}), {})
            self.len(1, await core.nodes('[(test:str=hezipha .favcolor=red)]'))
            self.len(1, await core.nodes('[test:compcomp=((20, lulzlulz),(40, lulz))]'))

            self.len(0, await core.nodes('test:comp:haha~="^zerg"'))
            self.len(1, await core.nodes('test:comp:haha~="^lulz$"'))
            self.len(1, await core.nodes('test:compcomp~="^lulz"'))
            self.len(0, await core.nodes('test:compcomp~="^newp"'))
            self.len(1, await core.nodes('test:str~="zip"'))
            self.len(1, await core.nodes('.favcolor~="^r"'))

    async def test_cortex_lift_reverse(self):

        async with self.getTestCore() as core:

            async def nodeVals(query, prop=None, tag=None):
                nodes = await core.nodes(query)
                if prop:
                    return [node.props.get(prop) for node in nodes]
                if tag:
                    return [node.tags.get(tag) for node in nodes]
                return [node.ndef[1] for node in nodes]

            async def buidRevEq(query):
                set1 = await nodeVals(query)
                set2 = await nodeVals(f'reverse({query})')
                set1.reverse()
                self.len(5, set1)
                self.len(5, set2)
                self.eq(set1, set2)

            await core.nodes('for $x in $lib.range(5) {[ test:int=$x ]}')

            self.eq([0, 1, 2, 3, 4], await nodeVals('test:int'))
            self.eq([4, 3, 2, 1, 0], await nodeVals('reverse(test:int)'))

            self.eq([0, 1, 2, 3], await nodeVals('test:int<=3'))
            self.eq([3, 2, 1, 0], await nodeVals('reverse(test:int<=3)'))

            self.eq([0, 1, 2], await nodeVals('test:int<3'))
            self.eq([2, 1, 0], await nodeVals('reverse(test:int<3)'))

            self.eq([2, 3, 4], await nodeVals('test:int>=2'))
            self.eq([4, 3, 2], await nodeVals('reverse(test:int>=2)'))

            self.eq([3, 4], await nodeVals('test:int>2'))
            self.eq([4, 3], await nodeVals('reverse(test:int>2)'))

            self.eq([1, 2, 3], await nodeVals('test:int*range=(1, 3)'))
            self.eq([3, 2, 1], await nodeVals('reverse(test:int*range=(1, 3))'))

            await core.nodes('for $x in $lib.range(5) {[ file:bytes=* :size=5 ]}')
            await buidRevEq('file:bytes:size=5')

            await core.nodes('for $x in $lib.range(3) {[ test:str=`foo{$x}` test:str=`bar{$x}` ]}')

            self.eq(['foo0', 'foo1', 'foo2'], await nodeVals('test:str~=foo'))
            self.eq(['foo2', 'foo1', 'foo0'], await nodeVals('reverse(test:str~=foo)'))

            await core.nodes('for $x in $lib.range(5) {[ risk:vuln=($x,) :name=eq :desc=`v{$x}` ]}')
            await buidRevEq('risk:vuln:name=eq')

            self.eq(['v2', 'v3', 'v4'], await nodeVals('risk:vuln:desc*range=(v2, v4)', prop='desc'))
            self.eq(['v4', 'v3', 'v2'], await nodeVals('reverse(risk:vuln:desc*range=(v2, v4))', prop='desc'))

            self.eq(['v0', 'v1', 'v2', 'v3', 'v4'], await nodeVals('risk:vuln:desc^=v', prop='desc'))
            self.eq(['v4', 'v3', 'v2', 'v1', 'v0'], await nodeVals('reverse(risk:vuln:desc^=v)', prop='desc'))

            await core.nodes('for $x in $lib.range(5) {[ inet:ipv4=$x :loc=`foo.bar` ]}')
            await buidRevEq('inet:ipv4:loc=foo.bar')

            await core.nodes('for $x in $lib.range(3) {[ inet:ipv4=$x :loc=`loc.{$x}` ]}')

            self.eq(['loc.0', 'loc.1', 'loc.2'], await nodeVals('inet:ipv4:loc^=loc', prop='loc'))
            self.eq(['loc.2', 'loc.1', 'loc.0'], await nodeVals('reverse(inet:ipv4:loc^=loc)', prop='loc'))

            await core.nodes('for $x in $lib.range(5) {[ inet:fqdn=`f{$x}.lk` ]}')

            self.eq(['f0.lk', 'f1.lk', 'f2.lk', 'f3.lk', 'f4.lk'], await nodeVals('inet:fqdn=*.lk'))
            self.eq(['f4.lk', 'f3.lk', 'f2.lk', 'f1.lk', 'f0.lk'], await nodeVals('reverse(inet:fqdn=*.lk)'))

            await core.nodes('for $x in $lib.range(5) {[ inet:ipv6=$x ]}')

            self.eq(['::', '::1', '::2', '::3', '::4'], await nodeVals('inet:ipv6'))
            self.eq(['::4', '::3', '::2', '::1', '::'], await nodeVals('reverse(inet:ipv6)'))

            self.eq(['::', '::1', '::2', '::3'], await nodeVals('inet:ipv6<=(3)'))
            self.eq(['::3', '::2', '::1', '::'], await nodeVals('reverse(inet:ipv6<=(3))'))

            self.eq(['::', '::1', '::2'], await nodeVals('inet:ipv6<(3)'))
            self.eq(['::2', '::1', '::'], await nodeVals('reverse(inet:ipv6<(3))'))

            self.eq(['::2', '::3', '::4'], await nodeVals('inet:ipv6>=(2)'))
            self.eq(['::4', '::3', '::2'], await nodeVals('reverse(inet:ipv6>=(2))'))

            self.eq(['::3', '::4'], await nodeVals('inet:ipv6>(2)'))
            self.eq(['::4', '::3'], await nodeVals('reverse(inet:ipv6>(2))'))

            self.eq(['::1', '::2', '::3'], await nodeVals('inet:ipv6*range=((1), (3))'))
            self.eq(['::3', '::2', '::1'], await nodeVals('reverse(inet:ipv6*range=((1), (3)))'))

            await core.nodes('for $x in $lib.range(5) {[ inet:server=`[::5]:{$x}` ]}')
            await buidRevEq('inet:server:ipv6="::5"')

            await core.nodes('for $x in $lib.range(5) {[ test:hugenum=$x ]}')

            self.eq(['0', '1', '2', '3', '4'], await nodeVals('test:hugenum'))
            self.eq(['4', '3', '2', '1', '0'], await nodeVals('reverse(test:hugenum)'))

            self.eq(['0', '1', '2', '3'], await nodeVals('test:hugenum<=3'))
            self.eq(['3', '2', '1', '0'], await nodeVals('reverse(test:hugenum<=3)'))

            self.eq(['0', '1', '2'], await nodeVals('test:hugenum<3'))
            self.eq(['2', '1', '0'], await nodeVals('reverse(test:hugenum<3)'))

            self.eq(['2', '3', '4'], await nodeVals('test:hugenum>=2'))
            self.eq(['4', '3', '2'], await nodeVals('reverse(test:hugenum>=2)'))

            self.eq(['3', '4'], await nodeVals('test:hugenum>2'))
            self.eq(['4', '3'], await nodeVals('reverse(test:hugenum>2)'))

            self.eq(['1', '2', '3'], await nodeVals('test:hugenum*range=(1, 3)'))
            self.eq(['3', '2', '1'], await nodeVals('reverse(test:hugenum*range=(1, 3))'))

            await core.nodes('for $x in $lib.range(5) {[ econ:purchase=* :price=5 ]}')
            await buidRevEq('econ:purchase:price=5')

            await core.nodes('for $x in $lib.range(5) {[ test:float=($x - 2) ]}')

            self.eq([0.0, 1.0, 2.0, -1.0, -2.0], await nodeVals('test:float'))
            self.eq([-2.0, -1.0, 2.0, 1.0, 0.0], await nodeVals('reverse(test:float)'))

            self.eq([-2.0, -1.0, 0.0, 1.0], await nodeVals('test:float<=1'))
            self.eq([1.0, 0.0, -1.0, -2.0], await nodeVals('reverse(test:float<=1)'))

            self.eq([-2.0, -1.0, 0.0], await nodeVals('test:float<1'))
            self.eq([0.0, -1.0, -2.0], await nodeVals('reverse(test:float<1)'))

            self.eq([-1.0, 0.0, 1.0, 2.0], await nodeVals('test:float>=-1'))
            self.eq([2.0, 1.0, 0.0, -1.0], await nodeVals('reverse(test:float>=-1)'))

            self.eq([0.0, 1.0, 2.0], await nodeVals('test:float>=0'))
            self.eq([2.0, 1.0, 0.0], await nodeVals('reverse(test:float>=0)'))

            self.eq([0.0, 1.0, 2.0], await nodeVals('test:float>-1'))
            self.eq([2.0, 1.0, 0.0], await nodeVals('reverse(test:float>-1)'))

            self.eq([-1.0, 0.0, 1.0], await nodeVals('test:float*range=(-1, 1)'))
            self.eq([1.0, 0.0, -1.0], await nodeVals('reverse(test:float*range=(-1, 1))'))

            self.eq([0.0, 1.0], await nodeVals('test:float*range=(0, 1)'))
            self.eq([1.0, 0.0], await nodeVals('reverse(test:float*range=(0, 1))'))

            self.eq([-2.0, -1.0], await nodeVals('test:float*range=(-2, -1)'))
            self.eq([-1.0, -2.0], await nodeVals('reverse(test:float*range=(-2, -1))'))

            await core.nodes('for $x in $lib.range(5) {[ risk:vuln=* :cvss:v3_0:score=1.0 ]}')
            await buidRevEq('risk:vuln:cvss:v3_0:score=1.0')

            await core.nodes(f'for $x in $lib.range(5) {{[ risk:vuln=* :reporter={"a" * 32} ]}}')
            await buidRevEq(f'risk:vuln:reporter={"a" * 32}')

            pref = 'a' * 31
            await core.nodes(f'for $x in $lib.range(3) {{[ test:guid=`{pref}{{$x}}` ]}}')

            self.eq([f'{pref}0', f'{pref}1', f'{pref}2'], await nodeVals(f'test:guid^={pref[:-1]}'))
            self.eq([f'{pref}2', f'{pref}1', f'{pref}0'], await nodeVals(f'reverse(test:guid^={pref[:-1]})'))

            await core.nodes('for $x in $lib.range(5) {[ ou:org=* :founded=`202{$x}` ]}')

            self.eq((1609459200000, 1640995200000),
                    await nodeVals('ou:org:founded@=(2021, 2023)', prop='founded'))
            self.eq((1640995200000, 1609459200000),
                    await nodeVals('reverse(ou:org:founded@=(2021, 2023))', prop='founded'))

            await core.nodes('for $x in $lib.range(5) {[ test:str=$x .seen=`202{$x}` ]}')

            i2021 = (1609459200000, 1609459200001)
            i2022 = (1640995200000, 1640995200001)
            self.eq([i2021, i2022], await nodeVals('test:str.seen@=(2021, 2023)', prop='.seen'))
            self.eq([i2022, i2021], await nodeVals('reverse(test:str.seen@=(2021, 2023))', prop='.seen'))

            await core.nodes('for $x in $lib.range(5) {[ test:int=$x .seen=(2025, 2026) ]}')
            await buidRevEq('test:int.seen=(2025, 2026)')

            await core.nodes('for $x in $lib.range(5) {[ inet:flow=($x,) :raw=(["foo"]) ]}')
            await buidRevEq('inet:flow:raw=(["foo"])')

            await core.nodes('for $x in $lib.range(5) {[ inet:flow=* :raw=`bar{$x}` ]}')
            await buidRevEq('inet:flow:raw~=bar')

            await core.nodes('for $x in $lib.range(5) {[ geo:telem=* :latlong=(90, 90) ]}')
            await buidRevEq('geo:telem:latlong=(90, 90)')

            await core.nodes('for $x in $lib.range(5) {[ geo:telem=* :latlong=($x, $x) ]}')

            self.eq([(0.0, 0.0), (1.0, 1.0), (2.0, 2.0)],
                    await nodeVals('geo:telem:latlong*near=((0, 0), 400km)', prop='latlong'))
            self.eq([(2.0, 2.0), (1.0, 1.0), (0.0, 0.0)],
                    await nodeVals('reverse(geo:telem:latlong*near=((0, 0), 400km))', prop='latlong'))

            await core.nodes('[ inet:dns:a=(foo.com, 0.0.0.0) inet:dns:a=(bar.com, 0.0.0.0) ]')

            self.eq([0, ('foo.com', 0), ('bar.com', 0)], await nodeVals('inet:ipv4*type=0.0.0.0'))
            self.eq([('bar.com', 0), ('foo.com', 0), 0], await nodeVals('reverse(inet:ipv4*type=0.0.0.0)'))

            await core.nodes('for $x in $lib.range(5) {[ test:int=$x +#foo=2021 ]}')
            await buidRevEq('test:int#foo')
            await buidRevEq('test:int#foo=2021')

            await core.addTagProp('test', ('int', {}), {})
            await core.nodes('for $x in $lib.range(5) {[ test:int=$x +#foo:test=10 ]}')
            await buidRevEq('#foo:test')
            await buidRevEq('test:int#foo:test=10')

    async def test_indxchop(self):

        async with self.getTestCore() as core:

            self.len(1, await core.nodes('[test:str=$valu]', opts={'vars': {'valu': 'a' * 258}}))
            self.len(1, await core.nodes('test:str^=aa'))

    async def test_tags(self):

        async with self.getTestReadWriteCores() as (core, wcore):

            self.len(1, await wcore.nodes('[(test:str=newp)]'))

            nodes = await wcore.nodes('[(test:str=one +#foo.bar=(2016, 2017))]')
            self.len(1, nodes)
            node = nodes[0]
            self.eq((1451606400000, 1483228800000), node.getTag('foo.bar', ('2016', '2017')))

            nodes = await wcore.nodes('[(test:comp=(10, hehe) +#foo.bar)]')
            self.len(1, nodes)

            self.len(1, await core.nodes('syn:tag=foo'))
            self.len(1, await core.nodes('syn:tag=foo.bar'))

            nodes = await core.nodes('test:str=one')
            self.len(1, nodes)
            node = nodes[0]
            self.true(node.hasTag('foo'))
            self.true(node.hasTag('foo.bar'))

            self.len(2, await core.nodes('#foo.bar'))
            self.len(1, await core.nodes('test:str#foo.bar'))

            with self.raises(s_exc.NoSuchForm):
                await core.nodes('test:newp#foo.bar')

            # delete a tag and it persists
            nodes = await wcore.nodes('test:str=one [-#foo]')
            self.len(1, nodes)
            node = nodes[0]
            self.false(node.hasTag('foo'))
            self.false(node.hasTag('foo.bar'))

            nodes = await wcore.nodes('test:str=one')
            self.len(1, nodes)
            node = nodes[0]
            self.false(node.hasTag('foo'))
            self.false(node.hasTag('foo.bar'))

            # Can norm a list of tag parts into a tag string and use it
            nodes = await wcore.nodes("$foo=('foo', 'bar.baz') $foo=$lib.cast('syn:tag', $foo) [test:int=0 +#$foo]")
            self.len(1, nodes)
            self.eq(set(nodes[0].tags.keys()), {'foo', 'foo.bar_baz'})

            nodes = await wcore.nodes("$foo=('foo', '...V...') $foo=$lib.cast('syn:tag', $foo) [test:int=1 +#$foo]")
            self.len(1, nodes)
            self.eq(set(nodes[0].tags.keys()), {'foo', 'foo.v'})

            # Cannot norm a list of tag parts directly when making tags on a node
            with self.raises(s_exc.BadTypeValu):
                await wcore.nodes("$foo=(('foo', 'bar.baz'),) [test:int=2 +#$foo]")

            # Can set a list of tags directly
            nodes = await wcore.nodes('$foo=("foo", "bar.baz") [test:int=3 +#$foo]')
            self.len(1, nodes)
            self.eq(set(nodes[0].tags.keys()), {'foo', 'bar', 'bar.baz'})

            nodes = await wcore.nodes('$foo=(["foo", "bar.baz"]) [test:int=4 +#$foo]')
            self.len(1, nodes)
            self.eq(set(nodes[0].tags.keys()), {'foo', 'bar', 'bar.baz'})

            nodes = await wcore.nodes('$foo=$lib.set("foo", "bar") [test:int=5 +#$foo]')
            self.len(1, nodes)
            self.eq(set(nodes[0].tags.keys()), {'foo', 'bar'})

            await self.asyncraises(s_exc.BadTypeValu, wcore.nodes("$tag='' #$tag"))
            await self.asyncraises(s_exc.BadTypeValu, wcore.nodes("$tag='' #$tag=2020"))
            await self.asyncraises(s_exc.BadTypeValu, wcore.nodes("$tag=$lib.null #foo.$tag"))
            await self.asyncraises(s_exc.BadTypeValu, wcore.nodes("$tag=(foo, bar) #$tag"))
            await self.asyncraises(s_exc.BadTypeValu, wcore.nodes("$tag=(foo, bar) ##$tag"))
            await self.asyncraises(s_exc.BadTypeValu, wcore.nodes("$tag=(foo, bar) inet:fqdn#$tag"))
            await self.asyncraises(s_exc.BadTypeValu, wcore.nodes("test:int $tag=$lib.null +#foo.$tag"))
            await self.asyncraises(s_exc.BadTypeValu, wcore.nodes("test:int $tag=(foo, bar) $lib.print(#$tag)"))
            await self.asyncraises(s_exc.BadTypeValu, wcore.nodes("test:int $tag=(foo, bar) +#$tag"))
            await self.asyncraises(s_exc.BadTypeValu, wcore.nodes("test:int $tag=(foo, bar) +#$tag=2020"))

    async def test_base_types1(self):

        async with self.getTestCore() as core:
            self.len(1, await core.nodes('[test:type10=one :intprop=21]'))
            nodes = await core.nodes('test:type10=one')
            self.len(1, nodes)
            node = nodes[0]
            self.eq(node.get('intprop'), 21)

    async def test_cortex_pure_cmds(self):

        cdef0 = {

            'name': 'testcmd0',

            'cmdargs': (
                ('tagname', {}),
                ('--domore', {'default': False, 'action': 'store_true'}),
            ),

            'cmdconf': {
                'hehe': 'haha',
            },

            'storm': '''
                $foo=$(10)
                if $cmdopts.domore {
                    [ +#$cmdconf.hehe ]
                }
                $lib.print(TAGNAME)
                $lib.print($cmdopts)
                [ +#$cmdopts.tagname ]
            ''',
        }

        with self.getTestDir() as dirn:

            async with self.getTestCore(dirn=dirn) as core:

                await core.setStormCmd(cdef0)

                nodes = await core.nodes('[ inet:asn=10 ] | testcmd0 zoinks')
                self.true(nodes[0].tags.get('zoinks'))

                nodes = await core.nodes('[ inet:asn=11 ] | testcmd0 zoinks --domore')

                self.true(nodes[0].tags.get('haha'))
                self.true(nodes[0].tags.get('zoinks'))

                # test that cmdopts/cmdconf/locals dont leak
                with self.raises(s_exc.NoSuchVar):
                    q = '[ inet:asn=11 ] | testcmd0 zoinks --domore | if ($cmdopts) {[ +#hascmdopts ]}'
                    nodes = await core.nodes(q)

                with self.raises(s_exc.NoSuchVar):
                    q = '[ inet:asn=11 ] | testcmd0 zoinks --domore | if ($cmdconf) {[ +#hascmdconf ]}'
                    nodes = await core.nodes(q)

                with self.raises(s_exc.NoSuchVar):
                    q = '[ inet:asn=11 ] | testcmd0 zoinks --domore | if ($foo) {[ +#hasfoo ]}'
                    nodes = await core.nodes(q)

            # make sure it's still loaded...
            async with self.getTestCore(dirn=dirn) as core:

                await core.nodes('[ inet:asn=30 ] | testcmd0 zoinks')

                await core.delStormCmd('testcmd0')

                with self.raises(s_exc.NoSuchCmd):
                    await core.delStormCmd('newpcmd')

                with self.raises(s_exc.NoSuchName):
                    await core.nodes('[ inet:asn=31 ] | testcmd0 zoinks')

    async def test_base_types2(self):

        async with self.getTestReadWriteCores() as (core, wcore):

            # Make sure new nodes get different creation times than nodes created in the test CoreModule
            await asyncio.sleep(0.001)

            # Test some default values
            nodes = await wcore.nodes('[test:type10=one]')
            self.len(1, nodes)
            node = nodes[0]
            tick = node.get('.created')
            created = node.repr('.created')

            self.len(2, await core.nodes('.created'))
            self.len(1, await core.nodes('.created=$tick', opts={'vars': {'tick': tick}}))
            self.len(2, await core.nodes('.created>=2010'))
            self.len(2, await core.nodes('.created>2010'))
            self.len(0, await core.nodes('.created<2010'))
            # The year the monolith returns
            self.len(2, await core.nodes('.created*range=(2010, 3001)'))
            self.len(2, await core.nodes('.created*range=("2010", "?")'))

            # The .created time is ro
            with self.raises(s_exc.ReadOnlyProp):
                await core.nodes(f'.created="{created}" [.created=3001]')

            self.len(1, await wcore.nodes('test:type10=one [:intprop=21 :strprop=qwer :locprop=us.va.reston]'))
            nodes = await wcore.nodes('[test:comp=(33, "THIRTY THREE")]')
            self.len(1, nodes)
            node = nodes[0]
            self.eq(node.get('hehe'), 33)
            self.eq(node.get('haha'), 'thirty three')

            with self.raises(s_exc.ReadOnlyProp):
                await wcore.nodes('test:comp=(33, "THIRTY THREE") [ :hehe = 80]')

            self.len(0, await wcore.nodes('test:auto=autothis'))
            q = '[test:str=woot :bar=(test:auto, autothis) :baz=(test:type10:strprop, WOOT) :tick=20160505]'
            nodes = await wcore.nodes(q)
            self.len(1, nodes)
            node = nodes[0]
            self.eq(node.get('bar'), ('test:auto', 'autothis'))
            self.eq(node.get('baz'), ('test:type10:strprop', 'woot'))
            self.eq(node.get('tick'), 1462406400000)
            self.len(1, await wcore.nodes('test:auto=autothis'))
            # add some time range bumper nodes
            self.len(1, await wcore.nodes('[test:str=toolow :tick=2015]'))
            self.len(1, await wcore.nodes('[test:str=toohigh :tick=2018]'))
            # test lifting by prop without value
            self.len(3, await core.nodes('test:str:tick'))
            nodes = await core.nodes('test:type10=one')
            self.len(1, nodes)
            node = nodes[0]
            self.eq(node.get('intprop'), 21)
            self.nn(node.get('.created'))
            self.len(2, await core.nodes('test:str^=too'))
            # Loc prop lookup
            nodes = await core.nodes('test:type10:locprop^=us.va')
            self.len(1, nodes)
            node = nodes[0]
            self.eq(node.ndef, ('test:type10', 'one'))

    async def test_eval(self):
        ''' Cortex.eval test '''

        async with self.getTestCore() as core:

            # test some edit syntax
            nodes = await core.nodes('[ test:comp=(10, haha) +#foo.bar -#foo.bar ]')
            self.len(1, nodes)
            self.nn(nodes[0].getTag('foo'))
            self.none(nodes[0].getTag('foo.bar'))

            # Make sure the 'view' key in optional opts parameter works
            nodes = await core.nodes('test:comp', opts={'view': core.view.iden})
            self.len(1, nodes)

            with self.raises(s_exc.NoSuchView):
                await core.nodes('test:comp', opts={'view': 'xxx'})

            nodes = await core.nodes('[ test:str="foo bar" :tick=2018]')
            self.len(1, nodes)
            self.eq(1514764800000, nodes[0].get('tick'))
            self.eq('foo bar', nodes[0].ndef[1])

            nodes = await core.nodes('test:str="foo bar" [ -:tick ]')
            self.len(1, nodes)
            self.none(nodes[0].get('tick'))

            msgs = await core.stormlist('test:str [ -:newp ]')
            self.stormIsInErr('No property named newp.', msgs)

            msgs = await core.stormlist('test:str -test:str:newp')
            self.stormIsInErr('No property named test:str:newp.', msgs)

            msgs = await core.stormlist('test:str +test:newp>newp')
            self.stormIsInErr('No property named test:newp.', msgs)

            nodes = await core.nodes('[test:guid="*" :tick=2001]')
            self.len(1, nodes)
            self.true(s_common.isguid(nodes[0].ndef[1]))
            self.nn(nodes[0].get('tick'))

            nodes = await core.nodes('test:str="foo bar" +test:str')
            self.len(1, nodes)

            nodes = await core.nodes('test:str="foo bar" -test:str:tick')
            self.len(1, nodes)

            qstr = 'test:str="foo bar" +test:str="foo bar" [ :tick=2015 ] +test:str:tick=2015'
            nodes = await core.nodes(qstr)
            self.len(1, nodes)

            # Seed new nodes via nodedefs
            ndef = ('test:comp', (10, 'haha'))
            opts = {'ndefs': (ndef,)}
            # Seed nodes in the query with ndefs
            nodes = await core.nodes('[-#foo]', opts=opts)
            self.len(1, nodes)
            self.none(nodes[0].getTag('foo'))

            # Seed nodes in the query with idens
            opts = {'idens': (s_common.ehex(s_common.buid(('test:str', 'foo bar'))),)}
            nodes = await core.nodes('', opts=opts)
            self.len(1, nodes)
            self.eq(nodes[0].ndef, ('test:str', 'foo bar'))

            # Seed nodes in the query invalid idens
            opts = {'idens': ('deadb33f',)}
            with self.raises(s_exc.NoSuchIden):
                await core.nodes('', opts=opts)

            # init / fini messages contain tick/tock/took/count information
            msgs = await core.stormlist('{}')
            self.len(2, msgs)

            (ityp, info) = msgs[0]
            self.eq('init', ityp)
            self.gt(info.get('tick'), 0)
            self.gt(info.get('abstick'), 0)
            self.eq(info.get('text'), '{}')
            self.eq(info.get('hash'), '99914b932bd37a50b983c5e7c90ae93b')

            (ftyp, fnfo) = msgs[1]
            self.eq('fini', ftyp)
            self.eq(fnfo.get('count'), 0)
            took = fnfo.get('took')
            self.ge(took, 0)
            self.ge(fnfo.get('tock'), info.get('tick'))
            self.ge(fnfo.get('abstock'), info.get('abstick'))
            self.eq(took, fnfo.get('tock') - info.get('tick'))
            self.eq(took, fnfo.get('abstock') - info.get('abstick'))

            # count = 2
            msgs = await core.stormlist('test:comp=(10, haha) test:str="foo bar" ')
            self.len(4, msgs)

            (ftyp, fnfo) = msgs[-1]
            self.eq('fini', ftyp)
            self.eq(fnfo.get('count'), 2)

            # Test and/or/not
            await core.nodes('[test:comp=(1, test) +#meep.morp +#bleep.blorp +#cond]')
            await core.nodes('[test:comp=(2, test) +#meep.morp +#bleep.zlorp +#cond]')
            await core.nodes('[test:comp=(3, foob) +#meep.gorp +#bleep.zlorp +#cond]')

            q = 'test:comp +(:hehe<2 and :haha=test)'
            self.len(1, await core.nodes(q))

            q = 'test:comp +(:hehe<2 and :haha=foob)'
            self.len(0, await core.nodes(q))

            q = 'test:comp +(:hehe<2 or :haha=test)'
            self.len(2, await core.nodes(q))

            q = 'test:comp +(:hehe<2 or :haha=foob)'
            self.len(2, await core.nodes(q))

            q = 'test:comp +(:hehe<2 or #meep.gorp)'
            self.len(2, await core.nodes(q))
            # TODO Add not tests

            with self.raises(s_exc.NoSuchCmpr):
                await core.nodes('test:str*near=newp')
            with self.raises(s_exc.NoSuchCmpr):
                await core.nodes('test:str +test:str@=2018')
            with self.raises(s_exc.NoSuchCmpr):
                await core.nodes('test:str +test:str:tick*near=newp')
            with self.raises(s_exc.NoSuchCmpr):
                await core.nodes('test:str +#test*near=newp')
            with self.raises(s_exc.BadTypeValu):
                await core.nodes('test:str +#test*in=newp')
            with self.raises(s_exc.BadSyntax):
                await core.nodes('test:str -> # } limit 10')
            with self.raises(s_exc.BadSyntax):
                await core.nodes('test:str -> # { limit 10')
            with self.raises(s_exc.BadSyntax):
                await core.nodes(' | | ')
            with self.raises(s_exc.BadSyntax):
                await core.nodes('[-test:str]')

            # Bad syntax in messge stream
            mesgs = await alist(core.storm(' | | | '))
            self.len(1, [mesg for mesg in mesgs if mesg[0] == 'init'])
            self.len(1, [mesg for mesg in mesgs if mesg[0] == 'fini'])
            # We still get a texthash
            texthash = [mesg for mesg in mesgs if mesg[0] == 'init'][0][1].get('hash')
            self.eq(texthash, hashlib.md5(' | | | '.encode()).hexdigest())
            # Lark sensitive test
            self.stormIsInErr("Unexpected token '|'", mesgs)
            errs = [mesg[1] for mesg in mesgs if mesg[0] == 'err']
            self.eq(errs[0][0], 'BadSyntax')

            # Scrape is not a default behavior
            with self.raises(s_exc.BadSyntax):
                await core.nodes('pennywise@vertex.link')

            self.len(2, await core.nodes(('[ test:str=foo test:str=bar ]')))

            opts = {'vars': {'foo': 'bar'}}

            nodes = await core.nodes('test:str=$foo', opts=opts)
            self.len(1, nodes)
            self.eq('bar', nodes[0].ndef[1])

            # Make sure a tag=valu comparison before the tag is accessed works
            self.len(0, await core.nodes('#newp=2020'))

    async def test_cortex_delnode(self):

        data = {}

        def onPropDel(node, oldv):
            data['prop:del'] = True
            self.eq(oldv, 100)

        def onNodeDel(node):
            data['node:del'] = True

        async with self.getTestCore() as core:

            form = core.model.forms.get('test:str')

            form.onDel(onNodeDel)
            form.props.get('tick').onDel(onPropDel)

            nodes = await core.nodes('[test:pivtarg=foo]')
            self.len(1, nodes)
            targ = nodes[0]

            self.len(1, await core.nodes('[test:pivcomp=(foo, bar)]'))

            with self.raises(s_exc.CantDelNode):
                await targ.delete()

            nodes = await core.nodes('[test:str=foo]')
            self.len(1, nodes)
            targ = nodes[0]
            self.len(1, await core.nodes('[test:arrayprop=* :strs=(foo, bar)]'))

            with self.raises(s_exc.CantDelNode):
                await targ.delete()

            nodes = await core.nodes('[(test:str=baz :tick=(100) +#hehe)]')
            self.len(1, nodes)
            tstr = nodes[0]

            nodes = await core.nodes('syn:tag=hehe')
            self.len(1, nodes)
            tagnode = nodes[0]

            with self.raises(s_exc.CantDelNode):
                await tagnode.delete()

            buid = tstr.buid
            await tstr.delete()

            self.true(data.get('prop:del'))
            self.true(data.get('node:del'))

            self.len(0, await core.nodes('test:str=baz'))
            self.len(0, await core.nodes('iden $valu', opts={'vars': {'valu': s_common.ehex(buid)}}))
            self.len(0, await core.nodes('test:str:tick'))

    async def test_pivot_inout(self):

        async def getPackNodes(core, query):
            nodes = await core.nodes(query)
            nodes = sorted([n.pack() for n in nodes])
            return nodes

        async with self.getTestReadWriteCores() as (core, wcore):
            # seed a node for pivoting

            await core.nodes('[ test:pivcomp=(foo,bar) :tick=2018 ]')
            await wcore.nodes('[ edge:refs=((ou:org, "*"), (test:pivcomp,(foo,bar))) ]')

            self.len(1, await core.nodes('ou:org -> edge:refs:n1'))

            q = 'test:pivcomp=(foo,bar) -> test:pivtarg'
            nodes = await getPackNodes(core, q)
            self.len(1, nodes)
            self.eq(nodes[0][0], ('test:pivtarg', 'foo'))

            # Regression test:  bug in implicit form pivot where absence of foreign key in source node was treated like
            # a match-any
            await wcore.nodes('[ test:int=42 ]')
            q = 'test:pivcomp -> test:int'
            nodes = await getPackNodes(core, q)
            self.len(0, nodes)

            # Multiple props of source form have type of destination form:  pivot through all the matching props.
            await wcore.nodes('[ test:pivcomp=(xxx,yyy) :width=42 ]')
            q = 'test:pivcomp -> test:int'
            nodes = await getPackNodes(core, q)
            self.len(1, nodes)

            q = 'test:pivcomp=(foo,bar) :targ -> test:pivtarg'
            nodes = await getPackNodes(core, q)
            self.len(1, nodes)
            self.eq(nodes[0][0], ('test:pivtarg', 'foo'))

            q = 'test:pivcomp=(foo,bar) :targ -+> test:pivtarg'
            nodes = await getPackNodes(core, q)
            self.len(2, nodes)
            self.eq(nodes[0][0], ('test:pivcomp', ('foo', 'bar')))
            self.eq(nodes[1][0], ('test:pivtarg', 'foo'))

            q = 'test:pivcomp=(foo,bar) :targ -+> *'
            nodes = await getPackNodes(core, q)
            self.len(2, nodes)
            self.eq(nodes[0][0], ('test:pivcomp', ('foo', 'bar')))
            self.eq(nodes[1][0], ('test:pivtarg', 'foo'))

            q = 'test:str=bar -> test:pivcomp:lulz'
            nodes = await getPackNodes(core, q)
            self.len(1, nodes)
            self.eq(nodes[0][0], ('test:pivcomp', ('foo', 'bar')))

            q = 'test:str=bar -+> test:pivcomp:lulz'
            nodes = await getPackNodes(core, q)
            self.len(2, nodes)
            self.eq(nodes[0][0], ('test:pivcomp', ('foo', 'bar')))
            self.eq(nodes[1][0], ('test:str', 'bar'))

            q = 'test:pivcomp=(foo,bar) -+> test:pivtarg'
            nodes = await getPackNodes(core, q)
            self.len(2, nodes)
            self.eq(nodes[0][0], ('test:pivcomp', ('foo', 'bar')))
            self.eq(nodes[1][0], ('test:pivtarg', 'foo'))

            q = 'test:pivcomp=(foo,bar) -> *'
            nodes = await getPackNodes(core, q)
            self.len(2, nodes)
            self.eq(nodes[0][0], ('test:pivtarg', 'foo'))
            self.eq(nodes[1][0], ('test:str', 'bar'))

            q = 'test:pivcomp=(foo,bar) -+> *'
            nodes = await getPackNodes(core, q)
            self.len(3, nodes)
            self.eq(nodes[0][0], ('test:pivcomp', ('foo', 'bar')))
            self.eq(nodes[1][0], ('test:pivtarg', 'foo'))
            self.eq(nodes[2][0], ('test:str', 'bar'))

            q = 'test:pivcomp=(foo,bar) :lulz -> test:str'
            nodes = await getPackNodes(core, q)
            self.len(1, nodes)
            self.eq(nodes[0][0], ('test:str', 'bar'))

            q = 'test:pivcomp=(foo,bar) :lulz -+> test:str'
            nodes = await getPackNodes(core, q)
            self.len(2, nodes)
            self.eq(nodes[0][0], ('test:pivcomp', ('foo', 'bar')))
            self.eq(nodes[1][0], ('test:str', 'bar'))

            q = 'test:str=bar <- *'
            nodes = await getPackNodes(core, q)
            self.len(1, nodes)
            self.eq(nodes[0][0], ('test:pivcomp', ('foo', 'bar')))

            q = 'test:str=bar <+- *'
            nodes = await getPackNodes(core, q)
            self.len(2, nodes)
            self.eq(nodes[0][0], ('test:pivcomp', ('foo', 'bar')))
            self.eq(nodes[1][0], ('test:str', 'bar'))

            # A simple edge for testing pivotinfrom with a edge to n2
            await wcore.nodes('[ edge:has=((test:str, foobar), (test:str, foo)) ]')

            q = 'test:str=foobar -+> edge:has'
            nodes = await getPackNodes(core, q)
            self.len(2, nodes)
            self.eq(nodes[0][0], ('edge:has', (('test:str', 'foobar'), ('test:str', 'foo'))))
            self.eq(nodes[1][0], ('test:str', 'foobar'))

            # traverse from node to edge:n1
            q = 'test:str=foo <- edge:has'
            nodes = await getPackNodes(core, q)
            self.len(1, nodes)
            self.eq(nodes[0][0], ('edge:has', (('test:str', 'foobar'), ('test:str', 'foo'))))

            # traverse from node to edge:n1 with a join
            q = 'test:str=foo <+- edge:has'
            nodes = await getPackNodes(core, q)
            self.len(2, nodes)
            self.eq(nodes[0][0], ('edge:has', (('test:str', 'foobar'), ('test:str', 'foo'))))
            self.eq(nodes[1][0], ('test:str', 'foo'))

            # Traverse from a edge to :n2
            # (this is technically a circular query)
            q = 'test:str=foobar -> edge:has <- test:str'
            nodes = await getPackNodes(core, q)
            self.len(1, nodes)
            self.eq(nodes[0][0], ('test:str', 'foobar'))

            # Traverse from a edge to :n2 with a join
            # (this is technically a circular query)
            q = 'test:str=foobar -> edge:has <+- test:str'
            nodes = await getPackNodes(core, q)
            self.len(2, nodes)
            self.eq(nodes[0][0], ('edge:has', (('test:str', 'foobar'), ('test:str', 'foo'))))
            self.eq(nodes[1][0], ('test:str', 'foobar'))

            # Add tag
            q = 'test:str=bar test:pivcomp=(foo,bar) [+#test.bar]'
            nodes = await getPackNodes(core, q)
            self.len(2, nodes)
            # Lift, filter, pivot in
            q = '#test.bar +test:str <- *'
            nodes = await getPackNodes(core, q)
            self.len(1, nodes)
            self.eq(nodes[0][0], ('test:pivcomp', ('foo', 'bar')))

            # Pivot tests with optimized lifts
            q = '#test.bar +test:str <+- *'
            nodes = await getPackNodes(core, q)
            self.len(2, nodes)

            q = '#test.bar +test:pivcomp -> *'
            nodes = await getPackNodes(core, q)
            self.len(2, nodes)

            q = '#test.bar +test:pivcomp -+> *'
            nodes = await getPackNodes(core, q)
            self.len(3, nodes)

            # tag a tag
            q = '[syn:tag=biz.meta +#super.foo +#super.baz +#second.tag]'
            nodes = await getPackNodes(core, q)
            self.len(1, nodes)

            # join syn:tag to tags
            q = 'syn:tag -+> #'
            base = await getPackNodes(core, 'syn:tag')
            nodes = await getPackNodes(core, q)
            self.len(9, base)
            self.len(12, nodes)

            q = 'syn:tag:base=meta -+> #'
            nodes = await getPackNodes(core, q)
            self.len(4, nodes)
            self.eq(nodes[0][0], ('syn:tag', 'biz.meta'))
            self.eq(nodes[1][0], ('syn:tag', 'second.tag'))
            self.eq(nodes[2][0], ('syn:tag', 'super.baz'))
            self.eq(nodes[3][0], ('syn:tag', 'super.foo'))

            q = 'syn:tag:base=meta -+> #*'
            nodes = await getPackNodes(core, q)
            self.len(6, nodes)
            self.eq(nodes[0][0], ('syn:tag', 'biz.meta'))
            self.eq(nodes[1][0], ('syn:tag', 'second'))
            self.eq(nodes[2][0], ('syn:tag', 'second.tag'))
            self.eq(nodes[3][0], ('syn:tag', 'super'))
            self.eq(nodes[4][0], ('syn:tag', 'super.baz'))
            self.eq(nodes[5][0], ('syn:tag', 'super.foo'))

            q = 'syn:tag:base=meta -+> #test'
            nodes = await getPackNodes(core, q)
            self.len(1, nodes)
            self.eq(nodes[0][0], ('syn:tag', 'biz.meta'))

            q = 'syn:tag:base=meta -+> #second'
            nodes = await getPackNodes(core, q)
            self.len(2, nodes)
            self.eq(nodes[0][0], ('syn:tag', 'biz.meta'))
            self.eq(nodes[1][0], ('syn:tag', 'second'))

            q = 'syn:tag:base=meta -+> #second.tag'
            nodes = await getPackNodes(core, q)
            self.len(2, nodes)
            self.eq(nodes[0][0], ('syn:tag', 'biz.meta'))
            self.eq(nodes[1][0], ('syn:tag', 'second.tag'))

            q = 'syn:tag:base=meta -+> #super.*'
            nodes = await getPackNodes(core, q)
            self.len(3, nodes)
            self.eq(nodes[0][0], ('syn:tag', 'biz.meta'))
            self.eq(nodes[1][0], ('syn:tag', 'super.baz'))
            self.eq(nodes[2][0], ('syn:tag', 'super.foo'))

            q = 'syn:tag:base=meta -+> #super.baz'
            nodes = await getPackNodes(core, q)
            self.len(2, nodes)
            self.eq(nodes[0][0], ('syn:tag', 'biz.meta'))
            self.eq(nodes[1][0], ('syn:tag', 'super.baz'))

            # tag a node
            q = '[test:str=tagyourtags +#biz.meta]'
            nodes = await getPackNodes(core, q)
            self.len(1, nodes)
            self.eq(nodes[0][0], ('test:str', 'tagyourtags'))

            q = 'test:str -+> #'
            nodes = await getPackNodes(core, q)
            self.len(7, nodes)
            self.eq(nodes[0][0], ('syn:tag', 'biz.meta'))
            self.eq(nodes[1][0], ('syn:tag', 'test.bar'))
            self.eq(nodes[2][0], ('test:str', 'bar'))
            self.eq(nodes[3][0], ('test:str', 'foo'))
            self.eq(nodes[4][0], ('test:str', 'foobar'))
            self.eq(nodes[5][0], ('test:str', 'tagyourtags'))
            self.eq(nodes[6][0], ('test:str', 'yyy'))

            q = 'test:str -+> #*'
            nodes = await getPackNodes(core, q)
            self.len(9, nodes)
            self.eq(nodes[0][0], ('syn:tag', 'biz'))
            self.eq(nodes[1][0], ('syn:tag', 'biz.meta'))
            self.eq(nodes[2][0], ('syn:tag', 'test'))
            self.eq(nodes[3][0], ('syn:tag', 'test.bar'))
            self.eq(nodes[4][0], ('test:str', 'bar'))
            self.eq(nodes[5][0], ('test:str', 'foo'))
            self.eq(nodes[6][0], ('test:str', 'foobar'))
            self.eq(nodes[7][0], ('test:str', 'tagyourtags'))
            self.eq(nodes[8][0], ('test:str', 'yyy'))

            q = 'test:str=bar -+> #'
            nodes = await getPackNodes(core, q)
            self.len(2, nodes)
            self.eq(nodes[0][0], ('syn:tag', 'test.bar'))
            self.eq(nodes[1][0], ('test:str', 'bar'))

            # tag conditional filters followed by * pivot operators
            # These are all going to yield zero nodes but should
            # parse cleanly.
            q = '#test.bar -#test <- *'
            nodes = await getPackNodes(core, q)
            self.len(0, nodes)

            q = '#test.bar -#test <+- *'
            nodes = await getPackNodes(core, q)
            self.len(0, nodes)

            q = '#test.bar -#test -> *'
            nodes = await getPackNodes(core, q)
            self.len(0, nodes)

            q = '#test.bar -#test -+> *'
            nodes = await getPackNodes(core, q)
            self.len(0, nodes)

            # Do a PropPivotOut with a :prop value which is not a form.
            tgud = s_common.guid()
            tstr = 'boom'
            q = '[test:str=$tstr] [test:guid=$tgud] [test:edge=((test:guid, $tgud), (test:str, $tstr))]'
            self.len(3, await wcore.nodes(q, opts={'vars': {'tstr': tstr, 'tgud': tgud}}))

            q = f'test:str={tstr} <- test:edge :n1:form -> *'
            mesgs = await core.stormlist(q)
            self.stormIsInWarn('The source property "n1:form" type "str" is not a form. Cannot pivot.',
                               mesgs)
            self.len(0, [m for m in mesgs if m[0] == 'node'])

            # Do a PivotInFrom with a bad form
            with self.raises(s_exc.NoSuchForm) as cm:
                await core.nodes('.created <- test:newp')

            with self.raises(s_exc.StormRuntimeError) as cm:
                await core.nodes('test:str <- test:str')

            mesg = 'Pivot in from a specific form cannot be used with nodes of type test:str'
            self.eq(cm.exception.get('mesg'), mesg)
            self.eq(cm.exception.get('name'), 'test:str')

            # Setup a propvalu pivot where the secondary prop may fail to norm
            # to the destination prop for some of the inbound nodes.
            await wcore.nodes('[ test:comp=(127,newp) ] [test:comp=(127,127)]')
            mesgs = await core.stormlist('test:comp :haha -> test:int')

            warns = [msg for msg in mesgs if msg[0] == 'warn']
            self.len(1, warns)
            emesg = "BadTypeValu ['newp'] during pivot: invalid literal for int() with base 0: 'newp'"
            self.eq(warns[0][1], {'name': 'test:int', 'valu': 'newp',
                                  'mesg': emesg})
            nodes = [msg for msg in mesgs if msg[0] == 'node']
            self.len(1, nodes)
            self.eq(nodes[0][1][0], ('test:int', 127))

            # Setup a form pivot where the primary prop may fail to norm
            # to the destination prop for some of the inbound nodes.
            self.len(1, await core.nodes('[test:int=10]'))
            self.len(1, await core.nodes('[test:int=25]'))
            self.len(1, await core.nodes('[(test:type10=test :intprop=25)]'))
            mesgs = await core.stormlist('test:int*in=(10, 25) -> test:type10:intprop')

            warns = [msg for msg in mesgs if msg[0] == 'warn']
            self.len(1, warns)
            emesg = "BadTypeValu [10] during pivot: value is below min=20"
            self.eq(warns[0][1], {'name': 'int', 'valu': '10',
                                  'mesg': emesg})
            nodes = [msg for msg in mesgs if msg[0] == 'node']
            self.len(1, nodes)
            self.eq(nodes[0][1][0], ('test:type10', 'test'))

            msgs = await core.stormlist('test:int :loc -> test:newp')
            self.stormIsInErr('No property named test:newp', msgs)

            # ndef pivots
            await core.nodes('''
                [
                    ( test:str=ndefpivdst )
                    ( test:str=ndefpivsrc :bar=(test:str, ndefpivdst) )
                    ( test:str=ndefpivprp :bar=(test:str, ndefpivdst) )
                ]
            ''')

            nodes = await core.nodes('test:str=ndefpivsrc -> test:str')
            self.eq(['ndefpivdst'], [n.ndef[1] for n in nodes])

            nodes = await core.nodes('test:str=ndefpivsrc -> test:str:bar')
            self.len(0, nodes)

            nodes = await core.nodes('test:str=ndefpivdst -> test:str:bar')
            self.sorteq(['ndefpivprp', 'ndefpivsrc'], [n.ndef[1] for n in nodes])

            nodes = await core.nodes('test:str=ndefpivsrc :bar -> * +test:str')
            self.eq(['ndefpivdst'], [n.ndef[1] for n in nodes])

            nodes = await core.nodes('test:str=ndefpivsrc :bar -> test:str:bar')
            self.sorteq(['ndefpivprp', 'ndefpivsrc'], [n.ndef[1] for n in nodes])

            nodes = await core.nodes('test:str=ndefpivsrc :bar -> test:str')
            self.eq(['ndefpivdst'], [n.ndef[1] for n in nodes])

            nodes = await core.nodes('test:str=ndefpivsrc :bar -> test:int')
            self.len(0, nodes)

            await core.nodes('test:str=ndefpivdst delnode')
            msgs = await core.stormlist('test:str=ndefpivsrc :bar -> test:str')
            self.len(0, [m for m in msgs if m[0] == 'node'])
            self.stormIsInWarn("Missing node corresponding to ndef ('test:str', 'ndefpivdst')", msgs)

            # Bad pivot syntax go here
            for q in ['test:pivcomp :lulz <- *',
                      'test:pivcomp :lulz <+- *',
                      'test:pivcomp :lulz <- test:str',
                      'test:pivcomp :lulz <+- test:str',
                      ]:
                with self.raises(s_exc.BadSyntax):
                    await core.nodes(q)

    async def test_cortex_storm_set_univ(self):

        async with self.getTestReadWriteCores() as (core, wcore):

            self.len(1, await wcore.nodes('[ test:str=woot .seen=(2014,2015) ]'))
            nodes = await core.nodes('test:str=woot')
            self.len(1, nodes)
            node = nodes[0]
            self.eq(node.get('.seen'), (1388534400000, 1420070400000))

    async def test_cortex_storm_set_tag(self):

        async with self.getTestReadWriteCores() as (core, wcore):

            tick0 = core.model.type('time').norm('2014')[0]
            tick1 = core.model.type('time').norm('2015')[0]
            tick2 = core.model.type('time').norm('2016')[0]

            self.len(1, await wcore.nodes('[ test:str=hehe +#foo=(2014,2016) ]'))
            self.len(1, await wcore.nodes('[ test:str=haha +#bar=2015 ]'))

            nodes = await core.nodes('test:str=hehe')
            self.len(1, nodes)
            node = nodes[0]
            self.eq(node.getTag('foo'), (tick0, tick2))

            nodes = await core.nodes('test:str=haha')
            self.len(1, nodes)
            node = nodes[0]
            self.eq(node.getTag('bar'), (tick1, tick1 + 1))

            async with await core.snap() as snap:
                node = await snap.getNodeByNdef(('test:str', 'haha'))
                self.eq(node.getTag('bar'), (tick1, tick1 + 1))

                # FIXME Snap.strict manipulation, remove in 3.0.0
                # Sad path with snap.strict=False
                snap.strict = False
                waiter = snap.waiter(1, 'warn')
                ret = await node.addTag('newp.newpnewp', ('2001', '1999'))
                self.none(ret)
                msgs = await waiter.wait(timeout=6)
                self.len(1, msgs)
                mesg = msgs[0]
                self.eq(mesg[1].get('mesg'), "Invalid Tag Value: newp.newpnewp=('2001', '1999').")

            self.len(1, await wcore.nodes('[ test:str=haha +#bar=2016 ]'))
            nodes = await core.nodes('test:str=haha')
            self.len(1, nodes)
            node = nodes[0]
            self.eq(node.getTag('bar'), (tick1, tick2 + 1))

            # Sad path
            with self.raises(s_exc.BadTypeValu) as cm:
                await core.nodes('test:str=hehe [+#newp.tag=(2022,2001)]')
            self.eq(cm.exception.get('tag'), 'newp.tag')

    async def test_cortex_storm_filt_ival(self):

        async with self.getTestReadWriteCores() as (core, wcore):

            self.len(1, await wcore.nodes('[ test:str=woot +#foo=(2015,2018) +#bar .seen=(2014,2016) ]'))

            self.len(1, await core.nodes('test:str=woot +.seen@=2015'))
            self.len(0, await core.nodes('test:str=woot +.seen@=2012'))
            self.len(1, await core.nodes('test:str=woot +.seen@=(2012,2015)'))
            self.len(0, await core.nodes('test:str=woot +.seen@=(2012,2013)'))

            self.len(1, await core.nodes('test:str=woot +.seen@=#foo'))
            self.len(0, await core.nodes('test:str=woot +.seen@=#bar'))
            self.len(0, await core.nodes('test:str=woot +.seen@=#baz'))

            self.len(1, await core.nodes('test:str=woot $foo=#foo +.seen@=$foo'))

            self.len(1, await core.nodes('test:str +#foo@=2016'))
            self.len(1, await core.nodes('test:str +#foo@=(2015, 2018)'))
            self.len(1, await core.nodes('test:str +#foo@=(2014, 2019)'))
            self.len(0, await core.nodes('test:str +#foo@=(2014, 20141231)'))

            self.len(1, await wcore.nodes('[ inet:dns:a=(woot.com,1.2.3.4) .seen=(2015,2016) ]'))
            self.len(1, await wcore.nodes('[ inet:fqdn=woot.com +#bad=(2015,2016) ]'))

            self.len(1, await core.nodes('inet:fqdn +#bad $fqdnbad=#bad -> inet:dns:a:fqdn +.seen@=$fqdnbad'))

            with self.raises(s_exc.NoSuchCmpr):
                await core.nodes('test:str +#foo==(2022,2023)')

    async def test_cortex_storm_tagform(self):

        async with self.getTestReadWriteCores() as (core, wcore):

            self.len(1, await wcore.nodes('[ test:str=hehe ]'))
            self.len(1, await wcore.nodes('[ test:str=haha +#foo ]'))
            self.len(1, await wcore.nodes('[ test:str=woot +#foo=(2015,2018) ]'))

            self.len(2, await core.nodes('#foo'))
            self.len(3, await core.nodes('test:str'))

            self.len(2, await core.nodes('test:str#foo'))
            self.len(1, await core.nodes('test:str#foo@=2016'))
            self.len(0, await core.nodes('test:str#foo@=2020'))

            # test the overlap variants
            self.len(0, await core.nodes('test:str#foo@=(2012,2013)'))
            self.len(0, await core.nodes('test:str#foo@=(2020,2022)'))
            self.len(1, await core.nodes('test:str#foo@=(2012,2017)'))
            self.len(1, await core.nodes('test:str#foo@=(2017,2022)'))
            self.len(1, await core.nodes('test:str#foo@=(2012,2022)'))

    async def test_cortex_int_indx(self):

        async with self.getTestReadWriteCores() as (core, wcore):

            await wcore.nodes('[test:int=20]')

            self.len(0, await core.nodes('test:int>=30'))
            self.len(1, await core.nodes('test:int>=20'))
            self.len(1, await core.nodes('test:int>=10'))

            self.len(0, await core.nodes('test:int>30'))
            self.len(0, await core.nodes('test:int>20'))
            self.len(1, await core.nodes('test:int>10'))

            self.len(0, await core.nodes('test:int<=10'))
            self.len(1, await core.nodes('test:int<=20'))
            self.len(1, await core.nodes('test:int<=30'))

            self.len(0, await core.nodes('test:int<10'))
            self.len(0, await core.nodes('test:int<20'))
            self.len(1, await core.nodes('test:int<30'))

            self.len(0, await core.nodes('test:int +test:int>=30'))
            self.len(1, await core.nodes('test:int +test:int>=20'))
            self.len(1, await core.nodes('test:int +test:int>=10'))

            self.len(0, await core.nodes('test:int +test:int>30'))
            self.len(0, await core.nodes('test:int +test:int>20'))
            self.len(1, await core.nodes('test:int +test:int>10'))

            self.len(0, await core.nodes('test:int +test:int<=10'))
            self.len(1, await core.nodes('test:int +test:int<=20'))
            self.len(1, await core.nodes('test:int +test:int<=30'))

            self.len(0, await core.nodes('test:int +test:int<10'))
            self.len(0, await core.nodes('test:int +test:int<20'))
            self.len(1, await core.nodes('test:int +test:int<30'))

            # time indx is derived from the same lift helpers
            await wcore.nodes('[test:str=foo :tick=201808021201]')

            self.len(0, await core.nodes('test:str:tick>=201808021202'))
            self.len(1, await core.nodes('test:str:tick>=201808021201'))
            self.len(1, await core.nodes('test:str:tick>=201808021200'))

            self.len(0, await core.nodes('test:str:tick>201808021202'))
            self.len(0, await core.nodes('test:str:tick>201808021201'))
            self.len(1, await core.nodes('test:str:tick>201808021200'))

            self.len(1, await core.nodes('test:str:tick<=201808021202'))
            self.len(1, await core.nodes('test:str:tick<=201808021201'))
            self.len(0, await core.nodes('test:str:tick<=201808021200'))

            self.len(1, await core.nodes('test:str:tick<201808021202'))
            self.len(0, await core.nodes('test:str:tick<201808021201'))
            self.len(0, await core.nodes('test:str:tick<201808021200'))

            self.len(0, await core.nodes('test:str +test:str:tick>=201808021202'))
            self.len(1, await core.nodes('test:str +test:str:tick>=201808021201'))
            self.len(1, await core.nodes('test:str +test:str:tick>=201808021200'))

            self.len(0, await core.nodes('test:str +test:str:tick>201808021202'))
            self.len(0, await core.nodes('test:str +test:str:tick>201808021201'))
            self.len(1, await core.nodes('test:str +test:str:tick>201808021200'))

            self.len(1, await core.nodes('test:str +test:str:tick<=201808021202'))
            self.len(1, await core.nodes('test:str +test:str:tick<=201808021201'))
            self.len(0, await core.nodes('test:str +test:str:tick<=201808021200'))

            self.len(1, await core.nodes('test:str +test:str:tick<201808021202'))
            self.len(0, await core.nodes('test:str +test:str:tick<201808021201'))
            self.len(0, await core.nodes('test:str +test:str:tick<201808021200'))

            await wcore.nodes('[test:int=99999]')
            self.len(1, await core.nodes('test:int<=20'))
            self.len(2, await core.nodes('test:int>=20'))
            self.len(1, await core.nodes('test:int>20'))
            self.len(0, await core.nodes('test:int<20'))

    async def test_cortex_univ(self):

        async with self.getTestCore() as core:

            # Ensure that the test model loads a univ property
            prop = core.model.prop('.test:univ')
            self.true(prop.isuniv)

            # Add a univprop directly via API for testing
            core.model.addUnivProp('hehe', ('int', {}), {})

            self.len(1, await core.nodes('[ test:str=woot .hehe=20 ]'))
            self.len(1, await core.nodes('.hehe'))
            self.len(1, await core.nodes('test:str.hehe=20'))
            self.len(0, await core.nodes('test:str.hehe=19'))
            self.len(1, await core.nodes('.hehe [ -.hehe ]'))
            self.len(0, await core.nodes('.hehe'))

            self.none(await core._addUnivProp('hehe', None, None))

        # ensure that we can delete univ props in a authenticated setting
        async with self.getTestCoreAndProxy() as (realcore, core):

            realcore.model.addUnivProp('hehe', ('int', {}), {})
            self.len(1, await realcore.nodes('[ test:str=woot .hehe=20 ]'))
            self.len(1, await realcore.nodes('[ test:str=pennywise .hehe=8086 ]'))

            msgs = await core.storm('test:str=woot [-.hehe]').list()
            podes = [m[1] for m in msgs if m[0] == 'node']
            self.none(s_node.prop(podes[0], '.hehe'))
            msgs = await core.storm('test:str=pennywise [-.hehe]').list()
            podes = [m[1] for m in msgs if m[0] == 'node']
            self.none(s_node.prop(podes[0], '.hehe'))

    async def test_storm_cond_has(self):
        async with self.getTestCore() as core:

            await core.nodes('[ inet:ipv4=1.2.3.4 :asn=20 ]')
            self.len(1, await core.nodes('inet:ipv4=1.2.3.4 +:asn'))

            with self.raises(s_exc.BadSyntax):
                await core.nodes('[ inet:ipv4=1.2.3.4 +:foo ]')

    async def test_storm_cond_not(self):

        async with self.getTestCore() as core:

            self.len(1, await core.nodes('[ test:str=foo +#bar ]'))
            self.len(1, await core.nodes('[ test:str=foo +#bar ] +(not .seen)'))
            self.len(1, await core.nodes('[ test:str=foo +#bar ] +(#baz or not .seen)'))

    async def test_storm_totags(self):

        async with self.getTestCore() as core:

            nodes = await core.nodes('[ test:str=visi +#foo.bar ] -> #')

            self.len(1, nodes)
            self.eq(nodes[0].ndef[1], 'foo.bar')

            self.len(2, await core.nodes('test:str=visi -> #*'))
            self.len(1, await core.nodes('test:str=visi -> #foo.bar'))
            self.len(1, await core.nodes('test:str=visi -> #foo.*'))
            self.len(0, await core.nodes('test:str=visi -> #baz.*'))

    async def test_storm_fromtags(self):

        async with self.getTestCore() as core:

            await core.nodes('[ test:str=visi test:int=20 +#foo.bar ]')

            nodes = await core.nodes('syn:tag=foo.bar -> test:str')
            self.len(1, nodes)
            self.eq(nodes[0].ndef[1], 'visi')

            self.len(2, await core.nodes('syn:tag=foo.bar -> *'))

            # Attempt a formpivot from a syn:tag node to a secondary property
            # which is not valid
            with self.getLoggerStream('synapse.lib.ast') as stream:
                self.len(0, await core.nodes('syn:tag=foo.bar -> test:str:tick'))
                await stream.expect('Unknown time format')

    async def test_storm_tagtags(self):

        async with self.getTestCore() as core:

            await core.nodes('[ test:str=visi +#foo.bar ] -> # [ +#baz.faz ]')

            nodes = await core.nodes('##baz.faz')

            self.len(1, nodes)
            self.eq(nodes[0].ndef[1], 'visi')

            # make an icky loop of tags...
            await core.nodes('syn:tag=baz.faz [ +#foo.bar ]')

            # should still be ok...
            nodes = await core.nodes('##baz.faz')

            self.len(1, nodes)
            self.eq(nodes[0].ndef[1], 'visi')

    async def test_storm_cancel(self):

        async with self.getTestCore() as core:

            evnt = asyncio.Event()

            self.len(0, core.boss.ps())

            async def todo():
                async for mesg in core.storm('[ test:str=foo test:str=bar ] | sleep 10'):
                    if mesg[0] == 'node':
                        evnt.set()

            task = core.schedCoro(todo())

            await evnt.wait()

            synts = core.boss.ps()

            self.len(1, synts)

            await synts[0].kill()

            self.len(0, core.boss.ps())

            await self.asyncraises(asyncio.CancelledError, task)

    async def test_cortex_formcounts(self):

        with self.getTestDir() as dirn:

            async with self.getTestCore(dirn=dirn) as core:

                nodes = await core.nodes('[ test:str=foo test:str=bar test:int=42 ]')
                self.len(3, nodes)

                self.eq(1, (await core.getFormCounts())['test:int'])
                self.eq(2, (await core.getFormCounts())['test:str'])

            # test that counts persist...
            async with self.getTestCore(dirn=dirn) as core:

                self.eq(1, (await core.getFormCounts())['test:int'])
                self.eq(2, (await core.getFormCounts())['test:str'])

                node = await core.getNodeByNdef(('test:str', 'foo'))
                await node.delete()

                self.eq(1, (await core.getFormCounts())['test:str'])

    async def test_cortex_greedy(self):
        ''' Issue a large request, and make sure we can still do stuff in a reasonable amount of time'''

        async with self.getTestCore() as core:
            # Prime the fork pool on a solo run
            self.len(0, await core.nodes('.created | spin'))
            event = asyncio.Event()
            async def add_stuff():
                vals = list(range(20000))
                event.set()
                msgs = await core.stormlist('for $i in $vals {[test:int=$i]} | spin',
                                             opts={'editformat': 'none', 'vars': {'vals': vals}})
                self.stormHasNoWarnErr(msgs)

            fut = core.schedCoro(add_stuff())

            # Wait for him to get started
            before = time.time()
            await event.wait()

            nodes = await core.nodes('[test:str=hehe]')
            self.len(1, nodes)
            delta = time.time() - before

            # Note: before latency improvement, delta was > 4 seconds
            self.lt(delta, 0.5)

        # Make sure the task in flight can be killed in a reasonable time
        delta = time.time() - before
        self.lt(delta, 1.0)

    async def test_storm_pivprop(self):

        async with self.getTestCore() as core:

            self.len(1, await core.nodes('[ inet:asn=200 :name=visi ]'))
            self.len(1, await core.nodes('[ inet:ipv4=1.2.3.4 :asn=200 ]'))
            self.len(1, await core.nodes('[ inet:ipv4=5.6.7.8 :asn=8080 ]'))

            self.len(1, await core.nodes('inet:asn=200 +:name=visi'))

            self.len(1, await core.nodes('inet:asn=200 +:name=visi'))
            nodes = await core.nodes('inet:ipv4 +:asn::name=visi')

            self.len(1, nodes)
            self.eq(nodes[0].ndef, ('inet:ipv4', 0x01020304))

            nodes = await core.nodes('inet:ipv4 +:asn::name')
            self.len(1, nodes)

            await core.nodes('[ ps:contact=* :web:acct=vertex.link/pivuser ]')
            nodes = await core.nodes('ps:contact +:web:acct::site::iszone=1')
            self.len(1, nodes)

            nodes = await core.nodes('ps:contact +:web:acct::site::iszone')
            self.len(1, nodes)

            nodes = await core.nodes('ps:contact +:web:acct::site::notaprop')
            self.len(0, nodes)

            # test pivprop with an extmodel prop
            await core.addForm('_hehe:haha', 'int', {}, {'doc': 'The hehe:haha form.'})
            await core.addFormProp('inet:asn', '_pivo', ('_hehe:haha', {}), {})

            self.len(1, await core.nodes('inet:asn=200 [ :_pivo=10 ]'))

            nodes = await core.nodes('inet:ipv4 +:asn::_pivo=10')
            self.len(1, nodes)

            nodes = await core.nodes('inet:ipv4 +:asn::_pivo')
            self.len(1, nodes)

            # try to pivot to a node that no longer exists
            await core.nodes('inet:asn | delnode --force')

            nodes = await core.nodes('inet:ipv4 +:asn::name')
            self.len(0, nodes)

            # try to pivot to deleted form/props for coverage
            self.len(1, await core.nodes('[ inet:asn=200 :_pivo=10 ]'))

            core.model.delForm('_hehe:haha')
            with self.raises(s_exc.NoSuchForm):
                await core.nodes('inet:ipv4 +:asn::_pivo::notaprop')

            core.model.delFormProp('inet:asn', '_pivo')
            with self.raises(s_exc.NoSuchProp):
                await core.nodes('inet:ipv4 +:asn::_pivo::notaprop')

            await core.nodes('[ou:org=* :hq={[ps:contact=* :email=a@v.lk]}]')
            await core.nodes('[ou:org=* :hq={[ps:contact=* :email=b@v.lk]}]')
            await core.nodes('[ou:org=* :hq={[ps:contact=* :email=c@v.lk]}]')
            await core.nodes('[ou:org=* :hq={[ps:contact=* :emails=(a@v.lk, b@v.lk)]}]')
            await core.nodes('[ou:org=* :hq={[ps:contact=* :emails=(c@v.lk, d@v.lk)]}]')
            await core.nodes('[ou:org=* :hq={[ps:contact=* :emails=(a@v.lk, d@v.lk)]}]')

            nodes = await core.nodes('ou:org:hq::email::user=a')
            self.len(1, nodes)
            for node in nodes:
                self.eq('ou:org', node.ndef[0])

            nodes = await core.nodes('ou:org:hq::email::user*in=(a, b)')
            self.len(2, nodes)
            for node in nodes:
                self.eq('ou:org', node.ndef[0])

            nodes = await core.nodes('ou:org:hq::emails*[=a@v.lk]')
            self.len(2, nodes)
            for node in nodes:
                self.eq('ou:org', node.ndef[0])

            nodes = await core.nodes('ou:org:hq::emails*[in=(a@v.lk, c@v.lk)]')
            self.len(3, nodes)
            for node in nodes:
                self.eq('ou:org', node.ndef[0])

            with self.raises(s_exc.NoSuchProp):
                nodes = await core.nodes('ou:org:hq::email::newp=a')

class CortexBasicTest(s_t_utils.SynTest):
    '''
    The tests that are unlikely to break with different types of layers installed
    '''
    async def test_cortex_bad_config(self):
        '''
        Try to load the TestModule twice
        '''
        conf = {'modules': [('synapse.tests.utils.TestModule', {'key': 'valu'})]}
        with self.raises(s_exc.ModAlreadyLoaded):
            async with self.getTestCore(conf=conf):
                pass

        async with self.getTestCore() as core:
            with self.raises(s_exc.ModAlreadyLoaded):
                await core.loadCoreModule('synapse.tests.utils.TestModule')

    async def test_cortex_coreinfo(self):

        async with self.getTestCoreAndProxy() as (core, prox):

            coreinfo = await prox.getCoreInfo()

            for field in ('version', 'modeldef', 'stormcmds'):
                self.isin(field, coreinfo)

            coreinfo = await prox.getCoreInfoV2()

            for field in ('version', 'modeldict', 'stormdocs'):
                self.isin(field, coreinfo)

            layers = list(core.listLayers())
            self.len(1, layers)
            lyr = layers[0]
            info = await lyr.pack()
            self.eq(info['name'], 'default')

            views = list(core.listViews())
            self.len(1, views)
            view = views[0]
            info = await view.pack()
            self.eq(info['name'], 'default')

            depr = [x for x in coreinfo['stormdocs']['libraries'] if x['path'] == ('lib', 'bytes')]
            self.len(1, depr)
            deprinfo = depr[0].get('deprecated')
            self.nn(deprinfo)
            self.eq(deprinfo.get('eolvers'), 'v3.0.0')

            depr = [x for x in coreinfo['stormdocs']['libraries'] if x['path'] == ('lib', 'infosec', 'cvss')]
            self.len(1, depr)
            self.len(4, [x for x in depr[0]['locals'] if x.get('deprecated')])

    async def test_cortex_model_dict(self):

        async with self.getTestCoreAndProxy() as (core, prox):

            model = await prox.getModelDict()

            tnfo = model['types'].get('inet:ipv4')

            self.nn(tnfo)
            self.eq(tnfo['info']['doc'], 'An IPv4 address.')

            fnfo = model['forms'].get('inet:ipv4')
            self.nn(fnfo)

            pnfo = fnfo['props'].get('asn')

            self.nn(pnfo)
            self.eq(pnfo['type'][0], 'inet:asn')

            modelt = model['types']

            self.eq('text', model['forms']['inet:whois:rec']['props']['text']['disp']['hint'])

            fname = 'inet:dns:rev'
            cmodel = core.model.form(fname)
            modelf = model['forms'][fname]
            self.eq(cmodel.type.stortype, modelt[fname].get('stortype'))

            self.eq(cmodel.prop('ipv4').type.stortype,
                    modelt.get(modelf['props']['ipv4']['type'][0], {}).get('stortype'))

            fname = 'file:bytes'
            cmodel = core.model.form(fname)
            modelf = model['forms'][fname]
            self.eq(cmodel.type.stortype, modelt[fname].get('stortype'))

            self.eq(cmodel.prop('size').type.stortype,
                    modelt.get(modelf['props']['size']['type'][0], {}).get('stortype'))
            self.eq(cmodel.prop('sha256').type.stortype,
                    modelt.get(modelf['props']['sha256']['type'][0], {}).get('stortype'))

            fname = 'test:int'
            cmodel = core.model.form(fname)
            modelf = model['forms'][fname]
            self.eq(cmodel.type.stortype, modelt[fname].get('stortype'))

            self.eq(cmodel.prop('.test:univ').type.stortype,
                    modelt.get(modelf['props']['.test:univ']['type'][0], {}).get('stortype'))

            mimemeta = model['interfaces'].get('file:mime:meta')
            self.nn(mimemeta)
            self.isin('props', mimemeta)
            self.eq('file', mimemeta['props'][0][0])

            self.nn(model['univs'].get('.created'))
            self.nn(model['univs'].get('.seen'))

            self.true(model['types']['edge']['info'].get('deprecated'))
            self.true(model['types']['timeedge']['info'].get('deprecated'))

    async def test_storm_graph(self):

        async with self.getTestCoreAndProxy() as (core, prox):

            await prox.addNode('inet:dns:a', ('woot.com', '1.2.3.4'))

            opts = {'graph': True}
            msgs = await prox.storm('inet:dns:a', opts=opts).list()
            nodes = [m[1] for m in msgs if m[0] == 'node']

            self.len(4, nodes)

            for node in nodes:
                if node[0][0] == 'inet:dns:a':
                    self.len(0, node[1]['path']['edges'])
                elif node[0][0] == 'inet:ipv4':
                    self.eq(node[1]['path']['edges'], (
                        ('4284a59c00dc93f3bbba5af4f983236c8f40332d5a28f1245e38fa850dbfbfa4', {'type': 'prop', 'prop': 'ipv4', 'reverse': True}),
                    ))
                elif node[0] == ('inet:fqdn', 'woot.com'):
                    self.eq(node[1]['path']['edges'], (
                        ('4284a59c00dc93f3bbba5af4f983236c8f40332d5a28f1245e38fa850dbfbfa4', {'type': 'prop', 'prop': 'fqdn', 'reverse': True}),
                    ))

            await prox.addNode('edge:refs', (('test:int', 10), ('test:int', 20)))

            msgs = await prox.storm('edge:refs', opts=opts).list()
            nodes = [m[1] for m in msgs if m[0] == 'node']

            self.len(3, nodes)
            self.len(0, nodes[0][1]['path']['edges'])
            self.len(1, nodes[1][1]['path']['edges'])
            self.len(1, nodes[2][1]['path']['edges'])

    async def test_onadd(self):
        arg_hit = {}

        async def testcb(node):
            arg_hit['hit'] = node

        async with self.getTestCore() as core:
            core.model.form('test:str').onAdd(testcb)

            nodes = await core.nodes('[test:str=hello]')
            self.len(1, nodes)
            node = nodes[0]
            self.eq(node, arg_hit.get('hit'))

            arg_hit['hit'] = None
            core.model.form('test:str').offAdd(testcb)
            nodes = await core.nodes('[test:str=goodbye]')
            self.len(1, nodes)
            self.none(arg_hit.get('hit'))

    async def test_adddata(self):

        data = ('foo', 'bar', 'baz')

        async with self.getTestCore() as core:

            await core.addFeedData('com.test.record', data)

            vals = [node.ndef[1] for node in await core.nodes('test:str')]

            vals.sort()

            self.eq(vals, ('bar', 'baz', 'foo'))

    async def test_cell(self):

        data = ('foo', 'bar', 'baz')

        async with self.getTestCoreAndProxy() as (core, proxy):

            corever = core.cellinfo.get('cortex:version')
            cellver = core.cellinfo.get('synapse:version')
            self.eq(corever, s_version.version)
            self.eq(corever, cellver)

            # NOTE: addNode / addNodes are deprecated in 3.0.0
            nodes = ((('inet:user', 'visi'), {}),)

            nodes = await alist(proxy.addNodes(nodes))
            self.len(1, nodes)

            node = await proxy.addNode('test:str', 'foo')

            opts = {'ndefs': [('inet:user', 'visi')]}

            msgs = await proxy.storm('', opts=opts).list()
            nodes = [m[1] for m in msgs if m[0] == 'node']

            self.len(1, nodes)
            self.eq('visi', nodes[0][0][1])

            await proxy.addFeedData('com.test.record', data)

            # test the remote storm result counting API
            self.eq(0, await proxy.count('test:pivtarg'))
            self.eq(1, await proxy.count('inet:user'))
            self.eq(1, await core.count('inet:user'))

            # Test the getFeedFuncs command to enumerate feed functions.
            ret = await proxy.getFeedFuncs()
            resp = {rec.get('name'): rec for rec in ret}
            self.isin('com.test.record', resp)
            self.isin('syn.nodes', resp)
            rec = resp.get('syn.nodes')
            self.eq(rec.get('name'), 'syn.nodes')
            self.eq(rec.get('desc'), 'Add nodes to the Cortex via the packed node format.')
            self.eq(rec.get('fulldoc'), 'Add nodes to the Cortex via the packed node format.')

            # Test the stormpkg apis
            otherpkg = {
                'name': 'foosball',
                'version': '0.0.1',
                'synapse_version': '>=2.8.0,<3.0.0',
            }
            self.none(await proxy.addStormPkg(otherpkg))
            pkgs = await proxy.getStormPkgs()
            self.len(1, pkgs)
            self.eq(pkgs, [otherpkg])
            pkg = await proxy.getStormPkg('foosball')
            self.eq(pkg, otherpkg)
            self.none(await proxy.delStormPkg('foosball'))
            pkgs = await proxy.getStormPkgs()
            self.len(0, pkgs)
            await self.asyncraises(s_exc.NoSuchPkg, proxy.delStormPkg('foosball'))

            self.none(await core._delStormPkg('foosball'))

            # This segfaults in regex < 2022.9.11
            query = '''test:str~="(?(?<=A)|(?(?![^B])C|D))"'''
            msgs = await core.stormlist(query)

            # test reqValidStorm
            self.true(await proxy.reqValidStorm('test:str=test'))
            self.true(await proxy.reqValidStorm('1.2.3.4 | spin', {'mode': 'lookup'}))
            self.true(await proxy.reqValidStorm('1.2.3.4 | spin', {'mode': 'autoadd'}))
            with self.raises(s_exc.BadSyntax):
                await proxy.reqValidStorm('1.2.3.4 ')
            with self.raises(s_exc.BadSyntax):
                await proxy.reqValidStorm('| 1.2.3.4 ', {'mode': 'lookup'})
            with self.raises(s_exc.BadSyntax):
                await proxy.reqValidStorm('| 1.2.3.4', {'mode': 'autoadd'})

    async def test_stormcmd(self):

        async with self.getTestCoreAndProxy() as (realcore, core):

            await realcore.nodes('[ inet:user=visi inet:user=whippit ]')

            self.eq(2, await core.count('inet:user'))

            # test cmd as last text syntax
            self.eq(1, await core.count('inet:user | limit 1'))

            self.eq(1, await core.count('inet:user | limit 1      '))

            # test cmd and trailing pipe and whitespace syntax
            self.eq(2, await core.count('inet:user | limit 10 | [ +#foo.bar ]'))
            self.eq(1, await core.count('inet:user | limit 10 | +inet:user=visi'))

            # test invalid option syntax
            msgs = await alist(core.storm('inet:user | limit --woot'))
            self.printed(msgs, 'Usage: limit [options] <count>')
            self.len(0, [m for m in msgs if m[0] == 'node'])

            oldverpkg = {
                'name': 'versionfail',
                'version': (0, 0, 1),
                'synapse_version': '>=1337.0.0,<2000.0.0',
                'commands': ()
            }

            with self.raises(s_exc.BadVersion):
                await core.addStormPkg(oldverpkg)

            oldverpkg = {
                'name': 'versionfail',
                'version': (0, 0, 1),
                'synapse_version': '>=1337.0.0,<2000.0.0',
                'commands': ()
            }

            with self.raises(s_exc.BadVersion):
                await core.addStormPkg(oldverpkg)

            oldverpkg = {
                'name': 'versionfail',
                'version': (0, 0, 1),
                'synapse_version': '>=0.0.1,<2.0.0',
                'commands': ()
            }

            with self.raises(s_exc.BadVersion):
                await core.addStormPkg(oldverpkg)

            noverpkg = {
                'name': 'nomin',
                'version': (0, 0, 1),
                'commands': ()
            }

            await core.addStormPkg(noverpkg)

            badcmdpkg = {
                'name': 'badcmd',
                'version': (0, 0, 1),
                'commands': ({
                    'name': 'invalidCMD',
                    'descr': 'test command',
                    'storm': '',
                },)
            }

            await self.asyncraises(s_exc.SchemaViolation, core.addStormPkg(badcmdpkg))
            await self.asyncraises(s_exc.BadArg, s_common.aspin(core.storm(None)))

    async def test_onsetdel(self):

        arg_hit = {}

        async def test_cb(node, oldv):
            arg_hit['hit'] = (node, oldv)

        async with self.getTestCore() as core:
            core.model.prop('test:str:hehe').onSet(test_cb)

            nodes = await core.nodes('[test:str=hi :hehe=haha]')
            self.len(1, nodes)
            node = nodes[0]
            self.eq(node.get('hehe'), 'haha')
            self.eq(node, arg_hit['hit'][0])
            self.none(arg_hit['hit'][1])

            arg_hit.clear()
            nodes = await core.nodes('test:str=hi [:hehe=weee]')
            self.len(1, nodes)
            node = nodes[0]

            self.eq(node.get('hehe'), 'weee')
            self.eq(node, arg_hit['hit'][0])
            self.eq(arg_hit['hit'][1], 'haha')

            arg_hit.clear()
            core.model.prop('test:str:hehe').onDel(test_cb)

            nodes = await core.nodes('test:str=hi [-:hehe]')
            self.len(1, nodes)
            node = nodes[0]
            self.none(node.get('hehe'))
            self.eq(node, arg_hit['hit'][0])
            self.eq(arg_hit['hit'][1], 'weee')

    async def test_storm_logging(self):
        async with self.getTestCoreAndProxy() as (realcore, core):
            view = await core.callStorm('return( $lib.view.get().iden )')
            self.nn(view)

            # Storm logging
            with self.getLoggerStream('synapse.storm') as stream:
                await alist(core.storm('help ask'))
                rows = stream.jsonlines()
                self.eq(rows[0]['message'], 'Executing storm query as [root]')
                self.eq(rows[0]['params']['view'], view)
                self.eq(rows[0]['params']['text'], 'help ask')

    async def test_strict(self):

        async with self.getTestCore() as core:

            async with await core.snap() as snap:

                node = await snap.addNode('test:str', 'foo')

                await self.asyncraises(s_exc.NoSuchProp, node.set('newpnewp', 10))
                await self.asyncraises(s_exc.BadTypeValu, node.set('tick', (20, 30)))

                # FIXME Snap.strict manipulation, remove in 3.0.0
                snap.strict = False
                self.none(await snap.addNode('test:str', s_common.novalu))

                self.false(await node.set('newpnewp', 10))
                self.false(await node.set('tick', (20, 30)))

    async def test_getcoremods(self):

        async with self.getTestCoreAndProxy() as (core, prox):

            self.nn(core.getCoreMod('synapse.tests.utils.TestModule'))

            # Ensure that the module load creates a node.
            self.len(1, await core.nodes('meta:source=8f1401de15918358d5247e21ca29a814'))

            mods = dict(await prox.getCoreMods())

            conf = mods.get('synapse.tests.utils.TestModule')
            self.nn(conf)
            self.eq(conf.get('key'), 'valu')

    async def test_storm_mustquote(self):

        async with self.getTestCore() as core:
            await core.nodes('[ inet:ipv4=1.2.3.4 ]')
            self.len(1, await core.nodes('inet:ipv4=1.2.3.4|limit 20'))

    async def test_storm_cmdname(self):

        class Bork:
            name = 'foo:bar'

        class Bawk:
            name = '.foobar'

        async with self.getTestCore() as core:

            with self.raises(s_exc.BadCmdName):
                core.addStormCmd(Bork)

            with self.raises(s_exc.BadCmdName):
                core.addStormCmd(Bawk)

    async def test_storm_comment(self):

        async with self.getTestCore() as core:

            text = '''
            /* A
               multiline
               comment */
            [ inet:ipv4=1.2.3.4 ] // this is a comment
            // and this too...

            switch $foo {

                // The bar case...

                bar: {
                    [ +#hehe.haha ]
                }

                /*
                   The
                   baz
                   case
                */
                'baz faz': {}
            }
            '''
            opts = {'vars': {'foo': 'bar'}}
            nodes = await core.nodes(text, opts=opts)
            self.len(1, nodes)
            self.eq(nodes[0].ndef, ('inet:ipv4', 0x01020304))
            self.nn(nodes[0].getTag('hehe.haha'))

    async def test_storm_contbreak(self):

        async with self.getTestCore() as core:

            text = '''
            for $foo in $foos {

                [ inet:ipv4=1.2.3.4 ]

                switch $foo {
                    bar: { [ +#ohai ] break }
                    baz: { [ +#visi ] continue }
                }

                [ inet:ipv4=5.6.7.8 ]

                [ +#hehe ]
            }
            '''
            opts = {'vars': {'foos': ['baz', 'baz']}}
            await core.nodes(text, opts=opts)

            nodes = await core.nodes('inet:ipv4')
            self.len(1, nodes)
            self.nn(nodes[0].getTag('visi'))
            self.none(nodes[0].getTag('hehe'))

            await core.nodes('inet:ipv4 | delnode')

            opts = {'vars': {'foos': ['bar', 'bar']}}
            await core.nodes(text, opts=opts)

            nodes = await core.nodes('inet:ipv4')
            self.len(1, nodes)
            self.nn(nodes[0].getTag('ohai'))
            self.none(nodes[0].getTag('hehe'))

            await core.nodes('inet:ipv4 | delnode')

            opts = {'vars': {'foos': ['lols', 'lulz']}}
            await core.nodes(text, opts=opts)

            nodes = await core.nodes('inet:ipv4')
            for node in nodes:
                self.nn(node.getTag('hehe'))

            # Break and Continue cannot cross function boundaries and will instead raise a catchable StormRuntimeError
            keywords = ('break', 'continue')
            base_func_q = '''
            function inner(v) {
                if ( $v = 2 ) {
                    KEYWORD
                }
                return ( $v )
            }
            $N = (5)

            for $valu in $lib.range($N) {
                $lib.print(`{$inner($valu)}/{$N}`)
            }
            '''
            func_catch_q = '''
            function inner(v) {
                if ( $v = 2 ) {
                    KEYWORD
                }
                return ( $v )
            }
            $N = (5)
            try {
                for $valu in $lib.range($N) {
                    $lib.print(`{$inner($valu)}/{$N}`)
                }
            } catch StormRuntimeError as err {
                $lib.print(`caught: {$err.mesg}`)
            }
            '''
            for keyword in keywords:
                q = base_func_q.replace('KEYWORD', keyword)
                msgs = await core.stormlist(q)
                self.stormIsInPrint('1/5', msgs)
                self.stormNotInPrint('2/5', msgs)
                self.stormIsInErr(f'function inner - Loop control statement "{keyword}" used outside of a loop.',
                                  msgs)

                q = func_catch_q.replace('KEYWORD', keyword)
                msgs = await core.stormlist(q)
                self.stormIsInPrint('1/5', msgs)
                self.stormNotInPrint('2/5', msgs)
                self.stormIsInPrint(f'function inner - Loop control statement "{keyword}" used outside of a loop.',
                                    msgs)

            # The toplevel use of the keywords will convert them into StormRuntimeError in the message stream
            # but prevent them from being caught.
            base_top_q = '''
            $N = (5)
            for $j in $lib.range($N) {
                if ($j = 2) { break }
                $lib.print(`{$j}/{$N}`)
            }
            if ($j = 2) {
                KEYWORD
            }
            '''
            top_catch_q = '''
            $N = (5)
            for $j in $lib.range($N) {
                if ($j = 2) { break }
                $lib.print(`{$j}/{$N}`)
            }
            try {
                if ($j = 2) {
                    KEYWORD
                }
            } catch StormRuntimeError as err {
                $lib.print(`caught: {$err.mesg}`)
            }
            '''
            for keyword in keywords:
                q = base_top_q.replace('KEYWORD', keyword)
                msgs = await core.stormlist(q)
                self.stormIsInPrint('1/5', msgs)
                self.stormNotInPrint('2/5', msgs)
                self.stormIsInErr(f'Loop control statement "{keyword}" used outside of a loop.',
                                  msgs)
                errname = [m[1][0] for m in msgs if m[0] == 'err'][0]
                self.eq(errname, 'StormRuntimeError')

                q = top_catch_q.replace('KEYWORD', keyword)
                msgs = await core.stormlist(q)
                self.stormIsInPrint('1/5', msgs)
                self.stormNotInPrint('2/5', msgs)
                self.stormIsInErr(f'Loop control statement "{keyword}" used outside of a loop.',
                                    msgs)
                errname = [m[1][0] for m in msgs if m[0] == 'err'][0]
                self.eq(errname, 'StormRuntimeError')

    async def test_storm_varcall(self):

        async with self.getTestCore() as core:

            text = '''
            for $foo in $foos {

                ($fqdn, $ipv4) = $foo.split("|")

                [ inet:dns:a=($fqdn, $ipv4) ]
            }
            '''
            opts = {'vars': {'foos': ['vertex.link|1.2.3.4']}}
            await core.nodes(text, opts=opts)
            self.len(1, await core.nodes('inet:dns:a=(vertex.link,1.2.3.4)'))

    async def test_storm_dict_deref(self):

        async with self.getTestCore() as core:

            text = '''
            [ test:int=$hehe.haha ]
            '''
            opts = {'vars': {'hehe': {'haha': 20}}}
            nodes = await core.nodes(text, opts=opts)
            self.len(1, nodes)
            self.eq(nodes[0].ndef[1], 20)

            text = '''
            $a=({'foo': 'bar'})
            $b=({'baz': 'foo'})
            [ test:str=$a.`{$b.baz}` ]
            '''
            nodes = await core.nodes(text, opts=opts)
            self.len(1, nodes)
            self.eq(nodes[0].ndef[1], 'bar')

            text = '''
            $a=({'foo': 'cool'})
            $b=({'baz': 'foo'})
            [ test:str=$a.($b.baz) ]
            '''
            nodes = await core.nodes(text, opts=opts)
            self.len(1, nodes)
            self.eq(nodes[0].ndef[1], 'cool')

            text = '''
            $foo = ({})
            $bar=({'baz': 'buzz'})
            $foo.`{$bar.baz}` = fuzz
            [ test:str=$foo.buzz ]
            '''
            nodes = await core.nodes(text, opts=opts)
            self.len(1, nodes)
            self.eq(nodes[0].ndef[1], 'fuzz')

            text = '''
            $foo = ({})
            $bar=({'baz': 'fuzz'})
            $foo.($bar.baz) = buzz
            [ test:str=$foo.fuzz ]
            '''
            nodes = await core.nodes(text, opts=opts)
            self.len(1, nodes)
            self.eq(nodes[0].ndef[1], 'buzz')

            self.eq('BAZ', await core.callStorm("$foo=({'bar': 'baz'}) return($foo.('bar').upper())"))
            self.eq('BAZ', await core.callStorm("$foo=({'bar': 'baz'}) return($foo.$('bar').upper())"))
            self.eq('BAZ', await core.callStorm("return(({'bar': 'baz'}).('bar').upper())"))
            self.eq('BAZ', await core.callStorm("return(({'bar': 'baz'}).$('bar').upper())"))
            self.eq('BAZ', await core.callStorm("return((({'bar': 'baz'}).('bar').upper()))"))
            self.eq('BAZ', await core.callStorm("return((({'bar': 'baz'}).$('bar').upper()))"))

            # setitem and deref both toprim the key
            text = '''
            $x = ({})
            $y = (1.23)
            $x.$y = "foo"
            for ($k, $v) in $x { return(($k, $x.$k)) }
            '''
            self.eq((1.23, 'foo'), await core.callStorm(text))

            # constructor also toprims all keys
            text = '''
            $y = (1.23)
            $x = ({
                $y: "foo"
            })
            for ($k, $v) in $x { return(($k, $x.$k)) }
            '''
            self.eq((1.23, 'foo'), await core.callStorm(text))

            text = '''
            $y=$lib.null [ inet:fqdn=foo.com ] $y=$node spin |
            $x = ({
                "cool": {
                    $y: "foo"
                }
            })
            for ($k, $v) in $x {
                for ($k2, $v2) in $v {
                    return(($k2, $x.$k.$k2))
                }
            }
            '''
            self.eq(('foo.com', 'foo'), await core.callStorm(text))

            # using a mutable key raises an exception
            text = '''
            $x = ({})
            $y = ([(1.23)])
            $x.$y = "foo"
            '''
            await self.asyncraises(s_exc.BadArg, core.nodes(text))

            text = '''
            $y = ([(1.23)])
            $x = ({
                $y: "foo"
            })
            '''
            await self.asyncraises(s_exc.BadArg, core.nodes(text))

    async def test_storm_varlist_compute(self):

        async with self.getTestCore() as core:

            text = '''
                [ test:str=foo .seen=(2014,2015) ]
                ($tick, $tock) = .seen
                [ test:int=$tick ]
                +test:int
            '''
            nodes = await core.nodes(text)
            self.len(1, nodes)
            self.eq(nodes[0].ndef[1], 1388534400000)

    async def test_storm_selfrefs(self):

        async with self.getTestCore() as core:

            nodes = await core.nodes('[ inet:fqdn=woot.com ] -> *')

            self.len(1, nodes)
            self.eq('com', nodes[0].ndef[1])

            await core.nodes('inet:fqdn=woot.com | delnode')

            self.len(0, await core.nodes('inet:fqdn=woot.com'))

    async def test_storm_addnode_runtsafe(self):

        async with self.getTestCore() as core:
            # test adding nodes from other nodes output
            q = '[ inet:fqdn=woot.com inet:fqdn=vertex.link ] [ inet:user = :zone ] +inet:user'
            nodes = await core.nodes(q)
            self.len(2, nodes)
            ndefs = list(sorted([n.ndef for n in nodes]))
            self.eq(ndefs, (('inet:user', 'vertex.link'), ('inet:user', 'woot.com')))

    async def test_storm_subgraph(self):

        async with self.getTestCore() as core:

            await core.nodes('[ inet:ipv4=1.2.3.4 :asn=20 ]')
            await core.nodes('[ inet:dns:a=(woot.com, 1.2.3.4) +#yepr ]')
            await core.nodes('[ inet:dns:a=(vertex.link, 5.5.5.5) +#nope ]')

            rules = {

                'degrees': 2,

                'pivots': [],

                'filters': ['-#nope'],

                'forms': {

                    'inet:fqdn': {
                        'pivots': ['<- *', '-> *'],
                        'filters': ['-inet:fqdn:issuffix=1'],
                    },

                    'syn:tag': {
                        'pivots': ['-> *'],
                    },

                    '*': {
                        'pivots': ['-> #'],
                    },

                }
            }

            def checkGraph(seeds, alldefs):
                # our TLDs should be omits
                self.len(2, seeds)
                self.len(4, alldefs)

                self.isin(('inet:fqdn', 'woot.com'), seeds)
                self.isin(('inet:fqdn', 'vertex.link'), seeds)

                self.nn(alldefs.get(('syn:tag', 'yepr')))
                self.nn(alldefs.get(('inet:dns:a', ('woot.com', 0x01020304))))

                self.none(alldefs.get(('inet:asn', 20)))
                self.none(alldefs.get(('syn:tag', 'nope')))
                self.none(alldefs.get(('inet:dns:a', ('vertex.link', 0x05050505))))

            seeds = []
            alldefs = {}

            async with await core.snap() as snap:
                async for node, path in snap.storm('inet:fqdn', opts={'graph': rules}):

                    if path.metadata.get('graph:seed'):
                        seeds.append(node.ndef)

                    alldefs[node.ndef] = path.metadata.get('edges')

            checkGraph(seeds, alldefs)

            rules['name'] = 'foo'
            iden = await core.callStorm('return($lib.graph.add($rules).iden)', opts={'vars': {'rules': rules}})

            gdef = await core.addStormGraph(rules)
            iden2 = gdef['iden']

            mods = {
                'name': 'bar',
                'desc': 'foorules',
                'refs': True,
                'edges': False,
                'forms': {},
                'pivots': ['<- meta:seen'],
                'degrees': 3,
                'filters': ['+#nope'],
                'filterinput': False,
                'yieldfiltered': True
            }

            await core.callStorm('$lib.graph.mod($iden, $info)', opts={'vars': {'iden': iden2, 'info': mods}})

            q = '$lib.graph.mod($iden, ({"iden": "foo"}))'
            await self.asyncraises(s_exc.BadArg, core.callStorm(q, opts={'vars': {'iden': iden2}}))

            gdef['scope'] = 'power-up'
            gdef['power-up'] = 'newp'
            await self.asyncraises(s_exc.SynErr, core._addStormGraph(gdef))

            gdef = await core.callStorm('return($lib.graph.get($iden))', opts={'vars': {'iden': iden}})
            self.eq(gdef['name'], 'foo')
            self.eq(gdef['creator'], core.auth.rootuser.iden)

            gdefs = await core.callStorm('return($lib.graph.list())')
            self.len(2, gdefs)
            self.eq(gdefs[0]['name'], 'bar')
            self.eq(gdefs[0]['creator'], core.auth.rootuser.iden)
            self.eq(gdefs[1]['name'], 'foo')
            self.eq(gdefs[1]['creator'], core.auth.rootuser.iden)

            seeds = []
            alldefs = {}
            async with await core.snap() as snap:

                async for node, path in snap.storm('inet:fqdn $lib.graph.activate($iden)', opts={'vars': {'iden': iden}}):

                    if path.metadata.get('graph:seed'):
                        seeds.append(node.ndef)

                    alldefs[node.ndef] = path.metadata.get('edges')

            checkGraph(seeds, alldefs)

            seeds = []
            alldefs = {}
            async with await core.snap() as snap:

                async for node, path in snap.storm('inet:fqdn', opts={'graph': iden}):

                    if path.metadata.get('graph:seed'):
                        seeds.append(node.ndef)

                    alldefs[node.ndef] = path.metadata.get('edges')

            checkGraph(seeds, alldefs)

            # now do the same options via the command...
            text = '''
                inet:fqdn | graph
                                --degrees 2
                                --filter { -#nope }
                                --pivot {}
                                --form-pivot inet:fqdn {<- * | limit 20}
                                --form-pivot inet:fqdn {-> * | limit 20}
                                --form-filter inet:fqdn {-inet:fqdn:issuffix=1}
                                --form-pivot syn:tag {-> *}
                                --form-pivot * {-> #}
            '''

            seeds = []
            alldefs = {}

            async with await core.snap() as snap:

                async for node, path in snap.storm(text):

                    if path.metadata.get('graph:seed'):
                        seeds.append(node.ndef)

                    alldefs[node.ndef] = path.metadata.get('edges')

            checkGraph(seeds, alldefs)

            # filterinput=false behavior
            rules['filterinput'] = False
            seeds = []
            alldefs = {}
            async with await core.snap() as snap:
                async for node, path in snap.storm('inet:fqdn', opts={'graph': rules}):

                    if path.metadata.get('graph:seed'):
                        seeds.append(node.ndef)

                    alldefs[node.ndef] = path.metadata.get('edges')

            # our TLDs are no longer omits
            self.len(4, seeds)
            self.len(6, alldefs)
            self.isin(('inet:fqdn', 'com'), seeds)
            self.isin(('inet:fqdn', 'link'), seeds)
            self.isin(('inet:fqdn', 'woot.com'), seeds)
            self.isin(('inet:fqdn', 'vertex.link'), seeds)

            # yieldfiltered = True
            rules.pop('filterinput', None)
            rules['yieldfiltered'] = True

            seeds = []
            alldefs = {}
            async with await core.snap() as snap:
                async for node, path in snap.storm('inet:fqdn', opts={'graph': rules}):

                    if path.metadata.get('graph:seed'):
                        seeds.append(node.ndef)

                    alldefs[node.ndef] = path.metadata.get('edges')

            # The tlds are omitted, but since we are yieldfiltered=True,
            # we still get the seeds. We also get an inet:dns:a node we
            # previously omitted.
            self.len(4, seeds)
            self.len(7, alldefs)
            self.isin(('inet:dns:a', ('vertex.link', 84215045)), alldefs)

            # refs
            rules = {
                'degrees': 2,
                'refs': True,
            }

            seeds = []
            alldefs = {}
            async with await core.snap() as snap:
                async for node, path in snap.storm('inet:dns:a:fqdn=woot.com',
                                                   opts={'graph': rules}):
                    if path.metadata.get('graph:seed'):
                        seeds.append(node.ndef)

                    alldefs[node.ndef] = path.metadata.get('edges')

            self.len(1, seeds)
            self.len(5, alldefs)
            # We did make it automatically away 2 degrees with just model refs
            self.eq({('inet:dns:a', ('woot.com', 16909060)),
                     ('inet:fqdn', 'woot.com'),
                     ('inet:ipv4', 16909060),
                     ('inet:fqdn', 'com'),
                     ('inet:asn', 20)}, set(alldefs.keys()))

            # Construct a test that encounters nodes which are already
            # in the to-do queue. This is mainly a coverage test.
            q = '[inet:ipv4=0 inet:ipv4=1 inet:ipv4=2 :asn=1138 +#deathstar]'
            await core.nodes(q)

            q = '#deathstar | graph --degrees 2 --refs'
            ndefs = set()
            async with await core.snap() as snap:
                async for node, path in snap.storm(q):
                    ndefs.add(node.ndef)
            self.isin(('inet:asn', 1138), ndefs)

            # Runtsafety test
            q = '[ test:int=1 ]  | graph --degrees $node.value()'
            await self.asyncraises(s_exc.StormRuntimeError, core.nodes(q))

            opts = {'vars': {'iden': iden, 'iden2': iden2}}
            q = '''
            function acti() {
                $lib.graph.activate($iden)
                return($lib.graph.get())
            }
            return($acti().iden)'''

            self.eq(iden, await core.callStorm(q, opts=opts))
            self.none(await core.callStorm('return($lib.graph.get())'))

            otherpkg = {
                'name': 'graph.powerup',
                'version': '0.0.1',
                'graphs': [{'name': 'testgraph'}]
            }
            await core.addStormPkg(otherpkg)

            visi = await core.auth.addUser('visi')
            uopts = dict(opts)
            uopts['user'] = visi.iden
            opts['vars']['useriden'] = visi.iden

            await self.asyncraises(s_exc.AuthDeny, core.nodes('$lib.graph.del($iden2)', opts=uopts))
            await core.nodes('$lib.graph.grant($iden2, users, $useriden, 3)', opts=opts)

            await core.nodes('$lib.graph.mod($iden2, ({"name": "newname"}))', opts=uopts)
            gdef = await core.callStorm('return($lib.graph.get($iden2))', opts=opts)
            self.eq(gdef['name'], 'newname')

            await core.nodes('$lib.graph.revoke($iden2, users, $useriden)', opts=opts)
            await self.asyncraises(s_exc.AuthDeny, core.nodes('$lib.graph.mod($iden2, ({"name": "newp"}))', opts=uopts))

            await core.nodes('$lib.graph.grant($iden2, users, $useriden, 3)', opts=opts)
            await core.nodes('$lib.graph.del($iden2)', opts=uopts)

            self.len(2, await core.callStorm('return($lib.graph.list())', opts=opts))

            q = '$lib.graph.del($lib.guid(graph.powerup, testgraph))'
            await self.asyncraises(s_exc.AuthDeny, core.nodes(q))

            await core.callStorm('pkg.del graph.powerup')
            await core.callStorm('return($lib.graph.del($iden))', opts={'vars': {'iden': iden}})

            gdefs = await core.callStorm('return($lib.graph.list())')
            self.len(0, gdefs)

            await self.asyncraises(s_exc.NoSuchIden, core.nodes('$lib.graph.del(foo)'))
            await self.asyncraises(s_exc.NoSuchIden, core.nodes('$lib.graph.get(foo)'))
            await self.asyncraises(s_exc.NoSuchIden, core.nodes('$lib.graph.activate(foo)'))
            await self.asyncraises(s_exc.NoSuchIden, core.delStormGraph('foo'))

            q = '$lib.graph.add(({"name": "foo", "forms": {"newp": {}}}))'
            await self.asyncraises(s_exc.NoSuchForm, core.nodes(q))

            iden = await core.callStorm('''
                $rules = ({
                    "name": "graph proj",
                    "forms": {
                        "biz:deal": {
                            "pivots": [" --> *", " <-- *"],
                        },
                        "pol:country": {
                            "pivots": ["--> *", "<-- *"],
                            "filters": ["-file:bytes"]
                        },
                        "*": {
                            "pivots": ["-> #"]
                        }
                    },
                })
                return($lib.graph.add($rules).iden)
            ''')

            guids = {
                'race': 'cdd9e140d78830fb46d880dd36b62961',
                'biz': 'c5352253cb13545205664e088ad210f0',
                'orgA': '2e5dcdb52552ca22fa7996158588ea01',
                'orgB': '9ea20ce1375d0ff0d16acfe807289a95',
                'pol': '111e3b57f9bbf973febe74b1e98e89f8'
            }

            await core.callStorm('''[
                (pol:country=$pol
                    :name="some government"
                    :flag=fd0a257397ee841ccd3b6ba76ad59c70310fd402ea3c9392d363f754ddaa67b5
                    <(running)+ { [ pol:race=$race ] }
                    +#some.stuff)
                (ou:org=$orgA
                   :url=https://foo.bar.com/wat.html)
                (ou:org=$orgB
                   :url=https://neato.burrito.org/stuff.html
                   +#rep.stuff)
                (biz:deal=$biz
                    :buyer:org=$orgA
                    :seller:org=$orgB
                    <(seen)+ { pol:country=$pol })
            ]''', opts={'vars': guids})

            nodes = await core.nodes('biz:deal | $lib.graph.activate($iden)', opts={'vars': {'iden': iden}})
            self.len(4, nodes)
            ndefs = set([n.ndef for n in nodes])
            self.eq(ndefs, set([
                ('biz:deal', guids['biz']),
                ('ou:org', guids['orgA']),
                ('ou:org', guids['orgB']),
                ('pol:country', guids['pol']),
            ]))

        with self.getTestDir() as dirn:
            async with self.getTestCore(dirn=dirn) as core:
                visi = await core.auth.addUser('visi')
                opts = {'user': visi.iden}

                await core.addStormPkg(otherpkg)
                await core.nodes('$lib.graph.add(({"name": "foo"}))', opts=opts)
                await core.nodes('$lib.graph.add(({"name": "bar"}))')
                self.len(3, await core.callStorm('return($lib.graph.list())', opts=opts))

            async with self.getTestCore(dirn=dirn) as core:
                self.len(3, await core.callStorm('return($lib.graph.list())', opts=opts))

                gdef = await core.callStorm('return($lib.graph.add(({"name": "nodef"})))')
                self.eq(1, gdef['permissions']['default'])

                gdef = await core.callStorm('return($lib.graph.add(({"name": "def", "permissions": {"default": 0}})))')
                self.eq(0, gdef['permissions']['default'])

    async def test_graph_projection_query_validation(self):
        async with self.getTestCore() as core:
            valid = {
                'name': 'valid',
                'forms': {
                    'inet:fqdn': {
                        'pivots': ['<- *'],
                        'filters': []
                    }
                }
            }

            self.nn(await core.addStormGraph(valid))

            bad_form_pivot = {
                'name': 'bad form pivot',
                'forms': {
                    'inet:fqdn': {
                        'pivots': ['<- * |||'],
                        'filters': []
                    }
                }
            }

            await self.asyncraises(s_exc.BadSyntax, core.addStormGraph(bad_form_pivot))

            bad_form_filter = {
                'name': 'bad form filter',
                'forms': {
                    'inet:fqdn': {
                        'pivots': [],
                        'filters': ['+++:wat']
                    }
                }
            }

            await self.asyncraises(s_exc.BadSyntax, core.addStormGraph(bad_form_filter))

            bad_global_filter = {
                'name': 'bad global filter',
                'filters': ['+++:wat']
            }

            await self.asyncraises(s_exc.BadSyntax, core.addStormGraph(bad_global_filter))

            bad_global_pivot = {
                'name': 'bad global pivot',
                'pivots': ['-> * |||']
            }

            await self.asyncraises(s_exc.BadSyntax, core.addStormGraph(bad_global_pivot))

    async def test_storm_two_level_assignment(self):
        async with self.getTestCore() as core:
            q = '$foo=baz $bar=$foo [test:str=$bar]'
            nodes = await core.nodes(q)
            self.len(1, nodes)
            self.eq('baz', nodes[0].ndef[1])

    async def test_storm_quoted_variables(self):
        async with self.getTestCore() as core:
            q = '$"my var"=baz $bar=$"my var" [test:str=$bar]'
            nodes = await core.nodes(q)
            self.len(1, nodes)
            self.eq('baz', nodes[0].ndef[1])

            q = '$d = ({"field 1": "foo", "field 2": "bar"}) [test:str=$d.\'field 1\']'
            nodes = await core.nodes(q)
            self.len(1, nodes)
            self.eq('foo', nodes[0].ndef[1])

            q = '($"a", $"#", $c) = (1, 2, 3) [test:str=$"#"]'
            nodes = await core.nodes(q)
            self.len(1, nodes)
            self.eq('2', nodes[0].ndef[1])

    async def test_storm_lib_custom(self):

        async with self.getTestCore() as core:
            # Test the registered function from test utils
            q = '[ ps:person="*" :name = $lib.test.beep(loud) ]'
            nodes = await core.nodes(q)
            self.len(1, nodes)
            self.eq('a loud beep!', nodes[0].get('name'))

            q = '$test = $lib.test.beep(test) [test:str=$test]'
            nodes = await core.nodes(q)
            self.len(1, nodes)
            self.eq('A test beep!', nodes[0].ndef[1])

            # Regression:  variable substitution in function raises exception
            q = '$foo=baz $test = $lib.test.beep($foo) [test:str=$test]'
            nodes = await core.nodes(q)
            self.len(1, nodes)
            self.eq('A baz beep!', nodes[0].ndef[1])

            q = 'return ( $lib.test.someargs(hehe, bar=haha, faz=wow) )'
            valu = await core.callStorm(q)
            self.eq(valu, 'A hehe beep which haha the wow!')

    async def test_storm_type_node(self):

        async with self.getTestCore() as core:
            nodes = await core.nodes('[ ps:person="*" edge:has=($node, (inet:fqdn,woot.com)) ]')
            self.len(2, nodes)
            self.eq('edge:has', nodes[0].ndef[0])

            nodes = await core.nodes('[test:str=test] [ edge:refs=($node,(test:int, 1234)) ] -test:str')
            self.len(1, nodes)
            self.eq(nodes[0].ndef[1], (('test:str', 'test'), ('test:int', 1234)))

            nodes = await core.nodes('test:int=1234 [test:str=$node.value()] -test:int')
            self.len(1, nodes)
            self.eq(nodes[0].ndef, ('test:str', '1234'))

            nodes = await core.nodes('test:int=1234 [test:str=$node.form()] -test:int')
            self.len(1, nodes)
            self.eq(nodes[0].ndef, ('test:str', 'test:int'))

    async def test_storm_subq_size(self):

        async with self.getTestCore() as core:

            await core.nodes('[ inet:dns:a=(woot.com, 1.2.3.4) inet:dns:a=(vertex.link, 1.2.3.4) ]')

            self.len(0, await core.nodes('inet:ipv4=1.2.3.4 +( { -> inet:dns:a }=0 )'))

            self.len(1, await core.nodes('inet:ipv4=1.2.3.4 +( { -> inet:dns:a }=2 )'))
            self.len(0, await core.nodes('inet:ipv4=1.2.3.4 +( { -> inet:dns:a }=3 )'))

            self.len(0, await core.nodes('inet:ipv4=1.2.3.4 +( { -> inet:dns:a }!=2 )'))
            self.len(1, await core.nodes('inet:ipv4=1.2.3.4 +( { -> inet:dns:a }!=3 )'))

            self.len(1, await core.nodes('inet:ipv4=1.2.3.4 +( { -> inet:dns:a }>=1 )'))
            self.len(1, await core.nodes('inet:ipv4=1.2.3.4 +( { -> inet:dns:a }>=2 )'))
            self.len(0, await core.nodes('inet:ipv4=1.2.3.4 +( { -> inet:dns:a }>=3 )'))

            self.len(0, await core.nodes('inet:ipv4=1.2.3.4 +( { -> inet:dns:a }<=1 )'))
            self.len(1, await core.nodes('inet:ipv4=1.2.3.4 +( { -> inet:dns:a }<=2 )'))
            self.len(1, await core.nodes('inet:ipv4=1.2.3.4 +( { -> inet:dns:a }<=3 )'))

            self.len(0, await core.nodes('inet:ipv4=1.2.3.4 +{ -> inet:dns:a } < 2 '))
            self.len(1, await core.nodes('inet:ipv4=1.2.3.4 +{ -> inet:dns:a } < 3 '))

            self.len(1, await core.nodes('inet:ipv4=1.2.3.4 +{ -> inet:dns:a } > 1 '))
            self.len(0, await core.nodes('inet:ipv4=1.2.3.4 +{ -> inet:dns:a } > 2 '))

            with self.raises(s_exc.NoSuchCmpr) as cm:
                await core.nodes('inet:ipv4=1.2.3.4 +{ -> inet:dns:a } @ 2')

            await core.nodes('[ risk:attack=* +(foo)> {[ test:str=foo ]} ]')
            await core.nodes('[ risk:attack=* +(foo)> {[ test:str=bar ]} ]')

            q = 'risk:attack +{ -(foo)> * $valu=$node.value() } $lib.print($valu)'
            msgs = await core.stormlist(q)
            self.sorteq([m[1]['mesg'] for m in msgs if m[0] == 'print'], ['foo', 'bar'])

            q = 'risk:attack +{ -(foo)> * $valu=$node.value() } = 1 $lib.print($valu)'
            msgs = await core.stormlist(q)
            self.sorteq([m[1]['mesg'] for m in msgs if m[0] == 'print'], ['foo', 'bar'])

            q = 'risk:attack -{ -(foo)> * $valu=$node.value() } = 2 $lib.print($valu)'
            msgs = await core.stormlist(q)
            self.sorteq([m[1]['mesg'] for m in msgs if m[0] == 'print'], ['foo', 'bar'])

            q = 'risk:attack +{ -(foo)> * $valu=$node.value() } > 0 $lib.print($valu)'
            msgs = await core.stormlist(q)
            self.sorteq([m[1]['mesg'] for m in msgs if m[0] == 'print'], ['foo', 'bar'])

            q = 'risk:attack -{ -(foo)> * $valu=$node.value() } > 1 $lib.print($valu)'
            msgs = await core.stormlist(q)
            self.sorteq([m[1]['mesg'] for m in msgs if m[0] == 'print'], ['foo', 'bar'])

            q = 'risk:attack +{ -(foo)> * $valu=$node.value() } >= 1 $lib.print($valu)'
            msgs = await core.stormlist(q)
            self.sorteq([m[1]['mesg'] for m in msgs if m[0] == 'print'], ['foo', 'bar'])

            q = 'risk:attack -{ -(foo)> * $valu=$node.value() } >= 2 $lib.print($valu)'
            msgs = await core.stormlist(q)
            self.sorteq([m[1]['mesg'] for m in msgs if m[0] == 'print'], ['foo', 'bar'])

            q = 'risk:attack +{ -(foo)> * $valu=$node.value() } < 2 $lib.print($valu)'
            msgs = await core.stormlist(q)
            self.sorteq([m[1]['mesg'] for m in msgs if m[0] == 'print'], ['foo', 'bar'])

            q = 'risk:attack -{ -(foo)> * $valu=$node.value() } < 1 $lib.print($valu)'
            msgs = await core.stormlist(q)
            self.sorteq([m[1]['mesg'] for m in msgs if m[0] == 'print'], ['foo', 'bar'])

            q = 'risk:attack +{ -(foo)> * $valu=$node.value() } <= 1 $lib.print($valu)'
            msgs = await core.stormlist(q)
            self.sorteq([m[1]['mesg'] for m in msgs if m[0] == 'print'], ['foo', 'bar'])

            q = 'risk:attack -{ -(foo)> * $valu=$node.value() } <= 0 $lib.print($valu)'
            msgs = await core.stormlist(q)
            self.sorteq([m[1]['mesg'] for m in msgs if m[0] == 'print'], ['foo', 'bar'])

            q = 'risk:attack +{ -(foo)> * $valu=$node.value() } != 0 $lib.print($valu)'
            msgs = await core.stormlist(q)
            self.sorteq([m[1]['mesg'] for m in msgs if m[0] == 'print'], ['foo', 'bar'])

            q = 'risk:attack -{ -(foo)> * $valu=$node.value() } != 1 $lib.print($valu)'
            msgs = await core.stormlist(q)
            self.sorteq([m[1]['mesg'] for m in msgs if m[0] == 'print'], ['foo', 'bar'])

    async def test_cortex_in(self):

        async with self.getTestCore() as core:

            nodes = await core.nodes('[test:str=a test:str=b test:str=c]')
            self.len(3, nodes)

            self.len(0, await core.nodes('test:str*in=()'))
            self.len(0, await core.nodes('test:str*in=(d,)'))
            self.len(2, await core.nodes('test:str*in=(a, c)'))
            self.len(1, await core.nodes('test:str*in=(a, d)'))
            self.len(3, await core.nodes('test:str*in=(a, b, c)'))

            self.len(0, await core.nodes('test:str +test:str*in=()'))
            self.len(0, await core.nodes('test:str +test:str*in=(d,)'))
            self.len(2, await core.nodes('test:str +test:str*in=(a, c)'))
            self.len(1, await core.nodes('test:str +test:str*in=(a, d)'))
            self.len(3, await core.nodes('test:str +test:str*in=(a, b, c)'))

    async def test_runt(self):
        async with self.getTestCore() as core:

            # Ensure that lifting by form/prop/values works.
            nodes = await core.nodes('test:runt')
            self.len(4, nodes)

            nodes = await core.nodes('test:runt.created')
            self.len(4, nodes)

            nodes = await core.nodes('test:runt:tick=2010')
            self.len(2, nodes)

            nodes = await core.nodes('test:runt:tick=2001')
            self.len(1, nodes)

            nodes = await core.nodes('test:runt:tick=2019')
            self.len(0, nodes)

            nodes = await core.nodes('test:runt:lulz="beep.sys"')
            self.len(1, nodes)

            nodes = await core.nodes('test:runt:lulz')
            self.len(2, nodes)

            nodes = await core.nodes('test:runt:tick=$foo', {'vars': {'foo': '2010'}})
            self.len(2, nodes)

            # Ensure that non-equality based lift comparators for the test runt nodes work.
            nodes = await core.nodes('test:runt~="b.*"')
            self.len(3, nodes)

            nodes = await core.nodes('test:runt:tick*range=(1999, 2001)')
            self.len(1, nodes)

            # Ensure that a lift by a universal property doesn't lift a runt node
            # accidentally.
            nodes = await core.nodes('.created')
            self.ge(len(nodes), 1)
            self.notin('test:ret', {node.ndef[0] for node in nodes})

            # Ensure we can do filter operations on runt nodes
            nodes = await core.nodes('test:runt +:tick*range=(1999, 2003)')
            self.len(1, nodes)

            nodes = await core.nodes('test:runt -:tick*range=(1999, 2003)')
            self.len(3, nodes)

            # Ensure we can pivot to/from runt nodes
            nodes = await core.nodes('[test:str=beep.sys]')
            self.len(1, nodes)

            nodes = await core.nodes('test:runt :lulz -> test:str')
            self.len(1, nodes)
            self.eq(nodes[0].ndef, ('test:str', 'beep.sys'))

            nodes = await core.nodes('test:str -> test:runt:lulz')
            self.len(1, nodes)
            self.eq(nodes[0].ndef, ('test:runt', 'beep'))

            # Lift by ndef/iden/opts does not work since runt support is not plumbed
            # into any caching which those lifts perform.
            ndef = ('test:runt', 'blah')
            iden = '15e33ccff08f9f96b5cea9bf0bcd2a55a96ba02af87f8850ba656f2a31429224'
            nodes = await core.nodes(f'iden {iden}')
            self.len(0, nodes)

            nodes = await core.nodes('', {'idens': [iden]})
            self.len(0, nodes)

            nodes = await core.nodes('', {'ndefs': [ndef]})
            self.len(0, nodes)

            # Ensure that add/edit a read-only runt prop fails, whether or not it exists.
            await self.asyncraises(s_exc.IsRuntForm,
                                   core.nodes('test:runt=beep [:tick=3001]'))
            await self.asyncraises(s_exc.IsRuntForm,
                                   core.nodes('test:runt=woah [:tick=3001]'))

            # Ensure that we can add/edit secondary props which has a callback.
            nodes = await core.nodes('test:runt=beep [:lulz=beepbeep.sys]')
            self.eq(nodes[0].get('lulz'), 'beepbeep.sys')
            await nodes[0].set('lulz', 'beepbeep.sys')  # We can do no-operation edits
            self.eq(nodes[0].get('lulz'), 'beepbeep.sys')

            # We can set props which were not there previously
            nodes = await core.nodes('test:runt=woah [:lulz=woah.sys]')
            self.eq(nodes[0].get('lulz'), 'woah.sys')

            # A edit may throw an exception due to some prop-specific normalization reason.
            await self.asyncraises(s_exc.BadTypeValu, core.nodes('test:runt=woah [:lulz=no.way]'))

            # Setting a property which has no callback or ro fails.
            await self.asyncraises(s_exc.IsRuntForm, core.nodes('test:runt=woah [:newp=pennywise]'))

            # Ensure that delete a read-only runt prop fails, whether or not it exists.
            await self.asyncraises(s_exc.IsRuntForm,
                                   core.nodes('test:runt=beep [-:tick]'))
            await self.asyncraises(s_exc.IsRuntForm,
                                   core.nodes('test:runt=woah [-:tick]'))

            # Ensure that we can delete a secondary prop which has a callback.
            nodes = await core.nodes('test:runt=beep [-:lulz]')
            self.none(nodes[0].get('lulz'))

            nodes = await core.nodes('test:runt=woah [-:lulz]')
            self.none(nodes[0].get('lulz'))

            # Deleting a property which has no callback or ro fails.
            await self.asyncraises(s_exc.IsRuntForm, core.nodes('test:runt=woah [-:newp]'))

            # # Ensure that adding tags on runt nodes fails
            await self.asyncraises(s_exc.IsRuntForm, core.nodes('test:runt=beep [+#hehe]'))
            await self.asyncraises(s_exc.IsRuntForm, core.nodes('test:runt=beep [-#hehe]'))

            # Ensure that adding / deleting test runt nodes fails
            await self.asyncraises(s_exc.IsRuntForm, core.nodes('[test:runt=" oh MY! "]'))
            await self.asyncraises(s_exc.IsRuntForm, core.nodes('test:runt=beep | delnode'))

            # Sad path for underlying Cortex.runRuntLift
            nodes = await alist(core.runRuntLift('test:newp', 'newp'))
            self.len(0, nodes)

    async def test_cortex_view_invalid(self):

        async with self.getTestCore() as core:

            core.view.invalid = s_common.guid()
            with self.raises(s_exc.NoSuchLayer):
                await core.nodes('[ test:str=foo ]')

            core.view.invalid = None
            self.len(1, await core.nodes('[ test:str=foo ]'))

    async def test_tag_globbing(self):
        async with self.getTestCore() as core:
            nodes = await core.nodes('[(test:str=n1 +#foo.bar.baz)] [(test:str=n2 +#foo.bad.baz)] [test:str=n3]')
            self.len(3, nodes)

            # Setup worked correct
            self.len(3, await core.nodes('test:str'))
            self.len(2, await core.nodes('test:str +#foo'))

            # Now test globbing - exact match for *
            self.len(2, await core.nodes('test:str +#*'))
            self.len(1, await core.nodes('test:str -#*'))

            # Now test globbing - single star matches one tag level
            self.len(2, await core.nodes('test:str +#foo.*.baz'))
            self.len(1, await core.nodes('test:str +#*.bad'))
            # Double stars matches a whole lot more!
            self.len(2, await core.nodes('test:str +#foo.**.baz'))
            self.len(1, await core.nodes('test:str +#**.bar.baz'))
            self.len(2, await core.nodes('test:str +#**.baz'))

    async def test_storm_lift_compute(self):
        async with self.getTestCore() as core:
            self.len(2, await core.nodes('[ inet:dns:a=(vertex.link,1.2.3.4) inet:dns:a=(woot.com,5.6.7.8)]'))
            self.len(4, await core.nodes('inet:dns:a inet:fqdn=:fqdn'))

    async def test_cortex_delnode_perms(self):

        async with self.getTestCore() as core:

            visi = await core.auth.addUser('visi')

            await visi.addRule((True, ('node', 'add')))
            await visi.addRule((True, ('node', 'prop', 'set')))
            await visi.addRule((True, ('node', 'tag', 'add')))

            opts = {'user': visi.iden}

            await core.nodes('[ test:cycle0=foo :cycle1=bar ]', opts=opts)
            await core.nodes('[ test:cycle1=bar :cycle0=foo ]', opts=opts)

            await core.nodes('[ test:str=foo +#lol ]', opts=opts)

            # no perms and not elevated...
            with self.raises(s_exc.AuthDeny):
                await core.nodes('test:str=foo | delnode', opts=opts)

            await visi.addRule((True, ('node', 'del')))

            # should still deny because node has tag we can't delete
            with self.raises(s_exc.AuthDeny):
                await core.nodes('test:str=foo | delnode', opts=opts)

            await visi.addRule((True, ('node', 'tag', 'del', 'lol')))

            self.len(0, await core.nodes('test:str=foo | delnode', opts=opts))

            with self.raises(s_exc.CantDelNode):
                await core.nodes('test:cycle0=foo | delnode', opts=opts)

            with self.raises(s_exc.AuthDeny):
                await core.nodes('test:cycle0=foo | delnode --force', opts=opts)

            await visi.setAdmin(True)

            self.len(0, await core.nodes('test:cycle0=foo | delnode --force', opts=opts))

    async def test_node_repr(self):

        async with self.getTestCore() as core:
            nodes = await core.nodes('[inet:ipv4=$valu]', opts={'vars': {'valu': 0x01020304}})
            self.len(1, nodes)
            node = nodes[0]
            self.eq('1.2.3.4', node.repr())

            nodes = await core.nodes('[inet:dns:a=(woot.com, 1.2.3.4)]')
            self.len(1, nodes)
            node = nodes[0]
            self.eq('1.2.3.4', node.repr('ipv4'))

    async def test_coverage(self):

        # misc tests to increase code coverage
        async with self.getTestCore() as core:

            node = (('test:str', 'foo'), {})

            await alist(core.addNodes((node,)))

            self.nn(await core.getNodeByNdef(('test:str', 'foo')))
            with self.raises(s_exc.NoSuchForm):
                await core.getNodeByNdef(('test:newp', 'hehe'))

    async def test_cortex_storm_vars(self):

        async with self.getTestCore() as core:

            opts = {'vars': {'foo': '1.2.3.4'}}

            self.len(1, await core.nodes('[ inet:ipv4=$foo ]', opts=opts))
            self.len(1, await core.nodes('$bar=5.5.5.5 [ inet:ipv4=$bar ]'))

            self.len(1, await core.nodes('[ inet:dns:a=(woot.com,1.2.3.4) ]'))

            self.len(2, await core.nodes('inet:dns:a=(woot.com,1.2.3.4) $hehe=:fqdn inet:fqdn=$hehe'))

            self.len(1, await core.nodes('inet:dns:a=(woot.com,1.2.3.4) $hehe=:fqdn +:fqdn=$hehe'))
            self.len(0, await core.nodes('inet:dns:a=(woot.com,1.2.3.4) $hehe=:fqdn -:fqdn=$hehe'))

            self.len(1, await core.nodes('[ test:pivcomp=(hehe,haha) :tick=2015 +#foo=(2014,2016) ]'))
            self.len(1, await core.nodes('test:pivtarg=hehe [ .seen=2015 ]'))

            self.len(1, await core.nodes('test:pivcomp=(hehe,haha) $ticktock=#foo -> test:pivtarg +.seen@=$ticktock'))

            self.len(1, await core.nodes('inet:dns:a=(woot.com,1.2.3.4) [ .seen=(2015,2018) ]'))

            nodes = await core.nodes('inet:dns:a=(woot.com,1.2.3.4) $seen=.seen :fqdn -> inet:fqdn [ .seen=$seen ]')
            self.len(1, nodes)
            node = nodes[0]
            self.eq(node.get('.seen'), (1420070400000, 1514764800000))

            with self.raises(s_exc.NoSuchProp):
                await core.nodes('inet:dns:a=(woot.com,1.2.3.4) $newp=.newp')

            # Vars can also be provided as tuple
            opts = {'vars': {'foo': ('hehe', 'haha')}}
            self.len(1, await core.nodes('test:pivcomp=$foo', opts=opts))

            # Vars can also be provided as integers
            norm = core.model.type('time').norm('2015')[0]
            opts = {'vars': {'foo': norm}}
            self.len(1, await core.nodes('test:pivcomp:tick=$foo', opts=opts))

    async def test_cortex_nexslogen_off(self):
        '''
        Everything still works when no nexus log is kept
        '''
        conf = {'nexslog:en': False, 'layers:logedits': True}
        async with self.getTestCore(conf=conf) as core:
            self.len(2, await core.nodes('[test:str=foo test:str=bar]'))
            self.len(2, await core.nodes('test:str'))

    async def test_cortex_logedits_off(self):
        '''
        Everything still works when no layer log is kept
        '''
        conf = {'nexslog:en': True, 'layers:logedits': False}
        async with self.getTestCore(conf=conf) as core:
            self.len(2, await core.nodes('[test:str=foo test:str=bar]'))
            self.len(2, await core.nodes('test:str'))

            layr = core.getLayer()
            await self.agenlen(0, layr.syncNodeEdits(0, wait=False))
            await self.agenlen(0, layr.syncNodeEdits2(0, wait=False))
            # We can still generate synthetic edits though
            ndedits = await alist(layr.iterLayerNodeEdits())
            self.gt(len(ndedits), 0)

            self.eq(0, await layr.getEditIndx())

    async def test_cortex_layer_settings(self):
        '''
        Make sure settings make it down to the slab
        '''
        conf = {'layers:lockmemory': True}
        async with self.getTestCore(conf=conf) as core:
            layr = core.getLayer()
            slab = layr.layrslab

            self.true(slab.lockmemory)

    async def test_feed_syn_nodes(self):

        conf = {'modules': [('synapse.tests.utils.DeprModule', {})]}
        async with self.getTestCore(conf=copy.deepcopy(conf)) as core0:

            podes = []

            node1 = (await core0.nodes('[ test:int=1 ]'))[0]
            await node1.setData('foo', 'bar')
            pack = node1.pack()
            pack[1]['nodedata']['foo'] = 'bar'
            pack[1]['edges'] = (('refs', ('inet:ipv4', '1.2.3.4')),
                                ('newp', ('test:newp', 'newp')))
            podes.append(pack)

            node2 = (await core0.nodes('[ test:int=2 ] | [ +(refs)> { test:int=1 } ]'))[0]
            pack = node2.pack()
            pack[1]['edges'] = (('refs', node1.iden()), )
            podes.append(pack)

            node3 = (await core0.nodes('[ test:int=3 ]'))[0]
            podes.append(node3.pack())

            node = (await core0.nodes(f'[ test:int=4 ]'))[0]
            pack = node.pack()
            pack[1]['edges'] = [('refs', ('inet:ipv4', f'{y}')) for y in range(500)]
            podes.append(pack)

        async with self.getTestCore(conf=copy.deepcopy(conf)) as core1:

            await core1.addFeedData('syn.nodes', podes)
            self.len(4, await core1.nodes('test:int'))
            self.len(1, await core1.nodes('test:int=1 -(refs)> inet:ipv4 +inet:ipv4=1.2.3.4'))
            self.len(0, await core1.nodes('test:int=1 -(newp)> *'))

            node1 = (await core1.nodes('test:int=1'))[0]
            self.eq('bar', await node1.getData('foo'))
            self.len(1, await core1.nodes('test:int=2 -(refs)> *'))

            await core1.addTagProp('test', ('int', {}), {})

            msgs = await core1.stormlist('test:int=1 [+#beep.beep:test=1138]')
            self.stormHasNoWarnErr(msgs)
            pode = [m[1] for m in msgs if m[0] == 'node'][0]
            pode = (('test:int', 4), pode[1])

            await core1.addFeedData('syn.nodes', [pode])
            nodes = await core1.nodes('test:int=4')
            self.eq(1138, nodes[0].getTagProp('beep.beep', 'test'))

            # Put bad data in
            data = [(('test:str', 'newp'), {'tags': {'test.newp': 'newp'}})]
            await core1.addFeedData('syn.nodes', data)
            self.len(1, await core1.nodes('test:str=newp -#test.newp'))

            data = [(('test:str', 'opps'), {'tagprops': {'test.newp': {'newp': 'newp'}}})]
            await core1.addFeedData('syn.nodes', data)
            self.len(1, await core1.nodes('test:str=opps +#test.newp'))

            data = [(('test:str', 'ahh'), {'nodedata': 123})]
            await core1.addFeedData('syn.nodes', data)
            nodes = await core1.nodes('test:str=ahh')
            self.len(1, nodes)
            await self.agenlen(0, nodes[0].iterData())

            data = [(('test:str', 'baddata'), {'nodedata': {123: 'newp',
                                                            'newp': b'123'}})]
            await core1.addFeedData('syn.nodes', data)
            nodes = await core1.nodes('test:str=baddata')
            self.len(1, nodes)
            await self.agenlen(0, nodes[0].iterData())

            data = [(('test:str', 'beef'), {'edges': [(node1.iden(), {})]})]
            await core1.addFeedData('syn.nodes', data)
            nodes = await core1.nodes('test:str=beef')
            self.len(1, nodes)
            await self.agenlen(0, nodes[0].iterEdgesN1())

            data = [(('syn:cmd', 'newp'), {})]
            await core1.addFeedData('syn.nodes', data)
            self.len(0, await core1.nodes('syn:cmd=newp'))

            data = [(('test:str', 'beef'), {'edges': [('newp', ('syn:form', 'newp'))]})]
            await core1.addFeedData('syn.nodes', data)
            nodes = await core1.nodes('test:str=beef')
            self.len(1, nodes)
            await self.agenlen(0, nodes[0].iterEdgesN1())

            # Feed into a forked view
            vdef2 = await core1.view.fork()
            view2_iden = vdef2.get('iden')

            data = [(('test:int', 1), {'tags': {'noprop': [None, None]},
                                       'tagprops': {'noprop': {'test': 'newp'}}})]
            await core1.addFeedData('syn.nodes', data, viewiden=view2_iden)
            self.len(1, await core1.nodes('test:int=1 +#noprop', opts={'view': view2_iden}))

            data = [(('test:int', 1), {'tags': {'noprop': (None, None),
                                                'noprop.two': (None, None)},
                                       'tagprops': {'noprop': {'test': 1}}})]
            await core1.addFeedData('syn.nodes', data, viewiden=view2_iden)
            nodes = await core1.nodes('test:int=1 +#noprop.two', opts={'view': view2_iden})
            self.len(1, nodes)
            self.eq(1, nodes[0].getTagProp('noprop', 'test'))

            # Test a bulk add
            tags = {'tags': {'test': (2020, 2022)}}
            data = [(('test:int', x), tags) for x in range(2001)]
            await core1.addFeedData('syn.nodes', data)
            nodes = await core1.nodes('test:int#test')
            self.len(2001, nodes)

            await core1.nodes('movetag test newtag')

            data = [(('test:int', 1), {'props': {'int2': 2},
                                       'tags': {'test': [2020, 2021]},
                                       'tagprops': {'noprop': {'test': 1}}})]
            await core1.addFeedData('syn.nodes', data, viewiden=view2_iden)
            nodes = await core1.nodes('test:int=1 +#newtag', opts={'view': view2_iden})
            self.len(1, nodes)
            self.eq(2, nodes[0].props.get('int2'))
            self.eq(1, nodes[0].getTagProp('noprop', 'test'))

            data = [(('test:int', 1), {'tags': {'test': (2020, 2022)}})]
            await core1.addFeedData('syn.nodes', data, viewiden=view2_iden)
            nodes = await core1.nodes('test:int=1 +#newtag', opts={'view': view2_iden})
            self.len(1, nodes)
            self.eq((2020, 2022), nodes[0].tags.get('newtag'))

            await core1.setTagModel('test', 'regex', (None, '[0-9]{4}'))

            # This tag doesn't match the regex but should still make the node
            data = [(('test:int', 8), {'tags': {'test.12345': (None, None)}})]
            await core1.addFeedData('syn.nodes', data)
            self.len(1, await core1.nodes('test:int=8 -#test.12345'))

            data = [(('test:int', 8), {'tags': {'test.1234': (None, None)}})]
            await core1.addFeedData('syn.nodes', data)
            self.len(0, await core1.nodes('test:int=8 -#newtag.1234'))

            core1.view.layers[0].readonly = True
            await self.asyncraises(s_exc.IsReadOnly, core1.addFeedData('syn.nodes', data))

            await core1.nodes('model.deprecated.lock ou:org:sic')

            data = [(('ou:org', '*'), {'props': {'sic': 1111, 'name': 'foo'}})]
            await core1.addFeedData('syn.nodes', data, viewiden=view2_iden)
            nodes = await core1.nodes('ou:org', opts={'view': view2_iden})
            self.len(1, nodes)
            self.nn(nodes[0].props.get('name'))
            self.none(nodes[0].props.get('sic'))

            await core1.nodes('model.deprecated.lock test:deprprop')

            data = [(('test:deprform', 'dform'), {'props': {'deprprop': ['1', '2'],
                                                            'ndefprop': ('test:deprprop', 'a'),
                                                            'okayprop': 'okay'}})]
            await core1.addFeedData('syn.nodes', data, viewiden=view2_iden)
            nodes = await core1.nodes('test:deprform', opts={'view': view2_iden})
            self.len(1, nodes)
            self.nn(nodes[0].props.get('okayprop'))
            self.none(nodes[0].props.get('deprprop'))
            self.none(nodes[0].props.get('ndefprop'))
            self.len(0, await core1.nodes('test:deprprop', opts={'view': view2_iden}))

            with self.raises(s_exc.IsDeprLocked):
                q = '[test:deprform=dform :ndefprop=(test:deprprop, a)]'
                await core1.nodes(q, opts={'view': view2_iden})

            with self.raises(s_exc.IsDeprLocked):
                q = '[test:deprform=dform :deprprop=(1, 2)]'
                await core1.nodes(q, opts={'view': view2_iden})

    async def test_storm_sub_query(self):

        async with self.getTestCore() as core:
            # check that the sub-query can make changes but doesnt effect main query output
            nodes = await core.nodes('[ test:str=foo +#bar ] { [ +#baz ] -#bar }')
            node = nodes[0]
            self.nn(node.getTag('baz'))

            await core.nodes('[ test:str=oof +#bar ] { [ test:int=0xdeadbeef ] }')
            self.len(1, await core.nodes('test:int=3735928559'))

        # Test using subqueries for filtering
        async with self.getTestCore() as core:
            # Generic tests

            self.len(1, await core.nodes('[ test:str=bar +#baz ]'))
            self.len(1, await core.nodes('[ test:pivcomp=(foo,bar) ]'))

            self.len(0, await core.nodes('test:pivcomp=(foo,bar) -{ :lulz -> test:str +#baz }'))
            self.len(1, await core.nodes('test:pivcomp=(foo,bar) +{ :lulz -> test:str +#baz } +test:pivcomp'))

            # Practical real world example

            self.len(2, await core.nodes('[ inet:ipv4=1.2.3.4 :loc=us inet:dns:a=(vertex.link,1.2.3.4) ]'))
            self.len(2, await core.nodes('[ inet:ipv4=4.3.2.1 :loc=zz inet:dns:a=(example.com,4.3.2.1) ]'))
            self.len(1, await core.nodes('inet:ipv4:loc=us'))
            self.len(1, await core.nodes('inet:dns:a:fqdn=vertex.link'))
            self.len(1, await core.nodes('inet:ipv4:loc=zz'))
            self.len(1, await core.nodes('inet:dns:a:fqdn=example.com'))

            # lift all dns, pivot to ipv4 where loc=us, remove the results
            # this should return the example node because the vertex node matches the filter and should be removed
            nodes = await core.nodes('inet:dns:a -{ :ipv4 -> inet:ipv4 +:loc=us }')
            self.len(1, nodes)
            self.eq(nodes[0].ndef[1], ('example.com', 67305985))

            # lift all dns, pivot to ipv4 where loc=us, add the results
            # this should return the vertex node because only the vertex node matches the filter
            nodes = await core.nodes('inet:dns:a +{ :ipv4 -> inet:ipv4 +:loc=us }')
            self.len(1, nodes)
            self.eq(nodes[0].ndef[1], ('vertex.link', 16909060))

            # lift all dns, pivot to ipv4 where cc!=us, remove the results
            # this should return the vertex node because the example node matches the filter and should be removed
            nodes = await core.nodes('inet:dns:a -{ :ipv4 -> inet:ipv4 -:loc=us }')
            self.len(1, nodes)
            self.eq(nodes[0].ndef[1], ('vertex.link', 16909060))

            # lift all dns, pivot to ipv4 where cc!=us, add the results
            # this should return the example node because only the example node matches the filter
            nodes = await core.nodes('inet:dns:a +{ :ipv4 -> inet:ipv4 -:loc=us }')
            self.len(1, nodes)
            self.eq(nodes[0].ndef[1], ('example.com', 67305985))

            # lift all dns, pivot to ipv4 where asn=1234, add the results
            # this should return nothing because no nodes have asn=1234
            self.len(0, await core.nodes('inet:dns:a +{ :ipv4 -> inet:ipv4 +:asn=1234 }'))

            # lift all dns, pivot to ipv4 where asn!=1234, add the results
            # this should return everything because no nodes have asn=1234
            nodes = await core.nodes('inet:dns:a +{ :ipv4 -> inet:ipv4 -:asn=1234 }')
            self.len(2, nodes)

    async def test_storm_switchcase(self):

        async with self.getTestCore() as core:

            # non-runtsafe switch value
            text = '[inet:ipv4=1 :asn=22] $asn=:asn switch $asn {42: {[+#foo42]} 22: {[+#foo22]}}'
            nodes = await core.nodes(text)
            self.len(1, nodes)
            self.nn(nodes[0].getTag('foo22'))
            self.none(nodes[0].getTag('foo42'))

            text = '[inet:ipv4=2 :asn=42] $asn=:asn switch $asn {42: {[+#foo42]} 22: {[+#foo22]}}'
            nodes = await core.nodes(text)
            self.len(1, nodes)
            self.none(nodes[0].getTag('foo22'))
            self.nn(nodes[0].getTag('foo42'))

            text = '[inet:ipv4=3 :asn=0] $asn=:asn switch $asn {42: {[+#foo42]} 22: {[+#foo22]}}'
            nodes = await core.nodes(text)
            self.len(1, nodes)
            self.none(nodes[0].getTag('foo22'))
            self.none(nodes[0].getTag('foo42'))

            # completely runsafe switch

            text = '$foo=foo switch $foo {foo: {$result=bar} nop: {$result=baz}} [test:str=$result]'
            nodes = await core.nodes(text)
            self.len(1, nodes)
            self.eq(nodes[0].ndef[1], 'bar')

            text = '$foo=nop switch $foo {foo: {$result=bar} nop: {$result=baz}} [test:str=$result]'
            nodes = await core.nodes(text)
            self.len(1, nodes)
            self.eq(nodes[0].ndef[1], 'baz')

            text = '$foo=nop switch $foo {foo: {$result=bar} *: {$result=baz}} [test:str=$result]'
            nodes = await core.nodes(text)
            self.len(1, nodes)
            self.eq(nodes[0].ndef[1], 'baz')

            text = '$foo=xxx $result=xxx switch $foo {foo: {$result=bar} nop: {$result=baz}} [test:str=$result]'
            nodes = await core.nodes(text)
            self.len(1, nodes)
            self.eq(nodes[0].ndef[1], 'xxx')

            text = '$foo=foo switch $foo {foo: {test:str=bar}}'
            nodes = await core.nodes(text)
            self.len(1, nodes)

            opts = {'vars': {'woot': 'hehe'}}
            text = '[test:str=a] switch $woot { hehe: {[+#baz]} }'
            nodes = await core.nodes(text, opts=opts)
            self.len(1, nodes)
            for node in nodes:
                self.eq(node.ndef[1], 'a')
                self.nn(node.getTag('baz'))
                self.none(node.getTag('faz'))
                self.none(node.getTag('jaz'))

            opts = {'vars': {'woot': 'haha hoho'}}
            text = '[test:str=b] switch $woot { hehe: {[+#baz]} "haha hoho": {[+#faz]} "lolz:lulz": {[+#jaz]} }'
            nodes = await core.nodes(text, opts=opts)
            self.len(1, nodes)
            for node in nodes:
                self.eq(node.ndef[1], 'b')
                self.none(node.getTag('baz'))
                self.nn(node.getTag('faz'))
                self.none(node.getTag('jaz'))

            opts = {'vars': {'woot': 'lolz:lulz'}}
            text = "[test:str=c] switch $woot { hehe: {[+#baz]} 'haha hoho': {[+#faz]} 'lolz:lulz': {[+#jaz]} }"
            nodes = await core.nodes(text, opts=opts)
            self.len(1, nodes)
            for node in nodes:
                self.eq(node.ndef[1], 'c')
                self.none(node.getTag('baz'))
                self.none(node.getTag('faz'))
                self.nn(node.getTag('jaz'))

            opts = {'vars': {'woot': 'lulz'}}
            text = '[test:str=c] switch $woot { hehe: {[+#baz]} *: {[+#jaz]} }'
            nodes = await core.nodes(text, opts=opts)
            self.len(1, nodes)
            for node in nodes:
                self.eq(node.ndef[1], 'c')
                self.none(node.getTag('baz'))
                self.nn(node.getTag('jaz'))

            opts = {'vars': {'woot': 'lulz'}}
            text = '''[test:str=c] $form=$node.form() switch $form { 'test:str': {[+#known]} *: {[+#unknown]} }'''
            nodes = await core.nodes(text, opts=opts)
            self.len(1, nodes)
            node = nodes[0]
            self.eq(node.ndef[1], 'c')
            self.nn(node.getTag('known'))
            self.none(node.getTag('unknown'))

            q = '$valu={[test:str=foo]} switch $valu { foo: {test:str=foo return($node.value()) } }'
            self.eq('foo', await core.callStorm(q))

            # multi-value switch cases
            q = '''
            [test:str=$inval]
            switch $node.value() {
                "foo": { return($node.value()) }
                ("boo", "bar"): { return($node.value()) }
                (coo, car): { return($node.value()) }
                ('doo', 'dar'): { return($node.value()) }
                ("goo", 'gar', gaz): { return($node.value()) }
            }
            $lib.raise(BadArg, `Failed match on {$inval}`)
            '''
            for inval in ('foo', 'boo', 'bar', 'coo', 'car', 'doo', 'dar', 'goo', 'gar', 'gaz'):
                valu = await core.callStorm(q, opts={'vars': {'inval': inval}})
                self.eq(valu, inval)

            # bare asterisk is allowed as a multi-value
            valu = await core.callStorm('$foo="*" switch $foo { *:{ return(default) } (someval, *): { return(multi) } }')
            self.eq(valu, 'multi')

            # multiple default cases is invalid
            msgs = await core.stormlist('$foo=foo switch $foo { *:{} *:{} }')
            self.stormIsInErr('Switch statements cannot have more than one default case. Found 2.', msgs)

            # multi-value case without a comma
            msgs = await core.stormlist('$foo=foo switch $foo { (foo bar): { $lib.print(woot) } }')
            self.stormIsInErr('Unexpected token', msgs)
            self.stormIsInErr('expecting one of: case multi-value, double-quoted string, single-quoted string', msgs)

            # multi-value case without a second value
            msgs = await core.stormlist('$foo=foo switch $foo { (foo, ): { $lib.print(woot) } }')
            self.stormIsInErr('Unexpected token', msgs)
            self.stormIsInErr('expecting one of: case multi-value, double-quoted string, single-quoted string', msgs)

            # multi-value case without a comma or second value
            msgs = await core.stormlist('$foo=foo switch $foo { (foo): { $lib.print(woot) } }')
            self.stormIsInErr('Unexpected token', msgs)
            self.stormIsInErr('expecting one of: ,', msgs)

    async def test_storm_tagvar(self):

        async with self.getTestCore() as core:

            opts = {'vars': {'tag': 'hehe.haha', 'mtag': '', }}

            nodes = await core.nodes('[ test:str=foo +#$tag ]', opts=opts)
            self.len(1, nodes)
            node = nodes[0]
            self.eq(node.ndef[1], 'foo')
            self.nn(node.getTag('hehe.haha'))

            nodes = await core.nodes('#$tag', opts=opts)
            self.len(1, nodes)
            node = nodes[0]
            self.eq(node.ndef[1], 'foo')
            self.nn(node.getTag('hehe.haha'))

            nodes = await core.nodes('$tag=hehe.haha test:str=foo +#$tag')
            self.len(1, nodes)
            node = nodes[0]
            self.eq(node.ndef[1], 'foo')
            self.nn(node.getTag('hehe.haha'))

            nodes = await core.nodes('[test:str=foo2] $tag="*" test:str +#$tag')
            self.len(1, nodes)
            node = nodes[0]
            self.eq(node.ndef[1], 'foo')
            self.nn(node.getTag('hehe.haha'))

            nodes = await core.nodes('$tag=hehe.* test:str +#$tag')
            self.len(1, nodes)
            node = nodes[0]
            self.eq(node.ndef[1], 'foo')

            nodes = await core.nodes('[test:str=foo :hehe=newtag] $tag=:hehe [+#$tag]')
            self.len(1, nodes)
            node = nodes[0]
            self.eq(node.ndef[1], 'foo')
            self.nn(node.getTag('newtag'))

            nodes = await core.nodes('#$tag [ -#$tag ]', opts=opts)
            self.len(1, nodes)
            node = nodes[0]
            self.eq(node.ndef[1], 'foo')
            self.none(node.getTag('hehe.haha'))

            mesgs = await core.stormlist('$var=timetag test:str=foo [+#$var=2019] $lib.print(#$var)')
            podes = [m[1] for m in mesgs if m[0] == 'node']
            self.len(1, podes)
            pode = podes[0]
            self.true(s_node.tagged(pode, '#timetag'))

            mesgs = await core.stormlist('test:str=foo $var=$node.value() [+#$var=2019] $lib.print(#$var)')
            self.stormIsInPrint('(1546300800000, 1546300800001)', mesgs)
            podes = [m[1] for m in mesgs if m[0] == 'node']
            self.len(1, podes)
            pode = podes[0]
            self.true(s_node.tagged(pode, '#foo'))

            nodes = await core.nodes('$d = ({"foo": "bar"}) [test:str=yop +#$d.foo]')
            self.len(1, nodes)
            self.nn(nodes[0].getTag('bar'))

            q = '[test:str=yop +#$lib.str.format("{first}.{last}", first=foo, last=bar)]'
            nodes = await core.nodes(q)
            self.len(1, nodes)
            self.nn(nodes[0].getTag('foo.bar'))

            q = '$foo=(tag1,tag2,tag3) [test:str=x +#$foo]'
            nodes = await core.nodes(q)
            self.len(1, nodes)
            self.nn(nodes[0].getTag('tag1'))
            self.nn(nodes[0].getTag('tag2'))
            self.nn(nodes[0].getTag('tag3'))

            nodes = await core.nodes('[ test:str=foo +?#$mtag +?#$tag ]', opts=opts)
            self.len(1, nodes)
            node = nodes[0]
            self.eq(node.ndef[1], 'foo')
            self.nn(node.getTag('hehe.haha'))

            q = '$foo=(tag1,?,tag3) [test:str=x +?#$foo]'
            nodes = await core.nodes(q)
            self.len(1, nodes)
            self.nn(nodes[0].getTag('tag1'))
            self.nn(nodes[0].getTag('tag3'))

            q = '$t1="" $t2="" $t3=tag3 [test:str=x -#$t1 +?#$t2 +?#$t3]'
            nodes = await core.nodes(q)
            self.len(1, nodes)
            self.nn(nodes[0].getTag('tag3'))

            mesgs = await core.stormlist('test:str=foo $var=$node.value() [+?#$var=2019] $lib.print(#$var)')
            self.stormIsInPrint('(1546300800000, 1546300800001)', mesgs)
            podes = [m[1] for m in mesgs if m[0] == 'node']
            self.len(1, podes)
            pode = podes[0]
            self.true(s_node.tagged(pode, '#foo'))

            mesgs = await core.stormlist('$var="" test:str=foo [+?#$var=2019]')
            podes = [m[1] for m in mesgs if m[0] == 'node']
            self.len(1, podes)
            pode = podes[0]
            self.true(s_node.tagged(pode, '#timetag'))

            nodes = await core.nodes('$d = ({"foo": ""}) [test:str=yop +?#$d.foo +#tag1]')
            self.len(1, nodes)
            self.none(nodes[0].getTag('foo.*'))
            self.nn(nodes[0].getTag('tag1'))

    async def test_storm_forloop(self):

        async with self.getTestCore() as core:

            opts = {'vars': {'fqdns': ('foo.com', 'bar.com')}}

            nodes = await core.nodes('for $fqdn in $fqdns { [ inet:fqdn=$fqdn ] }', opts=opts)
            self.sorteq(('bar.com', 'foo.com'), [n.ndef[1] for n in nodes])

            opts = {'vars': {'dnsa': (('foo.com', '1.2.3.4'), ('bar.com', '5.6.7.8'))}}

            nodes = await core.nodes('for ($fqdn, $ipv4) in $dnsa { [ inet:dns:a=($fqdn,$ipv4) ] }', opts=opts)
            self.eq((('foo.com', 0x01020304), ('bar.com', 0x05060708)), [n.ndef[1] for n in nodes])

            with self.raises(s_exc.StormVarListError):
                await core.nodes('for ($fqdn,$ipv4,$boom) in $dnsa { [ inet:dns:a=($fqdn,$ipv4) ] }', opts=opts)

            q = '[ inet:ipv4=1.2.3.4 +#hehe +#haha ] for ($foo,$bar,$baz) in $node.tags() {[+#$foo]}'
            with self.raises(s_exc.StormVarListError):
                await core.nodes(q)

            await core.nodes('inet:ipv4=1.2.3.4 for $tag in $node.tags() { [ +#hoho ] { [inet:ipv4=5.5.5.5 +#$tag] } continue [ +#visi ] }')  # noqa: E501
            self.len(1, await core.nodes('inet:ipv4=5.5.5.5 +#hehe +#haha -#visi'))

            q = 'inet:ipv4=1.2.3.4 for $tag in $node.tags() { [ +#hoho ] { [inet:ipv4=6.6.6.6 +#$tag] } break [ +#visi ]}'  # noqa: E501
            self.len(1, await core.nodes(q))
            q = 'inet:ipv4=6.6.6.6 +(#hehe or #haha) -(#hehe and #haha) -#visi'
            self.len(1, await core.nodes(q))

            q = 'inet:ipv4=1.2.3.4 for $tag in $node.tags() { [test:str=$tag] }'  # noqa: E501
            nodes = await core.nodes(q)
            self.eq([n.ndef[0] for n in nodes], [*['test:str', 'inet:ipv4'] * 3])

            # non-runsafe iteration over a dictionary
            q = '''$dict=({"key1": "valu1", "key2": "valu2"}) [(test:str=test1) (test:str=test2)]
            for ($key, $valu) in $dict {
                [:hehe=$valu]
            }
            '''
            nodes = await core.nodes(q)
            # Each input node is yielded *twice* from the runtime
            self.len(4, nodes)
            self.eq({'test1', 'test2'}, {n.ndef[1] for n in nodes})
            for node in nodes:
                self.eq(node.get('hehe'), 'valu2')

            # None values don't yield anything
            q = '''$foo = ({})
            for $name in $foo.bar { [ test:str=$name ] }
            '''
            nodes = await core.nodes(q)
            self.len(0, nodes)

            # Even with a inbound node, zero loop iterations will not yield inbound nodes.
            q = '''test:str=test1 $foo = ({})
            for $name in $foo.bar { [ test:str=$name ] }
            '''
            nodes = await core.nodes(q)
            self.len(0, nodes)

            q = '''$list=([["inet:fqdn", "nest.com"]])
            for ($form, $valu) in $list { [ *$form=$valu ] }
            '''
            nodes = await core.nodes(q)
            self.len(1, nodes)
            self.eq(('inet:fqdn', 'nest.com'), nodes[0].ndef)

            q = '''inet:fqdn=nest.com $list=([[$node.form(), $node.value()]])
            for ($form, $valu) in $list { [ *$form=$valu ] }
            '''
            nodes = await core.nodes(q)
            self.len(2, nodes)
            self.eq(('inet:fqdn', 'nest.com'), nodes[0].ndef)
            self.eq(('inet:fqdn', 'nest.com'), nodes[1].ndef)

            with self.raises(s_exc.StormRuntimeError) as err:
                await core.nodes('[ it:dev:int=1 ] for $n in $node.value() { }')
            self.isin("'int' object is not iterable: 1", err.exception.errinfo.get('mesg'))

            with self.raises(s_exc.StormRuntimeError) as err:
                await core.nodes('for $n in { .created return($node) } { }')
            self.isin("'node' object is not iterable", err.exception.errinfo.get('mesg'))

    async def test_storm_whileloop(self):

        async with self.getTestCore() as core:
            q = '$x = 0 while $($x < 10) { $x=$($x+1) [test:int=$x]}'
            nodes = await core.nodes(q)
            self.len(10, nodes)

            # It should work the same with a continue at the end
            q = '$x = 0 while $($x < 10) { $x=$($x+1) [test:int=$x] continue}'
            nodes = await core.nodes(q)
            self.len(10, nodes)

            # Non Runtsafe test
            q = '''
            test:int=4 test:int=5 $x=$node.value()
            while 1 {
                $x=$($x-1)
                if $($x=$(2)) {continue}
                elif $($x=$(1)) {break}
                $lib.print($x)
            } '''
            msgs = await core.stormlist(q)
            prints = [m[1].get('mesg') for m in msgs if m[0] == 'print']
            self.eq(['3', '4', '3'], prints)

            # Non runtsafe yield test
            q = 'test:int=4 while $node.value() { [test:str=$node.value()] break}'
            nodes = await core.nodes(q)
            self.len(1, nodes)

            q = '$x = 10 while 1 { $x=$($x-2) if $($x=$(4)) {continue} [test:int=$x]  if $($x<=0) {break} }'
            nodes = await core.nodes(q)
            self.eq([8, 6, 2, 0], [n.ndef[1] for n in nodes])

    async def test_storm_varmeth(self):

        async with self.getTestCore() as core:

            opts = {'vars': {'blob': 'woot.com|1.2.3.4'}}
            nodes = await core.nodes('[ inet:dns:a=$blob.split("|") ]', opts=opts)

            self.len(1, nodes)
            for node in nodes:
                self.eq(node.ndef[0], 'inet:dns:a')
                self.eq(node.ndef[1], ('woot.com', 0x01020304))

    async def test_storm_formpivot(self):

        async with self.getTestCore() as core:

            nodes = await core.nodes('[ inet:dns:a=(woot.com,1.2.3.4) ]')

            # this tests getdst()
            nodes = await core.nodes('inet:fqdn=woot.com -> inet:dns:a')
            self.len(1, nodes)
            for node in nodes:
                self.eq(node.ndef, ('inet:dns:a', ('woot.com', 0x01020304)))

            # this tests getsrc()
            nodes = await core.nodes('inet:fqdn=woot.com -> inet:dns:a -> inet:ipv4')
            self.len(1, nodes)
            for node in nodes:
                self.eq(node.ndef, ('inet:ipv4', 0x01020304))

            with self.raises(s_exc.NoSuchPivot):
                nodes = await core.nodes('[ test:int=10 ] -> test:type')

            nodes = await core.nodes('[ test:str=woot :bar=(inet:fqdn, woot.com) ] -> inet:fqdn')
            self.eq(nodes[0].ndef, ('inet:fqdn', 'woot.com'))

    async def test_storm_expressions(self):
        async with self.getTestCore() as core:

            async def _test(q, ansr):
                nodes = await core.nodes(f'[test:int={q}]')
                self.len(1, nodes)
                self.eq(nodes[0].ndef, ('test:int', ansr))

            await _test('$(42)', 42)
            await _test('$(2 + 4)', 6)
            await _test('$(4 - 2)', 2)
            await _test('$(4 -2)', 2)
            await _test('$(4- 2)', 2)
            await _test('$(4-2)', 2)
            await _test('$(2 * 4)', 8)
            await _test('$(1 + 2 * 4)', 9)
            await _test('$(1 + 2 * 4)', 9)
            await _test('$((1 + 2) * 4)', 12)
            await _test('$(1 < 1)', 0)
            await _test('$(1 <= 1)', 1)
            await _test('$(1 > 1)', 0)
            await _test('$(1 >= 1)', 1)
            await _test('$(1 >= 1 + 1)', 0)
            await _test('$(1 >= 1 + 1 * -2)', 1)
            await _test('$(1 - 1 - 1)', -1)
            await _test('$(4 / 2 / 2)', 1)
            await _test('$(1 / 2)', 0)
            await _test('$(1 != 1)', 0)
            await _test('$(2 != 1)', 1)
            await _test('$(2 = 1)', 0)
            await _test('$(2 = 2)', 1)
            await _test('$(2 = 2.0)', 1)
            await _test('$("foo" = "foo")', 1)
            await _test('$("foo" != "foo")', 0)
            await _test('$("foo2" = "foo")', 0)
            await _test('$("foo2" != "foo")', 1)
            await _test('$(0 and 1)', 0)
            await _test('$(1 and 1)', 1)
            await _test('$(1 or 1)', 1)
            await _test('$(0 or 0)', 0)
            await _test('$(1 or 0)', 1)
            await _test('$(not 0)', 1)
            await _test('$(not 1)', 0)
            await _test('$(1 or 0 and 0)', 1)  # and > or
            await _test('$(not 1 and 1)', 0)  # not > and
            await _test('$(not 1 > 1)', 1)  # cmp > not

            opts = {'vars': {'none': None}}
            # runtsafe
            nodes = await core.nodes('if $($none) {[test:str=yep]}', opts=opts)
            self.len(0, nodes)

            # non-runtsafe
            nodes = await core.nodes('[test:int=42] if $($none) {[test:str=$node]} else {spin}', opts=opts)
            self.len(0, nodes)

            nodes = await core.nodes('if $(not $none) {[test:str=yep]}', opts=opts)
            self.len(1, nodes)
            nodes = await core.nodes('[test:int=42] if $(not $none) {[test:str=yep]} else {spin}', opts=opts)
            self.len(2, nodes)

            # TODO:  implement move-along mechanism
            # await _test('$(1 / 0)', 0)

            # Test non-runtsafe
            q = '[test:type10=1 :intprop=24] $val=:intprop [test:int=$(1 + $val)]'
            nodes = await core.nodes(q)
            self.len(2, nodes)
            self.eq(nodes[0].ndef, ('test:int', 25))

            # Test invalid comparisons
            q = '$val=(1,2,3) [test:str=$("foo" >= $val)]'
            await self.asyncraises(s_exc.BadCast, core.nodes(q))

            q = '$val=(1,2,3) [test:str=$($val >= "foo")]'
            await self.asyncraises(s_exc.BadCast, core.nodes(q))

            q = '$val=42 [test:str=$(42<$val)]'
            nodes = await core.nodes(q)
            self.len(1, nodes)
            self.eq(nodes[0].ndef, ('test:str', 'false'))

            q = '[test:str=foo :hehe=42] [test:str=$(not :hehe<42)]'
            nodes = await core.nodes(q)
            self.len(2, nodes)
            self.eq(nodes[0].ndef, ('test:str', 'true'))

            with self.raises(s_exc.StormRuntimeError) as cm:
                await core.nodes('$x=(1 / 0)')
            self.eq('Cannot divide by zero', cm.exception.get('mesg'))

            with self.raises(s_exc.StormRuntimeError) as cm:
                await core.nodes('$x=(1 % 0)')
            self.eq('Cannot divide by zero', cm.exception.get('mesg'))

            with self.raises(s_exc.StormRuntimeError) as cm:
                await core.nodes('$x=(1.0 / 0.0)')
            self.eq('Cannot divide by zero', cm.exception.get('mesg'))

            with self.raises(s_exc.StormRuntimeError) as cm:
                await core.nodes('$x=(1.0 % 0.0)')
            self.eq('Invalid operation on a Number', cm.exception.get('mesg'))

    async def test_storm_filter_vars(self):
        '''
        Test variable filters (e.g. +$foo) and expression filters (e.g. +$(:hehe < 4))

        '''
        async with self.getTestCore() as core:

            # variable filter, non-runtsafe, true path
            q = '[test:type10=1 :strprop=1] $foo=:strprop +$foo'
            nodes = await core.nodes(q)
            self.len(1, nodes)

            # variable filter, non-runtsafe, false path
            q = '[test:type10=1 :strprop=1] $foo=:strprop -$foo'
            nodes = await core.nodes(q)
            self.len(0, nodes)

            # variable filter, runtsafe, true path
            q = '[test:type10=1 :strprop=1] $foo=1 +$foo'
            nodes = await core.nodes(q)
            self.len(1, nodes)

            # variable filter, runtsafe, false path
            q = '[test:type10=1 :strprop=1] $foo=$(0) -$foo'
            nodes = await core.nodes(q)
            self.len(1, nodes)

            # expression filter, non-runtsafe, true path
            q = '[test:type10=2 :strprop=1] | spin | test:type10 +$(:strprop)'
            nodes = await core.nodes(q)
            self.len(2, nodes)

            # expression filter, non-runtsafe, false path
            q = '[test:type10=1 :strprop=1] -$(:strprop + 0)'
            nodes = await core.nodes(q)
            self.len(0, nodes)

            # expression filter, runtsafe, true path
            q = '[test:type10=1 :strprop=1] +$(1)'
            nodes = await core.nodes(q)
            self.len(1, nodes)

            # expression filter, runtsafe, false path
            q = '[test:type10=1 :strprop=1] -$(0)'
            nodes = await core.nodes(q)
            self.len(1, nodes)

            q = '''
            [ file:bytes=sha256:2d168c4020ba0136cd8808934c29bf72cbd85db52f5686ccf84218505ba5552e
                :mime:pe:compiled="1992/06/19 22:22:17.000"
            ]
            -(file:bytes:size <= 16384 and file:bytes:mime:pe:compiled < 2014/01/01)'''
            self.len(1, await core.nodes(q))

    async def test_storm_filter(self):
        async with self.getTestCore() as core:
            q = '[test:str=test +#test=(2018,2019)]'
            nodes = await core.nodes(q)
            self.len(1, nodes)

            q = 'test:str=test $foo=test $bar=(2018,2019) +#$foo=$bar'
            nodes = await core.nodes(q)
            self.len(1, nodes)

            q = 'test:str=test $foo=$node.value() $bar=(2018,2019) +#$foo=$bar'
            nodes = await core.nodes(q)
            self.len(1, nodes)

            # Filter by var as node
            q = '[ps:person=*] $person = $node { [test:edge=($person, $person)] } -ps:person test:edge +:n1=$person'
            nodes = await core.nodes(q)
            self.len(1, nodes)

            # Lift by var as node
            q = '[ps:person=*] $person = $node { [test:ndef=$person] }  test:ndef=$person'
            nodes = await core.nodes(q)
            self.len(2, nodes)

    async def test_storm_ifstmt(self):

        async with self.getTestCore() as core:
            nodes = await core.nodes('[test:int=1 :int2=1] if :int2 {[+#woot]}')
            self.true(nodes[0].hasTag('woot'))
            nodes = await core.nodes('[test:int=1 :int2=0] if $(:int2) {[+#woot2]}')
            self.false(nodes[0].hasTag('woot2'))

            nodes = await core.nodes('[test:int=1 :int2=1] if $(:int2) {[+#woot3]} else {[+#nowoot3]}')
            self.true(nodes[0].hasTag('woot3'))
            self.false(nodes[0].hasTag('nowoot3'))

            nodes = await core.nodes('[test:int=2 :int2=0] if $(:int2) {[+#woot3]} else {[+#nowoot3]}')
            self.false(nodes[0].hasTag('woot3'))
            self.true(nodes[0].hasTag('nowoot3'))

            q = '[test:int=0 :int2=0] if $(:int2) {[+#woot41]} elif $($node.value()) {[+#woot42]}'
            nodes = await core.nodes(q)
            self.false(nodes[0].hasTag('woot41'))
            self.false(nodes[0].hasTag('woot42'))

            q = '[test:int=0 :int2=1] if $(:int2) {[+#woot51]} elif $($node.value()) {[+#woot52]}'
            nodes = await core.nodes(q)
            self.true(nodes[0].hasTag('woot51'))
            self.false(nodes[0].hasTag('woot52'))

            q = '[test:int=1 :int2=1] if $(:int2) {[+#woot61]} elif $($node.value()) {[+#woot62]}'
            nodes = await core.nodes(q)
            self.true(nodes[0].hasTag('woot61'))
            self.false(nodes[0].hasTag('woot62'))

            q = '[test:int=2 :int2=0] if $(:int2) {[+#woot71]} elif $($node.value()) {[+#woot72]}'
            nodes = await core.nodes(q)
            self.false(nodes[0].hasTag('woot71'))
            self.true(nodes[0].hasTag('woot72'))

            q = ('[test:int=0 :int2=0] if $(:int2) {[+#woot81]} '
                 'elif $($node.value()) {[+#woot82]} else {[+#woot83]}')
            nodes = await core.nodes(q)
            self.false(nodes[0].hasTag('woot81'))
            self.false(nodes[0].hasTag('woot82'))
            self.true(nodes[0].hasTag('woot83'))

            q = ('[test:int=0 :int2=42] if $(:int2) {[+#woot91]} '
                 'elif $($node.value()){[+#woot92]}else {[+#woot93]}')
            nodes = await core.nodes(q)
            self.true(nodes[0].hasTag('woot91'))
            self.false(nodes[0].hasTag('woot92'))
            self.false(nodes[0].hasTag('woot93'))

            q = ('[test:int=1 :int2=0] if $(:int2){[+#woota1]} '
                 'elif $($node.value()) {[+#woota2]} else {[+#woota3]}')
            nodes = await core.nodes(q)
            self.false(nodes[0].hasTag('woota1'))
            self.true(nodes[0].hasTag('woota2'))
            self.false(nodes[0].hasTag('woota3'))

            q = ('[test:int=1 :int2=1] if $(:int2) {[+#wootb1]} '
                 'elif $($node.value()) {[+#wootb2]} else{[+#wootb3]}')
            nodes = await core.nodes(q)
            self.true(nodes[0].hasTag('wootb1'))
            self.false(nodes[0].hasTag('wootb2'))
            self.false(nodes[0].hasTag('wootb3'))

            # Runtsafe condition with nodes
            nodes = await core.nodes('[test:str=yep2] if $(1) {[+#woot]}')
            self.true(nodes[0].hasTag('woot'))

            # Runtsafe condition with nodes, condition is false
            nodes = await core.nodes('[test:str=yep2] if $(0) {[+#woot2]}')
            self.false(nodes[0].hasTag('woot2'))

            # Completely runtsafe, condition is true
            q = '$foo=yawp if $foo {$bar=lol} else {$bar=rofl} [test:str=yep3 +#$bar]'
            nodes = await core.nodes(q)
            self.true(nodes[0].hasTag('lol'))
            self.false(nodes[0].hasTag('rofl'))

            # Completely runtsafe, condition is false
            q = '$foo=$(0) if $($foo) {$bar=lol} else {$bar=rofl} [test:str=yep4 +#$bar]'
            nodes = await core.nodes(q)
            self.false(nodes[0].hasTag('lol'))
            self.true(nodes[0].hasTag('rofl'))

            # Non-constant runtsafe
            q = '$vals=(1,2,3,4) for $i in $vals {if $($i="1") {[test:int=$i]}}'
            nodes = await core.nodes(q)
            self.len(1, nodes)

    async def test_storm_order(self):
        q = '''[test:str=foo :hehe=bar] $tvar=() $tvar.append(1) $tvar.append(:hehe) $lib.print($lib.str.join('', $tvar)) '''
        async with self.getTestCore() as core:
            mesgs = await core.stormlist(q)
            self.stormIsInPrint('1bar', mesgs)

    async def test_cortex_mirror(self):

        with self.getTestDir() as dirn:

            path00 = s_common.gendir(dirn, 'core00')
            path01 = s_common.gendir(dirn, 'core01')

            async with self.getTestCore(dirn=path00) as core00:
                await core00.nodes('[ inet:ipv4=1.2.3.4 ]')

            s_tools_backup.backup(path00, path01)

            async with self.getTestCore(dirn=path00) as core00:

                self.false(core00.conf.get('mirror'))

                await core00.nodes('[ inet:ipv4=1.2.3.4 ]')

                ip00 = await core00.nodes('[ inet:ipv4=3.3.3.3 ]')

                await core00.nodes('$lib.queue.add(hehe)')
                q = 'trigger.add node:add --form inet:fqdn --query {$lib.queue.get(hehe).put($node.repr())}'
                msgs = await core00.stormlist(q)

                ddef = await core00.callStorm('return($lib.dmon.add(${$lib.time.sleep(10)}, name=hehedmon))')
                await core00.callStorm('return($lib.dmon.del($iden))', opts={'vars': {'iden': ddef.get('iden')}})

                url = core00.getLocalUrl()

                core01conf = {'mirror': url}

                async with self.getTestCore(dirn=path01, conf=core01conf) as core01:

                    await core00.nodes('[ inet:fqdn=vertex.link ]')
                    await core00.nodes('queue.add visi')

                    await core01.sync()

                    ip01 = await core01.nodes('inet:ipv4=3.3.3.3')
                    self.eq(ip00[0].get('.created'), ip01[0].get('.created'))

                    self.len(1, await core01.nodes('inet:fqdn=vertex.link'))

                    q = 'for ($offs, $fqdn) in $lib.queue.get(hehe).gets(wait=0) { inet:fqdn=$fqdn }'
                    self.len(2, await core01.nodes(q))

                    msgs = await core01.stormlist('queue.list')
                    self.stormIsInPrint('visi', msgs)

                    opts = {'vars': {'iden': ddef.get('iden')}}
                    ddef1 = await core01.callStorm('return($lib.dmon.get($iden))', opts=opts)
                    self.none(ddef1)

                    # Validate that mirrors can still write
                    await core01.nodes('queue.add visi2')
                    msgs = await core01.stormlist('queue.list')
                    self.stormIsInPrint('visi2', msgs)

                    await core01.nodes('[ inet:fqdn=www.vertex.link ]')
                    self.len(1, await core01.nodes('inet:fqdn=www.vertex.link'))

                    await self.asyncraises(s_exc.SynErr, core01.delView(core01.view.iden))

                    # get the nexus index
                    nexusind = core01.nexsroot.nexslog.index()

                await core00.nodes('[ inet:ipv4=5.5.5.5 ]')

                # test what happens when we go down and come up again...
                async with self.getTestCore(dirn=path01, conf=core01conf) as core01:

                    # check that startup does not create any events
                    self.eq(nexusind, core01.nexsroot.nexslog.index())

                    await core00.nodes('[ inet:fqdn=woot.com ]')
                    await core01.sync()

                    q = 'for ($offs, $fqdn) in $lib.queue.get(hehe).gets(wait=0) { inet:fqdn=$fqdn }'
                    self.len(5, await core01.nodes(q))
                    self.len(1, await core01.nodes('inet:ipv4=5.5.5.5'))

                    opts = {'vars': {'iden': ddef.get('iden')}}
                    ddef = await core01.callStorm('return($lib.dmon.get($iden))', opts=opts)
                    self.none(ddef)

            # now lets start up in the opposite order...
            async with self.getTestCore(dirn=path01, conf=core01conf) as core01:

                async with self.getTestCore(dirn=path00) as core00:

                    self.len(1, await core00.nodes('[ inet:ipv4=6.6.6.6 ]'))

                    await core01.sync()

                    self.len(1, await core01.nodes('inet:ipv4=6.6.6.6'))

                # what happens if *he* goes down and comes back up again?
                async with self.getTestCore(dirn=path00) as core00:

                    await core00.nodes('[ inet:ipv4=7.7.7.7 ]')

                    await core01.sync()

                    self.len(1, (await core01.nodes('inet:ipv4=7.7.7.7')))

                # Try a write with the leader down
                with patch('synapse.lib.nexus.FOLLOWER_WRITE_WAIT_S', 2):
                    await self.asyncraises(s_exc.LinkErr, core01.nodes('[inet:ipv4=7.7.7.8]'))

                # Bring the leader back up and try again
                async with self.getTestCore(dirn=path00) as core00:
                    self.len(1, await core01.nodes('[ inet:ipv4=7.7.7.8 ]'))

                # remove the mirrorness from the Cortex and ensure that we can
                # write to the Cortex. This will move the core01 ahead of
                # core00 & core01 can become the leader. By default this is
                # not a graceful promotion.
                await core01.promote()
                self.false(core01.nexsroot._mirready.is_set())

                self.len(1, await core01.nodes('[inet:ipv4=9.9.9.8]'))
                new_url = core01.getLocalUrl()
                new_conf = {'mirror': new_url}
                async with self.getTestCore(dirn=path00, conf=new_conf) as core00:
                    await core00.sync()
                    self.len(1, await core00.nodes('inet:ipv4=9.9.9.8'))

    async def test_cortex_mirror_culled(self):

        with self.getTestDir() as dirn:

            path00 = s_common.gendir(dirn, 'core00')    # upstream
            path01 = s_common.gendir(dirn, 'core01')    # mirror
            path02 = s_common.gendir(dirn, 'core02')    # mirror of mirror
            path02b = s_common.gendir(dirn, 'core02b')  # mirror of mirror restore

            async with self.getTestCore(dirn=path00) as core00:
                await core00.nodes('[ inet:ipv4=1.2.3.4 ]')

            s_tools_backup.backup(path00, path01)
            s_tools_backup.backup(path00, path02)

            async with self.getTestCore(dirn=path00) as core00:

                url00 = core00.getLocalUrl()

                lowuser = await core00.auth.addUser('low')
                opts = {'user': lowuser.iden}
                await self.asyncraises(s_exc.AuthDeny, core00.callStorm('$lib.cell.trimNexsLog()', opts=opts))

                async with self.getTestCore(dirn=path01, conf={'mirror': url00}) as core01:

                    url01 = core01.getLocalUrl()

                    async with self.getTestCore(dirn=path02, conf={'mirror': url01}) as core02:

                        url02 = core02.getLocalUrl()
                        consumers = [url01, url02]
                        opts = {'vars': {'cons': consumers}}
                        strim = 'return($lib.cell.trimNexsLog(consumers=$cons))'

                        await core00.nodes('[ inet:ipv4=10.0.0.0/28 ]')
                        ips00 = await core00.count('inet:ipv4')

                        await core01.sync()
                        await core02.sync()

                        self.eq(ips00, await core01.count('inet:ipv4'))
                        self.eq(ips00, await core02.count('inet:ipv4'))

                        ind = await core00.getNexsIndx()
                        ret = await core00.callStorm(strim, opts=opts)
                        self.eq(ind, ret)

                        await core01.sync()
                        await core02.sync()

                        # all the logs match
                        log00 = await alist(core00.nexsroot.nexslog.iter(0))
                        log01 = await alist(core01.nexsroot.nexslog.iter(0))
                        log02 = await alist(core02.nexsroot.nexslog.iter(0))
                        self.true(log00 == log01 == log02)

                        # simulate a waiter timing out
                        with patch('synapse.cortex.CoreApi.waitNexsOffs', return_value=False):
                            await self.asyncraises(s_exc.SynErr, core00.callStorm(strim, opts=opts))

                    # consumer offline
                    await asyncio.sleep(0)
                    await self.asyncraises(ConnectionRefusedError, core00.callStorm(strim, opts=opts))

                    # admin can still cull and break the mirror
                    await core00.nodes('[ inet:ipv4=127.0.0.1/28 ]')

                    ind = await core00.rotateNexsLog()
                    await core01.sync()
                    self.true(await core00.cullNexsLog(ind - 1))
                    await core01.sync()

                    log00 = await alist(core00.nexsroot.nexslog.iter(0))
                    log01 = await alist(core01.nexsroot.nexslog.iter(0))
                    self.eq(log00, log01)

                    with self.getLoggerStream('synapse.lib.nexus') as stream:
                        async with self.getTestCore(dirn=path02, conf={'mirror': url01}) as core02:
                            await stream.expect('offset is out of sync')
                            self.true(core02.nexsroot.isfini)

                # restore mirror
                s_tools_backup.backup(path01, path02b)

                async with self.getTestCore(dirn=path01, conf={'mirror': url00}) as core01:

                    url01 = core01.getLocalUrl()

                    async with self.getTestCore(dirn=path02b, conf={'mirror': url01}) as core02:

                        url02 = core02.getLocalUrl()
                        opts = {'vars': {'url01': url01, 'url02': url02}}
                        strim = 'return($lib.cell.trimNexsLog(consumers=($url01, $url02), timeout=$lib.null))'

                        await core00.nodes('[ inet:ipv4=11.0.0.0/28 ]')
                        ips00 = await core00.count('inet:ipv4')

                        await core01.sync()
                        await core02.sync()

                        self.eq(ips00, await core01.count('inet:ipv4'))
                        self.eq(ips00, await core02.count('inet:ipv4'))

                        # all the logs match
                        log00 = await alist(core00.nexsroot.nexslog.iter(0))
                        log01 = await alist(core01.nexsroot.nexslog.iter(0))
                        log02 = await alist(core02.nexsroot.nexslog.iter(0))
                        self.true(log00 == log01 == log02)

                        rng00 = core00.nexsroot.nexslog._ranges
                        rng01 = core01.nexsroot.nexslog._ranges
                        rng02 = core02.nexsroot.nexslog._ranges
                        self.true(rng00 == rng01 == rng02)

                        # can call trim from a mirror
                        # NOTE: core02 will have a prox to itself to wait for offset
                        ind = await core02.getNexsIndx()
                        ret = await core02.callStorm(strim, opts=opts)
                        self.eq(ind, ret)

                        await core01.sync()
                        await core02.sync()

                        # all the logs match
                        log00 = await alist(core00.nexsroot.nexslog.iter(0))
                        log01 = await alist(core01.nexsroot.nexslog.iter(0))
                        log02 = await alist(core02.nexsroot.nexslog.iter(0))
                        self.true(log00 == log01 == log02)

    async def test_cortex_mirror_of_mirror(self):

        with self.getTestDir() as dirn:

            path00 = s_common.gendir(dirn, 'core00')
            path01 = s_common.gendir(dirn, 'core01')
            path02 = s_common.gendir(dirn, 'core02')
            path02a = s_common.gendir(dirn, 'core02a')

            async with self.getTestCore(dirn=path00) as core00:
                await core00.nodes('[ inet:ipv4=1.2.3.4 ]')

            s_tools_backup.backup(path00, path01)
            s_tools_backup.backup(path01, path02)
            s_tools_backup.backup(path01, path02a)

            async with self.getTestCore(dirn=path00) as core00:

                self.false(core00.conf.get('mirror'))

                await core00.nodes('[ inet:ipv4=1.2.3.4 ]')
                await core00.nodes('$lib.queue.add(hehe)')
                q = 'trigger.add node:add --form inet:fqdn --query {$lib.queue.get(hehe).put($node.repr())}'
                await core00.nodes(q)

                url = core00.getLocalUrl()

                core01conf = {'mirror': url}
                async with self.getTestCore(dirn=path01, conf=core01conf) as core01:
                    url2 = core01.getLocalUrl()

                    core02conf = {'mirror': url2}
                    async with self.getTestCore(dirn=path02, conf=core02conf) as core02:

                        await core00.nodes('[ inet:fqdn=vertex.link ]')
                        await core00.nodes('queue.add visi')

                        await core01.sync()
                        self.len(1, await core01.nodes('inet:fqdn=vertex.link'))

                        await core02.sync()

                        self.len(1, await core02.nodes('inet:fqdn=vertex.link'))

                        # Changes from the bottom get dispersed
                        self.len(1, await core02.nodes('[ inet:fqdn=test.vertex.link ]'))
                        self.len(1, await core00.nodes('inet:fqdn=test.vertex.link'))
                        self.len(1, await core01.nodes('inet:fqdn=test.vertex.link'))

                        # Changes from the middle get dispersed
                        self.len(1, await core01.nodes('[ inet:fqdn=test2.vertex.link ]'))
                        self.len(1, await core00.nodes('inet:fqdn=test2.vertex.link'))
                        await core02.sync()
                        self.len(1, await core02.nodes('inet:fqdn=test2.vertex.link'))

                        # Bring up a sibling mirror to the bottom
                        async with self.getTestCore(dirn=path02a, conf=core02conf) as core02a:
                            self.len(1, await core02a.nodes('[ inet:fqdn=test3.vertex.link ]'))
                            self.len(1, await core02a.nodes('inet:fqdn=test2.vertex.link'))

                            # Make sure sibling can see changes from other sibling
                            await core02.sync()
                            self.len(1, await core02.nodes('inet:fqdn=test3.vertex.link'))

                            logentrycount00 = await core00.nexsroot.index()
                            logentrycount01 = await core01.nexsroot.index()
                            logentrycount02 = await core02.nexsroot.index()
                            logentrycount02a = await core02a.nexsroot.index()

                            self.eq(logentrycount00, logentrycount01)
                            self.eq(logentrycount01, logentrycount02)
                            self.eq(logentrycount02, logentrycount02a)

    async def test_norms(self):
        async with self.getTestCoreAndProxy() as (core, prox):
            # getPropNorm base tests
            norm, info = await core.getPropNorm('test:str', 1234)
            self.eq(norm, '1234')
            self.eq(info, {})

            norm, info = await core.getPropNorm('test:comp', ('1234', '1234'))
            self.eq(norm, (1234, '1234'))
            self.eq(info, {'subs': {'hehe': 1234, 'haha': '1234'}, 'adds': (('test:int', 1234, {}),)})

            await self.asyncraises(s_exc.BadTypeValu, core.getPropNorm('test:int', 'newp'))
            await self.asyncraises(s_exc.NoSuchProp, core.getPropNorm('test:newp', 'newp'))

            norm, info = await prox.getPropNorm('test:str', 1234)
            self.eq(norm, '1234')
            self.eq(info, {})

            norm, info = await prox.getPropNorm('test:comp', ('1234', '1234'))
            self.eq(norm, (1234, '1234'))
            self.eq(info, {'subs': {'hehe': 1234, 'haha': '1234'}, 'adds': (('test:int', 1234, {}),)})

            await self.asyncraises(s_exc.BadTypeValu, prox.getPropNorm('test:int', 'newp'))
            await self.asyncraises(s_exc.NoSuchProp, prox.getPropNorm('test:newp', 'newp'))

            # getTypeNorm base tests
            norm, info = await core.getTypeNorm('test:str', 1234)
            self.eq(norm, '1234')
            self.eq(info, {})

            norm, info = await core.getTypeNorm('test:comp', ('1234', '1234'))
            self.eq(norm, (1234, '1234'))
            self.eq(info, {'subs': {'hehe': 1234, 'haha': '1234'}, 'adds': (('test:int', 1234, {}),)})

            await self.asyncraises(s_exc.BadTypeValu, core.getTypeNorm('test:int', 'newp'))
            await self.asyncraises(s_exc.NoSuchType, core.getTypeNorm('test:newp', 'newp'))

            norm, info = await prox.getTypeNorm('test:str', 1234)
            self.eq(norm, '1234')
            self.eq(info, {})

            norm, info = await prox.getTypeNorm('test:comp', ('1234', '1234'))
            self.eq(norm, (1234, '1234'))
            self.eq(info, {'subs': {'hehe': 1234, 'haha': '1234'}, 'adds': (('test:int', 1234, {}),)})

            await self.asyncraises(s_exc.BadTypeValu, prox.getTypeNorm('test:int', 'newp'))
            await self.asyncraises(s_exc.NoSuchType, prox.getTypeNorm('test:newp', 'newp'))

            # getPropNorm can norm sub props
            norm, info = await core.getPropNorm('test:str:tick', '3001')
            self.eq(norm, 32535216000000)
            self.eq(info, {})
            # but getTypeNorm won't handle that
            await self.asyncraises(s_exc.NoSuchType, core.getTypeNorm('test:str:tick', '3001'))

            # specify typeopts to getTypeNorm/getPropNorm
            norm, info = await prox.getTypeNorm('array', ('  TIME   ', '   pass   ', '   the  '), {'uniq': True, 'sorted': True, 'type': 'str', 'typeopts': {'strip': True, 'lower': True}})
            self.eq(norm, ('pass', 'the', 'time'))

            norm, info = await prox.getPropNorm('test:comp', "1234:comedy", {'sepr': ':'})
            self.eq(norm, (1234, "comedy"))

            # getTypeNorm can norm types which aren't defined as forms/props
            norm, info = await core.getTypeNorm('test:lower', 'ASDF')
            self.eq(norm, 'asdf')
            # but getPropNorm won't handle that
            await self.asyncraises(s_exc.NoSuchProp, core.getPropNorm('test:lower', 'ASDF'))

    async def test_addview(self):
        async with self.getTestCore() as core:
            visi = await core.auth.addUser('visi')

            (await core.addLayer()).get('iden')
            deflayr = (await core.getLayerDef()).get('iden')

            vdef = {'layers': (deflayr,)}
            view = (await core.addView(vdef)).get('iden')
            self.nn(core.getView(view))
            self.false(visi.allowed(('view', 'read'), gateiden=view))

            vdef['worldreadable'] = True
            view = (await core.addView(vdef)).get('iden')
            self.nn(core.getView(view))
            self.true(visi.allowed(('view', 'read'), gateiden=view))

            # Missing layers
            vdef = {'name': 'mylayer'}
            await self.asyncraises(s_exc.SchemaViolation, core.addView(vdef))

            # Layer not a string
            vdef = {'layers': (123,)}
            await self.asyncraises(s_exc.SchemaViolation, core.addView(vdef))

    async def test_view_setlayers(self):

        async with self.getTestCore() as core:

            self.len(1, await core.nodes('[ test:str=deflayr ]'))

            newlayr = (await core.addLayer()).get('iden')
            deflayr = (await core.getLayerDef()).get('iden')

            vdef = {'layers': (deflayr,)}
            view = (await core.addView(vdef)).get('iden')

            opts = {'view': view}
            self.len(1, await core.nodes('test:str=deflayr', opts=opts))

            await core.setViewLayers((newlayr, deflayr), iden=view)

            self.len(1, await core.nodes('[ test:str=newlayr ]', opts=opts))
            self.len(0, await core.nodes('test:str=newlayr'))

    async def test_view_set_parent(self):
        async with self.getTestCore() as core:

            layer1 = (await core.addLayer()).get('iden')
            layer2 = (await core.addLayer()).get('iden')
            layer3 = (await core.addLayer()).get('iden')
            layer4 = (await core.addLayer()).get('iden')

            videna = (await core.addView(
                {'layers': (layer1,)}
            )).get('iden')

            videnb = (await core.addView(
                {'layers': (layer2, layer3)}
            )).get('iden')

            videnc = (await core.addView(
                {'layers': (layer4,)}
            )).get('iden')

            viewa = core.getView(videna)
            viewb = core.getView(videnb)

            self.len(1, viewa.layers)
            self.len(2, viewb.layers)

            await viewa.setViewInfo('parent', videnb)

            # Make sure View A has all the layers we expect it to have - one
            # from itself and two from View B. Also make sure they're in the
            # order we expect.
            self.len(3, viewa.layers)
            self.eq(layer1, viewa.layers[0].iden)
            self.eq(layer2, viewa.layers[1].iden)
            self.eq(layer3, viewa.layers[2].iden)

            self.len(2, viewb.layers)

            # This fails because viewb has more than one layer
            with self.raises(s_exc.BadArg):
                await viewb.setViewInfo('parent', videnc)

    async def test_cortex_lockmemory(self):
        '''
        Verify that dedicated configuration setting impacts the layer
        '''
        conf = {'layers:lockmemory': False}
        async with self.getTestCore(conf=conf) as core:
            layr = core.view.layers[0]
            self.false(layr.lockmemory)

        conf = {'layers:lockmemory': True}
        async with self.getTestCore(conf=conf) as core:
            layr = core.view.layers[0]
            self.true(layr.lockmemory)

    async def test_cortex_storm_lib_dmon(self):

        with self.getTestDir() as dirn:

            async with self.getTestCoreAndProxy(dirn=dirn) as (core, prox):
                nodes = await core.nodes('''

                    $lib.print(hi)

                    $tx = $lib.queue.add(tx)
                    $rx = $lib.queue.add(rx)

                    $ddef = $lib.dmon.add(${

                        $rx = $lib.queue.get(tx)
                        $tx = $lib.queue.get(rx)

                        $ipv4 = nope
                        for ($offs, $ipv4) in $rx.gets(wait=1) {
                            [ inet:ipv4=$ipv4 ]
                            $rx.cull($offs)
                            $tx.put($ipv4)
                        }
                    })

                    $tx.put(1.2.3.4)

                    for ($xoff, $xpv4) in $rx.gets(size=1, wait=1) { }

                    $lib.print(xed)

                    inet:ipv4=$xpv4

                    $lib.dmon.del($ddef.iden)

                    $lib.queue.del(tx)
                    $lib.queue.del(rx)
                ''')
                self.len(1, nodes)
                self.len(0, await prox.getStormDmons())

                with self.raises(s_exc.NoSuchIden):
                    await core.nodes('$lib.dmon.del(newp)')

                await core.stormlist('auth.user.add user')
                user = await core.auth.getUserByName('user')
                asuser = {'user': user.iden}

                ddef = await core.callStorm('return($lib.dmon.add(${$lib.print(foo)}))')
                iden = ddef.get('iden')
                asuser['vars'] = {'iden': iden}

                with self.raises(s_exc.AuthDeny):
                    await core.callStorm(f'$lib.dmon.del($iden)', opts=asuser)

                # remove the dmon without a nexus entry to verify recover works
                await core._delStormDmon(iden)
                self.none(await core.callStorm('return($lib.dmon.get($iden))', opts=asuser))
                self.eq('storm:dmon:add', (await core.nexsroot.nexslog.last())[1][1])

            async with self.getTestCoreAndProxy(dirn=dirn) as (core, prox):

                # nexus recover() previously failed on adding to the hive
                # although the dmon would get successfully started
                self.nn(await core.callStorm('return($lib.dmon.get($iden))', opts=asuser))
                self.nn(core.stormdmondefs.get(iden))

    async def test_cortex_storm_dmon_view(self):

        with self.getTestDir() as dirn:
            async with self.getTestCore(dirn=dirn) as core:
                # twiddle the dmon manager
                self.true(core.stormdmons.enabled)
                await core.stormdmons.stop()
                await core.stormdmons.start()
                self.len(1, await core.nodes('[test:int=1]'))
                await core.nodes('$q=$lib.queue.add(dmon)')
                vdef2 = await core.view.fork()
                view2_iden = vdef2.get('iden')

                q = '''
                $lib.dmon.add(${
                    $q = $lib.queue.get(dmon)
                     for ($offs, $item) in $q.gets(size=3, wait=12)
                        {
                            [ test:int=$item ]
                            $lib.print("made {ndef}", ndef=$node.ndef())
                            $q.cull($offs)
                        }
                    }, name=viewdmon)
                '''
                # Iden is captured from the current snap
                await core.nodes(q, opts={'view': view2_iden})
                await asyncio.sleep(0)

                q = '''$q = $lib.queue.get(dmon) $q.puts((1, 3, 5))'''
                with self.getLoggerStream('synapse.lib.storm', struct=False) as stream:
                    await core.nodes(q)
                    await stream.expect("made ('test:int', 5)")

                nodes = await core.nodes('test:int', opts={'view': view2_iden})
                self.len(3, nodes)
                nodes = await core.nodes('test:int')
                self.len(1, nodes)

                visi = await core.auth.addUser('visi')
                await visi.setAdmin(True)
                await visi.setProfileValu('cortex:view', view2_iden)

                await core.nodes('$q=$lib.queue.add(dmon2)')
                q = '''
                $q = $lib.queue.get(dmon2)
                for ($offs, $item) in $q.gets(size=3, wait=12) {
                    [ test:str=$item ]
                    $lib.print("made {ndef}", ndef=$node.ndef())
                    $q.cull($offs)
                }
                '''
                ddef = {'user': visi.iden, 'storm': q, 'iden': s_common.guid()}
                await core.addStormDmon(ddef)

                with self.raises(s_exc.DupIden):
                    await core.addStormDmon(ddef)

                q = '''$q = $lib.queue.get(dmon2) $q.puts((1, 3, 5))'''
                with self.getLoggerStream('synapse.lib.storm', struct=False) as stream:
                    await core.nodes(q)
                    await stream.expect("made ('test:str', '5')")

                nodes = await core.nodes('test:str', opts={'view': view2_iden})
                self.len(3, nodes)
                nodes = await core.nodes('test:str')
                self.len(0, nodes)

                # Kill the dmon and remove view2
                await core.stormdmons.stop()

                await core.delView(view2_iden)
                with self.raises(s_exc.NoSuchView):
                    await core.nodes('test:int', opts={'view': view2_iden})

            with self.getLoggerStream('synapse.lib.storm') as stream:
                async with self.getTestCore(dirn=dirn) as core:
                    await stream.expect('Dmon View is invalid. Stopping Dmon')
                    msgs = await core.stormlist('dmon.list')
                    self.stormIsInPrint('fatal error: invalid view', msgs)

    async def test_cortex_storm_cmd_bads(self):

        async with self.getTestCore() as core:

            with self.raises(s_exc.BadCmdName):
                await core.setStormCmd({'name': ')(*&#$)*', 'storm': ''})

            with self.raises(s_exc.CantDelCmd):
                await core.delStormCmd('sleep')

            self.none(await core._delStormCmd('newp'))

    async def test_cortex_storm_lib_dmon_cmds(self):
        async with self.getTestCore() as core:
            await core.nodes('''
                $q = $lib.queue.add(visi)
                $lib.queue.add(boom)

                $lib.dmon.add(${
                    $lib.print('Starting wootdmon')
                    $lib.queue.get(visi).put(blah)
                    for ($offs, $item) in $lib.queue.get(boom).gets(wait=1) {
                        [ inet:ipv4=$item ]
                    }
                }, name=wootdmon)

                for ($offs, $item) in $q.gets(size=1) { $q.cull($offs) }
            ''')

            await asyncio.sleep(0)

            # dmon is now fully running
            msgs = await core.stormlist('dmon.list')
            self.stormIsInPrint('(wootdmon            ): running', msgs)

            dmon = list(core.stormdmons.dmons.values())[0]

            # make the dmon blow up
            await core.nodes('''
                $lib.queue.get(boom).put(hehe)
                $q = $lib.queue.get(visi)
                for ($offs, $item) in $q.gets(size=1) { $q.cull($offs) }
            ''')

            self.true(await s_coro.event_wait(dmon.err_evnt, 6))

            msgs = await core.stormlist('dmon.list')
            self.stormIsInPrint('(wootdmon            ): error', msgs)

            # invalid storm query
            await self.asyncraises(s_exc.BadSyntax, core.nodes('$lib.dmon.add(" | | | ")'))

    async def test_cortex_storm_dmon_exit(self):

        async with self.getTestCore() as core:

            await core.nodes('''
                $q = $lib.queue.add(visi)
                $lib.user.vars.set(foo, $(10))

                $lib.dmon.add(${

                    $foo = $lib.user.vars.get(foo)

                    $lib.queue.get(visi).put(step)

                    if $( $foo = 20 ) {
                        for $tick in $lib.time.ticker(10) {
                            $lib.print(woot)
                        }
                    }

                    $lib.user.vars.set(foo, $(20))

                }, name=wootdmon)

            ''')
            # wait for him to exit once and loop...
            await core.nodes('for $x in $lib.queue.get(visi).gets(size=2) {}')
            await core.stormlist('for $x in $lib.queue.get(visi).gets(size=2) { $lib.print(hehe) }')

    async def test_cortex_ext_model(self):

        with self.getTestDir() as dirn:

            async with self.getTestCore(dirn=dirn) as core:

                with self.raises(s_exc.BadFormDef):
                    await core.addForm('inet:ipv4', 'int', {}, {})

                with self.raises(s_exc.NoSuchForm):
                    await core.delForm('_newp')

                with self.raises(s_exc.NoSuchType):
                    await core.addForm('_inet:ipv4', 'foo', {}, {})

                # blowup for bad names
                with self.raises(s_exc.BadPropDef):
                    await core.addFormProp('inet:ipv4', 'visi', ('int', {}), {})

                with self.raises(s_exc.BadPropDef):
                    await core.addUnivProp('woot', ('str', {'lower': True}), {})

                with self.raises(s_exc.NoSuchForm):
                    await core.addFormProp('inet:newp', '_visi', ('int', {}), {})

                await core.addFormProp('inet:ipv4', '_visi', ('int', {}), {})
                await core.addUnivProp('_woot', ('str', {'lower': True}), {})

                nodes = await core.nodes('[inet:ipv4=1.2.3.4 :_visi=30 ._woot=HEHE ]')
                self.len(1, nodes)

                self.len(1, await core.nodes('syn:prop:base="_visi"'))
                self.len(1, await core.nodes('syn:prop=inet:ipv4._woot'))
                self.len(1, await core.nodes('._woot=hehe'))

                await core.addForm('_hehe:haha', 'int', {}, {'doc': 'The hehe:haha form.', 'deprecated': True})
                self.len(1, await core.nodes('[ _hehe:haha=10 ]'))

                with self.raises(s_exc.DupFormName):
                    await core.addForm('_hehe:haha', 'int', {}, {'doc': 'The hehe:haha form.', 'deprecated': True})

                await core.addForm('_hehe:array', 'array', {'type': 'int'}, {})

                await core.addFormProp('_hehe:haha', 'visi', ('str', {}), {})
                self.len(1, await core.nodes('_hehe:haha [ :visi=lolz ]'))

                await core.addEdge(('test:int', '_goes', None), {})
                await core._addEdge(('test:int', '_goes', None), {})

                with self.raises(s_exc.DupEdgeType):
                    await core.addEdge(('test:int', '_goes', None), {})

                await core.addType('_test:type', 'str', {}, {'interfaces': ['taxonomy']})
                self.eq(['meta:taxonomy'], core.model.type('_test:type').info.get('interfaces'))

                with self.raises(s_exc.NoSuchType):
                    await core.addType('_test:newp', 'newp', {}, {})

                with self.raises(s_exc.BadTypeDef):
                    await core.addType('_test:newp', 'array', {'type': 'newp'}, {})

                # manually edit in borked entries
                core.exttypes.set('_type:bork', ('_type:bork', None, None, None))
                core.extforms.set('_hehe:bork', ('_hehe:bork', None, None, None))
                core.extedges.set(s_common.guid('newp'), ((None, '_does', 'newp'), {}))

            async with self.getTestCore(dirn=dirn) as core:

                self.none(core.model.form('_hehe:bork'))
                self.none(core.model.edge((None, '_does', 'newp')))

                self.nn(core.model.edge(('test:int', '_goes', None)))

                self.len(1, await core.nodes('_hehe:haha=10'))
                self.len(1, await core.nodes('_hehe:haha:visi=lolz'))

                nodes = await core.nodes('[inet:ipv4=5.5.5.5 :_visi=100]')
                self.len(1, nodes)

                nodes = await core.nodes('inet:ipv4:_visi>30')
                self.len(1, nodes)

                nodes = await core.nodes('._woot=hehe')
                self.len(1, nodes)

                with self.raises(s_exc.CantDelUniv):
                    await core.delUnivProp('_woot')

                await core.nodes('._woot [ -._woot ]')

                self.nn(core.model.type('_test:type'))
                self.nn(core.model.prop('._woot'))
                self.nn(core.model.prop('inet:ipv4._woot'))
                self.nn(core.model.form('inet:ipv4').prop('._woot'))

                await core.delUnivProp('_woot')

                with self.raises(s_exc.NoSuchUniv):
                    await core.delUnivProp('_woot')

                self.none(core.model.prop('._woot'))
                self.none(core.model.prop('inet:ipv4._woot'))
                self.none(core.model.form('inet:ipv4').prop('._woot'))

                self.nn(core.model.prop('inet:ipv4:_visi'))
                self.nn(core.model.form('inet:ipv4').prop('_visi'))

                await core.nodes('inet:ipv4:_visi [ -:_visi ]')
                await core.delFormProp('inet:ipv4', '_visi')

                with self.raises(s_exc.NoSuchProp):
                    await core.delFormProp('inet:ipv4', '_visi')

                with self.raises(s_exc.CantDelProp):
                    await core.delFormProp('_hehe:haha', 'visi')

                with self.raises(s_exc.NoSuchForm):
                    await core.delForm('_hehe:newpnewp')

                with self.raises(s_exc.CantDelForm):
                    await core.delForm('_hehe:haha')

                with self.raises(s_exc.BadFormDef):
                    await core.delForm('hehe:haha')

                with self.raises(s_exc.NoSuchEdge):
                    await core.delEdge(('newp', 'newp', 'newp'))

                with self.raises(s_exc.NoSuchType):
                    await core.delType('_newp')

                await core._delEdge(('newp', 'newp', 'newp'))

                await core.nodes('_hehe:haha [ -:visi ]')
                await core.delFormProp('_hehe:haha', 'visi')

                await core.nodes('_hehe:haha | delnode')
                await core.delForm('_hehe:haha')
                await core.delForm('_hehe:array')

                self.none(core.model.form('_hehe:haha'))
                self.none(core.model.type('_hehe:haha'))
                self.none(core.model.form('_hehe:array'))
                self.none(core.model.type('_hehe:array'))
                self.none(core.model.prop('_hehe:haha:visi'))
                self.none(core.model.prop('inet:ipv4._visi'))
                self.none(core.model.form('inet:ipv4').prop('._visi'))

                vdef2 = await core.view.fork()
                opts = {'view': vdef2.get('iden')}

                await core.addTagProp('added', ('time', {}), {})

                await core.nodes('inet:ipv4=1.2.3.4 [ +#foo.bar ]')
                await core.nodes('inet:ipv4=1.2.3.4 [ +#foo.bar:added="2049" ]', opts=opts)

                with self.raises(s_exc.CantDelProp):
                    await core.delTagProp('added')

                await core.nodes('inet:ipv4=1.2.3.4 [ -#foo.bar:added ]', opts=opts)
                await core.delTagProp('added')

                await core.addForm('_hehe:array', 'array', {'type': 'int'}, {})
                await core.nodes('[ _hehe:array=(1,2,3) ]')
                self.len(1, await core.nodes('_hehe:array=(1,2,3)'))

                # test the remote APIs
                async with core.getLocalProxy() as prox:

                    await prox.addUnivProp('_r100', ('str', {}), {})
                    self.len(1, await core.nodes('inet:ipv4=1.2.3.4 [ ._r100=woot ]'))

                    with self.raises(s_exc.CantDelUniv):
                        await prox.delUnivProp('_r100')

                    self.len(1, await core.nodes('._r100 [ -._r100 ]'))
                    await prox.delUnivProp('_r100')

                    await prox.addFormProp('inet:ipv4', '_blah', ('int', {}), {})
                    self.len(1, await core.nodes('inet:ipv4=1.2.3.4 [ :_blah=10 ]'))

                    self.len(1, await core.nodes('inet:ipv4=1.2.3.4 [ -:_blah ]'))
                    await prox.delFormProp('inet:ipv4', '_blah')

                    with self.raises(s_exc.NoSuchProp):
                        await prox.delFormProp('inet:ipv4', 'asn')

                    with self.raises(s_exc.NoSuchUniv):
                        await prox.delUnivProp('seen')

                    await prox.addTagProp('added', ('time', {}), {})

                    with self.raises(s_exc.NoSuchTagProp):
                        await core.nodes('inet:ipv4=1.2.3.4 [ +#foo.bar:time="2049" ]')

                    self.len(1, await core.nodes('inet:ipv4=1.2.3.4 [ +#foo.bar:added="2049" ]'))

                    await core.nodes('#foo.bar [ -#foo ]')
                    await prox.delTagProp('added')

                    await prox.addForm('_hehe:hoho', 'str', {}, {})
                    self.nn(core.model.form('_hehe:hoho'))
                    self.len(1, await core.nodes('[ _hehe:hoho=lololol ]'))

                    await core.nodes('_hehe:hoho | delnode')
                    await prox.delForm('_hehe:hoho')
                    self.none(core.model.form('_hehe:hoho'))

                    with self.raises(s_exc.BadPropDef):
                        await prox.addFormProp('test:str', '_blah:blah^blah', ('int', {}), {})
                    with self.raises(s_exc.BadPropDef):
                        await prox.addUnivProp('_blah:blah^blah', ('int', {}), {})
                    with self.raises(s_exc.BadPropDef):
                        await prox.addTagProp('_blah:blah^blah', ('int', {}), {})

    async def test_cortex_axon(self):
        async with self.getTestCore() as core:
            # By default, a cortex has a local Axon instance available
            await core.axready.wait()
            size, sha2 = await core.axon.put(b'asdfasdf')
            self.eq(size, 8)
            self.eq(s_common.ehex(sha2), '2413fb3709b05939f04cf2e92f7d0897fc2596f9ad0b8a9ea855c7bfebaae892')
            self.true(core.nexsroot is core.axon.nexsroot)
        self.true(core.axon.isfini)
        self.false(core.axready.is_set())

        with self.getTestDir() as dirn:

            async with self.getTestAxon(dirn=dirn) as axon:
                aurl = axon.getLocalUrl()

            conf = {'axon': aurl}
            async with self.getTestCore(conf=conf) as core:
                async with self.getTestAxon(dirn=dirn) as axon:
                    self.true(await asyncio.wait_for(core.axready.wait(), 10))

                    # Use dyncalls, not direct object access.
                    asdfhash_h = '2413fb3709b05939f04cf2e92f7d0897fc2596f9ad0b8a9ea855c7bfebaae892'
                    size, sha2 = await core.callStorm('return( $lib.axon.put($buf) )',
                                                      {'vars': {'buf': b'asdfasdf'}})
                    self.eq(size, 8)
                    self.eq(sha2, asdfhash_h)
                    self.true(await core.callStorm('return( $lib.axon.has($hash) )',
                                                   {'vars': {'hash': asdfhash_h}}))

                unset = False
                for _ in range(20):
                    aset = core.axready.is_set()
                    if aset is False:
                        unset = True
                        break
                    await asyncio.sleep(0.1)
                self.true(unset)

                async with self.getTestAxon(dirn=dirn) as axon:
                    self.true(await asyncio.wait_for(core.axready.wait(), 10))
                    # ensure we can use the proxy
                    self.eq(await axon.metrics(),
                            await core.axon.metrics())

    async def test_cortex_delLayerView(self):

        with self.getTestDir() as dirn:
            async with self.getTestCore(dirn=dirn) as core:

                # Can't delete the default view
                await self.asyncraises(s_exc.SynErr, core.delView(core.view.iden))
                await self.asyncraises(s_exc.SynErr, core._delViewWithLayer(core.view.iden, None, None))

                # Can't delete a layer in a view
                await self.asyncraises(s_exc.SynErr, core.delLayer(core.view.layers[0].iden))

                # Can't delete a nonexistent view
                await self.asyncraises(s_exc.NoSuchView, core.delView('XXX'))
                await self.asyncraises(s_exc.NoSuchView, core.delViewWithLayer('XXX'))

                # Can't delete a nonexistent layer
                await self.asyncraises(s_exc.NoSuchLayer, core.delLayer('XXX'))

                # Fork the main view
                vdef2 = await core.view.fork()
                view2_iden = vdef2.get('iden')

                # Can't delete a view twice
                await core.delView(view2_iden)
                await self.asyncraises(s_exc.NoSuchView, core.delView(view2_iden))

                layr = await core.addLayer()
                layriden = layr['iden']
                vdef3 = {'layers': (layriden,)}
                view3_iden = (await core.addView(vdef3)).get('iden')

                opts = {'view': view3_iden}
                await core.callStorm('$lib.view.get().set(protected, $lib.true)', opts=opts)

                await self.asyncraises(s_exc.CantDelView, core.delViewWithLayer(view3_iden))

                await core.callStorm('$lib.view.get().set(protected, $lib.false)', opts=opts)

                view3 = core.getView(view3_iden)
                vdef4 = await view3.fork()

                deadlayr = view3.layers[0].iden
                view4_iden = vdef4.get('iden')
                view4 = core.getView(view4_iden)

                self.eq(view4.parent, view3)
                self.len(2, view4.layers)

                await core.auth.rootuser.setPasswd('secret')
                host, port = await core.dmon.listen('tcp://127.0.0.1:0/')
                layr2 = await core.callStorm('$layer=$lib.layer.add() return($layer)')
                varz = {'iden': layriden, 'tgt': layr2.get('iden'), 'port': port}
                opts = {'vars': varz, 'view': view3_iden}

                pullq = '$layer=$lib.layer.get($iden).addPull(`tcp://root:secret@127.0.0.1:{$port}/*/layer/{$tgt}`)'
                pushq = '$layer=$lib.layer.get($iden).addPush(`tcp://root:secret@127.0.0.1:{$port}/*/layer/{$tgt}`)'
                msgs = await core.stormlist(pullq, opts=opts)
                self.stormHasNoWarnErr(msgs)

                msgs = await core.stormlist(pushq, opts=opts)
                self.stormHasNoWarnErr(msgs)

                coros = len(core.activecoros)

                layridens = [lyr.iden for lyr in view4.layers if lyr.iden != view3.layers[0].iden]
                events = [
                    {'event': 'view:setlayers', 'info': {'iden': view4.iden, 'layers': layridens}},
                    {'event': 'view:set', 'info': {'iden': view4.iden, 'name': 'parent', 'valu': None}}
                ]
                task = core.schedCoro(s_t_utils.waitForBehold(core, events))

                await core.delViewWithLayer(view3_iden)

                await asyncio.wait_for(task, timeout=1)

                # push/pull activecoros have been deleted
                self.len(coros - 2, core.activecoros)

                self.none(view4.parent)
                self.len(1, view4.layers)
                self.none(core.getLayer(deadlayr))

                vdef5 = await view4.fork()
                view5 = core.getView(vdef5.get('iden'))

                usedlayr = view4.layers[0].iden
                vdef6 = {'layers': (usedlayr,)}
                view6 = core.getView((await core.addView(vdef6)).get('iden'))

                await core.delViewWithLayer(view4_iden)

                self.none(view5.parent)
                self.len(1, view5.layers)

                self.nn(core.getLayer(usedlayr))
                self.eq([usedlayr], [lyr.iden for lyr in view6.layers])

                layrs = list(core.layers.keys())
                viewdefs = {}
                for vdef in await core.getViewDefs():
                    vdef['layers'] = [layr['iden'] for layr in vdef['layers']]
                    viewdefs[vdef['iden']] = vdef

            async with self.getTestCore(dirn=dirn) as core:
                self.sorteq(layrs, list(core.layers.keys()))

                viewdefs2 = {}
                for vdef in await core.getViewDefs():
                    vdef['layers'] = [layr['iden'] for layr in vdef['layers']]
                    viewdefs2[vdef['iden']] = vdef

                self.eq(len(viewdefs), len(viewdefs2))

                for iden, vdef in viewdefs.items():
                    self.eq(vdef, viewdefs2.get(iden))

    async def test_cortex_view_opts(self):
        '''
        Test that the view opts work
        '''
        async with self.getTestCore() as core:
            nodes = await core.nodes('[ test:int=11 ]')
            self.len(1, nodes)
            viewiden = core.view.iden

            nodes = await core.nodes('test:int=11', opts={'view': viewiden})
            self.len(1, nodes)

            with self.raises(s_exc.NoSuchView):
                await core.nodes('test:int=11', opts={'view': 'NOTAVIEW'})

    async def test_cortex_getLayer(self):
        async with self.getTestCore() as core:
            layr = core.view.layers[0]
            self.eq(layr, core.getLayer())
            self.eq(layr, core.getLayer(core.iden))
            self.none(core.getLayer('XXX'))

            view = core.view
            self.eq(view, core.getView())
            self.eq(view, core.getView(view.iden))
            self.eq(view, core.getView(core.iden))
            self.none(core.getView('xxx'))

    async def test_cortex_cron_deluser(self):

        async with self.getTestCore() as core:

            visi = await core.auth.addUser('visi')
            await visi.setAdmin(True)

            asvisi = {'user': visi.iden}
            await core.stormlist('cron.add --daily 13:37 {$lib.print(woot)}', opts=asvisi)
            await core.auth.delUser(visi.iden)

            self.len(1, await core.callStorm('return($lib.cron.list())'))
            msgs = await core.stormlist('cron.list')
            self.stormIsInPrint('$lib.print(woot)', msgs)

    async def test_cortex_behold(self):
        async with self.getTestCore() as core:
            async with core.getLocalProxy() as prox:
                class TstServ(s_stormsvc.StormSvc):
                    _storm_svc_name = 'tstserv'
                    _storm_svc_vers = (0, 0, 2)
                    _storm_svc_pkgs = [
                        {  # type: ignore
                            'name': 'foo',
                            'version': (0, 0, 1),
                            'synapse_version': '>=2.100.0,<3.0.0',
                            'modules': [],
                            'commands': []
                        }
                    ]

                async def action():
                    await asyncio.sleep(0.1)
                    await core.callStorm('return($lib.view.get().fork())')
                    await core.callStorm('return($lib.cron.add(query="{meta:note=*}", hourly=30).pack())')
                    tdef = {'cond': 'node:add', 'storm': '[test:str="foobar"]', 'form': 'test:int'}
                    opts = {'vars': {'tdef': tdef}}
                    trig = await core.callStorm('return($lib.trigger.add($tdef))', opts=opts)
                    opts = {'vars': {'trig': trig['iden']}}

                    await core.callStorm('$lib.trigger.disable($trig)', opts=opts)
                    await core.callStorm('return($lib.trigger.del($trig))', opts=opts)

                    async with self.getTestDmon() as dmon:
                        dmon.share('tstservone', TstServ())
                        host, port = dmon.addr
                        surl = f'tcp://127.0.0.1:{port}/tstservone'
                        await core.callStorm(f'service.add alegitservice {surl}')
                        await core.callStorm('$lib.service.wait(alegitservice)')

                task = core.schedCoro(action())
                replay = s_common.envbool('SYNDEV_NEXUS_REPLAY')
                dlen = 9 if replay else 8

                data = []
                async for mesg in prox.behold():
                    data.append(mesg)
                    if len(data) == dlen:
                        break

                await asyncio.wait_for(task, timeout=1)
                self.eq(data[0]['event'], 'layer:add')
                self.gt(data[0]['offset'], 0)
                self.len(1, data[0]['gates'])
                self.true(type(data[0]['info']) is dict)
                self.true(type(data[0]['gates']) is tuple)
                self.len(1, data[0]['gates'])

                self.eq(data[1]['event'], 'view:add')
                self.gt(data[1]['offset'], data[0]['offset'])
                self.true(type(data[1]['info']) is dict)
                self.true(type(data[1]['gates']) is tuple)
                self.len(1, data[1]['gates'])

                self.eq(data[2]['event'], 'cron:add')
                self.gt(data[2]['offset'], data[1]['offset'])
                self.true(type(data[2]['info']) is dict)
                self.true(type(data[2]['gates']) is tuple)
                self.len(1, data[2]['gates'])

                view = await core.callStorm('return($lib.view.get().iden)')

                self.eq(data[3]['event'], 'trigger:add')
                self.gt(data[3]['offset'], data[2]['offset'])
                self.len(1, data[3]['gates'])
                self.false(data[3]['info']['async'])
                self.eq(data[3]['info']['cond'], 'node:add')
                self.true(data[3]['info']['enabled'])
                self.eq(data[3]['info']['form'], 'test:int')
                self.eq(data[3]['info']['storm'], '[test:str="foobar"]')
                self.eq(data[3]['info']['username'], 'root')
                self.eq(data[3]['info']['view'], view)

                self.eq(data[4]['event'], 'trigger:set')
                self.gt(data[4]['offset'], data[3]['offset'])
                self.len(1, data[4]['gates'])
                self.eq(data[4]['info']['name'], 'enabled')
                self.false(data[4]['info']['valu'])
                self.eq(data[4]['info']['view'], view)

                off = 5
                if replay:
                    self.eq(data[off]['event'], 'trigger:set')
                    self.gt(data[off]['offset'], data[3]['offset'])
                    self.len(1, data[off]['gates'])
                    self.eq(data[off]['info']['name'], 'enabled')
                    self.false(data[off]['info']['valu'])
                    self.eq(data[off]['info']['view'], view)
                    off += 1

                self.eq(data[off]['event'], 'trigger:del')
                self.gt(data[off]['offset'], data[4]['offset'])
                self.len(1, data[off]['gates'])
                self.nn(data[off]['info'].get('iden'))
                self.eq(data[off]['info']['view'], view)
                off += 1

                self.eq(data[off]['event'], 'svc:add')
                self.eq(data[off]['info']['name'], 'alegitservice')
                off += 1

                self.eq(data[off]['event'], 'svc:set')
                self.eq(data[off]['info']['name'], 'alegitservice')
                self.eq(data[off]['info']['svcname'], 'tstserv')
                self.eq(data[off]['info']['version'], (0, 0, 2))
                self.eq(data[off]['info']['iden'], data[off - 1]['info']['iden'])

    async def test_stormpkg_sad(self):
        base_pkg = {
            'name': 'boom',
            'desc': 'The boom Module',
            'version': (0, 0, 1),
            'synapse_version': '>=2.8.0,<3.0.0',
            'modules': [
                {
                    'name': 'boom.mod',
                    'storm': '''
                    function f(a) {return ($a)}
                    ''',
                },
            ],
            'commands': [
                {
                    'name': 'boom.cmd',
                    'storm': '''
                    $boomlib = $lib.import(boom.mod)
                    $retn = $boomlib.f($arg)
                    ''',
                },
            ],
        }
        with self.getTestDir() as dirn:
            async with self.getTestCore(dirn=dirn) as core:
                pkg = copy.deepcopy(base_pkg)
                pkg.pop('name')
                with self.raises(s_exc.SchemaViolation) as cm:
                    await core.addStormPkg(pkg)
                self.eq(cm.exception.errinfo.get('mesg'),
                        "data must contain ['name'] properties")

                pkg = copy.deepcopy(base_pkg)
                pkg.pop('version')
                with self.raises(s_exc.SchemaViolation) as cm:
                    await core.addStormPkg(pkg)
                self.eq(cm.exception.errinfo.get('mesg'),
                        "data must contain ['version'] properties")

                pkg = copy.deepcopy(base_pkg)
                pkg['modules'][0].pop('name')
                with self.raises(s_exc.SchemaViolation) as cm:
                    await core.addStormPkg(pkg)
                self.eq(cm.exception.errinfo.get('mesg'),
                        "data.modules[0] must contain ['name'] properties")

                pkg = copy.deepcopy(base_pkg)
                pkg['commands'][0]['cmdargs'] = ((
                    '--debug',
                    {'default': False},
                    {'help': 'Words'},
                ),)
                with self.raises(s_exc.SchemaViolation) as cm:
                    await core.addStormPkg(pkg)
                self.eq(cm.exception.errinfo.get('mesg'),
                        "data.commands[0].cmdargs[0] must contain only specified items")

                pkg = copy.deepcopy(base_pkg)
                pkg['configvars'] = (
                    {'name': 'foo', 'varname': 'foo', 'desc': 'foo', 'scopes': ['self'],
                     'type': 'newp'},
                )
                with self.raises(s_exc.NoSuchType) as cm:
                    await core.addStormPkg(pkg)
                self.eq(cm.exception.errinfo.get('mesg'),
                        "Storm package boom has unknown config var type newp.")

                pkg = copy.deepcopy(base_pkg)
                pkg['configvars'] = (
                    {'name': 'foo', 'varname': 'foo', 'desc': 'foo', 'scopes': ['self'],
                     'type': ['inet:fqdn', ['str', 'newp']]},
                )
                with self.raises(s_exc.NoSuchType) as cm:
                    await core.addStormPkg(pkg)
                self.eq(cm.exception.errinfo.get('mesg'),
                        "Storm package boom has unknown config var type newp.")

                # Check no synapse_version and synapse_minversion > cortex version
                minver = list(s_version.version)
                minver[1] += 1
                minver = tuple(minver)

                pkg = copy.deepcopy(base_pkg)
                pkg.pop('synapse_version')
                pkg['synapse_minversion'] = minver
                pkgname = pkg.get('name')

                with self.raises(s_exc.BadVersion) as cm:
                    await core.addStormPkg(pkg)
                mesg = f'Storm package {pkgname} requires Synapse {minver} but Cortex is running {s_version.version}'
                self.eq(cm.exception.errinfo.get('mesg'), mesg)

    async def test_cortex_view_persistence(self):
        with self.getTestDir() as dirn:
            async with self.getTestCore(dirn=dirn) as core:
                view = core.view
                NKIDS = 3
                for _ in range(NKIDS):
                    await view.fork()

                self.len(NKIDS + 1, core.layers)

            async with self.getTestCore(dirn=dirn) as core:
                self.len(NKIDS + 1, core.layers)
                for view in core.views.values():
                    if view == core.view:
                        continue
                    self.eq(core.view, view.parent)

    async def test_cortex_vars(self):

        async with self.getTestCore() as core:

            await core.auth.addUser('visi')
            async with core.getLocalProxy(user='visi') as proxy:
                with self.raises(s_exc.AuthDeny):
                    await proxy.setStormVar('hehe', 'haha')
                with self.raises(s_exc.AuthDeny):
                    await proxy.getStormVar('hehe')
                with self.raises(s_exc.AuthDeny):
                    await proxy.popStormVar('hehe')

            async with core.getLocalProxy() as proxy:
                self.eq('haha', await proxy.setStormVar('hehe', 'haha'))
                self.eq('haha', await proxy.getStormVar('hehe'))
                self.eq('hoho', await proxy.getStormVar('lolz', default='hoho'))
                self.eq('haha', await proxy.popStormVar('hehe'))
                self.eq('hoho', await proxy.popStormVar('lolz', default='hoho'))

    async def test_cortex_synclayersevents(self):
        async with self.getTestCoreAndProxy() as (core, proxy):
            baseoffs = await core.getNexsIndx()
            baselayr = core.getLayer()
            items = await alist(proxy.syncLayersEvents({}, wait=False))
            self.len(1, items)

            offsdict = {baselayr.iden: baseoffs}
            genr = core.syncLayersEvents(offsdict=offsdict, wait=True)
            nodes = await core.nodes('[ test:str=foo ]')
            node = nodes[0]

            item0 = await genr.__anext__()
            expect = (baseoffs, baselayr.iden, s_cortex.SYNC_NODEEDITS)
            expectedits = ((node.buid, 'test:str',
                            ((s_layer.EDIT_NODE_ADD, ('foo', 1), ()),
                             (s_layer.EDIT_PROP_SET, ('.created', node.props['.created'], None,
                                                      s_layer.STOR_TYPE_MINTIME), ()))),)
            self.eq(expect, item0[:3])
            self.eq(expectedits, item0[3])
            self.isin('time', item0[4])
            self.isin('user', item0[4])

            layr = await core.addLayer()
            layriden = layr['iden']
            await core.delLayer(layriden)

            item1 = await genr.__anext__()
            expect = (baseoffs + 1, layriden, s_cortex.SYNC_LAYR_ADD, (), {})
            self.eq(expect, item1)

            item1 = await genr.__anext__()
            expect = (baseoffs + 2, layriden, s_cortex.SYNC_LAYR_DEL, (), {})
            self.eq(expect, item1)

            layr = await core.addLayer()
            layriden = layr['iden']
            layr = core.getLayer(layriden)

            vdef = {'layers': (layriden,)}
            view = (await core.addView(vdef)).get('iden')

            item3 = await genr.__anext__()
            expect = (baseoffs + 3, layriden, s_cortex.SYNC_LAYR_ADD, (), {})
            self.eq(expect, item3)

            items = []
            syncevent = asyncio.Event()

            async def keep_pulling():
                syncevent.set()
                while True:
                    try:
                        item = await genr.__anext__()  # NOQA
                        items.append(item)
                    except Exception as e:
                        items.append(str(e))
                        break

            core.schedCoro(keep_pulling())
            await syncevent.wait()

            self.len(0, items)

            opts = {'view': view}
            nodes = await core.nodes('[ test:str=bar ]', opts=opts)
            node = nodes[0]

            self.len(1, items)
            item4 = items[0]

            expect = (baseoffs + 5, layr.iden, s_cortex.SYNC_NODEEDITS)
            expectedits = ((node.buid, 'test:str',
                            [(s_layer.EDIT_NODE_ADD, ('bar', 1), ()),
                             (s_layer.EDIT_PROP_SET, ('.created', node.props['.created'], None,
                                                      s_layer.STOR_TYPE_MINTIME), ())]),)

            self.eq(expect, item4[:3])
            self.eq(expectedits, item4[3])
            self.isin('time', item4[4])
            self.isin('user', item4[4])

        # Avoid races in cleanup, but do this after cortex is fini'd for coverage
        del genr

    async def test_cortex_syncindexevents(self):
        async with self.getTestCoreAndProxy() as (core, proxy):
            baseoffs = await core.getNexsIndx()
            baselayr = core.getLayer()

            # Make sure an empty log works with wait=False
            items = await alist(core.syncIndexEvents({}, wait=False))
            self.eq(items, [])

            # Test wait=True

            mdef = {'forms': ['test:str']}
            offsdict = {baselayr.iden: baseoffs}
            genr = core.syncIndexEvents(mdef, offsdict=offsdict, wait=True)
            nodes = await core.nodes('[ test:str=foo ]')
            node = nodes[0]

            item0 = await genr.__anext__()
            expectadd = (baseoffs, baselayr.iden, s_cortex.SYNC_NODEEDIT,
                         (node.buid, 'test:str', s_layer.EDIT_NODE_ADD, ('foo', s_layer.STOR_TYPE_UTF8), ()))
            self.eq(expectadd, item0)

            layr = await core.addLayer()
            layriden = layr['iden']
            await core.delLayer(layriden)

            item1 = await genr.__anext__()
            expectadd = (baseoffs + 1, layriden, s_cortex.SYNC_LAYR_ADD, ())
            self.eq(expectadd, item1)

            item2 = await genr.__anext__()
            expectdel = (baseoffs + 2, layriden, s_cortex.SYNC_LAYR_DEL, ())
            self.eq(expectdel, item2)

            layr = await core.addLayer()
            layriden = layr['iden']
            layr = core.getLayer(layriden)

            vdef = {'layers': (layriden,)}
            view = (await core.addView(vdef)).get('iden')
            opts = {'view': view}
            nodes = await core.nodes('[ test:str=bar ]', opts=opts)
            node = nodes[0]

            item3 = await genr.__anext__()
            expectadd = (baseoffs + 3, layriden, s_cortex.SYNC_LAYR_ADD, ())
            self.eq(expectadd, item3)

            item4 = await genr.__anext__()
            expectadd = (baseoffs + 5, layr.iden, s_cortex.SYNC_NODEEDIT,
                         (node.buid, 'test:str', s_layer.EDIT_NODE_ADD, ('bar', s_layer.STOR_TYPE_UTF8), ()))
            self.eq(expectadd, item4)

            # Make sure progress every 1000 layer log entries works
            await core.nodes('[inet:ipv4=192.168.1/20]')

            offsdict = {baselayr.iden: baseoffs + 1, layriden: baseoffs + 1}

            items = await alist(proxy.syncIndexEvents(mdef, offsdict=offsdict, wait=False))

            expect = (9999, baselayr.iden, s_cortex.SYNC_NODEEDIT,
                      (None, None, s_layer.EDIT_PROGRESS, (), ()))
            self.eq(expect[1:], items[1][1:])

            # Make sure that genr wakes up if a new layer occurs after it is already waiting
            offs = await core.getNexsIndx()
            offsdict = {baselayr.iden: offs, layriden: offs}

            event = asyncio.Event()

            async def taskfunc():
                items = []
                count = 0
                async for item in proxy.syncIndexEvents(mdef, offsdict=offsdict):
                    event.set()
                    items.append(item)
                    count += 1
                    if count >= 3:
                        return items

            task = core.schedCoro(taskfunc())
            nodes = await core.nodes('[ test:str=bar3 ]', opts=opts)
            await event.wait()

            # Add a layer and a new node to the layer
            layr = await core.addLayer()
            layriden = layr['iden']
            layr = core.getLayer(layriden)

            vdef = {'layers': (layriden,)}
            view = (await core.addView(vdef)).get('iden')
            opts = {'view': view}
            nodes = await core.nodes('[ test:str=bar2 ]', opts=opts)
            node = nodes[0]

            await asyncio.wait_for(task, 5.0)

            items = task.result()
            self.len(3, items)
            self.eq(items[1][1:], (layriden, s_cortex.SYNC_LAYR_ADD, ()))
            self.eq(items[2][1:3], (layriden, s_cortex.SYNC_NODEEDIT))

            # Avoid races in cleanup
            del genr

    async def test_cortex_syncnodeedits(self):

        async with self.getTestCore() as core:

            layr00 = core.getLayer().iden
            layr01 = (await core.addLayer())['iden']
            view01 = (await core.addView({'layers': (layr01,)}))['iden']

            async def layrgenr(layr, startoff, endoff=None, newlayer=False):
                wait = endoff is None
                async for ioff, item, meta in layr.syncNodeEdits2(startoff, wait=wait):
                    if endoff is not None and ioff >= endoff:
                        break
                    yield ioff, item, meta

            indx = await core.getNexsIndx()

            offsdict = {
                layr00: indx,
                layr01: indx,
            }

            genr = None

            try:

                # test that a slow consumer can continue to stream edits
                # even if a layer exceeds the window maxsize

                oldv = s_layer.WINDOW_MAXSIZE
                s_layer.WINDOW_MAXSIZE = 2

                genr = core._syncNodeEdits(offsdict, layrgenr, wait=True)

                nodes = await core.nodes('[ test:str=foo ]')
                item = await asyncio.wait_for(genr.__anext__(), timeout=2)
                self.eq(s_common.uhex(nodes[0].iden()), item[1][0][0])

                # we should now be in live sync
                # and the empty layer will be pulling from the window

                nodes = await core.nodes('[ test:str=bar ]')
                item = await asyncio.wait_for(genr.__anext__(), timeout=2)
                self.eq(s_common.uhex(nodes[0].iden()), item[1][0][0])

                # add more nodes than the window size without consuming from the genr

                opts = {'view': view01}
                nodes = await core.nodes('for $s in (baz, bam, cat, dog) { [ test:str=$s ] }', opts=opts)
                items = [await asyncio.wait_for(genr.__anext__(), timeout=2) for _ in range(4)]
                self.sorteq(
                    [s_common.uhex(n.iden()) for n in nodes],
                    [item[1][0][0] for item in items],
                )

            finally:
                s_layer.WINDOW_MAXSIZE = oldv
                if genr is not None:
                    del genr

    async def test_cortex_all_layr_read(self):
        async with self.getTestCore() as core:
            layr = core.getView().layers[0].iden
            visi = await core.auth.addUser('visi')
            visi.confirm(('layer', 'read'), gateiden=layr)

        async with self.getRegrCore('2.0-layerv2tov3') as core:
            layr = core.getView().layers[0].iden
            visi = await core.auth.addUser('visi')
            visi.confirm(('layer', 'read'), gateiden=layr)

    async def test_cortex_export(self):

        async with self.getTestCore() as core:

            visi = await core.auth.addUser('visi')
            await visi.setPasswd('secret')

            await core.auth.rootuser.setPasswd('secret')

            host, port = await core.addHttpsPort(0, host='127.0.0.1')

            altview = await core.callStorm('$layr = $lib.layer.add() return($lib.view.add(layers=($layr.iden,)).iden)')

            await core.addTagProp('user', ('str', {}), {'doc': 'real nice tagprop ya got there'})
            await core.addTagProp('rank', ('int', {}), {'doc': 'be a shame if'})
            await core.addTagProp('file', ('file:path', {}), {'doc': 'something happened to it'})

            await core.nodes('[ inet:email=visi@vertex.link +#visi.woot:rank=43 +#foo.bar:user=vertex ]')
            await core.nodes('[ inet:fqdn=hehe.com ]')
            await core.nodes('[ media:news=* :title="Vertex Project Winning" +#visi:file="/foo/bar/baz" +#visi.woot:rank=1 +(refs)> { inet:email=visi@vertex.link inet:fqdn=hehe.com } ]')

            async with core.getLocalProxy() as proxy:

                opts = {'scrub': {'include': {'tags': ('visi',)}}}
                podes = []
                async for p in proxy.exportStorm('media:news inet:email', opts=opts):
                    if not podes:
                        tasks = [t for t in core.boss.tasks.values() if t.name == 'storm:export']
                        self.true(len(tasks) == 1 and tasks[0].info.get('view') == core.view.iden)
                    podes.append(p)

                self.len(2, podes)
                news = [p for p in podes if p[0][0] == 'media:news'][0]
                email = [p for p in podes if p[0][0] == 'inet:email'][0]

                self.nn(email[1]['tags']['visi'])
                self.nn(email[1]['tags']['visi.woot'])
                self.none(email[1]['tags'].get('foo'))
                self.none(email[1]['tags'].get('foo.bar'))
                self.len(1, email[1]['tagprops'])
                self.eq(email[1]['tagprops'], {'visi.woot': {'rank': 43}})
                self.len(2, news[1]['tagprops'])
                self.eq(news[1]['tagprops'], {'visi': {'file': '/foo/bar/baz'}, 'visi.woot': {'rank': 1}})
                self.len(1, news[1]['edges'])
                self.eq(news[1]['edges'][0], ('refs', '2346d7bed4b0fae05e00a413bbf8716c9e08857eb71a1ecf303b8972823f2899'))

                # concat the bytes and add back to the axon
                byts = b''.join(s_msgpack.en(p) for p in podes)
                size, sha256b = await core.axon.put(byts)
                sha256 = s_common.ehex(sha256b)

                opts = {'view': altview, 'vars': {'sha256': sha256}}
                self.eq(2, await proxy.callStorm('return($lib.feed.fromAxon($sha256))', opts=opts))
                self.len(1, await core.nodes('media:news -(refs)> *', opts={'view': altview}))
                self.eq(2, await proxy.feedFromAxon(sha256))

                opts['limit'] = 1
                self.len(1, await alist(proxy.exportStorm('media:news inet:email', opts=opts)))

            async with self.getHttpSess(port=port) as sess:
                resp = await sess.post(f'https://localhost:{port}/api/v1/storm/export')
                self.eq(401, resp.status)

            async with self.getHttpSess(port=port, auth=('visi', 'secret')) as sess:
                body = {'query': 'inet:ipv4', 'opts': {'user': core.auth.rootuser.iden}}
                async with sess.get(f'https://localhost:{port}/api/v1/storm/export', json=body) as resp:
                    self.eq(resp.status, 403)

            async with self.getHttpSess(port=port, auth=('root', 'secret')) as sess:

                resp = await sess.post(f'https://localhost:{port}/api/v1/storm/export')
                self.eq(200, resp.status)

                reply = await resp.json()
                self.eq('err', reply.get('status'))
                self.eq('SchemaViolation', reply.get('code'))

                body = {
                    'query': 'media:news inet:email',
                    'opts': {'scrub': {'include': {'tags': ('visi',)}}},
                }
                resp = await sess.post(f'https://localhost:{port}/api/v1/storm/export', json=body)
                byts = await resp.read()

                podes = [i[1] for i in s_msgpack.Unpk().feed(byts)]

                news = [p for p in podes if p[0][0] == 'media:news'][0]
                email = [p for p in podes if p[0][0] == 'inet:email'][0]

                self.nn(email[1]['tags']['visi'])
                self.nn(email[1]['tags']['visi.woot'])
                self.none(email[1]['tags'].get('foo'))
                self.none(email[1]['tags'].get('foo.bar'))
                self.len(1, news[1]['edges'])
                self.eq(news[1]['edges'][0], ('refs', '2346d7bed4b0fae05e00a413bbf8716c9e08857eb71a1ecf303b8972823f2899'))

                body = {'query': 'inet:ipv4=asdfasdf'}
                resp = await sess.post(f'https://localhost:{port}/api/v1/storm/export', json=body)
                retval = await resp.json()
                self.eq('err', retval['status'])
                self.eq('BadTypeValu', retval['code'])

            async def boom(*args, **kwargs):
                for x in (): yield x
                raise s_exc.BadArg()

            core.axon.iterMpkFile = boom
            with self.raises(s_exc.BadArg):
                await core.feedFromAxon(s_common.ehex(sha256b))

    async def test_cortex_export_toaxon(self):
        async with self.getTestCore() as core:
            await core.nodes('[inet:dns:a=(vertex.link, 1.2.3.4)]')
            size, sha256 = await core.exportStormToAxon('.created')
            byts = b''.join([b async for b in core.axon.get(s_common.uhex(sha256))])
            self.isin(b'vertex.link', byts)

    async def test_cortex_lookup_mode(self):
        async with self.getTestCoreAndProxy() as (_core, proxy):
            retn = await proxy.count('[inet:email=foo.com@vertex.link]')
            self.eq(1, retn)

            opts = {'mode': 'lookup'}
            retn = await proxy.count('foo.com@vertex.link', opts=opts)
            self.eq(1, retn)

    async def test_tag_model(self):

        async with self.getTestCore() as core:

            visi = await core.auth.addUser('visi')
            asvisi = {'user': visi.iden}

            self.len(0, await core.callStorm('return($lib.model.tags.list())'))

            self.none(await core.callStorm('return($lib.model.tags.get(foo.bar))'))
            self.none(await core.callStorm('return($lib.model.tags.pop(foo.bar, regex))'))

            with self.raises(s_exc.SchemaViolation):
                await core.nodes('$lib.model.tags.set(cno.cve, newp, newp)')

            with self.raises(s_exc.AuthDeny):
                await core.nodes('$lib.model.tags.set(cno.cve, regex, ())', opts=asvisi)

            with self.raises(s_exc.AuthDeny):
                await core.nodes('$lib.model.tags.pop(cno.cve, regex)', opts=asvisi)

            with self.raises(s_exc.AuthDeny):
                await core.nodes('$lib.model.tags.del(cno.cve)', opts=asvisi)

            await core.nodes('''
                $regx = ($lib.null, $lib.null, "[0-9]{4}", "[0-9]{5}")
                $lib.model.tags.set(cno.cve, regex, $regx)
            ''')

            nodes = await core.nodes('[ inet:ipv4=1.2.3.4 +#cno.cve.2021.12345 ]')

            with self.raises(s_exc.BadTypeValu):
                await core.nodes('[ inet:ipv4=1.2.3.4 +#cno.cve.foo ]')

            with self.raises(s_exc.BadTypeValu):
                await core.nodes('[ inet:ipv4=1.2.3.4 +#cno.cve.2021.hehe ]')

            with self.raises(s_exc.BadTypeValu):
                await core.nodes('[ inet:ipv4=1.2.3.4 +#cno.cve.2021.123456 ]')

            with self.raises(s_exc.BadTypeValu):
                await core.nodes('[ inet:ipv4=1.2.3.4 +#cno.cve.12345 ]')

            nodes = await core.nodes('[ test:str=beep +?#cno.cve.12345 ]')
            self.len(1, nodes)
            self.none(nodes[0].get('#cno'))
            self.none(nodes[0].get('#cno.cve'))
            self.none(nodes[0].get('#cno.cve.12345'))

            self.eq((None, None, '[0-9]{4}', '[0-9]{5}'), await core.callStorm('''
                return($lib.model.tags.pop(cno.cve, regex))
            '''))

            self.none(await core.callStorm('return($lib.model.tags.pop(cno.cve, regex))'))

            await core.nodes('[ inet:ipv4=1.2.3.4 +#cno.cve.2021.hehe ]')

            await core.setTagModel('cno.cve', 'regex', (None, None, '[0-9]{4}', '[0-9]{5}'))
            with self.raises(s_exc.BadTypeValu):
                await core.nodes('[ inet:ipv4=1.2.3.4 +#cno.cve.2021.haha ]')

            self.eq((False, None), await core.callStorm('return($lib.trycast(syn:tag, cno.cve.2021.haha))'))

            with self.raises(s_exc.BadTypeValu):
                await core.callStorm('return($lib.cast(syn:tag, cno.cve.2021.haha))')

            self.none(await core.callStorm('$lib.model.tags.del(cno.cve)'))
            self.none(await core.callStorm('return($lib.model.tags.get(cno.cve))'))

            await core.nodes('[ inet:ipv4=1.2.3.4 +#cno.cve.2021.haha ]')

            # clear out the #cno.cve tags and test prune behavior.
            await core.nodes('#cno.cve [ -#cno.cve ]')

            await core.nodes('[ inet:ipv4=1.2.3.4 +#cno.cve.2021.12345.foo +#cno.cve.2021.55555.bar ]')

            await core.nodes('$lib.model.tags.set(cno.cve, prune, (2))')

            # test that the pruning behavior detects non-leaf boundaries
            nodes = await core.nodes('[ inet:ipv4=1.2.3.4 -#cno.cve.2021.55555 ]')
            self.sorteq(('cno', 'cno.cve', 'cno.cve.2021', 'cno.cve.2021.12345', 'cno.cve.2021.12345.foo'), [t[0] for t in nodes[0].getTags()])

            # double delete shouldn't prune
            nodes = await core.nodes('[ inet:ipv4=1.2.3.4 -#cno.cve.2021.55555 ]')
            self.sorteq(('cno', 'cno.cve', 'cno.cve.2021', 'cno.cve.2021.12345', 'cno.cve.2021.12345.foo'), [t[0] for t in nodes[0].getTags()])

            # test that the pruning behavior stops at the correct level
            nodes = await core.nodes('[ inet:ipv4=1.2.3.4 -#cno.cve.2021.12345.foo ]')
            self.sorteq(('cno', 'cno.cve', 'cno.cve.2021', 'cno.cve.2021.12345'), [t[0] for t in nodes[0].getTags()])

            # test that the pruning behavior detects when it needs to prune
            nodes = await core.nodes('[ inet:ipv4=1.2.3.4 -#cno.cve.2021.12345 ]')
            self.len(1, nodes)
            self.eq((('cno', (None, None)),), nodes[0].getTags())

            # test that the prune caches get cleared correctly
            await core.nodes('$lib.model.tags.pop(cno.cve, prune)')
            await core.nodes('[ inet:ipv4=1.2.3.4 +#cno.cve.2021.12345 ]')
            nodes = await core.nodes('[ inet:ipv4=1.2.3.4 -#cno.cve.2021.12345 ]')
            self.len(1, nodes)
            self.sorteq(('cno', 'cno.cve', 'cno.cve.2021'), [t[0] for t in nodes[0].getTags()])

            with self.raises(s_exc.SchemaViolation):
                await core.nodes('$lib.model.tags.set(cno.cve, prune, (0))')

    async def test_cortex_iterrows(self):

        async with self.getTestCoreAndProxy() as (core, prox):
            await core.addTagProp('score', ('int', {}), {})

            nodes = await core.nodes('[(inet:ipv4=1 :asn=10 .seen=(2016, 2017) +#foo=(2020,2021) +#foo:score=42)]')
            self.len(1, nodes)
            buid1 = nodes[0].buid

            nodes = await core.nodes('[(inet:ipv4=2 :asn=20 .seen=(2015, 2016) +#foo=(2019,2020) +#foo:score=41)]')
            self.len(1, nodes)
            buid2 = nodes[0].buid

            nodes = await core.nodes('[(inet:ipv4=3 :asn=30 .seen=(2015, 2016) +#foo=(2018, 2020) +#foo:score=99)]')
            self.len(1, nodes)
            buid3 = nodes[0].buid

            self.len(1, await core.nodes('[test:str=yolo]'))
            self.len(1, await core.nodes('[test:str=$valu]', opts={'vars': {'valu': 'z' * 500}}))

            badiden = 'xxx'
            await self.agenraises(s_exc.NoSuchLayer, prox.iterPropRows(badiden, 'inet:ipv4', 'asn'))

            # rows are (buid, valu) tuples
            layriden = core.view.layers[0].iden
            rows = await alist(prox.iterPropRows(layriden, 'inet:ipv4', 'asn'))

            self.eq((10, 20, 30), tuple(sorted([row[1] for row in rows])))

            await self.agenraises(s_exc.NoSuchLayer, prox.iterUnivRows(badiden, '.seen'))

            # rows are (buid, valu) tuples
            rows = await alist(prox.iterUnivRows(layriden, '.seen'))

            tm = lambda x, y: (s_time.parse(x), s_time.parse(y))  # NOQA
            ivals = (tm('2015', '2016'), tm('2015', '2016'), tm('2016', '2017'))
            self.eq(ivals, tuple(sorted([row[1] for row in rows])))

            # iterFormRows
            await self.agenraises(s_exc.NoSuchLayer, prox.iterFormRows(badiden, 'inet:ipv4'))

            rows = await alist(prox.iterFormRows(layriden, 'inet:ipv4'))
            self.eq([(buid1, 1), (buid2, 2), (buid3, 3)], rows)

            # iterTagRows
            expect = sorted(
                [
                    (buid1, (tm('2020', '2021'), 'inet:ipv4')),
                    (buid2, (tm('2019', '2020'), 'inet:ipv4')),
                    (buid3, (tm('2018', '2020'), 'inet:ipv4')),
                ], key=lambda x: x[0])

            await self.agenraises(s_exc.NoSuchLayer, prox.iterTagRows(badiden, 'foo', form='newpform',
                                                                      starttupl=(expect[1][0], 'newpform')))
            rows = await alist(prox.iterTagRows(layriden, 'foo', form='newpform', starttupl=(expect[1][0], 'newpform')))
            self.eq([], rows)

            rows = await alist(prox.iterTagRows(layriden, 'foo', form='inet:ipv4'))
            self.eq(expect, rows)

            rows = await alist(prox.iterTagRows(layriden, 'foo', form='inet:ipv4', starttupl=(expect[1][0],
                                                'inet:ipv4')))
            self.eq(expect[1:], rows)

            expect = [
                (buid2, 41,),
                (buid1, 42,),
                (buid3, 99,),
            ]

            await self.agenraises(s_exc.NoSuchLayer, prox.iterTagPropRows(badiden, 'foo', 'score', form='inet:ipv4',
                                                                          stortype=s_layer.STOR_TYPE_I64,
                                                                          startvalu=42))

            rows = await alist(prox.iterTagPropRows(layriden, 'foo', 'score', form='inet:ipv4',
                                                    stortype=s_layer.STOR_TYPE_I64, startvalu=42))
            self.eq(expect[1:], rows)

    async def test_cortex_storage_v1(self):

        async with self.getRegrCore('cortex-storage-v1') as core:

            mdef = await core.callStorm('return($lib.macro.get(woot))')
            self.true(core.cellvers.get('cortex:storage') >= 1)

            self.eq(core.auth.rootuser.iden, mdef['user'])
            self.eq(core.auth.rootuser.iden, mdef['creator'])

            self.eq(1673371514938, mdef['created'])
            self.eq(1673371514938, mdef['updated'])
            self.eq('$lib.print("hi there")', mdef['storm'])

            msgs = await core.stormlist('macro.exec woot')
            self.stormHasNoWarnErr(msgs)
            self.stormIsInPrint('hi there', msgs)

    async def test_cortex_depr_props_warning(self):

        conf = {
            'modules': [
                'synapse.tests.test_datamodel.DeprecatedModel',
            ]
        }

        with self.getTestDir() as dirn:
            with self.getLoggerStream('synapse.cortex') as stream:

                async with self.getTestCore(conf=conf, dirn=dirn) as core:

                    # Create a test:deprprop so it doesn't generate a warning
                    await core.callStorm('[test:dep:easy=foobar :guid=*]')

                    # Lock test:deprprop:ext and .pdep so they don't generate a warning
                    await core.callStorm('model.deprecated.lock test:dep:str')
                    await core.callStorm('model.deprecated.lock ".pdep"')

                # Check that we saw the warnings
                stream.seek(0)
                data = stream.read()

                self.eq(1, data.count('deprecated properties unlocked'))
                self.isin('deprecated properties unlocked and not in use', data)

                match = regex.search(r'Detected (?P<count>\d+) deprecated properties', data)
                count = int(match.groupdict().get('count'))

                here = stream.tell()

                async with self.getTestCore(conf=conf, dirn=dirn) as core:
                    pass

                # Check that the warnings are gone now
                stream.seek(here)
                data = stream.read()

                self.eq(1, data.count('deprecated properties unlocked'))
                self.isin(f'Detected {count - 4} deprecated properties', data)

    async def test_cortex_dmons_after_modelrev(self):
        with self.getTestDir() as dirn:
            async with self.getTestCore(dirn=dirn) as core:

                # Add a dmon so something gets started
                await core.callStorm('''
                    $ddef = $lib.dmon.add(${
                        $lib.print(hi)
                        $lib.warn(omg)
                        $s = $lib.str.format('Running {t} {i}', t=$auto.type, i=$auto.iden)
                        $lib.log.info($s, ({"iden": $auto.iden}))
                    })
                ''')

                # Create this so we can find the model rev version before the
                # latest
                mrev = s_modelrev.ModelRev(core)

                # Add a layer and regress the version so it gets migrated on the
                # next start
                ldef = await core.addLayer()
                layr = core.getLayer(ldef['iden'])
                await layr.setModelVers(mrev.revs[-2][0])

            with self.getLoggerStream('') as stream:
                async with self.getTestCore(dirn=dirn) as core:
                    pass

            stream.seek(0)
            data = stream.read()

            # Check that the model migration happens before the dmons start
            mrevstart = data.find('beginning model migration')
            dmonstart = data.find('Starting Dmon')
            self.ne(-1, mrevstart)
            self.ne(-1, dmonstart)
            self.lt(mrevstart, dmonstart)

    async def test_cortex_taxonomy_migr(self):

        async with self.getRegrCore('2.157.0-taxonomy-rename') as core:

            self.true(core.cellvers.get('cortex:extmodel') >= 1)

            self.len(4, await core.nodes('meta:taxonomy'))

            nodes = await core.nodes('meta:taxonomy:desc')
            self.len(2, nodes)
            self.eq(nodes[0].props.get('desc'), 'another old interface')
            self.eq(nodes[1].props.get('desc'), 'old interface')

            self.none(core.model.ifaces.get('taxonomy'))
            self.none(core.model.formsbyiface.get('taxonomy'))

            q = '''
            $typeinfo = ({'interfaces': ['taxonomy']})
            $lib.model.ext.addForm(_auto:taxonomy, taxonomy, ({}), $typeinfo)
            [ _auto:taxonomy=auto.foo :desc='automatically updated']
            '''
            await core.nodes(q)

            self.len(1, await core.nodes('meta:taxonomy:desc="automatically updated"'))

            self.none(core.model.ifaces.get('taxonomy'))
            self.none(core.model.formsbyiface.get('taxonomy'))
            self.isin('_auto:taxonomy', core.model.formsbyiface.get('meta:taxonomy'))

    async def test_cortex_vaults(self):
        '''
        Simple usage testing.
        '''
        async with self.getTestCore() as core:

            vtype1 = 'synapse-test1'
            vtype2 = 'synapse-test2'

            # Create some test users
            visi1 = await core.auth.addUser('visi1')
            visi2 = await core.auth.addUser('visi2')
            contributor = await core.auth.addRole('contributor')
            await visi1.grant(contributor.iden)

            gvault = {
                'name': 'global1',
                'type': vtype1,
                'scope': 'global',
                'owner': None,
                'configs': {},
                'secrets': {},
            }
            giden = await core.addVault(gvault)

            rvault = {
                'name': 'role1',
                'type': vtype1,
                'scope': 'role',
                'owner': contributor.iden,
                'configs': {},
                'secrets': {},
            }
            riden = await core.addVault(rvault)

            uvault = {
                'name': 'user1',
                'type': vtype1,
                'scope': 'user',
                'owner': visi1.iden,
                'configs': {},
                'secrets': {},
            }
            uiden = await core.addVault(uvault)

            svault = {
                'name': 'unscoped1',
                'type': vtype1,
                'scope': None,
                'owner': visi1.iden,
                'configs': {},
                'secrets': {},
            }
            siden = await core.addVault(svault)

            vault = core.getVault(giden)
            self.eq(vault.get('iden'), giden)

            vault = core.getVaultByName('global1')
            self.eq(vault.get('iden'), giden)

            vault = core.getVaultByType(vtype1, visi1.iden, scope='global')
            self.eq(vault.get('iden'), giden)

            vault = core.getVaultByType(vtype1, visi1.iden, scope='role')
            self.eq(vault.get('iden'), riden)

            vault = core.getVaultByType(vtype1, visi1.iden, scope='user')
            self.eq(vault.get('iden'), uiden)

            vault = core.reqVault(giden)
            self.eq(vault.get('iden'), giden)

            vault = core.reqVaultByName('global1')
            self.eq(vault.get('iden'), giden)
            self.eq(vault.get('name'), 'global1')

            vault = core.reqVaultByType(vtype1, visi1.iden, scope='global')
            self.eq(vault.get('iden'), giden)

            self.true(await core.setVaultConfigs(giden, 'color', 'orange'))
            self.true(await core.setVaultSecrets(giden, 'apikey', 'foobar'))

            await core.replaceVaultConfigs(giden, {'rubiks': 'cube'})
            vault = core.reqVault(giden)
            self.eq({'rubiks': 'cube'}, vault['configs'])

            await core.replaceVaultSecrets(giden, {'secret': 'squirrel'})
            vault = core.reqVault(giden)
            self.eq({'secret': 'squirrel'}, vault['secrets'])

            vaults = list(core.listVaults())
            self.len(4, vaults)

            self.true(await core.setVaultPerm(giden, visi1.iden, s_cell.PERM_EDIT))

            self.true(await core.renameVault(giden, 'global2'))
            vault = core.reqVaultByName('global2')
            self.eq(vault.get('iden'), giden)
            self.eq(vault.get('name'), 'global2')

            with self.raises(s_exc.DupName):
                await core.renameVault(giden, 'global2')

            self.none(await core.delVault('asdf'))

            await core.delVault(giden)
            vaults = list(core.listVaults())
            self.len(3, vaults)

    async def test_cortex_vaults_errors(self):
        '''
        Simple argument checking and simple permission checking tests.
        '''
        async with self.getTestCore() as core:

            vtype1 = 'synapse-test1'
            vtype2 = 'synapse-test2'

            # Create some test users
            visi1 = await core.auth.addUser('visi1')
            visi2 = await core.auth.addUser('visi2')
            contributor = await core.auth.addRole('contributor')
            await visi1.grant(contributor.iden)

            gvault = {
                'name': 'global1',
                'type': vtype1,
                'scope': 'global',
                'owner': None,
                'configs': {},
                'secrets': {},
            }
            giden = await core.addVault(gvault)

            rvault = {
                'name': 'role1',
                'type': vtype1,
                'scope': 'role',
                'owner': contributor.iden,
                'configs': {},
                'secrets': {},
            }
            riden = await core.addVault(rvault)

            self.none(core.getVault('asdf'))

            with self.raises(s_exc.DupName) as exc:
                # type/scope/iden collision
                await core.addVault(gvault)
            self.eq(f'Vault already exists for type {vtype1}, scope global, owner None.', exc.exception.get('mesg'))

            with self.raises(s_exc.BadArg) as exc:
                # vdef is not a dict
                await core.addVault([])
            self.eq('Invalid vault definition provided.', exc.exception.get('mesg'))

            with self.raises(s_exc.DupName) as exc:
                # name collision
                vault = s_msgpack.deepcopy(gvault)
                vault['scope'] = None
                vault['owner'] = visi1.iden
                await core.addVault(vault)
            self.eq('Vault global1 already exists.', exc.exception.get('mesg'))

            with self.raises(s_exc.NoSuchName) as exc:
                # Non-existent vault name
                core.reqVaultByName('newp')
            self.eq('Vault not found for name: newp.', exc.exception.get('mesg'))

            with self.raises(s_exc.SchemaViolation):
                # len(name) == 0
                vault = s_msgpack.deepcopy(gvault)
                vault['name'] = ''
                await core.addVault(vault)

            with self.raises(s_exc.SchemaViolation):
                # len(name) > 256
                vault = s_msgpack.deepcopy(gvault)
                vault['name'] = 'A' * 257
                await core.addVault(vault)

            with self.raises(s_exc.SchemaViolation):
                # len(vtype) == 0
                vault = s_msgpack.deepcopy(gvault)
                vault['type'] = ''
                await core.addVault(vault)

            with self.raises(s_exc.SchemaViolation):
                # len(vtype) > 256
                vault = s_msgpack.deepcopy(gvault)
                vault['type'] = 'A' * 257
                await core.addVault(vault)

            with self.raises(s_exc.SchemaViolation):
                # scope not in (None, 'user', 'role', 'global')
                vault = s_msgpack.deepcopy(gvault)
                vault['scope'] = 'newp'
                await core.addVault(vault)

            with self.raises(s_exc.SchemaViolation):
                # data != dict
                vault = s_msgpack.deepcopy(gvault)
                vault['data'] = self
                await core.addVault(vault)

            with self.raises(s_exc.BadArg) as exc:
                # configs not msgpack safe
                vault = {
                    'name': 'unscoped1',
                    'type': vtype1,
                    'scope': None,
                    'owner': visi1.iden,
                    'configs': {'foo': self},
                    'secrets': {},
                }
                await core.addVault(vault)
            self.eq('Vault configs must be msgpack safe.', exc.exception.get('mesg'))

            with self.raises(s_exc.BadArg) as exc:
                # secrets not msgpack safe
                vault = {
                    'name': 'unscoped1',
                    'type': vtype1,
                    'scope': None,
                    'owner': visi1.iden,
                    'configs': {},
                    'secrets': {'foo': self},
                }
                await core.addVault(vault)
            self.eq('Vault secrets must be msgpack safe.', exc.exception.get('mesg'))

            with self.raises(s_exc.BadArg) as exc:
                # Iden == None, scope != 'global'
                vault = s_msgpack.deepcopy(gvault)
                vault['owner'] = None
                vault['scope'] = None
                await core.addVault(vault)
            self.eq('Owner required for unscoped, user, and role vaults.', exc.exception.get('mesg'))

            with self.raises(s_exc.NoSuchUser) as exc:
                # user with iden does not exist
                vault = {
                    'name': 'global2',
                    'type': 'type2',
                    'scope': 'user',
                    'owner': '0123456789abcdef0123456789abcdef',
                    'configs': {},
                    'secrets': {},
                }
                await core.addVault(vault)
            self.eq('User with iden 0123456789abcdef0123456789abcdef not found.', exc.exception.get('mesg'))

            with self.raises(s_exc.NoSuchRole) as exc:
                # role with iden does not exist
                vault = s_msgpack.deepcopy(gvault)
                vault['name'] = 'role2'
                vault['scope'] = 'role'
                vault['owner'] = visi1.iden
                await core.addVault(vault)
            self.eq(f'Role with iden {visi1.iden} not found.', exc.exception.get('mesg'))

            with self.raises(s_exc.BadArg) as exc:
                await core.setVaultSecrets(giden, 'newp', s_common.novalu)
            self.eq('Key newp not found in vault secrets.', exc.exception.get('mesg'))

            with self.raises(s_exc.BadArg) as exc:
                await core.setVaultConfigs(giden, 'newp', s_common.novalu)
            self.eq('Key newp not found in vault configs.', exc.exception.get('mesg'))

            with self.raises(s_exc.BadArg) as exc:
                # Invalid vault iden format
                await core.setVaultSecrets('1234', 'foo', 'bar')
            self.eq('Iden is not a valid iden: 1234.', exc.exception.get('mesg'))

            with self.raises(s_exc.BadArg) as exc:
                # Invalid vault iden format
                await core.setVaultConfigs('1234', 'foo', 'bar')
            self.eq('Iden is not a valid iden: 1234.', exc.exception.get('mesg'))

            with self.raises(s_exc.NoSuchIden) as exc:
                # vault with iden does not exist
                await core.setVaultSecrets(visi1.iden, 'foo', 'bar')
            self.eq(f'Vault not found for iden: {visi1.iden}.', exc.exception.get('mesg'))

            with self.raises(s_exc.NoSuchIden) as exc:
                # vault with iden does not exist
                await core.setVaultConfigs(visi1.iden, 'foo', 'bar')
            self.eq(f'Vault not found for iden: {visi1.iden}.', exc.exception.get('mesg'))

            with self.raises(s_exc.NotMsgpackSafe) as exc:
                # data not msgpack safe
                await core.setVaultSecrets(giden, 'foo', self)
            self.eq(f'Vault secrets must be msgpack safe.', exc.exception.get('mesg'))

            with self.raises(s_exc.NotMsgpackSafe) as exc:
                # data not msgpack safe
                await core.setVaultConfigs(giden, 'foo', self)
            self.eq(f'Vault configs must be msgpack safe.', exc.exception.get('mesg'))

            with self.raises(s_exc.NotMsgpackSafe) as exc:
                # data not msgpack safe
                await core.setVaultSecrets(giden, self, 'bar')
            self.eq(f'Vault secrets must be msgpack safe.', exc.exception.get('mesg'))

            with self.raises(s_exc.NotMsgpackSafe) as exc:
                # data not msgpack safe
                await core.setVaultConfigs(giden, self, 'bar')
            self.eq(f'Vault configs must be msgpack safe.', exc.exception.get('mesg'))

            with self.raises(s_exc.NoSuchIden) as exc:
                # iden not valid
                await core.setVaultPerm(giden, '1234', s_cell.PERM_EDIT)
            self.eq(f'Iden 1234 is not a valid user or role.', exc.exception.get('mesg'))

            with self.raises(s_exc.BadArg) as exc:
                # Invalid scope
                core._getVaultByTSI('vtype', 'newp', 'iden')
            self.eq('Invalid scope: newp.', exc.exception.get('mesg'))

            with self.raises(s_exc.BadArg) as exc:
                # Invalid scope
                core.getVaultByType(vtype1, 'iden', 'newp')
            self.eq('Invalid scope: newp.', exc.exception.get('mesg'))

            with self.raises(s_exc.NoSuchUser) as exc:
                # Invalid user iden
                core.getVaultByType(vtype1, contributor.iden, 'role')
            self.eq(f'No user with iden {contributor.iden}.', exc.exception.get('mesg'))

            # User in role but no perm to vault
            await core.setVaultPerm(riden, visi2.iden, s_cell.PERM_DENY)
            await visi2.grant(contributor.iden)
            self.none(core.getVaultByType(vtype1, visi2.iden, 'role'))

            # Requested type/scope doesn't exist
            self.none(core.getVaultByType(vtype1, visi1.iden, 'user'))

            # Requested type doesn't exist
            self.none(core.getVaultByType(vtype2, visi1.iden))

            with self.raises(s_exc.NoSuchName) as exc:
                # Requested type/scope doesn't exist
                core.reqVaultByType(vtype1, visi1.iden, 'user')
            self.eq(f'Vault not found for type: {vtype1}.', exc.exception.get('mesg'))

            with self.raises(s_exc.BadArg) as exc:
                await core.replaceVaultSecrets(giden, self)
            self.eq('valu must be a dictionary.', exc.exception.get('mesg'))

            with self.raises(s_exc.NotMsgpackSafe) as exc:
                await core.replaceVaultSecrets(giden, {'foo': self})
            self.eq('Vault secrets must be msgpack safe.', exc.exception.get('mesg'))

            with self.raises(s_exc.BadArg) as exc:
                await core.replaceVaultConfigs(giden, self)
            self.eq('valu must be a dictionary.', exc.exception.get('mesg'))

            with self.raises(s_exc.NotMsgpackSafe) as exc:
                await core.replaceVaultConfigs(giden, {'foo': self})
            self.eq('Vault configs must be msgpack safe.', exc.exception.get('mesg'))

            class LongRepr:
                def __repr__(self):
                    return 'Abcd. ' * 1000

            valu = {'foo': LongRepr()}

            with self.raises(s_exc.NotMsgpackSafe) as exc:
                await core.replaceVaultSecrets(giden, valu)
            self.eq(
                "{'foo': Abcd. Abcd. Abcd. Abcd. Abcd. Abcd. Abcd. Abcd. [...]",
                exc.exception.get('valu'))

            with self.raises(s_exc.NotMsgpackSafe) as exc:
                await core.replaceVaultConfigs(giden, {'foo': LongRepr()})
            self.eq(
                "{'foo': Abcd. Abcd. Abcd. Abcd. Abcd. Abcd. Abcd. Abcd. [...]",
                exc.exception.get('valu'))

    async def test_cortex_user_scope(self):
        async with self.getTestCore() as core:  # type: s_cortex.Cortex
            udef = await core.addUser('admin')
            admin = udef.get('iden')
            await core.setUserAdmin(admin, True)
            async with core.getLocalProxy() as prox:

                # Proxy our storm requests as the admin user
                opts = {'user': admin}

                self.eq('admin', await prox.callStorm('return( $lib.user.name()  )', opts=opts))

                with self.getLoggerStream('synapse.lib.cell') as stream:

                    q = 'return( ($lib.user.name(), $lib.auth.users.add(lowuser) ))'
                    (whoami, udef) = await prox.callStorm(q, opts=opts)
                    self.eq('admin', whoami)
                    self.eq('lowuser', udef.get('name'))

                msgs = stream.jsonlines()
                mesg = [m for m in msgs if 'Added user' in m.get('message')][0]
                self.eq('Added user=lowuser', mesg.get('message'))
                self.eq('admin', mesg.get('username'))
                self.eq('lowuser', mesg['params'].get('target_username'))

                with self.getLoggerStream('synapse.lib.cell') as stream:

                    q = 'auth.user.mod lowuser --admin $lib.true'
                    msgs = []
                    async for mesg in prox.storm(q, opts=opts):
                        msgs.append(mesg)
                    self.stormHasNoWarnErr(msgs)

                msgs = stream.jsonlines()
                mesg = [m for m in msgs if 'Set admin' in m.get('message')][0]
                self.isin('Set admin=True for lowuser', mesg.get('message'))
                self.eq('admin', mesg.get('username'))
                self.eq('lowuser', mesg['params'].get('target_username'))

    async def test_cortex_ext_httpapi(self):
        # Cortex API tests for Extended HttpAPI
        async with self.getTestCore() as core:  # type: s_cortex.Cortex

            newp = s_common.guid()
            with self.raises(s_exc.SynErr):
                await core.setHttpApiIndx(newp, 0)

            unfo = await core.getUserDefByName('root')
            view = core.getView()
            info = await core.addHttpExtApi({
                'path': 'test/path/(hehe|haha)/(.*)',
                'owner': unfo.get('iden'),
                'view': view.iden,
            })

            info2 = await core.addHttpExtApi({
                'path': 'something/else',
                'owner': unfo.get('iden'),
                'view': view.iden,
            })

            info3 = await core.addHttpExtApi({
                'path': 'something/else/goes/here',
                'owner': unfo.get('iden'),
                'view': view.iden,
            })

            othr = s_common.guid()
            info4 = await core.addHttpExtApi({
                'iden': othr,
                'path': 'another/item',
                'owner': unfo.get('iden'),
                'view': view.iden,
            })
            self.eq(info4.get('iden'), othr)

            iden = info.get('iden')

            adef = await core.getHttpExtApi(iden)
            self.eq(adef, info)

            adef = await core.getHttpExtApi(othr)
            self.eq(adef, info4)

            adef, args = await core.getHttpExtApiByPath('test/path/hehe/wow')
            self.eq(adef, info)
            self.eq(args, ('hehe', 'wow'))

            adef, args = await core.getHttpExtApiByPath('test/path/hehe/wow/more/')
            self.eq(adef, info)
            self.eq(args, ('hehe', 'wow/more/'))

            adef, args = await core.getHttpExtApiByPath('test/path/HeHe/wow')
            self.none(adef)
            self.eq(args, ())

            async with core.getLocalProxy() as prox:
                adef, args = await prox.getHttpExtApiByPath('test/path/haha/words')
                self.eq(adef, info)
                self.eq(args, ('haha', 'words'))

            self.len(4, core._exthttpapicache)

            # Reordering / safety
            self.eq(1, await core.setHttpApiIndx(info4.get('iden'), 1))

            # Cache is cleared when reloading
            self.len(0, core._exthttpapicache)
            adef, args = await core.getHttpExtApiByPath('test/path/hehe/wow')
            self.eq(adef, info)
            self.len(1, core._exthttpapicache)

            self.eq([adef.get('iden') for adef in await core.getHttpExtApis()],
                    [info.get('iden'), info4.get('iden'), info2.get('iden'), info3.get('iden')])

            items = await core.getHttpExtApis()
            self.eq(items, (info, info4, info2, info3))

            # Tiny sleep to ensure that updated ticks forward when modified
            created = adef.get('created')
            updated = adef.get('updated')
            await asyncio.sleep(0.005)
            adef = await core.modHttpExtApi(iden, 'name', 'wow')
            self.eq(adef.get('created'), created)
            self.gt(adef.get('updated'), updated)

            # Sad path

            with self.raises(s_exc.SchemaViolation):
                await core.addHttpExtApi({
                    'iden': 'lolnope',
                    'path': 'not/gonna/happen',
                    'owner': unfo.get('iden'),
                    'view': view.iden
                })

            with self.raises(s_exc.DupIden) as ectx:
                await core.addHttpExtApi({
                    'iden': othr,
                    'path': 'bad/dup',
                    'owner': unfo.get('iden'),
                    'view': view.iden
                })
            self.eq(ectx.exception.get('iden'), othr)

            with self.raises(s_exc.SynErr):
                await core.setHttpApiIndx(newp, 0)

            with self.raises(s_exc.BadArg):
                await core.setHttpApiIndx(newp, -1)

            with self.raises(s_exc.NoSuchUser):
                await core.modHttpExtApi(iden, 'owner', newp)

            with self.raises(s_exc.NoSuchView):
                await core.modHttpExtApi(iden, 'view', newp)

            with self.raises(s_exc.BadArg):
                await core.modHttpExtApi(iden, 'created', 1234)

            with self.raises(s_exc.BadArg):
                await core.modHttpExtApi(iden, 'updated', 1234)

            with self.raises(s_exc.BadArg):
                await core.modHttpExtApi(iden, 'creator', s_common.guid())

            with self.raises(s_exc.BadArg):
                await core.modHttpExtApi(iden, 'newp', newp)

            with self.raises(s_exc.NoSuchIden):
                await core.modHttpExtApi(newp, 'path', 'a/new/path/')

            with self.raises(s_exc.NoSuchIden):
                await core.getHttpExtApi(newp)

            self.none(await core.delHttpExtApi(newp))

            with self.raises(s_exc.BadArg):
                await core.delHttpExtApi('notAGuid')

    async def test_cortex_query_offload(self):

        async def _hang(*args, **kwargs):
            await asyncio.sleep(6)
            return

        async with self.getTestAha() as aha:

            ahanet = aha.conf.req('aha:network')

            async with await s_base.Base.anit() as base:

                with self.getTestDir() as dirn:

                    dirn00 = s_common.genpath(dirn, 'cell00')
                    dirn01 = s_common.genpath(dirn, 'cell01')

                    core00 = await base.enter_context(self.addSvcToAha(aha, '00.core', s_cortex.Cortex, dirn=dirn00))
                    provinfo = {'mirror': '00.core'}
                    core01 = await base.enter_context(self.addSvcToAha(aha, '01.core', s_cortex.Cortex, dirn=dirn01, provinfo=provinfo))

                    self.len(1, await core00.nodes('[inet:asn=0]'))
                    await core01.sync()
                    self.len(1, await core01.nodes('inet:asn=0'))

                    msgs = await core00.stormlist('cortex.storm.pool.get')
                    self.stormHasNoWarnErr(msgs)
                    self.stormIsInPrint('No Storm pool configuration found.', msgs)

                    msgs = await core00.stormlist('aha.pool.add pool00...')
                    self.stormHasNoWarnErr(msgs)
                    self.stormIsInPrint('Created AHA service pool: pool00.synapse', msgs)

                    msgs = await core00.stormlist('aha.pool.svc.add pool00... 01.core...')
                    self.stormHasNoWarnErr(msgs)
                    self.stormIsInPrint('AHA service (01.core...) added to service pool (pool00.synapse)', msgs)

                    msgs = await core00.stormlist('cortex.storm.pool.set newp')
                    self.stormIsInErr(':// not found in [newp]', msgs)

                    msgs = await core00.stormlist('cortex.storm.pool.set --connection-timeout 1 --sync-timeout 1 aha://pool00...')
                    self.stormHasNoWarnErr(msgs)
                    self.stormIsInPrint('Storm pool configuration set.', msgs)

                    await core00.fini()
                    await core01.fini()

                    core00 = await base.enter_context(self.getTestCore(dirn=dirn00))
                    core01 = await base.enter_context(self.getTestCore(dirn=dirn01, conf={'storm:log': True}))

                    await core00.stormpool.waitready(timeout=12)

                    # storm()
                    q = 'inet:asn=0'
                    qhash = s_storm.queryhash(q)
                    with self.getLoggerStream('synapse') as stream:
                        msgs = await alist(core00.storm(q))
                        self.len(1, [m for m in msgs if m[0] == 'node'])

                    data = stream.getvalue()
                    self.notin('Timeout', data)
                    msgs = stream.jsonlines()
                    self.len(2, msgs)

                    self.eq(msgs[0].get('message'), f'Offloading Storm query to mirror.')
                    self.eq(msgs[0]['params'].get('hash'), qhash)
                    self.eq(msgs[0]['params'].get('mirror'), f'01.core.{ahanet}')

                    self.eq(msgs[1].get('message'), f'Executing storm query as [root]')
                    self.eq(msgs[1]['params'].get('hash'), qhash)
                    self.eq(msgs[1]['params'].get('pool:from'), f'00.core.{ahanet}')

                    # callStorm()
                    q = 'inet:asn=0 return($lib.true)'
                    qhash = s_storm.queryhash(q)
                    with self.getLoggerStream('synapse') as stream:
                        self.true(await core00.callStorm(q))

                    data = stream.getvalue()
                    self.notin('Timeout', data)
                    msgs = stream.jsonlines()
                    self.len(2, msgs)

                    self.eq(msgs[0].get('message'), f'Offloading Storm query to mirror.')
                    self.eq(msgs[0]['params'].get('hash'), qhash)
                    self.eq(msgs[0]['params'].get('mirror'), f'01.core.{ahanet}')

                    self.eq(msgs[1].get('message'), f'Executing storm query as [root]')
                    self.eq(msgs[1]['params'].get('hash'), qhash)
                    self.eq(msgs[1]['params'].get('pool:from'), f'00.core.{ahanet}')

                    # exportStorm()
                    q = 'inet:asn=0'
                    qhash = s_storm.queryhash(q)
                    with self.getLoggerStream('synapse') as stream:
                        self.len(1, await alist(core00.exportStorm(q)))

                    data = stream.getvalue()
                    self.notin('Timeout', data)
                    msgs = stream.jsonlines()
                    self.len(2, msgs)

                    self.eq(msgs[0].get('message'), f'Offloading Storm query to mirror.')
                    self.eq(msgs[0]['params'].get('hash'), qhash)
                    self.eq(msgs[0]['params'].get('mirror'), f'01.core.{ahanet}')

                    self.eq(msgs[1].get('message'), f'Executing storm query as [root]')
                    self.eq(msgs[1]['params'].get('hash'), qhash)
                    self.eq(msgs[1]['params'].get('pool:from'), f'00.core.{ahanet}')

                    # count()
                    q = 'inet:asn=0'
                    qhash = s_storm.queryhash(q)
                    with self.getLoggerStream('synapse') as stream:
                        self.eq(1, await core00.count(q))

                    data = stream.getvalue()
                    self.notin('Timeout', data)
                    msgs = stream.jsonlines()
                    self.len(2, msgs)

                    self.eq(msgs[0].get('message'), f'Offloading Storm query to mirror.')
                    self.eq(msgs[0]['params'].get('hash'), qhash)
                    self.eq(msgs[0]['params'].get('mirror'), f'01.core.{ahanet}')

                    self.eq(msgs[1].get('message'), f'Executing storm query as [root]')
                    self.eq(msgs[1]['params'].get('hash'), qhash)
                    self.eq(msgs[1]['params'].get('pool:from'), f'00.core.{ahanet}')

                    with patch('synapse.cortex.CoreApi.getNexsIndx', _hang):

                        with self.getLoggerStream('synapse') as stream:
                            msgs = await alist(core00.storm('inet:asn=0'))
                            self.len(1, [m for m in msgs if m[0] == 'node'])

                        stream.seek(0)
                        data = stream.read()
                        self.notin('Offloading Storm query', data)
                        self.isin('Timeout waiting for pool mirror nexus offset', data)
                        self.notin('Timeout waiting for query mirror', data)

                    await core00.stormpool.waitready(timeout=12)

                    with patch('synapse.telepath.Proxy.getPoolLink', _hang):

                        with self.getLoggerStream('synapse') as stream:
                            msgs = await alist(core00.storm('inet:asn=0'))
                            self.len(1, [m for m in msgs if m[0] == 'node'])

                        stream.seek(0)
                        data = stream.read()
                        self.notin('Offloading Storm query', data)
                        self.isin('Timeout waiting for pool mirror nexus offset.', data)
                        self.notin('Timeout waiting for query mirror', data)

                    await core00.stormpool.waitready(timeout=12)

                    with self.getLoggerStream('synapse') as stream:
                        msgs = await alist(core00.storm('inet:asn=0'))
                        self.len(1, [m for m in msgs if m[0] == 'node'])

                    stream.seek(0)
                    data = stream.read()
                    self.isin('Offloading Storm query', data)
                    self.notin('Timeout waiting for pool mirror', data)
                    self.notin('Timeout waiting for query mirror', data)

                    orig = s_telepath.ClientV2.proxy
                    async def finidproxy(self, timeout=None):
                        prox = await orig(self, timeout=timeout)
                        await prox.fini()
                        return prox

                    with patch('synapse.telepath.ClientV2.proxy', finidproxy):
                        with self.getLoggerStream('synapse') as stream:
                            msgs = await alist(core00.storm('inet:asn=0'))
                            self.len(1, [m for m in msgs if m[0] == 'node'])

                    stream.seek(0)
                    data = stream.read()
                    self.isin('Proxy for pool mirror [01.core.synapse] was shutdown. Skipping.', data)

                    msgs = await core00.stormlist('cortex.storm.pool.set --connection-timeout 1 --sync-timeout 1 aha://pool00...')
                    self.stormHasNoWarnErr(msgs)
                    self.stormIsInPrint('Storm pool configuration set.', msgs)
                    await core00.stormpool.waitready(timeout=12)

                    core01.nexsroot.nexslog.indx = 0

                    with patch('synapse.cortex.MAX_NEXUS_DELTA', 1):

                        nexsoffs = await core00.getNexsIndx()

                        with self.getLoggerStream('synapse') as stream:
                            msgs = await alist(core00.storm('inet:asn=0'))
                            self.len(1, [m for m in msgs if m[0] == 'node'])

                        stream.seek(0)
                        data = stream.read()
<<<<<<< HEAD
                        self.isin('Storm query pool mirror nexus offset delta is too large', data)
=======
                        explog = ('Pool mirror [01.core.synapse] is too far out of sync. Skipping.')
                        self.isin(explog, data)
>>>>>>> 6f2e45bf
                        self.notin('Offloading Storm query', data)

                    with self.getLoggerStream('synapse') as stream:
                        msgs = await alist(core00.storm('inet:asn=0'))
                        self.len(1, [m for m in msgs if m[0] == 'node'])

                    stream.seek(0)
                    data = stream.read()
                    self.isin('Offloading Storm query', data)
                    self.isin('Timeout waiting for query mirror', data)

                    with self.getLoggerStream('synapse') as stream:
                        self.true(await core00.callStorm('inet:asn=0 return($lib.true)'))

                    stream.seek(0)
                    data = stream.read()
                    self.isin('Offloading Storm query', data)
                    self.isin('Timeout waiting for query mirror', data)

                    with self.getLoggerStream('synapse') as stream:
                        self.len(1, await alist(core00.exportStorm('inet:asn=0')))

                    stream.seek(0)
                    data = stream.read()
                    self.isin('Offloading Storm query', data)
                    self.isin('Timeout waiting for query mirror', data)

                    with self.getLoggerStream('synapse') as stream:
                        self.eq(1, await core00.count('inet:asn=0'))

                    stream.seek(0)
                    data = stream.read()
                    self.isin('Offloading Storm query', data)
                    self.isin('Timeout waiting for query mirror', data)

                    opts = {'nexsoffs': 1000000, 'nexstimeout': 0}
                    with self.raises(s_exc.TimeOut):
                        await alist(core01.storm('inet:asn=0', opts=opts))

                    with self.raises(s_exc.TimeOut):
                        await core00.callStorm('inet:asn=0', opts=opts)

                    with self.raises(s_exc.TimeOut):
                        await alist(core00.exportStorm('inet:asn=0', opts=opts))

                    with self.raises(s_exc.TimeOut):
                        await core00.count('inet:asn=0', opts=opts)

                    core00.stormpool.ready.clear()

                    with self.getLoggerStream('synapse') as stream:
                        msgs = await alist(core00.storm('inet:asn=0'))
                        self.len(1, [m for m in msgs if m[0] == 'node'])

                    stream.seek(0)
                    data = stream.read()
<<<<<<< HEAD
                    self.isin('Timeout waiting for pool mirror connection. (running locally)', data)
=======
                    self.isin('Timeout waiting for pool mirror proxy.', data)
                    self.isin('Pool members exhausted. Running query locally.', data)
>>>>>>> 6f2e45bf

                    await core01.fini()

                    with self.getLoggerStream('synapse') as stream:
                        msgs = await alist(core00.storm('inet:asn=0'))
                        self.len(1, [m for m in msgs if m[0] == 'node'])

                    stream.seek(0)
                    data = stream.read()
                    self.isin('Storm query mirror pool is empty. (running locally)', data)

                    with self.getLoggerStream('synapse') as stream:
                        self.true(await core00.callStorm('inet:asn=0 return($lib.true)'))

                    stream.seek(0)
                    data = stream.read()
                    self.isin('Storm query mirror pool is empty. (running locally)', data)

                    with self.getLoggerStream('synapse') as stream:
                        self.len(1, await alist(core00.exportStorm('inet:asn=0')))

                    stream.seek(0)
                    data = stream.read()
                    self.isin('Storm query mirror pool is empty. (running locally)', data)

                    with self.getLoggerStream('synapse') as stream:
                        self.eq(1, await core00.count('inet:asn=0'))

                    stream.seek(0)
                    data = stream.read()
                    self.isin('Storm query mirror pool is empty. (running locally)', data)

                    core01 = await base.enter_context(self.getTestCore(dirn=dirn01))
                    await core01.promote(graceful=True)

                    self.true(core01.isactive)
                    self.false(core00.isactive)

                    # Let the mirror reconnect
                    self.true(await asyncio.wait_for(core01.stormpool.ready.wait(), timeout=12))

                    with self.getLoggerStream('synapse') as stream:
                        self.true(await core01.callStorm('inet:asn=0 return($lib.true)'))

                    stream.seek(0)
                    data = stream.read()
                    # test that it reverts to local when referencing self
                    self.notin('Offloading Storm query', data)
                    self.notin('Timeout waiting for query mirror', data)

                    waiter = core01.stormpool.waiter(1, 'svc:del')
                    msgs = await core01.stormlist('aha.pool.svc.del pool00... 01.core...', opts={'mirror': False})
                    self.stormHasNoWarnErr(msgs)
                    self.stormIsInPrint('AHA service (01.core.synapse) removed from service pool (pool00.synapse)', msgs)

                    # TODO: this wait should not return None
                    await waiter.wait(timeout=3)
                    with self.getLoggerStream('synapse') as stream:
                        msgs = await alist(core01.storm('inet:asn=0'))
                        self.len(1, [m for m in msgs if m[0] == 'node'])

                    stream.seek(0)
                    data = stream.read()
                    self.isin('Storm query mirror pool is empty', data)

                    with self.getLoggerStream('synapse') as stream:
                        msgs = await alist(core01.storm('inet:asn=0', opts={'mirror': False}))
                        self.len(1, [m for m in msgs if m[0] == 'node'])

                    stream.seek(0)
                    data = stream.read()
                    self.notin('Storm query mirror pool is empty', data)

                    msgs = await core00.stormlist('cortex.storm.pool.get')
                    self.stormHasNoWarnErr(msgs)
                    self.stormIsInPrint('Storm Pool URL: aha://pool00...', msgs)

                    msgs = await core00.stormlist('cortex.storm.pool.del')
                    self.stormHasNoWarnErr(msgs)
                    self.stormIsInPrint('Storm pool configuration removed.', msgs)

                    msgs = await core00.stormlist('cortex.storm.pool.get')
                    self.stormHasNoWarnErr(msgs)
                    self.stormIsInPrint('No Storm pool configuration found.', msgs)

                    msgs = await alist(core01.storm('inet:asn=0', opts={'mirror': False}))
                    self.len(1, [m for m in msgs if m[0] == 'node'])

    async def test_cortex_authgate(self):
        # TODO - Remove this in 3.0.0
        with self.getTestDir() as dirn:

            async with self.getTestCore(dirn=dirn) as core:  # type: s_cortex.Cortex

                unfo = await core.addUser('lowuser')
                lowuser = unfo.get('iden')

                msgs = await core.stormlist('auth.user.addrule lowuser --gate cortex node')
                self.stormIsInWarn('Adding rule on the "cortex" authgate. This authgate is not used', msgs)
                msgs = await core.stormlist('auth.role.addrule all --gate cortex hehe')
                self.stormIsInWarn('Adding rule on the "cortex" authgate. This authgate is not used', msgs)

                aslow = {'user': lowuser}

                # The cortex authgate does nothing
                with self.raises(s_exc.AuthDeny) as cm:
                    await core.nodes('[test:str=hello]', opts=aslow)

                # Coverage for nonexistent users/roles
                core.auth.stor.set('gate:cortex:user:newp', {'iden': 'newp'})
                core.auth.stor.set('gate:cortex:role:newp', {'iden': 'newp'})

            with self.getLoggerStream('synapse.cortex', struct=False) as stream:
                async with self.getTestCore(dirn=dirn) as core:  # type: s_cortex.Cortex
                    # The cortex authgate still does nothing
                    with self.raises(s_exc.AuthDeny) as cm:
                        await core.nodes('[test:str=hello]', opts=aslow)
            stream.seek(0)
            buf = stream.read()
            self.isin('(lowuser) has a rule on the "cortex" authgate', buf)
            self.isin('(all) has a rule on the "cortex" authgate', buf)

    async def test_cortex_check_nexus_init(self):
        # This test is a simple safety net for making sure no nexus events
        # happen before the nexus subsystem is initialized (initNexusSubsystem).
        # It's possible for code which calls nexus APIs to run but not do
        # anything which wouldn't be caught here. I don't think there's a good
        # way to check for that condition though.

        class Cortex(s_cortex.Cortex):
            async def initServiceStorage(self):
                self._test_pre_service_storage_index = await self.nexsroot.index()
                ret = await super().initServiceStorage()
                self._test_post_service_storage_index = await self.nexsroot.index()
                return ret

            async def initNexusSubsystem(self):
                self._test_pre_nexus_index = await self.nexsroot.index()
                ret = await super().initNexusSubsystem()
                self._test_post_nexus_index = await self.nexsroot.index()
                return ret

        conf = {
            'nexslog:en': True,
            'layers:logedits': True,
        }

        with self.getTestDir() as dirn:
            async with await Cortex.anit(dirn, conf=conf) as core:
                offs = core._test_pre_service_storage_index
                self.eq(core._test_post_service_storage_index, offs)
                self.eq(core._test_pre_nexus_index, offs)
                self.ge(core._test_post_nexus_index, core._test_pre_nexus_index)<|MERGE_RESOLUTION|>--- conflicted
+++ resolved
@@ -8521,12 +8521,7 @@
 
                         stream.seek(0)
                         data = stream.read()
-<<<<<<< HEAD
-                        self.isin('Storm query pool mirror nexus offset delta is too large', data)
-=======
-                        explog = ('Pool mirror [01.core.synapse] is too far out of sync. Skipping.')
-                        self.isin(explog, data)
->>>>>>> 6f2e45bf
+                        self.isin('Pool mirror is too far out of sync. Skipping.', data)
                         self.notin('Offloading Storm query', data)
 
                     with self.getLoggerStream('synapse') as stream:
@@ -8583,12 +8578,8 @@
 
                     stream.seek(0)
                     data = stream.read()
-<<<<<<< HEAD
-                    self.isin('Timeout waiting for pool mirror connection. (running locally)', data)
-=======
                     self.isin('Timeout waiting for pool mirror proxy.', data)
                     self.isin('Pool members exhausted. Running query locally.', data)
->>>>>>> 6f2e45bf
 
                     await core01.fini()
 
