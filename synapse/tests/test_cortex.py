--- conflicted
+++ resolved
@@ -4098,12 +4098,6 @@
             self.len(2, await core.nodes('[ inet:dns:a=(vertex.link,1.2.3.4) inet:dns:a=(woot.com,5.6.7.8)]'))
             self.len(4, await core.nodes('inet:dns:a inet:fqdn=:fqdn'))
 
-    async def test_cortex_hive(self):
-        async with self.getTestCore() as core:
-            await core.hive.set(('visi',), 200)
-            async with core.getLocalProxy(share='cortex/hive') as hive:
-                self.eq(200, await hive.get(('visi',)))
-
     async def test_cortex_delnode_perms(self):
 
         async with self.getTestCore() as core:
@@ -5686,8 +5680,6 @@
 
             async with self.getTestCoreAndProxy(dirn=dirn) as (core, prox):
 
-                # nexus recover() previously failed on adding to the hive
-                # although the dmon would get successfully started
                 self.nn(await core.callStorm('return($lib.dmon.get($iden))', opts=asuser))
                 self.nn(core.stormdmondefs.get(iden))
 
@@ -7845,44 +7837,7 @@
                     self.stormIsInPrint('No Storm pool configuration found.', msgs)
 
                     msgs = await alist(core01.storm('inet:asn=0', opts={'mirror': False}))
-<<<<<<< HEAD
                     self.len(1, [m for m in msgs if m[0] == 'node'])
-=======
-                    self.len(1, [m for m in msgs if m[0] == 'node'])
-
-    async def test_cortex_authgate(self):
-        # TODO - Remove this in 3.0.0
-        with self.getTestDir() as dirn:
-
-            async with self.getTestCore(dirn=dirn) as core:  # type: s_cortex.Cortex
-
-                unfo = await core.addUser('lowuser')
-                lowuser = unfo.get('iden')
-
-                msgs = await core.stormlist('auth.user.addrule lowuser --gate cortex node')
-                self.stormIsInWarn('Adding rule on the "cortex" authgate. This authgate is not used', msgs)
-                msgs = await core.stormlist('auth.role.addrule all --gate cortex hehe')
-                self.stormIsInWarn('Adding rule on the "cortex" authgate. This authgate is not used', msgs)
-
-                aslow = {'user': lowuser}
-
-                # The cortex authgate does nothing
-                with self.raises(s_exc.AuthDeny) as cm:
-                    await core.nodes('[test:str=hello]', opts=aslow)
-
-                # Coverage for nonexistent users/roles
-                core.auth.stor.set('gate:cortex:user:newp', {'iden': 'newp'})
-                core.auth.stor.set('gate:cortex:role:newp', {'iden': 'newp'})
-
-            with self.getAsyncLoggerStream('synapse.cortex') as stream:
-                async with self.getTestCore(dirn=dirn) as core:  # type: s_cortex.Cortex
-                    # The cortex authgate still does nothing
-                    with self.raises(s_exc.AuthDeny) as cm:
-                        await core.nodes('[test:str=hello]', opts=aslow)
-            stream.seek(0)
-            buf = stream.read()
-            self.isin('(lowuser) has a rule on the "cortex" authgate', buf)
-            self.isin('(all) has a rule on the "cortex" authgate', buf)
 
     async def test_cortex_check_nexus_init(self):
         # This test is a simple safety net for making sure no nexus events
@@ -7915,5 +7870,4 @@
                 offs = core._test_pre_service_storage_index
                 self.eq(core._test_post_service_storage_index, offs)
                 self.eq(core._test_pre_nexus_index, offs)
-                self.ge(core._test_post_nexus_index, core._test_pre_nexus_index)
->>>>>>> e7cdbc4e
+                self.ge(core._test_post_nexus_index, core._test_pre_nexus_index)