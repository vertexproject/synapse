import os
import copy
import json
import time
import asyncio
import hashlib
import logging

import regex

from unittest.mock import patch

import synapse.exc as s_exc
import synapse.common as s_common
import synapse.cortex as s_cortex
import synapse.telepath as s_telepath

import synapse.lib.aha as s_aha
import synapse.lib.coro as s_coro
import synapse.lib.node as s_node
import synapse.lib.time as s_time
import synapse.lib.layer as s_layer
import synapse.lib.output as s_output
import synapse.lib.msgpack as s_msgpack
import synapse.lib.version as s_version
import synapse.lib.modelrev as s_modelrev
import synapse.lib.stormsvc as s_stormsvc

import synapse.tools.backup as s_tools_backup
import synapse.tools.promote as s_tools_promote

import synapse.tests.utils as s_t_utils
from synapse.tests.utils import alist

logger = logging.getLogger(__name__)

class CortexTest(s_t_utils.SynTest):
    '''
    The tests that should be run with different types of layers
    '''
    async def test_cortex_cellguid(self):
        iden = s_common.guid()
        conf = {'cell:guid': iden}
        async with self.getTestCore(conf=conf) as core00:
            async with self.getTestCore(conf=conf) as core01:
                self.eq(core00.iden, core01.iden)
                self.eq(core00.jsonstor.iden, core01.jsonstor.iden)
                self.eq(core00.jsonstor.auth.allrole.iden, core01.jsonstor.auth.allrole.iden)
                self.eq(core00.jsonstor.auth.rootuser.iden, core01.jsonstor.auth.rootuser.iden)

    async def test_cortex_handoff(self):

        with self.getTestDir() as dirn:
            ahadir = s_common.genpath(dirn, 'aha00')
            coredir0 = s_common.genpath(dirn, 'core00')
            coredir1 = s_common.genpath(dirn, 'core01')
            coredir2 = s_common.genpath(dirn, 'core02',)

            conf = {
                'aha:name': 'aha',
                'aha:network': 'newp',
                'provision:listen': 'tcp://127.0.0.1:0',
            }
            async with self.getTestAha(dirn=ahadir, conf=conf) as aha:

                provaddr, provport = aha.provdmon.addr
                aha.conf['provision:listen'] = f'tcp://127.0.0.1:{provport}'

                ahahost, ahaport = await aha.dmon.listen('ssl://127.0.0.1:0?hostname=aha.newp&ca=newp')
                aha.conf['aha:urls'] = (f'ssl://127.0.0.1:{ahaport}?hostname=aha.newp',)

                provurl = await aha.addAhaSvcProv('00.cortex')
                coreconf = {'aha:provision': provurl, 'nexslog:en': False}

                async with self.getTestCore(dirn=coredir0, conf=coreconf) as core00:

                    with self.raises(s_exc.BadArg):
                        await core00.handoff(core00.getLocalUrl())

                    self.false((await core00.getCellInfo())['cell']['uplink'])

                    provinfo = {'mirror': '00.cortex'}
                    provurl = await aha.addAhaSvcProv('01.cortex', provinfo=provinfo)

                    # provision with the new hostname and mirror config
                    coreconf = {'aha:provision': provurl}
                    async with self.getTestCore(dirn=coredir1, conf=coreconf) as core01:

                        # test out connecting to the leader but having aha chose a mirror
                        async with s_telepath.loadTeleCell(core01.dirn):
                            # wait for the mirror to think it's ready...
                            await asyncio.wait_for(core01.nexsroot.ready.wait(), timeout=3)
                            async with await s_telepath.openurl('aha://cortex...?mirror=true') as proxy:
                                self.eq(await core01.getCellRunId(), await proxy.getCellRunId())

                        await core01.nodes('[ inet:ipv4=1.2.3.4 ]')
                        self.len(1, await core00.nodes('inet:ipv4=1.2.3.4'))

                        self.true(core00.isactive)
                        self.false(core01.isactive)

                        self.true(await s_coro.event_wait(core01.nexsroot.miruplink, timeout=2))
                        self.false((await core00.getCellInfo())['cell']['uplink'])
                        self.true((await core01.getCellInfo())['cell']['uplink'])

                        outp = s_output.OutPutStr()
                        argv = ('--svcurl', core01.getLocalUrl())
                        await s_tools_promote.main(argv, outp=outp)  # this is a graceful promotion

                        self.true(core01.isactive)
                        self.false(core00.isactive)

                        self.true(await s_coro.event_wait(core00.nexsroot.miruplink, timeout=2))
                        self.true((await core00.getCellInfo())['cell']['uplink'])
                        self.false((await core01.getCellInfo())['cell']['uplink'])

                        mods00 = s_common.yamlload(coredir0, 'cell.mods.yaml')
                        mods01 = s_common.yamlload(coredir1, 'cell.mods.yaml')
                        self.eq(mods00, {'mirror': 'aha://01.cortex.newp'})
                        self.eq(mods01, {'mirror': None})

                        await core00.nodes('[inet:ipv4=5.5.5.5]')
                        self.len(1, await core01.nodes('inet:ipv4=5.5.5.5'))

                        # After doing the promotion, provision another mirror cortex.
                        # This pops the mirror config out of the mods file we copied
                        # from the backup.
                        provinfo = {'mirror': '01.cortex'}
                        provurl = await aha.addAhaSvcProv('02.cortex', provinfo=provinfo)
                        coreconf = {'aha:provision': provurl}
                        async with self.getTestCore(dirn=coredir2, conf=coreconf) as core02:
                            self.false(core02.isactive)
                            self.eq(core02.conf.get('mirror'), 'aha://root@01.cortex.newp')
                            mods02 = s_common.yamlload(coredir2, 'cell.mods.yaml')
                            self.eq(mods02, {})
                            # The mirror writeback and change distribution works
                            self.len(0, await core01.nodes('inet:ipv4=6.6.6.6'))
                            self.len(0, await core00.nodes('inet:ipv4=6.6.6.6'))
                            self.len(1, await core02.nodes('[inet:ipv4=6.6.6.6]'))
                            await core00.sync()
                            self.len(1, await core01.nodes('inet:ipv4=6.6.6.6'))
                            self.len(1, await core00.nodes('inet:ipv4=6.6.6.6'))
                            # list mirrors
                            exp = ['aha://00.cortex.newp', 'aha://02.cortex.newp']
                            self.sorteq(exp, await core00.getMirrorUrls())
                            self.sorteq(exp, await core01.getMirrorUrls())
                            self.sorteq(exp, await core02.getMirrorUrls())
                            self.true(await s_coro.event_wait(core02.nexsroot.miruplink, timeout=2))
                            self.true((await core00.getCellInfo())['cell']['uplink'])
                            self.false((await core01.getCellInfo())['cell']['uplink'])
                            self.true((await core02.getCellInfo())['cell']['uplink'])

    async def test_cortex_bugfix_2_80_0(self):
        async with self.getRegrCore('2.80.0-jsoniden') as core:
            self.eq(core.jsonstor.iden, s_common.guid((core.iden, 'jsonstor')))

    async def test_cortex_usernotifs(self):

        async def testUserNotifs(core):
            async with core.getLocalProxy() as proxy:
                root = core.auth.rootuser.iden
                indx = await proxy.addUserNotif(root, 'hehe', {'foo': 'bar'})
                self.nn(indx)
                item = await proxy.getUserNotif(indx)
                self.eq(root, item[0])
                self.eq('hehe', item[2])
                self.eq({'foo': 'bar'}, item[3])
                msgs = [x async for x in proxy.iterUserNotifs(root)]

                self.len(1, msgs)
                self.eq(root, msgs[0][1][0])
                self.eq('hehe', msgs[0][1][2])
                self.eq({'foo': 'bar'}, msgs[0][1][3])

                await proxy.delUserNotif(indx)
                self.none(await proxy.getUserNotif(indx))

                retn = []
                done = asyncio.Event()
                async def watcher():
                    async for item in proxy.watchAllUserNotifs():
                        retn.append(item)
                        done.set()
                        return
                core.schedCoro(watcher())
                await asyncio.sleep(0.1)
                await proxy.addUserNotif(root, 'lolz')
                await asyncio.wait_for(done.wait(), timeout=2)
                self.len(1, retn)
                self.eq(retn[0][1][0], root)
                self.eq(retn[0][1][2], 'lolz')

        # test a local jsonstor
        async with self.getTestCore() as core:
            await testUserNotifs(core)

        # test with a remote jsonstor
        async with self.getTestJsonStor() as jsonstor:
            conf = {'jsonstor': jsonstor.getLocalUrl()}
            async with self.getTestCore(conf=conf) as core:
                await testUserNotifs(core)

    async def test_cortex_jsonstor(self):

        async def testCoreJson(core):
            self.none(await core.getJsonObj('foo'))
            self.none(await core.getJsonObjProp('foo', 'bar'))
            self.none(await core.setJsonObj('foo', {'bar': 'baz'}))
            self.true(await core.setJsonObjProp('foo', 'zip', 'zop'))

            self.true(await core.hasJsonObj('foo'))
            self.false(await core.hasJsonObj('newp'))

            self.eq('baz', await core.getJsonObjProp('foo', 'bar'))
            self.eq({'bar': 'baz', 'zip': 'zop'}, await core.getJsonObj('foo'))

            self.true(await core.delJsonObjProp('foo', 'bar'))
            self.eq({'zip': 'zop'}, await core.getJsonObj('foo'))
            self.none(await core.delJsonObj('foo'))
            self.none(await core.getJsonObj('foo'))

            await core.setJsonObj('foo/bar', 'zoinks')
            items = [x async for x in core.getJsonObjs(('foo'))]
            self.eq(items, ((('bar',), 'zoinks'),))

        # test with a remote jsonstor
        async with self.getTestJsonStor() as jsonstor:
            conf = {'jsonstor': jsonstor.getLocalUrl()}
            async with self.getTestCore(conf=conf) as core:
                await testCoreJson(core)

        # test a local jsonstor
        async with self.getTestCore() as core:
            await testCoreJson(core)

        # test a local jsonstor and mirror writeback
        with self.getTestDir() as dirn:
            path00 = os.path.join(dirn, 'core00')
            path01 = os.path.join(dirn, 'core01')
            conf00 = {'nexslog:en': True}
            async with self.getTestCore(dirn=path00, conf=conf00) as core00:
                self.true(core00.isactive)

            s_tools_backup.backup(path00, path01)
            async with self.getTestCore(dirn=path00, conf=conf00) as core00:
                conf01 = {'nexslog:en': True, 'mirror': core00.getLocalUrl()}
                async with self.getTestCore(dirn=path01, conf=conf01) as core01:
                    await testCoreJson(core01)
                    self.eq(await core00.getJsonObj('foo/bar'), 'zoinks')
                    self.eq(await core01.getJsonObj('foo/bar'), 'zoinks')

        # test a local jsonstor and mirror sync
        with self.getTestDir() as dirn:
            path00 = os.path.join(dirn, 'core00')
            path01 = os.path.join(dirn, 'core01')
            conf00 = {'nexslog:en': True}
            async with self.getTestCore(dirn=path00, conf=conf00) as core00:
                self.true(core00.isactive)

            s_tools_backup.backup(path00, path01)
            async with self.getTestCore(dirn=path00, conf=conf00) as core00:
                conf01 = {'nexslog:en': True, 'mirror': core00.getLocalUrl()}
                async with self.getTestCore(dirn=path01, conf=conf01) as core01:
                    await testCoreJson(core00)
                    await core01.sync()
                    self.eq(await core00.getJsonObj('foo/bar'), 'zoinks')
                    self.eq(await core01.getJsonObj('foo/bar'), 'zoinks')

    async def test_cortex_layer_mirror(self):

        # test a layer mirror from a layer
        with self.getTestDir() as dirn:
            dirn00 = s_common.genpath(dirn, 'core00')
            dirn01 = s_common.genpath(dirn, 'core01')
            dirn02 = s_common.genpath(dirn, 'core02')
            async with self.getTestCore(dirn=dirn00) as core00:
                self.len(1, await core00.nodes('[ inet:email=visi@vertex.link ]'))

                async with self.getTestCore(dirn=dirn01) as core01:

                    layr00 = await core00.addLayer()
                    layr00iden = layr00.get('iden')
                    view00 = await core00.addView({'layers': (layr00iden,)})
                    view00iden = view00.get('iden')

                    layr00url = core00.getLocalUrl(share=f'*/layer/{layr00iden}')

                    layr01 = await core01.addLayer({'mirror': layr00url})
                    layr01iden = layr01.get('iden')
                    view01 = await core01.addView({'layers': (layr01iden,)})
                    view01iden = view01.get('iden')

                    self.nn(core01.getLayer(layr01iden).leadtask)
                    self.none(core00.getLayer(layr00iden).leadtask)

                    self.len(1, await core01.nodes('[ inet:fqdn=vertex.link ]', opts={'view': view01iden}))
                    self.len(1, await core00.nodes('inet:fqdn=vertex.link', opts={'view': view00iden}))

                    info00 = await core00.callStorm(f'return($lib.layer.get({layr00iden}).getMirrorStatus())')
                    self.false(info00.get('mirror'))

                    info01 = await core01.callStorm(f'return($lib.layer.get({layr01iden}).getMirrorStatus())')
                    self.true(info01.get('mirror'))
                    self.nn(info01['local']['size'])
                    self.nn(info01['remote']['size'])
                    self.eq(info01['local']['size'], info01['remote']['size'])

                    # mangle some state for test coverage...
                    await core01.getLayer(layr01iden).initLayerActive()
                    self.nn(core01.getLayer(layr01iden).leader)
                    self.nn(core01.getLayer(layr01iden).leadtask)

                    await core01.getLayer(layr01iden).initLayerPassive()
                    self.none(core01.getLayer(layr01iden).leader)
                    self.none(core01.getLayer(layr01iden).leadtask)

                    with self.raises(s_exc.NoSuchLayer):
                        await core01.saveLayerNodeEdits(s_common.guid(), (), {})

            s_tools_backup.backup(dirn01, dirn02)

            async with self.getTestCore(dirn=dirn00) as core00:
                async with self.getTestCore(dirn=dirn01) as core01:
                    self.gt(await core01.getLayer(layr01iden)._getLeadOffs(), 0)
                    self.len(1, await core01.nodes('[ inet:ipv4=1.2.3.4 ]', opts={'view': view01iden}))
                    self.len(1, await core00.nodes('inet:ipv4=1.2.3.4', opts={'view': view00iden}))

                    # ludicrous speed!
                    lurl01 = core01.getLocalUrl()
                    conf = {'mirror': core01.getLocalUrl()}
                    async with self.getTestCore(dirn=dirn02, conf=conf) as core02:
                        self.len(1, await core02.nodes('[ inet:ipv4=55.55.55.55 ]', opts={'view': view01iden}))
                        self.len(1, await core01.nodes('inet:ipv4=55.55.55.55', opts={'view': view01iden}))
                        self.len(1, await core00.nodes('inet:ipv4=55.55.55.55', opts={'view': view00iden}))

        # test a layer mirror from a view
        async with self.getTestCore() as core00:
            self.len(1, await core00.nodes('[ inet:email=visi@vertex.link ]'))

            async with self.getTestCore() as core01:

                layr00 = await core00.addLayer()
                layr00iden = layr00.get('iden')
                view00 = await core00.addView({'layers': (layr00iden,)})
                view00iden = view00.get('iden')
                view00opts = {'view': view00iden}

                layr00url = core00.getLocalUrl(share=f'*/view/{view00iden}')

                layr01 = await core01.addLayer({'mirror': layr00url})
                layr01iden = layr01.get('iden')
                view01 = await core01.addView({'layers': (layr01iden,)})
                view01opts = {'view': view01.get('iden')}

                self.len(1, await core01.nodes('[ inet:fqdn=vertex.link ]', opts=view01opts))
                self.len(1, await core00.nodes('inet:fqdn=vertex.link', opts=view00opts))

                info00 = await core00.callStorm(f'return($lib.layer.get({layr00iden}).getMirrorStatus())')
                self.false(info00.get('mirror'))

                info01 = await core01.callStorm(f'return($lib.layer.get({layr01iden}).getMirrorStatus())')
                self.true(info01.get('mirror'))
                self.nn(info01['local']['size'])
                self.nn(info01['remote']['size'])
                self.eq(info01['local']['size'], info01['remote']['size'])

                await core00.nodes('trigger.add node:del --form inet:fqdn --query {[test:str=foo]}', opts=view00opts)

                await core01.nodes('inet:fqdn=vertex.link | delnode', opts=view01opts)

                await core00.sync()
                self.len(0, await core00.nodes('inet:fqdn=vertex.link', opts=view00opts))
                self.len(1, await core00.nodes('test:str=foo', opts=view00opts))

                layr = core01.getLayer(layr01iden)
                await layr.storNodeEdits((), {})

    async def test_cortex_must_upgrade(self):

        with self.getTestDir() as dirn:

            async with self.getTestCore(dirn=dirn) as core:
                self.nn(await core.cellinfo.pop('cortex:version'))

            with self.raises(s_exc.BadStorageVersion):
                async with self.getTestCore(dirn=dirn) as core:
                    pass

    async def test_cortex_stormiface(self):
        pkgdef = {
            'name': 'foobar',
            'modules': [
                {'name': 'foobar',
                 'interfaces': ['lookup'],
                 'storm': '''
                     function lookup(tokens) {
                        $looks = $lib.list()
                        for $token in $tokens { $looks.append( (inet:fqdn, $token) ) }
                        return($looks)
                     }
                    /* coverage mop up */
                    [ ou:org=* ]
                 '''
                },
                {'name': 'search0',
                 'interfaces': ['search'],
                 'storm': '''
                     function search(tokens) {
                        emit ((0), foo)
                        emit ((10), baz)
                     }
                 '''
                },
                {'name': 'search1',
                 'interfaces': ['search'],
                 'storm': '''
                     function search(tokens) {
                        emit ((1), bar)
                        emit ((11), faz)
                     }
                    /* coverage mop up */
                    [ ou:org=* ]
                 '''
                },
                {'name': 'coverage', 'storm': ''},
                {'name': 'boom', 'interfaces': ['boom'], 'storm': '''
                    function boom() { $lib.raise(omg, omg) return() }
                    function boomgenr() { emit ((0), woot) $lib.raise(omg, omg) }
                '''},
            ]
        }

        async with self.getTestCore() as core:

            self.none(core.modsbyiface.get('lookup'))

            mods = await core.getStormIfaces('lookup')
            self.len(0, mods)
            self.len(0, core.modsbyiface.get('lookup'))

            await core.loadStormPkg(pkgdef)

            mods = await core.getStormIfaces('lookup')
            self.len(1, mods)
            self.len(1, core.modsbyiface.get('lookup'))

            todo = s_common.todo('lookup', ('vertex.link', 'woot.com'))
            vals = [r async for r in core.view.callStormIface('lookup', todo)]
            self.eq(((('inet:fqdn', 'vertex.link'), ('inet:fqdn', 'woot.com')),), vals)

            todo = s_common.todo('newp')
            vals = [r async for r in core.view.callStormIface('lookup', todo)]
            self.eq([], vals)

            vals = [r async for r in core.view.mergeStormIface('lookup', todo)]
            self.eq([], vals)

            todo = s_common.todo('search', ('hehe', 'haha'))
            vals = [r async for r in core.view.mergeStormIface('search', todo)]
            self.eq(((0, 'foo'), (1, 'bar'), (10, 'baz'), (11, 'faz')), vals)

            with self.raises(s_exc.StormRaise):
                todo = s_common.todo('boomgenr')
                [r async for r in core.view.mergeStormIface('boom', todo)]

            todo = s_common.todo('boom')
            vals = [r async for r in core.view.callStormIface('boom', todo)]
            self.eq((), vals)

            await core._dropStormPkg(pkgdef)
            self.none(core.modsbyiface.get('lookup'))

            mods = await core.getStormIfaces('lookup')
            self.len(0, mods)
            self.len(0, core.modsbyiface.get('lookup'))

    async def test_cortex_lookup_search_dedup(self):
        pkgdef = {
            'name': 'foobar',
            'modules': [
                {'name': 'foobar',
                 'interfaces': ['search'],
                 'storm': '''
                    function getBuid(form, valu) {
                        *$form?=$valu
                        return($lib.hex.decode($node.iden()))
                    }
                    function search(tokens) {
                        $score = (0)
                        for $tok in $tokens {
                            $buid = $getBuid("inet:email", $tok)
                            if $buid { emit ($score, $buid) }
                            $buid = $getBuid("test:str", $tok)
                            if $buid { emit ($score, $buid) }
                            $score = ($score + 10)
                        }
                    }
                 '''
                 },
            ]
        }

        async with self.getTestCore() as core:

            await core.nodes('[ inet:email=foo@bar.com ]')

            nodes = await core.nodes('foo@bar.com', opts={'mode': 'lookup'})
            buid = nodes[0].buid
            self.eq(['inet:email'], [n.ndef[0] for n in nodes])

            # scrape results are not deduplicated
            nodes = await core.nodes('foo@bar.com foo@bar.com', opts={'mode': 'lookup'})
            self.eq(['inet:email', 'inet:email'], [n.ndef[0] for n in nodes])

            await core.loadStormPkg(pkgdef)
            self.len(1, await core.getStormIfaces('search'))

            todo = s_common.todo('search', ('foo@bar.com',))
            vals = [r async for r in core.view.mergeStormIface('search', todo)]
            self.eq(((0, buid),), vals)

            await core.nodes('[ test:str=hello ]')

            # search iface results *are* deduplicated against themselves
            nodes = await core.nodes('hello hello', opts={'mode': 'search'})
            self.eq(['test:str'], [n.ndef[0] for n in nodes])

    async def test_cortex_lookmiss(self):
        async with self.getTestCore() as core:
            msgs = await core.stormlist('1.2.3.4 vertex.link', opts={'mode': 'lookup'})
            miss = [m for m in msgs if m[0] == 'look:miss']
            self.len(2, miss)
            self.eq(('inet:ipv4', 16909060), miss[0][1]['ndef'])
            self.eq(('inet:fqdn', 'vertex.link'), miss[1][1]['ndef'])

    async def test_cortex_axonapi(self):

        # local axon...
        async with self.getTestCore() as core:

            async with core.getLocalProxy() as proxy:

                async with await proxy.getAxonUpload() as upload:
                    await upload.write(b'asdfasdf')
                    size, sha256 = await upload.save()
                    self.eq(8, size)

                bytelist = []
                async for byts in proxy.getAxonBytes(s_common.ehex(sha256)):
                    bytelist.append(byts)
                self.eq(b'asdfasdf', b''.join(bytelist))

        # remote axon...
        async with self.getTestAxon() as axon:
            conf = {'axon': axon.getLocalUrl()}
            async with self.getTestCore(conf=conf) as core:

                async with core.getLocalProxy() as proxy:

                    async with await proxy.getAxonUpload() as upload:
                        await upload.write(b'asdfasdf')
                        size, sha256 = await upload.save()
                        self.eq(8, size)

                    bytelist = []
                    async for byts in proxy.getAxonBytes(s_common.ehex(sha256)):
                        bytelist.append(byts)
                    self.eq(b'asdfasdf', b''.join(bytelist))

    async def test_cortex_divert(self):

        async with self.getTestCore() as core:

            storm = '''
            function x(y) {
                [ ou:org=* ou:org=* +#foo]
            }

            [ inet:fqdn=vertex.link inet:fqdn=woot.com ]

            // yield and pernode
            divert $lib.true $x($node)
            '''
            nodes = await core.nodes(storm)
            self.len(4, nodes)
            self.len(4, [n for n in nodes if n.ndef[0] == 'ou:org'])

            storm = '''
            function x(y) {
                [ ou:org=* ou:org=* +#bar]
            }

            [ inet:fqdn=vertex.link inet:fqdn=woot.com ]

            // yield and pernode
            divert $lib.false $x($node)
            '''
            nodes = await core.nodes(storm)
            self.len(2, nodes)
            self.len(2, [n for n in nodes if n.ndef[0] == 'inet:fqdn'])
            self.len(4, await core.nodes('ou:org +#bar'))

            storm = '''
            function x(y) {
                [ ou:org=* ou:org=* +#baz]
            }

            [ inet:fqdn=vertex.link inet:fqdn=woot.com ]

            // yield and pernode
            divert $lib.true $x(hithere)
            '''
            nodes = await core.nodes(storm)
            self.len(4, nodes)
            self.len(4, [n for n in nodes if n.ndef[0] == 'ou:org'])
            self.len(4, await core.nodes('ou:org +#baz'))

            storm = '''
            function x(y) {
                [ ou:org=* ou:org=* +#faz]
            }

            [ inet:fqdn=vertex.link inet:fqdn=woot.com ]

            // yield and pernode
            divert $lib.false $x(hithere)
            '''
            nodes = await core.nodes(storm)
            self.len(2, nodes)
            self.len(2, [n for n in nodes if n.ndef[0] == 'inet:fqdn'])
            self.len(4, await core.nodes('ou:org +#faz'))

            # functions that don't return a generator
            storm = '''
            function x() {
                $lst = $lib.list()
                [ ou:org=* ou:org=* +#cat ]
                $lst.append($node)
                fini { return($lst) }
            }

            divert $lib.true $x()
            '''
            await self.asyncraises(s_exc.BadArg, core.nodes(storm))
            self.len(2, await core.nodes('ou:org +#cat'))

            storm = '''
            function x() {
                $lst = $lib.list()
                [ ou:org=* ou:org=* +#dog ]
                $lst.append($node)
                fini { return($lst) }
            }

            [ inet:fqdn=vertex.link inet:fqdn=woot.com ]

            divert $lib.true $x()
            '''
            await self.asyncraises(s_exc.BadArg, core.nodes(storm))
            self.len(4, await core.nodes('ou:org +#dog'))

            # functions that return a generator
            storm = '''
            function y() {
                [ ou:org=* ou:org=* +#cow ]
            }
            function x() {
                $lib.print(heythere)
                return($y())
            }

            divert $lib.true $x()
            '''
            mesgs = await core.stormlist(storm)
            self.len(1, [m for m in mesgs if (m[0] == 'print' and m[1]['mesg'] == 'heythere')])
            self.len(2, [m for m in mesgs if (m[0] == 'node' and m[1][0][0] == 'ou:org')])
            self.len(2, await core.nodes('ou:org +#cow'))

            storm = '''
            function y() {
                [ ou:org=* ou:org=* +#camel ]
            }
            function x() {
                $lib.print(heythere)
                return($y())
            }

            [ inet:fqdn=vertex.link inet:fqdn=woot.com ]

            divert $lib.false $x()
            '''
            mesgs = await core.stormlist(storm)
            self.len(3, [m for m in mesgs if (m[0] == 'print' and m[1]['mesg'] == 'heythere')])
            self.len(2, [m for m in mesgs if (m[0] == 'node' and m[1][0][0] == 'inet:fqdn')])
            self.len(4, await core.nodes('ou:org +#camel'))

            storm = 'function foo(n) {} divert $lib.true $foo($node)'
            mesgs = await core.stormlist(storm)
            self.len(0, [mesg[1] for mesg in mesgs if mesg[0] == 'err'])

            # runtsafe with 0 nodes
            orgcount = len(await core.nodes('ou:org'))
            storm = '''
            function y() {
                [ ou:org=* ]
                [ ou:org=* ]
                [ ou:org=* ]
                [ ou:org=* ]
            }
            divert --size 2 $lib.true $y()
            '''
            self.len(2, await core.nodes(storm))
            self.eq(orgcount + 2, len(await core.nodes('ou:org')))

            orgcount = len(await core.nodes('ou:org'))
            storm = '''
            function y() {
                [ ou:org=* ]
                [ ou:org=* ]
                [ ou:org=* ]
                [ ou:org=* ]
            }
            divert --size 2 $lib.false $y()
            '''
            self.len(0, await core.nodes(storm))
            self.eq(orgcount + 2, len(await core.nodes('ou:org')))

            orgcount = len(await core.nodes('ou:org'))
            storm = '''
            function y(n) {
                [ ou:org=* ]
                [ ou:org=* ]
                [ ou:org=* ]
                [ ou:org=* ]
            }

            [ ps:contact=* ]
            [ ps:contact=* ]
            divert --size 2 $lib.true $y($node)
            '''
            self.len(4, await core.nodes(storm))
            self.eq(orgcount + 4, len(await core.nodes('ou:org')))

            orgcount = len(await core.nodes('ou:org'))
            storm = '''
            function y(n) {
                [ ou:org=* ]
                [ ou:org=* ]
                [ ou:org=* ]
                [ ou:org=* ]
            }

            [ ps:contact=* ]
            [ ps:contact=* ]
            divert --size 2 $lib.false $y($node)
            '''
            self.len(2, await core.nodes(storm))
            self.eq(orgcount + 4, len(await core.nodes('ou:org')))

            # running pernode with runtsafe args
            storm = '''
                function y(nn) { yield $nn }
                [ test:str=foo test:str=bar ]
                $n=$lib.null $n=$node divert $lib.true $y($n)
            '''
            self.sorteq(['foo', 'bar'], [n.ndef[1] for n in await core.nodes(storm)])

            # empty input with non-runtsafe args
            storm = '''
            function x(y) {
                [ ou:org=* ]
            }
            divert $lib.true $x($node)
            '''
            self.len(0, await core.nodes(storm))

    async def test_cortex_limits(self):
        async with self.getTestCore(conf={'max:nodes': 10}) as core:
            self.len(1, await core.nodes('[ ou:org=* ]'))
            with self.raises(s_exc.HitLimit):
                await core.nodes('[ inet:ipv4=1.2.3.0/24 ]')

    async def test_cortex_rawpivot(self):

        async with self.getTestCore() as core:
            nodes = await core.nodes('[inet:ipv4=1.2.3.4] $ipv4=$node.value() -> { [ inet:dns:a=(woot.com, $ipv4) ] }')
            self.len(1, nodes)
            self.eq(nodes[0].ndef, ('inet:dns:a', ('woot.com', 0x01020304)))

    async def test_cortex_edges(self):

        async with self.getTestCore() as core:
            async with await core.snap() as snap:
                news = await snap.addNode('media:news', '*')
                ipv4 = await snap.addNode('inet:ipv4', '1.2.3.4')

                await news.addEdge('refs', ipv4.iden())

                n1edges = await alist(news.iterEdgesN1())
                n2edges = await alist(ipv4.iterEdgesN2())

                self.eq(n1edges, (('refs', ipv4.iden()),))
                self.eq(n2edges, (('refs', news.iden()),))

                await news.delEdge('refs', ipv4.iden())

                self.len(0, await alist(news.iterEdgesN1()))
                self.len(0, await alist(ipv4.iterEdgesN2()))

            nodes = await core.nodes('media:news [ +(refs)> {inet:ipv4=1.2.3.4} ]')
            self.eq(nodes[0].ndef[0], 'media:news')

            # check all the walk from N1 syntaxes
            nodes = await core.nodes('media:news -(refs)> *')
            self.eq(nodes[0].ndef, ('inet:ipv4', 0x01020304))

            self.len(0, await core.nodes('media:news -(refs)> mat:spec'))

            nodes = await core.nodes('media:news -(refs)> inet:ipv4')
            self.eq(nodes[0].ndef, ('inet:ipv4', 0x01020304))

            nodes = await core.nodes('media:news -(refs)> (inet:ipv4,inet:ipv6)')
            self.eq(nodes[0].ndef, ('inet:ipv4', 0x01020304))

            nodes = await core.nodes('media:news -(*)> *')
            self.eq(nodes[0].ndef, ('inet:ipv4', 0x01020304))

            nodes = await core.nodes('$types = (refs,hehe) media:news -($types)> *')
            self.eq(nodes[0].ndef, ('inet:ipv4', 0x01020304))

            nodes = await core.nodes('$types = (*,) media:news -($types)> *')
            self.eq(nodes[0].ndef, ('inet:ipv4', 0x01020304))

            # check all the walk from N2 syntaxes
            nodes = await core.nodes('inet:ipv4 <(refs)- *')
            self.eq(nodes[0].ndef[0], 'media:news')

            nodes = await core.nodes('inet:ipv4 <(*)- *')
            self.eq(nodes[0].ndef[0], 'media:news')

            # coverage for isDestForm()
            self.len(0, await core.nodes('inet:ipv4 <(*)- mat:spec'))
            self.len(0, await core.nodes('media:news -(*)> mat:spec'))
            self.len(0, await core.nodes('inet:ipv4 <(*)- (mat:spec,)'))
            self.len(0, await core.nodes('media:news -(*)> (mat:spec,)'))
            self.len(0, await core.nodes('media:news -((refs,foos))> mat:spec'))
            self.len(0, await core.nodes('inet:ipv4 <((refs,foos))- mat:spec'))

            with self.raises(s_exc.BadSyntax):
                self.len(0, await core.nodes('inet:ipv4 <(*)- $(0)'))

            with self.raises(s_exc.BadSyntax):
                self.len(0, await core.nodes('media:news -(*)> $(0)'))

            with self.raises(s_exc.StormRuntimeError):
                self.len(0, await core.nodes('media:news -(*)> test:newp'))

            nodes = await core.nodes('$types = (refs,hehe) inet:ipv4 <($types)- *')
            self.eq(nodes[0].ndef[0], 'media:news')

            nodes = await core.nodes('$types = (*,) inet:ipv4 <($types)- *')
            self.eq(nodes[0].ndef[0], 'media:news')

            # get the edge using stormtypes
            msgs = await core.stormlist('media:news for $edge in $node.edges() { $lib.print($edge) }')
            self.stormIsInPrint('refs', msgs)

            msgs = await core.stormlist('media:news for $edge in $node.edges(verb=refs) { $lib.print($edge) }')
            self.stormIsInPrint('refs', msgs)

            # remove the refs edge
            nodes = await core.nodes('media:news [ -(refs)> {inet:ipv4=1.2.3.4} ]')
            self.len(1, nodes)

            # no walking now...
            self.len(0, await core.nodes('media:news -(refs)> *'))

            # now lets add the edge using the n2 syntax
            nodes = await core.nodes('inet:ipv4 [ <(refs)+ { media:news } ]')
            self.eq(nodes[0].ndef, ('inet:ipv4', 0x01020304))

            nodes = await core.nodes('media:news -(refs)> *')
            self.eq(nodes[0].ndef, ('inet:ipv4', 0x01020304))

            nodes = await core.nodes('inet:ipv4 [ <(refs)- { media:news } ]')
            self.eq(nodes[0].ndef, ('inet:ipv4', 0x01020304))

            # test refs+pivs in and out
            nodes = await core.nodes('media:news [ +(refs)> { inet:ipv4=1.2.3.4 } ]')
            nodes = await core.nodes('media:news [ :rss:feed=http://www.vertex.link/rss ]')
            nodes = await core.nodes('[ inet:dns:a=(woot.com, 1.2.3.4) ]')

            # we should now be able to edge walk *and* refs out
            nodes = await core.nodes('media:news --> *')
            self.len(2, nodes)
            self.eq(nodes[0].ndef[0], 'inet:url')
            self.eq(nodes[1].ndef[0], 'inet:ipv4')

            # we should now be able to edge walk *and* refs in
            nodes = await core.nodes('inet:ipv4=1.2.3.4 <-- *')
            self.eq(nodes[0].ndef[0], 'inet:dns:a')
            self.eq(nodes[1].ndef[0], 'media:news')

            msgs = await core.stormlist('for $verb in $lib.view.get().getEdgeVerbs() { $lib.print($verb) }')
            self.stormIsInPrint('refs', msgs)

            msgs = await core.stormlist('for $edge in $lib.view.get().getEdges() { $lib.print($edge) }')
            self.stormIsInPrint('refs', msgs)
            self.stormIsInPrint(ipv4.iden(), msgs)
            self.stormIsInPrint(news.iden(), msgs)

            msgs = await core.stormlist('for $edge in $lib.view.get().getEdges(verb=refs) { $lib.print($edge) }')
            self.stormIsInPrint('refs', msgs)
            self.stormIsInPrint(ipv4.iden(), msgs)
            self.stormIsInPrint(news.iden(), msgs)

            # delete an edge that doesn't exist to bounce off the layer
            await core.nodes('media:news [ -(refs)> { [ inet:ipv4=5.5.5.5 ] } ]')

            # add an edge that exists already to bounce off the layer
            await core.nodes('media:news [ +(refs)> { inet:ipv4=1.2.3.4 } ]')

            with self.raises(s_exc.BadSyntax):
                await core.nodes('media:news -(refs)> $(10)')

            self.eq(1, await core.callStorm('''
                $list = $lib.list()
                for $edge in $lib.view.get().getEdges() { $list.append($edge) }
                return($list.size())
            '''))

            # check that auto-deleting a node's edges works
            await core.nodes('media:news | delnode')
            self.eq(0, await core.callStorm('''
                $list = $lib.list()
                for $edge in $lib.view.get().getEdges() { $list.append($edge) }
                return($list.size())
            '''))

            # check that edge node edits dont bork up legacy splice generation
            nodeedits = [(ipv4.buid, 'inet:ipv4', (
                (s_layer.EDIT_EDGE_ADD, (), ()),
                (s_layer.EDIT_EDGE_DEL, (), ()),
            ))]

            self.eq((), await alist(core.view.layers[0].makeSplices(0, nodeedits, {})))

            # Run multiple nodes through edge creation/deletion ( test coverage for perm caching )
            await core.nodes('inet:ipv4 [ <(test)+ { meta:source:name=test }]')
            self.len(2, await core.nodes('meta:source:name=test -(test)> *'))

            await core.nodes('inet:ipv4 [ <(test)-{ meta:source:name=test }]')
            self.len(0, await core.nodes('meta:source:name=test -(test)> *'))

            # Sad path - edges must be a str/list of strs
            with self.raises(s_exc.StormRuntimeError) as cm:
                q = 'inet:ipv4 $edges=$(0) -($edges)> *'
                await core.nodes(q)
            self.eq(cm.exception.get('mesg'),
                    'walk operation expected a string or list.  got: 0.')

    async def test_cortex_callstorm(self):

        async with self.getTestCore(conf={'auth:passwd': 'root'}) as core:

            visi = await core.auth.addUser('visi')
            await visi.setPasswd('secret')

            self.eq('asdf', await core.callStorm('return (asdf)'))
            async with core.getLocalProxy() as proxy:
                self.eq('qwer', await proxy.callStorm('return (qwer)'))

                q = '$x=($lib.undef, 1, 2, $lib.queue.gen(beep)) return($x)'
                retn = await proxy.callStorm(q)
                self.eq(('1', '2'), retn)

                with self.raises(s_exc.StormRuntimeError):
                    q = '$foo=$lib.list() $bar=$foo.index(10) return ( $bar )'
                    await proxy.callStorm(q)

                with self.raises(s_exc.SynErr) as cm:
                    q = 'return ( $lib.exit() )'
                    await proxy.callStorm(q)
                self.eq(cm.exception.get('errx'), 'StormExit')

                with self.raises(s_exc.StormRaise) as cm:
                    await proxy.callStorm('$lib.raise(Foo, bar, hehe=haha, key=(1))')

                self.eq(cm.exception.get('errname'), 'Foo')
                self.eq(cm.exception.get('mesg'), 'bar')
                self.eq(cm.exception.get('hehe'), 'haha')
                self.eq(cm.exception.get('key'), 1)

            with self.getAsyncLoggerStream('synapse.lib.view', 'callStorm cancelled') as stream:
                async with core.getLocalProxy() as proxy:

                    # async cancellation test
                    coro = proxy.callStorm('$lib.time.sleep(3) return ( $lib.true )')
                    try:
                        await asyncio.wait_for(coro, timeout=0.1)
                    except asyncio.TimeoutError:
                        logger.exception('Woohoo!')

                self.true(await stream.wait(6))

            host, port = await core.addHttpsPort(0, host='127.0.0.1')

            async with self.getHttpSess(port=port, auth=('visi', 'secret')) as sess:
                body = {'query': 'return(asdf)', 'opts': {'user': core.auth.rootuser.iden}}
                async with sess.get(f'https://localhost:{port}/api/v1/storm/call', json=body) as resp:
                    self.eq(resp.status, 403)

            async with self.getHttpSess(port=port) as sess:
                resp = await sess.post(f'https://localhost:{port}/api/v1/storm/call')
                self.eq(401, resp.status)

            async with self.getHttpSess() as sess:
                async with sess.post(f'https://localhost:{port}/api/v1/login',
                                     json={'user': 'root', 'passwd': 'root'}) as resp:
                    retn = await resp.json()
                    self.eq('ok', retn.get('status'))
                    self.eq('root', retn['result']['name'])

                body = {'query': 'return (asdf)'}
                async with sess.get(f'https://localhost:{port}/api/v1/storm/call', json=body) as resp:
                    retn = await resp.json()
                    self.eq('ok', retn.get('status'))
                    self.eq('asdf', retn['result'])

                body = {'query': '$foo=$lib.list() $bar=$foo.index(10) return ( $bar )'}
                async with sess.get(f'https://localhost:{port}/api/v1/storm/call', json=body) as resp:
                    retn = await resp.json()
                    self.eq('err', retn.get('status'))
                    self.eq('StormRuntimeError', retn.get('code'))
                    self.eq('list index out of range', retn.get('mesg'))

                body = {'query': 'return ( $lib.exit() )'}
                async with sess.post(f'https://localhost:{port}/api/v1/storm/call', json=body) as resp:
                    retn = await resp.json()
                    self.eq('err', retn.get('status'))
                    self.eq('StormExit', retn.get('code'))
                    self.eq('', retn.get('mesg'))

                # No body
                async with sess.get(f'https://localhost:{port}/api/v1/storm/call') as resp:
                    retn = await resp.json()
                    self.eq('err', retn.get('status'))
                    self.eq('SchemaViolation', retn.get('code'))

    async def test_cortex_storm_dmon_log(self):

        async with self.getTestCore() as core:

            with self.getStructuredAsyncLoggerStream('synapse.storm.log',
                                                     'Running dmon') as stream:
                iden = await core.callStorm('''
                    $que = $lib.queue.add(foo)

                    $ddef = $lib.dmon.add(${
                        $lib.print(hi)
                        $lib.warn(omg)
                        $s = $lib.str.format('Running {t} {i}', t=$auto.type, i=$auto.iden)
                        $lib.log.info($s, ({"iden": $auto.iden}))
                        $que = $lib.queue.get(foo)
                        $que.put(done)
                    })

                    $que.get()
                    return($ddef.iden)
                ''')
                self.true(await stream.wait(6))

            buf = stream.getvalue()
            mesg = json.loads(buf.split('\n')[0])
            self.eq(mesg.get('message'), f'Running dmon {iden}')
            self.eq(mesg.get('iden'), iden)

            opts = {'vars': {'iden': iden}}
            logs = await core.callStorm('return($lib.dmon.log($iden))', opts=opts)
            self.eq(logs[0][1][0], 'print')
            self.eq(logs[0][1][1]['mesg'], 'hi')
            self.eq(logs[1][1][0], 'warn')
            self.eq(logs[1][1][1]['mesg'], 'omg')

            async with core.getLocalProxy() as prox:
                logs = await prox.getStormDmonLog(iden)
                self.eq(logs[0][1][0], 'print')
                self.eq(logs[0][1][1]['mesg'], 'hi')
                self.eq(logs[1][1][0], 'warn')
                self.eq(logs[1][1][1]['mesg'], 'omg')

                self.len(0, await prox.getStormDmonLog('newp'))

    async def test_storm_impersonate(self):

        async with self.getTestCore() as core:

            self.eq(core._userFromOpts(None), core.auth.rootuser)
            self.eq(core._userFromOpts({'user': None}), core.auth.rootuser)

            with self.raises(s_exc.NoSuchUser):
                opts = {'user': 'newp'}
                await core.nodes('[ inet:ipv4=1.2.3.4 ]', opts=opts)

            visi = await core.auth.addUser('visi')
            async with core.getLocalProxy(user='visi') as proxy:

                opts = {'user': core.auth.rootuser.iden}
                with self.raises(s_exc.AuthDeny):
                    await proxy.callStorm('[ inet:ipv4=1.2.3.4 ]', opts=opts)

                await visi.addRule((True, ('impersonate',)))

                opts = {'user': core.auth.rootuser.iden}
                self.eq(1, await proxy.count('[ inet:ipv4=1.2.3.4 ]', opts=opts))

    async def test_nodes(self):

        async with self.getTestCore() as core:
            await core.fini()
            with self.raises(s_exc.IsFini):
                await core.nodes('[ inet:ipv4=1.2.3.4 ]')

    async def test_cortex_prop_deref(self):

        async with self.getTestCore() as core:
            nodes = await core.nodes('[ test:int=10 test:str=woot ]')
            text = '''
                for $prop in (test:int, test:str) {
                    *$prop
                }
            '''
            self.len(2, await core.nodes(text))

            text = '''
                syn:prop=test:int $prop=$node.value() *$prop=10 -syn:prop
            '''
            nodes = await core.nodes(text)
            self.eq(nodes[0].ndef, ('test:int', 10))

            guid = 'da299a896ff52ab0e605341ab910dad5'

            opts = {'vars': {'guid': guid}}
            self.len(2, await core.nodes('[ inet:dns:a=(vertex.link, 1.2.3.4) (inet:iface=$guid :ipv4=1.2.3.4) ]',
                                         opts=opts))

            text = '''
                syn:form syn:prop:ro=1 syn:prop:ro=0

                $prop = $node.value()

                *$prop?=1.2.3.4

                -syn:form
                -syn:prop
            '''
            nodes = await core.nodes(text)
            self.len(3, nodes)

            self.eq(nodes[0].ndef, ('inet:ipv4', 0x01020304))
            self.eq(nodes[1].ndef, ('inet:dns:a', ('vertex.link', 0x01020304)))
            self.eq(nodes[2].ndef, ('inet:iface', guid))

    async def test_cortex_tagprop(self):

        with self.getTestDir() as dirn:
            async with self.getTestCore(dirn=dirn) as core:

                await core.addTagProp('user', ('str', {}), {})
                await core.addTagProp('score', ('int', {'min': 0, 'max': 110}), {'doc': 'hi there'})
                await core.addTagProp('at', ('geo:latlong', {}), {'doc':
                                                                  'Where the node was when the tag was applied.'})

                # Lifting by a tagprop works before any writes happened
                self.len(0, await core.nodes('#foo.bar:score'))
                self.len(0, await core.nodes('#foo.bar:score=20'))

                await core.nodes('[ test:int=10 +#foo.bar:score=20 ]')
                await core.nodes('[ test:str=lulz +#blah:user=visi ]')
                await core.nodes('[ test:str=wow +#hehe:at=(10, 20) ]')

                # test all the syntax cases...
                self.len(1, await core.nodes('#foo.bar'))
                self.len(1, await core.nodes('#foo.bar:score'))
                self.len(1, await core.nodes('#foo.bar:score=20'))
                self.len(1, await core.nodes('#foo.bar:score<=30'))
                self.len(1, await core.nodes('#foo.bar:score>=10'))
                self.len(1, await core.nodes('#foo.bar:score*range=(10, 30)'))
                self.len(1, await core.nodes('$tag=foo.bar $prop=score #$tag:$prop'))
                self.len(1, await core.nodes('$tag=foo.bar $prop=score #$tag:$prop=20'))

                self.len(1, await core.nodes('#blah:user^=vi'))
                self.len(1, await core.nodes('#blah:user~=si'))

                self.len(1, await core.nodes('test:int#foo.bar:score'))
                self.len(1, await core.nodes('test:int#foo.bar:score=20'))
                self.len(1, await core.nodes('$form=test:int $tag=foo.bar *$form#$tag'))
                self.len(1, await core.nodes('$form=test:int $tag=foo.bar $prop=score *$form#$tag:$prop'))

                self.len(1, await core.nodes('test:int +#foo.bar'))
                self.len(1, await core.nodes('test:int +#foo.bar:score'))
                self.len(1, await core.nodes('test:int +#foo.bar:score=20'))
                self.len(1, await core.nodes('test:int +#foo.bar:score<=30'))
                self.len(1, await core.nodes('test:int +#foo.bar:score>=10'))
                self.len(1, await core.nodes('test:int +#foo.bar:score*range=(10, 30)'))
                self.len(1, await core.nodes('test:int +#*:score'))
                self.len(1, await core.nodes('test:int +#foo.*:score'))
                self.len(1, await core.nodes('$tag=* test:int +#*:score'))
                self.len(1, await core.nodes('$tag=foo.* test:int +#foo.*:score'))

                self.len(0, await core.nodes('test:int -#foo.bar'))
                self.len(0, await core.nodes('test:int -#foo.bar:score'))
                self.len(0, await core.nodes('test:int -#foo.bar:score=20'))
                self.len(0, await core.nodes('test:int -#foo.bar:score<=30'))
                self.len(0, await core.nodes('test:int -#foo.bar:score>=10'))
                self.len(0, await core.nodes('test:int -#foo.bar:score*range=(10, 30)'))

                self.len(1, await core.nodes('test:str +#hehe:at*near=((10, 20), 1km)'))

                # test use as a value...
                q = 'test:int $valu=#foo.bar:score [ +#foo.bar:score = $($valu + 20) ] +#foo.bar:score=40'
                self.len(1, await core.nodes(q))

                with self.raises(s_exc.BadTypeValu):
                    self.len(1, await core.nodes('test:int=10 [ +#foo.bar:score=asdf ]'))

                self.len(1, await core.nodes('test:int=10 [ +#foo.bar:score?=asdf ] +#foo.bar:score=40'))

                # test the "set existing" cases for lift indexes
                self.len(1, await core.nodes('test:int=10 [ +#foo.bar:score=100 ]'))
                self.len(1, await core.nodes('#foo.bar'))
                self.len(1, await core.nodes('#foo.bar:score'))
                self.len(1, await core.nodes('#foo.bar:score=100'))
                self.len(1, await core.nodes('#foo.bar:score<=110'))
                self.len(1, await core.nodes('#foo.bar:score>=90'))
                self.len(1, await core.nodes('#foo.bar:score*range=(90, 110)'))

                # remove the tag
                await core.nodes('test:int=10 [ -#foo.bar ]')
                self.len(0, await core.nodes('#foo.bar:score'))
                self.len(0, await core.nodes('#foo.bar:score=100'))
                self.len(1, await core.nodes('test:int=10 -#foo.bar:score'))

                # remove just the tagprop
                await core.nodes('test:int=10 [ +#foo.bar:score=100 ]')
                await core.nodes('test:int=10 [ -#foo.bar:score ]')
                self.len(0, await core.nodes('#foo.bar:score'))
                self.len(0, await core.nodes('#foo.bar:score=100'))
                self.len(1, await core.nodes('test:int=10 -#foo.bar:score'))

                # remove a higher-level tag
                await core.nodes('test:int=10 [ +#foo.bar:score=100 ]')
                nodes = await core.nodes('test:int=10 [ -#foo ]')
                self.len(0, nodes[0].tagprops)
                self.len(0, await core.nodes('#foo'))
                self.len(0, await core.nodes('#foo.bar:score'))
                self.len(0, await core.nodes('#foo.bar:score=100'))
                self.len(1, await core.nodes('test:int=10 -#foo.bar:score'))

                # test for adding two tags with the same prop to the same node
                nodes = await core.nodes('[ test:int=10 +#foo:score=20 +#bar:score=20 ]')
                self.len(1, nodes)
                self.eq(20, nodes[0].getTagProp('foo', 'score'))
                self.eq(20, nodes[0].getTagProp('bar', 'score'))

                #    remove one of the tag props and everything still works
                nodes = await core.nodes('[ test:int=10 -#bar:score ]')
                self.len(1, nodes)
                self.eq(20, nodes[0].getTagProp('foo', 'score'))
                self.false(nodes[0].hasTagProp('bar', 'score'))

                await core.nodes('[ test:int=10 -#foo:score ]')

                #    same, except for _changing_ the tagprop instead of removing
                await core.nodes('test:int=10 [ +#foo:score=20 +#bar:score=20 ]')
                nodes = await core.nodes('test:int=10 [ +#bar:score=30 ]')
                self.len(1, nodes)
                self.eq(20, nodes[0].getTagProp('foo', 'score'))
                self.eq(30, nodes[0].getTagProp('bar', 'score'))

                await core.nodes('test:int=10 [ -#foo -#bar ]')

                nodes = await core.nodes('$tag=foo $prop=score $valu=5 test:int=10 [ +#$tag:$prop=$valu ]')
                self.eq(5, nodes[0].getTagProp('foo', 'score'))

                q = '''
                    $list=(["foo", "score", 20])
                    [ test:int=10 +#$list.index(0):$list.index(1)=$list.index(2) ]
                '''
                nodes = await core.nodes(q)
                self.eq(20, nodes[0].getTagProp('foo', 'score'))

                nodes = await core.nodes('$tag=foo $prop=score test:int=10 [ -#$tag:$prop ]')
                self.false(nodes[0].hasTagProp('foo', 'score'))

                with self.raises(s_exc.NoSuchCmpr):
                    await core.nodes('test:int=10 +#foo.bar:score*newp=66')

                modl = await core.getModelDict()
                self.nn(modl['tagprops'].get('score'))

                with self.raises(s_exc.DupPropName):
                    await core.addTagProp('score', ('int', {}), {})

                with self.raises(s_exc.BadTypeValu):
                    await core.nodes('test:int=10 [ +#bar:score=200 ]')

                with self.raises(s_exc.BadTypeValu):
                    await core.nodes('test:int=10 [ +#bar:score=-200 ]')

                await core.delTagProp('score')

                with self.raises(s_exc.NoSuchProp):
                    await core.delTagProp('score')

                modl = await core.getModelDict()
                self.none(modl['tagprops'].get('score'))

                with self.raises(s_exc.NoSuchTagProp):
                    await core.nodes('#foo.bar:score')

                with self.raises(s_exc.NoSuchTagProp):
                    await core.nodes('test:int=10 [ +#foo.bar:score=66 ]')

                with self.raises(s_exc.NoSuchTagProp):
                    await core.nodes('test:int=10 +#foo.bar:score=66')

                with self.raises(s_exc.NoSuchType):
                    await core.addTagProp('derp', ('derp', {}), {})

                with self.raises(s_exc.BadTypeValu):
                    await core.nodes("$tag=(foo, bar) test:int#$tag:prop")

                with self.raises(s_exc.BadTypeValu):
                    await core.nodes("$tag=(foo, bar) test:int +#$tag:prop")

                with self.raises(s_exc.BadTypeValu):
                    await core.nodes("$tag=(foo, bar) test:int +#$tag:prop=5")

                with self.raises(s_exc.BadTypeValu):
                    await core.nodes("test:int $tag=(foo, bar) $lib.print(#$tag:prop)")

                with self.raises(s_exc.BadTypeValu):
                    await core.nodes("test:int $tag=(foo, bar) [ +#$tag:prop=foo ]")

                with self.raises(s_exc.BadTypeValu):
                    await core.nodes("test:int $tag=(foo, bar) [ -#$tag:prop ]")

            # Ensure that the tagprops persist
            async with self.getTestCore(dirn=dirn) as core:
                # Ensure we can still work with a tagprop, after restart, that was
                # defined with a type that came from a CoreModule model definition.
                self.len(1, await core.nodes('test:str +#hehe:at*near=((10, 20), 1km)'))

    async def test_cortex_prop_pivot(self):

        async with self.getTestReadWriteCores() as (core, wcore):

            async with await wcore.snap() as snap:
                await snap.addNode('inet:dns:a', ('woot.com', '1.2.3.4'))

            nodes = await core.nodes('inet:dns:a :ipv4 -> *')
            self.len(1, nodes)
            self.eq(nodes[0].ndef, ('inet:ipv4', 0x01020304))

            self.len(1, await core.nodes('inet:dns:a :ipv4 -> *'))

    async def test_cortex_of_the_future(self):
        '''
        test "future/ongoing" time stamp.
        '''
        async with self.getTestReadWriteCores() as (core, wcore):

            async with await wcore.snap() as snap:

                node = await snap.addNode('test:str', 'foo')
                await node.addTag('lol', valu=('2015', '?'))

                self.eq((1420070400000, 0x7fffffffffffffff), node.getTag('lol'))

            self.len(0, await core.nodes('test:str=foo +#lol@=2014'))
            self.len(1, await core.nodes('test:str=foo +#lol@=2016'))

    async def test_cortex_noderefs(self):

        async with self.getTestCore() as core:

            sorc = s_common.guid()

            async with await core.snap() as snap:

                node = await snap.addNode('inet:dns:a', ('woot.com', '1.2.3.4'))

                refs = dict(node.getNodeRefs())

                self.eq(refs.get('fqdn'), ('inet:fqdn', 'woot.com'))
                self.eq(refs.get('ipv4'), ('inet:ipv4', 0x01020304))

                await node.seen('now', source=sorc)

                # test un-populated properties
                node = await snap.addNode('ps:contact', '*')
                self.len(0, node.getNodeRefs())

                # test ndef field
                node = await snap.addNode('geo:nloc', (('inet:fqdn', 'woot.com'), '34.1,-118.3', 'now'))
                refs = dict(node.getNodeRefs())
                refs.get('ndef', ('inet:fqdn', 'woot.com'))

                # test un-populated ndef field
                node = await snap.addNode('test:str', 'woot')
                refs = dict(node.getNodeRefs())
                self.none(refs.get('bar'))

                node = await snap.addNode('test:arrayprop', '*')

                # test un-populated array prop
                refs = node.getNodeRefs()
                self.len(0, [r for r in refs if r[0] == 'ints'])

                # test array prop
                await node.set('ints', (1, 2, 3))
                refs = node.getNodeRefs()
                ints = sorted([r[1] for r in refs if r[0] == 'ints'])
                self.eq(ints, (('test:int', 1), ('test:int', 2), ('test:int', 3)))

            opts = {'vars': {'sorc': sorc}}
            nodes = await core.nodes('meta:seen:source=$sorc -> *', opts=opts)

            self.len(2, nodes)
            self.isin('inet:dns:a', {n.ndef[0] for n in nodes})

            opts = {'vars': {'sorc': sorc}}
            nodes = await core.nodes('meta:seen:source=$sorc :node -> *', opts=opts)

            self.len(1, nodes)
            self.eq('inet:dns:a', nodes[0].ndef[0])

    async def test_cortex_lift_regex(self):

        async with self.getTestCore() as core:

            core.model.addUnivProp('favcolor', ('str', {}), {})

            async with await core.snap() as snap:
                await snap.addNode('test:str', 'hezipha', props={'.favcolor': 'red'})
                comps = [(20, 'lulzlulz'), (40, 'lulz')]
                await snap.addNode('test:compcomp', comps)

            self.len(0, await core.nodes('test:comp:haha~="^zerg"'))
            self.len(1, await core.nodes('test:comp:haha~="^lulz$"'))
            self.len(1, await core.nodes('test:compcomp~="^lulz"'))
            self.len(0, await core.nodes('test:compcomp~="^newp"'))

            self.len(1, await core.nodes('test:str~="zip"'))
            self.len(1, await core.nodes('.favcolor~="^r"'))

    async def test_cortex_lift_reverse(self):

        async with self.getTestCore() as core:

            async def nodeVals(query, prop=None, tag=None):
                nodes = await core.nodes(query)
                if prop:
                    return [node.props.get(prop) for node in nodes]
                if tag:
                    return [node.tags.get(tag) for node in nodes]
                return [node.ndef[1] for node in nodes]

            async def buidRevEq(query):
                set1 = await nodeVals(query)
                set2 = await nodeVals(f'reverse({query})')
                set1.reverse()
                self.len(5, set1)
                self.len(5, set2)
                self.eq(set1, set2)

            await core.nodes('for $x in $lib.range(5) {[ test:int=$x ]}')

            self.eq([0, 1, 2, 3, 4], await nodeVals('test:int'))
            self.eq([4, 3, 2, 1, 0], await nodeVals('reverse(test:int)'))

            self.eq([0, 1, 2, 3], await nodeVals('test:int<=3'))
            self.eq([3, 2, 1, 0], await nodeVals('reverse(test:int<=3)'))

            self.eq([0, 1, 2], await nodeVals('test:int<3'))
            self.eq([2, 1, 0], await nodeVals('reverse(test:int<3)'))

            self.eq([2, 3, 4], await nodeVals('test:int>=2'))
            self.eq([4, 3, 2], await nodeVals('reverse(test:int>=2)'))

            self.eq([3, 4], await nodeVals('test:int>2'))
            self.eq([4, 3], await nodeVals('reverse(test:int>2)'))

            self.eq([1, 2, 3], await nodeVals('test:int*range=(1, 3)'))
            self.eq([3, 2, 1], await nodeVals('reverse(test:int*range=(1, 3))'))

            await core.nodes('for $x in $lib.range(5) {[ file:bytes=* :size=5 ]}')
            await buidRevEq('file:bytes:size=5')

            await core.nodes('for $x in $lib.range(3) {[ test:str=`foo{$x}` test:str=`bar{$x}` ]}')

            self.eq(['foo0', 'foo1', 'foo2'], await nodeVals('test:str~=foo'))
            self.eq(['foo2', 'foo1', 'foo0'], await nodeVals('reverse(test:str~=foo)'))

            await core.nodes('for $x in $lib.range(5) {[ risk:vuln=($x,) :name=eq :desc=`v{$x}` ]}')
            await buidRevEq('risk:vuln:name=eq')

            self.eq(['v2', 'v3', 'v4'], await nodeVals('risk:vuln:desc*range=(v2, v4)', prop='desc'))
            self.eq(['v4', 'v3', 'v2'], await nodeVals('reverse(risk:vuln:desc*range=(v2, v4))', prop='desc'))

            self.eq(['v0', 'v1', 'v2', 'v3', 'v4'], await nodeVals('risk:vuln:desc^=v', prop='desc'))
            self.eq(['v4', 'v3', 'v2', 'v1', 'v0'], await nodeVals('reverse(risk:vuln:desc^=v)', prop='desc'))

            await core.nodes('for $x in $lib.range(5) {[ inet:ipv4=$x :loc=`foo.bar` ]}')
            await buidRevEq('inet:ipv4:loc=foo.bar')

            await core.nodes('for $x in $lib.range(3) {[ inet:ipv4=$x :loc=`loc.{$x}` ]}')

            self.eq(['loc.0', 'loc.1', 'loc.2'], await nodeVals('inet:ipv4:loc^=loc', prop='loc'))
            self.eq(['loc.2', 'loc.1', 'loc.0'], await nodeVals('reverse(inet:ipv4:loc^=loc)', prop='loc'))

            await core.nodes('for $x in $lib.range(5) {[ inet:fqdn=`f{$x}.lk` ]}')

            self.eq(['f0.lk', 'f1.lk', 'f2.lk', 'f3.lk', 'f4.lk'], await nodeVals('inet:fqdn=*.lk'))
            self.eq(['f4.lk', 'f3.lk', 'f2.lk', 'f1.lk', 'f0.lk'], await nodeVals('reverse(inet:fqdn=*.lk)'))

            await core.nodes('for $x in $lib.range(5) {[ inet:ipv6=$x ]}')

            self.eq(['::', '::1', '::2', '::3', '::4'], await nodeVals('inet:ipv6'))
            self.eq(['::4', '::3', '::2', '::1', '::'], await nodeVals('reverse(inet:ipv6)'))

            self.eq(['::', '::1', '::2', '::3'], await nodeVals('inet:ipv6<=(3)'))
            self.eq(['::3', '::2', '::1', '::'], await nodeVals('reverse(inet:ipv6<=(3))'))

            self.eq(['::', '::1', '::2'], await nodeVals('inet:ipv6<(3)'))
            self.eq(['::2', '::1', '::'], await nodeVals('reverse(inet:ipv6<(3))'))

            self.eq(['::2', '::3', '::4'], await nodeVals('inet:ipv6>=(2)'))
            self.eq(['::4', '::3', '::2'], await nodeVals('reverse(inet:ipv6>=(2))'))

            self.eq(['::3', '::4'], await nodeVals('inet:ipv6>(2)'))
            self.eq(['::4', '::3'], await nodeVals('reverse(inet:ipv6>(2))'))

            self.eq(['::1', '::2', '::3'], await nodeVals('inet:ipv6*range=((1), (3))'))
            self.eq(['::3', '::2', '::1'], await nodeVals('reverse(inet:ipv6*range=((1), (3)))'))

            await core.nodes('for $x in $lib.range(5) {[ inet:server=`[::5]:{$x}` ]}')
            await buidRevEq('inet:server:ipv6="::5"')

            await core.nodes('for $x in $lib.range(5) {[ test:hugenum=$x ]}')

            self.eq(['0', '1', '2', '3', '4'], await nodeVals('test:hugenum'))
            self.eq(['4', '3', '2', '1', '0'], await nodeVals('reverse(test:hugenum)'))

            self.eq(['0', '1', '2', '3'], await nodeVals('test:hugenum<=3'))
            self.eq(['3', '2', '1', '0'], await nodeVals('reverse(test:hugenum<=3)'))

            self.eq(['0', '1', '2'], await nodeVals('test:hugenum<3'))
            self.eq(['2', '1', '0'], await nodeVals('reverse(test:hugenum<3)'))

            self.eq(['2', '3', '4'], await nodeVals('test:hugenum>=2'))
            self.eq(['4', '3', '2'], await nodeVals('reverse(test:hugenum>=2)'))

            self.eq(['3', '4'], await nodeVals('test:hugenum>2'))
            self.eq(['4', '3'], await nodeVals('reverse(test:hugenum>2)'))

            self.eq(['1', '2', '3'], await nodeVals('test:hugenum*range=(1, 3)'))
            self.eq(['3', '2', '1'], await nodeVals('reverse(test:hugenum*range=(1, 3))'))

            await core.nodes('for $x in $lib.range(5) {[ econ:purchase=* :price=5 ]}')
            await buidRevEq('econ:purchase:price=5')

            await core.nodes('for $x in $lib.range(5) {[ test:float=($x - 2) ]}')

            self.eq([0.0, 1.0, 2.0, -1.0, -2.0], await nodeVals('test:float'))
            self.eq([-2.0, -1.0, 2.0, 1.0, 0.0], await nodeVals('reverse(test:float)'))

            self.eq([-2.0, -1.0, 0.0, 1.0], await nodeVals('test:float<=1'))
            self.eq([1.0, 0.0, -1.0, -2.0], await nodeVals('reverse(test:float<=1)'))

            self.eq([-2.0, -1.0, 0.0], await nodeVals('test:float<1'))
            self.eq([0.0, -1.0, -2.0], await nodeVals('reverse(test:float<1)'))

            self.eq([-1.0, 0.0, 1.0, 2.0], await nodeVals('test:float>=-1'))
            self.eq([2.0, 1.0, 0.0, -1.0], await nodeVals('reverse(test:float>=-1)'))

            self.eq([0.0, 1.0, 2.0], await nodeVals('test:float>=0'))
            self.eq([2.0, 1.0, 0.0], await nodeVals('reverse(test:float>=0)'))

            self.eq([0.0, 1.0, 2.0], await nodeVals('test:float>-1'))
            self.eq([2.0, 1.0, 0.0], await nodeVals('reverse(test:float>-1)'))

            self.eq([-1.0, 0.0, 1.0], await nodeVals('test:float*range=(-1, 1)'))
            self.eq([1.0, 0.0, -1.0], await nodeVals('reverse(test:float*range=(-1, 1))'))

            self.eq([0.0, 1.0], await nodeVals('test:float*range=(0, 1)'))
            self.eq([1.0, 0.0], await nodeVals('reverse(test:float*range=(0, 1))'))

            self.eq([-2.0, -1.0], await nodeVals('test:float*range=(-2, -1)'))
            self.eq([-1.0, -2.0], await nodeVals('reverse(test:float*range=(-2, -1))'))

            await core.nodes('for $x in $lib.range(5) {[ risk:vuln=* :cvss:v3_0:score=1.0 ]}')
            await buidRevEq('risk:vuln:cvss:v3_0:score=1.0')

            await core.nodes(f'for $x in $lib.range(5) {{[ risk:vuln=* :reporter={"a" * 32} ]}}')
            await buidRevEq(f'risk:vuln:reporter={"a" * 32}')

            pref = 'a' * 31
            await core.nodes(f'for $x in $lib.range(3) {{[ test:guid=`{pref}{{$x}}` ]}}')

            self.eq([f'{pref}0', f'{pref}1', f'{pref}2'], await nodeVals(f'test:guid^={pref[:-1]}'))
            self.eq([f'{pref}2', f'{pref}1', f'{pref}0'], await nodeVals(f'reverse(test:guid^={pref[:-1]})'))

            await core.nodes('for $x in $lib.range(5) {[ ou:org=* :founded=`202{$x}` ]}')

            self.eq((1609459200000, 1640995200000),
                    await nodeVals('ou:org:founded@=(2021, 2023)', prop='founded'))
            self.eq((1640995200000, 1609459200000),
                    await nodeVals('reverse(ou:org:founded@=(2021, 2023))', prop='founded'))

            await core.nodes('for $x in $lib.range(5) {[ test:str=$x .seen=`202{$x}` ]}')

            i2021 = (1609459200000, 1609459200001)
            i2022 = (1640995200000, 1640995200001)
            self.eq([i2021, i2022], await nodeVals('test:str.seen@=(2021, 2023)', prop='.seen'))
            self.eq([i2022, i2021], await nodeVals('reverse(test:str.seen@=(2021, 2023))', prop='.seen'))

            await core.nodes('for $x in $lib.range(5) {[ test:int=$x .seen=(2025, 2026) ]}')
            await buidRevEq('test:int.seen=(2025, 2026)')

            await core.nodes('for $x in $lib.range(5) {[ inet:flow=($x,) :raw=(["foo"]) ]}')
            await buidRevEq('inet:flow:raw=(["foo"])')

            await core.nodes('for $x in $lib.range(5) {[ inet:flow=* :raw=`bar{$x}` ]}')
            await buidRevEq('inet:flow:raw~=bar')

            await core.nodes('for $x in $lib.range(5) {[ geo:telem=* :latlong=(90, 90) ]}')
            await buidRevEq('geo:telem:latlong=(90, 90)')

            await core.nodes('for $x in $lib.range(5) {[ geo:telem=* :latlong=($x, $x) ]}')

            self.eq([(0.0, 0.0), (1.0, 1.0), (2.0, 2.0)],
                    await nodeVals('geo:telem:latlong*near=((0, 0), 400km)', prop='latlong'))
            self.eq([(2.0, 2.0), (1.0, 1.0), (0.0, 0.0)],
                    await nodeVals('reverse(geo:telem:latlong*near=((0, 0), 400km))', prop='latlong'))

            await core.nodes('[ inet:dns:a=(foo.com, 0.0.0.0) inet:dns:a=(bar.com, 0.0.0.0) ]')

            self.eq([0, ('foo.com', 0), ('bar.com', 0)], await nodeVals('inet:ipv4*type=0.0.0.0'))
            self.eq([('bar.com', 0), ('foo.com', 0), 0], await nodeVals('reverse(inet:ipv4*type=0.0.0.0)'))

            await core.nodes('for $x in $lib.range(5) {[ test:int=$x +#foo=2021 ]}')
            await buidRevEq('test:int#foo')
            await buidRevEq('test:int#foo=2021')

            await core.addTagProp('test', ('int', {}), {})
            await core.nodes('for $x in $lib.range(5) {[ test:int=$x +#foo:test=10 ]}')
            await buidRevEq('#foo:test')
            await buidRevEq('test:int#foo:test=10')

    async def test_indxchop(self):

        async with self.getTestCore() as core:

            async with await core.snap() as snap:
                valu = 'a' * 257
                await snap.addNode('test:str', valu)

                nodes = await snap.nodes('test:str^=aa')
                self.len(1, nodes)

    async def test_tags(self):

        async with self.getTestReadWriteCores() as (core, wcore):

            async with await wcore.snap() as snap:

                await snap.addNode('test:str', 'newp')

                node = await snap.addNode('test:str', 'one')
                await node.addTag('foo.bar', ('2016', '2017'))

                self.eq((1451606400000, 1483228800000), node.getTag('foo.bar', ('2016', '2017')))

                node1 = await snap.addNode('test:comp', (10, 'hehe'))
                await node1.addTag('foo.bar')

            async with await core.snap() as snap:

                self.nn(await snap.getNodeByNdef(('syn:tag', 'foo')))
                self.nn(await snap.getNodeByNdef(('syn:tag', 'foo.bar')))

            async with await core.snap() as snap:

                node = await snap.getNodeByNdef(('test:str', 'one'))

                self.true(node.hasTag('foo'))
                self.true(node.hasTag('foo.bar'))

                self.len(2, await snap.nodes('#foo.bar'))
                self.len(1, await snap.nodes('test:str#foo.bar'))

                with self.raises(s_exc.NoSuchForm):
                    await snap.nodes('test:newp#foo.bar')

            async with await wcore.snap() as snap:

                node = await snap.addNode('test:str', 'one')

                await node.delTag('foo')

                self.false(node.hasTag('foo'))
                self.false(node.hasTag('foo.bar'))

            async with await wcore.snap() as snap:

                node = await snap.addNode('test:str', 'one')
                self.false(node.hasTag('foo'))
                self.false(node.hasTag('foo.bar'))

            # Can norm a list of tag parts into a tag string and use it
            nodes = await wcore.nodes("$foo=('foo', 'bar.baz') $foo=$lib.cast('syn:tag', $foo) [test:int=0 +#$foo]")
            self.len(1, nodes)
            self.eq(set(nodes[0].tags.keys()), {'foo', 'foo.bar_baz'})

            nodes = await wcore.nodes("$foo=('foo', '...V...') $foo=$lib.cast('syn:tag', $foo) [test:int=1 +#$foo]")
            self.len(1, nodes)
            self.eq(set(nodes[0].tags.keys()), {'foo', 'foo.v'})

            # Cannot norm a list of tag parts directly when making tags on a node
            with self.raises(s_exc.BadTypeValu):
                await wcore.nodes("$foo=(('foo', 'bar.baz'),) [test:int=2 +#$foo]")

            # Can set a list of tags directly
            nodes = await wcore.nodes('$foo=("foo", "bar.baz") [test:int=3 +#$foo]')
            self.len(1, nodes)
            self.eq(set(nodes[0].tags.keys()), {'foo', 'bar', 'bar.baz'})

            nodes = await wcore.nodes('$foo=$lib.list("foo", "bar.baz") [test:int=4 +#$foo]')
            self.len(1, nodes)
            self.eq(set(nodes[0].tags.keys()), {'foo', 'bar', 'bar.baz'})

            nodes = await wcore.nodes('$foo=$lib.set("foo", "bar") [test:int=5 +#$foo]')
            self.len(1, nodes)
            self.eq(set(nodes[0].tags.keys()), {'foo', 'bar'})

            await self.asyncraises(s_exc.BadTypeValu, wcore.nodes("$tag='' #$tag"))
            await self.asyncraises(s_exc.BadTypeValu, wcore.nodes("$tag='' #$tag=2020"))
            await self.asyncraises(s_exc.BadTypeValu, wcore.nodes("$tag=$lib.null #foo.$tag"))
            await self.asyncraises(s_exc.BadTypeValu, wcore.nodes("$tag=(foo, bar) #$tag"))
            await self.asyncraises(s_exc.BadTypeValu, wcore.nodes("$tag=(foo, bar) ##$tag"))
            await self.asyncraises(s_exc.BadTypeValu, wcore.nodes("$tag=(foo, bar) inet:fqdn#$tag"))
            await self.asyncraises(s_exc.BadTypeValu, wcore.nodes("test:int $tag=$lib.null +#foo.$tag"))
            await self.asyncraises(s_exc.BadTypeValu, wcore.nodes("test:int $tag=(foo, bar) $lib.print(#$tag)"))
            await self.asyncraises(s_exc.BadTypeValu, wcore.nodes("test:int $tag=(foo, bar) +#$tag"))
            await self.asyncraises(s_exc.BadTypeValu, wcore.nodes("test:int $tag=(foo, bar) +#$tag=2020"))

    async def test_base_types1(self):

        async with self.getTestCore() as core:

            async with await core.snap() as snap:
                node = await snap.addNode('test:type10', 'one')
                await node.set('intprop', 21)

            async with await core.snap() as snap:
                node = await snap.getNodeByNdef(('test:type10', 'one'))
                self.nn(node)
                self.eq(node.get('intprop'), 21)

    async def test_cortex_pure_cmds(self):

        cdef0 = {

            'name': 'testcmd0',

            'cmdargs': (
                ('tagname', {}),
                ('--domore', {'default': False, 'action': 'store_true'}),
            ),

            'cmdconf': {
                'hehe': 'haha',
            },

            'storm': '''
                $foo=$(10)
                if $cmdopts.domore {
                    [ +#$cmdconf.hehe ]
                }
                $lib.print(TAGNAME)
                $lib.print($cmdopts)
                [ +#$cmdopts.tagname ]
            ''',
        }

        with self.getTestDir() as dirn:

            async with self.getTestCore(dirn=dirn) as core:

                async with core.getLocalProxy() as prox:

                    await prox.setStormCmd(cdef0)

                    nodes = await core.nodes('[ inet:asn=10 ] | testcmd0 zoinks')
                    self.true(nodes[0].tags.get('zoinks'))

                    nodes = await core.nodes('[ inet:asn=11 ] | testcmd0 zoinks --domore')

                    self.true(nodes[0].tags.get('haha'))
                    self.true(nodes[0].tags.get('zoinks'))

                    # test that cmdopts/cmdconf/locals dont leak
                    with self.raises(s_exc.NoSuchVar):
                        q = '[ inet:asn=11 ] | testcmd0 zoinks --domore | if ($cmdopts) {[ +#hascmdopts ]}'
                        nodes = await core.nodes(q)

                    with self.raises(s_exc.NoSuchVar):
                        q = '[ inet:asn=11 ] | testcmd0 zoinks --domore | if ($cmdconf) {[ +#hascmdconf ]}'
                        nodes = await core.nodes(q)

                    with self.raises(s_exc.NoSuchVar):
                        q = '[ inet:asn=11 ] | testcmd0 zoinks --domore | if ($foo) {[ +#hasfoo ]}'
                        nodes = await core.nodes(q)

            # make sure it's still loaded...
            async with self.getTestCore(dirn=dirn) as core:

                async with core.getLocalProxy() as prox:

                    await core.nodes('[ inet:asn=30 ] | testcmd0 zoinks')

                    await prox.delStormCmd('testcmd0')

                    with self.raises(s_exc.NoSuchCmd):
                        await prox.delStormCmd('newpcmd')

                    with self.raises(s_exc.NoSuchName):
                        await core.nodes('[ inet:asn=31 ] | testcmd0 zoinks')

    async def test_base_types2(self):

        async with self.getTestReadWriteCores() as (core, wcore):

            # Make sure new nodes get different creation times than nodes created in the test CoreModule
            await asyncio.sleep(0.001)

            # Test some default values
            async with await wcore.snap() as snap:

                node = await snap.addNode('test:type10', 'one')
                self.nn(node.get('.created'))
                created = node.reprs().get('.created')

            # open a new snap, committing the previous snap and do some lifts by univ prop
            async with await core.snap() as snap:

                nodes = await snap.nodes('.created')
                self.len(1 + 1, nodes)

                tick = node.get('.created')
                nodes = await snap.nodes('.created=$tick', opts={'vars': {'tick': tick}})
                self.len(1, nodes)

                nodes = await snap.nodes('.created>=2010')
                self.len(1 + 1, nodes)

                nodes = await snap.nodes('.created*range=("2010", "3001")')
                self.len(1 + 1, nodes)

                nodes = await snap.nodes('.created*range=(2010,?)')
                self.len(1 + 1, nodes)

                self.len(2, await core.nodes('.created'))
                self.len(1, await core.nodes(f'.created="{created}"'))
                self.len(2, await core.nodes('.created>2010'))
                self.len(0, await core.nodes('.created<2010'))
                # The year the monolith returns
                self.len(2, await core.nodes('.created*range=(2010, 3001)'))
                self.len(2, await core.nodes('.created*range=("2010", "?")'))

            # The .created time is ro
            with self.raises(s_exc.ReadOnlyProp):
                await core.nodes(f'.created="{created}" [.created=3001]')

            # Open another snap to test some more default value behavior
            async with await wcore.snap() as snap:

                # Grab an updated reference to the first node
                node = (await snap.nodes('test:type10=one'))[0]
                # add another node with default vals
                await snap.addNode('test:type10', 'two')

                # modify default vals on initial node
                await node.set('intprop', 21)
                await node.set('strprop', 'qwer')
                await node.set('locprop', 'us.va.reston')

                node = await snap.addNode('test:comp', (33, 'THIRTY THREE'))

                self.eq(node.get('hehe'), 33)
                self.eq(node.get('haha'), 'thirty three')

                await self.asyncraises(s_exc.ReadOnlyProp, node.set('hehe', 80))

                self.none(await snap.getNodeByNdef(('test:auto', 'autothis')))

                props = {
                    'bar': ('test:auto', 'autothis'),
                    'baz': ('test:type10:strprop', 'WOOT'),
                    'tick': '20160505',
                }
                node = await snap.addNode('test:str', 'woot', props=props)
                self.eq(node.get('bar'), ('test:auto', 'autothis'))
                self.eq(node.get('baz'), ('test:type10:strprop', 'woot'))
                self.eq(node.get('tick'), 1462406400000)

                # add some time range bumper nodes
                await snap.addNode('test:str', 'toolow', props={'tick': '2015'})
                await snap.addNode('test:str', 'toohigh', props={'tick': '2018'})

                self.nn(await snap.getNodeByNdef(('test:auto', 'autothis')))

                # test lifting by prop without value
                nodes = await snap.nodes('test:str:tick')
                self.len(3, nodes)

            async with await wcore.snap() as snap:

                node = await snap.addNode('test:type10', 'one')
                self.eq(node.get('intprop'), 21)

                self.nn(node.get('.created'))

                nodes = await snap.nodes('test:str^=too')
                self.len(2, nodes)

                # test loc prop prefix based lookup
                nodes = await snap.nodes('test:type10:locprop^=us.va')

                self.len(1, nodes)
                self.eq(nodes[0].ndef[1], 'one')

                nodes = await snap.nodes('test:comp=(33, "thirty three")')

                self.len(1, nodes)

                self.eq(nodes[0].get('hehe'), 33)
                self.eq(nodes[0].ndef[1], (33, 'thirty three'))

    async def test_eval(self):
        ''' Cortex.eval test '''

        async with self.getTestCore() as core:

            # test some edit syntax
            nodes = await core.nodes('[ test:comp=(10, haha) +#foo.bar -#foo.bar ]')
            self.len(1, nodes)
            self.nn(nodes[0].getTag('foo'))
            self.none(nodes[0].getTag('foo.bar'))

            # Make sure the 'view' key in optional opts parameter works
            nodes = await core.nodes('test:comp', opts={'view': core.view.iden})
            self.len(1, nodes)

            with self.raises(s_exc.NoSuchView):
                await core.nodes('test:comp', opts={'view': 'xxx'})

            nodes = await core.nodes('[ test:str="foo bar" :tick=2018]')
            self.len(1, nodes)
            self.eq(1514764800000, nodes[0].get('tick'))
            self.eq('foo bar', nodes[0].ndef[1])

            nodes = await core.nodes('test:str="foo bar" [ -:tick ]')
            self.len(1, nodes)
            self.none(nodes[0].get('tick'))

            msgs = await core.stormlist('test:str [ -:newp ]')
            self.stormIsInErr('No property named newp.', msgs)

            msgs = await core.stormlist('test:str -test:str:newp')
            self.stormIsInErr('No property named test:str:newp.', msgs)

            msgs = await core.stormlist('test:str +test:newp>newp')
            self.stormIsInErr('No property named test:newp.', msgs)

            nodes = await core.nodes('[test:guid="*" :tick=2001]')
            self.len(1, nodes)
            self.true(s_common.isguid(nodes[0].ndef[1]))
            self.nn(nodes[0].get('tick'))

            nodes = await core.nodes('test:str="foo bar" +test:str')
            self.len(1, nodes)

            nodes = await core.nodes('test:str="foo bar" -test:str:tick')
            self.len(1, nodes)

            qstr = 'test:str="foo bar" +test:str="foo bar" [ :tick=2015 ] +test:str:tick=2015'
            nodes = await core.nodes(qstr)
            self.len(1, nodes)

            # Seed new nodes via nodedefs
            ndef = ('test:comp', (10, 'haha'))
            opts = {'ndefs': (ndef,)}
            # Seed nodes in the query with ndefs
            nodes = await core.nodes('[-#foo]', opts=opts)
            self.len(1, nodes)
            self.none(nodes[0].getTag('foo'))

            # Seed nodes in the query with idens
            opts = {'idens': (s_common.ehex(s_common.buid(('test:str', 'foo bar'))),)}
            nodes = await core.nodes('', opts=opts)
            self.len(1, nodes)
            self.eq(nodes[0].ndef, ('test:str', 'foo bar'))

            # Seed nodes in the query invalid idens
            opts = {'idens': ('deadb33f',)}
            with self.raises(s_exc.NoSuchIden):
                await core.nodes('', opts=opts)

            # Test and/or/not
            await core.nodes('[test:comp=(1, test) +#meep.morp +#bleep.blorp +#cond]')
            await core.nodes('[test:comp=(2, test) +#meep.morp +#bleep.zlorp +#cond]')
            await core.nodes('[test:comp=(3, foob) +#meep.gorp +#bleep.zlorp +#cond]')

            q = 'test:comp +(:hehe<2 and :haha=test)'
            self.len(1, await core.nodes(q))

            q = 'test:comp +(:hehe<2 and :haha=foob)'
            self.len(0, await core.nodes(q))

            q = 'test:comp +(:hehe<2 or :haha=test)'
            self.len(2, await core.nodes(q))

            q = 'test:comp +(:hehe<2 or :haha=foob)'
            self.len(2, await core.nodes(q))

            q = 'test:comp +(:hehe<2 or #meep.gorp)'
            self.len(2, await core.nodes(q))
            # TODO Add not tests

            with self.raises(s_exc.NoSuchCmpr):
                await core.nodes('test:str*near=newp')
            with self.raises(s_exc.NoSuchCmpr):
                await core.nodes('test:str +test:str@=2018')
            with self.raises(s_exc.NoSuchCmpr):
                await core.nodes('test:str +test:str:tick*near=newp')
            with self.raises(s_exc.BadTypeValu):
                await core.nodes('test:str +#test*near=newp')
            with self.raises(s_exc.BadSyntax):
                await core.nodes('test:str -> # } limit 10')
            with self.raises(s_exc.BadSyntax):
                await core.nodes('test:str -> # { limit 10')
            with self.raises(s_exc.BadSyntax):
                await core.nodes(' | | ')
            with self.raises(s_exc.BadSyntax):
                await core.nodes('[-test:str]')

            # Bad syntax in messge stream
            mesgs = await alist(core.storm(' | | | '))
            self.len(1, [mesg for mesg in mesgs if mesg[0] == 'init'])
            self.len(1, [mesg for mesg in mesgs if mesg[0] == 'fini'])
            # We still get a texthash
            texthash = [mesg for mesg in mesgs if mesg[0] == 'init'][0][1].get('hash')
            self.eq(texthash, hashlib.md5(' | | | '.encode()).hexdigest())
            # Lark sensitive test
            self.stormIsInErr("Unexpected token '|'", mesgs)
            errs = [mesg[1] for mesg in mesgs if mesg[0] == 'err']
            self.eq(errs[0][0], 'BadSyntax')

            # Scrape is not a default behavior
            with self.raises(s_exc.BadSyntax):
                await core.nodes('pennywise@vertex.link')

            self.len(2, await core.nodes(('[ test:str=foo test:str=bar ]')))

            opts = {'vars': {'foo': 'bar'}}

            nodes = await core.nodes('test:str=$foo', opts=opts)
            self.len(1, nodes)
            self.eq('bar', nodes[0].ndef[1])

            # Make sure a tag=valu comparison before the tag is accessed works
            self.len(0, await core.nodes('#newp=2020'))

    async def test_cortex_delnode(self):

        data = {}

        def onPropDel(node, oldv):
            data['prop:del'] = True
            self.eq(oldv, 100)

        def onNodeDel(node):
            data['node:del'] = True

        async with self.getTestCore() as core:

            form = core.model.forms.get('test:str')

            form.onDel(onNodeDel)
            form.props.get('tick').onDel(onPropDel)

            async with await core.snap() as snap:

                targ = await snap.addNode('test:pivtarg', 'foo')
                await snap.addNode('test:pivcomp', ('foo', 'bar'))

                await self.asyncraises(s_exc.CantDelNode, targ.delete())

                targ = await snap.addNode('test:str', 'foo')
                await snap.nodes('[ test:arrayprop=* :strs=(foo, bar) ]')

                await self.asyncraises(s_exc.CantDelNode, targ.delete())

                tstr = await snap.addNode('test:str', 'baz')

                await tstr.set('tick', 100)
                await tstr.addTag('hehe')

                nodes = await snap.nodes('[ test:str=baz :tick=$(100) +#hehe ]')
                self.len(1, nodes)
                self.eq(100, nodes[0].get('tick'))
                self.eq((None, None), nodes[0].getTag('hehe'))

                self.len(1, await core.nodes('#hehe'))
                self.len(1, await snap.nodes('#hehe'))
                self.len(1, await snap.nodes('test:str=baz'))
                self.len(1, await snap.nodes('test:str:tick=$(100)'))

                tagnode = await snap.getNodeByNdef(('syn:tag', 'hehe'))
                with self.raises(s_exc.CantDelNode):
                    await tagnode.delete()

                buid = tstr.buid

                await tstr.delete()

                self.true(data.get('prop:del'))
                self.true(data.get('node:del'))

                # confirm that the snap cache is clear
                self.none(await snap.getNodeByBuid(tstr.buid))
                self.none(await snap.getNodeByNdef(('test:str', 'baz')))

            async with await core.snap() as snap:
                self.len(0, await snap.nodes('test:str:tick'))
                self.eq(None, await snap.getNodeByBuid(buid))

    async def test_pivot_inout(self):

        async def getPackNodes(core, query):
            nodes = await core.nodes(query)
            nodes = sorted([n.pack() for n in nodes])
            return nodes

        async with self.getTestReadWriteCores() as (core, wcore):
            # seed a node for pivoting

            await core.nodes('[ test:pivcomp=(foo,bar) :tick=2018 ]')
            await wcore.nodes('[ edge:refs=((ou:org, "*"), (test:pivcomp,(foo,bar))) ]')

            self.len(1, await core.nodes('ou:org -> edge:refs:n1'))

            q = 'test:pivcomp=(foo,bar) -> test:pivtarg'
            nodes = await getPackNodes(core, q)
            self.len(1, nodes)
            self.eq(nodes[0][0], ('test:pivtarg', 'foo'))

            # Regression test:  bug in implicit form pivot where absence of foreign key in source node was treated like
            # a match-any
            await wcore.nodes('[ test:int=42 ]')
            q = 'test:pivcomp -> test:int'
            nodes = await getPackNodes(core, q)
            self.len(0, nodes)

            # Multiple props of source form have type of destination form:  pivot through all the matching props.
            await wcore.nodes('[ test:pivcomp=(xxx,yyy) :width=42 ]')
            q = 'test:pivcomp -> test:int'
            nodes = await getPackNodes(core, q)
            self.len(1, nodes)

            q = 'test:pivcomp=(foo,bar) :targ -> test:pivtarg'
            nodes = await getPackNodes(core, q)
            self.len(1, nodes)
            self.eq(nodes[0][0], ('test:pivtarg', 'foo'))

            q = 'test:pivcomp=(foo,bar) :targ -+> test:pivtarg'
            nodes = await getPackNodes(core, q)
            self.len(2, nodes)
            self.eq(nodes[0][0], ('test:pivcomp', ('foo', 'bar')))
            self.eq(nodes[1][0], ('test:pivtarg', 'foo'))

            q = 'test:pivcomp=(foo,bar) :targ -+> *'
            nodes = await getPackNodes(core, q)
            self.len(2, nodes)
            self.eq(nodes[0][0], ('test:pivcomp', ('foo', 'bar')))
            self.eq(nodes[1][0], ('test:pivtarg', 'foo'))

            q = 'test:str=bar -> test:pivcomp:lulz'
            nodes = await getPackNodes(core, q)
            self.len(1, nodes)
            self.eq(nodes[0][0], ('test:pivcomp', ('foo', 'bar')))

            q = 'test:str=bar -+> test:pivcomp:lulz'
            nodes = await getPackNodes(core, q)
            self.len(2, nodes)
            self.eq(nodes[0][0], ('test:pivcomp', ('foo', 'bar')))
            self.eq(nodes[1][0], ('test:str', 'bar'))

            q = 'test:pivcomp=(foo,bar) -+> test:pivtarg'
            nodes = await getPackNodes(core, q)
            self.len(2, nodes)
            self.eq(nodes[0][0], ('test:pivcomp', ('foo', 'bar')))
            self.eq(nodes[1][0], ('test:pivtarg', 'foo'))

            q = 'test:pivcomp=(foo,bar) -> *'
            nodes = await getPackNodes(core, q)
            self.len(2, nodes)
            self.eq(nodes[0][0], ('test:pivtarg', 'foo'))
            self.eq(nodes[1][0], ('test:str', 'bar'))

            q = 'test:pivcomp=(foo,bar) -+> *'
            nodes = await getPackNodes(core, q)
            self.len(3, nodes)
            self.eq(nodes[0][0], ('test:pivcomp', ('foo', 'bar')))
            self.eq(nodes[1][0], ('test:pivtarg', 'foo'))
            self.eq(nodes[2][0], ('test:str', 'bar'))

            q = 'test:pivcomp=(foo,bar) :lulz -> test:str'
            nodes = await getPackNodes(core, q)
            self.len(1, nodes)
            self.eq(nodes[0][0], ('test:str', 'bar'))

            q = 'test:pivcomp=(foo,bar) :lulz -+> test:str'
            nodes = await getPackNodes(core, q)
            self.len(2, nodes)
            self.eq(nodes[0][0], ('test:pivcomp', ('foo', 'bar')))
            self.eq(nodes[1][0], ('test:str', 'bar'))

            q = 'test:str=bar <- *'
            nodes = await getPackNodes(core, q)
            self.len(1, nodes)
            self.eq(nodes[0][0], ('test:pivcomp', ('foo', 'bar')))

            q = 'test:str=bar <+- *'
            nodes = await getPackNodes(core, q)
            self.len(2, nodes)
            self.eq(nodes[0][0], ('test:pivcomp', ('foo', 'bar')))
            self.eq(nodes[1][0], ('test:str', 'bar'))

            # A simple edge for testing pivotinfrom with a edge to n2
            await wcore.nodes('[ edge:has=((test:str, foobar), (test:str, foo)) ]')

            q = 'test:str=foobar -+> edge:has'
            nodes = await getPackNodes(core, q)
            self.len(2, nodes)
            self.eq(nodes[0][0], ('edge:has', (('test:str', 'foobar'), ('test:str', 'foo'))))
            self.eq(nodes[1][0], ('test:str', 'foobar'))

            # traverse from node to edge:n1
            q = 'test:str=foo <- edge:has'
            nodes = await getPackNodes(core, q)
            self.len(1, nodes)
            self.eq(nodes[0][0], ('edge:has', (('test:str', 'foobar'), ('test:str', 'foo'))))

            # traverse from node to edge:n1 with a join
            q = 'test:str=foo <+- edge:has'
            nodes = await getPackNodes(core, q)
            self.len(2, nodes)
            self.eq(nodes[0][0], ('edge:has', (('test:str', 'foobar'), ('test:str', 'foo'))))
            self.eq(nodes[1][0], ('test:str', 'foo'))

            # Traverse from a edge to :n2
            # (this is technically a circular query)
            q = 'test:str=foobar -> edge:has <- test:str'
            nodes = await getPackNodes(core, q)
            self.len(1, nodes)
            self.eq(nodes[0][0], ('test:str', 'foobar'))

            # Traverse from a edge to :n2 with a join
            # (this is technically a circular query)
            q = 'test:str=foobar -> edge:has <+- test:str'
            nodes = await getPackNodes(core, q)
            self.len(2, nodes)
            self.eq(nodes[0][0], ('edge:has', (('test:str', 'foobar'), ('test:str', 'foo'))))
            self.eq(nodes[1][0], ('test:str', 'foobar'))

            # Add tag
            q = 'test:str=bar test:pivcomp=(foo,bar) [+#test.bar]'
            nodes = await getPackNodes(core, q)
            self.len(2, nodes)
            # Lift, filter, pivot in
            q = '#test.bar +test:str <- *'
            nodes = await getPackNodes(core, q)
            self.len(1, nodes)
            self.eq(nodes[0][0], ('test:pivcomp', ('foo', 'bar')))

            # Pivot tests with optimized lifts
            q = '#test.bar +test:str <+- *'
            nodes = await getPackNodes(core, q)
            self.len(2, nodes)

            q = '#test.bar +test:pivcomp -> *'
            nodes = await getPackNodes(core, q)
            self.len(2, nodes)

            q = '#test.bar +test:pivcomp -+> *'
            nodes = await getPackNodes(core, q)
            self.len(3, nodes)

            # tag a tag
            q = '[syn:tag=biz.meta +#super.foo +#super.baz +#second.tag]'
            nodes = await getPackNodes(core, q)
            self.len(1, nodes)

            # join syn:tag to tags
            q = 'syn:tag -+> #'
            base = await getPackNodes(core, 'syn:tag')
            nodes = await getPackNodes(core, q)
            self.len(9, base)
            self.len(12, nodes)

            q = 'syn:tag:base=meta -+> #'
            nodes = await getPackNodes(core, q)
            self.len(4, nodes)
            self.eq(nodes[0][0], ('syn:tag', 'biz.meta'))
            self.eq(nodes[1][0], ('syn:tag', 'second.tag'))
            self.eq(nodes[2][0], ('syn:tag', 'super.baz'))
            self.eq(nodes[3][0], ('syn:tag', 'super.foo'))

            q = 'syn:tag:base=meta -+> #*'
            nodes = await getPackNodes(core, q)
            self.len(6, nodes)
            self.eq(nodes[0][0], ('syn:tag', 'biz.meta'))
            self.eq(nodes[1][0], ('syn:tag', 'second'))
            self.eq(nodes[2][0], ('syn:tag', 'second.tag'))
            self.eq(nodes[3][0], ('syn:tag', 'super'))
            self.eq(nodes[4][0], ('syn:tag', 'super.baz'))
            self.eq(nodes[5][0], ('syn:tag', 'super.foo'))

            q = 'syn:tag:base=meta -+> #test'
            nodes = await getPackNodes(core, q)
            self.len(1, nodes)
            self.eq(nodes[0][0], ('syn:tag', 'biz.meta'))

            q = 'syn:tag:base=meta -+> #second'
            nodes = await getPackNodes(core, q)
            self.len(2, nodes)
            self.eq(nodes[0][0], ('syn:tag', 'biz.meta'))
            self.eq(nodes[1][0], ('syn:tag', 'second'))

            q = 'syn:tag:base=meta -+> #second.tag'
            nodes = await getPackNodes(core, q)
            self.len(2, nodes)
            self.eq(nodes[0][0], ('syn:tag', 'biz.meta'))
            self.eq(nodes[1][0], ('syn:tag', 'second.tag'))

            q = 'syn:tag:base=meta -+> #super.*'
            nodes = await getPackNodes(core, q)
            self.len(3, nodes)
            self.eq(nodes[0][0], ('syn:tag', 'biz.meta'))
            self.eq(nodes[1][0], ('syn:tag', 'super.baz'))
            self.eq(nodes[2][0], ('syn:tag', 'super.foo'))

            q = 'syn:tag:base=meta -+> #super.baz'
            nodes = await getPackNodes(core, q)
            self.len(2, nodes)
            self.eq(nodes[0][0], ('syn:tag', 'biz.meta'))
            self.eq(nodes[1][0], ('syn:tag', 'super.baz'))

            # tag a node
            q = '[test:str=tagyourtags +#biz.meta]'
            nodes = await getPackNodes(core, q)
            self.len(1, nodes)
            self.eq(nodes[0][0], ('test:str', 'tagyourtags'))

            q = 'test:str -+> #'
            nodes = await getPackNodes(core, q)
            self.len(7, nodes)
            self.eq(nodes[0][0], ('syn:tag', 'biz.meta'))
            self.eq(nodes[1][0], ('syn:tag', 'test.bar'))
            self.eq(nodes[2][0], ('test:str', 'bar'))
            self.eq(nodes[3][0], ('test:str', 'foo'))
            self.eq(nodes[4][0], ('test:str', 'foobar'))
            self.eq(nodes[5][0], ('test:str', 'tagyourtags'))
            self.eq(nodes[6][0], ('test:str', 'yyy'))

            q = 'test:str -+> #*'
            nodes = await getPackNodes(core, q)
            self.len(9, nodes)
            self.eq(nodes[0][0], ('syn:tag', 'biz'))
            self.eq(nodes[1][0], ('syn:tag', 'biz.meta'))
            self.eq(nodes[2][0], ('syn:tag', 'test'))
            self.eq(nodes[3][0], ('syn:tag', 'test.bar'))
            self.eq(nodes[4][0], ('test:str', 'bar'))
            self.eq(nodes[5][0], ('test:str', 'foo'))
            self.eq(nodes[6][0], ('test:str', 'foobar'))
            self.eq(nodes[7][0], ('test:str', 'tagyourtags'))
            self.eq(nodes[8][0], ('test:str', 'yyy'))

            q = 'test:str=bar -+> #'
            nodes = await getPackNodes(core, q)
            self.len(2, nodes)
            self.eq(nodes[0][0], ('syn:tag', 'test.bar'))
            self.eq(nodes[1][0], ('test:str', 'bar'))

            # tag conditional filters followed by * pivot operators
            # These are all going to yield zero nodes but should
            # parse cleanly.
            q = '#test.bar -#test <- *'
            nodes = await getPackNodes(core, q)
            self.len(0, nodes)

            q = '#test.bar -#test <+- *'
            nodes = await getPackNodes(core, q)
            self.len(0, nodes)

            q = '#test.bar -#test -> *'
            nodes = await getPackNodes(core, q)
            self.len(0, nodes)

            q = '#test.bar -#test -+> *'
            nodes = await getPackNodes(core, q)
            self.len(0, nodes)

            # Do a PropPivotOut with a :prop value which is not a form.
            tgud = s_common.guid()
            tstr = 'boom'
            async with await wcore.snap() as snap:
                await snap.addNode('test:str', tstr)
                await snap.addNode('test:guid', tgud)
                await snap.addNode('test:edge', (('test:guid', tgud), ('test:str', tstr)))

            q = f'test:str={tstr} <- test:edge :n1:form -> *'
            mesgs = await core.stormlist(q)
            self.stormIsInWarn('The source property "n1:form" type "str" is not a form. Cannot pivot.',
                               mesgs)
            self.len(0, [m for m in mesgs if m[0] == 'node'])

            # Do a PivotInFrom with a bad form
            with self.raises(s_exc.NoSuchForm) as cm:
                await core.nodes('.created <- test:newp')

            # Setup a propvalu pivot where the secondary prop may fail to norm
            # to the destination prop for some of the inbound nodes.
            await wcore.nodes('[ test:comp=(127,newp) ] [test:comp=(127,127)]')
            mesgs = await core.stormlist('test:comp :haha -> test:int')

            warns = [msg for msg in mesgs if msg[0] == 'warn']
            self.len(1, warns)
            emesg = "BadTypeValu ['newp'] during pivot: invalid literal for int() with base 0: 'newp'"
            self.eq(warns[0][1], {'name': 'test:int', 'valu': 'newp',
                                  'mesg': emesg})
            nodes = [msg for msg in mesgs if msg[0] == 'node']
            self.len(1, nodes)
            self.eq(nodes[0][1][0], ('test:int', 127))

            # Setup a form pivot where the primary prop may fail to norm
            # to the destination prop for some of the inbound nodes.
            async with await core.snap() as snap:
                await snap.addNode('test:int', 10)
                await snap.addNode('test:int', 25)
                await snap.addNode('test:type10', 'test', {'intprop': 25})
            mesgs = await core.stormlist('test:int*in=(10, 25) -> test:type10:intprop')

            warns = [msg for msg in mesgs if msg[0] == 'warn']
            self.len(1, warns)
            emesg = "BadTypeValu [10] during pivot: value is below min=20"
            self.eq(warns[0][1], {'name': 'int', 'valu': '10',
                                  'mesg': emesg})
            nodes = [msg for msg in mesgs if msg[0] == 'node']
            self.len(1, nodes)
            self.eq(nodes[0][1][0], ('test:type10', 'test'))

            msgs = await core.stormlist('test:int :loc -> test:newp')
            self.stormIsInErr('No property named test:newp', msgs)

            # Bad pivot syntax go here
            for q in ['test:pivcomp :lulz <- *',
                      'test:pivcomp :lulz <+- *',
                      'test:pivcomp :lulz <- test:str',
                      'test:pivcomp :lulz <+- test:str',
                      ]:
                with self.raises(s_exc.BadSyntax):
                    await core.nodes(q)

    async def test_cortex_storm_set_univ(self):

        async with self.getTestReadWriteCores() as (core, wcore):

            self.eq(1, await wcore.count('[ test:str=woot .seen=(2014,2015) ]'))

            async with await core.snap() as snap:

                node = await snap.getNodeByNdef(('test:str', 'woot'))
                self.eq(node.get('.seen'), (1388534400000, 1420070400000))

    async def test_cortex_storm_set_tag(self):

        async with self.getTestReadWriteCores() as (core, wcore):

            tick0 = core.model.type('time').norm('2014')[0]
            tick1 = core.model.type('time').norm('2015')[0]
            tick2 = core.model.type('time').norm('2016')[0]

            self.len(1, await wcore.nodes('[ test:str=hehe +#foo=(2014,2016) ]'))
            self.len(1, await wcore.nodes('[ test:str=haha +#bar=2015 ]'))

            async with await core.snap() as snap:

                node = await snap.getNodeByNdef(('test:str', 'hehe'))
                self.eq(node.getTag('foo'), (tick0, tick2))

                node = await snap.getNodeByNdef(('test:str', 'haha'))
                self.eq(node.getTag('bar'), (tick1, tick1 + 1))

                # Sad path with snap.strict=False
                snap.strict = False
                waiter = snap.waiter(1, 'warn')
                ret = await node.addTag('newp.newpnewp', ('2001', '1999'))
                self.none(ret)
                msgs = await waiter.wait(timeout=6)
                self.len(1, msgs)
                mesg = msgs[0]
                self.eq(mesg[1].get('mesg'), "Invalid Tag Value: newp.newpnewp=('2001', '1999').")

            self.len(1, await wcore.nodes('[ test:str=haha +#bar=2016 ]'))

            async with await core.snap() as snap:

                node = await snap.getNodeByNdef(('test:str', 'haha'))
                self.eq(node.getTag('bar'), (tick1, tick2 + 1))

            # Sad path
            with self.raises(s_exc.BadTypeValu) as cm:
                await core.nodes('test:str=hehe [+#newp.tag=(2022,2001)]')
            self.eq(cm.exception.get('tag'), 'newp.tag')

    async def test_cortex_storm_filt_ival(self):

        async with self.getTestReadWriteCores() as (core, wcore):

            self.len(1, await wcore.nodes('[ test:str=woot +#foo=(2015,2018) +#bar .seen=(2014,2016) ]'))

            self.len(1, await core.nodes('test:str=woot +.seen@=2015'))
            self.len(0, await core.nodes('test:str=woot +.seen@=2012'))
            self.len(1, await core.nodes('test:str=woot +.seen@=(2012,2015)'))
            self.len(0, await core.nodes('test:str=woot +.seen@=(2012,2013)'))

            self.len(1, await core.nodes('test:str=woot +.seen@=#foo'))
            self.len(0, await core.nodes('test:str=woot +.seen@=#bar'))
            self.len(0, await core.nodes('test:str=woot +.seen@=#baz'))

            self.len(1, await core.nodes('test:str=woot $foo=#foo +.seen@=$foo'))

            self.len(1, await core.nodes('test:str +#foo@=2016'))
            self.len(1, await core.nodes('test:str +#foo@=(2015, 2018)'))
            self.len(1, await core.nodes('test:str +#foo@=(2014, 2019)'))
            self.len(0, await core.nodes('test:str +#foo@=(2014, 20141231)'))

            self.len(1, await wcore.nodes('[ inet:dns:a=(woot.com,1.2.3.4) .seen=(2015,2016) ]'))
            self.len(1, await wcore.nodes('[ inet:fqdn=woot.com +#bad=(2015,2016) ]'))

            self.len(1, await core.nodes('inet:fqdn +#bad $fqdnbad=#bad -> inet:dns:a:fqdn +.seen@=$fqdnbad'))

            with self.raises(s_exc.NoSuchCmpr):
                await core.nodes('test:str +#foo==(2022,2023)')

    async def test_cortex_storm_tagform(self):

        async with self.getTestReadWriteCores() as (core, wcore):

            self.len(1, await wcore.nodes('[ test:str=hehe ]'))
            self.len(1, await wcore.nodes('[ test:str=haha +#foo ]'))
            self.len(1, await wcore.nodes('[ test:str=woot +#foo=(2015,2018) ]'))

            self.len(2, await core.nodes('#foo'))
            self.len(3, await core.nodes('test:str'))

            self.len(2, await core.nodes('test:str#foo'))
            self.len(1, await core.nodes('test:str#foo@=2016'))
            self.len(0, await core.nodes('test:str#foo@=2020'))

            # test the overlap variants
            self.len(0, await core.nodes('test:str#foo@=(2012,2013)'))
            self.len(0, await core.nodes('test:str#foo@=(2020,2022)'))
            self.len(1, await core.nodes('test:str#foo@=(2012,2017)'))
            self.len(1, await core.nodes('test:str#foo@=(2017,2022)'))
            self.len(1, await core.nodes('test:str#foo@=(2012,2022)'))

    async def test_cortex_int_indx(self):

        async with self.getTestReadWriteCores() as (core, wcore):

            await wcore.nodes('[test:int=20]')

            self.len(0, await core.nodes('test:int>=30'))
            self.len(1, await core.nodes('test:int>=20'))
            self.len(1, await core.nodes('test:int>=10'))

            self.len(0, await core.nodes('test:int>30'))
            self.len(0, await core.nodes('test:int>20'))
            self.len(1, await core.nodes('test:int>10'))

            self.len(0, await core.nodes('test:int<=10'))
            self.len(1, await core.nodes('test:int<=20'))
            self.len(1, await core.nodes('test:int<=30'))

            self.len(0, await core.nodes('test:int<10'))
            self.len(0, await core.nodes('test:int<20'))
            self.len(1, await core.nodes('test:int<30'))

            self.len(0, await core.nodes('test:int +test:int>=30'))
            self.len(1, await core.nodes('test:int +test:int>=20'))
            self.len(1, await core.nodes('test:int +test:int>=10'))

            self.len(0, await core.nodes('test:int +test:int>30'))
            self.len(0, await core.nodes('test:int +test:int>20'))
            self.len(1, await core.nodes('test:int +test:int>10'))

            self.len(0, await core.nodes('test:int +test:int<=10'))
            self.len(1, await core.nodes('test:int +test:int<=20'))
            self.len(1, await core.nodes('test:int +test:int<=30'))

            self.len(0, await core.nodes('test:int +test:int<10'))
            self.len(0, await core.nodes('test:int +test:int<20'))
            self.len(1, await core.nodes('test:int +test:int<30'))

            # time indx is derived from the same lift helpers
            await wcore.nodes('[test:str=foo :tick=201808021201]')

            self.len(0, await core.nodes('test:str:tick>=201808021202'))
            self.len(1, await core.nodes('test:str:tick>=201808021201'))
            self.len(1, await core.nodes('test:str:tick>=201808021200'))

            self.len(0, await core.nodes('test:str:tick>201808021202'))
            self.len(0, await core.nodes('test:str:tick>201808021201'))
            self.len(1, await core.nodes('test:str:tick>201808021200'))

            self.len(1, await core.nodes('test:str:tick<=201808021202'))
            self.len(1, await core.nodes('test:str:tick<=201808021201'))
            self.len(0, await core.nodes('test:str:tick<=201808021200'))

            self.len(1, await core.nodes('test:str:tick<201808021202'))
            self.len(0, await core.nodes('test:str:tick<201808021201'))
            self.len(0, await core.nodes('test:str:tick<201808021200'))

            self.len(0, await core.nodes('test:str +test:str:tick>=201808021202'))
            self.len(1, await core.nodes('test:str +test:str:tick>=201808021201'))
            self.len(1, await core.nodes('test:str +test:str:tick>=201808021200'))

            self.len(0, await core.nodes('test:str +test:str:tick>201808021202'))
            self.len(0, await core.nodes('test:str +test:str:tick>201808021201'))
            self.len(1, await core.nodes('test:str +test:str:tick>201808021200'))

            self.len(1, await core.nodes('test:str +test:str:tick<=201808021202'))
            self.len(1, await core.nodes('test:str +test:str:tick<=201808021201'))
            self.len(0, await core.nodes('test:str +test:str:tick<=201808021200'))

            self.len(1, await core.nodes('test:str +test:str:tick<201808021202'))
            self.len(0, await core.nodes('test:str +test:str:tick<201808021201'))
            self.len(0, await core.nodes('test:str +test:str:tick<201808021200'))

            await wcore.nodes('[test:int=99999]')
            self.len(1, await core.nodes('test:int<=20'))
            self.len(2, await core.nodes('test:int>=20'))
            self.len(1, await core.nodes('test:int>20'))
            self.len(0, await core.nodes('test:int<20'))

    async def test_cortex_univ(self):

        async with self.getTestCore() as core:

            # Ensure that the test model loads a univ property
            prop = core.model.prop('.test:univ')
            self.true(prop.isuniv)

            # Add a univprop directly via API for testing
            core.model.addUnivProp('hehe', ('int', {}), {})

            self.len(1, await core.nodes('[ test:str=woot .hehe=20 ]'))
            self.len(1, await core.nodes('.hehe'))
            self.len(1, await core.nodes('test:str.hehe=20'))
            self.len(0, await core.nodes('test:str.hehe=19'))
            self.len(1, await core.nodes('.hehe [ -.hehe ]'))
            self.len(0, await core.nodes('.hehe'))

        # ensure that we can delete univ props in a authenticated setting
        async with self.getTestCoreAndProxy() as (realcore, core):

            realcore.model.addUnivProp('hehe', ('int', {}), {})
            self.len(1, await realcore.nodes('[ test:str=woot .hehe=20 ]'))
            self.len(1, await realcore.nodes('[ test:str=pennywise .hehe=8086 ]'))

            msgs = await core.storm('test:str=woot [-.hehe]').list()
            podes = [m[1] for m in msgs if m[0] == 'node']
            self.none(s_node.prop(podes[0], '.hehe'))
            msgs = await core.storm('test:str=pennywise [-.hehe]').list()
            podes = [m[1] for m in msgs if m[0] == 'node']
            self.none(s_node.prop(podes[0], '.hehe'))

    async def test_storm_cond_has(self):
        async with self.getTestCore() as core:

            await core.nodes('[ inet:ipv4=1.2.3.4 :asn=20 ]')
            self.len(1, await core.nodes('inet:ipv4=1.2.3.4 +:asn'))

            with self.raises(s_exc.BadSyntax):
                await core.nodes('[ inet:ipv4=1.2.3.4 +:foo ]')

    async def test_storm_cond_not(self):

        async with self.getTestCore() as core:

            self.len(1, await core.nodes('[ test:str=foo +#bar ]'))
            self.len(1, await core.nodes('[ test:str=foo +#bar ] +(not .seen)'))
            self.len(1, await core.nodes('[ test:str=foo +#bar ] +(#baz or not .seen)'))

    async def test_storm_totags(self):

        async with self.getTestCore() as core:

            nodes = await core.nodes('[ test:str=visi +#foo.bar ] -> #')

            self.len(1, nodes)
            self.eq(nodes[0].ndef[1], 'foo.bar')

            self.len(2, await core.nodes('test:str=visi -> #*'))
            self.len(1, await core.nodes('test:str=visi -> #foo.bar'))
            self.len(1, await core.nodes('test:str=visi -> #foo.*'))
            self.len(0, await core.nodes('test:str=visi -> #baz.*'))

    async def test_storm_fromtags(self):

        async with self.getTestCore() as core:

            await core.nodes('[ test:str=visi test:int=20 +#foo.bar ]')

            nodes = await core.nodes('syn:tag=foo.bar -> test:str')
            self.len(1, nodes)
            self.eq(nodes[0].ndef[1], 'visi')

            self.len(2, await core.nodes('syn:tag=foo.bar -> *'))

            # Attempt a formpivot from a syn:tag node to a secondary property
            # which is not valid
            with self.getAsyncLoggerStream('synapse.lib.ast',
                                           'Unknown time format') as stream:
                self.len(0, await core.nodes('syn:tag=foo.bar -> test:str:tick'))
                self.true(await stream.wait(4))

    async def test_storm_tagtags(self):

        async with self.getTestCore() as core:

            await core.nodes('[ test:str=visi +#foo.bar ] -> # [ +#baz.faz ]')

            nodes = await core.nodes('##baz.faz')

            self.len(1, nodes)
            self.eq(nodes[0].ndef[1], 'visi')

            # make an icky loop of tags...
            await core.nodes('syn:tag=baz.faz [ +#foo.bar ]')

            # should still be ok...
            nodes = await core.nodes('##baz.faz')

            self.len(1, nodes)
            self.eq(nodes[0].ndef[1], 'visi')

    async def test_storm_cancel(self):

        async with self.getTestCore() as core:

            evnt = asyncio.Event()

            self.len(0, core.boss.ps())

            async def todo():
                async for mesg in core.storm('[ test:str=foo test:str=bar ] | sleep 10'):
                    if mesg[0] == 'node':
                        evnt.set()

            task = core.schedCoro(todo())

            await evnt.wait()

            synts = core.boss.ps()

            self.len(1, synts)

            await synts[0].kill()

            self.len(0, core.boss.ps())

            await self.asyncraises(asyncio.CancelledError, task)

    async def test_cortex_formcounts(self):

        with self.getTestDir() as dirn:

            async with self.getTestCore(dirn=dirn) as core:

                nodes = await core.nodes('[ test:str=foo test:str=bar test:int=42 ]')
                self.len(3, nodes)

                self.eq(1, (await core.getFormCounts())['test:int'])
                self.eq(2, (await core.getFormCounts())['test:str'])

            # test that counts persist...
            async with self.getTestCore(dirn=dirn) as core:

                self.eq(1, (await core.getFormCounts())['test:int'])
                self.eq(2, (await core.getFormCounts())['test:str'])

                node = await core.getNodeByNdef(('test:str', 'foo'))
                await node.delete()

                self.eq(1, (await core.getFormCounts())['test:str'])

    async def test_cortex_greedy(self):
        ''' Issue a large snap request, and make sure we can still do stuff in a reasonable amount of time'''

        async with self.getTestCore() as core:

            async with await core.snap() as snap:

                event = asyncio.Event()

                async def add_stuff():
                    event.set()
                    ips = ((('inet:ipv4', x), {}) for x in range(20000))

                    await alist(snap.addNodes(ips))

                snap.schedCoro(add_stuff())

                # Wait for him to get started
                before = time.time()
                await event.wait()

                await snap.addNode('inet:dns:a', ('woot.com', 0x01020304))
                delta = time.time() - before

                # Note: before latency improvement, delta was > 4 seconds
                self.lt(delta, 0.5)

            # Make sure the task in flight can be killed in a reasonable time
            delta = time.time() - before
            self.lt(delta, 1.0)

    async def test_storm_pivprop(self):

        async with self.getTestCore() as core:

            self.len(1, await core.nodes('[ inet:asn=200 :name=visi ]'))
            self.len(1, await core.nodes('[ inet:ipv4=1.2.3.4 :asn=200 ]'))
            self.len(1, await core.nodes('[ inet:ipv4=5.6.7.8 :asn=8080 ]'))

            async with await core.snap() as snap:
                self.nn(await snap.getNodeByNdef(('inet:asn', 200)))

            self.len(1, await core.nodes('inet:asn=200 +:name=visi'))

            self.len(1, await core.nodes('inet:asn=200 +:name=visi'))
            nodes = await core.nodes('inet:ipv4 +:asn::name=visi')

            self.len(1, nodes)
            self.eq(nodes[0].ndef, ('inet:ipv4', 0x01020304))

            nodes = await core.nodes('inet:ipv4 +:asn::name')
            self.len(1, nodes)

            await core.nodes('[ ps:contact=* :web:acct=vertex.link/pivuser ]')
            nodes = await core.nodes('ps:contact +:web:acct::site::iszone=1')
            self.len(1, nodes)

            nodes = await core.nodes('ps:contact +:web:acct::site::iszone')
            self.len(1, nodes)

            nodes = await core.nodes('ps:contact +:web:acct::site::notaprop')
            self.len(0, nodes)

            # test pivprop with an extmodel prop
            await core.addForm('_hehe:haha', 'int', {}, {'doc': 'The hehe:haha form.'})
            await core.addFormProp('inet:asn', '_pivo', ('_hehe:haha', {}), {})

            self.len(1, await core.nodes('inet:asn=200 [ :_pivo=10 ]'))

            nodes = await core.nodes('inet:ipv4 +:asn::_pivo=10')
            self.len(1, nodes)

            nodes = await core.nodes('inet:ipv4 +:asn::_pivo')
            self.len(1, nodes)

            # try to pivot to a node that no longer exists
            await core.nodes('inet:asn | delnode --force')

            nodes = await core.nodes('inet:ipv4 +:asn::name')
            self.len(0, nodes)

            # try to pivot to deleted form/props for coverage
            self.len(1, await core.nodes('[ inet:asn=200 :_pivo=10 ]'))

            core.model.delForm('_hehe:haha')
            with self.raises(s_exc.NoSuchForm):
                await core.nodes('inet:ipv4 +:asn::_pivo::notaprop')

            core.model.delFormProp('inet:asn', '_pivo')
            with self.raises(s_exc.NoSuchProp):
                await core.nodes('inet:ipv4 +:asn::_pivo::notaprop')

class CortexBasicTest(s_t_utils.SynTest):
    '''
    The tests that are unlikely to break with different types of layers installed
    '''
    async def test_cortex_bad_config(self):
        '''
        Try to load the TestModule twice
        '''
        conf = {'modules': [('synapse.tests.utils.TestModule', {'key': 'valu'})]}
        with self.raises(s_exc.ModAlreadyLoaded):
            async with self.getTestCore(conf=conf):
                pass

        async with self.getTestCore() as core:
            with self.raises(s_exc.ModAlreadyLoaded):
                await core.loadCoreModule('synapse.tests.utils.TestModule')

    async def test_cortex_coreinfo(self):

        async with self.getTestCoreAndProxy() as (core, prox):

            coreinfo = await prox.getCoreInfo()

            for field in ('version', 'modeldef', 'stormcmds'):
                self.isin(field, coreinfo)

            coreinfo = await prox.getCoreInfoV2()

            for field in ('version', 'modeldict', 'stormdocs'):
                self.isin(field, coreinfo)

            layers = list(core.listLayers())
            self.len(1, layers)
            lyr = layers[0]
            info = await lyr.pack()
            self.eq(info['name'], 'default')

            views = list(core.listViews())
            self.len(1, views)
            view = views[0]
            info = await view.pack()
            self.eq(info['name'], 'default')

    async def test_cortex_model_dict(self):

        async with self.getTestCoreAndProxy() as (core, prox):

            model = await prox.getModelDict()

            tnfo = model['types'].get('inet:ipv4')

            self.nn(tnfo)
            self.eq(tnfo['info']['doc'], 'An IPv4 address.')

            fnfo = model['forms'].get('inet:ipv4')
            self.nn(fnfo)

            pnfo = fnfo['props'].get('asn')

            self.nn(pnfo)
            self.eq(pnfo['type'][0], 'inet:asn')

            modelt = model['types']

            self.eq('text', model['forms']['inet:whois:rec']['props']['text']['disp']['hint'])

            fname = 'inet:dns:rev'
            cmodel = core.model.form(fname)
            modelf = model['forms'][fname]
            self.eq(cmodel.type.stortype, modelt[fname].get('stortype'))

            self.eq(cmodel.prop('ipv4').type.stortype,
                    modelt.get(modelf['props']['ipv4']['type'][0], {}).get('stortype'))

            fname = 'file:bytes'
            cmodel = core.model.form(fname)
            modelf = model['forms'][fname]
            self.eq(cmodel.type.stortype, modelt[fname].get('stortype'))

            self.eq(cmodel.prop('size').type.stortype,
                    modelt.get(modelf['props']['size']['type'][0], {}).get('stortype'))
            self.eq(cmodel.prop('sha256').type.stortype,
                    modelt.get(modelf['props']['sha256']['type'][0], {}).get('stortype'))

            fname = 'test:int'
            cmodel = core.model.form(fname)
            modelf = model['forms'][fname]
            self.eq(cmodel.type.stortype, modelt[fname].get('stortype'))

            self.eq(cmodel.prop('.test:univ').type.stortype,
                    modelt.get(modelf['props']['.test:univ']['type'][0], {}).get('stortype'))

            mimemeta = model['interfaces'].get('file:mime:meta')
            self.nn(mimemeta)
            self.isin('props', mimemeta)
            self.eq('file', mimemeta['props'][0][0])

            self.nn(model['univs'].get('.created'))
            self.nn(model['univs'].get('.seen'))

    async def test_storm_graph(self):

        async with self.getTestCoreAndProxy() as (core, prox):

            await prox.addNode('inet:dns:a', ('woot.com', '1.2.3.4'))

            opts = {'graph': True}
            msgs = await prox.storm('inet:dns:a', opts=opts).list()
            nodes = [m[1] for m in msgs if m[0] == 'node']

            self.len(4, nodes)

            for node in nodes:
                if node[0][0] == 'inet:dns:a':
                    self.len(0, node[1]['path']['edges'])
                elif node[0][0] == 'inet:ipv4':
                    self.eq(node[1]['path']['edges'], (
                        ('4284a59c00dc93f3bbba5af4f983236c8f40332d5a28f1245e38fa850dbfbfa4', {'type': 'prop', 'prop': 'ipv4', 'reverse': True}),
                    ))
                elif node[0] == ('inet:fqdn', 'woot.com'):
                    self.eq(node[1]['path']['edges'], (
                        ('4284a59c00dc93f3bbba5af4f983236c8f40332d5a28f1245e38fa850dbfbfa4', {'type': 'prop', 'prop': 'fqdn', 'reverse': True}),
                    ))

            await prox.addNode('edge:refs', (('test:int', 10), ('test:int', 20)))

            msgs = await prox.storm('edge:refs', opts=opts).list()
            nodes = [m[1] for m in msgs if m[0] == 'node']

            self.len(3, nodes)
            self.len(0, nodes[0][1]['path']['edges'])
            self.len(1, nodes[1][1]['path']['edges'])
            self.len(1, nodes[2][1]['path']['edges'])

    async def test_onadd(self):
        arg_hit = {}

        async def testcb(node):
            arg_hit['hit'] = node

        async with self.getTestCore() as core:

            async with await core.snap() as snap:

                core.model.form('inet:ipv4').onAdd(testcb)

                node = await snap.addNode('inet:ipv4', '1.2.3.4')
                self.eq(node, arg_hit.get('hit'))

                arg_hit['hit'] = None
                core.model.form('inet:ipv4').offAdd(testcb)
                node = await snap.addNode('inet:ipv4', '1.2.3.5')
                self.none(arg_hit.get('hit'))

    async def test_adddata(self):

        data = ('foo', 'bar', 'baz')

        async with self.getTestCore() as core:

            await core.addFeedData('com.test.record', data)

            vals = [node.ndef[1] for node in await core.nodes('test:str')]

            vals.sort()

            self.eq(vals, ('bar', 'baz', 'foo'))

    async def test_cell(self):

        data = ('foo', 'bar', 'baz')

        async with self.getTestCoreAndProxy() as (core, proxy):

            corever = core.cellinfo.get('cortex:version')
            cellver = core.cellinfo.get('synapse:version')
            self.eq(corever, s_version.version)
            self.eq(corever, cellver)

            nodes = ((('inet:user', 'visi'), {}),)

            nodes = await alist(proxy.addNodes(nodes))
            self.len(1, nodes)

            node = await proxy.addNode('test:str', 'foo')

            pack = await proxy.addNodeTag(node[1].get('iden'), '#foo.bar')
            self.eq(pack[1]['tags'].get('foo.bar'), (None, None))

            pack = await proxy.setNodeProp(node[1].get('iden'), 'tick', '2015')
            self.eq(pack[1]['props'].get('tick'), 1420070400000)

            self.eq(1, await proxy.count('test:str#foo.bar'))
            self.eq(1, await proxy.count('test:str:tick=2015'))

            pack = await proxy.delNodeProp(node[1].get('iden'), 'tick')
            self.none(pack[1]['props'].get('tick'))

            iden = s_common.ehex(s_common.buid('newp'))
            await self.asyncraises(s_exc.NoSuchIden, proxy.delNodeProp(iden, 'tick'))

            await proxy.delNodeTag(node[1].get('iden'), '#foo.bar')
            self.eq(0, await proxy.count('test:str#foo.bar'))

            opts = {'ndefs': [('inet:user', 'visi')]}

            msgs = await proxy.storm('', opts=opts).list()
            nodes = [m[1] for m in msgs if m[0] == 'node']

            self.len(1, nodes)
            self.eq('visi', nodes[0][0][1])

            await proxy.addFeedData('com.test.record', data)

            # test the remote storm result counting API
            self.eq(0, await proxy.count('test:pivtarg'))
            self.eq(1, await proxy.count('inet:user'))
            self.eq(1, await core.count('inet:user'))

            # Test the getFeedFuncs command to enumerate feed functions.
            ret = await proxy.getFeedFuncs()
            resp = {rec.get('name'): rec for rec in ret}
            self.isin('com.test.record', resp)
            self.isin('syn.splice', resp)
            self.isin('syn.nodes', resp)
            self.isin('syn.nodeedits', resp)
            rec = resp.get('syn.nodes')
            self.eq(rec.get('name'), 'syn.nodes')
            self.eq(rec.get('desc'), 'Add nodes to the Cortex via the packed node format.')
            self.eq(rec.get('fulldoc'), 'Add nodes to the Cortex via the packed node format.')

            # Test the stormpkg apis
            otherpkg = {
                'name': 'foosball',
                'version': '0.0.1',
                'synapse_minversion': (2, 144, 0),
                'synapse_version': '>=2.8.0,<3.0.0',
            }
            self.none(await proxy.addStormPkg(otherpkg))
            pkgs = await proxy.getStormPkgs()
            self.len(1, pkgs)
            self.eq(pkgs, [otherpkg])
            pkg = await proxy.getStormPkg('foosball')
            self.eq(pkg, otherpkg)
            self.none(await proxy.delStormPkg('foosball'))
            pkgs = await proxy.getStormPkgs()
            self.len(0, pkgs)
            await self.asyncraises(s_exc.NoSuchPkg, proxy.delStormPkg('foosball'))

            # This segfaults in regex < 2022.9.11
            query = '''test:str~="(?(?<=A)|(?(?![^B])C|D))"'''
            msgs = await core.stormlist(query)

            # test reqValidStorm
            self.true(await proxy.reqValidStorm('test:str=test'))
            self.true(await proxy.reqValidStorm('1.2.3.4 | spin', {'mode': 'lookup'}))
            self.true(await proxy.reqValidStorm('1.2.3.4 | spin', {'mode': 'autoadd'}))
            with self.raises(s_exc.BadSyntax):
                await proxy.reqValidStorm('1.2.3.4 ')
            with self.raises(s_exc.BadSyntax):
                await proxy.reqValidStorm('| 1.2.3.4 ', {'mode': 'lookup'})
            with self.raises(s_exc.BadSyntax):
                await proxy.reqValidStorm('| 1.2.3.4', {'mode': 'autoadd'})

    async def test_stormcmd(self):

        async with self.getTestCoreAndProxy() as (realcore, core):

            await realcore.nodes('[ inet:user=visi inet:user=whippit ]')

            self.eq(2, await core.count('inet:user'))

            # test cmd as last text syntax
            self.eq(1, await core.count('inet:user | limit 1'))

            self.eq(1, await core.count('inet:user | limit 1      '))

            # test cmd and trailing pipe and whitespace syntax
            self.eq(2, await core.count('inet:user | limit 10 | [ +#foo.bar ]'))
            self.eq(1, await core.count('inet:user | limit 10 | +inet:user=visi'))

            # test invalid option syntax
            msgs = await alist(core.storm('inet:user | limit --woot'))
            self.printed(msgs, 'Usage: limit [options] <count>')
            self.len(0, [m for m in msgs if m[0] == 'node'])

            oldverpkg = {
                'name': 'versionfail',
                'version': (0, 0, 1),
                'synapse_minversion': (1337, 0, 0),
                'commands': ()
            }

            with self.raises(s_exc.BadVersion):
                await core.addStormPkg(oldverpkg)

            oldverpkg = {
                'name': 'versionfail',
                'version': (0, 0, 1),
                'synapse_minversion': [2, 144, 0],
                'synapse_version': '>=1337.0.0,<2000.0.0',
                'commands': ()
            }

            with self.raises(s_exc.BadVersion):
                await core.addStormPkg(oldverpkg)

            oldverpkg = {
                'name': 'versionfail',
                'version': (0, 0, 1),
                'synapse_minversion': [2, 144, 0],
                'synapse_version': '>=0.0.1,<2.0.0',
                'commands': ()
            }

            with self.raises(s_exc.BadVersion):
                await core.addStormPkg(oldverpkg)

            noverpkg = {
                'name': 'nomin',
                'version': (0, 0, 1),
                'commands': ()
            }

            # Package with no synapse_minversion shouldn't raise
            await core.addStormPkg(noverpkg)

            badcmdpkg = {
                'name': 'badcmd',
                'version': (0, 0, 1),
                'commands': ({
                    'name': 'invalidCMD',
                    'descr': 'test command',
                    'storm': '',
                },)
            }

            await self.asyncraises(s_exc.SchemaViolation, core.addStormPkg(badcmdpkg))
            await self.asyncraises(s_exc.BadArg, s_common.aspin(core.storm(None)))

    async def test_onsetdel(self):

        args_hit = None

        async def test_cb(*args):
            nonlocal args_hit
            args_hit = args

        async with self.getTestCore() as core:

            async with await core.snap() as snap:

                core.model.prop('inet:ipv4:loc').onSet(test_cb)

                node = await snap.addNode('inet:ipv4', '1.2.3.4')
                await node.set('loc', 'US.  VA')

                self.eq(args_hit, [node, None])

                args_hit = None
                core.model.prop('inet:ipv4:loc').onDel(test_cb)

                await node.pop('loc')
                self.eq(args_hit, [node, 'us.va'])

                self.none(node.get('loc'))

            async with await core.snap() as snap:
                node = await snap.addNode('inet:ipv4', '1.2.3.4')
                self.none(node.get('loc'))

    async def test_cortex_onofftag(self):

        async with self.getTestCore() as core:

            tags = {}

            def onadd(node, tag, valu):
                tags[tag] = valu

            def ondel(node, tag, valu):
                self.none(node.getTag(tag))
                self.false(node.hasTag(tag))
                tags.pop(tag)

            core.onTagAdd('foo', onadd)
            core.onTagAdd('foo.bar', onadd)
            core.onTagAdd('foo.bar.baz', onadd)

            core.onTagDel('foo', ondel)
            core.onTagDel('foo.bar', ondel)
            core.onTagDel('foo.bar.baz', ondel)

            core.onTagAdd('glob.*', onadd)
            core.onTagDel('glob.*', ondel)

            async with await core.snap() as snap:

                node = await snap.addNode('test:str', 'hehe')
                await node.addTag('foo.bar.baz', valu=(200, 300))

                self.eq(tags.get('foo'), (None, None))
                self.eq(tags.get('foo.bar'), (None, None))
                self.eq(tags.get('foo.bar.baz'), (200, 300))

                await node.delTag('foo.bar')

                self.eq(tags.get('foo'), (None, None))

                self.none(tags.get('foo.bar'))
                self.none(tags.get('foo.bar.baz'))

                core.offTagAdd('foo.bar', onadd)
                core.offTagDel('foo.bar', ondel)
                core.offTagAdd('foo.bar', lambda x: 0)
                core.offTagDel('foo.bar', lambda x: 0)

                await node.addTag('foo.bar', valu=(200, 300))
                self.none(tags.get('foo.bar'))

                tags['foo.bar'] = 'fake'
                await node.delTag('foo.bar')
                self.eq(tags.get('foo.bar'), 'fake')

                # Coverage for removing something from a
                # tag we never added a handler for.
                core.offTagAdd('test.newp', lambda x: 0)
                core.offTagDel('test.newp', lambda x: 0)

                # Test tag glob handlers
                await node.addTag('glob.foo', valu=(200, 300))
                self.eq(tags.get('glob.foo'), (200, 300))

                await node.delTag('glob.foo')
                self.none(tags.get('glob.foo'))

                await node.addTag('glob.foo.bar', valu=(200, 300))
                self.none(tags.get('glob.foo.bar'))

                # Test handlers don't run after removed
                core.offTagAdd('glob.*', onadd)
                core.offTagDel('glob.*', ondel)
                await node.addTag('glob.faz', valu=(200, 300))
                self.none(tags.get('glob.faz'))
                tags['glob.faz'] = (1, 2)
                await node.delTag('glob.faz')
                self.eq(tags['glob.faz'], (1, 2))

    async def test_storm_logging(self):
        async with self.getTestCoreAndProxy() as (realcore, core):
            view = await core.callStorm('return( $lib.view.get().iden )')
            self.nn(view)

            # Storm logging
            with self.getAsyncLoggerStream('synapse.storm', 'Executing storm query {help ask} as [root]') \
                    as stream:
                await alist(core.storm('help ask'))
                self.true(await stream.wait(4))

            mesg = 'Executing storm query {help foo} as [root]'
            with self.getAsyncLoggerStream('synapse.storm', mesg) as stream:
                await alist(core.storm('help foo', opts={'show': ('init', 'fini', 'print',)}))
                self.true(await stream.wait(4))

            with self.getStructuredAsyncLoggerStream('synapse.storm', mesg) as stream:
                await alist(core.storm('help foo', opts={'show': ('init', 'fini', 'print',)}))
                self.true(await stream.wait(4))

            buf = stream.getvalue()
            mesg = json.loads(buf.split('\n')[0])
            self.eq(mesg.get('view'), view)

    async def test_strict(self):

        async with self.getTestCore() as core:

            async with await core.snap() as snap:

                node = await snap.addNode('test:str', 'foo')

                await self.asyncraises(s_exc.NoSuchProp, node.set('newpnewp', 10))
                await self.asyncraises(s_exc.BadTypeValu, node.set('tick', (20, 30)))

                snap.strict = False
                self.none(await snap.addNode('test:str', s_common.novalu))

                self.false(await node.set('newpnewp', 10))
                self.false(await node.set('tick', (20, 30)))

    async def test_getcoremods(self):

        async with self.getTestCoreAndProxy() as (core, prox):

            self.nn(core.getCoreMod('synapse.tests.utils.TestModule'))

            # Ensure that the module load creates a node.
            self.len(1, await core.nodes('meta:source=8f1401de15918358d5247e21ca29a814'))

            mods = dict(await prox.getCoreMods())

            conf = mods.get('synapse.tests.utils.TestModule')
            self.nn(conf)
            self.eq(conf.get('key'), 'valu')

    async def test_storm_mustquote(self):

        async with self.getTestCore() as core:
            await core.nodes('[ inet:ipv4=1.2.3.4 ]')
            self.len(1, await core.nodes('inet:ipv4=1.2.3.4|limit 20'))

    async def test_storm_cmdname(self):

        class Bork:
            name = 'foo:bar'

        class Bawk:
            name = '.foobar'

        async with self.getTestCore() as core:

            with self.raises(s_exc.BadCmdName):
                core.addStormCmd(Bork)

            with self.raises(s_exc.BadCmdName):
                core.addStormCmd(Bawk)

    async def test_storm_comment(self):

        async with self.getTestCore() as core:

            text = '''
            /* A
               multiline
               comment */
            [ inet:ipv4=1.2.3.4 ] // this is a comment
            // and this too...

            switch $foo {

                // The bar case...

                bar: {
                    [ +#hehe.haha ]
                }

                /*
                   The
                   baz
                   case
                */
                'baz faz': {}
            }
            '''
            opts = {'vars': {'foo': 'bar'}}
            nodes = await core.nodes(text, opts=opts)
            self.len(1, nodes)
            self.eq(nodes[0].ndef, ('inet:ipv4', 0x01020304))
            self.nn(nodes[0].getTag('hehe.haha'))

    async def test_storm_varlistset(self):

        async with self.getTestCore() as core:

            opts = {'vars': {'blob': ('vertex.link', '9001')}}
            text = '($fqdn, $crap) = $blob [ inet:fqdn=$fqdn ]'

            nodes = await core.nodes(text, opts=opts)
            self.len(1, nodes)
            for node in nodes:
                self.eq(node.ndef, ('inet:fqdn', 'vertex.link'))

            now = s_common.now()
            ret = await core.callStorm('($foo, $bar)=$lib.cast(ival, $lib.time.now()) return($foo)')
            self.ge(ret, now)

            text = '.created ($foo, $bar, $baz) = $blob'
            with self.raises(s_exc.StormVarListError):
                await core.nodes(text, opts)

            text = '($foo, $bar, $baz) = $blob'
            with self.raises(s_exc.StormVarListError):
                await core.nodes(text, opts)

            text = 'for ($x, $y) in ((1),) { $lib.print($x) }'
            with self.raises(s_exc.StormVarListError):
                await core.nodes(text)

            text = 'for ($x, $y) in ($lib.layer.get(),) { $lib.print($x) }'
            with self.raises(s_exc.StormRuntimeError):
                await core.nodes(text)

            text = '[test:str=foo] for ($x, $y) in ((1),) { $lib.print($x) }'
            with self.raises(s_exc.StormVarListError):
                await core.nodes(text)

            text = '[test:str=foo] for ($x, $y) in ((1),) { $lib.print($x) }'
            with self.raises(s_exc.StormRuntimeError):
                await core.nodes(text)

            text = '($x, $y) = (1)'
            with self.raises(s_exc.StormRuntimeError):
                await core.nodes(text)

    async def test_storm_contbreak(self):

        async with self.getTestCore() as core:

            text = '''
            for $foo in $foos {

                [ inet:ipv4=1.2.3.4 ]

                switch $foo {
                    bar: { [ +#ohai ] break }
                    baz: { [ +#visi ] continue }
                }

                [ inet:ipv4=5.6.7.8 ]

                [ +#hehe ]
            }
            '''
            opts = {'vars': {'foos': ['baz', 'baz']}}
            await core.nodes(text, opts=opts)

            nodes = await core.nodes('inet:ipv4')
            self.len(1, nodes)
            self.nn(nodes[0].getTag('visi'))
            self.none(nodes[0].getTag('hehe'))

            await core.nodes('inet:ipv4 | delnode')

            opts = {'vars': {'foos': ['bar', 'bar']}}
            await core.nodes(text, opts=opts)

            nodes = await core.nodes('inet:ipv4')
            self.len(1, nodes)
            self.nn(nodes[0].getTag('ohai'))
            self.none(nodes[0].getTag('hehe'))

            await core.nodes('inet:ipv4 | delnode')

            opts = {'vars': {'foos': ['lols', 'lulz']}}
            await core.nodes(text, opts=opts)

            nodes = await core.nodes('inet:ipv4')
            for node in nodes:
                self.nn(node.getTag('hehe'))

    async def test_storm_varcall(self):

        async with self.getTestCore() as core:

            text = '''
            for $foo in $foos {

                ($fqdn, $ipv4) = $foo.split("|")

                [ inet:dns:a=($fqdn, $ipv4) ]
            }
            '''
            opts = {'vars': {'foos': ['vertex.link|1.2.3.4']}}
            await core.nodes(text, opts=opts)
            self.len(1, await core.nodes('inet:dns:a=(vertex.link,1.2.3.4)'))

    async def test_storm_dict_deref(self):

        async with self.getTestCore() as core:

            text = '''
            [ test:int=$hehe.haha ]
            '''
            opts = {'vars': {'hehe': {'haha': 20}}}
            nodes = await core.nodes(text, opts=opts)
            self.len(1, nodes)
            self.eq(nodes[0].ndef[1], 20)

            text = '''
            $a=({'foo': 'bar'})
            $b=({'baz': 'foo'})
            [ test:str=$a.`{$b.baz}` ]
            '''
            nodes = await core.nodes(text, opts=opts)
            self.len(1, nodes)
            self.eq(nodes[0].ndef[1], 'bar')

            text = '''
            $a=({'foo': 'cool'})
            $b=({'baz': 'foo'})
            [ test:str=$a.($b.baz) ]
            '''
            nodes = await core.nodes(text, opts=opts)
            self.len(1, nodes)
            self.eq(nodes[0].ndef[1], 'cool')

            text = '''
            $foo = ({})
            $bar=({'baz': 'buzz'})
            $foo.`{$bar.baz}` = fuzz
            [ test:str=$foo.buzz ]
            '''
            nodes = await core.nodes(text, opts=opts)
            self.len(1, nodes)
            self.eq(nodes[0].ndef[1], 'fuzz')

            text = '''
            $foo = ({})
            $bar=({'baz': 'fuzz'})
            $foo.($bar.baz) = buzz
            [ test:str=$foo.fuzz ]
            '''
            nodes = await core.nodes(text, opts=opts)
            self.len(1, nodes)
            self.eq(nodes[0].ndef[1], 'buzz')

            self.eq('BAZ', await core.callStorm("$foo=({'bar': 'baz'}) return($foo.('bar').upper())"))
            self.eq('BAZ', await core.callStorm("$foo=({'bar': 'baz'}) return($foo.$('bar').upper())"))
            self.eq('BAZ', await core.callStorm("return(({'bar': 'baz'}).('bar').upper())"))
            self.eq('BAZ', await core.callStorm("return(({'bar': 'baz'}).$('bar').upper())"))
            self.eq('BAZ', await core.callStorm("return((({'bar': 'baz'}).('bar').upper()))"))
            self.eq('BAZ', await core.callStorm("return((({'bar': 'baz'}).$('bar').upper()))"))

            # setitem and deref both toprim the key
            text = '''
            $x = ({})
            $y = (1.23)
            $x.$y = "foo"
            for ($k, $v) in $x { return(($k, $x.$k)) }
            '''
            self.eq((1.23, 'foo'), await core.callStorm(text))

            # constructor also toprims all keys
            text = '''
            $y = (1.23)
            $x = ({
                $y: "foo"
            })
            for ($k, $v) in $x { return(($k, $x.$k)) }
            '''
            self.eq((1.23, 'foo'), await core.callStorm(text))

            text = '''
            $y=$lib.null [ inet:fqdn=foo.com ] $y=$node spin |
            $x = ({
                "cool": {
                    $y: "foo"
                }
            })
            for ($k, $v) in $x {
                for ($k2, $v2) in $v {
                    return(($k2, $x.$k.$k2))
                }
            }
            '''
            self.eq(('foo.com', 'foo'), await core.callStorm(text))

            # using a mutable key raises an exception
            text = '''
            $x = ({})
            $y = ([(1.23)])
            $x.$y = "foo"
            '''
            await self.asyncraises(s_exc.BadArg, core.nodes(text))

            text = '''
            $y = ([(1.23)])
            $x = ({
                $y: "foo"
            })
            '''
            await self.asyncraises(s_exc.BadArg, core.nodes(text))

    async def test_storm_varlist_compute(self):

        async with self.getTestCore() as core:

            text = '''
                [ test:str=foo .seen=(2014,2015) ]
                ($tick, $tock) = .seen
                [ test:int=$tick ]
                +test:int
            '''
            nodes = await core.nodes(text)
            self.len(1, nodes)
            self.eq(nodes[0].ndef[1], 1388534400000)

    async def test_storm_selfrefs(self):

        async with self.getTestCore() as core:

            nodes = await core.nodes('[ inet:fqdn=woot.com ] -> *')

            self.len(1, nodes)
            self.eq('com', nodes[0].ndef[1])

            await core.nodes('inet:fqdn=woot.com | delnode')

            self.len(0, await core.nodes('inet:fqdn=woot.com'))

    async def test_storm_addnode_runtsafe(self):

        async with self.getTestCore() as core:
            # test adding nodes from other nodes output
            q = '[ inet:fqdn=woot.com inet:fqdn=vertex.link ] [ inet:user = :zone ] +inet:user'
            nodes = await core.nodes(q)
            self.len(2, nodes)
            ndefs = list(sorted([n.ndef for n in nodes]))
            self.eq(ndefs, (('inet:user', 'vertex.link'), ('inet:user', 'woot.com')))

    async def test_storm_subgraph(self):

        async with self.getTestCore() as core:

            await core.nodes('[ inet:ipv4=1.2.3.4 :asn=20 ]')
            await core.nodes('[ inet:dns:a=(woot.com, 1.2.3.4) +#yepr ]')
            await core.nodes('[ inet:dns:a=(vertex.link, 5.5.5.5) +#nope ]')

            rules = {

                'degrees': 2,

                'pivots': ['<- meta:seen <- meta:source'],

                'filters': ['-#nope'],

                'forms': {

                    'inet:fqdn': {
                        'pivots': ['<- *', '-> *'],
                        'filters': ['-inet:fqdn:issuffix=1'],
                    },

                    'syn:tag': {
                        'pivots': ['-> *'],
                    },

                    '*': {
                        'pivots': ['-> #'],
                    },

                }
            }

            def checkGraph(seeds, alldefs):
                # our TLDs should be omits
                self.len(2, seeds)
                self.len(4, alldefs)

                self.isin(('inet:fqdn', 'woot.com'), seeds)
                self.isin(('inet:fqdn', 'vertex.link'), seeds)

                self.nn(alldefs.get(('syn:tag', 'yepr')))
                self.nn(alldefs.get(('inet:dns:a', ('woot.com', 0x01020304))))

                self.none(alldefs.get(('inet:asn', 20)))
                self.none(alldefs.get(('syn:tag', 'nope')))
                self.none(alldefs.get(('inet:dns:a', ('vertex.link', 0x05050505))))

            seeds = []
            alldefs = {}

            async with await core.snap() as snap:
                async for node, path in snap.storm('inet:fqdn', opts={'graph': rules}):

                    if path.metadata.get('graph:seed'):
                        seeds.append(node.ndef)

                    alldefs[node.ndef] = path.metadata.get('edges')

            checkGraph(seeds, alldefs)

            rules['name'] = 'foo'
            iden = await core.callStorm('return($lib.graph.add($rules).iden)', opts={'vars': {'rules': rules}})

            gdef = await core.addStormGraph(rules)
            iden2 = gdef['iden']

            mods = {
                'name': 'bar',
                'desc': 'foorules',
                'refs': True,
                'edges': False,
                'forms': {},
                'pivots': ['<- meta:seen'],
                'degrees': 3,
                'filters': ['+#nope'],
                'filterinput': False,
                'yieldfiltered': True
            }

            await core.callStorm('$lib.graph.mod($iden, $info)', opts={'vars': {'iden': iden2, 'info': mods}})

            q = '$lib.graph.mod($iden, ({"iden": "foo"}))'
            await self.asyncraises(s_exc.BadArg, core.callStorm(q, opts={'vars': {'iden': iden2}}))

            gdef['scope'] = 'power-up'
            gdef['power-up'] = 'newp'
            await self.asyncraises(s_exc.SynErr, core._addStormGraph(gdef))

            gdef = await core.callStorm('return($lib.graph.get($iden))', opts={'vars': {'iden': iden}})
            self.eq(gdef['name'], 'foo')
            self.eq(gdef['creator'], core.auth.rootuser.iden)

            gdefs = await core.callStorm('return($lib.graph.list())')
            self.len(2, gdefs)
            self.eq(gdefs[0]['name'], 'bar')
            self.eq(gdefs[0]['creator'], core.auth.rootuser.iden)
            self.eq(gdefs[1]['name'], 'foo')
            self.eq(gdefs[1]['creator'], core.auth.rootuser.iden)

            seeds = []
            alldefs = {}
            async with await core.snap() as snap:

                async for node, path in snap.storm('inet:fqdn $lib.graph.activate($iden)', opts={'vars': {'iden': iden}}):

                    if path.metadata.get('graph:seed'):
                        seeds.append(node.ndef)

                    alldefs[node.ndef] = path.metadata.get('edges')

            checkGraph(seeds, alldefs)

            seeds = []
            alldefs = {}
            async with await core.snap() as snap:

                async for node, path in snap.storm('inet:fqdn', opts={'graph': iden}):

                    if path.metadata.get('graph:seed'):
                        seeds.append(node.ndef)

                    alldefs[node.ndef] = path.metadata.get('edges')

            checkGraph(seeds, alldefs)

            # now do the same options via the command...
            text = '''
                inet:fqdn | graph
                                --degrees 2
                                --filter { -#nope }
                                --pivot { <- meta:seen <- meta:source }
                                --form-pivot inet:fqdn {<- * | limit 20}
                                --form-pivot inet:fqdn {-> * | limit 20}
                                --form-filter inet:fqdn {-inet:fqdn:issuffix=1}
                                --form-pivot syn:tag {-> *}
                                --form-pivot * {-> #}
            '''

            seeds = []
            alldefs = {}

            async with await core.snap() as snap:

                async for node, path in snap.storm(text):

                    if path.metadata.get('graph:seed'):
                        seeds.append(node.ndef)

                    alldefs[node.ndef] = path.metadata.get('edges')

            checkGraph(seeds, alldefs)

            # filterinput=false behavior
            rules['filterinput'] = False
            seeds = []
            alldefs = {}
            async with await core.snap() as snap:
                async for node, path in snap.storm('inet:fqdn', opts={'graph': rules}):

                    if path.metadata.get('graph:seed'):
                        seeds.append(node.ndef)

                    alldefs[node.ndef] = path.metadata.get('edges')

            # our TLDs are no longer omits
            self.len(4, seeds)
            self.len(6, alldefs)
            self.isin(('inet:fqdn', 'com'), seeds)
            self.isin(('inet:fqdn', 'link'), seeds)
            self.isin(('inet:fqdn', 'woot.com'), seeds)
            self.isin(('inet:fqdn', 'vertex.link'), seeds)

            # yieldfiltered = True
            rules.pop('filterinput', None)
            rules['yieldfiltered'] = True

            seeds = []
            alldefs = {}
            async with await core.snap() as snap:
                async for node, path in snap.storm('inet:fqdn', opts={'graph': rules}):

                    if path.metadata.get('graph:seed'):
                        seeds.append(node.ndef)

                    alldefs[node.ndef] = path.metadata.get('edges')

            # The tlds are omitted, but since we are yieldfiltered=True,
            # we still get the seeds. We also get an inet:dns:a node we
            # previously omitted.
            self.len(4, seeds)
            self.len(7, alldefs)
            self.isin(('inet:dns:a', ('vertex.link', 84215045)), alldefs)

            # refs
            rules = {
                'degrees': 2,
                'refs': True,
            }

            seeds = []
            alldefs = {}
            async with await core.snap() as snap:
                async for node, path in snap.storm('inet:dns:a:fqdn=woot.com',
                                                   opts={'graph': rules}):
                    if path.metadata.get('graph:seed'):
                        seeds.append(node.ndef)

                    alldefs[node.ndef] = path.metadata.get('edges')

            self.len(1, seeds)
            self.len(5, alldefs)
            # We did make it automatically away 2 degrees with just model refs
            self.eq({('inet:dns:a', ('woot.com', 16909060)),
                     ('inet:fqdn', 'woot.com'),
                     ('inet:ipv4', 16909060),
                     ('inet:fqdn', 'com'),
                     ('inet:asn', 20)}, set(alldefs.keys()))

            # Construct a test that encounters nodes which are already
            # in the to-do queue. This is mainly a coverage test.
            q = '[inet:ipv4=0 inet:ipv4=1 inet:ipv4=2 :asn=1138 +#deathstar]'
            await core.nodes(q)

            q = '#deathstar | graph --degrees 2 --refs'
            ndefs = set()
            async with await core.snap() as snap:
                async for node, path in snap.storm(q):
                    ndefs.add(node.ndef)
            self.isin(('inet:asn', 1138), ndefs)

            # Runtsafety test
            q = '[ test:int=1 ]  | graph --degrees $node.value()'
            await self.asyncraises(s_exc.StormRuntimeError, core.nodes(q))

            opts = {'vars': {'iden': iden, 'iden2': iden2}}
            q = '''
            function acti() {
                $lib.graph.activate($iden)
                return($lib.graph.get())
            }
            return($acti().iden)'''

            self.eq(iden, await core.callStorm(q, opts=opts))
            self.none(await core.callStorm('return($lib.graph.get())'))

            otherpkg = {
                'name': 'graph.powerup',
                'version': '0.0.1',
                'graphs': [{'name': 'testgraph'}]
            }
            await core.addStormPkg(otherpkg)

            visi = await core.auth.addUser('visi')
            async with core.getLocalProxy(user='visi') as asvisi:
                uopts = dict(opts)
                uopts['user'] = visi.iden
                opts['vars']['useriden'] = visi.iden

                await self.asyncraises(s_exc.AuthDeny, core.nodes('$lib.graph.del($iden2)', opts=uopts))
                await core.nodes('$lib.graph.grant($iden2, users, $useriden, 3)', opts=opts)
                await core.nodes('$lib.graph.del($iden2)', opts=uopts)

                self.len(2, await core.callStorm('return($lib.graph.list())', opts=opts))

            q = '$lib.graph.del($lib.guid(graph.powerup, testgraph))'
            await self.asyncraises(s_exc.AuthDeny, core.nodes(q))

            await core.callStorm('pkg.del graph.powerup')
            await core.callStorm('return($lib.graph.del($iden))', opts={'vars': {'iden': iden}})

            gdefs = await core.callStorm('return($lib.graph.list())')
            self.len(0, gdefs)

            await self.asyncraises(s_exc.NoSuchIden, core.nodes('$lib.graph.del(foo)'))
            await self.asyncraises(s_exc.NoSuchIden, core.nodes('$lib.graph.get(foo)'))
            await self.asyncraises(s_exc.NoSuchIden, core.nodes('$lib.graph.activate(foo)'))
            await self.asyncraises(s_exc.NoSuchIden, core.delStormGraph('foo'))

            q = '$lib.graph.add(({"name": "foo", "forms": {"newp": {}}}))'
            await self.asyncraises(s_exc.NoSuchForm, core.nodes(q))

        with self.getTestDir() as dirn:
            async with self.getTestCore(dirn=dirn) as core:
                visi = await core.auth.addUser('visi')
                opts = {'user': visi.iden}

                await core.addStormPkg(otherpkg)
                await core.nodes('$lib.graph.add(({"name": "foo"}))', opts=opts)
                await core.nodes('$lib.graph.add(({"name": "bar"}))')
                self.len(3, await core.callStorm('return($lib.graph.list())', opts=opts))

            async with self.getTestCore(dirn=dirn) as core:
                self.len(3, await core.callStorm('return($lib.graph.list())', opts=opts))

    async def test_storm_two_level_assignment(self):
        async with self.getTestCore() as core:
            q = '$foo=baz $bar=$foo [test:str=$bar]'
            nodes = await core.nodes(q)
            self.len(1, nodes)
            self.eq('baz', nodes[0].ndef[1])

    async def test_storm_quoted_variables(self):
        async with self.getTestCore() as core:
            q = '$"my var"=baz $bar=$"my var" [test:str=$bar]'
            nodes = await core.nodes(q)
            self.len(1, nodes)
            self.eq('baz', nodes[0].ndef[1])

            q = '$d = $lib.dict("field 1"=foo, "field 2"=bar) [test:str=$d.\'field 1\']'
            nodes = await core.nodes(q)
            self.len(1, nodes)
            self.eq('foo', nodes[0].ndef[1])

            q = '($"a", $"#", $c) = (1, 2, 3) [test:str=$"#"]'
            nodes = await core.nodes(q)
            self.len(1, nodes)
            self.eq('2', nodes[0].ndef[1])

    async def test_storm_lib_custom(self):

        async with self.getTestCore() as core:
            # Test the registered function from test utils
            q = '[ ps:person="*" :name = $lib.test.beep(loud) ]'
            nodes = await core.nodes(q)
            self.len(1, nodes)
            self.eq('a loud beep!', nodes[0].get('name'))

            q = '$test = $lib.test.beep(test) [test:str=$test]'
            nodes = await core.nodes(q)
            self.len(1, nodes)
            self.eq('A test beep!', nodes[0].ndef[1])

            # Regression:  variable substitution in function raises exception
            q = '$foo=baz $test = $lib.test.beep($foo) [test:str=$test]'
            nodes = await core.nodes(q)
            self.len(1, nodes)
            self.eq('A baz beep!', nodes[0].ndef[1])

            q = 'return ( $lib.test.someargs(hehe, bar=haha, faz=wow) )'
            valu = await core.callStorm(q)
            self.eq(valu, 'A hehe beep which haha the wow!')

    async def test_storm_type_node(self):

        async with self.getTestCore() as core:
            nodes = await core.nodes('[ ps:person="*" edge:has=($node, (inet:fqdn,woot.com)) ]')
            self.len(2, nodes)
            self.eq('edge:has', nodes[0].ndef[0])

            nodes = await core.nodes('[test:str=test] [ edge:refs=($node,(test:int, 1234)) ] -test:str')
            self.len(1, nodes)
            self.eq(nodes[0].ndef[1], (('test:str', 'test'), ('test:int', 1234)))

            nodes = await core.nodes('test:int=1234 [test:str=$node.value()] -test:int')
            self.len(1, nodes)
            self.eq(nodes[0].ndef, ('test:str', '1234'))

            nodes = await core.nodes('test:int=1234 [test:str=$node.form()] -test:int')
            self.len(1, nodes)
            self.eq(nodes[0].ndef, ('test:str', 'test:int'))

    async def test_storm_subq_size(self):

        async with self.getTestCore() as core:

            await core.nodes('[ inet:dns:a=(woot.com, 1.2.3.4) inet:dns:a=(vertex.link, 1.2.3.4) ]')

            self.len(0, await core.nodes('inet:ipv4=1.2.3.4 +( { -> inet:dns:a }=0 )'))

            self.len(1, await core.nodes('inet:ipv4=1.2.3.4 +( { -> inet:dns:a }=2 )'))
            self.len(0, await core.nodes('inet:ipv4=1.2.3.4 +( { -> inet:dns:a }=3 )'))

            self.len(0, await core.nodes('inet:ipv4=1.2.3.4 +( { -> inet:dns:a }!=2 )'))
            self.len(1, await core.nodes('inet:ipv4=1.2.3.4 +( { -> inet:dns:a }!=3 )'))

            self.len(1, await core.nodes('inet:ipv4=1.2.3.4 +( { -> inet:dns:a }>=1 )'))
            self.len(1, await core.nodes('inet:ipv4=1.2.3.4 +( { -> inet:dns:a }>=2 )'))
            self.len(0, await core.nodes('inet:ipv4=1.2.3.4 +( { -> inet:dns:a }>=3 )'))

            self.len(0, await core.nodes('inet:ipv4=1.2.3.4 +( { -> inet:dns:a }<=1 )'))
            self.len(1, await core.nodes('inet:ipv4=1.2.3.4 +( { -> inet:dns:a }<=2 )'))
            self.len(1, await core.nodes('inet:ipv4=1.2.3.4 +( { -> inet:dns:a }<=3 )'))

            self.len(0, await core.nodes('inet:ipv4=1.2.3.4 +{ -> inet:dns:a } < 2 '))
            self.len(1, await core.nodes('inet:ipv4=1.2.3.4 +{ -> inet:dns:a } < 3 '))

            self.len(1, await core.nodes('inet:ipv4=1.2.3.4 +{ -> inet:dns:a } > 1 '))
            self.len(0, await core.nodes('inet:ipv4=1.2.3.4 +{ -> inet:dns:a } > 2 '))

            with self.raises(s_exc.NoSuchCmpr) as cm:
                await core.nodes('inet:ipv4=1.2.3.4 +{ -> inet:dns:a } @ 2')

            await core.nodes('[ risk:attack=* +(foo)> {[ test:str=foo ]} ]')
            await core.nodes('[ risk:attack=* +(foo)> {[ test:str=bar ]} ]')

            q = 'risk:attack +{ -(foo)> * $valu=$node.value() } $lib.print($valu)'
            msgs = await core.stormlist(q)
            self.sorteq([m[1]['mesg'] for m in msgs if m[0] == 'print'], ['foo', 'bar'])

            q = 'risk:attack +{ -(foo)> * $valu=$node.value() } = 1 $lib.print($valu)'
            msgs = await core.stormlist(q)
            self.sorteq([m[1]['mesg'] for m in msgs if m[0] == 'print'], ['foo', 'bar'])

            q = 'risk:attack -{ -(foo)> * $valu=$node.value() } = 2 $lib.print($valu)'
            msgs = await core.stormlist(q)
            self.sorteq([m[1]['mesg'] for m in msgs if m[0] == 'print'], ['foo', 'bar'])

            q = 'risk:attack +{ -(foo)> * $valu=$node.value() } > 0 $lib.print($valu)'
            msgs = await core.stormlist(q)
            self.sorteq([m[1]['mesg'] for m in msgs if m[0] == 'print'], ['foo', 'bar'])

            q = 'risk:attack -{ -(foo)> * $valu=$node.value() } > 1 $lib.print($valu)'
            msgs = await core.stormlist(q)
            self.sorteq([m[1]['mesg'] for m in msgs if m[0] == 'print'], ['foo', 'bar'])

            q = 'risk:attack +{ -(foo)> * $valu=$node.value() } >= 1 $lib.print($valu)'
            msgs = await core.stormlist(q)
            self.sorteq([m[1]['mesg'] for m in msgs if m[0] == 'print'], ['foo', 'bar'])

            q = 'risk:attack -{ -(foo)> * $valu=$node.value() } >= 2 $lib.print($valu)'
            msgs = await core.stormlist(q)
            self.sorteq([m[1]['mesg'] for m in msgs if m[0] == 'print'], ['foo', 'bar'])

            q = 'risk:attack +{ -(foo)> * $valu=$node.value() } < 2 $lib.print($valu)'
            msgs = await core.stormlist(q)
            self.sorteq([m[1]['mesg'] for m in msgs if m[0] == 'print'], ['foo', 'bar'])

            q = 'risk:attack -{ -(foo)> * $valu=$node.value() } < 1 $lib.print($valu)'
            msgs = await core.stormlist(q)
            self.sorteq([m[1]['mesg'] for m in msgs if m[0] == 'print'], ['foo', 'bar'])

            q = 'risk:attack +{ -(foo)> * $valu=$node.value() } <= 1 $lib.print($valu)'
            msgs = await core.stormlist(q)
            self.sorteq([m[1]['mesg'] for m in msgs if m[0] == 'print'], ['foo', 'bar'])

            q = 'risk:attack -{ -(foo)> * $valu=$node.value() } <= 0 $lib.print($valu)'
            msgs = await core.stormlist(q)
            self.sorteq([m[1]['mesg'] for m in msgs if m[0] == 'print'], ['foo', 'bar'])

            q = 'risk:attack +{ -(foo)> * $valu=$node.value() } != 0 $lib.print($valu)'
            msgs = await core.stormlist(q)
            self.sorteq([m[1]['mesg'] for m in msgs if m[0] == 'print'], ['foo', 'bar'])

            q = 'risk:attack -{ -(foo)> * $valu=$node.value() } != 1 $lib.print($valu)'
            msgs = await core.stormlist(q)
            self.sorteq([m[1]['mesg'] for m in msgs if m[0] == 'print'], ['foo', 'bar'])

    async def test_cortex_in(self):

        async with self.getTestCore() as core:

            async with await core.snap() as snap:
                await snap.addNode('test:str', 'a')
                await snap.addNode('test:str', 'b')
                await snap.addNode('test:str', 'c')

            self.len(0, await core.nodes('test:str*in=()'))
            self.len(0, await core.nodes('test:str*in=(d,)'))
            self.len(2, await core.nodes('test:str*in=(a, c)'))
            self.len(1, await core.nodes('test:str*in=(a, d)'))
            self.len(3, await core.nodes('test:str*in=(a, b, c)'))

            self.len(0, await core.nodes('test:str +test:str*in=()'))
            self.len(0, await core.nodes('test:str +test:str*in=(d,)'))
            self.len(2, await core.nodes('test:str +test:str*in=(a, c)'))
            self.len(1, await core.nodes('test:str +test:str*in=(a, d)'))
            self.len(3, await core.nodes('test:str +test:str*in=(a, b, c)'))

    async def test_runt(self):
        async with self.getTestCore() as core:

            # Ensure that lifting by form/prop/values works.
            nodes = await core.nodes('test:runt')
            self.len(4, nodes)

            nodes = await core.nodes('test:runt.created')
            self.len(4, nodes)

            nodes = await core.nodes('test:runt:tick=2010')
            self.len(2, nodes)

            nodes = await core.nodes('test:runt:tick=2001')
            self.len(1, nodes)

            nodes = await core.nodes('test:runt:tick=2019')
            self.len(0, nodes)

            nodes = await core.nodes('test:runt:lulz="beep.sys"')
            self.len(1, nodes)

            nodes = await core.nodes('test:runt:lulz')
            self.len(2, nodes)

            nodes = await core.nodes('test:runt:tick=$foo', {'vars': {'foo': '2010'}})
            self.len(2, nodes)

            # Ensure that non-equality based lift comparators for the test runt nodes work.
            nodes = await core.nodes('test:runt~="b.*"')
            self.len(3, nodes)

            nodes = await core.nodes('test:runt:tick*range=(1999, 2001)')
            self.len(1, nodes)

            # Ensure that a lift by a universal property doesn't lift a runt node
            # accidentally.
            nodes = await core.nodes('.created')
            self.ge(len(nodes), 1)
            self.notin('test:ret', {node.ndef[0] for node in nodes})

            # Ensure we can do filter operations on runt nodes
            nodes = await core.nodes('test:runt +:tick*range=(1999, 2003)')
            self.len(1, nodes)

            nodes = await core.nodes('test:runt -:tick*range=(1999, 2003)')
            self.len(3, nodes)

            # Ensure we can pivot to/from runt nodes
            async with await core.snap() as snap:
                await snap.addNode('test:str', 'beep.sys')

            nodes = await core.nodes('test:runt :lulz -> test:str')
            self.len(1, nodes)
            self.eq(nodes[0].ndef, ('test:str', 'beep.sys'))

            nodes = await core.nodes('test:str -> test:runt:lulz')
            self.len(1, nodes)
            self.eq(nodes[0].ndef, ('test:runt', 'beep'))

            # Lift by ndef/iden/opts does not work since runt support is not plumbed
            # into any caching which those lifts perform.
            ndef = ('test:runt', 'blah')
            iden = '15e33ccff08f9f96b5cea9bf0bcd2a55a96ba02af87f8850ba656f2a31429224'
            nodes = await core.nodes(f'iden {iden}')
            self.len(0, nodes)

            nodes = await core.nodes('', {'idens': [iden]})
            self.len(0, nodes)

            nodes = await core.nodes('', {'ndefs': [ndef]})
            self.len(0, nodes)

            # Ensure that add/edit a read-only runt prop fails, whether or not it exists.
            await self.asyncraises(s_exc.IsRuntForm,
                                   core.nodes('test:runt=beep [:tick=3001]'))
            await self.asyncraises(s_exc.IsRuntForm,
                                   core.nodes('test:runt=woah [:tick=3001]'))

            # Ensure that we can add/edit secondary props which has a callback.
            nodes = await core.nodes('test:runt=beep [:lulz=beepbeep.sys]')
            self.eq(nodes[0].get('lulz'), 'beepbeep.sys')
            await nodes[0].set('lulz', 'beepbeep.sys')  # We can do no-operation edits
            self.eq(nodes[0].get('lulz'), 'beepbeep.sys')

            # We can set props which were not there previously
            nodes = await core.nodes('test:runt=woah [:lulz=woah.sys]')
            self.eq(nodes[0].get('lulz'), 'woah.sys')

            # A edit may throw an exception due to some prop-specific normalization reason.
            await self.asyncraises(s_exc.BadTypeValu, core.nodes('test:runt=woah [:lulz=no.way]'))

            # Setting a property which has no callback or ro fails.
            await self.asyncraises(s_exc.IsRuntForm, core.nodes('test:runt=woah [:newp=pennywise]'))

            # Ensure that delete a read-only runt prop fails, whether or not it exists.
            await self.asyncraises(s_exc.IsRuntForm,
                                   core.nodes('test:runt=beep [-:tick]'))
            await self.asyncraises(s_exc.IsRuntForm,
                                   core.nodes('test:runt=woah [-:tick]'))

            # Ensure that we can delete a secondary prop which has a callback.
            nodes = await core.nodes('test:runt=beep [-:lulz]')
            self.none(nodes[0].get('lulz'))

            nodes = await core.nodes('test:runt=woah [-:lulz]')
            self.none(nodes[0].get('lulz'))

            # Deleting a property which has no callback or ro fails.
            await self.asyncraises(s_exc.IsRuntForm, core.nodes('test:runt=woah [-:newp]'))

            # # Ensure that adding tags on runt nodes fails
            await self.asyncraises(s_exc.IsRuntForm, core.nodes('test:runt=beep [+#hehe]'))
            await self.asyncraises(s_exc.IsRuntForm, core.nodes('test:runt=beep [-#hehe]'))

            # Ensure that adding / deleting test runt nodes fails
            await self.asyncraises(s_exc.IsRuntForm, core.nodes('[test:runt=" oh MY! "]'))
            await self.asyncraises(s_exc.IsRuntForm, core.nodes('test:runt=beep | delnode'))

            # Sad path for underlying Cortex.runRuntLift
            nodes = await alist(core.runRuntLift('test:newp', 'newp'))
            self.len(0, nodes)

    async def test_cortex_view_invalid(self):

        async with self.getTestCore() as core:

            core.view.invalid = s_common.guid()
            with self.raises(s_exc.NoSuchLayer):
                await core.nodes('[ test:str=foo ]')

            core.view.invalid = None
            self.len(1, await core.nodes('[ test:str=foo ]'))

    async def test_tag_globbing(self):
        async with self.getTestCore() as core:
            async with await core.snap() as snap:
                node = await snap.addNode('test:str', 'n1')
                await node.addTag('foo.bar.baz', (None, None))

                node = await snap.addNode('test:str', 'n2')
                await node.addTag('foo.bad.baz', (None, None))

                node = await snap.addNode('test:str', 'n3')  # No tags on him

            # Setup worked correct
            self.len(3, await core.nodes('test:str'))
            self.len(2, await core.nodes('test:str +#foo'))

            # Now test globbing - exact match for *
            self.len(2, await core.nodes('test:str +#*'))
            self.len(1, await core.nodes('test:str -#*'))

            # Now test globbing - single star matches one tag level
            self.len(2, await core.nodes('test:str +#foo.*.baz'))
            self.len(1, await core.nodes('test:str +#*.bad'))
            # Double stars matches a whole lot more!
            self.len(2, await core.nodes('test:str +#foo.**.baz'))
            self.len(1, await core.nodes('test:str +#**.bar.baz'))
            self.len(2, await core.nodes('test:str +#**.baz'))

    async def test_storm_lift_compute(self):
        async with self.getTestCore() as core:
            self.len(2, await core.nodes('[ inet:dns:a=(vertex.link,1.2.3.4) inet:dns:a=(woot.com,5.6.7.8)]'))
            self.len(4, await core.nodes('inet:dns:a inet:fqdn=:fqdn'))

    async def test_cortex_hive(self):
        async with self.getTestCore() as core:
            await core.hive.set(('visi',), 200)
            async with core.getLocalProxy(share='cortex/hive') as hive:
                self.eq(200, await hive.get(('visi',)))

    async def test_delevent(self):
        ''' Tests deleting a node with a property without an index '''
        async with self.getTestCore() as core:
            async with await core.snap() as snap:
                evt_guid = s_common.guid('evt')
                node = await snap.addNode('graph:event', evt_guid, {'name': 'an event', 'data': 'beep'})

                await node.delete(force=True)

    async def test_cortex_delnode_perms(self):

        async with self.getTestCore() as core:

            visi = await core.auth.addUser('visi')

            await visi.addRule((True, ('node', 'add')))
            await visi.addRule((True, ('node', 'prop', 'set')))
            await visi.addRule((True, ('node', 'tag', 'add')))

            opts = {'user': visi.iden}

            await core.nodes('[ test:cycle0=foo :cycle1=bar ]', opts=opts)
            await core.nodes('[ test:cycle1=bar :cycle0=foo ]', opts=opts)

            await core.nodes('[ test:str=foo +#lol ]', opts=opts)

            # no perms and not elevated...
            with self.raises(s_exc.AuthDeny):
                await core.nodes('test:str=foo | delnode', opts=opts)

            await visi.addRule((True, ('node', 'del')))

            # should still deny because node has tag we can't delete
            with self.raises(s_exc.AuthDeny):
                await core.nodes('test:str=foo | delnode', opts=opts)

            await visi.addRule((True, ('node', 'tag', 'del', 'lol')))

            self.len(0, await core.nodes('test:str=foo | delnode', opts=opts))

            with self.raises(s_exc.CantDelNode):
                await core.nodes('test:cycle0=foo | delnode', opts=opts)

            with self.raises(s_exc.AuthDeny):
                await core.nodes('test:cycle0=foo | delnode --force', opts=opts)

            await visi.setAdmin(True)

            self.len(0, await core.nodes('test:cycle0=foo | delnode --force', opts=opts))

    async def test_cortex_cell_splices(self):

        async with self.getTestCore() as core:

            async with core.getLocalProxy() as prox:
                # TestModule creates one node and 3 splices
                await self.agenlen(3, prox.splices((0, 0, 0), 1000))

                await alist(prox.eval('[ test:str=foo ]'))

                splicelist = await alist(prox.splices((0, 0, 0), 1000))
                splicecount = len(splicelist)
                self.ge(splicecount, 3)

                # should get the same splices in reverse order
                splicelist.reverse()
                self.eq(await alist(prox.splicesBack(splicelist[0][0], 1000)), splicelist)
                self.eq(await alist(prox.splicesBack(splicelist[0][0], 3)), splicelist[:3])

                self.eq(await alist(prox.spliceHistory()), [s[1] for s in splicelist])

                visi = await prox.addUser('visi')
                await prox.setUserPasswd(visi['iden'], 'secret')

                await prox.addUserRule(visi['iden'], (True, ('node', 'add')))
                await prox.addUserRule(visi['iden'], (True, ('prop', 'set')))

                async with core.getLocalProxy(user='visi') as asvisi:

                    # normal user can't user splicesBack
                    await self.agenraises(s_exc.AuthDeny, asvisi.splicesBack((1000, 0, 0), 1000))

                    # make sure a normal user only gets their own splices
                    await alist(asvisi.eval('[ test:str=bar ]'))
                    await self.agenlen(2, asvisi.spliceHistory())

                    # should get all splices now as an admin
                    await prox.setUserAdmin(visi['iden'], True)
                    await self.agenlen(splicecount + 2, asvisi.spliceHistory())

    async def test_node_repr(self):

        async with self.getTestCore() as core:

            async with await core.snap() as snap:

                node = await snap.addNode('inet:ipv4', 0x01020304)
                self.eq('1.2.3.4', node.repr())

                node = await snap.addNode('inet:dns:a', ('woot.com', 0x01020304))
                self.eq('1.2.3.4', node.repr('ipv4'))

    async def test_coverage(self):

        # misc tests to increase code coverage
        async with self.getTestCore() as core:

            node = (('test:str', 'foo'), {})

            await alist(core.addNodes((node,)))

            self.nn(await core.getNodeByNdef(('test:str', 'foo')))
            with self.raises(s_exc.NoSuchForm):
                await core.getNodeByNdef(('test:newp', 'hehe'))

    async def test_cortex_storm_vars(self):

        async with self.getTestCore() as core:

            opts = {'vars': {'foo': '1.2.3.4'}}

            self.len(1, await core.nodes('[ inet:ipv4=$foo ]', opts=opts))
            self.len(1, await core.nodes('$bar=5.5.5.5 [ inet:ipv4=$bar ]'))

            self.len(1, await core.nodes('[ inet:dns:a=(woot.com,1.2.3.4) ]'))

            self.len(2, await core.nodes('inet:dns:a=(woot.com,1.2.3.4) $hehe=:fqdn inet:fqdn=$hehe'))

            self.len(1, await core.nodes('inet:dns:a=(woot.com,1.2.3.4) $hehe=:fqdn +:fqdn=$hehe'))
            self.len(0, await core.nodes('inet:dns:a=(woot.com,1.2.3.4) $hehe=:fqdn -:fqdn=$hehe'))

            self.len(1, await core.nodes('[ test:pivcomp=(hehe,haha) :tick=2015 +#foo=(2014,2016) ]'))
            self.len(1, await core.nodes('test:pivtarg=hehe [ .seen=2015 ]'))

            self.len(1, await core.nodes('test:pivcomp=(hehe,haha) $ticktock=#foo -> test:pivtarg +.seen@=$ticktock'))

            self.len(1, await core.nodes('inet:dns:a=(woot.com,1.2.3.4) [ .seen=(2015,2018) ]'))

            nodes = await core.nodes('inet:dns:a=(woot.com,1.2.3.4) $seen=.seen :fqdn -> inet:fqdn [ .seen=$seen ]')
            self.len(1, nodes)
            node = nodes[0]
            self.eq(node.get('.seen'), (1420070400000, 1514764800000))

            with self.raises(s_exc.NoSuchProp):
                await core.nodes('inet:dns:a=(woot.com,1.2.3.4) $newp=.newp')

            # Vars can also be provided as tuple
            opts = {'vars': {'foo': ('hehe', 'haha')}}
            self.len(1, await core.nodes('test:pivcomp=$foo', opts=opts))

            # Vars can also be provided as integers
            norm = core.model.type('time').norm('2015')[0]
            opts = {'vars': {'foo': norm}}
            self.len(1, await core.nodes('test:pivcomp:tick=$foo', opts=opts))

    async def test_cortex_snap_eval(self):
        async with self.getTestCore() as core:
            async with await core.snap() as snap:
                await self.agenlen(2, snap.eval('[test:str=foo test:str=bar]'))
            self.len(2, await core.nodes('test:str'))

    async def test_cortex_nexslogen_off(self):
        '''
        Everything still works when no nexus log is kept
        '''
        conf = {'layer:lmdb:map_async': True,
                'nexslog:en': False,
                'layers:logedits': True,
                }
        async with self.getTestCore(conf=conf) as core:
            async with await core.snap() as snap:
                await self.agenlen(2, snap.eval('[test:str=foo test:str=bar]'))
            self.len(2, await core.nodes('test:str'))

    async def test_cortex_logedits_off(self):
        '''
        Everything still works when no layer log is kept
        '''
        conf = {'layer:lmdb:map_async': True,
                'nexslog:en': True,
                'layers:logedits': False,
                }
        async with self.getTestCore(conf=conf) as core:
            async with await core.snap() as snap:
                await self.agenlen(2, snap.eval('[test:str=foo test:str=bar]'))
            self.len(2, await core.nodes('test:str'))

            layr = core.getLayer()
            await self.agenlen(0, layr.splices())
            await self.agenlen(0, layr.splicesBack())
            await self.agenlen(0, layr.syncNodeEdits(0))
            self.eq(0, await layr.getEditIndx())

            self.nn(await core.stat())

    async def test_cortex_layer_settings(self):
        '''
        Make sure settings make it down to the slab
        '''
        conf = {
            'layer:lmdb:map_async': False,
            'layer:lmdb:max_replay_log': 500,
            'layers:lockmemory': True,
        }
        async with self.getTestCore(conf=conf) as core:
            layr = core.getLayer()
            slab = layr.layrslab

            self.true(slab.lockmemory)
            self.eq(500, slab.max_xactops_len)
            self.true(500, slab.mapasync)

    async def test_feed_syn_nodes(self):

        conf = {'modules': [('synapse.tests.utils.DeprModule', {})]}
        async with self.getTestCore(conf=copy.deepcopy(conf)) as core0:

            podes = []

            node1 = (await core0.nodes('[ test:int=1 ]'))[0]
            await node1.setData('foo', 'bar')
            pack = node1.pack()
            pack[1]['nodedata']['foo'] = 'bar'
            pack[1]['edges'] = (('refs', ('inet:ipv4', '1.2.3.4')),
                                ('newp', ('test:newp', 'newp')))
            podes.append(pack)

            node2 = (await core0.nodes('[ test:int=2 ] | [ +(refs)> { test:int=1 } ]'))[0]
            pack = node2.pack()
            pack[1]['edges'] = (('refs', node1.iden()), )
            podes.append(pack)

            node3 = (await core0.nodes('[ test:int=3 ]'))[0]
            podes.append(node3.pack())

            node = (await core0.nodes(f'[ test:int=4 ]'))[0]
            pack = node.pack()
            pack[1]['edges'] = [('refs', ('inet:ipv4', f'{y}')) for y in range(500)]
            podes.append(pack)

        async with self.getTestCore(conf=copy.deepcopy(conf)) as core1:

            await core1.addFeedData('syn.nodes', podes)
            self.len(4, await core1.nodes('test:int'))
            self.len(1, await core1.nodes('test:int=1 -(refs)> inet:ipv4 +inet:ipv4=1.2.3.4'))
            self.len(0, await core1.nodes('test:int=1 -(newp)> *'))

            node1 = (await core1.nodes('test:int=1'))[0]
            self.eq('bar', await node1.getData('foo'))
            self.len(1, await core1.nodes('test:int=2 -(refs)> *'))

            await core1.addTagProp('test', ('int', {}), {})
            async with await core1.snap() as snap:
                node = await snap.getNodeByNdef(('test:int', 1))
                await node.setTagProp('beep.beep', 'test', 1138)
                pode = node.pack()

            pode = (('test:int', 4), pode[1])

            await core1.addFeedData('syn.nodes', [pode])
            nodes = await core1.nodes('test:int=4')
            self.eq(1138, nodes[0].getTagProp('beep.beep', 'test'))

            # Put bad data in
            data = [(('test:str', 'newp'), {'tags': {'test.newp': 'newp'}})]
            await core1.addFeedData('syn.nodes', data)
            self.len(1, await core1.nodes('test:str=newp -#test.newp'))

            data = [(('test:str', 'opps'), {'tagprops': {'test.newp': {'newp': 'newp'}}})]
            await core1.addFeedData('syn.nodes', data)
            self.len(1, await core1.nodes('test:str=opps +#test.newp'))

            data = [(('test:str', 'ahh'), {'nodedata': 123})]
            await core1.addFeedData('syn.nodes', data)
            nodes = await core1.nodes('test:str=ahh')
            self.len(1, nodes)
            await self.agenlen(0, nodes[0].iterData())

            data = [(('test:str', 'baddata'), {'nodedata': {123: 'newp',
                                                            'newp': b'123'}})]
            await core1.addFeedData('syn.nodes', data)
            nodes = await core1.nodes('test:str=baddata')
            self.len(1, nodes)
            await self.agenlen(0, nodes[0].iterData())

            data = [(('test:str', 'beef'), {'edges': [(node1.iden(), {})]})]
            await core1.addFeedData('syn.nodes', data)
            nodes = await core1.nodes('test:str=beef')
            self.len(1, nodes)
            await self.agenlen(0, nodes[0].iterEdgesN1())

            data = [(('syn:cmd', 'newp'), {})]
            await core1.addFeedData('syn.nodes', data)
            self.len(0, await core1.nodes('syn:cmd=newp'))

            data = [(('test:str', 'beef'), {'edges': [('newp', ('syn:form', 'newp'))]})]
            await core1.addFeedData('syn.nodes', data)
            nodes = await core1.nodes('test:str=beef')
            self.len(1, nodes)
            await self.agenlen(0, nodes[0].iterEdgesN1())

            # Feed into a forked view
            vdef2 = await core1.view.fork()
            view2_iden = vdef2.get('iden')

            data = [(('test:int', 1), {'tags': {'noprop': [None, None]},
                                       'tagprops': {'noprop': {'test': 'newp'}}})]
            await core1.addFeedData('syn.nodes', data, viewiden=view2_iden)
            self.len(1, await core1.nodes('test:int=1 +#noprop', opts={'view': view2_iden}))

            data = [(('test:int', 1), {'tags': {'noprop': (None, None),
                                                'noprop.two': (None, None)},
                                       'tagprops': {'noprop': {'test': 1}}})]
            await core1.addFeedData('syn.nodes', data, viewiden=view2_iden)
            nodes = await core1.nodes('test:int=1 +#noprop.two', opts={'view': view2_iden})
            self.len(1, nodes)
            self.eq(1, nodes[0].getTagProp('noprop', 'test'))

            # Test a bulk add
            tags = {'tags': {'test': (2020, 2022)}}
            data = [(('test:int', x), tags) for x in range(2001)]
            await core1.addFeedData('syn.nodes', data)
            nodes = await core1.nodes('test:int#test')
            self.len(2001, nodes)

            await core1.nodes('movetag test newtag')

            data = [(('test:int', 1), {'props': {'int2': 2},
                                       'tags': {'test': [2020, 2021]},
                                       'tagprops': {'noprop': {'test': 1}}})]
            await core1.addFeedData('syn.nodes', data, viewiden=view2_iden)
            nodes = await core1.nodes('test:int=1 +#newtag', opts={'view': view2_iden})
            self.len(1, nodes)
            self.eq(2, nodes[0].props.get('int2'))
            self.eq(1, nodes[0].getTagProp('noprop', 'test'))

            data = [(('test:int', 1), {'tags': {'test': (2020, 2022)}})]
            await core1.addFeedData('syn.nodes', data, viewiden=view2_iden)
            nodes = await core1.nodes('test:int=1 +#newtag', opts={'view': view2_iden})
            self.len(1, nodes)
            self.eq((2020, 2022), nodes[0].tags.get('newtag'))

            await core1.setTagModel('test', 'regex', (None, '[0-9]{4}'))

            # This tag doesn't match the regex but should still make the node
            data = [(('test:int', 8), {'tags': {'test.12345': (None, None)}})]
            await core1.addFeedData('syn.nodes', data)
            self.len(1, await core1.nodes('test:int=8 -#test.12345'))

            # This tag does match regex
            data = [(('test:int', 8), {'tags': {'test.1234': (None, None)}})]
            await core1.addFeedData('syn.nodes', data)
            self.len(0, await core1.nodes('test:int=8 -#test.1234'))

            core1.view.layers[0].readonly = True
            await self.asyncraises(s_exc.IsReadOnly, core1.addFeedData('syn.nodes', data))

            await core1.nodes('model.deprecated.lock ou:org:sic')

            data = [(('ou:org', '*'), {'props': {'sic': 1111, 'name': 'foo'}})]
            await core1.addFeedData('syn.nodes', data, viewiden=view2_iden)
            nodes = await core1.nodes('ou:org', opts={'view': view2_iden})
            self.len(1, nodes)
            self.nn(nodes[0].props.get('name'))
            self.none(nodes[0].props.get('sic'))

            await core1.nodes('model.deprecated.lock test:deprprop')

            data = [(('test:deprform', 'dform'), {'props': {'deprprop': ['1', '2'],
                                                            'ndefprop': ('test:deprprop', 'a'),
                                                            'okayprop': 'okay'}})]
            await core1.addFeedData('syn.nodes', data, viewiden=view2_iden)
            nodes = await core1.nodes('test:deprform', opts={'view': view2_iden})
            self.len(1, nodes)
            self.nn(nodes[0].props.get('okayprop'))
            self.none(nodes[0].props.get('deprprop'))
            self.none(nodes[0].props.get('ndefprop'))
            self.len(0, await core1.nodes('test:deprprop', opts={'view': view2_iden}))

            with self.raises(s_exc.IsDeprLocked):
                q = '[test:deprform=dform :ndefprop=(test:deprprop, a)]'
                await core1.nodes(q, opts={'view': view2_iden})

            with self.raises(s_exc.IsDeprLocked):
                q = '[test:deprform=dform :deprprop=(1, 2)]'
                await core1.nodes(q, opts={'view': view2_iden})

    async def test_feed_syn_splice(self):

        async with self.getTestCoreAndProxy() as (core, prox):

            mesg = ('node:add', {'ndef': ('test:str', 'foo')})
            await core.addFeedData('syn.splice', [mesg])

            async with await core.snap() as snap:
                node = await snap.getNodeByNdef(('test:str', 'foo'))
                self.nn(node)

            # test coreapi addFeedData
            mesg = ('node:add', {'ndef': ('test:str', 'foobar')})
            await prox.addFeedData('syn.splice', [mesg])

            async with await core.snap() as snap:
                node = await snap.getNodeByNdef(('test:str', 'foobar'))
                self.nn(node)

            mesg = ('prop:set', {'ndef': ('test:str', 'foo'), 'prop': 'tick', 'valu': 200})
            await core.addFeedData('syn.splice', [mesg])

            async with await core.snap() as snap:
                node = await snap.getNodeByNdef(('test:str', 'foo'))
                self.eq(200, node.get('tick'))

            mesg = ('prop:del', {'ndef': ('test:str', 'foo'), 'prop': 'tick'})
            await core.addFeedData('syn.splice', [mesg])

            async with await core.snap() as snap:
                node = await snap.getNodeByNdef(('test:str', 'foo'))
                self.none(node.get('tick'))

            mesg = ('tag:add', {'ndef': ('test:str', 'foo'), 'tag': 'bar', 'valu': (200, 300)})
            await core.addFeedData('syn.splice', [mesg])

            async with await core.snap() as snap:
                node = await snap.getNodeByNdef(('test:str', 'foo'))
                self.eq((200, 300), node.getTag('bar'))

            mesg = ('tag:del', {'ndef': ('test:str', 'foo'), 'tag': 'bar'})
            await core.addFeedData('syn.splice', [mesg])

            async with await core.snap() as snap:
                node = await snap.getNodeByNdef(('test:str', 'foo'))
                self.none(node.getTag('bar'))

            await core.addTagProp('score', ('int', {}), {})
            splice = ('tag:prop:set', {'ndef': ('test:str', 'foo'), 'tag': 'lol', 'prop': 'score', 'valu': 100,
                                       'curv': None})
            await core.addFeedData('syn.splice', [splice])

            self.len(1, await core.nodes('#lol:score=100'))

            splice = ('tag:prop:del', {'ndef': ('test:str', 'foo'), 'tag': 'lol', 'prop': 'score', 'valu': 100})
            await core.addFeedData('syn.splice', [splice])

            self.len(0, await core.nodes('#lol:score=100'))

            mesg = ('node:del', {'ndef': ('test:str', 'foo')})
            await core.addFeedData('syn.splice', [mesg])

            async with await core.snap() as snap:
                node = await snap.getNodeByNdef(('test:str', 'foo'))
                self.none(node)

            # test feeding to a different view
            vdef2 = await core.view.fork()
            view2_iden = vdef2.get('iden')
            view2 = core.getView(view2_iden)

            mesg = ('node:add', {'ndef': ('test:str', 'bar')})
            await core.addFeedData('syn.splice', [mesg], viewiden=view2_iden)

            async with await core.snap(view=view2) as snap:
                node = await snap.getNodeByNdef(('test:str', 'bar'))
                self.nn(node)

            async with await core.snap() as snap:
                node = await snap.getNodeByNdef(('test:str', 'bar'))
                self.none(node)

            # test coreapi addFeedData to a different view
            mesg = ('node:add', {'ndef': ('test:str', 'baz')})
            await prox.addFeedData('syn.splice', [mesg], viewiden=view2_iden)

            async with await core.snap(view=view2) as snap:
                node = await snap.getNodeByNdef(('test:str', 'baz'))
                self.nn(node)

            async with await core.snap() as snap:
                node = await snap.getNodeByNdef(('test:str', 'baz'))
                self.none(node)

            # sad paths
            await self.asyncraises(s_exc.NoSuchView, core.addFeedData('syn.splice', [mesg], viewiden='badiden'))
            await self.asyncraises(s_exc.NoSuchView, prox.addFeedData('syn.splice', [mesg], viewiden='badiden'))

    async def test_feed_syn_nodeedits(self):

        async with self.getTestCoreAndProxy() as (core0, prox0):

            nodelist0 = []
            nodelist0.extend(await core0.nodes('[ test:str=foo ]'))
            nodelist0.extend(await core0.nodes('[ inet:ipv4=1.2.3.4 .seen=(2012,2014) +#foo.bar=(2012, 2014) ]'))
            nodelist0.extend(await core0.nodes('[ test:int=42 ]'))
            await core0.nodes('test:int=42 | delnode')

            with self.raises(s_exc.NoSuchLayer):
                async for _, nodeedits in prox0.syncLayerNodeEdits(0, layriden='asdf', wait=False):
                    pass

            with self.raises(s_exc.NoSuchLayer):
                async for _, nodeedits in core0.syncLayerNodeEdits('asdf', 0, wait=False):
                    pass

            editlist = []
            async for _, nodeedits in prox0.syncLayerNodeEdits(0, wait=False):
                editlist.append(nodeedits)

            deledit = editlist.pop(len(editlist) - 1)

            async with self.getTestCoreAndProxy() as (core1, prox1):

                await prox1.addFeedData('syn.nodeedits', editlist)

                nodelist1 = []
                nodelist1.extend(await core1.nodes('test:str'))
                nodelist1.extend(await core1.nodes('inet:ipv4'))
                nodelist1.extend(await core1.nodes('test:int'))

                nodelist0 = [node.pack() for node in nodelist0]
                nodelist1 = [node.pack() for node in nodelist1]
                self.eq(nodelist0, nodelist1)

                await core1.nodes('trigger.add node:del --form test:int --query {[test:int=7]}')

                self.len(1, await core1.nodes('test:int=42'))

                await prox1.addFeedData('syn.nodeedits', [deledit])

                self.len(0, await core1.nodes('test:int=42'))
                self.len(1, await core1.nodes('test:int=7'))

                # Try a nodeedits we might get from cmdr
                cmdrnodeedits = s_common.jsonsafe_nodeedits(editlist[1])
                await core0.nodes('test:str=foo | delnode')

                await prox1.addFeedData('syn.nodeedits', [cmdrnodeedits])
                self.len(1, await core1.nodes('test:str'))

    async def test_stat(self):

        async with self.getTestCoreAndProxy() as (realcore, core):
            coreiden = realcore.iden
            ostat = await core.stat()
            self.eq(ostat.get('iden'), coreiden)
            self.isin('layer', ostat)
            self.len(1, await realcore.nodes('[test:str=123 :tick=2018]'))
            nstat = await core.stat()

            counts = nstat.get('formcounts')
            self.eq(counts.get('test:str'), 1)

    async def test_stat_lock(self):
        self.thisHostMust(hasmemlocking=True)
        conf = {'layers:lockmemory': True}
        async with self.getTestCoreAndProxy(conf=conf) as (realcore, core):
            slab = realcore.view.layers[0].layrslab
            self.true(await asyncio.wait_for(slab.lockdoneevent.wait(), 8))

            nstat = await core.stat()
            layr = nstat.get('layer')
            self.gt(layr.get('lock_goal'), 0)

    async def test_storm_sub_query(self):

        async with self.getTestCore() as core:
            # check that the sub-query can make changes but doesnt effect main query output
            nodes = await core.nodes('[ test:str=foo +#bar ] { [ +#baz ] -#bar }')
            node = nodes[0]
            self.nn(node.getTag('baz'))

            await core.nodes('[ test:str=oof +#bar ] { [ test:int=0xdeadbeef ] }')
            self.len(1, await core.nodes('test:int=3735928559'))

        # Test using subqueries for filtering
        async with self.getTestCore() as core:
            # Generic tests

            self.len(1, await core.nodes('[ test:str=bar +#baz ]'))
            self.len(1, await core.nodes('[ test:pivcomp=(foo,bar) ]'))

            self.len(0, await core.nodes('test:pivcomp=(foo,bar) -{ :lulz -> test:str +#baz }'))
            self.len(1, await core.nodes('test:pivcomp=(foo,bar) +{ :lulz -> test:str +#baz } +test:pivcomp'))

            # Practical real world example

            self.len(2, await core.nodes('[ inet:ipv4=1.2.3.4 :loc=us inet:dns:a=(vertex.link,1.2.3.4) ]'))
            self.len(2, await core.nodes('[ inet:ipv4=4.3.2.1 :loc=zz inet:dns:a=(example.com,4.3.2.1) ]'))
            self.len(1, await core.nodes('inet:ipv4:loc=us'))
            self.len(1, await core.nodes('inet:dns:a:fqdn=vertex.link'))
            self.len(1, await core.nodes('inet:ipv4:loc=zz'))
            self.len(1, await core.nodes('inet:dns:a:fqdn=example.com'))

            # lift all dns, pivot to ipv4 where loc=us, remove the results
            # this should return the example node because the vertex node matches the filter and should be removed
            nodes = await core.nodes('inet:dns:a -{ :ipv4 -> inet:ipv4 +:loc=us }')
            self.len(1, nodes)
            self.eq(nodes[0].ndef[1], ('example.com', 67305985))

            # lift all dns, pivot to ipv4 where loc=us, add the results
            # this should return the vertex node because only the vertex node matches the filter
            nodes = await core.nodes('inet:dns:a +{ :ipv4 -> inet:ipv4 +:loc=us }')
            self.len(1, nodes)
            self.eq(nodes[0].ndef[1], ('vertex.link', 16909060))

            # lift all dns, pivot to ipv4 where cc!=us, remove the results
            # this should return the vertex node because the example node matches the filter and should be removed
            nodes = await core.nodes('inet:dns:a -{ :ipv4 -> inet:ipv4 -:loc=us }')
            self.len(1, nodes)
            self.eq(nodes[0].ndef[1], ('vertex.link', 16909060))

            # lift all dns, pivot to ipv4 where cc!=us, add the results
            # this should return the example node because only the example node matches the filter
            nodes = await core.nodes('inet:dns:a +{ :ipv4 -> inet:ipv4 -:loc=us }')
            self.len(1, nodes)
            self.eq(nodes[0].ndef[1], ('example.com', 67305985))

            # lift all dns, pivot to ipv4 where asn=1234, add the results
            # this should return nothing because no nodes have asn=1234
            self.len(0, await core.nodes('inet:dns:a +{ :ipv4 -> inet:ipv4 +:asn=1234 }'))

            # lift all dns, pivot to ipv4 where asn!=1234, add the results
            # this should return everything because no nodes have asn=1234
            nodes = await core.nodes('inet:dns:a +{ :ipv4 -> inet:ipv4 -:asn=1234 }')
            self.len(2, nodes)

    async def test_storm_switchcase(self):

        async with self.getTestCore() as core:

            # non-runtsafe switch value
            text = '[inet:ipv4=1 :asn=22] $asn=:asn switch $asn {42: {[+#foo42]} 22: {[+#foo22]}}'
            nodes = await core.nodes(text)
            self.len(1, nodes)
            self.nn(nodes[0].getTag('foo22'))
            self.none(nodes[0].getTag('foo42'))

            text = '[inet:ipv4=2 :asn=42] $asn=:asn switch $asn {42: {[+#foo42]} 22: {[+#foo22]}}'
            nodes = await core.nodes(text)
            self.len(1, nodes)
            self.none(nodes[0].getTag('foo22'))
            self.nn(nodes[0].getTag('foo42'))

            text = '[inet:ipv4=3 :asn=0] $asn=:asn switch $asn {42: {[+#foo42]} 22: {[+#foo22]}}'
            nodes = await core.nodes(text)
            self.len(1, nodes)
            self.none(nodes[0].getTag('foo22'))
            self.none(nodes[0].getTag('foo42'))

            # completely runsafe switch

            text = '$foo=foo switch $foo {foo: {$result=bar} nop: {$result=baz}} [test:str=$result]'
            nodes = await core.nodes(text)
            self.len(1, nodes)
            self.eq(nodes[0].ndef[1], 'bar')

            text = '$foo=nop switch $foo {foo: {$result=bar} nop: {$result=baz}} [test:str=$result]'
            nodes = await core.nodes(text)
            self.len(1, nodes)
            self.eq(nodes[0].ndef[1], 'baz')

            text = '$foo=nop switch $foo {foo: {$result=bar} *: {$result=baz}} [test:str=$result]'
            nodes = await core.nodes(text)
            self.len(1, nodes)
            self.eq(nodes[0].ndef[1], 'baz')

            text = '$foo=xxx $result=xxx switch $foo {foo: {$result=bar} nop: {$result=baz}} [test:str=$result]'
            nodes = await core.nodes(text)
            self.len(1, nodes)
            self.eq(nodes[0].ndef[1], 'xxx')

            text = '$foo=foo switch $foo {foo: {test:str=bar}}'
            nodes = await core.nodes(text)
            self.len(1, nodes)

            opts = {'vars': {'woot': 'hehe'}}
            text = '[test:str=a] switch $woot { hehe: {[+#baz]} }'
            nodes = await core.nodes(text, opts=opts)
            self.len(1, nodes)
            for node in nodes:
                self.eq(node.ndef[1], 'a')
                self.nn(node.getTag('baz'))
                self.none(node.getTag('faz'))
                self.none(node.getTag('jaz'))

            opts = {'vars': {'woot': 'haha hoho'}}
            text = '[test:str=b] switch $woot { hehe: {[+#baz]} "haha hoho": {[+#faz]} "lolz:lulz": {[+#jaz]} }'
            nodes = await core.nodes(text, opts=opts)
            self.len(1, nodes)
            for node in nodes:
                self.eq(node.ndef[1], 'b')
                self.none(node.getTag('baz'))
                self.nn(node.getTag('faz'))
                self.none(node.getTag('jaz'))

            opts = {'vars': {'woot': 'lolz:lulz'}}
            text = "[test:str=c] switch $woot { hehe: {[+#baz]} 'haha hoho': {[+#faz]} 'lolz:lulz': {[+#jaz]} }"
            nodes = await core.nodes(text, opts=opts)
            self.len(1, nodes)
            for node in nodes:
                self.eq(node.ndef[1], 'c')
                self.none(node.getTag('baz'))
                self.none(node.getTag('faz'))
                self.nn(node.getTag('jaz'))

            opts = {'vars': {'woot': 'lulz'}}
            text = '[test:str=c] switch $woot { hehe: {[+#baz]} *: {[+#jaz]} }'
            nodes = await core.nodes(text, opts=opts)
            self.len(1, nodes)
            for node in nodes:
                self.eq(node.ndef[1], 'c')
                self.none(node.getTag('baz'))
                self.nn(node.getTag('jaz'))

            opts = {'vars': {'woot': 'lulz'}}
            text = '''[test:str=c] $form=$node.form() switch $form { 'test:str': {[+#known]} *: {[+#unknown]} }'''
            nodes = await core.nodes(text, opts=opts)
            self.len(1, nodes)
            node = nodes[0]
            self.eq(node.ndef[1], 'c')
            self.nn(node.getTag('known'))
            self.none(node.getTag('unknown'))

    async def test_storm_tagvar(self):

        async with self.getTestCore() as core:

            opts = {'vars': {'tag': 'hehe.haha', 'mtag': '', }}

            nodes = await core.nodes('[ test:str=foo +#$tag ]', opts=opts)
            self.len(1, nodes)
            node = nodes[0]
            self.eq(node.ndef[1], 'foo')
            self.nn(node.getTag('hehe.haha'))

            nodes = await core.nodes('#$tag', opts=opts)
            self.len(1, nodes)
            node = nodes[0]
            self.eq(node.ndef[1], 'foo')
            self.nn(node.getTag('hehe.haha'))

            nodes = await core.nodes('$tag=hehe.haha test:str=foo +#$tag')
            self.len(1, nodes)
            node = nodes[0]
            self.eq(node.ndef[1], 'foo')
            self.nn(node.getTag('hehe.haha'))

            nodes = await core.nodes('[test:str=foo2] $tag="*" test:str +#$tag')
            self.len(1, nodes)
            node = nodes[0]
            self.eq(node.ndef[1], 'foo')
            self.nn(node.getTag('hehe.haha'))

            nodes = await core.nodes('$tag=hehe.* test:str +#$tag')
            self.len(1, nodes)
            node = nodes[0]
            self.eq(node.ndef[1], 'foo')

            nodes = await core.nodes('[test:str=foo :hehe=newtag] $tag=:hehe [+#$tag]')
            self.len(1, nodes)
            node = nodes[0]
            self.eq(node.ndef[1], 'foo')
            self.nn(node.getTag('newtag'))

            nodes = await core.nodes('#$tag [ -#$tag ]', opts=opts)
            self.len(1, nodes)
            node = nodes[0]
            self.eq(node.ndef[1], 'foo')
            self.none(node.getTag('hehe.haha'))

            mesgs = await core.stormlist('$var=timetag test:str=foo [+#$var=2019] $lib.print(#$var)')
            podes = [m[1] for m in mesgs if m[0] == 'node']
            self.len(1, podes)
            pode = podes[0]
            self.true(s_node.tagged(pode, '#timetag'))

            mesgs = await core.stormlist('test:str=foo $var=$node.value() [+#$var=2019] $lib.print(#$var)')
            self.stormIsInPrint('(1546300800000, 1546300800001)', mesgs)
            podes = [m[1] for m in mesgs if m[0] == 'node']
            self.len(1, podes)
            pode = podes[0]
            self.true(s_node.tagged(pode, '#foo'))

            nodes = await core.nodes('$d = $lib.dict(foo=bar) [test:str=yop +#$d.foo]')
            self.len(1, nodes)
            self.nn(nodes[0].getTag('bar'))

            q = '[test:str=yop +#$lib.str.format("{first}.{last}", first=foo, last=bar)]'
            nodes = await core.nodes(q)
            self.len(1, nodes)
            self.nn(nodes[0].getTag('foo.bar'))

            q = '$foo=(tag1,tag2,tag3) [test:str=x +#$foo]'
            nodes = await core.nodes(q)
            self.len(1, nodes)
            self.nn(nodes[0].getTag('tag1'))
            self.nn(nodes[0].getTag('tag2'))
            self.nn(nodes[0].getTag('tag3'))

            nodes = await core.nodes('[ test:str=foo +?#$mtag +?#$tag ]', opts=opts)
            self.len(1, nodes)
            node = nodes[0]
            self.eq(node.ndef[1], 'foo')
            self.nn(node.getTag('hehe.haha'))

            q = '$foo=(tag1,?,tag3) [test:str=x +?#$foo]'
            nodes = await core.nodes(q)
            self.len(1, nodes)
            self.nn(nodes[0].getTag('tag1'))
            self.nn(nodes[0].getTag('tag3'))

            q = '$t1="" $t2="" $t3=tag3 [test:str=x -#$t1 +?#$t2 +?#$t3]'
            nodes = await core.nodes(q)
            self.len(1, nodes)
            self.nn(nodes[0].getTag('tag3'))

            mesgs = await core.stormlist('test:str=foo $var=$node.value() [+?#$var=2019] $lib.print(#$var)')
            self.stormIsInPrint('(1546300800000, 1546300800001)', mesgs)
            podes = [m[1] for m in mesgs if m[0] == 'node']
            self.len(1, podes)
            pode = podes[0]
            self.true(s_node.tagged(pode, '#foo'))

            mesgs = await core.stormlist('$var="" test:str=foo [+?#$var=2019]')
            podes = [m[1] for m in mesgs if m[0] == 'node']
            self.len(1, podes)
            pode = podes[0]
            self.true(s_node.tagged(pode, '#timetag'))

            nodes = await core.nodes('$d = $lib.dict(foo="") [test:str=yop +?#$d.foo +#tag1]')
            self.len(1, nodes)
            self.none(nodes[0].getTag('foo.*'))
            self.nn(nodes[0].getTag('tag1'))

    async def test_storm_forloop(self):

        async with self.getTestCore() as core:

            opts = {'vars': {'fqdns': ('foo.com', 'bar.com')}}

            nodes = await core.nodes('for $fqdn in $fqdns { [ inet:fqdn=$fqdn ] }', opts=opts)
            self.sorteq(('bar.com', 'foo.com'), [n.ndef[1] for n in nodes])

            opts = {'vars': {'dnsa': (('foo.com', '1.2.3.4'), ('bar.com', '5.6.7.8'))}}

            nodes = await core.nodes('for ($fqdn, $ipv4) in $dnsa { [ inet:dns:a=($fqdn,$ipv4) ] }', opts=opts)
            self.eq((('foo.com', 0x01020304), ('bar.com', 0x05060708)), [n.ndef[1] for n in nodes])

            with self.raises(s_exc.StormVarListError):
                await core.nodes('for ($fqdn,$ipv4,$boom) in $dnsa { [ inet:dns:a=($fqdn,$ipv4) ] }', opts=opts)

            q = '[ inet:ipv4=1.2.3.4 +#hehe +#haha ] for ($foo,$bar,$baz) in $node.tags() {[+#$foo]}'
            with self.raises(s_exc.StormVarListError):
                await core.nodes(q)

            await core.nodes('inet:ipv4=1.2.3.4 for $tag in $node.tags() { [ +#hoho ] { [inet:ipv4=5.5.5.5 +#$tag] } continue [ +#visi ] }')  # noqa: E501
            self.len(1, await core.nodes('inet:ipv4=5.5.5.5 +#hehe +#haha -#visi'))

            q = 'inet:ipv4=1.2.3.4 for $tag in $node.tags() { [ +#hoho ] { [inet:ipv4=6.6.6.6 +#$tag] } break [ +#visi ]}'  # noqa: E501
            self.len(1, await core.nodes(q))
            q = 'inet:ipv4=6.6.6.6 +(#hehe or #haha) -(#hehe and #haha) -#visi'
            self.len(1, await core.nodes(q))

            q = 'inet:ipv4=1.2.3.4 for $tag in $node.tags() { [test:str=$tag] }'  # noqa: E501
            nodes = await core.nodes(q)
            self.eq([n.ndef[0] for n in nodes], [*['test:str', 'inet:ipv4'] * 3])

            # non-runsafe iteration over a dictionary
            q = '''$dict=$lib.dict(key1=valu1, key2=valu2) [(test:str=test1) (test:str=test2)]
            for ($key, $valu) in $dict {
                [:hehe=$valu]
            }
            '''
            nodes = await core.nodes(q)
            # Each input node is yielded *twice* from the runtime
            self.len(4, nodes)
            self.eq({'test1', 'test2'}, {n.ndef[1] for n in nodes})
            for node in nodes:
                self.eq(node.get('hehe'), 'valu2')

            # None values don't yield anything
            q = '''$foo = $lib.dict()
            for $name in $foo.bar { [ test:str=$name ] }
            '''
            nodes = await core.nodes(q)
            self.len(0, nodes)

            # Even with a inbound node, zero loop iterations will not yield inbound nodes.
            q = '''test:str=test1 $foo = $lib.dict()
            for $name in $foo.bar { [ test:str=$name ] }
            '''
            nodes = await core.nodes(q)
            self.len(0, nodes)

            q = '''$list=([["inet:fqdn", "nest.com"]])
            for ($form, $valu) in $list { [ *$form=$valu ] }
            '''
            nodes = await core.nodes(q)
            self.len(1, nodes)
            self.eq(('inet:fqdn', 'nest.com'), nodes[0].ndef)

            q = '''inet:fqdn=nest.com $list=([[$node.form(), $node.value()]])
            for ($form, $valu) in $list { [ *$form=$valu ] }
            '''
            nodes = await core.nodes(q)
            self.len(2, nodes)
            self.eq(('inet:fqdn', 'nest.com'), nodes[0].ndef)
            self.eq(('inet:fqdn', 'nest.com'), nodes[1].ndef)

    async def test_storm_whileloop(self):

        async with self.getTestCore() as core:
            q = '$x = 0 while $($x < 10) { $x=$($x+1) [test:int=$x]}'
            nodes = await core.nodes(q)
            self.len(10, nodes)

            # It should work the same with a continue at the end
            q = '$x = 0 while $($x < 10) { $x=$($x+1) [test:int=$x] continue}'
            nodes = await core.nodes(q)
            self.len(10, nodes)

            # Non Runtsafe test
            q = '''
            test:int=4 test:int=5 $x=$node.value()
            while 1 {
                $x=$($x-1)
                if $($x=$(2)) {continue}
                elif $($x=$(1)) {break}
                $lib.print($x)
            } '''
            msgs = await core.stormlist(q)
            prints = [m[1].get('mesg') for m in msgs if m[0] == 'print']
            self.eq(['3', '4', '3'], prints)

            # Non runtsafe yield test
            q = 'test:int=4 while $node.value() { [test:str=$node.value()] break}'
            nodes = await core.nodes(q)
            self.len(1, nodes)

            q = '$x = 10 while 1 { $x=$($x-2) if $($x=$(4)) {continue} [test:int=$x]  if $($x<=0) {break} }'
            nodes = await core.nodes(q)
            self.eq([8, 6, 2, 0], [n.ndef[1] for n in nodes])

    async def test_storm_varmeth(self):

        async with self.getTestCore() as core:

            opts = {'vars': {'blob': 'woot.com|1.2.3.4'}}
            nodes = await core.nodes('[ inet:dns:a=$blob.split("|") ]', opts=opts)

            self.len(1, nodes)
            for node in nodes:
                self.eq(node.ndef[0], 'inet:dns:a')
                self.eq(node.ndef[1], ('woot.com', 0x01020304))

    async def test_storm_formpivot(self):

        async with self.getTestCore() as core:

            nodes = await core.nodes('[ inet:dns:a=(woot.com,1.2.3.4) ]')

            # this tests getdst()
            nodes = await core.nodes('inet:fqdn=woot.com -> inet:dns:a')
            self.len(1, nodes)
            for node in nodes:
                self.eq(node.ndef, ('inet:dns:a', ('woot.com', 0x01020304)))

            # this tests getsrc()
            nodes = await core.nodes('inet:fqdn=woot.com -> inet:dns:a -> inet:ipv4')
            self.len(1, nodes)
            for node in nodes:
                self.eq(node.ndef, ('inet:ipv4', 0x01020304))

            with self.raises(s_exc.NoSuchPivot):
                nodes = await core.nodes('[ test:int=10 ] -> test:type')

            nodes = await core.nodes('[ test:str=woot :bar=(inet:fqdn, woot.com) ] -> inet:fqdn')
            self.eq(nodes[0].ndef, ('inet:fqdn', 'woot.com'))

    async def test_storm_expressions(self):
        async with self.getTestCore() as core:

            async def _test(q, ansr):
                nodes = await core.nodes(f'[test:int={q}]')
                self.len(1, nodes)
                self.eq(nodes[0].ndef, ('test:int', ansr))

            await _test('$(42)', 42)
            await _test('$(2 + 4)', 6)
            await _test('$(4 - 2)', 2)
            await _test('$(4 -2)', 2)
            await _test('$(4- 2)', 2)
            await _test('$(4-2)', 2)
            await _test('$(2 * 4)', 8)
            await _test('$(1 + 2 * 4)', 9)
            await _test('$(1 + 2 * 4)', 9)
            await _test('$((1 + 2) * 4)', 12)
            await _test('$(1 < 1)', 0)
            await _test('$(1 <= 1)', 1)
            await _test('$(1 > 1)', 0)
            await _test('$(1 >= 1)', 1)
            await _test('$(1 >= 1 + 1)', 0)
            await _test('$(1 >= 1 + 1 * -2)', 1)
            await _test('$(1 - 1 - 1)', -1)
            await _test('$(4 / 2 / 2)', 1)
            await _test('$(1 / 2)', 0)
            await _test('$(1 != 1)', 0)
            await _test('$(2 != 1)', 1)
            await _test('$(2 = 1)', 0)
            await _test('$(2 = 2)', 1)
            await _test('$(2 = 2.0)', 1)
            await _test('$("foo" = "foo")', 1)
            await _test('$("foo" != "foo")', 0)
            await _test('$("foo2" = "foo")', 0)
            await _test('$("foo2" != "foo")', 1)
            await _test('$(0 and 1)', 0)
            await _test('$(1 and 1)', 1)
            await _test('$(1 or 1)', 1)
            await _test('$(0 or 0)', 0)
            await _test('$(1 or 0)', 1)
            await _test('$(not 0)', 1)
            await _test('$(not 1)', 0)
            await _test('$(1 or 0 and 0)', 1)  # and > or
            await _test('$(not 1 and 1)', 0)  # not > and
            await _test('$(not 1 > 1)', 1)  # cmp > not

            opts = {'vars': {'none': None}}
            # runtsafe
            nodes = await core.nodes('if $($none) {[test:str=yep]}', opts=opts)
            self.len(0, nodes)

            # non-runtsafe
            nodes = await core.nodes('[test:int=42] if $($none) {[test:str=$node]} else {spin}', opts=opts)
            self.len(0, nodes)

            nodes = await core.nodes('if $(not $none) {[test:str=yep]}', opts=opts)
            self.len(1, nodes)
            nodes = await core.nodes('[test:int=42] if $(not $none) {[test:str=yep]} else {spin}', opts=opts)
            self.len(2, nodes)

            # TODO:  implement move-along mechanism
            # await _test('$(1 / 0)', 0)

            # Test non-runtsafe
            q = '[test:type10=1 :intprop=24] $val=:intprop [test:int=$(1 + $val)]'
            nodes = await core.nodes(q)
            self.len(2, nodes)
            self.eq(nodes[0].ndef, ('test:int', 25))

            # Test invalid comparisons
            q = '$val=(1,2,3) [test:str=$("foo" >= $val)]'
            await self.asyncraises(s_exc.BadCast, core.nodes(q))

            q = '$val=(1,2,3) [test:str=$($val >= "foo")]'
            await self.asyncraises(s_exc.BadCast, core.nodes(q))

            q = '$val=42 [test:str=$(42<$val)]'
            nodes = await core.nodes(q)
            self.len(1, nodes)
            self.eq(nodes[0].ndef, ('test:str', 'false'))

            q = '[test:str=foo :hehe=42] [test:str=$(not :hehe<42)]'
            nodes = await core.nodes(q)
            self.len(2, nodes)
            self.eq(nodes[0].ndef, ('test:str', 'true'))

            with self.raises(s_exc.StormRuntimeError) as cm:
                await core.nodes('$x=(1 / 0)')
            self.eq('Cannot divide by zero', cm.exception.get('mesg'))

            with self.raises(s_exc.StormRuntimeError) as cm:
                await core.nodes('$x=(1 % 0)')
            self.eq('Cannot divide by zero', cm.exception.get('mesg'))

            with self.raises(s_exc.StormRuntimeError) as cm:
                await core.nodes('$x=(1.0 / 0.0)')
            self.eq('Cannot divide by zero', cm.exception.get('mesg'))

            with self.raises(s_exc.StormRuntimeError) as cm:
                await core.nodes('$x=(1.0 % 0.0)')
            self.eq('Invalid operation on a Number', cm.exception.get('mesg'))

    async def test_storm_filter_vars(self):
        '''
        Test variable filters (e.g. +$foo) and expression filters (e.g. +$(:hehe < 4))

        '''
        async with self.getTestCore() as core:

            # variable filter, non-runtsafe, true path
            q = '[test:type10=1 :strprop=1] $foo=:strprop +$foo'
            nodes = await core.nodes(q)
            self.len(1, nodes)

            # variable filter, non-runtsafe, false path
            q = '[test:type10=1 :strprop=1] $foo=:strprop -$foo'
            nodes = await core.nodes(q)
            self.len(0, nodes)

            # variable filter, runtsafe, true path
            q = '[test:type10=1 :strprop=1] $foo=1 +$foo'
            nodes = await core.nodes(q)
            self.len(1, nodes)

            # variable filter, runtsafe, false path
            q = '[test:type10=1 :strprop=1] $foo=$(0) -$foo'
            nodes = await core.nodes(q)
            self.len(1, nodes)

            # expression filter, non-runtsafe, true path
            q = '[test:type10=2 :strprop=1] | spin | test:type10 +$(:strprop)'
            nodes = await core.nodes(q)
            self.len(2, nodes)

            # expression filter, non-runtsafe, false path
            q = '[test:type10=1 :strprop=1] -$(:strprop + 0)'
            nodes = await core.nodes(q)
            self.len(0, nodes)

            # expression filter, runtsafe, true path
            q = '[test:type10=1 :strprop=1] +$(1)'
            nodes = await core.nodes(q)
            self.len(1, nodes)

            # expression filter, runtsafe, false path
            q = '[test:type10=1 :strprop=1] -$(0)'
            nodes = await core.nodes(q)
            self.len(1, nodes)

            q = '''
            [ file:bytes=sha256:2d168c4020ba0136cd8808934c29bf72cbd85db52f5686ccf84218505ba5552e
                :mime:pe:compiled="1992/06/19 22:22:17.000"
            ]
            -(file:bytes:size <= 16384 and file:bytes:mime:pe:compiled < 2014/01/01)'''
            self.len(1, await core.nodes(q))

    async def test_storm_filter(self):
        async with self.getTestCore() as core:
            q = '[test:str=test +#test=(2018,2019)]'
            nodes = await core.nodes(q)
            self.len(1, nodes)

            q = 'test:str=test $foo=test $bar=(2018,2019) +#$foo=$bar'
            nodes = await core.nodes(q)
            self.len(1, nodes)

            q = 'test:str=test $foo=$node.value() $bar=(2018,2019) +#$foo=$bar'
            nodes = await core.nodes(q)
            self.len(1, nodes)

            # Filter by var as node
            q = '[ps:person=*] $person = $node { [test:edge=($person, $person)] } -ps:person test:edge +:n1=$person'
            nodes = await core.nodes(q)
            self.len(1, nodes)

            # Lift by var as node
            q = '[ps:person=*] $person = $node { [test:ndef=$person] }  test:ndef=$person'
            nodes = await core.nodes(q)
            self.len(2, nodes)

    async def test_storm_ifstmt(self):

        async with self.getTestCore() as core:
            nodes = await core.nodes('[test:int=1 :int2=1] if :int2 {[+#woot]}')
            self.true(nodes[0].hasTag('woot'))
            nodes = await core.nodes('[test:int=1 :int2=0] if $(:int2) {[+#woot2]}')
            self.false(nodes[0].hasTag('woot2'))

            nodes = await core.nodes('[test:int=1 :int2=1] if $(:int2) {[+#woot3]} else {[+#nowoot3]}')
            self.true(nodes[0].hasTag('woot3'))
            self.false(nodes[0].hasTag('nowoot3'))

            nodes = await core.nodes('[test:int=2 :int2=0] if $(:int2) {[+#woot3]} else {[+#nowoot3]}')
            self.false(nodes[0].hasTag('woot3'))
            self.true(nodes[0].hasTag('nowoot3'))

            q = '[test:int=0 :int2=0] if $(:int2) {[+#woot41]} elif $($node.value()) {[+#woot42]}'
            nodes = await core.nodes(q)
            self.false(nodes[0].hasTag('woot41'))
            self.false(nodes[0].hasTag('woot42'))

            q = '[test:int=0 :int2=1] if $(:int2) {[+#woot51]} elif $($node.value()) {[+#woot52]}'
            nodes = await core.nodes(q)
            self.true(nodes[0].hasTag('woot51'))
            self.false(nodes[0].hasTag('woot52'))

            q = '[test:int=1 :int2=1] if $(:int2) {[+#woot61]} elif $($node.value()) {[+#woot62]}'
            nodes = await core.nodes(q)
            self.true(nodes[0].hasTag('woot61'))
            self.false(nodes[0].hasTag('woot62'))

            q = '[test:int=2 :int2=0] if $(:int2) {[+#woot71]} elif $($node.value()) {[+#woot72]}'
            nodes = await core.nodes(q)
            self.false(nodes[0].hasTag('woot71'))
            self.true(nodes[0].hasTag('woot72'))

            q = ('[test:int=0 :int2=0] if $(:int2) {[+#woot81]} '
                 'elif $($node.value()) {[+#woot82]} else {[+#woot83]}')
            nodes = await core.nodes(q)
            self.false(nodes[0].hasTag('woot81'))
            self.false(nodes[0].hasTag('woot82'))
            self.true(nodes[0].hasTag('woot83'))

            q = ('[test:int=0 :int2=42] if $(:int2) {[+#woot91]} '
                 'elif $($node.value()){[+#woot92]}else {[+#woot93]}')
            nodes = await core.nodes(q)
            self.true(nodes[0].hasTag('woot91'))
            self.false(nodes[0].hasTag('woot92'))
            self.false(nodes[0].hasTag('woot93'))

            q = ('[test:int=1 :int2=0] if $(:int2){[+#woota1]} '
                 'elif $($node.value()) {[+#woota2]} else {[+#woota3]}')
            nodes = await core.nodes(q)
            self.false(nodes[0].hasTag('woota1'))
            self.true(nodes[0].hasTag('woota2'))
            self.false(nodes[0].hasTag('woota3'))

            q = ('[test:int=1 :int2=1] if $(:int2) {[+#wootb1]} '
                 'elif $($node.value()) {[+#wootb2]} else{[+#wootb3]}')
            nodes = await core.nodes(q)
            self.true(nodes[0].hasTag('wootb1'))
            self.false(nodes[0].hasTag('wootb2'))
            self.false(nodes[0].hasTag('wootb3'))

            # Runtsafe condition with nodes
            nodes = await core.nodes('[test:str=yep2] if $(1) {[+#woot]}')
            self.true(nodes[0].hasTag('woot'))

            # Runtsafe condition with nodes, condition is false
            nodes = await core.nodes('[test:str=yep2] if $(0) {[+#woot2]}')
            self.false(nodes[0].hasTag('woot2'))

            # Completely runtsafe, condition is true
            q = '$foo=yawp if $foo {$bar=lol} else {$bar=rofl} [test:str=yep3 +#$bar]'
            nodes = await core.nodes(q)
            self.true(nodes[0].hasTag('lol'))
            self.false(nodes[0].hasTag('rofl'))

            # Completely runtsafe, condition is false
            q = '$foo=$(0) if $($foo) {$bar=lol} else {$bar=rofl} [test:str=yep4 +#$bar]'
            nodes = await core.nodes(q)
            self.false(nodes[0].hasTag('lol'))
            self.true(nodes[0].hasTag('rofl'))

            # Non-constant runtsafe
            q = '$vals=(1,2,3,4) for $i in $vals {if $($i="1") {[test:int=$i]}}'
            nodes = await core.nodes(q)
            self.len(1, nodes)

    async def test_storm_order(self):
        q = '''[test:str=foo :hehe=bar] $tvar=$lib.text() $tvar.add(1) $tvar.add(:hehe) $lib.print($tvar.str()) '''
        async with self.getTestCore() as core:
            mesgs = await core.stormlist(q)
            self.stormIsInPrint('1bar', mesgs)

    async def test_cortex_mirror(self):

        with self.getTestDir() as dirn:

            path00 = s_common.gendir(dirn, 'core00')
            path01 = s_common.gendir(dirn, 'core01')

            async with self.getTestCore(dirn=path00) as core00:
                await core00.nodes('[ inet:ipv4=1.2.3.4 ]')

            s_tools_backup.backup(path00, path01)

            async with self.getTestCore(dirn=path00) as core00:

                self.false(core00.conf.get('mirror'))

                await core00.nodes('[ inet:ipv4=1.2.3.4 ]')

                ip00 = await core00.nodes('[ inet:ipv4=3.3.3.3 ]')

                await core00.nodes('$lib.queue.add(hehe)')
                q = 'trigger.add node:add --form inet:fqdn --query {$lib.queue.get(hehe).put($node.repr())}'
                msgs = await core00.stormlist(q)

                ddef = await core00.callStorm('return($lib.dmon.add(${$lib.time.sleep(10)}, name=hehedmon))')
                await core00.callStorm('return($lib.dmon.del($iden))', opts={'vars': {'iden': ddef.get('iden')}})

                url = core00.getLocalUrl()

                core01conf = {'nexslog:en': False, 'mirror': url}
                with self.raises(s_exc.BadConfValu):
                    async with self.getTestCore(dirn=path01, conf=core01conf) as core01:
                        self.fail('Should never get here.')

                core01conf = {'mirror': url}

                async with self.getTestCore(dirn=path01, conf=core01conf) as core01:

                    await core00.nodes('[ inet:fqdn=vertex.link ]')
                    await core00.nodes('queue.add visi')

                    await core01.sync()

                    ip01 = await core01.nodes('inet:ipv4=3.3.3.3')
                    self.eq(ip00[0].get('.created'), ip01[0].get('.created'))

                    self.len(1, await core01.nodes('inet:fqdn=vertex.link'))

                    q = 'for ($offs, $fqdn) in $lib.queue.get(hehe).gets(wait=0) { inet:fqdn=$fqdn }'
                    self.len(2, await core01.nodes(q))

                    msgs = await core01.stormlist('queue.list')
                    self.stormIsInPrint('visi', msgs)

                    opts = {'vars': {'iden': ddef.get('iden')}}
                    ddef1 = await core01.callStorm('return($lib.dmon.get($iden))', opts=opts)
                    self.none(ddef1)

                    # Validate that mirrors can still write
                    await core01.nodes('queue.add visi2')
                    msgs = await core01.stormlist('queue.list')
                    self.stormIsInPrint('visi2', msgs)

                    await core01.nodes('[ inet:fqdn=www.vertex.link ]')
                    self.len(1, await core01.nodes('inet:fqdn=www.vertex.link'))

                    await self.asyncraises(s_exc.SynErr, core01.delView(core01.view.iden))

                    # get the nexus index
                    nexusind = core01.nexsroot.nexslog.index()

                await core00.nodes('[ inet:ipv4=5.5.5.5 ]')

                # test what happens when we go down and come up again...
                async with self.getTestCore(dirn=path01, conf=core01conf) as core01:

                    # check that startup does not create any events
                    self.eq(nexusind, core01.nexsroot.nexslog.index())

                    await core00.nodes('[ inet:fqdn=woot.com ]')
                    await core01.sync()

                    q = 'for ($offs, $fqdn) in $lib.queue.get(hehe).gets(wait=0) { inet:fqdn=$fqdn }'
                    self.len(5, await core01.nodes(q))
                    self.len(1, await core01.nodes('inet:ipv4=5.5.5.5'))

                    opts = {'vars': {'iden': ddef.get('iden')}}
                    ddef = await core01.callStorm('return($lib.dmon.get($iden))', opts=opts)
                    self.none(ddef)

            # now lets start up in the opposite order...
            async with self.getTestCore(dirn=path01, conf=core01conf) as core01:

                async with self.getTestCore(dirn=path00) as core00:

                    self.len(1, await core00.nodes('[ inet:ipv4=6.6.6.6 ]'))

                    await core01.sync()

                    self.len(1, await core01.nodes('inet:ipv4=6.6.6.6'))

                # what happens if *he* goes down and comes back up again?
                async with self.getTestCore(dirn=path00) as core00:

                    await core00.nodes('[ inet:ipv4=7.7.7.7 ]')

                    await core01.sync()

                    self.len(1, (await core01.nodes('inet:ipv4=7.7.7.7')))

                # Try a write with the leader down
                with patch('synapse.lib.nexus.FOLLOWER_WRITE_WAIT_S', 2):
                    await self.asyncraises(s_exc.LinkErr, core01.nodes('[inet:ipv4=7.7.7.8]'))

                # Bring the leader back up and try again
                async with self.getTestCore(dirn=path00) as core00:
                    self.len(1, await core01.nodes('[ inet:ipv4=7.7.7.8 ]'))

                # remove the mirrorness from the Cortex and ensure that we can
                # write to the Cortex. This will move the core01 ahead of
                # core00 & core01 can become the leader. By default this is
                # not a graceful promotion.
                await core01.promote()
                self.false(core01.nexsroot._mirready.is_set())

                self.len(1, await core01.nodes('[inet:ipv4=9.9.9.8]'))
                new_url = core01.getLocalUrl()
                new_conf = {'mirror': new_url}
                async with self.getTestCore(dirn=path00, conf=new_conf) as core00:
                    await core00.sync()
                    self.len(1, await core00.nodes('inet:ipv4=9.9.9.8'))

    async def test_cortex_mirror_culled(self):

        with self.getTestDir() as dirn:

            path00 = s_common.gendir(dirn, 'core00')    # upstream
            path01 = s_common.gendir(dirn, 'core01')    # mirror
            path02 = s_common.gendir(dirn, 'core02')    # mirror of mirror
            path02b = s_common.gendir(dirn, 'core02b')  # mirror of mirror restore

            async with self.getTestCore(dirn=path00) as core00:
                await core00.nodes('[ inet:ipv4=1.2.3.4 ]')

            s_tools_backup.backup(path00, path01)
            s_tools_backup.backup(path00, path02)

            async with self.getTestCore(dirn=path00) as core00:

                url00 = core00.getLocalUrl()

                lowuser = await core00.auth.addUser('low')
                opts = {'user': lowuser.iden}
                await self.asyncraises(s_exc.AuthDeny, core00.callStorm('$lib.cell.trimNexsLog()', opts=opts))

                async with self.getTestCore(dirn=path01, conf={'mirror': url00}) as core01:

                    url01 = core01.getLocalUrl()

                    async with self.getTestCore(dirn=path02, conf={'mirror': url01}) as core02:

                        url02 = core02.getLocalUrl()
                        consumers = [url01, url02]
                        opts = {'vars': {'cons': consumers}}
                        strim = 'return($lib.cell.trimNexsLog(consumers=$cons))'

                        await core00.nodes('[ inet:ipv4=10.0.0.0/28 ]')
                        ips00 = await core00.count('inet:ipv4')

                        await core01.sync()
                        await core02.sync()

                        self.eq(ips00, await core01.count('inet:ipv4'))
                        self.eq(ips00, await core02.count('inet:ipv4'))

                        ind = await core00.getNexsIndx()
                        ret = await core00.callStorm(strim, opts=opts)
                        self.eq(ind, ret)

                        await core01.sync()
                        await core02.sync()

                        # all the logs match
                        log00 = await alist(core00.nexsroot.nexslog.iter(0))
                        log01 = await alist(core01.nexsroot.nexslog.iter(0))
                        log02 = await alist(core02.nexsroot.nexslog.iter(0))
                        self.true(log00 == log01 == log02)

                        # simulate a waiter timing out
                        with patch('synapse.cortex.CoreApi.waitNexsOffs', return_value=False):
                            await self.asyncraises(s_exc.SynErr, core00.callStorm(strim, opts=opts))

                    # consumer offline
                    await asyncio.sleep(0)
                    await self.asyncraises(ConnectionRefusedError, core00.callStorm(strim, opts=opts))

                    # admin can still cull and break the mirror
                    await core00.nodes('[ inet:ipv4=127.0.0.1/28 ]')

                    ind = await core00.rotateNexsLog()
                    await core01.sync()
                    self.true(await core00.cullNexsLog(ind - 1))
                    await core01.sync()

                    log00 = await alist(core00.nexsroot.nexslog.iter(0))
                    log01 = await alist(core01.nexsroot.nexslog.iter(0))
                    self.eq(log00, log01)

                    with self.getAsyncLoggerStream('synapse.lib.nexus', 'offset is out of sync') as stream:
                        async with self.getTestCore(dirn=path02, conf={'mirror': url01}) as core02:
                            self.true(await stream.wait(6))
                            self.true(core02.nexsroot.isfini)

                # restore mirror
                s_tools_backup.backup(path01, path02b)

                async with self.getTestCore(dirn=path01, conf={'mirror': url00}) as core01:

                    url01 = core01.getLocalUrl()

                    async with self.getTestCore(dirn=path02b, conf={'mirror': url01}) as core02:

                        url02 = core02.getLocalUrl()
                        opts = {'vars': {'url01': url01, 'url02': url02}}
                        strim = 'return($lib.cell.trimNexsLog(consumers=$lib.list($url01, $url02), timeout=$lib.null))'

                        await core00.nodes('[ inet:ipv4=11.0.0.0/28 ]')
                        ips00 = await core00.count('inet:ipv4')

                        await core01.sync()
                        await core02.sync()

                        self.eq(ips00, await core01.count('inet:ipv4'))
                        self.eq(ips00, await core02.count('inet:ipv4'))

                        # all the logs match
                        log00 = await alist(core00.nexsroot.nexslog.iter(0))
                        log01 = await alist(core01.nexsroot.nexslog.iter(0))
                        log02 = await alist(core02.nexsroot.nexslog.iter(0))
                        self.true(log00 == log01 == log02)

                        rng00 = core00.nexsroot.nexslog._ranges
                        rng01 = core01.nexsroot.nexslog._ranges
                        rng02 = core02.nexsroot.nexslog._ranges
                        self.true(rng00 == rng01 == rng02)

                        # can call trim from a mirror
                        # NOTE: core02 will have a prox to itself to wait for offset
                        ind = await core02.getNexsIndx()
                        ret = await core02.callStorm(strim, opts=opts)
                        self.eq(ind, ret)

                        await core01.sync()
                        await core02.sync()

                        # all the logs match
                        log00 = await alist(core00.nexsroot.nexslog.iter(0))
                        log01 = await alist(core01.nexsroot.nexslog.iter(0))
                        log02 = await alist(core02.nexsroot.nexslog.iter(0))
                        self.true(log00 == log01 == log02)

    async def test_cortex_mirror_of_mirror(self):

        with self.getTestDir() as dirn:

            path00 = s_common.gendir(dirn, 'core00')
            path01 = s_common.gendir(dirn, 'core01')
            path02 = s_common.gendir(dirn, 'core02')
            path02a = s_common.gendir(dirn, 'core02a')

            async with self.getTestCore(dirn=path00) as core00:
                await core00.nodes('[ inet:ipv4=1.2.3.4 ]')

            s_tools_backup.backup(path00, path01)
            s_tools_backup.backup(path01, path02)
            s_tools_backup.backup(path01, path02a)

            async with self.getTestCore(dirn=path00) as core00:

                self.false(core00.conf.get('mirror'))

                await core00.nodes('[ inet:ipv4=1.2.3.4 ]')
                await core00.nodes('$lib.queue.add(hehe)')
                q = 'trigger.add node:add --form inet:fqdn --query {$lib.queue.get(hehe).put($node.repr())}'
                await core00.nodes(q)

                url = core00.getLocalUrl()

                core01conf = {'mirror': url}
                async with self.getTestCore(dirn=path01, conf=core01conf) as core01:
                    url2 = core01.getLocalUrl()

                    core02conf = {'mirror': url2}
                    async with self.getTestCore(dirn=path02, conf=core02conf) as core02:

                        await core00.nodes('[ inet:fqdn=vertex.link ]')
                        await core00.nodes('queue.add visi')

                        await core01.sync()
                        self.len(1, await core01.nodes('inet:fqdn=vertex.link'))

                        await core02.sync()

                        self.len(1, await core02.nodes('inet:fqdn=vertex.link'))

                        # Changes from the bottom get dispersed
                        self.len(1, await core02.nodes('[ inet:fqdn=test.vertex.link ]'))
                        self.len(1, await core00.nodes('inet:fqdn=test.vertex.link'))
                        self.len(1, await core01.nodes('inet:fqdn=test.vertex.link'))

                        # Changes from the middle get dispersed
                        self.len(1, await core01.nodes('[ inet:fqdn=test2.vertex.link ]'))
                        self.len(1, await core00.nodes('inet:fqdn=test2.vertex.link'))
                        await core02.sync()
                        self.len(1, await core02.nodes('inet:fqdn=test2.vertex.link'))

                        # Bring up a sibling mirror to the bottom
                        async with self.getTestCore(dirn=path02a, conf=core02conf) as core02a:
                            self.len(1, await core02a.nodes('[ inet:fqdn=test3.vertex.link ]'))
                            self.len(1, await core02a.nodes('inet:fqdn=test2.vertex.link'))

                            # Make sure sibling can see changes from other sibling
                            await core02.sync()
                            self.len(1, await core02.nodes('inet:fqdn=test3.vertex.link'))

                            logentrycount00 = await core00.nexsroot.index()
                            logentrycount01 = await core01.nexsroot.index()
                            logentrycount02 = await core02.nexsroot.index()
                            logentrycount02a = await core02a.nexsroot.index()

                            self.eq(logentrycount00, logentrycount01)
                            self.eq(logentrycount01, logentrycount02)
                            self.eq(logentrycount02, logentrycount02a)

    async def test_norms(self):
        async with self.getTestCoreAndProxy() as (core, prox):
            # getPropNorm base tests
            norm, info = await core.getPropNorm('test:str', 1234)
            self.eq(norm, '1234')
            self.eq(info, {})

            norm, info = await core.getPropNorm('test:comp', ('1234', '1234'))
            self.eq(norm, (1234, '1234'))
            self.eq(info, {'subs': {'hehe': 1234, 'haha': '1234'}, 'adds': (('test:int', 1234, {}),)})

            await self.asyncraises(s_exc.BadTypeValu, core.getPropNorm('test:int', 'newp'))
            await self.asyncraises(s_exc.NoSuchProp, core.getPropNorm('test:newp', 'newp'))

            norm, info = await prox.getPropNorm('test:str', 1234)
            self.eq(norm, '1234')
            self.eq(info, {})

            norm, info = await prox.getPropNorm('test:comp', ('1234', '1234'))
            self.eq(norm, (1234, '1234'))
            self.eq(info, {'subs': {'hehe': 1234, 'haha': '1234'}, 'adds': (('test:int', 1234, {}),)})

            await self.asyncraises(s_exc.BadTypeValu, prox.getPropNorm('test:int', 'newp'))
            await self.asyncraises(s_exc.NoSuchProp, prox.getPropNorm('test:newp', 'newp'))

            # getTypeNorm base tests
            norm, info = await core.getTypeNorm('test:str', 1234)
            self.eq(norm, '1234')
            self.eq(info, {})

            norm, info = await core.getTypeNorm('test:comp', ('1234', '1234'))
            self.eq(norm, (1234, '1234'))
            self.eq(info, {'subs': {'hehe': 1234, 'haha': '1234'}, 'adds': (('test:int', 1234, {}),)})

            await self.asyncraises(s_exc.BadTypeValu, core.getTypeNorm('test:int', 'newp'))
            await self.asyncraises(s_exc.NoSuchType, core.getTypeNorm('test:newp', 'newp'))

            norm, info = await prox.getTypeNorm('test:str', 1234)
            self.eq(norm, '1234')
            self.eq(info, {})

            norm, info = await prox.getTypeNorm('test:comp', ('1234', '1234'))
            self.eq(norm, (1234, '1234'))
            self.eq(info, {'subs': {'hehe': 1234, 'haha': '1234'}, 'adds': (('test:int', 1234, {}),)})

            await self.asyncraises(s_exc.BadTypeValu, prox.getTypeNorm('test:int', 'newp'))
            await self.asyncraises(s_exc.NoSuchType, prox.getTypeNorm('test:newp', 'newp'))

            # getPropNorm can norm sub props
            norm, info = await core.getPropNorm('test:str:tick', '3001')
            self.eq(norm, 32535216000000)
            self.eq(info, {})
            # but getTypeNorm won't handle that
            await self.asyncraises(s_exc.NoSuchType, core.getTypeNorm('test:str:tick', '3001'))

            # getTypeNorm can norm types which aren't defined as forms/props
            norm, info = await core.getTypeNorm('test:lower', 'ASDF')
            self.eq(norm, 'asdf')
            # but getPropNorm won't handle that
            await self.asyncraises(s_exc.NoSuchProp, core.getPropNorm('test:lower', 'ASDF'))

    async def test_addview(self):
        async with self.getTestCore() as core:
            visi = await core.auth.addUser('visi')

            (await core.addLayer()).get('iden')
            deflayr = (await core.getLayerDef()).get('iden')

            vdef = {'layers': (deflayr,)}
            view = (await core.addView(vdef)).get('iden')
            self.nn(core.getView(view))
            self.false(visi.allowed(('view', 'read'), gateiden=view))

            vdef['worldreadable'] = True
            view = (await core.addView(vdef)).get('iden')
            self.nn(core.getView(view))
            self.true(visi.allowed(('view', 'read'), gateiden=view))

            # Missing layers
            vdef = {'name': 'mylayer'}
            await self.asyncraises(s_exc.SchemaViolation, core.addView(vdef))

            # Layer not a string
            vdef = {'layers': (123,)}
            await self.asyncraises(s_exc.SchemaViolation, core.addView(vdef))

    async def test_view_setlayers(self):

        async with self.getTestCore() as core:

            self.len(1, await core.nodes('[ test:str=deflayr ]'))

            newlayr = (await core.addLayer()).get('iden')
            deflayr = (await core.getLayerDef()).get('iden')

            vdef = {'layers': (deflayr,)}
            view = (await core.addView(vdef)).get('iden')

            opts = {'view': view}
            self.len(1, await core.nodes('test:str=deflayr', opts=opts))

            await core.setViewLayers((newlayr, deflayr), iden=view)

            self.len(1, await core.nodes('[ test:str=newlayr ]', opts=opts))
            self.len(0, await core.nodes('test:str=newlayr'))

    async def test_view_set_parent(self):
        async with self.getTestCore() as core:

            layer1 = (await core.addLayer()).get('iden')
            layer2 = (await core.addLayer()).get('iden')
            layer3 = (await core.addLayer()).get('iden')
            layer4 = (await core.addLayer()).get('iden')

            videna = (await core.addView(
                {'layers': (layer1,)}
            )).get('iden')

            videnb = (await core.addView(
                {'layers': (layer2, layer3)}
            )).get('iden')

            videnc = (await core.addView(
                {'layers': (layer4,)}
            )).get('iden')

            viewa = core.getView(videna)
            viewb = core.getView(videnb)

            self.len(1, viewa.layers)
            self.len(2, viewb.layers)

            await viewa.setViewInfo('parent', videnb)

            # Make sure View A has all the layers we expect it to have - one
            # from itself and two from View B. Also make sure they're in the
            # order we expect.
            self.len(3, viewa.layers)
            self.eq(layer1, viewa.layers[0].iden)
            self.eq(layer2, viewa.layers[1].iden)
            self.eq(layer3, viewa.layers[2].iden)

            self.len(2, viewb.layers)

            # This fails because viewb has more than one layer
            with self.raises(s_exc.BadArg):
                await viewb.setViewInfo('parent', videnc)

    async def test_cortex_lockmemory(self):
        '''
        Verify that dedicated configuration setting impacts the layer
        '''
        conf = {'layers:lockmemory': False}
        async with self.getTestCore(conf=conf) as core:
            layr = core.view.layers[0]
            self.false(layr.lockmemory)

        conf = {'layers:lockmemory': True}
        async with self.getTestCore(conf=conf) as core:
            layr = core.view.layers[0]
            self.true(layr.lockmemory)

    async def test_cortex_storm_lib_dmon(self):
        async with self.getTestCoreAndProxy() as (core, prox):
            nodes = await core.nodes('''

                $lib.print(hi)

                $tx = $lib.queue.add(tx)
                $rx = $lib.queue.add(rx)

                $ddef = $lib.dmon.add(${

                    $rx = $lib.queue.get(tx)
                    $tx = $lib.queue.get(rx)

                    $ipv4 = nope
                    for ($offs, $ipv4) in $rx.gets(wait=1) {
                        [ inet:ipv4=$ipv4 ]
                        $rx.cull($offs)
                        $tx.put($ipv4)
                    }
                })

                $tx.put(1.2.3.4)

                for ($xoff, $xpv4) in $rx.gets(size=1, wait=1) { }

                $lib.print(xed)

                inet:ipv4=$xpv4

                $lib.dmon.del($ddef.iden)

                $lib.queue.del(tx)
                $lib.queue.del(rx)
            ''')
            self.len(1, nodes)
            self.len(0, await prox.getStormDmons())

            with self.raises(s_exc.NoSuchIden):
                await core.nodes('$lib.dmon.del(newp)')

            await core.stormlist('auth.user.add user')
            user = await core.auth.getUserByName('user')
            asuser = {'user': user.iden}

            ddef = await core.callStorm('return($lib.dmon.add(${$lib.print(foo)}))')
            iden = ddef.get('iden')

            with self.raises(s_exc.AuthDeny):
                await core.callStorm(f'$lib.dmon.del({iden})', opts=asuser)

    async def test_cortex_storm_dmon_view(self):

        with self.getTestDir() as dirn:
            async with self.getTestCore(dirn=dirn) as core:
                # twiddle the dmon manager
                self.true(core.stormdmons.enabled)
                await core.stormdmons.stop()
                await core.stormdmons.start()
                self.len(1, await core.nodes('[test:int=1]'))
                await core.nodes('$q=$lib.queue.add(dmon)')
                vdef2 = await core.view.fork()
                view2_iden = vdef2.get('iden')

                q = '''
                $lib.dmon.add(${
                    $q = $lib.queue.get(dmon)
                     for ($offs, $item) in $q.gets(size=3, wait=12)
                        {
                            [ test:int=$item ]
                            $lib.print("made {ndef}", ndef=$node.ndef())
                            $q.cull($offs)
                        }
                    }, name=viewdmon)
                '''
                # Iden is captured from the current snap
                await core.nodes(q, opts={'view': view2_iden})
                await asyncio.sleep(0)

                q = '''$q = $lib.queue.get(dmon) $q.puts((1, 3, 5))'''
                with self.getAsyncLoggerStream('synapse.lib.storm',
                                               "made ('test:int', 5)") as stream:
                    await core.nodes(q)
                    self.true(await stream.wait(6))

                nodes = await core.nodes('test:int', opts={'view': view2_iden})
                self.len(3, nodes)
                nodes = await core.nodes('test:int')
                self.len(1, nodes)

                visi = await core.auth.addUser('visi')
                await visi.setAdmin(True)
                await visi.profile.set('cortex:view', view2_iden)

                await core.nodes('$q=$lib.queue.add(dmon2)')
                q = '''
                $q = $lib.queue.get(dmon2)
                for ($offs, $item) in $q.gets(size=3, wait=12) {
                    [ test:str=$item ]
                    $lib.print("made {ndef}", ndef=$node.ndef())
                    $q.cull($offs)
                }
                '''
                ddef = {'user': visi.iden, 'storm': q, 'iden': s_common.guid()}
                await core.addStormDmon(ddef)

                with self.raises(s_exc.DupIden):
                    await core.addStormDmon(ddef)

                q = '''$q = $lib.queue.get(dmon2) $q.puts((1, 3, 5))'''
                with self.getAsyncLoggerStream('synapse.lib.storm',
                                               "made ('test:str', '5')") as stream:
                    await core.nodes(q)
                    self.true(await stream.wait(6))

                nodes = await core.nodes('test:str', opts={'view': view2_iden})
                self.len(3, nodes)
                nodes = await core.nodes('test:str')
                self.len(0, nodes)

                # Kill the dmon and remove view2
                await core.stormdmons.stop()

                await core.delView(view2_iden)
                with self.raises(s_exc.NoSuchView):
                    await core.nodes('test:int', opts={'view': view2_iden})

            with self.getAsyncLoggerStream('synapse.lib.storm',
                                           'Dmon View is invalid. Stopping Dmon') as stream:
                async with self.getTestCore(dirn=dirn) as core:
                    self.true(await stream.wait(6))
                    msgs = await core.stormlist('dmon.list')
                    self.stormIsInPrint('fatal error: invalid view', msgs)

    async def test_cortex_storm_cmd_bads(self):

        async with self.getTestCore() as core:

            with self.raises(s_exc.BadCmdName):
                await core.setStormCmd({'name': ')(*&#$)*', 'storm': ''})

            with self.raises(s_exc.CantDelCmd):
                await core.delStormCmd('sleep')

    async def test_cortex_storm_lib_dmon_cmds(self):
        async with self.getTestCore() as core:
            await core.nodes('''
                $q = $lib.queue.add(visi)
                $lib.queue.add(boom)

                $lib.dmon.add(${
                    $lib.print('Starting wootdmon')
                    $lib.queue.get(visi).put(blah)
                    for ($offs, $item) in $lib.queue.get(boom).gets(wait=1) {
                        [ inet:ipv4=$item ]
                    }
                }, name=wootdmon)

                for ($offs, $item) in $q.gets(size=1) { $q.cull($offs) }
            ''')

            await asyncio.sleep(0)

            # dmon is now fully running
            msgs = await core.stormlist('dmon.list')
            self.stormIsInPrint('(wootdmon            ): running', msgs)

            dmon = list(core.stormdmons.dmons.values())[0]

            # make the dmon blow up
            await core.nodes('''
                $lib.queue.get(boom).put(hehe)
                $q = $lib.queue.get(visi)
                for ($offs, $item) in $q.gets(size=1) { $q.cull($offs) }
            ''')

            self.true(await s_coro.event_wait(dmon.err_evnt, 6))

            msgs = await core.stormlist('dmon.list')
            self.stormIsInPrint('(wootdmon            ): error', msgs)

            # invalid storm query
            await self.asyncraises(s_exc.BadSyntax, core.nodes('$lib.dmon.add(" | | | ")'))

    async def test_cortex_storm_dmon_exit(self):

        async with self.getTestCore() as core:

            await core.nodes('''
                $q = $lib.queue.add(visi)
                $lib.user.vars.set(foo, $(10))

                $lib.dmon.add(${

                    $foo = $lib.user.vars.get(foo)

                    $lib.queue.get(visi).put(step)

                    if $( $foo = 20 ) {
                        for $tick in $lib.time.ticker(10) {
                            $lib.print(woot)
                        }
                    }

                    $lib.user.vars.set(foo, $(20))

                }, name=wootdmon)

            ''')
            # wait for him to exit once and loop...
            await core.nodes('for $x in $lib.queue.get(visi).gets(size=2) {}')
            await core.stormlist('for $x in $lib.queue.get(visi).gets(size=2) { $lib.print(hehe) }')

    async def test_cortex_ext_model(self):

        with self.getTestDir() as dirn:

            async with self.getTestCore(dirn=dirn) as core:

                with self.raises(s_exc.BadFormDef):
                    await core.addForm('inet:ipv4', 'int', {}, {})

                with self.raises(s_exc.NoSuchForm):
                    await core.delForm('_newp')

                with self.raises(s_exc.NoSuchType):
                    await core.addForm('_inet:ipv4', 'foo', {}, {})

                # blowup for bad names
                with self.raises(s_exc.BadPropDef):
                    await core.addFormProp('inet:ipv4', 'visi', ('int', {}), {})

                with self.raises(s_exc.BadPropDef):
                    await core.addUnivProp('woot', ('str', {'lower': True}), {})

                with self.raises(s_exc.NoSuchForm):
                    await core.addFormProp('inet:newp', '_visi', ('int', {}), {})

                await core.addFormProp('inet:ipv4', '_visi', ('int', {}), {})
                await core.addUnivProp('_woot', ('str', {'lower': True}), {})

                nodes = await core.nodes('[inet:ipv4=1.2.3.4 :_visi=30 ._woot=HEHE ]')
                self.len(1, nodes)

                self.len(1, await core.nodes('syn:prop:base="_visi"'))
                self.len(1, await core.nodes('syn:prop=inet:ipv4._woot'))
                self.len(1, await core.nodes('._woot=hehe'))

                await core.addForm('_hehe:haha', 'int', {}, {'doc': 'The hehe:haha form.', 'deprecated': True})
                self.len(1, await core.nodes('[ _hehe:haha=10 ]'))

                with self.raises(s_exc.DupFormName):
                    await core.addForm('_hehe:haha', 'int', {}, {'doc': 'The hehe:haha form.', 'deprecated': True})

                await core.addForm('_hehe:array', 'array', {'type': 'int'}, {})

                await core.addFormProp('_hehe:haha', 'visi', ('str', {}), {})
                self.len(1, await core.nodes('_hehe:haha [ :visi=lolz ]'))

                # manually edit in a borked form entry
                await core.extforms.set('_hehe:bork', ('_hehe:bork', None, None, None))

            async with self.getTestCore(dirn=dirn) as core:

                self.none(core.model.form('_hehe:bork'))

                self.len(1, await core.nodes('_hehe:haha=10'))
                self.len(1, await core.nodes('_hehe:haha:visi=lolz'))

                nodes = await core.nodes('[inet:ipv4=5.5.5.5 :_visi=100]')
                self.len(1, nodes)

                nodes = await core.nodes('inet:ipv4:_visi>30')
                self.len(1, nodes)

                nodes = await core.nodes('._woot=hehe')
                self.len(1, nodes)

                with self.raises(s_exc.CantDelUniv):
                    await core.delUnivProp('_woot')

                await core.nodes('._woot [ -._woot ]')

                self.nn(core.model.prop('._woot'))
                self.nn(core.model.prop('inet:ipv4._woot'))
                self.nn(core.model.form('inet:ipv4').prop('._woot'))

                await core.delUnivProp('_woot')

                with self.raises(s_exc.NoSuchUniv):
                    await core.delUnivProp('_woot')

                self.none(core.model.prop('._woot'))
                self.none(core.model.prop('inet:ipv4._woot'))
                self.none(core.model.form('inet:ipv4').prop('._woot'))

                self.nn(core.model.prop('inet:ipv4:_visi'))
                self.nn(core.model.form('inet:ipv4').prop('_visi'))

                await core.nodes('inet:ipv4:_visi [ -:_visi ]')
                await core.delFormProp('inet:ipv4', '_visi')

                with self.raises(s_exc.NoSuchProp):
                    await core.delFormProp('inet:ipv4', '_visi')

                with self.raises(s_exc.CantDelProp):
                    await core.delFormProp('_hehe:haha', 'visi')

                with self.raises(s_exc.NoSuchForm):
                    await core.delForm('_hehe:newpnewp')

                with self.raises(s_exc.CantDelForm):
                    await core.delForm('_hehe:haha')

                with self.raises(s_exc.BadFormDef):
                    await core.delForm('hehe:haha')

                await core.nodes('_hehe:haha [ -:visi ]')
                await core.delFormProp('_hehe:haha', 'visi')

                await core.nodes('_hehe:haha | delnode')
                await core.delForm('_hehe:haha')
                await core.delForm('_hehe:array')

                self.none(core.model.form('_hehe:haha'))
                self.none(core.model.type('_hehe:haha'))
                self.none(core.model.form('_hehe:array'))
                self.none(core.model.type('_hehe:array'))
                self.none(core.model.prop('_hehe:haha:visi'))
                self.none(core.model.prop('inet:ipv4._visi'))
                self.none(core.model.form('inet:ipv4').prop('._visi'))

                vdef2 = await core.view.fork()
                opts = {'view': vdef2.get('iden')}

                await core.addTagProp('added', ('time', {}), {})

                await core.nodes('inet:ipv4=1.2.3.4 [ +#foo.bar ]')
                await core.nodes('inet:ipv4=1.2.3.4 [ +#foo.bar:added="2049" ]', opts=opts)

                with self.raises(s_exc.CantDelProp):
                    await core.delTagProp('added')

                await core.nodes('inet:ipv4=1.2.3.4 [ -#foo.bar:added ]', opts=opts)
                await core.delTagProp('added')

                await core.addForm('_hehe:array', 'array', {'type': 'int'}, {})
                await core.nodes('[ _hehe:array=(1,2,3) ]')
                self.len(1, await core.nodes('_hehe:array=(1,2,3)'))

                # test the remote APIs
                async with core.getLocalProxy() as prox:

                    await prox.addUnivProp('_r100', ('str', {}), {})
                    self.len(1, await core.nodes('inet:ipv4=1.2.3.4 [ ._r100=woot ]'))

                    with self.raises(s_exc.CantDelUniv):
                        await prox.delUnivProp('_r100')

                    self.len(1, await core.nodes('._r100 [ -._r100 ]'))
                    await prox.delUnivProp('_r100')

                    await prox.addFormProp('inet:ipv4', '_blah', ('int', {}), {})
                    self.len(1, await core.nodes('inet:ipv4=1.2.3.4 [ :_blah=10 ]'))

                    self.len(1, await core.nodes('inet:ipv4=1.2.3.4 [ -:_blah ]'))
                    await prox.delFormProp('inet:ipv4', '_blah')

                    with self.raises(s_exc.NoSuchProp):
                        await prox.delFormProp('inet:ipv4', 'asn')

                    with self.raises(s_exc.NoSuchUniv):
                        await prox.delUnivProp('seen')

                    await prox.addTagProp('added', ('time', {}), {})

                    with self.raises(s_exc.NoSuchTagProp):
                        await core.nodes('inet:ipv4=1.2.3.4 [ +#foo.bar:time="2049" ]')

                    self.len(1, await core.nodes('inet:ipv4=1.2.3.4 [ +#foo.bar:added="2049" ]'))

                    await core.nodes('#foo.bar [ -#foo ]')
                    await prox.delTagProp('added')

                    await prox.addForm('_hehe:hoho', 'str', {}, {})
                    self.nn(core.model.form('_hehe:hoho'))
                    self.len(1, await core.nodes('[ _hehe:hoho=lololol ]'))

                    await core.nodes('_hehe:hoho | delnode')
                    await prox.delForm('_hehe:hoho')
                    self.none(core.model.form('_hehe:hoho'))

                    with self.raises(s_exc.BadPropDef):
                        await prox.addFormProp('test:str', '_blah:blah^blah', ('int', {}), {})
                    with self.raises(s_exc.BadPropDef):
                        await prox.addUnivProp('_blah:blah^blah', ('int', {}), {})
                    with self.raises(s_exc.BadPropDef):
                        await prox.addTagProp('_blah:blah^blah', ('int', {}), {})

    async def test_cortex_axon(self):
        async with self.getTestCore() as core:
            # By default, a cortex has a local Axon instance available
            await core.axready.wait()
            size, sha2 = await core.axon.put(b'asdfasdf')
            self.eq(size, 8)
            self.eq(s_common.ehex(sha2), '2413fb3709b05939f04cf2e92f7d0897fc2596f9ad0b8a9ea855c7bfebaae892')
            self.true(core.nexsroot is core.axon.nexsroot)
        self.true(core.axon.isfini)
        self.false(core.axready.is_set())

        with self.getTestDir() as dirn:

            async with self.getTestAxon(dirn=dirn) as axon:
                aurl = axon.getLocalUrl()

            conf = {'axon': aurl}
            async with self.getTestCore(conf=conf) as core:
                async with self.getTestAxon(dirn=dirn) as axon:
                    self.true(await asyncio.wait_for(core.axready.wait(), 10))

                    # Use dyncalls, not direct object access.
                    asdfhash_h = '2413fb3709b05939f04cf2e92f7d0897fc2596f9ad0b8a9ea855c7bfebaae892'
                    size, sha2 = await core.callStorm('return( $lib.bytes.put($buf) )',
                                                      {'vars': {'buf': b'asdfasdf'}})
                    self.eq(size, 8)
                    self.eq(sha2, asdfhash_h)
                    self.true(await core.callStorm('return( $lib.bytes.has($hash) )',
                                                   {'vars': {'hash': asdfhash_h}}))

                unset = False
                for _ in range(20):
                    aset = core.axready.is_set()
                    if aset is False:
                        unset = True
                        break
                    await asyncio.sleep(0.1)
                self.true(unset)

                async with self.getTestAxon(dirn=dirn) as axon:
                    self.true(await asyncio.wait_for(core.axready.wait(), 10))
                    # ensure we can use the proxy
                    self.eq(await axon.metrics(),
                            await core.axon.metrics())

    async def test_cortex_delLayerView(self):
        async with self.getTestCore() as core:

            # Can't delete the default view
            await self.asyncraises(s_exc.SynErr, core.delView(core.view.iden))

            # Can't delete a layer in a view
            await self.asyncraises(s_exc.SynErr, core.delLayer(core.view.layers[0].iden))

            # Can't delete a nonexistent view
            await self.asyncraises(s_exc.NoSuchView, core.delView('XXX'))

            # Can't delete a nonexistent layer
            await self.asyncraises(s_exc.NoSuchLayer, core.delLayer('XXX'))

            # Fork the main view
            vdef2 = await core.view.fork()
            view2_iden = vdef2.get('iden')

            # Can't delete a view twice
            await core.delView(view2_iden)
            await self.asyncraises(s_exc.NoSuchView, core.delView(view2_iden))

    async def test_cortex_view_opts(self):
        '''
        Test that the view opts work
        '''
        async with self.getTestCore() as core:
            nodes = await core.nodes('[ test:int=11 ]')
            self.len(1, nodes)
            viewiden = core.view.iden

            nodes = await core.nodes('test:int=11', opts={'view': viewiden})
            self.len(1, nodes)

            with self.raises(s_exc.NoSuchView):
                await core.nodes('test:int=11', opts={'view': 'NOTAVIEW'})

    async def test_cortex_getLayer(self):
        async with self.getTestCore() as core:
            layr = core.view.layers[0]
            self.eq(layr, core.getLayer())
            self.eq(layr, core.getLayer(core.iden))
            self.none(core.getLayer('XXX'))

            view = core.view
            self.eq(view, core.getView())
            self.eq(view, core.getView(view.iden))
            self.eq(view, core.getView(core.iden))
            self.none(core.getView('xxx'))

    async def test_cortex_cronjob_perms(self):
        async with self.getTestCore() as realcore:
            async with realcore.getLocalProxy() as core:
                fred = await core.addUser('fred')
                await core.setUserPasswd(fred['iden'], 'secret')
                cdef = {'storm': '[test:str=foo]', 'reqs': {'dayofmonth': 1},
                        'incunit': None, 'incvals': None}
                adef = await core.addCronJob(cdef)
                iden = adef.get('iden')

            async with realcore.getLocalProxy(user='fred') as core:
                # Rando user can't make cron jobs
                cdef = {'storm': '[test:int=1]', 'reqs': {'month': 1},
                        'incunit': None, 'incvals': None}
                await self.asyncraises(s_exc.AuthDeny, core.addCronJob(cdef))

                # Rando user can't mod cron jobs
                await self.asyncraises(s_exc.AuthDeny, core.updateCronJob(iden, '[test:str=bar]'))

                # Rando user doesn't see any cron jobs
                self.len(0, await core.listCronJobs())

                # Rando user can't delete cron jobs
                await self.asyncraises(s_exc.AuthDeny, core.delCronJob(iden))

                # Rando user can't enable/disable cron jobs
                await self.asyncraises(s_exc.AuthDeny, core.enableCronJob(iden))
                await self.asyncraises(s_exc.AuthDeny, core.disableCronJob(iden))

    async def test_cortex_cron_deluser(self):

        async with self.getTestCore() as core:

            visi = await core.auth.addUser('visi')
            await visi.setAdmin(True)

            asvisi = {'user': visi.iden}
            await core.stormlist('cron.add --daily 13:37 {$lib.print(woot)}', opts=asvisi)
            await core.auth.delUser(visi.iden)

            self.len(1, await core.callStorm('return($lib.cron.list())'))
            msgs = await core.stormlist('cron.list')
            self.stormIsInPrint('$lib.print(woot)', msgs)

    async def test_cortex_migrationmode(self):
        async with self.getTestCore() as core:
            async with core.getLocalProxy(user='root') as prox:

                await prox.addUser('fred', passwd='secret')

                self.true(core.agenda.enabled)
                self.true(core.trigson)
                async with await core.snap() as snap:
                    self.true(snap.trigson)

                # add triggers
                # node:add case
                tdef = {'cond': 'node:add', 'form': 'test:str', 'storm': '[ test:int=1 ]'}
                await core.view.addTrigger(tdef)
                await core.nodes('[ test:str=foo ]')
                self.len(1, await core.nodes('test:int'))

                # node:del case
                tdef = {'cond': 'node:del', 'storm': '[ test:int=2 ]', 'form': 'test:str'}
                await core.view.addTrigger(tdef)
                await core.nodes('test:str=foo | delnode')
                self.len(2, await core.nodes('test:int'))

                # tag:add case
                tdef = {'cond': 'tag:add', 'storm': '[ test:int=3 ]', 'tag': 'footag'}
                await core.view.addTrigger(tdef)
                await core.nodes('[ test:str=foo +#footag ]')
                self.len(3, await core.nodes('test:int'))

                # enable migration mode
                await prox.enableMigrationMode()

                self.false(core.agenda.enabled)
                self.false(core.trigson)
                async with await core.snap() as snap:
                    self.false(snap.trigson)

                # check that triggers don't fire
                await core.nodes('test:int | delnode')
                await core.nodes('[test:str=foo] [+#footag] | delnode')
                self.len(0, await core.nodes('test:int'))

                # disable migration mode
                await prox.disableMigrationMode()

                self.true(core.agenda.enabled)
                self.true(core.trigson)
                async with await core.snap() as snap:
                    self.true(snap.trigson)

                # check that triggers fire
                await core.nodes('[test:str=foo] [+#footag] | delnode')
                self.len(3, await core.nodes('test:int'))

            async with core.getLocalProxy(user='fred') as prox:
                # non-admin cannot enable/disable migration mode
                await self.asyncraises(s_exc.AuthDeny, prox.enableMigrationMode())
                await self.asyncraises(s_exc.AuthDeny, prox.disableMigrationMode())

    async def test_cortex_watch(self):

        async with self.getTestCore() as core:

            async with core.getLocalProxy() as prox:

                async def nodes():
                    await asyncio.sleep(0.1)    # due to telepath proxy causing task switch
                    await core.nodes('[ test:int=10 +#foo.bar +#baz.faz ]')
                    await core.nodes('test:int=10 [ -#foo.bar -#baz.faz ]')

                task = core.schedCoro(nodes())

                data = []
                async for mesg in prox.watch({'tags': ['foo.bar', 'baz.*']}):
                    data.append(mesg)
                    if len(data) == 4:
                        break

                await asyncio.wait_for(task, timeout=1)

                self.eq(data[0][0], 'tag:add')
                self.eq(data[0][1]['tag'], 'foo.bar')

                self.eq(data[1][0], 'tag:add')
                self.eq(data[1][1]['tag'], 'baz.faz')

                self.eq(data[2][0], 'tag:del')
                self.eq(data[2][1]['tag'], 'foo.bar')

                self.eq(data[3][0], 'tag:del')
                self.eq(data[3][1]['tag'], 'baz.faz')

    async def test_cortex_behold(self):
        async with self.getTestCore() as core:
            async with core.getLocalProxy() as prox:
                class TstServ(s_stormsvc.StormSvc):
                    _storm_svc_name = 'tstserv'
                    _storm_svc_vers = (0, 0, 2)
                    _storm_svc_pkgs = [
                        {  # type: ignore
                            'name': 'foo',
                            'version': (0, 0, 1),
                            'synapse_minversion': [2, 144, 0],
                            'synapse_version': '>=2.100.0,<3.0.0',
                            'modules': [],
                            'commands': []
                        }
                    ]

                async def action():
                    await asyncio.sleep(0.1)
                    await core.callStorm('return($lib.view.get().fork())')
                    await core.callStorm('return($lib.cron.add(query="{graph:node=*}", hourly=30).pack())')
                    tdef = {'cond': 'node:add', 'storm': '[test:str="foobar"]', 'form': 'test:int'}
                    opts = {'vars': {'tdef': tdef}}
                    trig = await core.callStorm('return($lib.trigger.add($tdef))', opts=opts)
                    opts = {'vars': {'trig': trig['iden']}}

                    await core.callStorm('$lib.trigger.disable($trig)', opts=opts)
                    await core.callStorm('return($lib.trigger.del($trig))', opts=opts)

                    async with self.getTestDmon() as dmon:
                        dmon.share('tstservone', TstServ())
                        host, port = dmon.addr
                        surl = f'tcp://127.0.0.1:{port}/tstservone'
                        await core.callStorm(f'service.add alegitservice {surl}')
                        await core.callStorm('$lib.service.wait(alegitservice)')

                task = core.schedCoro(action())
                replay = s_common.envbool('SYNDEV_NEXUS_REPLAY')
                dlen = 9 if replay else 8

                data = []
                async for mesg in prox.behold():
                    data.append(mesg)
                    if len(data) == dlen:
                        break

                await asyncio.wait_for(task, timeout=1)
                self.eq(data[0]['event'], 'layer:add')
                self.gt(data[0]['offset'], 0)
                self.len(1, data[0]['gates'])
                self.true(type(data[0]['info']) is dict)
                self.true(type(data[0]['gates']) is tuple)
                self.len(1, data[0]['gates'])

                self.eq(data[1]['event'], 'view:add')
                self.gt(data[1]['offset'], data[0]['offset'])
                self.true(type(data[1]['info']) is dict)
                self.true(type(data[1]['gates']) is tuple)
                self.len(1, data[1]['gates'])

                self.eq(data[2]['event'], 'cron:add')
                self.gt(data[2]['offset'], data[1]['offset'])
                self.true(type(data[2]['info']) is dict)
                self.true(type(data[2]['gates']) is tuple)
                self.len(1, data[2]['gates'])

                view = await core.callStorm('return($lib.view.get().iden)')

                self.eq(data[3]['event'], 'trigger:add')
                self.gt(data[3]['offset'], data[2]['offset'])
                self.len(1, data[3]['gates'])
                self.false(data[3]['info']['async'])
                self.eq(data[3]['info']['cond'], 'node:add')
                self.true(data[3]['info']['enabled'])
                self.eq(data[3]['info']['form'], 'test:int')
                self.eq(data[3]['info']['storm'], '[test:str="foobar"]')
                self.eq(data[3]['info']['username'], 'root')
                self.eq(data[3]['info']['view'], view)

                self.eq(data[4]['event'], 'trigger:set')
                self.gt(data[4]['offset'], data[3]['offset'])
                self.len(1, data[4]['gates'])
                self.eq(data[4]['info']['name'], 'enabled')
                self.false(data[4]['info']['valu'])
                self.eq(data[4]['info']['view'], view)

                off = 5
                if replay:
                    self.eq(data[off]['event'], 'trigger:set')
                    self.gt(data[off]['offset'], data[3]['offset'])
                    self.len(1, data[off]['gates'])
                    self.eq(data[off]['info']['name'], 'enabled')
                    self.false(data[off]['info']['valu'])
                    self.eq(data[off]['info']['view'], view)
                    off += 1

                self.eq(data[off]['event'], 'trigger:del')
                self.gt(data[off]['offset'], data[4]['offset'])
                self.len(1, data[off]['gates'])
                self.nn(data[off]['info'].get('iden'))
                self.eq(data[off]['info']['view'], view)
                off += 1

                self.eq(data[off]['event'], 'svc:add')
                self.eq(data[off]['info']['name'], 'alegitservice')
                off += 1

                self.eq(data[off]['event'], 'svc:set')
                self.eq(data[off]['info']['name'], 'alegitservice')
                self.eq(data[off]['info']['svcname'], 'tstserv')
                self.eq(data[off]['info']['version'], (0, 0, 2))
                self.eq(data[off]['info']['iden'], data[off - 1]['info']['iden'])

    async def test_stormpkg_sad(self):
        base_pkg = {
            'name': 'boom',
            'desc': 'The boom Module',
            'version': (0, 0, 1),
            'synapse_minversion': (2, 8, 0),
            'modules': [
                {
                    'name': 'boom.mod',
                    'storm': '''
                    function f(a) {return ($a)}
                    ''',
                },
            ],
            'commands': [
                {
                    'name': 'boom.cmd',
                    'storm': '''
                    $boomlib = $lib.import(boom.mod)
                    $retn = $boomlib.f($arg)
                    ''',
                },
            ],
        }
        with self.getTestDir() as dirn:
            async with self.getTestCore(dirn=dirn) as core:
                pkg = copy.deepcopy(base_pkg)
                pkg.pop('name')
                with self.raises(s_exc.SchemaViolation) as cm:
                    await core.addStormPkg(pkg)
                self.eq(cm.exception.errinfo.get('mesg'),
                        "data must contain ['name'] properties")

                pkg = copy.deepcopy(base_pkg)
                pkg.pop('version')
                with self.raises(s_exc.SchemaViolation) as cm:
                    await core.addStormPkg(pkg)
                self.eq(cm.exception.errinfo.get('mesg'),
                        "data must contain ['version'] properties")

                pkg = copy.deepcopy(base_pkg)
                pkg['modules'][0].pop('name')
                with self.raises(s_exc.SchemaViolation) as cm:
                    await core.addStormPkg(pkg)
                self.eq(cm.exception.errinfo.get('mesg'),
                        "data.modules[0] must contain ['name'] properties")

                pkg = copy.deepcopy(base_pkg)
                pkg['commands'][0]['cmdargs'] = ((
                    '--debug',
                    {'default': False},
                    {'help': 'Words'},
                ),)
                with self.raises(s_exc.SchemaViolation) as cm:
                    await core.addStormPkg(pkg)
                self.eq(cm.exception.errinfo.get('mesg'),
                        "data.commands[0].cmdargs[0] must contain only specified items")

                pkg = copy.deepcopy(base_pkg)
                pkg['configvars'] = (
                    {'name': 'foo', 'varname': 'foo', 'desc': 'foo', 'scopes': ['self'],
                     'type': 'newp'},
                )
                with self.raises(s_exc.NoSuchType) as cm:
                    await core.addStormPkg(pkg)
                self.eq(cm.exception.errinfo.get('mesg'),
                        "Storm package boom has unknown config var type newp.")

                pkg = copy.deepcopy(base_pkg)
                pkg['configvars'] = (
                    {'name': 'foo', 'varname': 'foo', 'desc': 'foo', 'scopes': ['self'],
                     'type': ['inet:fqdn', ['str', 'newp']]},
                )
                with self.raises(s_exc.NoSuchType) as cm:
                    await core.addStormPkg(pkg)
                self.eq(cm.exception.errinfo.get('mesg'),
                        "Storm package boom has unknown config var type newp.")

    async def test_cortex_view_persistence(self):
        with self.getTestDir() as dirn:
            async with self.getTestCore(dirn=dirn) as core:
                view = core.view
                NKIDS = 3
                for _ in range(NKIDS):
                    await view.fork()

                self.len(NKIDS + 1, core.layers)

            async with self.getTestCore(dirn=dirn) as core:
                self.len(NKIDS + 1, core.layers)
                for view in core.views.values():
                    if view == core.view:
                        continue
                    self.eq(core.view, view.parent)

    async def test_cortex_vars(self):

        async with self.getTestCore() as core:

            await core.auth.addUser('visi')
            async with core.getLocalProxy(user='visi') as proxy:
                with self.raises(s_exc.AuthDeny):
                    await proxy.setStormVar('hehe', 'haha')
                with self.raises(s_exc.AuthDeny):
                    await proxy.getStormVar('hehe')
                with self.raises(s_exc.AuthDeny):
                    await proxy.popStormVar('hehe')

            async with core.getLocalProxy() as proxy:
                self.none(await proxy.setStormVar('hehe', 'haha'))
                self.eq('haha', await proxy.getStormVar('hehe'))
                self.eq('hoho', await proxy.getStormVar('lolz', default='hoho'))
                self.eq('haha', await proxy.popStormVar('hehe'))
                self.eq('hoho', await proxy.popStormVar('lolz', default='hoho'))

    async def test_cortex_synclayersevents(self):
        async with self.getTestCoreAndProxy() as (core, proxy):
            baseoffs = await core.getNexsIndx()
            baselayr = core.getLayer()
            items = await alist(proxy.syncLayersEvents({}, wait=False))
            self.len(1, items)

            offsdict = {baselayr.iden: baseoffs}
            genr = core.syncLayersEvents(offsdict=offsdict, wait=True)
            nodes = await core.nodes('[ test:str=foo ]')
            node = nodes[0]

            item0 = await genr.__anext__()
            expect = (baseoffs, baselayr.iden, s_cortex.SYNC_NODEEDITS)
            expectedits = ((node.buid, 'test:str',
                            ((s_layer.EDIT_NODE_ADD, ('foo', 1), ()),
                             (s_layer.EDIT_PROP_SET, ('.created', node.props['.created'], None,
                                                      s_layer.STOR_TYPE_MINTIME), ()))),)
            self.eq(expect, item0[:3])
            self.eq(expectedits, item0[3])
            self.isin('time', item0[4])
            self.isin('user', item0[4])

            layr = await core.addLayer()
            layriden = layr['iden']
            await core.delLayer(layriden)

            item1 = await genr.__anext__()
            expect = (baseoffs + 1, layriden, s_cortex.SYNC_LAYR_ADD, (), {})
            self.eq(expect, item1)

            item1 = await genr.__anext__()
            expect = (baseoffs + 2, layriden, s_cortex.SYNC_LAYR_DEL, (), {})
            self.eq(expect, item1)

            layr = await core.addLayer()
            layriden = layr['iden']
            layr = core.getLayer(layriden)

            vdef = {'layers': (layriden,)}
            view = (await core.addView(vdef)).get('iden')

            item3 = await genr.__anext__()
            expect = (baseoffs + 3, layriden, s_cortex.SYNC_LAYR_ADD, (), {})
            self.eq(expect, item3)

            items = []
            syncevent = asyncio.Event()

            async def keep_pulling():
                syncevent.set()
                while True:
                    try:
                        item = await genr.__anext__()  # NOQA
                        items.append(item)
                    except Exception as e:
                        items.append(str(e))
                        break

            core.schedCoro(keep_pulling())
            await syncevent.wait()

            self.len(0, items)

            opts = {'view': view}
            nodes = await core.nodes('[ test:str=bar ]', opts=opts)
            node = nodes[0]

            self.len(1, items)
            item4 = items[0]

            expect = (baseoffs + 5, layr.iden, s_cortex.SYNC_NODEEDITS)
            expectedits = ((node.buid, 'test:str',
                            [(s_layer.EDIT_NODE_ADD, ('bar', 1), ()),
                             (s_layer.EDIT_PROP_SET, ('.created', node.props['.created'], None,
                                                      s_layer.STOR_TYPE_MINTIME), ())]),)

            self.eq(expect, item4[:3])
            self.eq(expectedits, item4[3])
            self.isin('time', item4[4])
            self.isin('user', item4[4])

        # Avoid races in cleanup, but do this after cortex is fini'd for coverage
        del genr

    async def test_cortex_syncindexevents(self):
        async with self.getTestCoreAndProxy() as (core, proxy):
            baseoffs = await core.getNexsIndx()
            baselayr = core.getLayer()

            # Make sure an empty log works with wait=False
            items = await alist(core.syncIndexEvents({}, wait=False))
            self.eq(items, [])

            # Test wait=True

            mdef = {'forms': ['test:str']}
            offsdict = {baselayr.iden: baseoffs}
            genr = core.syncIndexEvents(mdef, offsdict=offsdict, wait=True)
            nodes = await core.nodes('[ test:str=foo ]')
            node = nodes[0]

            item0 = await genr.__anext__()
            expectadd = (baseoffs, baselayr.iden, s_cortex.SYNC_NODEEDIT,
                         (node.buid, 'test:str', s_layer.EDIT_NODE_ADD, ('foo', s_layer.STOR_TYPE_UTF8), ()))
            self.eq(expectadd, item0)

            layr = await core.addLayer()
            layriden = layr['iden']
            await core.delLayer(layriden)

            item1 = await genr.__anext__()
            expectadd = (baseoffs + 1, layriden, s_cortex.SYNC_LAYR_ADD, ())
            self.eq(expectadd, item1)

            item2 = await genr.__anext__()
            expectdel = (baseoffs + 2, layriden, s_cortex.SYNC_LAYR_DEL, ())
            self.eq(expectdel, item2)

            layr = await core.addLayer()
            layriden = layr['iden']
            layr = core.getLayer(layriden)

            vdef = {'layers': (layriden,)}
            view = (await core.addView(vdef)).get('iden')
            opts = {'view': view}
            nodes = await core.nodes('[ test:str=bar ]', opts=opts)
            node = nodes[0]

            item3 = await genr.__anext__()
            expectadd = (baseoffs + 3, layriden, s_cortex.SYNC_LAYR_ADD, ())
            self.eq(expectadd, item3)

            item4 = await genr.__anext__()
            expectadd = (baseoffs + 5, layr.iden, s_cortex.SYNC_NODEEDIT,
                         (node.buid, 'test:str', s_layer.EDIT_NODE_ADD, ('bar', s_layer.STOR_TYPE_UTF8), ()))
            self.eq(expectadd, item4)

            # Make sure progress every 1000 layer log entries works
            await core.nodes('[inet:ipv4=192.168.1/20]')

            offsdict = {baselayr.iden: baseoffs + 1, layriden: baseoffs + 1}

            items = await alist(proxy.syncIndexEvents(mdef, offsdict=offsdict, wait=False))

            expect = (9999, baselayr.iden, s_cortex.SYNC_NODEEDIT,
                      (None, None, s_layer.EDIT_PROGRESS, (), ()))
            self.eq(expect[1:], items[1][1:])

            # Make sure that genr wakes up if a new layer occurs after it is already waiting
            offs = await core.getNexsIndx()
            offsdict = {baselayr.iden: offs, layriden: offs}

            event = asyncio.Event()

            async def taskfunc():
                items = []
                count = 0
                async for item in proxy.syncIndexEvents(mdef, offsdict=offsdict):
                    event.set()
                    items.append(item)
                    count += 1
                    if count >= 3:
                        return items

            task = core.schedCoro(taskfunc())
            nodes = await core.nodes('[ test:str=bar3 ]', opts=opts)
            await event.wait()

            # Add a layer and a new node to the layer
            layr = await core.addLayer()
            layriden = layr['iden']
            layr = core.getLayer(layriden)

            vdef = {'layers': (layriden,)}
            view = (await core.addView(vdef)).get('iden')
            opts = {'view': view}
            nodes = await core.nodes('[ test:str=bar2 ]', opts=opts)
            node = nodes[0]

            await asyncio.wait_for(task, 5.0)

            items = task.result()
            self.len(3, items)
            self.eq(items[1][1:], (layriden, s_cortex.SYNC_LAYR_ADD, ()))
            self.eq(items[2][1:3], (layriden, s_cortex.SYNC_NODEEDIT))

            # Avoid races in cleanup
            del genr

    async def test_cortex_all_layr_read(self):
        async with self.getTestCore() as core:
            layr = core.getView().layers[0].iden
            visi = await core.auth.addUser('visi')
            visi.confirm(('layer', 'read'), gateiden=layr)

        async with self.getRegrCore('2.0-layerv2tov3') as core:
            layr = core.getView().layers[0].iden
            visi = await core.auth.addUser('visi')
            visi.confirm(('layer', 'read'), gateiden=layr)

    async def test_cortex_export(self):

        async with self.getTestCore() as core:

            visi = await core.auth.addUser('visi')
            await visi.setPasswd('secret')

            await core.auth.rootuser.setPasswd('secret')

            host, port = await core.addHttpsPort(0, host='127.0.0.1')

            altview = await core.callStorm('$layr = $lib.layer.add() return($lib.view.add(layers=($layr.iden,)).iden)')

            await core.addTagProp('user', ('str', {}), {'doc': 'real nice tagprop ya got there'})
            await core.addTagProp('rank', ('int', {}), {'doc': 'be a shame if'})
            await core.addTagProp('file', ('file:path', {}), {'doc': 'something happened to it'})

            await core.nodes('[ inet:email=visi@vertex.link +#visi.woot:rank=43 +#foo.bar:user=vertex ]')
            await core.nodes('[ inet:fqdn=hehe.com ]')
            await core.nodes('[ media:news=* :title="Vertex Project Winning" +#visi:file="/foo/bar/baz" +#visi.woot:rank=1 +(refs)> { inet:email=visi@vertex.link inet:fqdn=hehe.com } ]')

            async with core.getLocalProxy() as proxy:

                opts = {'scrub': {'include': {'tags': ('visi',)}}}
                podes = []
                async for p in proxy.exportStorm('media:news inet:email', opts=opts):
                    if not podes:
                        tasks = [t for t in core.boss.tasks.values() if t.name == 'storm:export']
                        self.true(len(tasks) == 1 and tasks[0].info.get('view') == core.view.iden)
                    podes.append(p)

                self.len(2, podes)
                news = [p for p in podes if p[0][0] == 'media:news'][0]
                email = [p for p in podes if p[0][0] == 'inet:email'][0]

                self.nn(email[1]['tags']['visi'])
                self.nn(email[1]['tags']['visi.woot'])
                self.none(email[1]['tags'].get('foo'))
                self.none(email[1]['tags'].get('foo.bar'))
                self.len(1, email[1]['tagprops'])
                self.eq(email[1]['tagprops'], {'visi.woot': {'rank': 43}})
                self.len(2, news[1]['tagprops'])
                self.eq(news[1]['tagprops'], {'visi': {'file': '/foo/bar/baz'}, 'visi.woot': {'rank': 1}})
                self.len(1, news[1]['edges'])
                self.eq(news[1]['edges'][0], ('refs', '2346d7bed4b0fae05e00a413bbf8716c9e08857eb71a1ecf303b8972823f2899'))

                # concat the bytes and add back to the axon
                byts = b''.join(s_msgpack.en(p) for p in podes)
                size, sha256b = await core.axon.put(byts)
                sha256 = s_common.ehex(sha256b)

                opts = {'view': altview, 'vars': {'sha256': sha256}}
                self.eq(2, await proxy.callStorm('return($lib.feed.fromAxon($sha256))', opts=opts))
                self.len(1, await core.nodes('media:news -(refs)> *', opts={'view': altview}))
                self.eq(2, await proxy.feedFromAxon(sha256))

            async with self.getHttpSess(port=port) as sess:
                resp = await sess.post(f'https://localhost:{port}/api/v1/storm/export')
                self.eq(401, resp.status)

            async with self.getHttpSess(port=port, auth=('visi', 'secret')) as sess:
                body = {'query': 'inet:ipv4', 'opts': {'user': core.auth.rootuser.iden}}
                async with sess.get(f'https://localhost:{port}/api/v1/storm/export', json=body) as resp:
                    self.eq(resp.status, 403)

            async with self.getHttpSess(port=port, auth=('root', 'secret')) as sess:

                resp = await sess.post(f'https://localhost:{port}/api/v1/storm/export')
                self.eq(200, resp.status)

                reply = await resp.json()
                self.eq('err', reply.get('status'))
                self.eq('SchemaViolation', reply.get('code'))

                body = {
                    'query': 'media:news inet:email',
                    'opts': {'scrub': {'include': {'tags': ('visi',)}}},
                }
                resp = await sess.post(f'https://localhost:{port}/api/v1/storm/export', json=body)
                byts = await resp.read()

                podes = [i[1] for i in s_msgpack.Unpk().feed(byts)]

                news = [p for p in podes if p[0][0] == 'media:news'][0]
                email = [p for p in podes if p[0][0] == 'inet:email'][0]

                self.nn(email[1]['tags']['visi'])
                self.nn(email[1]['tags']['visi.woot'])
                self.none(email[1]['tags'].get('foo'))
                self.none(email[1]['tags'].get('foo.bar'))
                self.len(1, news[1]['edges'])
                self.eq(news[1]['edges'][0], ('refs', '2346d7bed4b0fae05e00a413bbf8716c9e08857eb71a1ecf303b8972823f2899'))

                body = {'query': 'inet:ipv4=asdfasdf'}
                resp = await sess.post(f'https://localhost:{port}/api/v1/storm/export', json=body)
                retval = await resp.json()
                self.eq('err', retval['status'])
                self.eq('BadTypeValu', retval['code'])

            async def boom(*args, **kwargs):
                for x in (): yield x
                raise s_exc.BadArg()

            core.axon.iterMpkFile = boom
            with self.raises(s_exc.BadArg):
                await core.feedFromAxon(s_common.ehex(sha256b))

    async def test_cortex_export_toaxon(self):
        async with self.getTestCore() as core:
            await core.nodes('[inet:dns:a=(vertex.link, 1.2.3.4)]')
            size, sha256 = await core.exportStormToAxon('.created')
            byts = b''.join([b async for b in core.axon.get(s_common.uhex(sha256))])
            self.isin(b'vertex.link', byts)

    async def test_cortex_lookup_mode(self):
        async with self.getTestCoreAndProxy() as (_core, proxy):
            retn = await proxy.count('[inet:email=foo.com@vertex.link]')
            self.eq(1, retn)

            opts = {'mode': 'lookup'}
            retn = await proxy.count('foo.com@vertex.link', opts=opts)
            self.eq(1, retn)

    async def test_tag_model(self):

        async with self.getTestCore() as core:

            visi = await core.auth.addUser('visi')
            asvisi = {'user': visi.iden}

            self.len(0, await core.callStorm('return($lib.model.tags.list())'))

            self.none(await core.callStorm('return($lib.model.tags.get(foo.bar))'))
            self.none(await core.callStorm('return($lib.model.tags.pop(foo.bar, regex))'))

            with self.raises(s_exc.SchemaViolation):
                await core.nodes('$lib.model.tags.set(cno.cve, newp, newp)')

            with self.raises(s_exc.AuthDeny):
                await core.nodes('$lib.model.tags.set(cno.cve, regex, ())', opts=asvisi)

            with self.raises(s_exc.AuthDeny):
                await core.nodes('$lib.model.tags.pop(cno.cve, regex)', opts=asvisi)

            with self.raises(s_exc.AuthDeny):
                await core.nodes('$lib.model.tags.del(cno.cve)', opts=asvisi)

            await core.nodes('''
                $regx = ($lib.null, $lib.null, "[0-9]{4}", "[0-9]{5}")
                $lib.model.tags.set(cno.cve, regex, $regx)
            ''')

            nodes = await core.nodes('[ inet:ipv4=1.2.3.4 +#cno.cve.2021.12345 ]')

            with self.raises(s_exc.BadTag):
                await core.nodes('[ inet:ipv4=1.2.3.4 +#cno.cve.foo ]')

            with self.raises(s_exc.BadTag):
                await core.nodes('[ inet:ipv4=1.2.3.4 +#cno.cve.2021.hehe ]')

            with self.raises(s_exc.BadTag):
                await core.nodes('[ inet:ipv4=1.2.3.4 +#cno.cve.2021.123456 ]')

            with self.raises(s_exc.BadTag):
                await core.nodes('[ inet:ipv4=1.2.3.4 +#cno.cve.12345 ]')

            self.eq((None, None, '[0-9]{4}', '[0-9]{5}'), await core.callStorm('''
                return($lib.model.tags.pop(cno.cve, regex))
            '''))

            self.none(await core.callStorm('return($lib.model.tags.pop(cno.cve, regex))'))

            await core.nodes('[ inet:ipv4=1.2.3.4 +#cno.cve.2021.hehe ]')

            await core.setTagModel('cno.cve', 'regex', (None, None, '[0-9]{4}', '[0-9]{5}'))
            with self.raises(s_exc.BadTag):
                await core.nodes('[ inet:ipv4=1.2.3.4 +#cno.cve.2021.haha ]')

            self.none(await core.callStorm('$lib.model.tags.del(cno.cve)'))
            self.none(await core.callStorm('return($lib.model.tags.get(cno.cve))'))

            await core.nodes('[ inet:ipv4=1.2.3.4 +#cno.cve.2021.haha ]')

            # clear out the #cno.cve tags and test prune behavior.
            await core.nodes('#cno.cve [ -#cno.cve ]')

            await core.nodes('[ inet:ipv4=1.2.3.4 +#cno.cve.2021.12345.foo +#cno.cve.2021.55555 ]')

            await core.nodes('$lib.model.tags.set(cno.cve, prune, (2))')

            # test that the pruning behavior detects non-leaf boundaries
            nodes = await core.nodes('[ inet:ipv4=1.2.3.4 -#cno.cve.2021.55555 ]')
            self.sorteq(('cno', 'cno.cve', 'cno.cve.2021', 'cno.cve.2021.12345', 'cno.cve.2021.12345.foo'), [t[0] for t in nodes[0].getTags()])

            # test that the pruning behavior stops at the correct level
            nodes = await core.nodes('[ inet:ipv4=1.2.3.4 -#cno.cve.2021.12345.foo ]')
            self.sorteq(('cno', 'cno.cve', 'cno.cve.2021', 'cno.cve.2021.12345'), [t[0] for t in nodes[0].getTags()])

            # test that the pruning behavior detects when it needs to prune
            nodes = await core.nodes('[ inet:ipv4=1.2.3.4 -#cno.cve.2021.12345 ]')
            self.len(1, nodes)
            self.eq((('cno', (None, None)),), nodes[0].getTags())

            # test that the prune caches get cleared correctly
            await core.nodes('$lib.model.tags.pop(cno.cve, prune)')
            await core.nodes('[ inet:ipv4=1.2.3.4 +#cno.cve.2021.12345 ]')
            nodes = await core.nodes('[ inet:ipv4=1.2.3.4 -#cno.cve.2021.12345 ]')
            self.len(1, nodes)
            self.sorteq(('cno', 'cno.cve', 'cno.cve.2021'), [t[0] for t in nodes[0].getTags()])

            with self.raises(s_exc.SchemaViolation):
                await core.nodes('$lib.model.tags.set(cno.cve, prune, (0))')

    async def test_cortex_iterrows(self):

        async with self.getTestCoreAndProxy() as (core, prox):
            await core.addTagProp('score', ('int', {}), {})

            async with await core.snap() as snap:

                props = {'asn': 10, '.seen': ('2016', '2017')}
                node = await snap.addNode('inet:ipv4', 1, props=props)
                buid1 = node.buid
                await node.addTag('foo', ('2020', '2021'))
                await node.setTagProp('foo', 'score', 42)

                props = {'asn': 20, '.seen': ('2015', '2016')}
                node = await snap.addNode('inet:ipv4', 2, props=props)
                buid2 = node.buid
                await node.addTag('foo', ("2019", "2020"))
                await node.setTagProp('foo', 'score', 41)

                props = {'asn': 30, '.seen': ('2015', '2016')}
                node = await snap.addNode('inet:ipv4', 3, props=props)
                buid3 = node.buid
                await node.addTag('foo', ("2018", "2020"))
                await node.setTagProp('foo', 'score', 99)

                node = await snap.addNode('test:str', 'yolo')

                node = await snap.addNode('test:str', 'z' * 500)

            badiden = 'xxx'
            await self.agenraises(s_exc.NoSuchLayer, prox.iterPropRows(badiden, 'inet:ipv4', 'asn'))

            # rows are (buid, valu) tuples
            layriden = core.view.layers[0].iden
            rows = await alist(prox.iterPropRows(layriden, 'inet:ipv4', 'asn'))

            self.eq((10, 20, 30), tuple(sorted([row[1] for row in rows])))

            await self.agenraises(s_exc.NoSuchLayer, prox.iterUnivRows(badiden, '.seen'))

            # rows are (buid, valu) tuples
            rows = await alist(prox.iterUnivRows(layriden, '.seen'))

            tm = lambda x, y: (s_time.parse(x), s_time.parse(y))  # NOQA
            ivals = (tm('2015', '2016'), tm('2015', '2016'), tm('2016', '2017'))
            self.eq(ivals, tuple(sorted([row[1] for row in rows])))

            # iterFormRows
            await self.agenraises(s_exc.NoSuchLayer, prox.iterFormRows(badiden, 'inet:ipv4'))

            rows = await alist(prox.iterFormRows(layriden, 'inet:ipv4'))
            self.eq([(buid1, 1), (buid2, 2), (buid3, 3)], rows)

            # iterTagRows
            expect = sorted(
                [
                    (buid1, (tm('2020', '2021'), 'inet:ipv4')),
                    (buid2, (tm('2019', '2020'), 'inet:ipv4')),
                    (buid3, (tm('2018', '2020'), 'inet:ipv4')),
                ], key=lambda x: x[0])

            await self.agenraises(s_exc.NoSuchLayer, prox.iterTagRows(badiden, 'foo', form='newpform',
                                                                      starttupl=(expect[1][0], 'newpform')))
            rows = await alist(prox.iterTagRows(layriden, 'foo', form='newpform', starttupl=(expect[1][0], 'newpform')))
            self.eq([], rows)

            rows = await alist(prox.iterTagRows(layriden, 'foo', form='inet:ipv4'))
            self.eq(expect, rows)

            rows = await alist(prox.iterTagRows(layriden, 'foo', form='inet:ipv4', starttupl=(expect[1][0],
                                                'inet:ipv4')))
            self.eq(expect[1:], rows)

            expect = [
                (buid2, 41,),
                (buid1, 42,),
                (buid3, 99,),
            ]

            await self.agenraises(s_exc.NoSuchLayer, prox.iterTagPropRows(badiden, 'foo', 'score', form='inet:ipv4',
                                                                          stortype=s_layer.STOR_TYPE_I64,
                                                                          startvalu=42))

            rows = await alist(prox.iterTagPropRows(layriden, 'foo', 'score', form='inet:ipv4',
                                                    stortype=s_layer.STOR_TYPE_I64, startvalu=42))
            self.eq(expect[1:], rows)

    async def test_cortex_storage_v1(self):

        async with self.getRegrCore('cortex-storage-v1') as core:

            mdef = await core.callStorm('return($lib.macro.get(woot))')
            self.true(core.cellvers.get('cortex:storage') >= 1)

            self.eq(core.auth.rootuser.iden, mdef['user'])
            self.eq(core.auth.rootuser.iden, mdef['creator'])

            self.eq(1673371514938, mdef['created'])
            self.eq(1673371514938, mdef['updated'])
            self.eq('$lib.print("hi there")', mdef['storm'])

            msgs = await core.stormlist('macro.exec woot')
            self.stormHasNoWarnErr(msgs)
            self.stormIsInPrint('hi there', msgs)

    async def test_cortex_depr_props_warning(self):

        conf = {
            'modules': [
                'synapse.tests.test_datamodel.DeprecatedModel',
            ]
        }

        with self.getTestDir() as dirn:
            with self.getLoggerStream('synapse.cortex') as stream:

                async with self.getTestCore(conf=conf, dirn=dirn) as core:

                    # Create a test:deprprop so it doesn't generate a warning
                    await core.callStorm('[test:dep:easy=foobar :guid=*]')

                    # Lock test:deprprop:ext and .pdep so they don't generate a warning
                    await core.callStorm('model.deprecated.lock test:dep:str')
                    await core.callStorm('model.deprecated.lock ".pdep"')

                # Check that we saw the warnings
                stream.seek(0)
                data = stream.read()

                self.eq(1, data.count('deprecated properties unlocked'))
                self.isin('deprecated properties unlocked and not in use', data)

                match = regex.match(r'Detected (?P<count>\d+) deprecated properties', data)
                count = int(match.groupdict().get('count'))

                here = stream.tell()

                async with self.getTestCore(conf=conf, dirn=dirn) as core:
                    pass

                # Check that the warnings are gone now
                stream.seek(here)
                data = stream.read()

                self.eq(1, data.count('deprecated properties unlocked'))
                self.isin(f'Detected {count - 4} deprecated properties', data)

    async def test_cortex_dmons_after_modelrev(self):
        with self.getTestDir() as dirn:
            async with self.getTestCore(dirn=dirn) as core:

                # Add a dmon so something gets started
                await core.callStorm('''
                    $ddef = $lib.dmon.add(${
                        $lib.print(hi)
                        $lib.warn(omg)
                        $s = $lib.str.format('Running {t} {i}', t=$auto.type, i=$auto.iden)
                        $lib.log.info($s, ({"iden": $auto.iden}))
                    })
                ''')

                # Create this so we can find the model rev version before the
                # latest
                mrev = s_modelrev.ModelRev(core)

                # Add a layer and regress the version so it gets migrated on the
                # next start
                ldef = await core.addLayer()
                layr = core.getLayer(ldef['iden'])
                await layr.setModelVers(mrev.revs[-2][0])

            with self.getLoggerStream('') as stream:
                async with self.getTestCore(dirn=dirn) as core:
                    pass

            stream.seek(0)
            data = stream.read()

            # Check that the model migration happens before the dmons start
            mrevstart = data.find('beginning model migration')
            dmonstart = data.find('Starting Dmon')
            self.ne(-1, mrevstart)
            self.ne(-1, dmonstart)
            self.lt(mrevstart, dmonstart)

<<<<<<< HEAD
    async def test_cortex_double_init(self):
        async with self.getTestCore() as core:
            q = '''
            init {$foo = bar $lib.print(`{$foo} {$wow}`) }
            init {$baz = hehe $lib.print('second init!') }
            $lib.print($baz)
            '''
            msgs = await core.stormlist(q, opts={'vars': {'wow': 'hehe'}})
            pmesgs = [m[1].get('mesg') for m in msgs if m[0] == 'print']
            self.eq(pmesgs, ['bar hehe', 'second init!', 'hehe'])

            q = '''
            init {$foo = bar $lib.print(`{$foo} {$wow}`) }
            init {$baz = hehe $lib.print('second init!') }
            $lib.print($baz)
            [test:str=stuff]
            $stuff = $node.value()
            fini { $lib.print(fini1) }
            fini { $lib.print(`fini {$stuff}`) }
            '''
            msgs = await core.stormlist(q, opts={'vars': {'wow': 'hehe', 'stuff': None}})
            pmesgs = [m[1].get('mesg') for m in msgs if m[0] == 'print']
            self.eq(pmesgs, ['bar hehe', 'second init!', 'hehe', 'fini1', 'fini stuff'])
=======
    async def test_cortex_user_scope(self):
        async with self.getTestCore() as core:  # type: s_cortex.Cortex
            udef = await core.addUser('admin')
            admin = udef.get('iden')
            await core.setUserAdmin(admin, True)
            async with core.getLocalProxy() as prox:

                # Proxy our storm requests as the admin user
                opts = {'user': admin}

                self.eq('admin', await prox.callStorm('return( $lib.user.name()  )', opts=opts))

                with self.getStructuredAsyncLoggerStream('synapse.lib.cell') as stream:

                    q = 'return( ($lib.user.name(), $lib.auth.users.add(lowuser) ))'
                    (whoami, udef) = await prox.callStorm(q, opts=opts)
                    self.eq('admin', whoami)
                    self.eq('lowuser', udef.get('name'))

                raw_mesgs = [m for m in stream.getvalue().split('\n') if m]
                msgs = [json.loads(m) for m in raw_mesgs]
                mesg = [m for m in msgs if 'Added user' in m.get('message')][0]
                self.eq('Added user=lowuser', mesg.get('message'))
                self.eq('admin', mesg.get('username'))
                self.eq('lowuser', mesg.get('target_username'))

                with self.getStructuredAsyncLoggerStream('synapse.lib.cell') as stream:

                    q = 'auth.user.mod lowuser --admin $lib.true'
                    msgs = []
                    async for mesg in prox.storm(q, opts=opts):
                        msgs.append(mesg)
                    self.stormHasNoWarnErr(msgs)

                raw_mesgs = [m for m in stream.getvalue().split('\n') if m]
                msgs = [json.loads(m) for m in raw_mesgs]
                mesg = [m for m in msgs if 'Set admin' in m.get('message')][0]
                self.isin('Set admin=True for lowuser', mesg.get('message'))
                self.eq('admin', mesg.get('username'))
                self.eq('lowuser', mesg.get('target_username'))
>>>>>>> 2c24bc1b
<|MERGE_RESOLUTION|>--- conflicted
+++ resolved
@@ -7573,7 +7573,6 @@
             self.ne(-1, dmonstart)
             self.lt(mrevstart, dmonstart)
 
-<<<<<<< HEAD
     async def test_cortex_double_init(self):
         async with self.getTestCore() as core:
             q = '''
@@ -7597,7 +7596,7 @@
             msgs = await core.stormlist(q, opts={'vars': {'wow': 'hehe', 'stuff': None}})
             pmesgs = [m[1].get('mesg') for m in msgs if m[0] == 'print']
             self.eq(pmesgs, ['bar hehe', 'second init!', 'hehe', 'fini1', 'fini stuff'])
-=======
+
     async def test_cortex_user_scope(self):
         async with self.getTestCore() as core:  # type: s_cortex.Cortex
             udef = await core.addUser('admin')
@@ -7637,5 +7636,4 @@
                 mesg = [m for m in msgs if 'Set admin' in m.get('message')][0]
                 self.isin('Set admin=True for lowuser', mesg.get('message'))
                 self.eq('admin', mesg.get('username'))
-                self.eq('lowuser', mesg.get('target_username'))
->>>>>>> 2c24bc1b
+                self.eq('lowuser', mesg.get('target_username'))