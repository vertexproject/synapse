--- conflicted
+++ resolved
@@ -5031,7 +5031,6 @@
             visi = await core.auth.addUser('visi')
             visi.confirm(('layer', 'read'), gateiden=layr)
 
-<<<<<<< HEAD
     async def test_cortex_export(self):
 
         async with self.getTestCore() as core:
@@ -5105,7 +5104,7 @@
             core.axon.iterMpkFile = boom
             with self.raises(s_exc.BadArg):
                 await core.feedFromAxon(s_common.ehex(sha256b))
-=======
+
     async def test_cortex_lookup_mode(self):
         async with self.getTestCoreAndProxy() as (_core, proxy):
             retn = await proxy.count('[inet:email=foo.com@vertex.link]')
@@ -5113,5 +5112,4 @@
 
             opts = {'mode': 'lookup'}
             retn = await proxy.count('foo.com@vertex.link', opts=opts)
-            self.eq(1, retn)
->>>>>>> b1861c48
+            self.eq(1, retn)