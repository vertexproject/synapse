--- conflicted
+++ resolved
@@ -7283,7 +7283,6 @@
             self.ne(-1, dmonstart)
             self.lt(mrevstart, dmonstart)
 
-<<<<<<< HEAD
     async def test_cortex_taxonomy_migr(self):
 
         async with self.getRegrCore('2.149.0-taxonomy-rename') as core:
@@ -7312,7 +7311,7 @@
             self.none(core.model.ifaces.get('taxonomy'))
             self.none(core.model.formsbyiface.get('taxonomy'))
             self.isin('_auto:taxonomy', core.model.formsbyiface.get('meta:taxonomy'))
-=======
+
     async def test_cortex_vaults(self):
         '''
         Simple usage testing.
@@ -7692,7 +7691,6 @@
             self.eq(
                 "{'foo': Abcd. Abcd. Abcd. Abcd. Abcd. Abcd. Abcd. Abcd. [...]",
                 exc.exception.get('valu'))
->>>>>>> 5d8c61a8
 
     async def test_cortex_user_scope(self):
         async with self.getTestCore() as core:  # type: s_cortex.Cortex
