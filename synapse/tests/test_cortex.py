import copy
import time
import shutil
import asyncio

import synapse.exc as s_exc
import synapse.common as s_common
import synapse.cortex as s_cortex
import synapse.telepath as s_telepath
import synapse.datamodel as s_datamodel

import synapse.lib.coro as s_coro
import synapse.lib.node as s_node
import synapse.lib.msgpack as s_msgpack

import synapse.tools.backup as s_tools_backup

import synapse.tests.utils as s_t_utils
from synapse.tests.utils import alist

class CortexTest(s_t_utils.SynTest):
    '''
    The tests that should be run with different types of layers
    '''
    async def test_cortex_prop_deref(self):

        async with self.getTestCore() as core:
            nodes = await core.nodes('[ test:int=10 test:str=woot ]')
            text = '''
                for $prop in (test:int, test:str) {
                    *$prop
                }
            '''
            self.len(2, await core.nodes(text))

            text = '''
                syn:prop=test:int $prop=$node.value() *$prop=10 -syn:prop
            '''
            nodes = await core.nodes(text)
            self.eq(nodes[1].ndef, ('test:int', 10))

            guid = 'da299a896ff52ab0e605341ab910dad5'

            opts = {'vars': {'guid': guid}}
            self.len(2, await core.nodes('[ inet:dns:a=(vertex.link, 1.2.3.4) (inet:iface=$guid :ipv4=1.2.3.4) ]',
                                         opts=opts))

            text = '''
                syn:form syn:prop:ro=1 syn:prop:ro=0

                $prop = $node.value()

                *$prop?=1.2.3.4

                -syn:form
                -syn:prop
            '''
            nodes = await core.nodes(text)
            self.len(3, nodes)

            self.eq(nodes[0].ndef, ('inet:ipv4', 0x01020304))
            self.eq(nodes[1].ndef, ('inet:dns:a', ('vertex.link', 0x01020304)))
            self.eq(nodes[2].ndef, ('inet:iface', guid))

    async def test_cortex_tagprop(self):

        with self.getTestDir() as dirn:
            async with self.getTestCore(dirn=dirn) as core:

                await core.addTagProp('user', ('str', {}), {})
                await core.addTagProp('score', ('int', {}), {'doc': 'hi there'})
                await core.addTagProp('at', ('geo:latlong', {}), {'doc':
                                                                  'Where the node was when the tag was applied.'})

                await core.nodes('[ test:int=10 +#foo.bar:score=20 ]')
                await core.nodes('[ test:str=lulz +#blah:user=visi ]')
                await core.nodes('[ test:str=wow +#hehe:at=(10, 20) ]')

                # test all the syntax cases...
                self.len(1, await core.nodes('#foo.bar'))
                self.len(1, await core.nodes('#foo.bar:score'))
                self.len(1, await core.nodes('#foo.bar:score=20'))
                self.len(1, await core.nodes('#foo.bar:score<=30'))
                self.len(1, await core.nodes('#foo.bar:score>=10'))
                self.len(1, await core.nodes('#foo.bar:score*range=(10, 30)'))

                self.len(1, await core.nodes('#blah:user^=vi'))

                self.len(1, await core.nodes('#:score'))
                self.len(1, await core.nodes('#:score=20'))
                self.len(1, await core.nodes('test:int#foo.bar:score'))
                self.len(1, await core.nodes('test:int#foo.bar:score=20'))

                self.len(1, await core.nodes('test:int +#foo.bar'))
                self.len(1, await core.nodes('test:int +#foo.bar:score'))
                self.len(1, await core.nodes('test:int +#foo.bar:score=20'))
                self.len(1, await core.nodes('test:int +#foo.bar:score<=30'))
                self.len(1, await core.nodes('test:int +#foo.bar:score>=10'))
                self.len(1, await core.nodes('test:int +#foo.bar:score*range=(10, 30)'))

                self.len(0, await core.nodes('test:int -#foo.bar'))
                self.len(0, await core.nodes('test:int -#foo.bar:score'))
                self.len(0, await core.nodes('test:int -#foo.bar:score=20'))
                self.len(0, await core.nodes('test:int -#foo.bar:score<=30'))
                self.len(0, await core.nodes('test:int -#foo.bar:score>=10'))
                self.len(0, await core.nodes('test:int -#foo.bar:score*range=(10, 30)'))

                self.len(1, await core.nodes('test:str +#hehe:at*near=((10, 20), 1km)'))

                # test use as a value...
                q = 'test:int $valu=#foo.bar:score [ +#foo.bar:score = $($valu + 20) ] +#foo.bar:score=40'
                self.len(1, await core.nodes(q))

                with self.raises(s_exc.CantDelProp):
                    await core.delTagProp('score')

                with self.raises(s_exc.BadPropValu):
                    self.len(1, await core.nodes('test:int=10 [ +#foo.bar:score=asdf ]'))

                self.len(1, await core.nodes('test:int=10 [ +#foo.bar:score?=asdf ] +#foo.bar:score=40'))

                # test the "set existing" cases for lift indexes
                self.len(1, await core.nodes('test:int=10 [ +#foo.bar:score=100 ]'))
                self.len(1, await core.nodes('#foo.bar'))
                self.len(1, await core.nodes('#foo.bar:score'))
                self.len(1, await core.nodes('#foo.bar:score=100'))
                self.len(1, await core.nodes('#foo.bar:score<=110'))
                self.len(1, await core.nodes('#foo.bar:score>=90'))
                self.len(1, await core.nodes('#foo.bar:score*range=(90, 110)'))

                # remove the tag
                await core.nodes('test:int=10 [ -#foo.bar ]')
                self.len(0, await core.nodes('#foo.bar:score'))
                self.len(0, await core.nodes('#foo.bar:score=100'))
                self.len(1, await core.nodes('test:int=10 -#foo.bar:score'))

                # remove just the tagprop
                await core.nodes('test:int=10 [ +#foo.bar:score=100 ]')
                await core.nodes('test:int=10 [ -#foo.bar:score ]')
                self.len(0, await core.nodes('#foo.bar:score'))
                self.len(0, await core.nodes('#foo.bar:score=100'))
                self.len(1, await core.nodes('test:int=10 -#foo.bar:score'))

                # remove a higher-level tag
                await core.nodes('test:int=10 [ +#foo.bar:score=100 ]')
                nodes = await core.nodes('test:int=10 [ -#foo ]')
                self.len(0, nodes[0].tagprops)
                self.len(0, await core.nodes('#foo'))
                self.len(0, await core.nodes('#foo.bar:score'))
                self.len(0, await core.nodes('#foo.bar:score=100'))
                self.len(1, await core.nodes('test:int=10 -#foo.bar:score'))

                with self.raises(s_exc.NoSuchCmpr):
                    await core.nodes('test:int=10 +#foo.bar:score*newp=66')

                modl = await core.getModelDict()
                self.nn(modl['tagprops'].get('score'))

                with self.raises(s_exc.DupPropName):
                    await core.addTagProp('score', ('int', {}), {})

                await core.delTagProp('score')

                with self.raises(s_exc.NoSuchProp):
                    await core.delTagProp('score')

                modl = await core.getModelDict()
                self.none(modl['tagprops'].get('score'))

                with self.raises(s_exc.NoSuchTagProp):
                    await core.nodes('#foo.bar:score')

                with self.raises(s_exc.NoSuchTagProp):
                    await core.nodes('test:int=10 [ +#foo.bar:score=66 ]')

                with self.raises(s_exc.NoSuchTagProp):
                    await core.nodes('test:int=10 +#foo.bar:score=66')

                with self.raises(s_exc.NoSuchType):
                    await core.addTagProp('derp', ('derp', {}), {})

            # Ensure that the tagprops persist
            async with self.getTestCore(dirn=dirn) as core:
                # Ensure we can still work with a tagprop, after restart, that was
                # defined with a type that came from a CoreModule model definition.
                self.len(1, await core.nodes('test:str +#hehe:at*near=((10, 20), 1km)'))

    async def test_cortex_prop_pivot(self):

        async with self.getTestReadWriteCores() as (core, wcore):

            async with await wcore.snap() as snap:
                await snap.addNode('inet:dns:a', ('woot.com', '1.2.3.4'))

            nodes = [n.pack() async for n in core.eval('inet:dns:a :ipv4 -> *')]
            self.len(1, nodes)
            self.eq(nodes[0][0], ('inet:ipv4', 0x01020304))

            # 3: init + inet:ipv4 + fini
            await self.agenlen(3, core.streamstorm('inet:dns:a :ipv4 -> *'))

    async def test_cortex_of_the_future(self):
        '''
        test "future/ongoing" time stamp.
        '''
        async with self.getTestReadWriteCores() as (core, wcore):

            async with await wcore.snap() as snap:

                node = await snap.addNode('test:str', 'foo')
                await node.addTag('lol', valu=('2015', '?'))

                self.eq((1420070400000, 0x7fffffffffffffff), node.getTag('lol'))

            nodes = [n.pack() async for n in core.eval('test:str=foo +#lol@=2014')]
            self.len(0, nodes)

            nodes = [n.pack() async for n in core.eval('test:str=foo +#lol@=2016')]
            self.len(1, nodes)

    async def test_cortex_noderefs(self):

        async with self.getTestReadWriteCores() as (core, wcore):

            sorc = s_common.guid()

            async with await wcore.snap() as snap:

                node = await snap.addNode('inet:dns:a', ('woot.com', '1.2.3.4'))

                refs = dict(node.getNodeRefs())

                self.eq(refs.get('fqdn'), ('inet:fqdn', 'woot.com'))
                self.eq(refs.get('ipv4'), ('inet:ipv4', 0x01020304))

                await node.seen('now', source=sorc)

                # test un-populated properties
                node = await snap.addNode('ps:contact', '*')
                self.len(0, node.getNodeRefs())

                # test ndef field
                node = await snap.addNode('geo:nloc', (('inet:fqdn', 'woot.com'), '34.1,-118.3', 'now'))
                refs = dict(node.getNodeRefs())
                refs.get('ndef', ('inet:fqdn', 'woot.com'))

                # test un-populated ndef field
                node = await snap.addNode('test:str', 'woot')
                refs = dict(node.getNodeRefs())
                self.none(refs.get('bar'))

                node = await snap.addNode('test:arrayprop', '*')

                # test un-populated array prop
                refs = node.getNodeRefs()
                self.len(0, [r for r in refs if r[0] == 'ints'])

                # test array prop
                await node.set('ints', (1, 2, 3))
                refs = node.getNodeRefs()
                ints = sorted([r[1] for r in refs if r[0] == 'ints'])
                self.eq(ints, (('test:int', 1), ('test:int', 2), ('test:int', 3)))

            opts = {'vars': {'sorc': sorc}}
            nodes = [n.pack() async for n in core.eval('meta:seen:source=$sorc -> *', opts=opts)]

            self.len(2, nodes)
            self.true('inet:dns:a' in [n[0][0] for n in nodes])

            opts = {'vars': {'sorc': sorc}}
            nodes = [n.pack() async for n in core.eval('meta:seen:source=$sorc :node -> *', opts=opts)]

            self.len(1, nodes)
            self.true('inet:dns:a' in [n[0][0] for n in nodes])

    async def test_cortex_iter_props(self):

        async with self.getTestCore() as core:

            async with await core.snap() as snap:

                props = {'asn': 10, '.seen': '2016'}
                node = await snap.addNode('inet:ipv4', 0x01020304, props=props)
                self.eq(node.get('asn'), 10)

                props = {'asn': 20, '.seen': '2015'}
                node = await snap.addNode('inet:ipv4', 0x05050505, props=props)
                self.eq(node.get('asn'), 20)

            # rows are (buid, valu) tuples
            layr = core.view.layers[0]
            rows = await alist(layr.iterPropRows('inet:ipv4', 'asn'))

            self.eq((10, 20), tuple(sorted([row[1] for row in rows])))

            # rows are (buid, valu) tuples
            rows = await alist(layr.iterUnivRows('.seen'))

            ivals = ((1420070400000, 1420070400001), (1451606400000, 1451606400001))
            self.eq(ivals, tuple(sorted([row[1] for row in rows])))

    async def test_cortex_lift_regex(self):
        async with self.getTestReadWriteCores() as (core, wcore):
            core.model.addUnivProp('favcolor', ('str', {}), {})
            if wcore != core:
                wcore.model.addUnivProp('favcolor', ('str', {}), {})

            async with await wcore.snap() as snap:
                await snap.addNode('test:str', 'hezipha', props={'.favcolor': 'red'})
                await snap.addNode('test:comp', (20, 'lulzlulz'))

            self.len(0, await alist(core.eval('test:comp:haha~="^zerg"')))
            self.len(1, await alist(core.eval('test:comp:haha~="^lulz"')))

            self.len(1, await alist(core.eval('test:str~="zip"')))
            self.len(1, await alist(core.eval('test:str~="zip"')))
            self.len(1, await alist(core.eval('.favcolor~="^r"')))

    async def test_indxchop(self):

        async with self.getTestCore() as core:

            async with await core.snap() as snap:
                valu = 'a' * 257
                await snap.addNode('test:str', valu)

                nodes = await snap.nodes('test:str^=aa')
                self.len(1, nodes)

    async def test_tags(self):

        async with self.getTestReadWriteCores() as (core, wcore):

            async with await wcore.snap() as snap:

                await snap.addNode('test:str', 'newp')

                node = await snap.addNode('test:str', 'one')
                await node.addTag('foo.bar', ('2016', '2017'))

                self.eq((1451606400000, 1483228800000), node.getTag('foo.bar', ('2016', '2017')))

                node1 = await snap.addNode('test:comp', (10, 'hehe'))
                await node1.addTag('foo.bar')

            async with await core.snap() as snap:

                self.nn(await snap.getNodeByNdef(('syn:tag', 'foo')))
                self.nn(await snap.getNodeByNdef(('syn:tag', 'foo.bar')))

            async with await core.snap() as snap:

                node = await snap.getNodeByNdef(('test:str', 'one'))

                self.true(node.hasTag('foo'))
                self.true(node.hasTag('foo.bar'))

                self.len(2, await snap.nodes('#foo.bar'))
                self.len(1, await snap.nodes('test:str#foo.bar'))

            async with await wcore.snap() as snap:

                node = await snap.addNode('test:str', 'one')

                await node.delTag('foo')

                self.false(node.hasTag('foo'))
                self.false(node.hasTag('foo.bar'))

            async with await wcore.snap() as snap:

                node = await snap.addNode('test:str', 'one')
                self.false(node.hasTag('foo'))
                self.false(node.hasTag('foo.bar'))

    async def test_base_types1(self):

        async with self.getTestCore() as core:

            async with await core.snap() as snap:
                node = await snap.addNode('test:type10', 'one')
                await node.set('intprop', 21)

            async with await core.snap() as snap:
                node = await snap.getNodeByNdef(('test:type10', 'one'))
                self.nn(node)
                self.eq(node.get('intprop'), 21)

    async def test_cortex_pure_cmds(self):

        cdef0 = {

            'name': 'testcmd0',

            'cmdargs': (
                ('tagname', {}),
                ('--domore', {'default': False, 'action': 'store_true'}),
            ),

            'cmdconf': {
                'hehe': 'haha',
            },

            'storm': '$foo=$(10) if $cmdopts.domore { [ +#$cmdconf.hehe ] } [ +#$cmdopts.tagname ]',
        }

        cdef1 = {
            'name': 'testcmd1',
            'cmdargs': (
                ('name', {}),
            ),
            'storm': '''
                $varname = $cmdopts.name
                $realname = $path.vars.$varname
                if $realname {
                    [ inet:user=$realname ] | testcmd0 lulz
                }
            ''',
        }

        with self.getTestDir() as dirn:

            async with await s_cortex.Cortex.anit(dirn) as core:

                async with core.getLocalProxy() as prox:

                    await prox.setStormCmd(cdef0)
                    await prox.setStormCmd(cdef1)

                    nodes = await core.nodes('[ inet:asn=10 ] | testcmd0 zoinks')
                    self.true(nodes[0].tags.get('zoinks'))

                    nodes = await core.nodes('[ inet:asn=11 ] | testcmd0 zoinks --domore')

                    self.true(nodes[0].tags.get('haha'))
                    self.true(nodes[0].tags.get('zoinks'))

                    # test that cmdopts/cmdconf/locals dont leak
                    with self.raises(s_exc.NoSuchVar):
                        nodes = await core.nodes('[ inet:asn=11 ] | testcmd0 zoinks --domore | if ($cmdopts) {[ +#hascmdopts ]}')

                    with self.raises(s_exc.NoSuchVar):
                        nodes = await core.nodes('[ inet:asn=11 ] | testcmd0 zoinks --domore | if ($cmdconf) {[ +#hascmdconf ]}')

                    with self.raises(s_exc.NoSuchVar):
                        nodes = await core.nodes('[ inet:asn=11 ] | testcmd0 zoinks --domore | if ($foo) {[ +#hasfoo ]}')

                    # test nested storm commands
                    nodes = await core.nodes('[ inet:email=visi@vertex.link ] $username = :user | testcmd1 username')
                    self.len(2, nodes)
                    self.eq(nodes[0].ndef, ('inet:user', 'visi'))
                    self.nn(nodes[0].tags.get('lulz'))

            # make sure it's still loaded...
            async with await s_cortex.Cortex.anit(dirn) as core:

                async with core.getLocalProxy() as prox:

                    await core.nodes('[ inet:asn=30 ] | testcmd0 zoinks')

                    await prox.delStormCmd('testcmd0')

                    with self.raises(s_exc.NoSuchCmd):
                        await prox.delStormCmd('newpcmd')

                    with self.raises(s_exc.NoSuchName):
                        await core.nodes('[ inet:asn=31 ] | testcmd0 zoinks')

    async def test_base_types2(self):

        async with self.getTestReadWriteCores() as (core, wcore):

            # Test some default values
            async with await wcore.snap() as snap:

                node = await snap.addNode('test:type10', 'one')
                self.nn(node.get('.created'))
                created = node.reprs().get('.created')

                #self.eq(node.get('intprop'), 20)
                #self.eq(node.get('locprop'), '??')
                #self.eq(node.get('strprop'), 'asdf')
                #self.true(s_common.isguid(node.get('guidprop')))

            # open a new snap, commiting the previous snap and do some lifts by univ prop
            async with await core.snap() as snap:

                nodes = await snap.nodes('.created')
                self.len(1 + 1, nodes)

                tick = node.get('.created')
                nodes = await snap.nodes('.created=$tick', opts={'vars': {'tick': tick}})
                self.len(1, nodes)

                nodes = await snap.nodes('.created>=2010')
                self.len(1 + 1, nodes)

                nodes = await snap.nodes('.created*range=("2010", "3001")')
                self.len(1 + 1, nodes)

                nodes = await snap.nodes('.created*range=(2010,?)')
                self.len(1 + 1, nodes)

                await self.agenlen(2, core.eval('.created'))
                await self.agenlen(1, core.eval(f'.created="{created}"'))
                await self.agenlen(2, core.eval('.created>2010'))
                await self.agenlen(0, core.eval('.created<2010'))
                # The year the monolith returns
                await self.agenlen(2, core.eval('.created*range=(2010, 3001)'))
                await self.agenlen(2, core.eval('.created*range=("2010", "?")'))

            # The .created time is ro
            await self.asyncraises(s_exc.ReadOnlyProp, core.eval(f'.created="{created}" [.created=3001]').list())

            # Open another snap to test some more default value behavior
            async with await wcore.snap() as snap:

                # Grab an updated reference to the first node
                node = (await snap.nodes('test:type10=one'))[0]
                # add another node with default vals
                await snap.addNode('test:type10', 'two')

                # modify default vals on initial node
                await node.set('intprop', 21)
                await node.set('strprop', 'qwer')
                await node.set('locprop', 'us.va.reston')

                node = await snap.addNode('test:comp', (33, 'THIRTY THREE'))

                self.eq(node.get('hehe'), 33)
                self.eq(node.get('haha'), 'thirty three')

                await self.asyncraises(s_exc.ReadOnlyProp, node.set('hehe', 80))

                self.none(await snap.getNodeByNdef(('test:auto', 'autothis')))

                props = {
                    'bar': ('test:auto', 'autothis'),
                    'baz': ('test:type10:strprop', 'WOOT'),
                    'tick': '20160505',
                }
                node = await snap.addNode('test:str', 'woot', props=props)
                self.eq(node.get('bar'), ('test:auto', 'autothis'))
                self.eq(node.get('baz'), ('test:type10:strprop', 'woot'))
                self.eq(node.get('tick'), 1462406400000)

                # add some time range bumper nodes
                await snap.addNode('test:str', 'toolow', props={'tick': '2015'})
                await snap.addNode('test:str', 'toohigh', props={'tick': '2018'})

                self.nn(await snap.getNodeByNdef(('test:auto', 'autothis')))

                # test lifting by prop without value
                nodes = await snap.nodes('test:str:tick')
                self.len(3, nodes)

            async with await wcore.snap() as snap:

                node = await snap.addNode('test:type10', 'one')
                self.eq(node.get('intprop'), 21)

                self.nn(node.get('.created'))

                nodes = await snap.nodes('test:str^=too')
                self.len(2, nodes)

                # test loc prop prefix based lookup
                nodes = await snap.nodes('test:type10:locprop^=us.va')

                self.len(1, nodes)
                self.eq(nodes[0].ndef[1], 'one')

                nodes = await snap.nodes('test:comp=(33, "thirty three")')

                self.len(1, nodes)

                self.eq(nodes[0].get('hehe'), 33)
                self.eq(nodes[0].ndef[1], (33, 'thirty three'))

    async def test_eval(self):
        ''' Cortex.eval test '''

        async with self.getTestCore() as core:

            # test some edit syntax
            async for node in core.eval('[ test:comp=(10, haha) +#foo.bar -#foo.bar ]'):
                self.nn(node.getTag('foo'))
                self.none(node.getTag('foo.bar'))

            # Make sure the 'view' key in optional opts parameter works
            nodes = await alist(core.eval('test:comp', opts={'view': core.view.iden}))
            self.len(1, nodes)

            await self.asyncraises(s_exc.NoSuchView, alist(core.eval('test:comp', opts={'view': 'xxx'})))

            async for node in core.eval('[ test:str="foo bar" :tick=2018]'):
                self.eq(1514764800000, node.get('tick'))
                self.eq('foo bar', node.ndef[1])

            async for node in core.eval('test:str="foo bar" [ -:tick ]'):
                self.none(node.get('tick'))

            async for node in core.eval('[test:guid="*" :tick=2001]'):
                self.true(s_common.isguid(node.ndef[1]))
                self.nn(node.get('tick'))

            nodes = [n.pack() async for n in core.eval('test:str="foo bar" +test:str')]
            self.len(1, nodes)

            nodes = [n.pack() async for n in core.eval('test:str="foo bar" -test:str:tick')]
            self.len(1, nodes)

            qstr = 'test:str="foo bar" +test:str="foo bar" [ :tick=2015 ] +test:str:tick=2015'
            nodes = [n.pack() async for n in core.eval(qstr)]
            self.len(1, nodes)

            # Seed new nodes via nodedesf
            ndef = ('test:comp', (10, 'haha'))
            opts = {'ndefs': (ndef,)}
            # Seed nodes in the query with ndefs
            async for node in core.eval('[-#foo]', opts=opts):
                self.none(node.getTag('foo'))

            # Seed nodes in the query with idens
            opts = {'idens': (nodes[0][1].get('iden'),)}
            nodes = await alist(core.eval('', opts=opts))
            self.len(1, nodes)
            self.eq(nodes[0].pack()[0], ('test:str', 'foo bar'))

            # Seed nodes in the query invalid idens
            opts = {'idens': ('deadb33f',)}
            await self.agenraises(s_exc.NoSuchIden, core.eval('', opts=opts))

            # Test and/or/not
            await alist(core.eval('[test:comp=(1, test) +#meep.morp +#bleep.blorp +#cond]'))
            await alist(core.eval('[test:comp=(2, test) +#meep.morp +#bleep.zlorp +#cond]'))
            await alist(core.eval('[test:comp=(3, foob) +#meep.gorp +#bleep.zlorp +#cond]'))

            q = 'test:comp +(:hehe<2 and :haha=test)'
            self.len(1, await alist(core.eval(q)))

            q = 'test:comp +(:hehe<2 and :haha=foob)'
            self.len(0, await alist(core.eval(q)))

            q = 'test:comp +(:hehe<2 or :haha=test)'
            self.len(2, await alist(core.eval(q)))

            q = 'test:comp +(:hehe<2 or :haha=foob)'
            self.len(2, await alist(core.eval(q)))

            q = 'test:comp +(:hehe<2 or #meep.gorp)'
            self.len(2, await alist(core.eval(q)))
            # TODO Add not tests

            await self.agenraises(s_exc.NoSuchCmpr, core.eval('test:str*near=newp'))
            await self.agenraises(s_exc.NoSuchCmpr, core.eval('test:str +test:str@=2018'))
            await self.agenraises(s_exc.BadTypeValu, core.eval('test:str +#test*near=newp'))
            await self.agenraises(s_exc.NoSuchCmpr, core.eval('test:str +test:str:tick*near=newp'))
            await self.agenraises(s_exc.BadSyntax, core.eval('test:str -> # } limit 10'))
            await self.agenraises(s_exc.BadSyntax, core.eval('test:str -> # { limit 10'))
            await self.agenraises(s_exc.BadSyntax, core.eval(' | | '))
            await self.agenraises(s_exc.BadSyntax, core.eval('[-test:str]'))
            # Scrape is not a default behavior
            await self.agenraises(s_exc.BadSyntax, core.eval('pennywise@vertex.link'))

            await self.agenlen(2, core.eval(('[ test:str=foo test:str=bar ]')))

            opts = {'vars': {'foo': 'bar'}}

            async for node in core.eval('test:str=$foo', opts=opts):
                self.eq('bar', node.ndef[1])

    async def test_cortex_delnode(self):

        data = {}

        def onPropDel(node, oldv):
            data['prop:del'] = True
            self.eq(oldv, 100)

        def onNodeDel(node):
            data['node:del'] = True

        async with self.getTestCore() as core:

            form = core.model.forms.get('test:str')

            form.onDel(onNodeDel)
            form.props.get('tick').onDel(onPropDel)

            async with await core.snap() as snap:

                targ = await snap.addNode('test:pivtarg', 'foo')
                await snap.addNode('test:pivcomp', ('foo', 'bar'))

                await self.asyncraises(s_exc.CantDelNode, targ.delete())

                tstr = await snap.addNode('test:str', 'baz')

                await tstr.set('tick', 100)
                await tstr.addTag('hehe')

                nodes = await snap.nodes('[ test:str=baz :tick=$(100) +#hehe ]')
                self.len(1, nodes)
                self.eq(100, nodes[0].get('tick'))
                self.eq((None, None), nodes[0].getTag('hehe'))

                self.len(1, await core.nodes('#hehe'))
                self.len(1, await snap.nodes('#hehe'))
                self.len(1, await snap.nodes('test:str=baz'))
                self.len(1, await snap.nodes('test:str:tick=$(100)'))

                tagnode = await snap.getNodeByNdef(('syn:tag', 'hehe'))
                with self.raises(s_exc.CantDelNode):
                    await tagnode.delete()

                buid = tstr.buid

                await tstr.delete()

                self.true(data.get('prop:del'))
                self.true(data.get('node:del'))

                # confirm that the snap cache is clear
                self.none(await snap.getNodeByBuid(tstr.buid))
                self.none(await snap.getNodeByNdef(('test:str', 'baz')))

            #async with await core.snap() as snap:

                # test that secondary props are gone at the row level...
                #prop = snap.model.prop('test:str:tick')
                #lops = prop.getLiftOps(100)
                #await self.agenlen(0, snap.getLiftRows(lops))

                # test that primary prop is gone at the row level...
                #prop = snap.model.prop('test:str')
                #lops = prop.getLiftOps('baz')
                #await self.agenlen(0, snap.getLiftRows(lops))

                # check that buid rows are gone...
                #self.eq(None, await snap.getNodeByBuid(buid))

                # final top level API check
                #self.none(await snap.getNodeByNdef(('test:str', 'baz')))

    async def test_pivot_inout(self):

        async def getPackNodes(core, query):
            nodes = sorted([n.pack() async for n in core.eval(query)])
            return nodes

        async with self.getTestReadWriteCores() as (core, wcore):

            # seed a node for pivoting
            await alist(wcore.eval('[ test:pivcomp=(foo,bar) :tick=2018 ]'))
            await alist(wcore.eval('[ edge:refs=((ou:org, "*"), (test:pivcomp,(foo,bar))) ]'))

            self.len(1, await core.eval('ou:org -> edge:refs:n1').list())

            q = 'test:pivcomp=(foo,bar) -> test:pivtarg'
            nodes = await getPackNodes(core, q)
            self.len(1, nodes)
            self.eq(nodes[0][0], ('test:pivtarg', 'foo'))

            # Regression test:  bug in implicit form pivot where absence of foreign key in source node was treated like
            # a match-any
            await alist(wcore.eval('[ test:int=42 ]'))
            q = 'test:pivcomp -> test:int'
            nodes = await getPackNodes(core, q)
            self.len(0, nodes)

            # Multiple props of source form have type of destination form:  pivot through all the matching props.
            await alist(wcore.eval('[ test:pivcomp=(xxx,yyy) :width=42 ]'))
            q = 'test:pivcomp -> test:int'
            nodes = await getPackNodes(core, q)
            self.len(1, nodes)

            q = 'test:pivcomp=(foo,bar) :targ -> test:pivtarg'
            nodes = await getPackNodes(core, q)
            self.len(1, nodes)
            self.eq(nodes[0][0], ('test:pivtarg', 'foo'))

            q = 'test:str=bar -> test:pivcomp:lulz'
            nodes = await getPackNodes(core, q)
            self.len(1, nodes)
            self.eq(nodes[0][0], ('test:pivcomp', ('foo', 'bar')))

            q = 'test:str=bar -+> test:pivcomp:lulz'
            nodes = await getPackNodes(core, q)
            self.len(2, nodes)
            self.eq(nodes[0][0], ('test:pivcomp', ('foo', 'bar')))
            self.eq(nodes[1][0], ('test:str', 'bar'))

            q = 'test:pivcomp=(foo,bar) -+> test:pivtarg'
            nodes = await getPackNodes(core, q)
            self.len(2, nodes)
            self.eq(nodes[0][0], ('test:pivcomp', ('foo', 'bar')))
            self.eq(nodes[1][0], ('test:pivtarg', 'foo'))

            q = 'test:pivcomp=(foo,bar) -> *'
            nodes = await getPackNodes(core, q)
            self.len(2, nodes)
            self.eq(nodes[0][0], ('test:pivtarg', 'foo'))
            self.eq(nodes[1][0], ('test:str', 'bar'))

            q = 'test:pivcomp=(foo,bar) -+> *'
            nodes = await getPackNodes(core, q)
            self.len(3, nodes)
            self.eq(nodes[0][0], ('test:pivcomp', ('foo', 'bar')))
            self.eq(nodes[1][0], ('test:pivtarg', 'foo'))
            self.eq(nodes[2][0], ('test:str', 'bar'))

            q = 'test:pivcomp=(foo,bar) :lulz -> test:str'
            nodes = await getPackNodes(core, q)
            self.len(1, nodes)
            self.eq(nodes[0][0], ('test:str', 'bar'))

            q = 'test:pivcomp=(foo,bar) :lulz -+> test:str'
            nodes = await getPackNodes(core, q)
            self.len(2, nodes)
            self.eq(nodes[0][0], ('test:pivcomp', ('foo', 'bar')))
            self.eq(nodes[1][0], ('test:str', 'bar'))

            q = 'test:str=bar <- *'
            nodes = await getPackNodes(core, q)
            self.len(1, nodes)
            self.eq(nodes[0][0], ('test:pivcomp', ('foo', 'bar')))

            q = 'test:str=bar <+- *'
            nodes = await getPackNodes(core, q)
            self.len(2, nodes)
            self.eq(nodes[0][0], ('test:pivcomp', ('foo', 'bar')))
            self.eq(nodes[1][0], ('test:str', 'bar'))

            # A simple edge for testing pivotinfrom with a edge to n2
            await alist(wcore.eval('[ edge:has=((test:str, foobar), (test:str, foo)) ]'))

            q = 'test:str=foobar -+> edge:has'
            nodes = await getPackNodes(core, q)
            self.len(2, nodes)
            self.eq(nodes[0][0], ('edge:has', (('test:str', 'foobar'), ('test:str', 'foo'))))
            self.eq(nodes[1][0], ('test:str', 'foobar'))

            # traverse from node to edge:n1
            q = 'test:str=foo <- edge:has'
            nodes = await getPackNodes(core, q)
            self.len(1, nodes)
            self.eq(nodes[0][0], ('edge:has', (('test:str', 'foobar'), ('test:str', 'foo'))))

            # traverse from node to edge:n1 with a join
            q = 'test:str=foo <+- edge:has'
            nodes = await getPackNodes(core, q)
            self.len(2, nodes)
            self.eq(nodes[0][0], ('edge:has', (('test:str', 'foobar'), ('test:str', 'foo'))))
            self.eq(nodes[1][0], ('test:str', 'foo'))

            # Traverse from a edge to :n2
            # (this is technically a circular query)
            q = 'test:str=foobar -> edge:has <- test:str'
            nodes = await getPackNodes(core, q)
            self.len(1, nodes)
            self.eq(nodes[0][0], ('test:str', 'foobar'))

            # Traverse from a edge to :n2 with a join
            # (this is technically a circular query)
            q = 'test:str=foobar -> edge:has <+- test:str'
            nodes = await getPackNodes(core, q)
            self.len(2, nodes)
            self.eq(nodes[0][0], ('edge:has', (('test:str', 'foobar'), ('test:str', 'foo'))))
            self.eq(nodes[1][0], ('test:str', 'foobar'))

            # Add tag
            q = 'test:str=bar test:pivcomp=(foo,bar) [+#test.bar]'
            nodes = await getPackNodes(core, q)
            self.len(2, nodes)
            # Lift, filter, pivot in
            q = '#test.bar +test:str <- *'
            nodes = await getPackNodes(core, q)
            self.len(1, nodes)
            self.eq(nodes[0][0], ('test:pivcomp', ('foo', 'bar')))

            # Pivot tests with optimized lifts
            q = '#test.bar +test:str <+- *'
            nodes = await getPackNodes(core, q)
            self.len(2, nodes)

            q = '#test.bar +test:pivcomp -> *'
            nodes = await getPackNodes(core, q)
            self.len(2, nodes)

            q = '#test.bar +test:pivcomp -+> *'
            nodes = await getPackNodes(core, q)
            self.len(3, nodes)

            # tag conditional filters followed by * pivot operators
            # These are all going to yield zero nodes but should
            # parse cleanly.
            q = '#test.bar -#test <- *'
            nodes = await getPackNodes(core, q)
            self.len(0, nodes)

            q = '#test.bar -#test <+- *'
            nodes = await getPackNodes(core, q)
            self.len(0, nodes)

            q = '#test.bar -#test -> *'
            nodes = await getPackNodes(core, q)
            self.len(0, nodes)

            q = '#test.bar -#test -+> *'
            nodes = await getPackNodes(core, q)
            self.len(0, nodes)

            # Do a PropPivotOut with a :prop value which is not a form.
            tgud = s_common.guid()
            tstr = 'boom'
            async with await wcore.snap() as snap:
                await snap.addNode('test:str', tstr)
                await snap.addNode('test:guid', tgud)
                await snap.addNode('test:edge', (('test:guid', tgud), ('test:str', tstr)))

            q = f'test:str={tstr} <- test:edge :n1:form -> *'
            mesgs = await alist(core.streamstorm(q))
            self.stormIsInWarn('The source property "n1:form" type "str" is not a form. Cannot pivot.',
                               mesgs)
            self.len(0, [m for m in mesgs if m[0] == 'node'])

            # Setup a propvalu pivot where the secondary prop may fail to norm
            # to the destination prop for some of the inbound nodes.
            await alist(wcore.eval('[ test:comp=(127,newp) ] [test:comp=(127,127)]'))
            mesgs = await alist(core.streamstorm('test:comp :haha -> test:int'))

            warns = [msg for msg in mesgs if msg[0] == 'warn']
            self.len(1, warns)
            emesg = "BadTypeValu ['newp'] during pivot: invalid literal for int() with base 0: 'newp'"
            self.eq(warns[0][1], {'name': 'test:int', 'valu': 'newp',
                                  'mesg': emesg})
            nodes = [msg for msg in mesgs if msg[0] == 'node']
            self.len(1, nodes)
            self.eq(nodes[0][1][0], ('test:int', 127))

            # Setup a form pivot where the primary prop may fail to norm
            # to the destination prop for some of the inbound nodes.
            async with await core.snap() as snap:
                await snap.addNode('test:int', 10)
                await snap.addNode('test:int', 25)
                await snap.addNode('test:type10', 'test', {'intprop': 25})
            mesgs = await alist(core.streamstorm('test:int*in=(10, 25) -> test:type10:intprop'))

            warns = [msg for msg in mesgs if msg[0] == 'warn']
            self.len(1, warns)
            emesg = "BadTypeValu [10] during pivot: value is below min=20"
            self.eq(warns[0][1], {'name': 'int', 'valu': 10,
                                  'mesg': emesg})
            nodes = [msg for msg in mesgs if msg[0] == 'node']
            self.len(1, nodes)
            self.eq(nodes[0][1][0], ('test:type10', 'test'))

            # Bad pivots go here
            for q in ['test:pivcomp :lulz <- *',
                      'test:pivcomp :lulz <+- *',
                      'test:pivcomp :lulz <- test:str',
                      'test:pivcomp :lulz <+- test:str',
                      ]:
                await self.agenraises(s_exc.BadSyntax, core.eval(q))

    async def test_cortex_storm_set_univ(self):

        async with self.getTestReadWriteCores() as (core, wcore):

            await alist(wcore.eval('[ test:str=woot .seen=(2014,2015) ]'))

            async with await core.snap() as snap:

                node = await snap.getNodeByNdef(('test:str', 'woot'))
                self.eq(node.get('.seen'), (1388534400000, 1420070400000))

    async def test_cortex_storm_set_tag(self):

        async with self.getTestReadWriteCores() as (core, wcore):

            tick0 = core.model.type('time').norm('2014')[0]
            tick1 = core.model.type('time').norm('2015')[0]
            tick2 = core.model.type('time').norm('2016')[0]

            await self.agenlen(1, wcore.eval('[ test:str=hehe +#foo=(2014,2016) ]'))
            await self.agenlen(1, wcore.eval('[ test:str=haha +#bar=2015 ]'))

            async with await core.snap() as snap:

                node = await snap.getNodeByNdef(('test:str', 'hehe'))
                self.eq(node.getTag('foo'), (tick0, tick2))

                node = await snap.getNodeByNdef(('test:str', 'haha'))
                self.eq(node.getTag('bar'), (tick1, tick1 + 1))

            await self.agenlen(1, wcore.eval('[ test:str=haha +#bar=2016 ]'))

            async with await core.snap() as snap:

                node = await snap.getNodeByNdef(('test:str', 'haha'))
                self.eq(node.getTag('bar'), (tick1, tick2 + 1))

    async def test_cortex_storm_filt_ival(self):

        async with self.getTestReadWriteCores() as (core, wcore):

            await self.agenlen(1, wcore.eval('[ test:str=woot +#foo=(2015,2018) +#bar .seen=(2014,2016) ]'))

            await self.agenlen(1, core.eval('test:str=woot +.seen@=2015'))
            await self.agenlen(0, core.eval('test:str=woot +.seen@=2012'))
            await self.agenlen(1, core.eval('test:str=woot +.seen@=(2012,2015)'))
            await self.agenlen(0, core.eval('test:str=woot +.seen@=(2012,2013)'))

            await self.agenlen(1, core.eval('test:str=woot +.seen@=#foo'))
            await self.agenlen(0, core.eval('test:str=woot +.seen@=#bar'))
            await self.agenlen(0, core.eval('test:str=woot +.seen@=#baz'))

            await self.agenlen(1, core.eval('test:str=woot $foo=#foo +.seen@=$foo'))

            await self.agenlen(1, core.eval('test:str +#foo@=2016'))
            await self.agenlen(1, core.eval('test:str +#foo@=(2015, 2018)'))
            await self.agenlen(1, core.eval('test:str +#foo@=(2014, 2019)'))
            await self.agenlen(0, core.eval('test:str +#foo@=(2014, 20141231)'))

            await self.agenlen(1, wcore.eval('[ inet:dns:a=(woot.com,1.2.3.4) .seen=(2015,2016) ]'))
            await self.agenlen(1, wcore.eval('[ inet:fqdn=woot.com +#bad=(2015,2016) ]'))

            await self.agenlen(1, core.eval('inet:fqdn +#bad $fqdnbad=#bad -> inet:dns:a:fqdn +.seen@=$fqdnbad'))

    async def test_cortex_storm_tagform(self):

        async with self.getTestReadWriteCores() as (core, wcore):

            await self.agenlen(1, wcore.eval('[ test:str=hehe ]'))
            await self.agenlen(1, wcore.eval('[ test:str=haha +#foo ]'))
            await self.agenlen(1, wcore.eval('[ test:str=woot +#foo=(2015,2018) ]'))

            await self.agenlen(2, core.eval('#foo'))
            await self.agenlen(3, core.eval('test:str'))

            await self.agenlen(2, core.eval('test:str#foo'))
            await self.agenlen(1, core.eval('test:str#foo@=2016'))
            await self.agenlen(0, core.eval('test:str#foo@=2020'))

            # test the overlap variants
            await self.agenlen(0, core.eval('test:str#foo@=(2012,2013)'))
            await self.agenlen(0, core.eval('test:str#foo@=(2020,2022)'))
            await self.agenlen(1, core.eval('test:str#foo@=(2012,2017)'))
            await self.agenlen(1, core.eval('test:str#foo@=(2017,2022)'))
            await self.agenlen(1, core.eval('test:str#foo@=(2012,2022)'))

    async def test_cortex_int_indx(self):

        async with self.getTestReadWriteCores() as (core, wcore):

            await alist(wcore.eval('[test:int=20]'))

            await self.agenlen(0, core.eval('test:int>=30'))
            await self.agenlen(1, core.eval('test:int>=20'))
            await self.agenlen(1, core.eval('test:int>=10'))

            await self.agenlen(0, core.eval('test:int>30'))
            await self.agenlen(0, core.eval('test:int>20'))
            await self.agenlen(1, core.eval('test:int>10'))

            await self.agenlen(0, core.eval('test:int<=10'))
            await self.agenlen(1, core.eval('test:int<=20'))
            await self.agenlen(1, core.eval('test:int<=30'))

            await self.agenlen(0, core.eval('test:int<10'))
            await self.agenlen(0, core.eval('test:int<20'))
            await self.agenlen(1, core.eval('test:int<30'))

            await self.agenlen(0, core.eval('test:int +test:int>=30'))
            await self.agenlen(1, core.eval('test:int +test:int>=20'))
            await self.agenlen(1, core.eval('test:int +test:int>=10'))

            await self.agenlen(0, core.eval('test:int +test:int>30'))
            await self.agenlen(0, core.eval('test:int +test:int>20'))
            await self.agenlen(1, core.eval('test:int +test:int>10'))

            await self.agenlen(0, core.eval('test:int +test:int<=10'))
            await self.agenlen(1, core.eval('test:int +test:int<=20'))
            await self.agenlen(1, core.eval('test:int +test:int<=30'))

            await self.agenlen(0, core.eval('test:int +test:int<10'))
            await self.agenlen(0, core.eval('test:int +test:int<20'))
            await self.agenlen(1, core.eval('test:int +test:int<30'))

            # time indx is derived from the same lift helpers
            await alist(wcore.eval('[test:str=foo :tick=201808021201]'))

            await self.agenlen(0, core.eval('test:str:tick>=201808021202'))
            await self.agenlen(1, core.eval('test:str:tick>=201808021201'))
            await self.agenlen(1, core.eval('test:str:tick>=201808021200'))

            await self.agenlen(0, core.eval('test:str:tick>201808021202'))
            await self.agenlen(0, core.eval('test:str:tick>201808021201'))
            await self.agenlen(1, core.eval('test:str:tick>201808021200'))

            await self.agenlen(1, core.eval('test:str:tick<=201808021202'))
            await self.agenlen(1, core.eval('test:str:tick<=201808021201'))
            await self.agenlen(0, core.eval('test:str:tick<=201808021200'))

            await self.agenlen(1, core.eval('test:str:tick<201808021202'))
            await self.agenlen(0, core.eval('test:str:tick<201808021201'))
            await self.agenlen(0, core.eval('test:str:tick<201808021200'))

            await self.agenlen(0, core.eval('test:str +test:str:tick>=201808021202'))
            await self.agenlen(1, core.eval('test:str +test:str:tick>=201808021201'))
            await self.agenlen(1, core.eval('test:str +test:str:tick>=201808021200'))

            await self.agenlen(0, core.eval('test:str +test:str:tick>201808021202'))
            await self.agenlen(0, core.eval('test:str +test:str:tick>201808021201'))
            await self.agenlen(1, core.eval('test:str +test:str:tick>201808021200'))

            await self.agenlen(1, core.eval('test:str +test:str:tick<=201808021202'))
            await self.agenlen(1, core.eval('test:str +test:str:tick<=201808021201'))
            await self.agenlen(0, core.eval('test:str +test:str:tick<=201808021200'))

            await self.agenlen(1, core.eval('test:str +test:str:tick<201808021202'))
            await self.agenlen(0, core.eval('test:str +test:str:tick<201808021201'))
            await self.agenlen(0, core.eval('test:str +test:str:tick<201808021200'))

            await alist(wcore.eval('[test:int=99999]'))
            await self.agenlen(1, core.eval('test:int<=20'))
            await self.agenlen(2, core.eval('test:int>=20'))
            await self.agenlen(1, core.eval('test:int>20'))
            await self.agenlen(0, core.eval('test:int<20'))

    async def test_cortex_univ(self):

        async with self.getTestCore() as core:

            # Ensure that the test model loads a univ property
            prop = core.model.prop('.test:univ')
            self.true(prop.isuniv)

            # Add a univprop directly via API for testing
            core.model.addUnivProp('hehe', ('int', {}), {})

            await self.agenlen(1, core.eval('[ test:str=woot .hehe=20 ]'))
            await self.agenlen(1, core.eval('.hehe'))
            await self.agenlen(1, core.eval('test:str.hehe=20'))
            await self.agenlen(0, core.eval('test:str.hehe=19'))
            await self.agenlen(1, core.eval('.hehe [ -.hehe ]'))
            await self.agenlen(0, core.eval('.hehe'))

        # ensure that we can delete univ props in a authenticated setting
        async with self.getTestCoreAndProxy() as (realcore, core):

            realcore.model.addUnivProp('hehe', ('int', {}), {})
            await self.agenlen(1, realcore.eval('[ test:str=woot .hehe=20 ]'))
            await self.agenlen(1, realcore.eval('[ test:str=pennywise .hehe=8086 ]'))

            podes = await alist(core.eval('test:str=woot [-.hehe]'))
            self.none(s_node.prop(podes[0], '.hehe'))
            podes = await alist(core.eval('test:str=pennywise [-.hehe]'))
            self.none(s_node.prop(podes[0], '.hehe'))

    async def test_storm_cond_has(self):
        async with self.getTestCore() as core:

            await core.eval('[ inet:ipv4=1.2.3.4 :asn=20 ]').list()
            self.len(1, await core.eval('inet:ipv4=1.2.3.4 +:asn').list())

            with self.raises(s_exc.BadSyntax):
                await core.eval('[ inet:ipv4=1.2.3.4 +:foo ]').list()

    async def test_storm_cond_not(self):

        async with self.getTestCore() as core:

            await self.agenlen(1, core.eval('[ test:str=foo +#bar ]'))
            await self.agenlen(1, core.eval('[ test:str=foo +#bar ] +(not .seen)'))
            await self.agenlen(1, core.eval('[ test:str=foo +#bar ] +(#baz or not .seen)'))

    async def test_storm_totags(self):

        async with self.getTestCore() as core:

            nodes = await alist(core.eval('[ test:str=visi +#foo.bar ] -> #'))

            self.len(1, nodes)
            self.eq(nodes[0].ndef[1], 'foo.bar')

            await self.agenlen(2, core.eval('test:str=visi -> #*'))
            await self.agenlen(1, core.eval('test:str=visi -> #foo.bar'))
            await self.agenlen(1, core.eval('test:str=visi -> #foo.*'))
            await self.agenlen(0, core.eval('test:str=visi -> #baz.*'))

    async def test_storm_fromtags(self):

        async with self.getTestCore() as core:

            await alist(core.eval('[ test:str=visi test:int=20 +#foo.bar ]'))

            nodes = await alist(core.eval('syn:tag=foo.bar -> test:str'))
            self.len(1, nodes)
            self.eq(nodes[0].ndef[1], 'visi')

            await self.agenlen(2, core.eval('syn:tag=foo.bar -> *'))

            # Attempt a formpivot from a syn:tag node to a secondary property
            # which is not valid
            with self.getAsyncLoggerStream('synapse.lib.ast',
                                           'Unknown time format') as stream:
                self.len(0, await core.eval('syn:tag=foo.bar -> test:str:tick').list())
                self.true(await stream.wait(4))

    async def test_storm_tagtags(self):

        async with self.getTestCore() as core:

            await core.nodes('[ test:str=visi +#foo.bar ] -> # [ +#baz.faz ]')

            nodes = await core.nodes('##baz.faz')

            self.len(1, nodes)
            self.eq(nodes[0].ndef[1], 'visi')

            # make an icky loop of tags...
            await core.nodes('syn:tag=baz.faz [ +#foo.bar ]')

            # should still be ok...
            nodes = await core.nodes('##baz.faz')

            self.len(1, nodes)
            self.eq(nodes[0].ndef[1], 'visi')

    async def test_storm_cancel(self):

        async with self.getTestCore() as core:

            evnt = asyncio.Event()

            self.len(0, core.boss.ps())

            async def todo():
                async for node in core.eval('[ test:str=foo test:str=bar ] | sleep 10'):
                    evnt.set()

            task = core.schedCoro(todo())

            await evnt.wait()

            synts = core.boss.ps()

            self.len(1, synts)

            await synts[0].kill()

            self.len(0, core.boss.ps())

            await self.asyncraises(asyncio.CancelledError, task)

    async def test_cortex_formcounts(self):

        with self.getTestDir() as dirn:

            async with self.getTestCore(dirn=dirn) as core:

                nodes = await core.nodes('[ test:str=foo test:str=bar test:int=42 ]')
                self.len(3, nodes)

                self.eq(1, (await core.getFormCounts())['test:int'])
                self.eq(2, (await core.getFormCounts())['test:str'])
                #self.eq(1, core.counts['test:int'])
                #self.eq(2, core.counts['test:str'])

                #core.counts['test:str'] = 99

                #await core.eval('reindex --form-counts').spin()

                #self.eq(1, core.counts['test:int'])
                #self.eq(2, core.counts['test:str'])

            # test that counts persist...
            async with self.getTestCore(dirn=dirn) as core:

                self.eq(1, (await core.getFormCounts())['test:int'])
                self.eq(2, (await core.getFormCounts())['test:str'])

                node = await core.getNodeByNdef(('test:str', 'foo'))
                await node.delete()

                self.eq(1, (await core.getFormCounts())['test:str'])

    async def test_cortex_greedy(self):
        ''' Issue a large snap request, and make sure we can still do stuff in a reasonable amount of time'''

        async with self.getTestCore() as core:

            async with await core.snap() as snap:

                event = asyncio.Event()

                async def add_stuff():
                    event.set()
                    ips = ((('inet:ipv4', x), {}) for x in range(20000))

                    await alist(snap.addNodes(ips))

                snap.schedCoro(add_stuff())

                # Wait for him to get started
                before = time.time()
                await event.wait()

                await snap.addNode('inet:dns:a', ('woot.com', 0x01020304))
                delta = time.time() - before

                # Note: before latency improvement, delta was > 4 seconds
                self.lt(delta, 0.5)

            # Make sure the task in flight can be killed in a reasonable time
            delta = time.time() - before
            self.lt(delta, 1.0)

    async def test_storm_pivprop(self):

        async with self.getTestCore() as core:

            self.len(1, await core.nodes('[ inet:asn=200 :name=visi ]'))
            self.len(1, await core.nodes('[ inet:ipv4=1.2.3.4 :asn=200 ]'))
            self.len(1, await core.nodes('[ inet:ipv4=5.6.7.8 :asn=8080 ]'))

            async with await core.snap() as snap:
                self.nn(await snap.getNodeByNdef(('inet:asn', 200)))

            self.len(1, await core.nodes('inet:asn=200 +:name=visi'))

            self.len(1, await core.nodes('inet:asn=200 +:name=visi'))
            nodes = await core.nodes('inet:ipv4 +:asn::name=visi')

            self.len(1, nodes)
            self.eq(nodes[0].ndef, ('inet:ipv4', 0x01020304))

    async def test_mirror_offset_migration(self):
        '''
        0.1.0-mirror has previously mirrored from 0.1.0.  Make sure that the post-migrated mirror picks up from where
        it left off after the layers changed idens
        '''
        # FIXME
        self.skip('Need to implement, test 0.1.x -> 0.2.0 layer metadata migration')
        with self.getAsyncLoggerStream('synapse.cortex', 'offset=6)') as stream:
            async with self.getRegrCore('0.1.0') as core, self.getRegrCore('0.1.0-mirror') as coremirr:
                url = core.getLocalUrl()
                await coremirr.initCoreMirror(url)
                self.true(await stream.wait(4))

class CortexBasicTest(s_t_utils.SynTest):
    '''
    The tests that are unlikely to break with different types of layers installed
    '''
    async def test_cortex_bad_config(self):
        '''
        Try to load the TestModule twice
        '''
        conf = {'modules': [('synapse.tests.utils.TestModule', {'key': 'valu'})]}
        with self.raises(s_exc.ModAlreadyLoaded):
            async with self.getTestCore(conf=conf):
                pass

        async with self.getTestCore() as core:
            with self.raises(s_exc.ModAlreadyLoaded):
                await core.loadCoreModule('synapse.tests.utils.TestModule')

#    async def test_feed_conf(self):
#
#        async with self.getTestCryo() as cryo:
#
#            host, port = await cryo.dmon.listen('tcp://127.0.0.1:0/')
#
#            cryo.insecure = True
#
#            tname = 'tank:blahblah'
#            tank_addr = f'tcp://{host}:{port}/*/{tname}'
#
#            recs = ['a', 'b', 'c']
#
#            conf = {
#                'feeds': [
#                    {'type': 'com.test.record',
#                     'cryotank': tank_addr,
#                     'size': 1,
#                     }
#                ],
#            }
#
#            # initialize the tank and get his iden
#            async with await s_telepath.openurl(tank_addr) as tank:
#                iden = await tank.iden()
#
#            # Spin up a source core configured to eat data from the cryotank
#            with self.getTestDir() as dirn:
#
#                async with self.getTestCore(dirn=dirn, conf=conf) as core:
#
#                    waiter = core.waiter(3, 'core:feed:loop')
#
#                    async with await s_telepath.openurl(tank_addr) as tank:
#                        await tank.puts(recs)
#                    # self.true(evt.wait(3))
#                    self.true(await waiter.wait(4))
#
#                    offs = await core.view.layers[0].getOffset(iden)
#                    self.eq(offs, 3)
#                    await self.agenlen(3, core.storm('test:str'))

    async def test_cortex_coreinfo(self):

        async with self.getTestCoreAndProxy() as (core, prox):

            coreinfo = await prox.getCoreInfo()

            for field in ('version', 'modeldef', 'stormcmds'):
                self.isin(field, coreinfo)

    async def test_cortex_model_dict(self):

        async with self.getTestCoreAndProxy() as (core, prox):

            model = await prox.getModelDict()

            tnfo = model['types'].get('inet:ipv4')

            self.nn(tnfo)
            self.eq(tnfo['info']['doc'], 'An IPv4 address.')

            fnfo = model['forms'].get('inet:ipv4')
            self.nn(fnfo)

            pnfo = fnfo['props'].get('asn')

            self.nn(pnfo)
            self.eq(pnfo['type'][0], 'inet:asn')

    async def test_storm_graph(self):

        async with self.getTestCoreAndProxy() as (core, prox):

            await prox.addNode('inet:dns:a', ('woot.com', '1.2.3.4'))

            opts = {'graph': True}
            nodes = [n async for n in prox.eval('inet:dns:a', opts=opts)]

            self.len(4, nodes)

            for node in nodes:
                if node[0][0] == 'inet:dns:a':
                    edges = node[1]['path']['edges']
                    idens = list(sorted(e[0] for e in edges))
                    self.eq(idens, ('20153b758f9d5eaaa38e4f4a65c36da797c3e59e549620fa7c4895e1a920991f',
                                    'd7fb3ae625e295c9279c034f5d91a7ad9132c79a9c2b16eecffc8d1609d75849'))

            await prox.addNode('edge:refs', (('test:int', 10), ('test:int', 20)))

            nodes = [n async for n in prox.eval('edge:refs', opts=opts)]

            self.len(3, nodes)
            self.eq(nodes[0][0][0], 'edge:refs')
            edges = nodes[0][1]['path']['edges']
            idens = list(sorted(e[0] for e in edges))
            self.eq(idens, (
                '2ff879e667e9cca52f1c78485f7864c4c5a242c67d4b90105210dde8edf3c068',
                '979b56497b5fd75813676738172c2f435aee3e4bdcf43930843eba5b34bb06fc',
            ))

#    async def test_splice_cryo(self):
#
#        async with self.getTestCryo() as cryo:
#
#            tank_addr = cryo.getLocalUrl(share='cryotank/blahblah')
#
#            # Spin up a source core configured to send splices to dst core
#            with self.getTestDir() as dirn:
#                conf = {
#                    'splice:cryotank': tank_addr,
#                }
#                async with self.getTestCore(dirn=dirn, conf=conf) as src_core:
#
#                    waiter = src_core.waiter(1, 'core:splice:cryotank:sent')
#                    # Form a node and make sure that it exists
#                    async with await src_core.snap() as snap:
#                        self.nn(await snap.addNode('test:str', 'teehee'))
#
#                    self.true(await waiter.wait(timeout=10))
#                await src_core.waitfini()
#
#            # Now that the src core is closed, make sure that the splice exists in the tank
#            tank = cryo.tanks.get('blahblah')
#            slices = [x async for x in tank.slice(0, size=1000)]
#            # # TestModule creates one node and 3 splices
#
#            self.len(3 + 2, slices)
#            slices = slices[3:]
#            data = slices[0]
#            self.isinstance(data[1], tuple)
#            self.len(2, data[1])
#            self.eq(data[1][0], 'node:add')
#            self.eq(data[1][1].get('ndef'), ('test:str', 'teehee'))
#            self.nn(data[1][1].get('user'))
#            self.ge(data[1][1].get('time'), 0)
#
#            data = slices[1]
#            self.isinstance(data[1], tuple)
#            self.len(2, data[1])
#            self.eq(data[1][0], 'prop:set')
#            self.eq(data[1][1].get('ndef'), ('test:str', 'teehee'))
#            self.eq(data[1][1].get('prop'), '.created')
#            self.ge(data[1][1].get('valu'), 0)
#            self.none(data[1][1].get('oldv'))
#            self.nn(data[1][1].get('user'))
#            self.ge(data[1][1].get('time'), 0)

#    async def test_splice_sync(self):
#
#        async with self.getTestCore() as core0:
#            evt = asyncio.Event()
#
#            def onAdd(node):
#                evt.set()
#
#            core0.model.form('test:str').onAdd(onAdd)
#
#            # Spin up a source core configured to send splices to dst core
#            conf = {
#                'splice:sync': core0.getLocalUrl(),
#            }
#            async with self.getTestCore(conf=conf) as core1:
#
#                # Form a node and make sure that it exists
#                waiter = core1.waiter(2, 'core:splice:sync:sent')
#                async with await core1.snap() as snap:
#                    await snap.addNode('test:str', 'teehee')
#                    self.nn(await snap.getNodeByNdef(('test:str', 'teehee')))
#
#                await waiter.wait(timeout=5)
#
#            self.true(await s_coro.event_wait(evt, timeout=3))
#
#            # Now that the src core is closed, make sure that the node exists
#            # in the dst core without creating it
#            async with await core0.snap() as snap:
#                node = await snap.getNodeByNdef(('test:str', 'teehee'))
#                self.eq(node.ndef, ('test:str', 'teehee'))
#
    async def test_onadd(self):
        arg_hit = {}

        async def testcb(node):
            arg_hit['hit'] = node

        async with self.getTestCore() as core:

            async with await core.snap() as snap:

                core.model.form('inet:ipv4').onAdd(testcb)

                node = await snap.addNode('inet:ipv4', '1.2.3.4')
                self.eq(node, arg_hit.get('hit'))

                arg_hit['hit'] = None
                core.model.form('inet:ipv4').offAdd(testcb)
                node = await snap.addNode('inet:ipv4', '1.2.3.5')
                self.none(arg_hit.get('hit'))

    async def test_adddata(self):

        data = ('foo', 'bar', 'baz')

        async with self.getTestCore() as core:

            await core.addFeedData('com.test.record', data)

            vals = [node.ndef[1] async for node in core.eval('test:str')]

            vals.sort()

            self.eq(vals, ('bar', 'baz', 'foo'))

    async def test_cell(self):

        data = ('foo', 'bar', 'baz')

        async with self.getTestCoreAndProxy() as (core, proxy):

            nodes = ((('inet:user', 'visi'), {}),)

            nodes = await alist(proxy.addNodes(nodes))
            self.len(1, nodes)

            #nodes = await alist(proxy.getNodesBy('inet:user', 'visi'))
            #nodes = await alist(proxy.getNodesBy('inet:user', 'visi'))
            #self.len(1, nodes)
            #self.eq('visi', nodes[0][0][1])

            node = await proxy.addNode('test:str', 'foo')

            pack = await proxy.addNodeTag(node[1].get('iden'), '#foo.bar')
            self.eq(pack[1]['tags'].get('foo.bar'), (None, None))

            pack = await proxy.setNodeProp(node[1].get('iden'), 'tick', '2015')
            self.eq(pack[1]['props'].get('tick'), 1420070400000)

            self.len(1, await alist(proxy.eval('test:str#foo.bar')))
            self.len(1, await alist(proxy.eval('test:str:tick=2015')))

            pack = await proxy.delNodeProp(node[1].get('iden'), 'tick')
            self.none(pack[1]['props'].get('tick'))

            iden = s_common.ehex(s_common.buid('newp'))
            await self.asyncraises(s_exc.NoSuchIden, proxy.delNodeProp(iden, 'tick'))

            await proxy.delNodeTag(node[1].get('iden'), '#foo.bar')
            self.len(0, await alist(proxy.eval('test:str#foo.bar')))

            opts = {'ndefs': [('inet:user', 'visi')]}

            nodes = await alist(proxy.eval('', opts=opts))

            self.len(1, nodes)
            self.eq('visi', nodes[0][0][1])

            await proxy.addFeedData('com.test.record', data)

            # test the remote storm result counting API
            self.eq(0, await proxy.count('test:pivtarg'))
            self.eq(1, await proxy.count('inet:user'))

            # Test the getFeedFuncs command to enumerate feed functions.
            ret = await proxy.getFeedFuncs()
            resp = {rec.get('name'): rec for rec in ret}
            self.isin('com.test.record', resp)
            self.isin('syn.splice', resp)
            self.isin('syn.nodes', resp)
            self.isin('syn.ingest', resp)
            rec = resp.get('syn.nodes')
            self.eq(rec.get('name'), 'syn.nodes')
            self.eq(rec.get('desc'), 'Add nodes to the Cortex via the packed node format.')
            self.eq(rec.get('fulldoc'), 'Add nodes to the Cortex via the packed node format.')

            # Test the stormpkg apis
            otherpkg = {
                'name': 'foosball',
                'version': (0, 0, 1),
            }
            self.none(await proxy.addStormPkg(otherpkg))
            pkgs = await proxy.getStormPkgs()
            self.len(1, pkgs)
            self.eq(pkgs, [otherpkg])
            pkg = await proxy.getStormPkg('foosball')
            self.eq(pkg, otherpkg)
            self.none(await proxy.delStormPkg('foosball'))
            pkgs = await proxy.getStormPkgs()
            self.len(0, pkgs)
            await self.asyncraises(s_exc.NoSuchPkg, proxy.delStormPkg('foosball'))

    async def test_stormcmd(self):

        async with self.getTestCoreAndProxy() as (realcore, core):

            msgs = await alist(core.storm('|help'))
            self.printed(msgs, 'package: synapse')
            self.stormIsInPrint('help', msgs)
            self.stormIsInPrint(': List available commands and a brief description for each.', msgs)

            msgs = await alist(core.storm('help'))
            self.printed(msgs, 'package: synapse')
            self.stormIsInPrint('help', msgs)
            self.stormIsInPrint(': List available commands and a brief description for each.', msgs)

            # test that storm package commands that didn't come from
            # a storm service are displayed
            otherpkg = {
                'name': 'foosball',
                'version': (0, 0, 1),
                'commands': ({
                    'name': 'testcmd',
                    'descr': 'test command',
                    'storm': '[ inet:ipv4=1.2.3.4 ]',
                },)
            }
            self.none(await core.addStormPkg(otherpkg))

            msgs = await alist(core.storm('help'))
            self.printed(msgs, 'package: foosball')
            self.stormIsInPrint('testcmd', msgs)
            self.stormIsInPrint(': test command', msgs)

            await alist(core.eval('[ inet:user=visi inet:user=whippit ]'))

            await self.agenlen(2, core.eval('inet:user'))

            # test cmd as last text syntax
            await self.agenlen(1, core.eval('inet:user | limit 1'))

            await self.agenlen(1, core.eval('inet:user | limit 1      '))

            # test cmd and trailing pipe and whitespace syntax
            await self.agenlen(2, core.eval('inet:user | limit 10 | [ +#foo.bar ]'))
            await self.agenlen(1, core.eval('inet:user | limit 10 | +inet:user=visi'))

            # test invalid option syntax
            msgs = await alist(core.storm('inet:user | limit --woot'))
            self.printed(msgs, 'usage: limit [-h] count')
            self.len(0, [m for m in msgs if m[0] == 'node'])

    async def test_onsetdel(self):

        args_hit = None

        async def test_cb(*args):
            nonlocal args_hit
            args_hit = args

        async with self.getTestCore() as core:

            async with await core.snap() as snap:

                core.model.prop('inet:ipv4:loc').onSet(test_cb)

                node = await snap.addNode('inet:ipv4', '1.2.3.4')
                await node.set('loc', 'US.  VA')

                self.eq(args_hit, [node, None])

                args_hit = None
                core.model.prop('inet:ipv4:loc').onDel(test_cb)

                await node.pop('loc')
                self.eq(args_hit, [node, 'us.va'])

                self.none(node.get('loc'))

            async with await core.snap() as snap:
                node = await snap.addNode('inet:ipv4', '1.2.3.4')
                self.none(node.get('loc'))

    async def test_cortex_onofftag(self):

        async with self.getTestCore() as core:

            tags = {}

            def onadd(node, tag, valu):
                tags[tag] = valu

            def ondel(node, tag, valu):
                self.none(node.getTag(tag))
                self.false(node.hasTag(tag))
                tags.pop(tag)

            core.onTagAdd('foo', onadd)
            core.onTagAdd('foo.bar', onadd)
            core.onTagAdd('foo.bar.baz', onadd)

            core.onTagDel('foo', ondel)
            core.onTagDel('foo.bar', ondel)
            core.onTagDel('foo.bar.baz', ondel)

            core.onTagAdd('glob.*', onadd)
            core.onTagDel('glob.*', ondel)

            async with await core.snap() as snap:

                node = await snap.addNode('test:str', 'hehe')
                await node.addTag('foo.bar.baz', valu=(200, 300))

                self.eq(tags.get('foo'), (None, None))
                self.eq(tags.get('foo.bar'), (None, None))
                self.eq(tags.get('foo.bar.baz'), (200, 300))

                await node.delTag('foo.bar')

                self.eq(tags.get('foo'), (None, None))

                self.none(tags.get('foo.bar'))
                self.none(tags.get('foo.bar.baz'))

                core.offTagAdd('foo.bar', onadd)
                core.offTagDel('foo.bar', ondel)
                core.offTagAdd('foo.bar', lambda x: 0)
                core.offTagDel('foo.bar', lambda x: 0)

                await node.addTag('foo.bar', valu=(200, 300))
                self.none(tags.get('foo.bar'))

                tags['foo.bar'] = 'fake'
                await node.delTag('foo.bar')
                self.eq(tags.get('foo.bar'), 'fake')

                # Coverage for removing something from a
                # tag we never added a handler for.
                core.offTagAdd('test.newp', lambda x: 0)
                core.offTagDel('test.newp', lambda x: 0)

                # Test tag glob handlers
                await node.addTag('glob.foo', valu=(200, 300))
                self.eq(tags.get('glob.foo'), (200, 300))

                await node.delTag('glob.foo')
                self.none(tags.get('glob.foo'))

                await node.addTag('glob.foo.bar', valu=(200, 300))
                self.none(tags.get('glob.foo.bar'))

                # Test handlers don't run after removed
                core.offTagAdd('glob.*', onadd)
                core.offTagDel('glob.*', ondel)
                await node.addTag('glob.faz', valu=(200, 300))
                self.none(tags.get('glob.faz'))
                tags['glob.faz'] = (1, 2)
                await node.delTag('glob.faz')
                self.eq(tags['glob.faz'], (1, 2))

    async def test_remote_storm(self):

        # Remote storm test paths
        async with self.getTestCoreAndProxy() as (realcore, core):
            # Storm logging
            with self.getAsyncLoggerStream('synapse.cortex', 'Executing storm query {help ask} as [root]') \
                    as stream:
                await alist(core.storm('help ask'))
                self.true(await stream.wait(4))
            # Bad syntax
            mesgs = await alist(core.storm(' | | | '))
            self.len(0, [mesg for mesg in mesgs if mesg[0] == 'init'])
            self.len(1, [mesg for mesg in mesgs if mesg[0] == 'fini'])
            mesgs = [mesg for mesg in mesgs if mesg[0] == 'err']
            self.len(1, mesgs)
            enfo = mesgs[0][1]
            self.eq(enfo[0], 'BadSyntax')

    async def test_strict(self):

        async with self.getTestCore() as core:

            async with await core.snap() as snap:

                node = await snap.addNode('test:str', 'foo')

                await self.asyncraises(s_exc.NoSuchProp, node.set('newpnewp', 10))
                await self.asyncraises(s_exc.BadPropValu, node.set('tick', (20, 30)))

                snap.strict = False

                self.none(await snap.addNode('test:str', s_common.novalu))

                self.false(await node.set('newpnewp', 10))
                self.false(await node.set('tick', (20, 30)))

    async def test_getcoremods(self):

        async with self.getTestCoreAndProxy() as (core, prox):

            self.nn(core.getCoreMod('synapse.tests.utils.TestModule'))

            # Ensure that the module load creates a node.
            await self.agenlen(1, core.eval('meta:source=8f1401de15918358d5247e21ca29a814'))

            mods = dict(await prox.getCoreMods())

            conf = mods.get('synapse.tests.utils.TestModule')
            self.nn(conf)
            self.eq(conf.get('key'), 'valu')

    async def test_storm_mustquote(self):

        async with self.getTestCore() as core:
            await core.storm('[ inet:ipv4=1.2.3.4 ]').list()
            self.len(1, await core.storm('inet:ipv4=1.2.3.4|limit 20').list())

    async def test_storm_cmdname(self):

        class Bork:
            name = 'foo:bar'

        class Bawk:
            name = '.foobar'

        async with self.getTestCore() as core:

            with self.raises(s_exc.BadCmdName):
                core.addStormCmd(Bork)

            with self.raises(s_exc.BadCmdName):
                core.addStormCmd(Bawk)

    async def test_storm_comment(self):

        async with self.getTestCore() as core:

            text = '''
            /* A
               multiline
               comment */
            [ inet:ipv4=1.2.3.4 ] // this is a comment
            // and this too...

            switch $foo {

                // The bar case...

                bar: {
                    [ +#hehe.haha ]
                }

                /*
                   The
                   baz
                   case
                */
                'baz faz': {}
            }
            '''
            opts = {'vars': {'foo': 'bar'}}
            nodes = await alist(core.eval(text, opts=opts))
            self.len(1, nodes)
            for node in nodes:
                self.eq(node.ndef, ('inet:ipv4', 0x01020304))
                self.nn(node.getTag('hehe.haha'))

    async def test_storm_varlistset(self):

        async with self.getTestCore() as core:

            opts = {'vars': {'blob': ('vertex.link', '9001')}}
            text = '($fqdn, $crap) = $blob [ inet:fqdn=$fqdn ]'

            nodes = await core.eval(text, opts=opts).list()
            self.len(1, nodes)
            for node in nodes:
                self.eq(node.ndef, ('inet:fqdn', 'vertex.link'))

    async def test_storm_contbreak(self):

        async with self.getTestCore() as core:

            text = '''
            for $foo in $foos {

                [ inet:ipv4=1.2.3.4 ]

                switch $foo {
                    bar: { [ +#ohai ] break }
                    baz: { [ +#visi ] continue }
                }

                [ inet:ipv4=5.6.7.8 ]

                [ +#hehe ]
            }
            '''
            opts = {'vars': {'foos': ['baz', 'baz']}}
            await core.eval(text, opts=opts).list()

            nodes = await core.eval('inet:ipv4').list()
            self.len(1, nodes)
            self.nn(nodes[0].getTag('visi'))
            self.none(nodes[0].getTag('hehe'))

            await core.eval('inet:ipv4 | delnode').list()

            opts = {'vars': {'foos': ['bar', 'bar']}}
            await core.eval(text, opts=opts).list()

            nodes = await core.eval('inet:ipv4').list()
            self.len(1, nodes)
            self.nn(nodes[0].getTag('ohai'))
            self.none(nodes[0].getTag('hehe'))

            await core.eval('inet:ipv4 | delnode').list()

            opts = {'vars': {'foos': ['lols', 'lulz']}}
            await core.eval(text, opts=opts).list()

            nodes = await core.eval('inet:ipv4').list()
            for node in nodes:
                self.nn(node.getTag('hehe'))

    async def test_storm_varcall(self):

        async with self.getTestCore() as core:

            text = '''
            for $foo in $foos {

                ($fqdn, $ipv4) = $foo.split("|")

                [ inet:dns:a=($fqdn, $ipv4) ]
            }
            '''
            opts = {'vars': {'foos': ['vertex.link|1.2.3.4']}}
            await core.eval(text, opts=opts).list()
            self.len(1, await core.eval('inet:dns:a=(vertex.link,1.2.3.4)').list())

    async def test_storm_dict_deref(self):

        async with self.getTestCore() as core:

            text = '''
            [ test:int=$hehe.haha ]
            '''
            opts = {'vars': {'hehe': {'haha': 20}}}
            nodes = await core.eval(text, opts=opts).list()
            self.len(1, nodes)
            self.eq(nodes[0].ndef[1], 20)

    async def test_storm_varlist_compute(self):

        async with self.getTestCore() as core:

            text = '''
                [ test:str=foo .seen=(2014,2015) ]
                ($tick, $tock) = .seen
                [ test:int=$tick ]
                +test:int
            '''
            nodes = await core.eval(text).list()
            self.len(1, nodes)
            self.eq(nodes[0].ndef[1], 1388534400000)

    async def test_storm_selfrefs(self):

        async with self.getTestCore() as core:

            nodes = await core.eval('[ inet:fqdn=woot.com ] -> *').list()

            self.len(1, nodes)
            self.eq('com', nodes[0].ndef[1])

            await core.eval('inet:fqdn=woot.com | delnode').list()

            self.len(0, await core.eval('inet:fqdn=woot.com').list())

    async def test_storm_addnode_runtsafe(self):

        async with self.getTestCore() as core:
            # test adding nodes from other nodes output
            q = '[ inet:fqdn=woot.com inet:fqdn=vertex.link ] [ inet:user = :zone ] +inet:user'
            nodes = await core.eval(q).list()
            self.len(2, nodes)
            ndefs = list(sorted([n.ndef for n in nodes]))
            self.eq(ndefs, (('inet:user', 'vertex.link'), ('inet:user', 'woot.com')))

    async def test_storm_subgraph(self):

        async with self.getTestCore() as core:

            await core.eval('[ inet:ipv4=1.2.3.4 :asn=20 ]').list()
            await core.eval('[ inet:dns:a=(woot.com, 1.2.3.4) +#yepr ]').list()
            await core.eval('[ inet:dns:a=(vertex.link, 5.5.5.5) +#nope ]').list()

            rules = {

                'degrees': 2,

                'pivots': ['<- meta:seen <- meta:source'],

                'filters': ['-#nope'],

                'forms': {

                    'inet:fqdn': {
                        'pivots': ['<- *', '-> *'],
                        'filters': ['-inet:fqdn:issuffix=1'],
                    },

                    'syn:tag': {
                        'pivots': ['-> *'],
                    },

                    '*': {
                        'pivots': ['-> #'],
                    },

                }
            }

            seeds = []
            alldefs = {}

            async for node, path in core.storm('inet:fqdn', opts={'graph': rules}):

                if path.metadata.get('graph:seed'):
                    seeds.append(node.ndef)

                alldefs[node.ndef] = path.metadata.get('edges')

            # our TLDs should be omits
            self.len(2, seeds)
            self.len(4, alldefs)

            self.isin(('inet:fqdn', 'woot.com'), seeds)
            self.isin(('inet:fqdn', 'vertex.link'), seeds)

            self.nn(alldefs.get(('syn:tag', 'yepr')))
            self.nn(alldefs.get(('inet:dns:a', ('woot.com', 0x01020304))))

            self.none(alldefs.get(('inet:asn', 20)))
            self.none(alldefs.get(('syn:tag', 'nope')))
            self.none(alldefs.get(('inet:dns:a', ('vertex.link', 0x05050505))))

            # now do the same options via the command...
            text = '''
                inet:fqdn | graph
                                --degrees 2
                                --filter { -#nope }
                                --pivot { <- meta:seen <- meta:source }
                                --form-pivot inet:fqdn {<- * | limit 20}
                                --form-pivot inet:fqdn {-> * | limit 20}
                                --form-filter inet:fqdn {-inet:fqdn:issuffix=1}
                                --form-pivot syn:tag {-> *}
                                --form-pivot * {-> #}
            '''

            seeds = []
            alldefs = {}

            async for node, path in core.storm(text):

                if path.metadata.get('graph:seed'):
                    seeds.append(node.ndef)

                alldefs[node.ndef] = path.metadata.get('edges')

            # our TLDs should be omits
            self.len(2, seeds)
            self.len(4, alldefs)

            self.isin(('inet:fqdn', 'woot.com'), seeds)
            self.isin(('inet:fqdn', 'vertex.link'), seeds)

            self.nn(alldefs.get(('syn:tag', 'yepr')))
            self.nn(alldefs.get(('inet:dns:a', ('woot.com', 0x01020304))))

            self.none(alldefs.get(('inet:asn', 20)))
            self.none(alldefs.get(('syn:tag', 'nope')))
            self.none(alldefs.get(('inet:dns:a', ('vertex.link', 0x05050505))))

    async def test_storm_two_level_assignment(self):
        async with self.getTestCore() as core:
            q = '$foo=baz $bar=$foo [test:str=$bar]'
            nodes = await core.eval(q).list()
            self.len(1, nodes)
            self.eq('baz', nodes[0].ndef[1])

    async def test_storm_quoted_variables(self):
        async with self.getTestCore() as core:
            q = '$"my var"=baz $bar=$"my var" [test:str=$bar]'
            nodes = await core.nodes(q)
            self.len(1, nodes)
            self.eq('baz', nodes[0].ndef[1])

            q = '$d = $lib.dict("field 1"=foo, "field 2"=bar) [test:str=$d.\'field 1\']'
            nodes = await core.nodes(q)
            self.len(1, nodes)
            self.eq('foo', nodes[0].ndef[1])

            q = '($"a", $"#", $c) = (1, 2, 3) [test:str=$"#"]'
            nodes = await core.nodes(q)
            self.len(1, nodes)
            self.eq('2', nodes[0].ndef[1])

    async def test_storm_lib_custom(self):

        async with self.getTestCore() as core:
            # Test the registered function from test utils
            q = '[ ps:person="*" :name = $lib.test.beep(loud) ]'
            nodes = await core.eval(q).list()
            self.len(1, nodes)
            self.eq('a loud beep!', nodes[0].get('name'))

            q = '$test = $lib.test.beep(test) [test:str=$test]'
            nodes = await core.eval(q).list()
            self.len(1, nodes)
            self.eq('A test beep!', nodes[0].ndef[1])

            # Regression:  variable substitution in function raises exception
            q = '$foo=baz $test = $lib.test.beep($foo) [test:str=$test]'
            nodes = await core.eval(q).list()
            self.len(1, nodes)
            self.eq('A baz beep!', nodes[0].ndef[1])

    async def test_storm_type_node(self):

        async with self.getTestCore() as core:
            nodes = await core.eval('[ ps:person="*" edge:has=($node, (inet:fqdn,woot.com)) ]').list()
            self.len(2, nodes)
            self.eq('edge:has', nodes[0].ndef[0])

            nodes = await core.eval('[test:str=test] [ edge:refs=($node,(test:int, 1234)) ] -test:str').list()
            self.len(1, nodes)
            self.eq(nodes[0].ndef[1], (('test:str', 'test'), ('test:int', 1234)))

            nodes = await core.eval('test:int=1234 [test:str=$node.value()] -test:int').list()
            self.len(1, nodes)
            self.eq(nodes[0].ndef, ('test:str', '1234'))

            nodes = await core.eval('test:int=1234 [test:str=$node.form()] -test:int').list()
            self.len(1, nodes)
            self.eq(nodes[0].ndef, ('test:str', 'test:int'))

    async def test_storm_subq_size(self):

        async with self.getTestCore() as core:

            await core.storm('[ inet:dns:a=(woot.com, 1.2.3.4) inet:dns:a=(vertex.link, 1.2.3.4) ]').list()

            self.len(0, await core.storm('inet:ipv4=1.2.3.4 +( { -> inet:dns:a }=0 )').list())

            self.len(1, await core.storm('inet:ipv4=1.2.3.4 +( { -> inet:dns:a }=2 )').list())
            self.len(0, await core.storm('inet:ipv4=1.2.3.4 +( { -> inet:dns:a }=3 )').list())

            self.len(0, await core.storm('inet:ipv4=1.2.3.4 +( { -> inet:dns:a }!=2 )').list())
            self.len(1, await core.storm('inet:ipv4=1.2.3.4 +( { -> inet:dns:a }!=3 )').list())

            self.len(1, await core.storm('inet:ipv4=1.2.3.4 +( { -> inet:dns:a }>=1 )').list())
            self.len(1, await core.storm('inet:ipv4=1.2.3.4 +( { -> inet:dns:a }>=2 )').list())
            self.len(0, await core.storm('inet:ipv4=1.2.3.4 +( { -> inet:dns:a }>=3 )').list())

            self.len(0, await core.storm('inet:ipv4=1.2.3.4 +( { -> inet:dns:a }<=1 )').list())
            self.len(1, await core.storm('inet:ipv4=1.2.3.4 +( { -> inet:dns:a }<=2 )').list())
            self.len(1, await core.storm('inet:ipv4=1.2.3.4 +( { -> inet:dns:a }<=3 )').list())

            self.len(0, await core.storm('inet:ipv4=1.2.3.4 +{ -> inet:dns:a } < 2 ').list())
            self.len(1, await core.storm('inet:ipv4=1.2.3.4 +{ -> inet:dns:a } < 3 ').list())

            self.len(1, await core.storm('inet:ipv4=1.2.3.4 +{ -> inet:dns:a } > 1 ').list())
            self.len(0, await core.storm('inet:ipv4=1.2.3.4 +{ -> inet:dns:a } > 2 ').list())

    async def test_cortex_in(self):

        async with self.getTestCore() as core:

            async with await core.snap() as snap:
                await snap.addNode('test:str', 'a')
                await snap.addNode('test:str', 'b')
                await snap.addNode('test:str', 'c')

            self.len(0, await core.storm('test:str*in=()').list())
            self.len(0, await core.storm('test:str*in=(d)').list())
            self.len(2, await core.storm('test:str*in=(a, c)').list())
            self.len(1, await core.storm('test:str*in=(a, d)').list())
            self.len(3, await core.storm('test:str*in=(a, b, c)').list())

            self.len(0, await core.storm('test:str +test:str*in=()').list())
            self.len(0, await core.storm('test:str +test:str*in=(d)').list())
            self.len(2, await core.storm('test:str +test:str*in=(a, c)').list())
            self.len(1, await core.storm('test:str +test:str*in=(a, d)').list())
            self.len(3, await core.storm('test:str +test:str*in=(a, b, c)').list())

#    async def test_runt(self):
#        async with self.getTestCore() as core:
#
#            # Ensure that lifting by form/prop/values works.
#            nodes = await core.eval('test:runt').list()
#            self.len(4, nodes)
#
#            nodes = await core.eval('test:runt.created').list()
#            self.len(4, nodes)
#
#            nodes = await core.eval('test:runt:tick=2010').list()
#            self.len(2, nodes)
#
#            nodes = await core.eval('test:runt:tick=2001').list()
#            self.len(1, nodes)
#
#            nodes = await core.eval('test:runt:tick=2019').list()
#            self.len(0, nodes)
#
#            nodes = await core.eval('test:runt:lulz="beep.sys"').list()
#            self.len(1, nodes)
#
#            nodes = await core.eval('test:runt:lulz').list()
#            self.len(2, nodes)
#
#            nodes = await core.eval('test:runt:tick=$foo', {'vars': {'foo': '2010'}}).list()
#            self.len(2, nodes)
#
#            # Ensure that a lift by a universal property doesn't lift a runt node
#            # accidentally.
#            nodes = await core.eval('.created').list()
#            self.ge(len(nodes), 1)
#            self.notin('test:ret', {node.ndef[0] for node in nodes})
#
#            # Ensure we can do filter operations on runt nodes
#            nodes = await core.eval('test:runt +:tick*range=(1999, 2003)').list()
#            self.len(1, nodes)
#
#            nodes = await core.eval('test:runt -:tick*range=(1999, 2003)').list()
#            self.len(3, nodes)
#
#            # Ensure we can pivot to/from runt nodes
#            async with await core.snap() as snap:
#                await snap.addNode('test:str', 'beep.sys')
#
#            nodes = await core.eval('test:runt :lulz -> test:str').list()
#            self.len(1, nodes)
#            self.eq(nodes[0].ndef, ('test:str', 'beep.sys'))
#
#            nodes = await core.eval('test:str -> test:runt:lulz').list()
#            self.len(1, nodes)
#            self.eq(nodes[0].ndef, ('test:runt', 'beep'))
#
#            # Lift by ndef/iden/opts does not work since runt support is not plumbed
#            # into any caching which those lifts perform.
#            ndef = ('test:runt', 'blah')
#            iden = '15e33ccff08f9f96b5cea9bf0bcd2a55a96ba02af87f8850ba656f2a31429224'
#            nodes = await core.eval(f'iden {iden}').list()
#            self.len(0, nodes)
#
#            nodes = await core.eval('', {'idens': [iden]}).list()
#            self.len(0, nodes)
#
#            nodes = await core.eval('', {'ndefs': [ndef]}).list()
#            self.len(0, nodes)
#
#            # Ensure that add/edit a read-only runt prop fails, whether or not it exists.
#            await self.asyncraises(s_exc.IsRuntForm,
#                                   core.eval('test:runt=beep [:tick=3001]').list())
#            await self.asyncraises(s_exc.IsRuntForm,
#                                   core.eval('test:runt=woah [:tick=3001]').list())
#
#            # Ensure that we can add/edit secondary props which has a callback.
#            nodes = await core.eval('test:runt=beep [:lulz=beepbeep.sys]').list()
#            self.eq(nodes[0].get('lulz'), 'beepbeep.sys')
#            await nodes[0].set('lulz', 'beepbeep.sys')  # We can do no-operation edits
#            self.eq(nodes[0].get('lulz'), 'beepbeep.sys')
#
#            # We can set props which were not there previously
#            nodes = await core.eval('test:runt=woah [:lulz=woah.sys]').list()
#            self.eq(nodes[0].get('lulz'), 'woah.sys')
#
#            # A edit may throw an exception due to some prop-specific normalization reason.
#            await self.asyncraises(s_exc.BadPropValu, core.eval('test:runt=woah [:lulz=no.way]').list())
#
#            # Setting a property which has no callback or ro fails.
#            await self.asyncraises(s_exc.IsRuntForm, core.eval('test:runt=woah [:newp=pennywise]').list())
#
#            # Ensure that delete a read-only runt prop fails, whether or not it exists.
#            await self.asyncraises(s_exc.IsRuntForm,
#                                   core.eval('test:runt=beep [-:tick]').list())
#            await self.asyncraises(s_exc.IsRuntForm,
#                                   core.eval('test:runt=woah [-:tick]').list())
#
#            # Ensure that we can delete a secondary prop which has a callback.
#            nodes = await core.eval('test:runt=beep [-:lulz]').list()
#            self.none(nodes[0].get('lulz'))
#
#            nodes = await core.eval('test:runt=woah [-:lulz]').list()
#            self.none(nodes[0].get('lulz'))
#
#            # Deleting a property which has no callback or ro fails.
#            await self.asyncraises(s_exc.IsRuntForm, core.eval('test:runt=woah [-:newp]').list())
#
#            # # Ensure that adding tags on runt nodes fails
#            await self.asyncraises(s_exc.IsRuntForm, core.eval('test:runt=beep [+#hehe]').list())
#            await self.asyncraises(s_exc.IsRuntForm, core.eval('test:runt=beep [-#hehe]').list())
#
#            # Ensure that adding / deleting test runt nodes fails
#            await self.asyncraises(s_exc.IsRuntForm, core.eval('[test:runt=" oh MY! "]').list())
#            await self.asyncraises(s_exc.IsRuntForm, core.eval('test:runt=beep | delnode').list())
#
#            # Ensure that non-equality based lift comparators for the test runt nodes fails.
#            await self.asyncraises(s_exc.BadCmprValu, core.eval('test:runt~="b.*"').list())
#            await self.asyncraises(s_exc.BadCmprValu, core.eval('test:runt:tick*range=(1999, 2001)').list())
#
#            # Sad path for underlying Cortex.runRuntLift
#            await self.agenraises(s_exc.NoSuchLift, core.runRuntLift('test:newp', 'newp'))

    async def test_cortex_view_invalid(self):

        async with self.getTestCore() as core:

            core.view.invalid = s_common.guid()
            with self.raises(s_exc.NoSuchLayer):
                await core.eval('[ test:str=foo ]').list()

            core.view.invalid = None
            self.len(1, await core.eval('[ test:str=foo ]').list())

    async def test_tag_globbing(self):
        async with self.getTestCore() as core:
            async with await core.snap() as snap:
                node = await snap.addNode('test:str', 'n1')
                await node.addTag('foo.bar.baz', (None, None))

                node = await snap.addNode('test:str', 'n2')
                await node.addTag('foo.bad.baz', (None, None))

                node = await snap.addNode('test:str', 'n3')  # No tags on him

            # Setup worked correct
            self.len(3, await core.eval('test:str').list())
            self.len(2, await core.eval('test:str +#foo').list())

            # Now test globbing - exact match for *
            self.len(2, await core.eval('test:str +#*').list())
            self.len(1, await core.eval('test:str -#*').list())

            # Now test globbing - single star matches one tag level
            self.len(2, await core.eval('test:str +#foo.*.baz').list())
            self.len(1, await core.eval('test:str +#*.bad').list())
            # Double stars matches a whole lot more!
            self.len(2, await core.eval('test:str +#foo.**.baz').list())
            self.len(1, await core.eval('test:str +#**.bar.baz').list())
            self.len(2, await core.eval('test:str +#**.baz').list())

#    async def test_provstackmigration_pre010(self):
#        async with self.getRegrCore('pre-010') as core:
#            provstacks = list(core.provstor.provStacks(0, 1000))
#            self.gt(len(provstacks), 5)
#            self.false(core.view.layers[0].layrslab.dbexists('prov'))
#            self.false(core.view.layers[0].layrslab.dbexists('provs'))

    async def test_storm_lift_compute(self):
        async with self.getTestCore() as core:
            self.len(2, await core.nodes('[ inet:dns:a=(vertex.link,1.2.3.4) inet:dns:a=(woot.com,5.6.7.8)]'))
            self.len(4, await core.nodes('inet:dns:a inet:fqdn=:fqdn'))

    async def test_cortex_hive(self):
        async with self.getTestCore() as core:
            await core.hive.set(('visi',), 200)
            async with core.getLocalProxy(share='cortex/hive') as hive:
                self.eq(200, await hive.get(('visi',)))

    async def test_delevent(self):
        ''' Tests deleting a node with a property without an index '''
        async with self.getTestCore() as core:
            async with await core.snap() as snap:
                evt_guid = s_common.guid('evt')
                node = await snap.addNode('graph:event', evt_guid, {'name': 'an event', 'data': 'beep'})

                await node.delete(force=True)

    async def test_cortex_delnode_perms(self):

        async with self.getTestCoreAndProxy() as (realcore, core):

            await core.addAuthUser('visi')
            await core.setUserPasswd('visi', 'secret')

            await core.addAuthRule('visi', (True, ('node:add',)))
            await core.addAuthRule('visi', (True, ('prop:set',)))
            await core.addAuthRule('visi', (True, ('tag:add',)))

            async with realcore.getLocalProxy(user='visi') as asvisi:

                await alist(asvisi.eval('[ test:cycle0=foo :cycle1=bar ]'))
                await alist(asvisi.eval('[ test:cycle1=bar :cycle0=foo ]'))

                await alist(asvisi.eval('[ test:str=foo +#lol ]'))

                # no perms and not elevated...
                await self.agenraises(s_exc.AuthDeny, asvisi.eval('test:str=foo | delnode'))

                rule = (True, ('node:del',))
                await core.addAuthRule('visi', rule)

                # should still deny because node has tag we can't delete
                await self.agenraises(s_exc.AuthDeny, asvisi.eval('test:str=foo | delnode'))

                rule = (True, ('tag:del', 'lol'))
                await core.addAuthRule('visi', rule)

                await self.agenlen(0, asvisi.eval('test:str=foo | delnode'))

                await self.agenraises(s_exc.CantDelNode, asvisi.eval('test:cycle0=foo | delnode'))
                await self.agenraises(s_exc.AuthDeny, asvisi.eval('test:cycle0=foo | delnode --force'))

                await core.setAuthAdmin('visi', True)

                await self.agenlen(0, asvisi.eval('test:cycle0=foo | delnode --force'))

#    async def test_cortex_cell_splices(self):
#
#        async with self.getTestCore() as core:
#
#            async with core.getLocalProxy() as prox:
#                # TestModule creates one node and 3 splices
#                await self.agenlen(3, prox.splices(0, 1000))
#
#                await alist(prox.eval('[ test:str=foo ]'))
#
#                splicelist = await alist(prox.splices(0, 1000))
#                splicecount = len(splicelist)
#                self.ge(splicecount, 3)
#
#                # should get the same splices in reverse order
#                splicelist.reverse()
#                self.eq(await alist(prox.splicesBack(splicecount, 1000)), splicelist)
#                self.eq(await alist(prox.splicesBack(splicecount, 3)), splicelist[:3])
#
#                self.eq(await alist(prox.spliceHistory()), splicelist)
#
#                await prox.addAuthUser('visi')
#                await prox.setUserPasswd('visi', 'secret')
#
#                await prox.addAuthRule('visi', (True, ('node:add',)))
#                await prox.addAuthRule('visi', (True, ('prop:set',)))
#
#                async with core.getLocalProxy(user='visi') as asvisi:
#
#                    # normal user can't user splicesBack
#                    await self.agenraises(s_exc.AuthDeny, asvisi.splicesBack(1000, 1000))
#
#                    # make sure a normal user only gets their own splices
#                    await alist(asvisi.eval('[ test:str=bar ]'))
#                    await self.agenlen(2, asvisi.spliceHistory())
#
#                    # should get all splices now as an admin
#                    await prox.setAuthAdmin('visi', True)
#                    await self.agenlen(splicecount + 2, asvisi.spliceHistory())

    async def test_node_repr(self):

        async with self.getTestCore() as core:

            async with await core.snap() as snap:

                node = await snap.addNode('inet:ipv4', 0x01020304)
                self.eq('1.2.3.4', node.repr())

                node = await snap.addNode('inet:dns:a', ('woot.com', 0x01020304))
                self.eq('1.2.3.4', node.repr('ipv4'))

    async def test_coverage(self):

        # misc tests to increase code coverage
        async with self.getTestCore() as core:

            node = (('test:str', 'foo'), {})

            await alist(core.addNodes((node,)))

            self.nn(await core.getNodeByNdef(('test:str', 'foo')))

    async def test_cortex_storm_vars(self):

        async with self.getTestCore() as core:

            opts = {'vars': {'foo': '1.2.3.4'}}

            await self.agenlen(1, core.eval('[ inet:ipv4=$foo ]', opts=opts))
            await self.agenlen(1, core.eval('$bar=5.5.5.5 [ inet:ipv4=$bar ]'))

            await self.agenlen(1, core.eval('[ inet:dns:a=(woot.com,1.2.3.4) ]'))

            await self.agenlen(2, core.eval('inet:dns:a=(woot.com,1.2.3.4) $hehe=:fqdn inet:fqdn=$hehe'))

            await self.agenlen(1, core.eval('inet:dns:a=(woot.com,1.2.3.4) $hehe=:fqdn +:fqdn=$hehe'))
            await self.agenlen(0, core.eval('inet:dns:a=(woot.com,1.2.3.4) $hehe=:fqdn -:fqdn=$hehe'))

            await self.agenlen(1, core.eval('[ test:pivcomp=(hehe,haha) :tick=2015 +#foo=(2014,2016) ]'))
            await self.agenlen(1, core.eval('test:pivtarg=hehe [ .seen=2015 ]'))

            await self.agenlen(1,
                               core.eval('test:pivcomp=(hehe,haha) $ticktock=#foo -> test:pivtarg +.seen@=$ticktock'))

            await self.agenlen(1, core.eval('inet:dns:a=(woot.com,1.2.3.4) [ .seen=(2015,2018) ]'))

            async for node in core.eval('inet:dns:a=(woot.com,1.2.3.4) $seen=.seen :fqdn -> inet:fqdn [ .seen=$seen ]'):
                self.eq(node.get('.seen'), (1420070400000, 1514764800000))

            await self.agenraises(s_exc.NoSuchProp, core.eval('inet:dns:a=(woot.com,1.2.3.4) $newp=.newp'))

            # Vars can also be provided as tuple
            opts = {'vars': {'foo': ('hehe', 'haha')}}
            await self.agenlen(1, core.eval('test:pivcomp=$foo', opts=opts))

            # Vars can also be provided as integers
            norm = core.model.type('time').norm('2015')[0]
            opts = {'vars': {'foo': norm}}
            await self.agenlen(1, core.eval('test:pivcomp:tick=$foo', opts=opts))

    async def _validate_feed(self, core, gestdef, guid, seen, pack=False):

        async def awaitagen(obj):
            '''
            Remote async gen methods act differently than local cells in that an extra await is needed.
            '''
            if s_coro.iscoro(obj):
                return await obj
            return obj
        # Helper for syn_ingest tests
        await core.addFeedData('syn.ingest', [gestdef])

        # Nodes are made from the forms directive
        q = 'test:str=1234 test:str=duck test:str=knight'
        await self.agenlen(3, await awaitagen(core.eval(q)))
        q = 'test:int=1234'
        await self.agenlen(1, await awaitagen(core.eval(q)))
        q = 'test:pivcomp=(hehe,haha)'
        await self.agenlen(1, await awaitagen(core.eval(q)))

        # packed nodes are made from the nodes directive
        nodes = await alist(await awaitagen(core.eval('test:str=ohmy')))
        if pack:
            nodes = [node.pack() for node in nodes]
        self.len(1, nodes)
        node = nodes[0]
        self.eq(node[1]['props'].get('bar'), ('test:int', 137))
        self.eq(node[1]['props'].get('tick'), 978307200000)
        self.isin('beep.beep', node[1]['tags'])
        self.isin('beep.boop', node[1]['tags'])
        self.isin('test.foo', node[1]['tags'])

        nodes = await alist(await awaitagen(core.eval('test:int=8675309')))
        if pack:
            nodes = [node.pack() for node in nodes]
        self.len(1, nodes)
        node = nodes[0]
        self.isin('beep.morp', node[1]['tags'])
        self.isin('test.foo', node[1]['tags'])

        # Sources are made, as are seen nodes.
        q = f'meta:source={guid} -> meta:seen:source'
        nodes = await alist(await awaitagen(core.eval(q)))
        if pack:
            nodes = [node.pack() for node in nodes]
        self.len(9, nodes)
        for node in nodes:
            self.isin('.seen', node[1].get('props', {}))

        # Included tags are made
        await self.agenlen(9, await awaitagen(core.eval(f'#test')))

        # As are tag times
        nodes = await alist(await awaitagen(core.eval('#test.baz')))
        if pack:
            nodes = [node.pack() for node in nodes]
        self.eq(nodes[0][1].get('tags', {}).get('test.baz', ()),
                (1388534400000, 1420070400000))

        # Edges are made
        await self.agenlen(1, await awaitagen(core.eval('edge:refs')))
        await self.agenlen(1, await awaitagen(core.eval('edge:wentto')))

    async def test_syn_ingest_remote(self):
        guid = s_common.guid()
        seen = s_common.now()
        gestdef = self.getIngestDef(guid, seen)

        # Test Remote Cortex
        async with self.getTestCoreAndProxy() as (realcore, core):

            # Setup user permissions
            await core.addAuthRole('creator')
            await core.addAuthRule('creator', (True, ('node:add',)))
            await core.addAuthRule('creator', (True, ('prop:set',)))
            await core.addAuthRule('creator', (True, ('tag:add',)))
            await core.addUserRole('root', 'creator')
            await self._validate_feed(core, gestdef, guid, seen)

    async def test_syn_ingest_local(self):
        guid = s_common.guid()
        seen = s_common.now()
        gestdef = self.getIngestDef(guid, seen)

        async with self.getTestCore() as core:
            await self._validate_feed(core, gestdef, guid, seen, pack=True)

    async def test_cortex_snap_eval(self):
        async with self.getTestCore() as core:
            async with await core.snap() as snap:
                await self.agenlen(2, snap.eval('[test:str=foo test:str=bar]'))
            await self.agenlen(2, core.eval('test:str'))

    async def test_feed_syn_nodes(self):
        async with self.getTestCore() as core0:
            q = '[test:int=1 test:int=2 test:int=3]'
            podes = [n.pack() async for n in core0.eval(q)]
            self.len(3, podes)
        async with self.getTestCore() as core1:
            await core1.addFeedData('syn.nodes', podes)
            await self.agenlen(3, core1.eval('test:int'))

            # Put bad data in
            with self.getAsyncLoggerStream('synapse.lib.snap',
                                           "Error making node: [test:str=newp]") as stream:
                await core1.addFeedData('syn.nodes', [(('test:str', 'newp'), {'tags': {'test.newp': 'newp'}})])
                self.true(await stream.wait(6))

    async def test_stat(self):

        async with self.getTestCoreAndProxy() as (realcore, core):
            coreiden = realcore.iden
            ostat = await core.stat()
            self.eq(ostat.get('iden'), coreiden)
            self.isin('layer', ostat)
            await self.agenlen(1, (core.eval('[test:str=123 :tick=2018]')))
            nstat = await core.stat()

            counts = nstat.get('formcounts')
            self.eq(counts.get('test:str'), 1)

<<<<<<< HEAD
#    async def test_offset(self):
#        async with self.getTestCoreAndProxy() as (realcore, core):
#            iden = s_common.guid()
#            self.eq(await core.getFeedOffs(iden), 0)
#            self.none(await core.setFeedOffs(iden, 10))
#            self.eq(await core.getFeedOffs(iden), 10)
#            self.none(await core.setFeedOffs(iden, 0))
#            self.eq(await core.getFeedOffs(iden), 0)
#            await self.asyncraises(s_exc.BadConfValu, core.setFeedOffs(iden, -1))
=======
        conf = {'dedicated': True}
        async with self.getTestCoreAndProxy(conf=conf) as (realcore, core):
            nstat = await core.stat()
            layr = nstat.get('layer')
            self.eq(layr.get('lock_goal'), layr.get('max_could_lock'))

    async def test_offset(self):
        async with self.getTestCoreAndProxy() as (realcore, core):
            iden = s_common.guid()
            self.eq(await core.getFeedOffs(iden), 0)
            self.none(await core.setFeedOffs(iden, 10))
            self.eq(await core.getFeedOffs(iden), 10)
            self.none(await core.setFeedOffs(iden, 0))
            self.eq(await core.getFeedOffs(iden), 0)
            await self.asyncraises(s_exc.BadConfValu, core.setFeedOffs(iden, -1))
>>>>>>> 7bc03e3a

    async def test_storm_sub_query(self):

        async with self.getTestCore() as core:
            # check that the sub-query can make changes but doesnt effect main query output
            node = (await alist(core.eval('[ test:str=foo +#bar ] { [ +#baz ] -#bar }')))[0]
            self.nn(node.getTag('baz'))

            nodes = await alist(core.eval('[ test:str=oof +#bar ] { [ test:int=0xdeadbeef ] }'))
            await self.agenlen(1, core.eval('test:int=3735928559'))

        # Test using subqueries for filtering
        async with self.getTestCore() as core:
            # Generic tests

            await self.agenlen(1, core.eval('[ test:str=bar +#baz ]'))
            await self.agenlen(1, core.eval('[ test:pivcomp=(foo,bar) ]'))

            await self.agenlen(0, core.eval('test:pivcomp=(foo,bar) -{ :lulz -> test:str +#baz }'))
            await self.agenlen(1, core.eval('test:pivcomp=(foo,bar) +{ :lulz -> test:str +#baz } +test:pivcomp'))

            # Practical real world example

            await self.agenlen(2, core.eval('[ inet:ipv4=1.2.3.4 :loc=us inet:dns:a=(vertex.link,1.2.3.4) ]'))
            await self.agenlen(2, core.eval('[ inet:ipv4=4.3.2.1 :loc=zz inet:dns:a=(example.com,4.3.2.1) ]'))
            await self.agenlen(1, core.eval('inet:ipv4:loc=us'))
            await self.agenlen(1, core.eval('inet:dns:a:fqdn=vertex.link'))
            await self.agenlen(1, core.eval('inet:ipv4:loc=zz'))
            await self.agenlen(1, core.eval('inet:dns:a:fqdn=example.com'))

            # lift all dns, pivot to ipv4 where loc=us, remove the results
            # this should return the example node because the vertex node matches the filter and should be removed
            nodes = await alist(core.eval('inet:dns:a -{ :ipv4 -> inet:ipv4 +:loc=us }'))
            self.len(1, nodes)
            self.eq(nodes[0].ndef[1], ('example.com', 67305985))

            # lift all dns, pivot to ipv4 where loc=us, add the results
            # this should return the vertex node because only the vertex node matches the filter
            nodes = await alist(core.eval('inet:dns:a +{ :ipv4 -> inet:ipv4 +:loc=us }'))
            self.len(1, nodes)
            self.eq(nodes[0].ndef[1], ('vertex.link', 16909060))

            # lift all dns, pivot to ipv4 where cc!=us, remove the results
            # this should return the vertex node because the example node matches the filter and should be removed
            nodes = await alist(core.eval('inet:dns:a -{ :ipv4 -> inet:ipv4 -:loc=us }'))
            self.len(1, nodes)
            self.eq(nodes[0].ndef[1], ('vertex.link', 16909060))

            # lift all dns, pivot to ipv4 where cc!=us, add the results
            # this should return the example node because only the example node matches the filter
            nodes = await alist(core.eval('inet:dns:a +{ :ipv4 -> inet:ipv4 -:loc=us }'))
            self.len(1, nodes)
            self.eq(nodes[0].ndef[1], ('example.com', 67305985))

            # lift all dns, pivot to ipv4 where asn=1234, add the results
            # this should return nothing because no nodes have asn=1234
            await self.agenlen(0, core.eval('inet:dns:a +{ :ipv4 -> inet:ipv4 +:asn=1234 }'))

            # lift all dns, pivot to ipv4 where asn!=1234, add the results
            # this should return everything because no nodes have asn=1234
            nodes = await alist(core.eval('inet:dns:a +{ :ipv4 -> inet:ipv4 -:asn=1234 }'))
            self.len(2, nodes)

    async def test_storm_switchcase(self):

        async with self.getTestCore() as core:

            # non-runtsafe switch value
            text = '[inet:ipv4=1 :asn=22] $asn=:asn switch $asn {42: {[+#foo42]} 22: {[+#foo22]}}'
            nodes = await core.eval(text).list()
            self.len(1, nodes)
            self.nn(nodes[0].getTag('foo22'))
            self.none(nodes[0].getTag('foo42'))

            text = '[inet:ipv4=2 :asn=42] $asn=:asn switch $asn {42: {[+#foo42]} 22: {[+#foo22]}}'
            nodes = await core.eval(text).list()
            self.len(1, nodes)
            self.none(nodes[0].getTag('foo22'))
            self.nn(nodes[0].getTag('foo42'))

            text = '[inet:ipv4=3 :asn=0] $asn=:asn switch $asn {42: {[+#foo42]} 22: {[+#foo22]}}'
            nodes = await core.eval(text).list()
            self.len(1, nodes)
            self.none(nodes[0].getTag('foo22'))
            self.none(nodes[0].getTag('foo42'))

            # completely runsafe switch

            text = '$foo=foo switch $foo {foo: {$result=bar} nop: {$result=baz}} [test:str=$result]'
            nodes = await core.eval(text).list()
            self.len(1, nodes)
            self.eq(nodes[0].ndef[1], 'bar')

            text = '$foo=nop switch $foo {foo: {$result=bar} nop: {$result=baz}} [test:str=$result]'
            nodes = await core.eval(text).list()
            self.len(1, nodes)
            self.eq(nodes[0].ndef[1], 'baz')

            text = '$foo=nop switch $foo {foo: {$result=bar} *: {$result=baz}} [test:str=$result]'
            nodes = await core.eval(text).list()
            self.len(1, nodes)
            self.eq(nodes[0].ndef[1], 'baz')

            text = '$foo=xxx $result=xxx switch $foo {foo: {$result=bar} nop: {$result=baz}} [test:str=$result]'
            nodes = await core.eval(text).list()
            self.len(1, nodes)
            self.eq(nodes[0].ndef[1], 'xxx')

            text = '$foo=foo switch $foo {foo: {test:str=bar}}'
            nodes = await core.eval(text).list()
            self.len(1, nodes)

            opts = {'vars': {'woot': 'hehe'}}
            text = '[test:str=a] switch $woot { hehe: {[+#baz]} }'
            nodes = await core.eval(text, opts=opts).list()
            self.len(1, nodes)
            for node in nodes:
                self.eq(node.ndef[1], 'a')
                self.nn(node.getTag('baz'))
                self.none(node.getTag('faz'))
                self.none(node.getTag('jaz'))

            opts = {'vars': {'woot': 'haha hoho'}}
            text = '[test:str=b] switch $woot { hehe: {[+#baz]} "haha hoho": {[+#faz]} "lolz:lulz": {[+#jaz]} }'
            nodes = await core.eval(text, opts=opts).list()
            self.len(1, nodes)
            for node in nodes:
                self.eq(node.ndef[1], 'b')
                self.none(node.getTag('baz'))
                self.nn(node.getTag('faz'))
                self.none(node.getTag('jaz'))

            opts = {'vars': {'woot': 'lolz:lulz'}}
            text = "[test:str=c] switch $woot { hehe: {[+#baz]} 'haha hoho': {[+#faz]} 'lolz:lulz': {[+#jaz]} }"
            nodes = await core.eval(text, opts=opts).list()
            self.len(1, nodes)
            for node in nodes:
                self.eq(node.ndef[1], 'c')
                self.none(node.getTag('baz'))
                self.none(node.getTag('faz'))
                self.nn(node.getTag('jaz'))

            opts = {'vars': {'woot': 'lulz'}}
            text = '[test:str=c] switch $woot { hehe: {[+#baz]} *: {[+#jaz]} }'
            nodes = await core.eval(text, opts=opts).list()
            self.len(1, nodes)
            for node in nodes:
                self.eq(node.ndef[1], 'c')
                self.none(node.getTag('baz'))
                self.nn(node.getTag('jaz'))

            opts = {'vars': {'woot': 'lulz'}}
            text = '''[test:str=c] $form=$node.form() switch $form { 'test:str': {[+#known]} *: {[+#unknown]} }'''
            nodes = await core.eval(text, opts=opts).list()
            self.len(1, nodes)
            node = nodes[0]
            self.eq(node.ndef[1], 'c')
            self.nn(node.getTag('known'))
            self.none(node.getTag('unknown'))

    async def test_storm_tagvar(self):

        async with self.getTestCore() as core:

            opts = {'vars': {'tag': 'hehe.haha', 'mtag': '', }}

            nodes = await core.nodes('[ test:str=foo +#$tag ]', opts=opts)
            self.len(1, nodes)
            node = nodes[0]
            self.eq(node.ndef[1], 'foo')
            self.nn(node.getTag('hehe.haha'))

            nodes = await core.nodes('#$tag', opts=opts)
            self.len(1, nodes)
            node = nodes[0]
            self.eq(node.ndef[1], 'foo')
            self.nn(node.getTag('hehe.haha'))

            nodes = await core.nodes('$tag=hehe.haha test:str=foo +#$tag')
            self.len(1, nodes)
            node = nodes[0]
            self.eq(node.ndef[1], 'foo')
            self.nn(node.getTag('hehe.haha'))

            nodes = await core.nodes('[test:str=foo2] $tag="*" test:str +#$tag')
            self.len(1, nodes)
            node = nodes[0]
            self.eq(node.ndef[1], 'foo')
            self.nn(node.getTag('hehe.haha'))

            nodes = await core.nodes('$tag=hehe.* test:str +#$tag')
            self.len(1, nodes)
            node = nodes[0]
            self.eq(node.ndef[1], 'foo')

            nodes = await core.nodes('[test:str=foo :hehe=newtag] $tag=:hehe [+#$tag]')
            self.len(1, nodes)
            node = nodes[0]
            self.eq(node.ndef[1], 'foo')
            self.nn(node.getTag('newtag'))

            nodes = await core.nodes('#$tag [ -#$tag ]', opts=opts)
            self.len(1, nodes)
            node = nodes[0]
            self.eq(node.ndef[1], 'foo')
            self.none(node.getTag('hehe.haha'))

            mesgs = await core.streamstorm('$var=timetag test:str=foo [+#$var=2019] $lib.print(#$var)').list()
            podes = [m[1] for m in mesgs if m[0] == 'node']
            self.len(1, podes)
            pode = podes[0]
            self.true(s_node.tagged(pode, '#timetag'))

            mesgs = await core.streamstorm('test:str=foo $var=$node.value() [+#$var=2019] $lib.print(#$var)').list()
            self.stormIsInPrint('(1546300800000, 1546300800001)', mesgs)
            podes = [m[1] for m in mesgs if m[0] == 'node']
            self.len(1, podes)
            pode = podes[0]
            self.true(s_node.tagged(pode, '#foo'))

            nodes = await core.nodes('$d = $lib.dict(foo=bar) [test:str=yop +#$d.foo]')
            self.len(1, nodes)
            self.nn(nodes[0].getTag('bar'))

            q = '[test:str=yop +#$lib.str.format("{first}.{last}", first=foo, last=bar)]'
            nodes = await core.nodes(q)
            self.len(1, nodes)
            self.nn(nodes[0].getTag('foo.bar'))

            q = '$foo=(tag1,tag2,tag3) [test:str=x +#$foo]'
            nodes = await core.nodes(q)
            self.len(1, nodes)
            self.nn(nodes[0].getTag('tag1'))
            self.nn(nodes[0].getTag('tag2'))
            self.nn(nodes[0].getTag('tag3'))

            nodes = await core.nodes('[ test:str=foo +?#$mtag +?#$tag ]', opts=opts)
            self.len(1, nodes)
            node = nodes[0]
            self.eq(node.ndef[1], 'foo')
            self.nn(node.getTag('hehe.haha'))

            q = '$foo=(tag1,?,tag3) [test:str=x +?#$foo]'
            nodes = await core.nodes(q)
            self.len(1, nodes)
            self.nn(nodes[0].getTag('tag1'))
            self.nn(nodes[0].getTag('tag3'))

            q = '$t1="" $t2="" $t3=tag3 [test:str=x -#$t1 +?#$t2 +?#$t3]'
            nodes = await core.nodes(q)
            self.len(1, nodes)
            self.nn(nodes[0].getTag('tag3'))

            mesgs = await core.streamstorm('test:str=foo $var=$node.value() [+?#$var=2019] $lib.print(#$var)').list()
            self.stormIsInPrint('(1546300800000, 1546300800001)', mesgs)
            podes = [m[1] for m in mesgs if m[0] == 'node']
            self.len(1, podes)
            pode = podes[0]
            self.true(s_node.tagged(pode, '#foo'))

            mesgs = await core.streamstorm('$var="" test:str=foo [+?#$var=2019] $lib.print(#$var)').list()
            podes = [m[1] for m in mesgs if m[0] == 'node']
            self.len(1, podes)
            pode = podes[0]
            self.true(s_node.tagged(pode, '#timetag'))

            nodes = await core.nodes('$d = $lib.dict(foo="") [test:str=yop +?#$d.foo +#tag1]')
            self.len(1, nodes)
            self.none(nodes[0].getTag('foo.*'))
            self.nn(nodes[0].getTag('tag1'))

    async def test_storm_forloop(self):

        async with self.getTestCore() as core:

            opts = {'vars': {'fqdns': ('foo.com', 'bar.com')}}

            vals = []
            async for node in core.eval('for $fqdn in $fqdns { [ inet:fqdn=$fqdn ] }', opts=opts):
                vals.append(node.ndef[1])

            self.sorteq(('bar.com', 'foo.com'), vals)

            opts = {'vars': {'dnsa': (('foo.com', '1.2.3.4'), ('bar.com', '5.6.7.8'))}}

            vals = []
            async for node in core.eval('for ($fqdn, $ipv4) in $dnsa { [ inet:dns:a=($fqdn,$ipv4) ] }', opts=opts):
                vals.append(node.ndef[1])

            self.eq((('foo.com', 0x01020304), ('bar.com', 0x05060708)), vals)

            with self.raises(s_exc.StormVarListError):
                await core.eval('for ($fqdn,$ipv4,$boom) in $dnsa { [ inet:dns:a=($fqdn,$ipv4) ] }', opts=opts).list()

            q = '[ inet:ipv4=1.2.3.4 +#hehe +#haha ] for ($foo,$bar,$baz) in $node.tags() {[+#$foo]}'
            with self.raises(s_exc.StormVarListError):
                await core.eval(q).list()

            await core.eval('inet:ipv4=1.2.3.4 for $tag in $node.tags() { [ +#hoho ] { [inet:ipv4=5.5.5.5 +#$tag] } continue [ +#visi ] }').list()  # noqa: E501
            self.len(1, await core.eval('inet:ipv4=5.5.5.5 +#hehe +#haha -#visi').list())

            q = 'inet:ipv4=1.2.3.4 for $tag in $node.tags() { [ +#hoho ] { [inet:ipv4=6.6.6.6 +#$tag] } break [ +#visi ]}'  # noqa: E501
            self.len(1, await core.nodes(q))
            q = 'inet:ipv4=6.6.6.6 +(#hehe or #haha) -(#hehe and #haha) -#visi'
            self.len(1, await core.nodes(q))

            q = 'inet:ipv4=1.2.3.4 for $tag in $node.tags() { [test:str=$tag] }'  # noqa: E501
            nodes = await core.nodes(q)
            self.eq([n.ndef[0] for n in nodes], [*['test:str', 'inet:ipv4'] * 3])

            # non-runsafe iteration over a dictionary
            q = '''$dict=$lib.dict(key1=valu1, key2=valu2) [(test:str=test1) (test:str=test2)]
            for ($key, $valu) in $dict {
                [:hehe=$valu]
            }
            '''
            nodes = await core.nodes(q)
            # Each input node is yielded *twice* from the runtime
            self.len(4, nodes)
            self.eq({'test1', 'test2'}, {n.ndef[1] for n in nodes})
            for node in nodes:
                self.eq(node.get('hehe'), 'valu2')

            # None values don't yield anything
            q = '''$foo = $lib.dict()
            for $name in $foo.bar { [ test:str=$name ] }
            '''
            nodes = await core.nodes(q)
            self.len(0, nodes)

            # Even with a inbound node, zero loop iterations will not yield inbound nodes.
            q = '''test:str=test1 $foo = $lib.dict()
            for $name in $foo.bar { [ test:str=$name ] }
            '''
            nodes = await core.nodes(q)
            self.len(0, nodes)

    async def test_storm_whileloop(self):

        async with self.getTestCore() as core:
            q = '$x = 0 while $($x < 10) { $x=$($x+1) [test:int=$x]}'
            nodes = await core.nodes(q)
            self.len(10, nodes)

            # It should work the same with a continue at the end
            q = '$x = 0 while $($x < 10) { $x=$($x+1) [test:int=$x] continue}'
            nodes = await core.nodes(q)
            self.len(10, nodes)

            # Non Runtsafe test
            q = '''
            test:int=4 test:int=5 $x=$node.value()
            while 1 {
                $x=$($x-1)
                if $($x=$(2)) {continue}
                elif $($x=$(1)) {break}
                $lib.print($x)
            } '''
            msgs = await core.streamstorm(q).list()
            prints = [m[1].get('mesg') for m in msgs if m[0] == 'print']
            self.eq(['3', '4', '3'], prints)

            # Non runtsafe yield test
            q = 'test:int=4 while $node.value() { [test:str=$node.value()] break}'
            nodes = await core.nodes(q)
            self.len(1, nodes)

            q = '$x = 10 while 1 { $x=$($x-2) if $($x=$(4)) {continue} [test:int=$x]  if $($x<=0) {break} }'
            nodes = await core.nodes(q)
            self.eq([8, 6, 2, 0], [n.ndef[1] for n in nodes])

    async def test_storm_varmeth(self):

        async with self.getTestCore() as core:

            opts = {'vars': {'blob': 'woot.com|1.2.3.4'}}
            nodes = await alist(core.eval('[ inet:dns:a=$blob.split("|") ]', opts=opts))

            self.len(1, nodes)
            for node in nodes:
                self.eq(node.ndef[0], 'inet:dns:a')
                self.eq(node.ndef[1], ('woot.com', 0x01020304))

    async def test_storm_formpivot(self):

        async with self.getTestCore() as core:

            nodes = await alist(core.eval('[ inet:dns:a=(woot.com,1.2.3.4) ]'))

            # this tests getdst()
            nodes = await alist(core.eval('inet:fqdn=woot.com -> inet:dns:a'))
            self.len(1, nodes)
            for node in nodes:
                self.eq(node.ndef, ('inet:dns:a', ('woot.com', 0x01020304)))

            # this tests getsrc()
            nodes = await alist(core.eval('inet:fqdn=woot.com -> inet:dns:a -> inet:ipv4'))
            self.len(1, nodes)
            for node in nodes:
                self.eq(node.ndef, ('inet:ipv4', 0x01020304))

            with self.raises(s_exc.NoSuchPivot):
                nodes = await core.nodes('[ test:int=10 ] -> test:type')

            nodes = await core.nodes('[ test:str=woot :bar=(inet:fqdn, woot.com) ] -> inet:fqdn')
            self.eq(nodes[0].ndef, ('inet:fqdn', 'woot.com'))

    async def test_storm_expressions(self):
        async with self.getTestCore() as core:

            async def _test(q, ansr):
                nodes = await core.nodes(f'[test:int={q}]')
                self.len(1, nodes)
                self.eq(nodes[0].ndef, ('test:int', ansr))

            await _test('$(42)', 42)
            await _test('$(2 + 4)', 6)
            await _test('$(4 - 2)', 2)
            await _test('$(4 -2)', 2)
            await _test('$(4- 2)', 2)
            await _test('$(4-2)', 2)
            await _test('$(2 * 4)', 8)
            await _test('$(1 + 2 * 4)', 9)
            await _test('$(1 + 2 * 4)', 9)
            await _test('$((1 + 2) * 4)', 12)
            await _test('$(1 < 1)', 0)
            await _test('$(1 <= 1)', 1)
            await _test('$(1 > 1)', 0)
            await _test('$(1 >= 1)', 1)
            await _test('$(1 >= 1 + 1)', 0)
            await _test('$(1 >= 1 + 1 * -2)', 1)
            await _test('$(1 - 1 - 1)', -1)
            await _test('$(4 / 2 / 2)', 1)
            await _test('$(1 / 2)', 0)
            await _test('$(1 != 1)', 0)
            await _test('$(2 != 1)', 1)
            await _test('$(2 = 1)', 0)
            await _test('$(2 = 2)', 1)
            await _test('$(2 = 2.0)', 1)
            await _test('$("foo" = "foo")', 1)
            await _test('$("foo" != "foo")', 0)
            await _test('$("foo2" = "foo")', 0)
            await _test('$("foo2" != "foo")', 1)
            await _test('$(0 and 1)', 0)
            await _test('$(1 and 1)', 1)
            await _test('$(1 or 1)', 1)
            await _test('$(0 or 0)', 0)
            await _test('$(1 or 0)', 1)
            await _test('$(not 0)', 1)
            await _test('$(not 1)', 0)
            await _test('$(1 or 0 and 0)', 1)  # and > or
            await _test('$(not 1 and 1)', 0)  # not > and
            await _test('$(not 1 > 1)', 1)  # cmp > not

            opts = {'vars': {'none': None}}
            # runtsafe
            nodes = await core.nodes('if $($none) {[test:str=yep]}', opts=opts)
            self.len(0, nodes)

            # non-runtsafe
            nodes = await core.nodes('[test:int=42] if $($none) {[test:str=$node]} else {spin}', opts=opts)
            self.len(0, nodes)

            nodes = await core.nodes('if $(not $none) {[test:str=yep]}', opts=opts)
            self.len(1, nodes)
            nodes = await core.nodes('[test:int=42] if $(not $none) {[test:str=yep]} else {spin}', opts=opts)
            self.len(2, nodes)

            # TODO:  implement move-along mechanism
            # await _test('$(1 / 0)', 0)

            # Test non-runtsafe
            q = '[test:type10=1 :intprop=24] $val=:intprop [test:int=$(1 + $val)]'
            nodes = await core.nodes(q)
            self.len(2, nodes)
            self.eq(nodes[0].ndef, ('test:int', 25))

            # Test invalid comparisons
            q = '$val=(1,2,3) [test:str=$("foo" = $val)]'
            await self.asyncraises(s_exc.BadCmprType, core.nodes(q))

            q = '$val=(1,2,3) [test:str=$($val = "foo")]'
            await self.asyncraises(s_exc.BadCmprType, core.nodes(q))

            q = '$val=42 [test:str=$(42<$val)]'
            nodes = await core.nodes(q)
            self.len(1, nodes)
            self.eq(nodes[0].ndef, ('test:str', '0'))

            q = '[test:str=foo :hehe=42] [test:str=$(not :hehe<42)]'
            nodes = await core.nodes(q)
            self.len(2, nodes)
            self.eq(nodes[0].ndef, ('test:str', '1'))

    async def test_storm_filter_vars(self):
        '''
        Test variable filters (e.g. +$foo) and expression filters (e.g. +$(:hehe < 4))

        '''
        async with self.getTestCore() as core:

            # variable filter, non-runtsafe, true path
            q = '[test:type10=1 :strprop=1] $foo=:strprop +$foo'
            nodes = await core.nodes(q)
            self.len(1, nodes)

            # variable filter, non-runtsafe, false path
            q = '[test:type10=1 :strprop=1] $foo=:strprop -$foo'
            nodes = await core.nodes(q)
            self.len(0, nodes)

            # variable filter, runtsafe, true path
            q = '[test:type10=1 :strprop=1] $foo=1 +$foo'
            nodes = await core.nodes(q)
            self.len(1, nodes)

            # variable filter, runtsafe, false path
            q = '[test:type10=1 :strprop=1] $foo=$(0) -$foo'
            nodes = await core.nodes(q)
            self.len(1, nodes)

            # expression filter, non-runtsafe, true path
            q = '[test:type10=2 :strprop=1] | spin | test:type10 +$(:strprop)'
            nodes = await core.nodes(q)
            self.len(2, nodes)

            # expression filter, non-runtsafe, false path
            q = '[test:type10=1 :strprop=1] -$(:strprop + 0)'
            nodes = await core.nodes(q)
            self.len(0, nodes)

            # expression filter, runtsafe, true path
            q = '[test:type10=1 :strprop=1] +$(1)'
            nodes = await core.nodes(q)
            self.len(1, nodes)

            # expression filter, runtsafe, false path
            q = '[test:type10=1 :strprop=1] -$(0)'
            nodes = await core.nodes(q)
            self.len(1, nodes)

    async def test_storm_filter(self):
        async with self.getTestCore() as core:
            q = '[test:str=test +#test=(2018,2019)]'
            nodes = await core.nodes(q)
            self.len(1, nodes)

            q = 'test:str=test $foo=test $bar=(2018,2019) +#$foo=$bar'
            nodes = await core.nodes(q)
            self.len(1, nodes)

            q = 'test:str=test $foo=$node.value() $bar=(2018,2019) +#$foo=$bar'
            nodes = await core.nodes(q)
            self.len(1, nodes)

    async def test_storm_ifstmt(self):

        async with self.getTestCore() as core:
            nodes = await core.nodes('[test:type10=1 :strprop=1] if :strprop {[+#woot]}')
            self.true(nodes[0].hasTag('woot'))
            nodes = await core.nodes('[test:type10=1 :strprop=0] if $(:strprop) {[+#woot2]}')
            self.false(nodes[0].hasTag('woot2'))

            nodes = await core.nodes('[test:type10=1 :strprop=1] if $(:strprop) {[+#woot3]} else {[+#nowoot3]}')
            self.true(nodes[0].hasTag('woot3'))
            self.false(nodes[0].hasTag('nowoot3'))

            nodes = await core.nodes('[test:type10=2 :strprop=0] if $(:strprop) {[+#woot3]} else {[+#nowoot3]}')
            self.false(nodes[0].hasTag('woot3'))
            self.true(nodes[0].hasTag('nowoot3'))

            q = '[test:type10=0 :strprop=0] if $(:strprop) {[+#woot41]} elif $($node.value()) {[+#woot42]}'
            nodes = await core.nodes(q)
            self.false(nodes[0].hasTag('woot41'))
            self.false(nodes[0].hasTag('woot42'))

            q = '[test:type10=0 :strprop=1] if $(:strprop) {[+#woot51]} elif $($node.value()) {[+#woot52]}'
            nodes = await core.nodes(q)
            self.true(nodes[0].hasTag('woot51'))
            self.false(nodes[0].hasTag('woot52'))

            q = '[test:type10=1 :strprop=1] if $(:strprop) {[+#woot61]} elif $($node.value()) {[+#woot62]}'
            nodes = await core.nodes(q)
            self.true(nodes[0].hasTag('woot61'))
            self.false(nodes[0].hasTag('woot62'))

            q = '[test:type10=2 :strprop=0] if $(:strprop) {[+#woot71]} elif $($node.value()) {[+#woot72]}'
            nodes = await core.nodes(q)
            self.false(nodes[0].hasTag('woot71'))
            self.true(nodes[0].hasTag('woot72'))

            q = ('[test:type10=0 :strprop=0] if $(:strprop) {[+#woot81]} '
                 'elif $($node.value()) {[+#woot82]} else {[+#woot83]}')
            nodes = await core.nodes(q)
            self.false(nodes[0].hasTag('woot81'))
            self.false(nodes[0].hasTag('woot82'))
            self.true(nodes[0].hasTag('woot83'))

            q = ('[test:type10=0 :strprop=42] if $(:strprop) {[+#woot91]} '
                 'elif $($node.value()){[+#woot92]}else {[+#woot93]}')
            nodes = await core.nodes(q)
            self.true(nodes[0].hasTag('woot91'))
            self.false(nodes[0].hasTag('woot92'))
            self.false(nodes[0].hasTag('woot93'))

            q = ('[test:type10=1 :strprop=0] if $(:strprop){[+#woota1]} '
                 'elif $($node.value()) {[+#woota2]} else {[+#woota3]}')
            nodes = await core.nodes(q)
            self.false(nodes[0].hasTag('woota1'))
            self.true(nodes[0].hasTag('woota2'))
            self.false(nodes[0].hasTag('woota3'))

            q = ('[test:type10=1 :strprop=1] if $(:strprop) {[+#wootb1]} '
                 'elif $($node.value()) {[+#wootb2]} else{[+#wootb3]}')
            nodes = await core.nodes(q)
            self.true(nodes[0].hasTag('wootb1'))
            self.false(nodes[0].hasTag('wootb2'))
            self.false(nodes[0].hasTag('wootb3'))

            # Runtsafe condition with nodes
            nodes = await core.nodes('[test:str=yep2] if $(1) {[+#woot]}')
            self.true(nodes[0].hasTag('woot'))

            # Runtsafe condition with nodes, condition is false
            nodes = await core.nodes('[test:str=yep2] if $(0) {[+#woot2]}')
            self.false(nodes[0].hasTag('woot2'))

            # Completely runtsafe, condition is true
            q = '$foo=yawp if $foo {$bar=lol} else {$bar=rofl} [test:str=yep3 +#$bar]'
            nodes = await core.nodes(q)
            self.true(nodes[0].hasTag('lol'))
            self.false(nodes[0].hasTag('rofl'))

            # Completely runtsafe, condition is false
            q = '$foo=0 if $($foo) {$bar=lol} else {$bar=rofl} [test:str=yep4 +#$bar]'
            nodes = await core.nodes(q)
            self.false(nodes[0].hasTag('lol'))
            self.true(nodes[0].hasTag('rofl'))

            # Non-constant runtsafe
            q = '$vals=(1,2,3,4) for $i in $vals {if $($i="1") {[test:int=$i]}}'
            nodes = await core.nodes(q)
            self.len(1, nodes)

    async def test_storm_order(self):
        q = '''[test:str=foo :hehe=bar] $tvar=$lib.text() $tvar.add(1) $tvar.add(:hehe) $lib.print($tvar.str()) '''
        async with self.getTestCore() as core:
            mesgs = await core.streamstorm(q).list()
            self.stormIsInPrint('1bar', mesgs)

#    async def test_feed_splice(self):
#
#        iden = s_common.guid()
#
#        async with self.getTestCore() as core:
#
#            offs = await core.getFeedOffs(iden)
#            self.eq(0, offs)
#
#            mesg = ('node:add', {'ndef': ('test:str', 'foo')})
#            offs = await core.addFeedData('syn.splice', [mesg], seqn=(iden, offs))
#
#            self.eq(1, offs)
#
#            async with await core.snap() as snap:
#                node = await snap.getNodeByNdef(('test:str', 'foo'))
#                self.nn(node)
#
#            mesg = ('prop:set', {'ndef': ('test:str', 'foo'), 'prop': 'tick', 'valu': 200})
#            offs = await core.addFeedData('syn.splice', [mesg], seqn=(iden, offs))
#
#            async with await core.snap() as snap:
#                node = await snap.getNodeByNdef(('test:str', 'foo'))
#                self.eq(200, node.get('tick'))
#
#            mesg = ('prop:del', {'ndef': ('test:str', 'foo'), 'prop': 'tick'})
#            offs = await core.addFeedData('syn.splice', [mesg], seqn=(iden, offs))
#
#            async with await core.snap() as snap:
#                node = await snap.getNodeByNdef(('test:str', 'foo'))
#                self.none(node.get('tick'))
#
#            mesg = ('tag:add', {'ndef': ('test:str', 'foo'), 'tag': 'bar', 'valu': (200, 300)})
#            offs = await core.addFeedData('syn.splice', [mesg], seqn=(iden, offs))
#
#            async with await core.snap() as snap:
#                node = await snap.getNodeByNdef(('test:str', 'foo'))
#                self.eq((200, 300), node.getTag('bar'))
#
#            mesg = ('tag:del', {'ndef': ('test:str', 'foo'), 'tag': 'bar'})
#            offs = await core.addFeedData('syn.splice', [mesg], seqn=(iden, offs))
#
#            async with await core.snap() as snap:
#                node = await snap.getNodeByNdef(('test:str', 'foo'))
#                self.none(node.getTag('bar'))
#
#            await core.addTagProp('score', ('int', {}), {})
#            splice = ('tag:prop:set', {'ndef': ('test:str', 'foo'), 'tag': 'lol', 'prop': 'score', 'valu': 100,
#                                       'curv': None})
#            await core.addFeedData('syn.splice', [splice])
#
#            self.len(1, await core.nodes('#lol:score=100'))
#
#            splice = ('tag:prop:del', {'ndef': ('test:str', 'foo'), 'tag': 'lol', 'prop': 'score', 'valu': 100})
#            await core.addFeedData('syn.splice', [splice])
#
#            self.len(0, await core.nodes('#lol:score=100'))
#
#    async def test_splice_generation(self):
#
#        async with self.getTestCore() as core:
#
#            await core.addTagProp('confidence', ('int', {}), {})
#
#            await core.nodes('[test:str=hello]')
#            await core.nodes('test:str=hello [:tick="2001"]')
#            await core.nodes('test:str=hello [:tick="2002"]')
#            await core.nodes('test:str [+#foo.bar]')
#            await core.nodes('test:str [+#foo.bar=(2000,2002)]')
#            await core.nodes('test:str [+#foo.bar=(2000,20020601)]')
#            # Add a tag inside the time window of the previously added tag
#            await core.nodes('test:str [+#foo.bar=(2000,20020501)]')
#            await core.nodes('test:str [-#foo]')
#            await core.nodes('test:str [-:tick]')
#
#            await core.nodes('test:str=hello [ +#lol:confidence=100 ]')
#            await core.nodes('test:str=hello [ -#lol:confidence  ]')
#
#            await core.nodes('test:str | delnode --force')
#
#            _splices = await alist(core.view.layers[0].splices(0, 10000))
#            splices = []
#            # strip out user and time
#            for splice in _splices:
#                splice[1].pop('user', None)
#                splice[1].pop('time', None)
#                splice[1].pop('prov', None)
#                splices.append(splice)
#
#            # Ensure the splices are unique
#            self.len(len(splices), {s_msgpack.en(s) for s in splices})
#
#            # Check to ensure a few expected splices exist
#            mesg = ('node:add', {'ndef': ('test:str', 'hello')})
#            self.isin(mesg, splices)
#
#            mesg = ('prop:set', {'ndef': ('test:str', 'hello'), 'prop': 'tick', 'valu': 978307200000})
#            self.isin(mesg, splices)
#
#            mesg = ('prop:set',
#                    {'ndef': ('test:str', 'hello'), 'prop': 'tick', 'valu': 1009843200000, 'oldv': 978307200000})
#            self.isin(mesg, splices)
#
#            mesg = ('tag:add', {'ndef': ('test:str', 'hello'), 'tag': 'foo', 'valu': (None, None)})
#            self.isin(mesg, splices)
#
#            mesg = ('tag:add', {'ndef': ('test:str', 'hello'), 'tag': 'foo.bar', 'valu': (None, None)})
#            self.isin(mesg, splices)
#
#            mesg = ('tag:add', {'ndef': ('test:str', 'hello'), 'tag': 'foo.bar', 'valu': (946684800000, 1009843200000)})
#            self.isin(mesg, splices)
#
#            mesg = ('tag:add', {'ndef': ('test:str', 'hello'), 'tag': 'foo.bar', 'valu': (946684800000, 1022889600000)})
#            self.isin(mesg, splices)
#
#            # Ensure our inside-window tag add did not generate a splice.
#            mesg = ('tag:add', {'ndef': ('test:str', 'hello'), 'tag': 'foo.bar', 'valu': (946684800000, 1020211200000)})
#            self.notin(mesg, splices)
#
#            mesg = ('tag:del', {'ndef': ('test:str', 'hello'), 'tag': 'foo', 'valu': (None, None)})
#            self.isin(mesg, splices)
#
#            mesg = ('prop:del', {'ndef': ('test:str', 'hello'), 'prop': 'tick', 'valu': 1009843200000})
#            self.isin(mesg, splices)
#
#            mesg = ('node:del', {'ndef': ('test:str', 'hello')})
#            self.isin(mesg, splices)
#
#            mesg = ('tag:prop:set', {'ndef': ('test:str', 'hello'), 'tag': 'lol', 'prop': 'confidence', 'valu': 100,
#                                     'curv': None})
#            self.isin(mesg, splices)
#
#            mesg = ('tag:prop:del', {'ndef': ('test:str', 'hello'), 'tag': 'lol', 'prop': 'confidence', 'valu': 100})
#            self.isin(mesg, splices)
#
#        # Splices may be disabled though.
#        async with self.getTestCore(conf={'splice:en': False}) as core:
#            nodes = await core.nodes('[test:str=hello]')
#            self.len(1, nodes)
#            splices = await alist(core.view.layers[0].splices(0, 10000))
#            self.len(0, splices)
#
#    async def test_cortex_waitfor(self):
#
#        async with self.getTestCore() as core:
#            evnt = await core._getWaitFor('inet:fqdn', 'vertex.link')
#            await core.nodes('[ inet:fqdn=vertex.link ]')
#            self.true(evnt.is_set())

    async def test_cortex_mirror(self):

        with self.getTestDir() as dirn:

            path00 = s_common.gendir(dirn, 'core00')
            path01 = s_common.gendir(dirn, 'core01')

            async with self.getTestCore(dirn=path00) as core00:
                await core00.nodes('[ inet:ipv4=1.2.3.4 ]')

            s_tools_backup.backup(path00, path01)

            async with self.getTestCore(dirn=path00) as core00:

                await core00.nodes('[ inet:ipv4=1.2.3.4 ]')

                url = core00.getLocalUrl()

#                async with self.getTestCore(dirn=path01) as core01:
#                    pass
#
#                    evnt = await core01._getWaitFor('inet:fqdn', 'vertex.link')
#
#                    await core01.initCoreMirror(url)
#
#                    await core00.nodes('[ inet:fqdn=vertex.link ]')
#
#                    await asyncio.wait_for(evnt.wait(), timeout=2.0)
#                    self.len(1, await core01.nodes('inet:fqdn=vertex.link'))
#
#                await core00.nodes('[ inet:ipv4=5.5.5.5 ]')
#
#                # test what happens when we go down and come up again...
#                async with self.getTestCore(dirn=path01) as core01:
#                    evnt = await core01._getWaitFor('inet:ipv4', '5.5.5.5')
#                    await core01.initCoreMirror(url)
#                    await evnt.wait()
#
#            # now lets start up in the opposite order...
#            async with self.getTestCore(dirn=path01) as core01:
#
#                await core01.initCoreMirror(url)
#
#                evnt = await core01._getWaitFor('inet:ipv4', '6.6.6.6')
#
#                async with self.getTestCore(dirn=path00) as core00:
#
#                    await core00.nodes('[ inet:ipv4=6.6.6.6 ]')
#
#                    await evnt.wait()
#                    self.len(1, (await core01.nodes('inet:ipv4=6.6.6.6')))
#
#                # what happens if *he* goes down and comes back up again?
#                evnt = await core01._getWaitFor('inet:ipv4', '7.7.7.7')
#                async with self.getTestCore(dirn=path00) as core00:
#                    await core00.nodes('[ inet:ipv4=7.7.7.7 ]')
#                    await evnt.wait()
#                    self.len(1, (await core01.nodes('inet:ipv4=7.7.7.7')))

    async def test_norms(self):
        async with self.getTestCoreAndProxy() as (core, prox):
            # getPropNorm base tests
            norm, info = await core.getPropNorm('test:str', 1234)
            self.eq(norm, '1234')
            self.eq(info, {})

            norm, info = await core.getPropNorm('test:comp', ('1234', '1234'))
            self.eq(norm, (1234, '1234'))
            self.eq(info, {'subs': {'hehe': 1234, 'haha': '1234'}, 'adds': []})

            await self.asyncraises(s_exc.BadTypeValu, core.getPropNorm('test:int', 'newp'))
            await self.asyncraises(s_exc.NoSuchProp, core.getPropNorm('test:newp', 'newp'))

            norm, info = await prox.getPropNorm('test:str', 1234)
            self.eq(norm, '1234')
            self.eq(info, {})

            norm, info = await prox.getPropNorm('test:comp', ('1234', '1234'))
            self.eq(norm, (1234, '1234'))
            self.eq(info, {'subs': {'hehe': 1234, 'haha': '1234'}, 'adds': ()})

            await self.asyncraises(s_exc.BadTypeValu, prox.getPropNorm('test:int', 'newp'))
            await self.asyncraises(s_exc.NoSuchProp, prox.getPropNorm('test:newp', 'newp'))

            # getTypeNorm base tests
            norm, info = await core.getTypeNorm('test:str', 1234)
            self.eq(norm, '1234')
            self.eq(info, {})

            norm, info = await core.getTypeNorm('test:comp', ('1234', '1234'))
            self.eq(norm, (1234, '1234'))
            self.eq(info, {'subs': {'hehe': 1234, 'haha': '1234'}, 'adds': []})

            await self.asyncraises(s_exc.BadTypeValu, core.getTypeNorm('test:int', 'newp'))
            await self.asyncraises(s_exc.NoSuchType, core.getTypeNorm('test:newp', 'newp'))

            norm, info = await prox.getTypeNorm('test:str', 1234)
            self.eq(norm, '1234')
            self.eq(info, {})

            norm, info = await prox.getTypeNorm('test:comp', ('1234', '1234'))
            self.eq(norm, (1234, '1234'))
            self.eq(info, {'subs': {'hehe': 1234, 'haha': '1234'}, 'adds': ()})

            await self.asyncraises(s_exc.BadTypeValu, prox.getTypeNorm('test:int', 'newp'))
            await self.asyncraises(s_exc.NoSuchType, prox.getTypeNorm('test:newp', 'newp'))

            # getPropNorm can norm sub props
            norm, info = await core.getPropNorm('test:str:tick', '3001')
            self.eq(norm, 32535216000000)
            self.eq(info, {})
            # but getTypeNorm won't handle that
            await self.asyncraises(s_exc.NoSuchType, core.getTypeNorm('test:str:tick', '3001'))

            # getTypeNorm can norm types which aren't defined as forms/props
            norm, info = await core.getTypeNorm('test:lower', 'ASDF')
            self.eq(norm, 'asdf')
            # but getPropNorm won't handle that
            await self.asyncraises(s_exc.NoSuchProp, core.getPropNorm('test:lower', 'ASDF'))

    async def test_view_setlayers(self):

        with self.getTestDir() as dirn:
            path00 = s_common.gendir(dirn, 'core00')
            path01 = s_common.gendir(dirn, 'core01')

            async with self.getTestCore(dirn=path00) as core00:
                self.len(1, await core00.eval('[ test:str=core00 ]').list())

                iden00 = core00.getLayer().iden

            async with self.getTestCore(dirn=path01) as core01:

                self.len(1, await core01.eval('[ test:str=core01 ]').list())
                # Add a lmdb layer with core00's iden
                await core01.addLayer(iden=iden00)
                iden01 = core01.getLayer().iden
                # Set the default view for core01 to have a read layer with
                # the iden from core00.
                await core01.setViewLayers((iden01, iden00))

            # Blow away the old layer at the destination and replace it
            # with our layer from core00
            src = s_common.gendir(path00, 'layers', iden00)
            dst = s_common.gendir(path01, 'layers', iden00)
            shutil.rmtree(dst)
            shutil.copytree(src, dst)

            # Ensure data from both layers is present in the cortex
            async with self.getTestCore(dirn=path01) as core01:
                self.len(2, await core01.eval('test:str*in=(core00, core01) | uniq').list())

#    async def test_layers_missing_ctor(self):
#        with self.getTestDir() as dirn:
#
#            async with self.getTestCore(dirn=dirn) as core:
#
#                nodes = await core.nodes('[test:str=woot]')
#                self.len(1, nodes)
#
#                # Add the layer to the cortex and insert it into the default view stack
#                layr = await core.addLayer()
#                iden = layr.iden
#
#                await core.setViewLayers([layr.iden for layr in core.view.layers] + [iden])
#
#                # Modify the layer type
#                await core.hive.set(('cortex', 'layers', iden, 'type'), 'newp')
#
#            with self.getAsyncLoggerStream('synapse.cortex',
#                                           'layer has invalid type') as stream:
#                async with self.getTestCore(dirn=dirn) as core:
#                    self.true(await stream.wait(3))
#                    # And the default view is invalid
#                    self.true(core.view.invalid)

    async def test_cortex_lockmemory(self):
        '''
        Verify that dedicated configuration setting impacts the layer
        '''
        conf = {'layers:lockmemory': False}
        async with self.getTestCore(conf=conf) as core:
            layr = core.view.layers[0]
            self.false(layr.lockmemory)

        conf = {'layers:lockmemory': True}
        async with self.getTestCore(conf=conf) as core:
            layr = core.view.layers[0]
            self.true(layr.lockmemory)

    async def test_cortex_storm_lib_dmon(self):
        async with self.getTestCore() as core:
            nodes = await core.nodes('''

                $lib.print(hi)

                $tx = $lib.queue.add(tx)
                $rx = $lib.queue.add(rx)

                $ddef = $lib.dmon.add(${

                    $rx = $lib.queue.get(tx)
                    $tx = $lib.queue.get(rx)

                    $ipv4 = nope
                    for ($offs, $ipv4) in $rx.gets(wait=1) {
                        [ inet:ipv4=$ipv4 ]
                        $rx.cull($offs)
                        $tx.put($ipv4)
                    }
                })

                $tx.put(1.2.3.4)

                for ($xoff, $xpv4) in $rx.gets(size=1, wait=1) { }

                $lib.print(xed)

                inet:ipv4=$xpv4

                $lib.dmon.del($ddef.iden)

                $lib.queue.del(tx)
                $lib.queue.del(rx)
            ''')
            self.len(1, nodes)
            self.len(0, await core.getStormDmons())

            with self.raises(s_exc.NoSuchIden):
                await core.nodes('$lib.dmon.del(newp)')

    async def test_cortex_storm_dmon_ps(self):

        with self.getTestDir() as dirn:

            async with await s_cortex.Cortex.anit(dirn) as core:
                async with core.getLocalProxy() as prox:
                    await core.nodes('$lib.queue.add(visi)')
                    ddef = {'storm': '$lib.queue.get(visi).put(done) for $tick in $lib.time.ticker(1) {}'}
                    dmon = await core.addStormDmon(ddef)
                    # Storm task pairs are promoted as tasks
                    retn = await prox.ps()
                    dmon_loop_tasks = [task for task in retn if task.get('name') == 'storm:dmon:loop']
                    dmon_main_tasks = [task for task in retn if task.get('name') == 'storm:dmon:main']
                    self.len(1, dmon_loop_tasks)
                    self.len(1, dmon_main_tasks)
                    self.eq(dmon_loop_tasks[0].get('info').get('iden'), dmon.iden)
                    self.eq(dmon_main_tasks[0].get('info').get('iden'), dmon.iden)
                    # We can kill the loop task and it will respawn
                    mpid = dmon_main_tasks[0].get('iden')
                    lpid = dmon_loop_tasks[0].get('iden')
                    self.true(await prox.kill(lpid))
                    await asyncio.sleep(0)
                    retn = await prox.ps()
                    dmon_loop_tasks = [task for task in retn if task.get('name') == 'storm:dmon:loop']
                    dmon_main_tasks = [task for task in retn if task.get('name') == 'storm:dmon:main']
                    self.len(1, dmon_loop_tasks)
                    self.len(1, dmon_main_tasks)
                    self.eq(dmon_main_tasks[0].get('iden'), mpid)
                    self.ne(dmon_loop_tasks[0].get('iden'), lpid)
                    # If we kill the main task, there is no respawn
                    self.true(await prox.kill(mpid))
                    await asyncio.sleep(0)
                    retn = await prox.ps()
                    dmon_loop_tasks = [task for task in retn if task.get('name') == 'storm:dmon:loop']
                    dmon_main_tasks = [task for task in retn if task.get('name') == 'storm:dmon:main']
                    self.len(0, dmon_loop_tasks)
                    self.len(0, dmon_main_tasks)

            async with await s_cortex.Cortex.anit(dirn) as core:
                # two entries means he ran twice ( once on add and once on restart )
                await core.nodes('$lib.queue.get(visi).gets(size=2)')

            with self.raises(s_exc.NoSuchIden):
                await core.delStormDmon(s_common.guid())

            iden = s_common.guid()
            with self.raises(s_exc.NeedConfValu):
                await core.runStormDmon(iden, {})

            with self.raises(s_exc.NoSuchUser):
                await core.runStormDmon(iden, {'user': s_common.guid()})

    async def test_cortex_storm_dmon_view(self):

        with self.getTestDir() as dirn:
            async with self.getTestCore(dirn=dirn) as core:
                self.len(1, await core.nodes('[test:int=1]'))
                await core.nodes('$q=$lib.queue.add(dmon)')
                view2 = await core.view.fork()
                view2_iden = view2.iden

                q = '''
                $lib.dmon.add(${
                    $q = $lib.queue.get(dmon)
                     for ($offs, $item) in $q.gets(size=3, wait=12)
                        {
                            [ test:int=$item ]
                            $lib.print("made {ndef}", ndef=$node.ndef())
                            $q.cull($offs)
                        }
                    }, name=viewdmon)
                '''
                # Iden is captured from the current snap
                await core.nodes(q, opts={'view': view2_iden})
                await asyncio.sleep(0)

                q = '''$q = $lib.queue.get(dmon) $q.puts((1, 3, 5))'''
                with self.getAsyncLoggerStream('synapse.lib.storm',
                                               "made ('test:int', 5)") as stream:
                    await core.nodes(q)
                    self.true(await stream.wait(6))

                nodes = await core.nodes('test:int', opts={'view': view2_iden})
                self.len(3, nodes)
                nodes = await core.nodes('test:int')
                self.len(1, nodes)

                # Kill the dmon and remove view2
                for dmon in list(core.stormdmons.values()):
                    await dmon.fini()

                await core.delView(view2_iden)
                with self.raises(s_exc.NoSuchView):
                    await core.nodes('test:int', opts={'view': view2_iden})

            with self.getAsyncLoggerStream('synapse.lib.storm',
                                           'Dmon View is invalid. Exiting Dmon') as stream:
                async with self.getTestCore(dirn=dirn) as core:
                    self.true(await stream.wait(6))
                    msgs = await core.streamstorm('dmon.list').list()
                    self.stormIsInPrint('fatal error: invalid view', msgs)

    async def test_cortex_storm_cmd_bads(self):

        async with self.getTestCore() as core:

            with self.raises(s_exc.BadCmdName):
                await core.setStormCmd({'name': ')(*&#$)*', 'storm': ''})

            with self.raises(s_exc.CantDelCmd):
                await core.delStormCmd('sleep')

    async def test_cortex_storm_lib_dmon_cmds(self):
        async with self.getTestCore() as core:
            await core.nodes('''
                $q = $lib.queue.add(visi)
                $lib.queue.add(boom)

                $lib.dmon.add(${
                    $lib.print('Starting wootdmon')
                    $lib.queue.get(visi).put(blah)
                    for ($offs, $item) in $lib.queue.get(boom).gets(wait=1) {
                        [ inet:ipv4=$item ]
                    }
                }, name=wootdmon)

                for ($offs, $item) in $q.gets(size=1) { $q.cull($offs) }
            ''')

            await asyncio.sleep(0)

            # dmon is now fully running
            msgs = await core.streamstorm('dmon.list').list()
            self.stormIsInPrint('(wootdmon            ): running', msgs)

            # make the dmon blow up
            await core.nodes('''
                $lib.queue.get(boom).put(hehe)
                for ($offs, $item) in $q.gets(size=1) { $q.cull($offs) }
            ''')

            await asyncio.sleep(0)

            msgs = await core.streamstorm('dmon.list').list()
            self.stormIsInPrint('(wootdmon            ): error', msgs)

    async def test_cortex_storm_dmon_exit(self):

        async with self.getTestCore() as core:

            await core.nodes('''
                $q = $lib.queue.add(visi)
                $lib.user.vars.set(foo, $(10))

                $lib.dmon.add(${

                    $foo = $lib.user.vars.get(foo)

                    $lib.queue.get(visi).put(step)

                    if $( $foo = 20 ) {
                        for $tick in $lib.time.ticker(10) {
                            $lib.print(woot)
                        }
                    }

                    $lib.user.vars.set(foo, $(20))

                }, name=wootdmon)

            ''')
            # wait for him to exit once and loop...
            await core.nodes('for $x in $lib.queue.get(visi).gets(size=2) {}')
            #async for mesg in core.streamstorm('for $x in $lib.queue.get(visi).gets(size=2) { $lib.print(hehe) }'):
                #print(repr(mesg))

    async def test_cortex_ext_model(self):

        with self.getTestDir() as dirn:

            async with await s_cortex.Cortex.anit(dirn) as core:

                # blowup for bad names
                with self.raises(s_exc.BadPropDef):
                    await core.addFormProp('inet:ipv4', 'visi', ('int', {}), {})

                with self.raises(s_exc.BadPropDef):
                    await core.addUnivProp('woot', ('str', {'lower': True}), {})

                # blowup for defvals
                with self.raises(s_exc.BadPropDef):
                    await core.addFormProp('inet:ipv4', '_visi', ('int', {}), {'defval': 20})

                with self.raises(s_exc.BadPropDef):
                    await core.addUnivProp('_woot', ('str', {'lower': True}), {'defval': 'asdf'})

                with self.raises(s_exc.NoSuchForm):
                    await core.addFormProp('inet:newp', '_visi', ('int', {}), {})

                await core.addFormProp('inet:ipv4', '_visi', ('int', {}), {})
                await core.addUnivProp('_woot', ('str', {'lower': True}), {})

                nodes = await core.nodes('[inet:ipv4=1.2.3.4 :_visi=30 ._woot=HEHE ]')
                self.len(1, nodes)

                self.len(1, await core.nodes('syn:prop:base="_visi"'))
                self.len(1, await core.nodes('syn:prop=inet:ipv4._woot'))
                self.len(1, await core.nodes('._woot=hehe'))

            async with await s_cortex.Cortex.anit(dirn) as core:

                nodes = await core.nodes('[inet:ipv4=5.5.5.5 :_visi=100]')
                self.len(1, nodes)

                nodes = await core.nodes('inet:ipv4:_visi>30')
                self.len(1, nodes)

                nodes = await core.nodes('._woot=hehe')
                self.len(1, nodes)

                with self.raises(s_exc.CantDelUniv):
                    await core.delUnivProp('_woot')

                with self.raises(s_exc.CantDelProp):
                    await core.delFormProp('inet:ipv4', '_visi')

                await core.nodes('._woot [ -._woot ]')

                self.nn(core.model.prop('._woot'))
                self.nn(core.model.prop('inet:ipv4._woot'))
                self.nn(core.model.form('inet:ipv4').prop('._woot'))

                await core.delUnivProp('_woot')

                with self.raises(s_exc.NoSuchUniv):
                    await core.delUnivProp('_woot')

                self.none(core.model.prop('._woot'))
                self.none(core.model.prop('inet:ipv4._woot'))
                self.none(core.model.form('inet:ipv4').prop('._woot'))

                self.nn(core.model.prop('inet:ipv4:_visi'))
                self.nn(core.model.form('inet:ipv4').prop('_visi'))

                await core.nodes('inet:ipv4:_visi [ -:_visi ]')
                await core.delFormProp('inet:ipv4', '_visi')

                with self.raises(s_exc.NoSuchProp):
                    await core.delFormProp('inet:ipv4', '_visi')

                self.none(core.model.prop('inet:ipv4._visi'))
                self.none(core.model.form('inet:ipv4').prop('._visi'))

                # test the remote APIs
                async with core.getLocalProxy() as prox:

                    await prox.addUnivProp('_r100', ('str', {}), {})
                    self.len(1, await core.nodes('inet:ipv4=1.2.3.4 [ ._r100=woot ]'))

                    with self.raises(s_exc.CantDelUniv):
                        await prox.delUnivProp('_r100')

                    self.len(1, await core.nodes('._r100 [ -._r100 ]'))
                    await prox.delUnivProp('_r100')

                    await prox.addFormProp('inet:ipv4', '_blah', ('int', {}), {})
                    self.len(1, await core.nodes('inet:ipv4=1.2.3.4 [ :_blah=10 ]'))

                    with self.raises(s_exc.CantDelProp):
                        await prox.delFormProp('inet:ipv4', '_blah')

                    self.len(1, await core.nodes('inet:ipv4=1.2.3.4 [ -:_blah ]'))
                    await prox.delFormProp('inet:ipv4', '_blah')

                    with self.raises(s_exc.NoSuchProp):
                        await prox.delFormProp('inet:ipv4', 'asn')

                    with self.raises(s_exc.NoSuchUniv):
                        await prox.delUnivProp('seen')

                    await prox.addTagProp('added', ('time', {}), {})

                    with self.raises(s_exc.NoSuchTagProp):
                        await core.nodes('inet:ipv4=1.2.3.4 [ +#foo.bar:time="2049" ]')

                    self.len(1, await core.nodes('inet:ipv4=1.2.3.4 [ +#foo.bar:added="2049" ]'))

                    with self.raises(s_exc.CantDelProp):
                        await prox.delTagProp('added')

                    await core.nodes('#foo.bar [ -#foo ]')
                    await prox.delTagProp('added')

    async def test_cortex_axon(self):
        async with self.getTestCore() as core:
            # By default, a cortex has a local Axon instance available
            await core.axready.wait()
            size, sha2 = await core.axon.put(b'asdfasdf')
            self.eq(size, 8)
            self.eq(s_common.ehex(sha2), '2413fb3709b05939f04cf2e92f7d0897fc2596f9ad0b8a9ea855c7bfebaae892')
        self.true(core.axon.isfini)
        self.false(core.axready.is_set())

        with self.getTestDir() as dirn:

            async with self.getTestAxon(dirn=dirn) as axon:
                aurl = axon.getLocalUrl()

            conf = {'axon': aurl}
            async with self.getTestCore(conf=conf) as core:
                async with self.getTestAxon(dirn=dirn) as axon:
                    self.true(await asyncio.wait_for(core.axready.wait(), 10))
                    size, sha2 = await core.axon.put(b'asdfasdf')
                    self.eq(size, 8)
                    self.eq(s_common.ehex(sha2), '2413fb3709b05939f04cf2e92f7d0897fc2596f9ad0b8a9ea855c7bfebaae892')

                unset = False
                for i in range(20):
                    aset = core.axready.is_set()
                    if aset is False:
                        unset = True
                        break
                    await asyncio.sleep(0.1)
                self.true(unset)

                async with self.getTestAxon(dirn=dirn) as axon:
                    self.true(await asyncio.wait_for(core.axready.wait(), 10))
                    # ensure we can use the proxy
                    self.eq(await axon.metrics(),
                            await core.axon.metrics())

    async def test_cortex_delLayerView(self):
        async with self.getTestCore() as core:

            # Can't delete the default view
            await self.asyncraises(s_exc.SynErr, core.delView(core.view.iden))

            # Can't delete a layer in a view
            await self.asyncraises(s_exc.SynErr, core.delLayer(core.view.layers[0].iden))

            # Can't delete a nonexistent view
            await self.asyncraises(s_exc.NoSuchView, core.delView('XXX'))

            # Can't delete a nonexistent layer
            await self.asyncraises(s_exc.NoSuchLayer, core.delLayer('XXX'))

            # Fork the main view
            view2 = await core.view.fork()

            viewiden = view2.iden

            # Can't delete a view twice
            await core.delView(viewiden)
            await self.asyncraises(s_exc.NoSuchView, core.delView(viewiden))

    async def test_cortex_view_opts(self):
        '''
        Test that the view opts work
        '''
        async with self.getTestCore() as core:
            nodes = await alist(core.eval('[ test:int=11 ]'))
            self.len(1, nodes)
            viewiden = core.view.iden

            nodes = await alist(core.eval('test:int=11', opts={'view': viewiden}))
            self.len(1, nodes)

            await self.agenraises(s_exc.NoSuchView, core.eval('test:int=11', opts={'view': 'NOTAVIEW'}))

    async def test_cortex_getLayer(self):
        async with self.getTestCore() as core:
            layr = core.view.layers[0]
            self.eq(layr, core.getLayer())
            self.eq(layr, core.getLayer(core.iden))
            self.none(core.getLayer('XXX'))

            view = core.view
            self.eq(view, core.getView())
            self.eq(view, core.getView(view.iden))
            self.eq(view, core.getView(core.iden))
            self.none(core.getView('xxx'))

    async def test_cortex_cronjob_perms(self):
        async with self.getTestCore() as realcore:
            async with realcore.getLocalProxy() as core:
                await core.addAuthUser('fred')
                await core.setUserPasswd('fred', 'secret')
                iden = await core.addCronJob('[test:str=foo]', {'dayofmonth': 1}, None, None)

            async with realcore.getLocalProxy(user='fred') as core:
                # Rando user can't make cron jobs
                await self.asyncraises(s_exc.AuthDeny, core.addCronJob('[test:int=1]', {'month': 1}, None, None))

                # Rando user can't mod cron jobs
                await self.asyncraises(s_exc.AuthDeny, core.updateCronJob(iden, '[test:str=bar]'))

                # Rando user doesn't see any cron jobs
                self.len(0, await core.listCronJobs())

                # Rando user can't delete cron jobs
                await self.asyncraises(s_exc.AuthDeny, core.delCronJob(iden))

                # Rando user can't enable/disable cron jobs
                await self.asyncraises(s_exc.AuthDeny, core.enableCronJob(iden))
                await self.asyncraises(s_exc.AuthDeny, core.disableCronJob(iden))

    async def test_cortex_watch(self):

        async with self.getTestCore() as core:

            async with core.getLocalProxy() as prox:

                async def nodes():
                    await asyncio.sleep(0.1)    # due to telepath proxy causing task switch
                    await core.nodes('[ test:int=10 +#foo.bar +#baz.faz ]')
                    await core.nodes('test:int=10 [ -#foo.bar -#baz.faz ]')

                task = core.schedCoro(nodes())

                data = []
                async for mesg in prox.watch({'tags': ['foo.bar', 'baz.*']}):
                    data.append(mesg)
                    if len(data) == 4:
                        break

                await asyncio.wait_for(task, timeout=1)

                self.eq(data[0][0], 'tag:add')
                self.eq(data[0][1]['tag'], 'foo.bar')

                self.eq(data[1][0], 'tag:add')
                self.eq(data[1][1]['tag'], 'baz.faz')

                self.eq(data[2][0], 'tag:del')
                self.eq(data[2][1]['tag'], 'foo.bar')

                self.eq(data[3][0], 'tag:del')
                self.eq(data[3][1]['tag'], 'baz.faz')

    async def test_stormpkg_sad(self):
        base_pkg = {
            'name': 'boom',
            'desc': 'The boom Module',
            'version': (0, 0, 1),
            'modules': [
                {
                    'name': 'boom.mod',
                    'storm': '''
                    function f(a) {return ($a)}
                    ''',
                },
            ],
            'commands': [
                {
                    'name': 'boom.cmd',
                    'storm': '''
                    $boomlib = $lib.import(boom.mod)
                    $retn = $boomlib.f($arg)
                    ''',
                },
            ],
        }
        with self.getTestDir() as dirn:
            async with self.getTestCore(dirn=dirn) as core:
                # await core.addStormPkg(base_pkg)
                pkg = copy.deepcopy(base_pkg)
                pkg.pop('name')
                with self.raises(s_exc.BadPkgDef) as cm:
                    await core.addStormPkg(pkg)
                self.eq(cm.exception.get('mesg'),
                        'Package definition has no "name" field.')

                pkg = copy.deepcopy(base_pkg)
                pkg.pop('version')
                with self.raises(s_exc.BadPkgDef) as cm:
                    await core.addStormPkg(pkg)
                self.eq(cm.exception.get('mesg'),
                        'Package definition has no "version" field.')

                pkg = copy.deepcopy(base_pkg)
                pkg['modules'][0].pop('name')
                with self.raises(s_exc.BadPkgDef) as cm:
                    await core.addStormPkg(pkg)
                self.eq(cm.exception.get('mesg'),
                        'Package module is missing a name.')

                pkg = copy.deepcopy(base_pkg)
                pkg.pop('version')
                await core.pkghive.set('boom_pkg', pkg)

            with self.getAsyncLoggerStream('synapse.cortex',
                                           'Error loading pkg') as stream:
                async with self.getTestCore(dirn=dirn) as core:
                    self.true(await stream.wait(6))<|MERGE_RESOLUTION|>--- conflicted
+++ resolved
@@ -2698,7 +2698,12 @@
             counts = nstat.get('formcounts')
             self.eq(counts.get('test:str'), 1)
 
-<<<<<<< HEAD
+        conf = {'dedicated': True}
+        async with self.getTestCoreAndProxy(conf=conf) as (realcore, core):
+            nstat = await core.stat()
+            layr = nstat.get('layer')
+            self.eq(layr.get('lock_goal'), layr.get('max_could_lock'))
+
 #    async def test_offset(self):
 #        async with self.getTestCoreAndProxy() as (realcore, core):
 #            iden = s_common.guid()
@@ -2708,23 +2713,6 @@
 #            self.none(await core.setFeedOffs(iden, 0))
 #            self.eq(await core.getFeedOffs(iden), 0)
 #            await self.asyncraises(s_exc.BadConfValu, core.setFeedOffs(iden, -1))
-=======
-        conf = {'dedicated': True}
-        async with self.getTestCoreAndProxy(conf=conf) as (realcore, core):
-            nstat = await core.stat()
-            layr = nstat.get('layer')
-            self.eq(layr.get('lock_goal'), layr.get('max_could_lock'))
-
-    async def test_offset(self):
-        async with self.getTestCoreAndProxy() as (realcore, core):
-            iden = s_common.guid()
-            self.eq(await core.getFeedOffs(iden), 0)
-            self.none(await core.setFeedOffs(iden, 10))
-            self.eq(await core.getFeedOffs(iden), 10)
-            self.none(await core.setFeedOffs(iden, 0))
-            self.eq(await core.getFeedOffs(iden), 0)
-            await self.asyncraises(s_exc.BadConfValu, core.setFeedOffs(iden, -1))
->>>>>>> 7bc03e3a
 
     async def test_storm_sub_query(self):
 
