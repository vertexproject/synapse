import synapse.exc as s_exc
import synapse.common as s_common

import synapse.lib.types as s_types
import synapse.lib.module as s_module

from synapse.tests.common import *

<<<<<<< HEAD
class TestType(s_types.Type):

    def postTypeInit(self):
        self.setNormFunc(str, self._normPyStr)

    def _normPyStr(self, valu):
        return valu.lower(), {}

    def indx(self, norm):
        return norm.encode('utf8')

testmodel = {

    'ctors': (
        ('testtype', 'synapse.tests.test_cortex.TestType', {}, {}),
    ),

    'types': (
        ('faketype', ('testtype', {'foo': 10}), {
            'doc': 'A fake type.'}),

        ('testlower', ('str', {'lower': True}), {}),

        ('testtime', ('time', {}), {}),

        ('testfoo', ('str', {}), {}),
        ('testauto', ('str', {}), {}),

        ('fakecomp', ('comp', {'fields': (
                ('hehe', 'int'),
                ('haha', 'testlower'))
            }), {'doc': 'A fake comp type.'}),
        ('testhexa', ('hex', {}), {'doc': 'anysize test hex type'}),
        ('testhex4', ('hex', {'size': 4}), {'doc': 'size 4 test hex type'}),

        ('pivtarg', ('str', {}), {}),
        ('pivcomp', ('comp', {'fields': (('targ', 'pivtarg'), ('lulz', 'str'))}), {}),
    ),

    'forms': (

        ('pivtarg', {}, (
            ('name', ('str', {}), {}),
        )),

        ('pivcomp', {}, (
            ('lulz', ('str', {}), {}),
            ('targ', ('pivtarg', {}), {}),
        )),

        ('faketype', {}, (

            ('intprop', ('int', {'min': 20, 'max': 30}), {
                'defval': 20}),

            ('strprop', ('str', {'lower': 1}), {
                'defval': 'asdf'}),

            ('guidprop', ('guid', {'lower': 1}), {
                'defval': '*'}),

            ('locprop', ('loc', {}), {
                'defval': '??'}),
        )),

        ('fakecomp', {}, (
            ('hehe', ('int', {}), {'ro': 1}),
            ('haha', ('str', {}), {'ro': 1}),
        )),

        ('testfoo', {}, (
            ('bar', ('ndef', {}), {}),
            ('baz', ('nodeprop', {}), {}),
            ('tick', ('testtime', {}), {}),
        )),

        ('testauto', {}, ()),
        ('testhexa', {}, ()),
        ('testhex4', {}, ())
    ),

}

class TestModule(s_module.CoreModule):

    def initCoreModule(self):
        pass

    def getModelDefs(self):
        return (
            ('test', testmodel),
        )

=======
>>>>>>> c9e18bd2
class CortexTest(SynTest):

    def test_cortex_onadd(self):

        with self.getTestCore() as core:

            with core.xact(write=True) as xact:

                func = CallBack()
                core.model.form('inet:ipv4').onAdd(func)

                node = xact.addNode('inet:ipv4', '1.2.3.4')
                self.eq(node.buid, func.args[0].buid)

    def test_cortex_cell(self):

        with self.getTestDmon(mirror='dmoncore') as dmon:

            core = dmon.shared.get('core')

            nodes = ((('inet:user', 'visi'), {}), )

            core.addNodes(nodes)
            nodes = list(core.getNodesBy('inet:user', 'visi'))

            proxy = dmon._getTestProxy('core')
            nodes = list(proxy.getNodesBy('inet:user', 'visi'))

    def test_cortex_onsetdel(self):

        with self.getTestCore() as core:

            with core.xact(write=True) as xact:

                func = CallBack()
                core.model.prop('inet:ipv4:loc').onSet(func)

                node = xact.addNode('inet:ipv4', '1.2.3.4')
                node.set('loc', 'US.  VA')

                self.eq(func.args[0].buid, node.buid)
                self.eq(func.args[1], '??')

                func = CallBack()
                core.model.prop('inet:ipv4:loc').onDel(func)

                node.delete('loc')

                self.eq(func.args[0].buid, node.buid)
                self.eq(func.args[1], 'us.va')

                self.none(node.get('loc'))

            with core.xact() as xact:
                node = xact.addNode('inet:ipv4', '1.2.3.4')
                self.none(node.get('loc'))

    def test_cortex_tags(self):

        with self.getTestCore() as core:

            with core.xact(write=True) as xact:

                xact.addNode('faketype', 'newp')

                node = xact.addNode('faketype', 'one')
                node.addTag('foo.bar', ('2016', '2017'))

                self.eq((1451606400000, 1483228800000), node.getTag('foo.bar', ('2016', '2017')))

                node1 = xact.addNode('fakecomp', (10, 'hehe'))
                node1.addTag('foo.bar')

                self.nn(xact.getNodeByNdef(('syn:tag', 'foo')))
                self.nn(xact.getNodeByNdef(('syn:tag', 'foo.bar')))

            with core.xact() as xact:

                node = xact.getNodeByNdef(('faketype', 'one'))

                self.true(node.hasTag('foo'))
                self.true(node.hasTag('foo.bar'))

                self.raises(s_exc.NoSuchForm, list, xact.getNodesBy('noway#foo.bar'))

                self.len(2, list(xact.getNodesBy('#foo.bar')))
                self.len(1, list(xact.getNodesBy('faketype#foo.bar')))

            with core.xact(write=True) as xact:

                node = xact.addNode('faketype', 'one')

                node.delTag('foo')

                self.false(node.hasTag('foo'))
                self.false(node.hasTag('foo.bar'))

            with core.xact() as xact:

                node = xact.addNode('faketype', 'one')
                self.false(node.hasTag('foo'))
                self.false(node.hasTag('foo.bar'))

    def test_cortex_base_types(self):

        with self.getTestCore() as core:

            with core.xact(write=True) as xact:

                node = xact.addNode('testtype10', 'one')
                self.nn(node.get('.created'))

                nodes = list(xact.getNodesBy('.created', '2010', cmpr='>='))
                print(repr(nodes))

                self.eq(node.get('intprop'), 20)
                self.eq(node.get('locprop'), '??')
                self.eq(node.get('strprop'), 'asdf')

                self.true(s_common.isguid(node.get('guidprop')))

                # add another node with default vals
                xact.addNode('testtype10', 'two')

                # modify default vals on initial node
                node.set('intprop', 21)
                node.set('strprop', 'qwer')
                node.set('locprop', 'us.va.reston')

                node = xact.addNode('testcomp', (33, 'THIRTY THREE'))

                self.eq(node.get('hehe'), 33)
                self.eq(node.get('haha'), 'thirty three')

                self.false(node.set('hehe', 80))

                self.none(xact.getNodeByNdef(('testauto', 'autothis')))

                props = {
                    'bar': ('testauto', 'autothis'),
                    'baz': ('testtype10:strprop', 'WOOT'),
                    'tick': '20160505',
                }
                node = xact.addNode('teststr', 'woot', props=props)
                self.eq(node.get('bar'), ('testauto', 'autothis'))
                self.eq(node.get('baz'), ('testtype10:strprop', 'woot'))
                self.eq(node.get('tick'), 1462406400000)

                nodes = list(xact.getNodesBy('teststr:tick', '20160505'))
                self.len(1, nodes)
                self.eq(nodes[0].ndef, ('teststr', 'woot'))

                # add some time range bumper nodes
                xact.addNode('teststr', 'toolow', props={'tick': '2015'})
                xact.addNode('teststr', 'toohigh', props={'tick': '2018'})

                # test a few time range syntax options...
                nodes = list(xact.getNodesBy('teststr:tick', '2016*'))
                self.len(1, nodes)
                self.eq(nodes[0].ndef, ('teststr', 'woot'))

                # test a few time range syntax options...
                nodes = list(xact.getNodesBy('teststr:tick', ('2016', '2017'), cmpr='*range='))
                self.len(1, nodes)
                self.eq(nodes[0].ndef, ('teststr', 'woot'))

                nodes = list(xact.getNodesBy('teststr:tick', ('2016', '2017'), cmpr='*range='))
                self.len(1, nodes)
                self.eq(nodes[0].ndef, ('teststr', 'woot'))

                self.raises(s_exc.NoSuchForm, node.set, 'bar', ('newp:newp', 20))
                self.raises(s_exc.NoSuchProp, node.set, 'baz', ('newp:newp', 20))

                self.nn(xact.getNodeByNdef(('testauto', 'autothis')))

                # test lifting by prop without value
                nodes = list(xact.getNodesBy('teststr:tick'))
                self.len(3, nodes)

            with core.xact() as xact:

<<<<<<< HEAD
                node = xact.addNode('faketype', 'one')
                self.eq(node.get('intprop'), 21)
=======
                node = xact.addNode('testtype10', 'one')
>>>>>>> c9e18bd2
                self.nn(node.get('.created'))

                nodes = list(xact.getNodesBy('teststr', 'too', cmpr='^='))
                self.len(2, nodes)

                # test loc prop prefix based lookup
                nodes = list(xact.getNodesBy('testtype10:locprop', 'us.va'))

                self.len(1, nodes)
                self.eq(nodes[0].ndef[1], 'one')

                nodes = list(xact.getNodesBy('testcomp', (33, 'thirty three')))

                self.len(1, nodes)

                self.eq(nodes[0].get('hehe'), 33)
                self.eq(nodes[0].ndef[1], (33, 'thirty three'))

    def test_cortex_pivprop(self):

        with self.getTestCore() as core:

            with core.xact(write=True) as xact:

                pivc = xact.addNode('pivcomp', ('woot', 'rofl'))
                self.eq(pivc.get('targ'), 'woot')

                pivt = xact.getNodeByNdef(('pivtarg', 'woot'))
                pivt.set('name', 'visi')
                self.nn(pivt)

            with core.xact() as xact:
                pivc = xact.getNodeByNdef(('pivcomp', ('woot', 'rofl')))
                self.eq(pivc.get('targ::name'), 'visi')

#FIXME THIS ALL GOES AWAY #################################################
class FIXME:

    def test_cortex_stats(self):
        rows = [
            (guid(), 'foo:bar', 1, 99),
            (guid(), 'foo:bar', 2, 99),
            (guid(), 'foo:bar', 3, 99),
            (guid(), 'foo:bar', 5, 99),
            (guid(), 'foo:bar', 8, 99),
            (guid(), 'foo:bar', 13, 99),
            (guid(), 'foo:bar', 21, 99),
        ]

        core = s_cortex.openurl('ram://')
        core.addRows(rows)

        self.eq(core.getStatByProp('sum', 'foo:bar'), 53)
        self.eq(core.getStatByProp('count', 'foo:bar'), 7)

        self.eq(core.getStatByProp('min', 'foo:bar'), 1)
        self.eq(core.getStatByProp('max', 'foo:bar'), 21)

        self.eq(core.getStatByProp('mean', 'foo:bar'), 7.571428571428571)

        self.eq(core.getStatByProp('any', 'foo:bar'), 1)
        self.eq(core.getStatByProp('all', 'foo:bar'), 1)

        histo = core.getStatByProp('histo', 'foo:bar')
        self.eq(histo.get(13), 1)

        self.raises(NoSuchStat, core.getStatByProp, 'derp', 'inet:ipv4')

        # Stats props both accept a valu and are normed
        self.nn(core.formTufoByProp('inet:ipv4', 0x01020304))
        self.nn(core.formTufoByProp('inet:ipv4', 0x05060708))
        self.eq(core.getStatByProp('count', 'inet:ipv4'), 2)
        self.eq(core.getStatByProp('count', 'inet:ipv4', 0x01020304), 1)
        self.eq(core.getStatByProp('count', 'inet:ipv4', '1.2.3.4'), 1)

    def test_cortex_fire_set(self):

        with self.getRamCore() as core:

            tufo = core.formTufoByProp('strform', 'hehe', bar='lol')

            msgs = wait = core.waiter(1, 'node:prop:set')

            core.setTufoProps(tufo, bar='hah')

            evts = wait.wait(timeout=2)

            self.eq(evts[0][0], 'node:prop:set')
            self.eq(evts[0][1]['node'][0], tufo[0])
            self.eq(evts[0][1]['form'], 'strform')
            self.eq(evts[0][1]['valu'], 'hehe')
            self.eq(evts[0][1]['prop'], 'strform:bar')
            self.eq(evts[0][1]['newv'], 'hah')
            self.eq(evts[0][1]['oldv'], 'lol')

    def test_cortex_tags(self):

        core = s_cortex.openurl('ram://')
        core.setConfOpt('caching', 1)

        core.addTufoForm('foo', ptype='str')

        hehe = core.formTufoByProp('foo', 'hehe')

        wait = core.waiter(2, 'node:tag:add')
        core.addTufoTag(hehe, 'lulz.rofl')
        wait.wait(timeout=2)

        wait = core.waiter(1, 'node:tag:add')
        core.addTufoTag(hehe, 'lulz.rofl.zebr')
        wait.wait(timeout=2)

        wait = self.getTestWait(core, 1, 'node:tag:add')
        core.addTufoTag(hehe, 'duck.quack.rofl')
        wait.wait(timeout=2)

        lulz = core.getTufoByProp('syn:tag', 'lulz')

        self.none(lulz[1].get('syn:tag:up'))
        self.eq(lulz[1].get('syn:tag:doc'), '')
        self.eq(lulz[1].get('syn:tag:title'), '')
        self.eq(lulz[1].get('syn:tag:depth'), 0)
        self.eq(lulz[1].get('syn:tag:base'), 'lulz')

        rofl = core.getTufoByProp('syn:tag', 'lulz.rofl')

        self.eq(rofl[1].get('syn:tag:doc'), '')
        self.eq(rofl[1].get('syn:tag:title'), '')
        self.eq(rofl[1].get('syn:tag:up'), 'lulz')

        self.eq(rofl[1].get('syn:tag:depth'), 1)
        self.eq(rofl[1].get('syn:tag:base'), 'rofl')

        tags = core.getTufosByProp('syn:tag:base', 'rofl')
        self.len(2, tags)
        tags = core.getTufosByProp('syn:tag:base', 'rofl', limit=1)
        self.len(1, tags)
        tags = core.getTufosByProp('syn:tag:base', 'rofl', limit=0)
        self.len(0, tags)

        wait = core.waiter(2, 'node:tag:del')
        hehe = core.delTufoTag(hehe, 'lulz.rofl')
        self.nn(hehe)
        self.isin('#lulz', hehe[1])
        self.notin('#lulz.rofl', hehe[1])
        self.notin('#lulz.rofl.zebr', hehe[1])
        wait.wait(timeout=2)

        wait = core.waiter(1, 'node:tag:del')
        core.delTufo(lulz)
        wait.wait(timeout=2)
        # tag and subs should be wiped

        self.none(core.getTufoByProp('syn:tag', 'lulz'))
        self.none(core.getTufoByProp('syn:tag', 'lulz.rofl'))
        self.none(core.getTufoByProp('syn:tag', 'lulz.rofl.zebr'))

        self.eq(len(core.getTufosByTag('lulz', form='foo')), 0)
        self.eq(len(core.getTufosByTag('lulz.rofl', form='foo')), 0)
        self.eq(len(core.getTufosByTag('lulz.rofl.zebr', form='foo')), 0)

        # Now we need to retag a node, ensure that the tag is on the node and the syn:tag nodes exist again
        wait = core.waiter(1, 'node:tag:add')
        node = core.addTufoTag(hehe, 'lulz.rofl.zebr')
        wait.wait(timeout=2)

        self.isin('#lulz.rofl.zebr', node[1])
        self.nn(core.getTufoByProp('syn:tag', 'lulz'))
        self.nn(core.getTufoByProp('syn:tag', 'lulz.rofl'))
        self.nn(core.getTufoByProp('syn:tag', 'lulz.rofl.zebr'))

        # Ensure we're making nodes which have a timebox
        node = core.addTufoTag(node, 'foo.bar@20171217')
        self.eq(s_tufo.ival(node, '#foo.bar'), (1513468800000, 1513468800000))
        # Ensure the times argument is respected
        node = core.addTufoTag(node, 'foo.duck', times=(1513382400000, 1513468800000))
        self.eq(s_tufo.ival(node, '#foo.duck'), (1513382400000, 1513468800000))

        # Recreate expected results from #320 to ensure
        # we're also doing the same via storm
        self.eq(len(core.eval('[inet:fqdn=w00t.com +#some.tag]')), 1)
        self.eq(len(core.eval('inet:fqdn=w00t.com')), 1)
        self.eq(len(core.eval('inet:fqdn=w00t.com +node:created<1')), 0)
        self.eq(len(core.eval('inet:fqdn=w00t.com +node:created>1')), 1)
        self.eq(len(core.eval('inet:fqdn=w00t.com totags(leaf=0)')), 2)
        self.eq(len(core.eval('inet:fqdn=w00t.com totags(leaf=0, limit=3)')), 2)
        self.eq(len(core.eval('inet:fqdn=w00t.com totags(leaf=0, limit=2)')), 2)
        self.eq(len(core.eval('inet:fqdn=w00t.com totags(leaf=0, limit=1)')), 1)
        self.eq(len(core.eval('inet:fqdn=w00t.com totags(leaf=0, limit=0)')), 0)
        self.raises(BadOperArg, core.eval, 'inet:fqdn=w00t.com totags(leaf=0, limit=-1)')
        self.eq(len(core.eval('syn:tag=some')), 1)
        self.eq(len(core.eval('syn:tag=some.tag')), 1)
        self.eq(len(core.eval('syn:tag=some delnode(force=1)')), 0)
        self.eq(len(core.eval('inet:fqdn=w00t.com totags(leaf=0)')), 0)
        self.eq(len(core.eval('inet:fqdn=w00t.com [ +#some.tag ]')), 1)
        self.eq(len(core.eval('inet:fqdn=w00t.com totags(leaf=0)')), 2)
        self.eq(len(core.eval('syn:tag=some')), 1)
        self.eq(len(core.eval('syn:tag=some.tag')), 1)
        core.fini()

    def test_cortex_splices(self):

        with self.getRamCore() as core0, self.getRamCore() as core1:

            # Form a tufo before we start sending splices
            tufo_before1 = core0.formTufoByProp('strform', 'before1')
            tufo_before2 = core0.formTufoByProp('strform', 'before2')
            core0.addTufoTag(tufo_before2, 'hoho')  # this will not be synced

            # Start sending splices
            def splicecore(mesg):
                core1.splice(mesg[1].get('mesg'))

            core0.on('splice', splicecore)
            core0.delTufo(tufo_before1)

            # Add node by forming it
            tufo0 = core0.formTufoByProp('strform', 'bar', foo='faz')
            tufo1 = core1.getTufoByProp('strform', 'bar')

            self.eq(tufo1[1].get('strform'), 'bar')
            self.eq(tufo1[1].get('strform:foo'), 'faz')

            # Add tag to existing node
            tufo0 = core0.addTufoTag(tufo0, 'hehe')
            tufo1 = core1.getTufoByProp('strform', 'bar')

            self.true(s_tufo.tagged(tufo1, 'hehe'))

            # Del tag from existing node
            core0.delTufoTag(tufo0, 'hehe')
            tufo1 = core1.getTufoByProp('strform', 'bar')
            self.false(s_tufo.tagged(tufo1, 'hehe'))

            # Set prop on existing node
            core0.setTufoProp(tufo0, 'foo', 'lol')
            tufo1 = core1.getTufoByProp('strform', 'bar')
            self.eq(tufo1[1].get('strform:foo'), 'lol')

            # Del existing node
            core0.delTufo(tufo0)
            tufo1 = core1.getTufoByProp('strform', 'bar')
            self.none(tufo1)

            # Tag a node in first core, ensure it does not get formed in the second core.
            # This is because only node:add splices make nodes.
            core0.addTufoTag(tufo_before2, 'hehe')
            tufo1 = core1.getTufoByProp('strform', 'before2')
            self.none(tufo1)
            core0.delTufoTag(tufo_before2, 'hehe')
            tufo1 = core1.getTufoByProp('strform', 'before2')
            self.none(tufo1)

            # Add a complicated node which fires a bunch of autoadd nodes and
            # ensure they are populated in the second core
            postref_tufo = core0.formTufoByProp('inet:web:postref',
                                                (('vertex.link/user', 'mypost 0.0.0.0'),
                                                 ('inet:ipv4', 0)))
            self.nn(core1.getTufoByProp('inet:web:post',
                                        ('vertex.link/user', 'mypost 0.0.0.0')))
            self.eq(postref_tufo[1]['tufo:form'], 'inet:web:postref')
            self.eq(postref_tufo[1]['inet:web:postref'], '804ec63392f4ea031bb3fd004dee209d')
            self.eq(postref_tufo[1]['inet:web:postref:post'], '68bc4607f0518963165536921d6e86fa')
            self.eq(postref_tufo[1]['inet:web:postref:xref'], 'inet:ipv4=0.0.0.0')
            self.eq(postref_tufo[1]['inet:web:postref:xref:prop'], 'inet:ipv4')
            self.eq(postref_tufo[1]['inet:web:postref:xref:intval'], 0)

            # Ensure we got the deconflicted node that was already made, not a new node
            post_tufo = core1.formTufoByProp('inet:web:post',
                                             ('vertex.link/user', 'mypost 0.0.0.0'))
            self.notin('.new', post_tufo[1])
            self.eq(post_tufo[1]['inet:web:post'], postref_tufo[1]['inet:web:postref:post'])
            # Ensure that subs on the autoadd node are formed properly
            self.eq(post_tufo[1].get('inet:web:post:acct'), 'vertex.link/user')
            self.eq(post_tufo[1].get('inet:web:post:text'), 'mypost 0.0.0.0')
            # Ensure multiple subs were made into nodes
            self.nn(core1.getTufoByProp('inet:web:acct', 'vertex.link/user'))
            self.nn(core1.getTufoByProp('inet:user', 'user'))
            self.nn(core1.getTufoByProp('inet:fqdn', 'vertex.link'))
            self.nn(core1.getTufoByProp('inet:fqdn', 'link'))

    def test_cortex_splices_user(self):
        splices = []
        with self.getRamCore() as core:  # type: s_cores_common.Cortex
            def add_splice(mesg):
                splice = mesg[1].get('mesg')
                splices.append(splice)
            core.on('splice', add_splice)

            t0 = core.formTufoByProp('strform', 'hi')
            t0 = core.setTufoProp(t0, 'baz', 123)
            t0 = core.addTufoTag(t0, 'hello.gaiz')
            t0 = core.delTufoTag(t0, 'hello.gaiz')

            t0 = core.setTufoIval(t0, 'dude', (1, 2))
            t0 = core.delTufoIval(t0, 'dude')

            users = {splice[1].get('user') for splice in splices}
            self.eq(users, {'root@localhost'})

            with s_auth.runas('evil.haxx0r'):
                t0 = core.delTufoProp(t0, 'baz')

            users = {splice[1].get('user') for splice in splices}
            self.eq(users, {'root@localhost', 'evil.haxx0r'})

            with s_auth.runas('bob.grey@vertex.link'):
                t0 = core.delTufo(t0)
                self.none(t0)

            users = {splice[1].get('user') for splice in splices}
            self.eq(users, {'root@localhost', 'evil.haxx0r',
                            'bob.grey@vertex.link'})

    def test_cortex_dict(self):
        core = s_cortex.openurl('ram://')
        core.addTufoForm('foo:bar', ptype='int')
        core.addTufoForm('baz:faz', ptype='int', defval=22)

        modl = core.getModelDict()
        self.eq(modl['forms'][-2:], ['foo:bar', 'baz:faz'])
        self.eq(modl['props']['foo:bar'][1]['ptype'], 'int')
        self.eq(modl['props']['baz:faz'][1]['defval'], 22)

        core.fini()

    def test_cortex_comp(self):
        core = s_cortex.openurl('ram://')

        fields = 'fqdn,inet:fqdn|ipv4,inet:ipv4|time,time:epoch'
        core.addType('foo:a', subof='comp', fields=fields)

        core.addTufoForm('foo:a', ptype='foo:a')
        core.addTufoProp('foo:a', 'fqdn', ptype='inet:fqdn')
        core.addTufoProp('foo:a', 'ipv4', ptype='inet:ipv4')
        core.addTufoProp('foo:a', 'time', ptype='time:epoch')

        arec = ('wOOt.com', 0x01020304, 0x00404040)

        dnsa = core.formTufoByProp('foo:a', arec)

        fval = guid(('woot.com', 0x01020304, 0x00404040))

        self.eq(dnsa[1].get('foo:a'), fval)
        self.eq(dnsa[1].get('foo:a:fqdn'), 'woot.com')
        self.eq(dnsa[1].get('foo:a:ipv4'), 0x01020304)
        self.eq(dnsa[1].get('foo:a:time'), 0x00404040)

        core.fini()

    def test_cortex_enforce(self):

        with self.getRamCore() as core:
            # Disable enforce for first set of tests
            core.setConfOpt('enforce', 0)

            core.addTufoForm('foo:bar', ptype='inet:email')

            core.addTufoForm('foo:baz', ptype='inet:email')
            core.addTufoProp('foo:baz', 'fqdn', ptype='inet:fqdn')
            core.addTufoProp('foo:baz', 'haha', ptype='int')

            cofo = core.getTufoByProp('syn:core', 'self')
            self.nn(cofo)
            self.false(core.enforce)

            self.true(core.isSetPropOk('foo:bar:customprop'))
            self.true(core.isSetPropOk('foo:baz:fqdn'))
            self.true(core.isSetPropOk('foo:baz:haha'))
            self.true(core.isSetPropOk('foo:baz:duck'))

            # we can make nodes from props (not forms!)
            node0 = core.formTufoByProp('foo:baz:fqdn', 'woot.com')
            self.nn(node0)
            self.eq(node0[1].get('tufo:form'), 'foo:baz:fqdn')
            self.eq(node0[1].get('foo:baz:fqdn'), 'woot.com')

            # Now re-enable enforce
            core.setConfOpt('enforce', 1)

            self.true(core.enforce)

            self.false(core.isSetPropOk('foo:bar:customprop'))
            self.true(core.isSetPropOk('foo:baz:fqdn'))
            self.true(core.isSetPropOk('foo:baz:haha'))
            self.false(core.isSetPropOk('foo:baz:duck'))

            tufo0 = core.formTufoByProp('foo:bar', 'foo@bar.com', hehe=10, haha=20)
            tufo1 = core.formTufoByProp('foo:baz', 'foo@bar.com', hehe=10, haha=20)

            # did it remove the non-declared props and subprops?
            self.none(tufo0[1].get('foo:bar:fqdn'))
            self.none(tufo0[1].get('foo:bar:hehe'))
            self.none(tufo0[1].get('foo:bar:haha'))

            # did it selectivly keep the declared props and subprops
            self.eq(tufo1[1].get('foo:baz:haha'), 20)
            self.eq(tufo1[1].get('foo:baz:fqdn'), 'bar.com')

            self.none(tufo1[1].get('foo:baz:hehe'))
            self.none(tufo1[1].get('foo:baz:user'))

            tufo0 = core.setTufoProps(tufo0, fqdn='visi.com', hehe=11)
            tufo1 = core.setTufoProps(tufo1, fqdn='visi.com', hehe=11, haha=21)

            self.none(tufo0[1].get('foo:bar:fqdn'))
            self.none(tufo0[1].get('foo:bar:hehe'))

            self.none(tufo1[1].get('foo:baz:hehe'))

            self.eq(tufo1[1].get('foo:baz:haha'), 21)
            self.eq(tufo1[1].get('foo:baz:fqdn'), 'visi.com')

            # Prevent the core from storing new types it does not know about
            self.raises(NoSuchForm, core.formTufoByProp, 'foo:duck', 'something')
            # Ensure that we cannot form nodes from Types alone - we must use forms
            self.raises(NoSuchForm, core.formTufoByProp, 'str', 'we all float down here')
            self.raises(NoSuchForm, core.formTufoByProp, 'inet:srv4', '1.2.3.4:8080')
            # Ensure that we cannot form nodes from non-form prop's which do not have ctors
            self.raises(NoSuchForm, core.formTufoByProp, 'foo:baz:fqdn', 'woot.com')

    def test_cortex_minmax(self):

        with self.getRamCore() as core:

            core.addTufoForm('foo', ptype='str')
            core.addTufoProp('foo', 'min', ptype='int:min')
            core.addTufoProp('foo', 'max', ptype='int:max')

            props = {'min': 20, 'max': 20}
            tufo0 = core.formTufoByProp('foo', 'derp', **props)

            tufo0 = core.setTufoProp(tufo0, 'min', 30)
            self.eq(tufo0[1].get('foo:min'), 20)

            tufo0 = core.setTufoProp(tufo0, 'min', 10)
            self.eq(tufo0[1].get('foo:min'), 10)

            tufo0 = core.setTufoProp(tufo0, 'max', 10)
            self.eq(tufo0[1].get('foo:max'), 20)

            tufo0 = core.setTufoProp(tufo0, 'max', 30)
            self.eq(tufo0[1].get('foo:max'), 30)

    def test_cortex_minmax_epoch(self):

        with self.getRamCore() as core:

            core.addTufoForm('foo', ptype='str')
            core.addTufoProp('foo', 'min', ptype='time:epoch:min')
            core.addTufoProp('foo', 'max', ptype='time:epoch:max')

            props = {'min': 20, 'max': 20}
            tufo0 = core.formTufoByProp('foo', 'derp', **props)

            tufo0 = core.setTufoProp(tufo0, 'min', 30)
            self.eq(tufo0[1].get('foo:min'), 20)

            tufo0 = core.setTufoProp(tufo0, 'min', 10)
            self.eq(tufo0[1].get('foo:min'), 10)

            tufo0 = core.setTufoProp(tufo0, 'max', 10)
            self.eq(tufo0[1].get('foo:max'), 20)

            tufo0 = core.setTufoProp(tufo0, 'max', 30)
            self.eq(tufo0[1].get('foo:max'), 30)

    def test_cortex_by_type(self):

        with self.getRamCore() as core:

            core.addTufoForm('foo', ptype='str')
            core.addTufoProp('foo', 'min', ptype='time:epoch:min')
            core.addTufoProp('foo', 'max', ptype='time:epoch:max')

            core.addTufoForm('bar', ptype='str')
            core.addTufoProp('bar', 'min', ptype='time:epoch:min')
            core.addTufoProp('bar', 'max', ptype='time:epoch:max')

            core.addTufoForm('baz', ptype='str')
            core.addTufoProp('baz', 'min', ptype='time:epoch')
            core.addTufoProp('baz', 'max', ptype='time:epoch')

            props = {'min': 20, 'max': 20}

            tufo0 = core.formTufoByProp('foo', 'hurr', **props)
            tufo1 = core.formTufoByProp('bar', 'durr', **props)
            tufo2 = core.formTufoByProp('baz', 'durr', **props)

            want = tuple(sorted([tufo0[0], tufo1[0]]))

            res0 = core.getTufosByPropType('time:epoch:min', valu=20)
            self.eq(tuple(sorted([r[0] for r in res0])), want)

    def test_cortex_caching(self):

        with self.getRamCore() as core:

            tufo0 = core.formTufoByProp('strform', 'bar', baz=2)
            tufo1 = core.formTufoByProp('strform', 'baz', baz=2)

            answ0 = core.getTufosByProp('strform')
            answ1 = core.getTufosByProp('strform', valu='bar')

            self.eq(len(answ0), 2)
            self.eq(len(answ1), 1)

            self.eq(len(core.cache_fifo), 0)
            self.eq(len(core.cache_bykey), 0)
            self.eq(len(core.cache_byiden), 0)
            self.eq(len(core.cache_byprop), 0)

            core.setConfOpt('caching', 1)

            self.eq(core.caching, 1)

            answ0 = core.getTufosByProp('strform')

            self.eq(len(answ0), 2)
            self.eq(len(core.cache_fifo), 1)
            self.eq(len(core.cache_bykey), 1)
            self.eq(len(core.cache_byiden), 2)
            self.eq(len(core.cache_byprop), 1)

            tufo0 = core.formTufoByProp('strform', 'bar')
            tufo0 = core.addTufoTag(tufo0, 'hehe')

            self.eq(len(core.getTufosByTag('hehe', form='strform')), 1)
            core.delTufoTag(tufo0, 'hehe')

            tufo0 = core.getTufoByProp('strform', 'bar')
            self.noprop(tufo0[1], '#hehe')

    def test_cortex_caching_set(self):

        with self.getRamCore() as core:

            tufo0 = core.formTufoByProp('strform', 'bar', baz=10)
            tufo1 = core.formTufoByProp('strform', 'baz', baz=10)

            core.setConfOpt('caching', 1)

            tufs0 = core.getTufosByProp('strform:baz')
            tufs1 = core.getTufosByProp('strform:baz', valu=10)
            tufs2 = core.getTufosByProp('strform:baz', valu=11)
            tufs3 = core.getTufosByProp('strform:baz', valu=10, limit=2)

            self.eq(len(tufs0), 2)
            self.eq(len(tufs1), 2)
            self.eq(len(tufs2), 0)
            self.eq(len(tufs3), 2)

            # inspect the details of the cache data structures when setTufoProps
            # causes an addition or removal...
            self.nn(core.cache_bykey.get(('strform:baz', 10, None)))
            self.nn(core.cache_bykey.get(('strform:baz', None, None)))

            # we should have hit the unlimited query and not created a new cache hit...
            self.none(core.cache_bykey.get(('strform:baz', 10, 2)))

            self.nn(core.cache_byiden.get(tufo0[0]))
            self.nn(core.cache_byiden.get(tufo1[0]))

            self.nn(core.cache_byprop.get(('strform:baz', 10)))
            self.nn(core.cache_byprop.get(('strform:baz', None)))

            core.setTufoProp(tufo0, 'baz', 11)

            # the cached results should be updated
            tufs0 = core.getTufosByProp('strform:baz')
            tufs1 = core.getTufosByProp('strform:baz', valu=10)
            tufs2 = core.getTufosByProp('strform:baz', valu=11)

            self.eq(len(tufs0), 2)
            self.eq(len(tufs1), 1)
            self.eq(len(tufs2), 1)

            self.eq(tufs1[0][0], tufo1[0])
            self.eq(tufs2[0][0], tufo0[0])

    def test_cortex_caching_add_tufo(self):

        with self.getRamCore() as core:

            tufo0 = core.formTufoByProp('strform', 'bar', baz=10)
            tufo1 = core.formTufoByProp('strform', 'baz', baz=10)

            core.setConfOpt('caching', 1)

            tufs0 = core.getTufosByProp('strform:baz')
            tufs1 = core.getTufosByProp('strform:baz', valu=10)
            tufs2 = core.getTufosByProp('strform:baz', valu=11)

            self.eq(len(tufs0), 2)
            self.eq(len(tufs1), 2)
            self.eq(len(tufs2), 0)

            tufo2 = core.formTufoByProp('strform', 'lol', baz=10)

            tufs0 = core.getTufosByProp('strform:baz')
            tufs1 = core.getTufosByProp('strform:baz', valu=10)
            tufs2 = core.getTufosByProp('strform:baz', valu=11)

            self.eq(len(tufs0), 3)
            self.eq(len(tufs1), 3)
            self.eq(len(tufs2), 0)

    def test_cortex_caching_del_tufo(self):

        with self.getRamCore() as core:

            tufo0 = core.formTufoByProp('strform', 'bar', baz=10)
            tufo1 = core.formTufoByProp('strform', 'baz', baz=10)

            core.setConfOpt('caching', 1)

            tufs0 = core.getTufosByProp('strform:baz')
            tufs1 = core.getTufosByProp('strform:baz', valu=10)
            tufs2 = core.getTufosByProp('strform:baz', valu=11)

            # Ensure we have cached the tufos we're deleting.
            self.nn(core.cache_byiden.get(tufo0[0]))
            self.nn(core.cache_byiden.get(tufo1[0]))

            self.eq(len(tufs0), 2)
            self.eq(len(tufs1), 2)
            self.eq(len(tufs2), 0)

            # Delete an uncached object - here the tufo contents was cached
            # during lifts but the object itself is a different tuple id()
            core.delTufo(tufo0)

            tufs0 = core.getTufosByProp('strform:baz')
            tufs1 = core.getTufosByProp('strform:baz', valu=10)
            tufs2 = core.getTufosByProp('strform:baz', valu=11)

            self.eq(len(tufs0), 1)
            self.eq(len(tufs1), 1)
            self.eq(len(tufs2), 0)

            # Delete an object which was actually cached during lift
            core.delTufo(tufs0[0])
            tufs0 = core.getTufosByProp('strform:baz')
            self.eq(len(tufs0), 0)

    def test_cortex_caching_del_tufo_prop(self):
        with self.getRamCore() as core:
            core.setConfOpt('caching', 1)
            t0 = core.formTufoByProp('strform', 'stuff', baz=10)
            self.eq(t0[1].get('strform:baz'), 10)
            core.delTufoProp(t0, 'baz')
            t0 = core.getTufoByProp('strform', 'stuff')
            self.eq(t0[1].get('strform:baz'), None)

    def test_cortex_caching_atlimit(self):

        with self.getRamCore() as core:

            tufo0 = core.formTufoByProp('strform', 'bar', baz=10)
            tufo1 = core.formTufoByProp('strform', 'baz', baz=10)

            core.setConfOpt('caching', 1)

            tufs0 = core.getTufosByProp('strform:baz', limit=2)
            tufs1 = core.getTufosByProp('strform:baz', valu=10, limit=2)

            self.eq(len(tufs0), 2)
            self.eq(len(tufs1), 2)

            # when an entry is deleted from a cache result that was at it's limit
            # it should be fully invalidated

            core.delTufo(tufo0)

            self.none(core.cache_bykey.get(('strform:baz', None, 2)))
            self.none(core.cache_bykey.get(('strform:baz', 10, 2)))

        with self.getRamCore() as core:

            tufo0 = core.formTufoByProp('strform', 'bar', baz=10)
            tufo1 = core.formTufoByProp('strform', 'baz', baz=10)

            core.setConfOpt('caching', 1)

            tufs0 = core.getTufosByProp('strform:baz', limit=2)
            tufs1 = core.getTufosByProp('strform:baz', valu=10, limit=2)

            self.eq(len(tufs0), 2)
            self.eq(len(tufs1), 2)

            tufo2 = core.formTufoByProp('strform', 'baz', baz=10)

            # when an entry is added from a cache result that was at it's limit
            # it should *not* be invalidated

            self.nn(core.cache_bykey.get(('strform:baz', None, 2)))
            self.nn(core.cache_bykey.get(('strform:baz', 10, 2)))

    def test_cortex_caching_under_limit(self):

        with self.getRamCore() as core:

            tufo0 = core.formTufoByProp('strform', 'bar', baz=10)
            tufo1 = core.formTufoByProp('strform', 'baz', baz=10)

            core.setConfOpt('caching', 1)

            tufs0 = core.getTufosByProp('strform:baz', limit=9)
            tufs1 = core.getTufosByProp('strform:baz', valu=10, limit=9)

            self.eq(len(tufs0), 2)
            self.eq(len(tufs1), 2)

            # when an entry is deleted from a cache result that was under it's limit
            # it should be removed but *not* invalidated

            core.delTufo(tufo0)

            self.nn(core.cache_bykey.get(('strform:baz', None, 9)))
            self.nn(core.cache_bykey.get(('strform:baz', 10, 9)))

            tufs0 = core.getTufosByProp('strform:baz', limit=9)
            tufs1 = core.getTufosByProp('strform:baz', valu=10, limit=9)

            self.eq(len(tufs0), 1)
            self.eq(len(tufs1), 1)

    def test_cortex_caching_oneref(self):

        with self.getRamCore() as core:

            tufo0 = core.formTufoByProp('strform', 'bar')

            core.setConfOpt('caching', 1)

            ref0 = core.getTufosByProp('strform', valu='bar')[0]
            ref1 = core.getTufosByProp('strform', valu='bar')[0]

            self.eq(id(ref0), id(ref1))

    def test_cortex_caching_tags(self):

        with self.getRamCore() as core:

            tufo0 = core.formTufoByProp('strform', 'bar')
            tufo1 = core.formTufoByProp('strform', 'baz')

            core.addTufoTag(tufo0, 'hehe')

            core.setConfOpt('caching', 1)

            tufs0 = core.getTufosByTag('hehe', form='strform')

            core.addTufoTag(tufo1, 'hehe')

            tufs1 = core.getTufosByTag('hehe', form='strform')
            self.eq(len(tufs1), 2)

            core.delTufoTag(tufo0, 'hehe')

            tufs2 = core.getTufosByTag('hehe', form='strform')
            self.eq(len(tufs2), 1)

    def test_cortex_caching_new(self):

        with self.getRamCore() as core:

            core.setConfOpt('caching', 1)

            tufo0 = core.formTufoByProp('strform', 'bar')
            tufo1 = core.formTufoByProp('strform', 'bar')

            self.true(tufo0[1].get('.new'))
            self.false(tufo1[1].get('.new'))

    def test_cortex_caching_disable(self):

        with self.getRamCore() as core:

            core.setConfOpt('caching', 1)

            tufo = core.formTufoByProp('strform', 'bar')

            self.nn(core.cache_byiden.get(tufo[0]))
            self.nn(core.cache_bykey.get(('strform', 'bar', 1)))
            self.nn(core.cache_byprop.get(('strform', 'bar')))
            self.eq(len(core.cache_fifo), 1)

            core.setConfOpt('caching', 0)

            self.none(core.cache_byiden.get(tufo[0]))
            self.none(core.cache_bykey.get(('strform', 'bar', 1)))
            self.none(core.cache_byprop.get(('strform', 'bar')))
            self.eq(len(core.cache_fifo), 0)

    def test_cortex_reqstor(self):
        # Ensure that the cortex won't let us store data that is invalid
        # This requires us to disable enforcement, since otherwise all
        # data is normed and that fails with BadTypeValu instead
        with self.getRamCore() as core:
            core.setConfOpt('enforce', 0)
            self.raises(BadPropValu, core.formTufoByProp, 'foo:bar', True)

    def test_cortex_splicefd(self):
        with self.getTestDir() as path:
            with genfile(path, 'savefile.mpk') as fd:
                with self.getRamCore() as core:
                    core.addSpliceFd(fd)

                    tuf0 = core.formTufoByProp('inet:fqdn', 'woot.com')
                    tuf1 = core.formTufoByProp('inet:fqdn', 'newp.com')

                    core.addTufoTag(tuf0, 'foo.bar')
                    # this should leave the tag foo
                    core.delTufoTag(tuf0, 'foo.bar')

                    core.delTufo(tuf1)

                fd.seek(0)

                with self.getRamCore() as core:

                    core.eatSpliceFd(fd)

                    self.none(core.getTufoByProp('inet:fqdn', 'newp.com'))
                    self.nn(core.getTufoByProp('inet:fqdn', 'woot.com'))

                    self.eq(len(core.getTufosByTag('foo.bar', form='inet:fqdn')), 0)
                    self.eq(len(core.getTufosByTag('foo', form='inet:fqdn')), 1)

    def test_cortex_addmodel(self):

        with self.getRamCore() as core:

            core.addDataModel('a.foo.module',
                {
                    'prefix': 'foo',

                    'types': (
                        ('foo:bar', {'subof': 'str:lwr'}),
                    ),

                    'forms': (
                        ('foo:baz', {'ptype': 'foo:bar'}, [
                            ('faz', {'ptype': 'str:lwr'}),
                        ]),
                    ),
                })

            tyfo = core.getTufoByProp('syn:type', 'foo:bar')
            self.eq(tyfo[1].get('syn:type:subof'), 'str:lwr')

            fofo = core.getTufoByProp('syn:form', 'foo:baz')
            self.eq(fofo[1].get('syn:form:ptype'), 'foo:bar')

            pofo = core.getTufoByProp('syn:prop', 'foo:baz:faz')
            self.eq(pofo[1].get('syn:prop:ptype'), 'str:lwr')

            tuf0 = core.formTufoByProp('foo:baz', 'AAA', faz='BBB')
            self.eq(tuf0[1].get('foo:baz'), 'aaa')
            self.eq(tuf0[1].get('foo:baz:faz'), 'bbb')

            self.nn(core.getTufoByProp('syn:type', 'foo:bar'))
            self.nn(core.getTufoByProp('syn:form', 'foo:baz'))
            self.nn(core.getTufoByProp('syn:prop', 'foo:baz:faz'))

        with self.getRamCore() as core:
            core.addDataModels([('a.foo.module',
                {
                    'prefix': 'foo',
                    'version': 201612201147,

                    'types': (
                        ('foo:bar', {'subof': 'str:lwr'}),
                    ),

                    'forms': (
                        ('foo:baz', {'ptype': 'foo:bar'}, [
                            ('faz', {'ptype': 'str:lwr'}),
                        ]),
                    ),
                })])

            tuf0 = core.formTufoByProp('foo:baz', 'AAA', faz='BBB')
            self.eq(tuf0[1].get('foo:baz'), 'aaa')
            self.eq(tuf0[1].get('foo:baz:faz'), 'bbb')

            self.nn(core.getTufoByProp('syn:type', 'foo:bar'))
            self.nn(core.getTufoByProp('syn:form', 'foo:baz'))
            self.nn(core.getTufoByProp('syn:prop', 'foo:baz:faz'))

    def test_cortex_splicepump(self):

        with s_cortex.openurl('ram://') as core0:

            with s_cortex.openurl('ram://') as core1:

                with core0.getSplicePump(core1):
                    tufo0 = core0.formTufoByProp('inet:fqdn', 'woot.com')

                tufo1 = core1.getTufoByProp('inet:fqdn', 'woot.com')
                self.nn(tufo1)

                # node:created rows are not sent with the splice and will be created by the target core
                self.ge(tufo1[1]['node:created'], tufo0[1]['node:created'])

    def test_cortex_xact_deadlock(self):
        N = 100
        fd = tempfile.NamedTemporaryFile()
        evnt = threading.Event()
        dmon = s_daemon.Daemon()
        pool = s_threads.Pool(size=4, maxsize=8)

        with s_cortex.openurl('sqlite:///%s' % fd.name) as core:

            def populate():
                for i in range(N):
                    core.formTufoByProp('inet:ipv4', str(i), **{})
                evnt.set()

            dmon.share('core', core)
            link = dmon.listen('tcp://127.0.0.1:0/core')
            prox = s_telepath.openurl('tcp://127.0.0.1:%d/core' % link[1]['port'])

            pool.call(populate)
            for i in range(N):
                tufos = prox.getTufosByProp('inet:ipv4')

            self.true(evnt.wait(timeout=3))
            pool.fini()

    def test_cortex_seed(self):

        with self.getRamCore() as core:

            def seedFooBar(prop, valu, **props):
                return core.formTufoByProp('inet:fqdn', valu, **props)

            core.addSeedCtor('foo:bar', seedFooBar)
            tufo = core.formTufoByProp('foo:bar', 'woot.com')
            self.eq(tufo[1].get('inet:fqdn'), 'woot.com')

    def test_cortex_bytype(self):
        with self.getRamCore() as core:
            core.formTufoByProp('inet:dns:a', 'woot.com/1.2.3.4')
            self.eq(len(core.eval('inet:ipv4*type="1.2.3.4"')), 2)

    def test_cortex_seq(self):
        with self.getRamCore() as core:

            core.formTufoByProp('syn:seq', 'foo')
            node = core.formTufoByProp('syn:seq', 'bar', nextvalu=10, width=4)

            self.eq(core.nextSeqValu('foo'), 'foo0')
            self.eq(core.nextSeqValu('foo'), 'foo1')

            self.eq(core.nextSeqValu('bar'), 'bar0010')
            self.eq(core.nextSeqValu('bar'), 'bar0011')

            self.raises(NoSuchSeq, core.nextSeqValu, 'lol')

    def test_cortex_ingest(self):

        data = {'results': {'fqdn': 'woot.com', 'ipv4': '1.2.3.4'}}

        with self.getRamCore() as core:

            idef = {
                'ingest': {
                    'forms': [
                        ['inet:fqdn', {'path': 'results/fqdn'}]
                    ]
                }
            }

            core.setGestDef('test:whee', idef)

            self.nn(core.getTufoByProp('syn:ingest', 'test:whee'))
            self.none(core.getTufoByProp('inet:fqdn', 'woot.com'))
            self.none(core.getTufoByProp('inet:ipv4', '1.2.3.4'))

            core.addGestData('test:whee', data)

            self.nn(core.getTufoByProp('inet:fqdn', 'woot.com'))
            self.none(core.getTufoByProp('inet:ipv4', '1.2.3.4'))

            idef['ingest']['forms'].append(('inet:ipv4', {'path': 'results/ipv4'}))

            core.setGestDef('test:whee', idef)
            core.addGestData('test:whee', data)

            self.nn(core.getTufoByProp('inet:fqdn', 'woot.com'))
            self.nn(core.getTufoByProp('inet:ipv4', '1.2.3.4'))

    def test_cortex_tagform(self):

        with self.getRamCore() as core:

            node = core.formTufoByProp('inet:fqdn', 'vertex.link')

            core.addTufoTag(node, 'foo.bar')

            tdoc = core.getTufoByProp('syn:tagform', ('foo.bar', 'inet:fqdn'))

            self.nn(tdoc)

            self.eq(tdoc[1].get('syn:tagform:tag'), 'foo.bar')
            self.eq(tdoc[1].get('syn:tagform:form'), 'inet:fqdn')

            self.eq(tdoc[1].get('syn:tagform:doc'), '??')
            self.eq(tdoc[1].get('syn:tagform:title'), '??')

    def test_cortex_splices_errs(self):

        splices = [
            ('newp:fake', {}),
            ('node:add', {'form': 'inet:fqdn', 'valu': 'vertex.link'})
        ]

        with self.getRamCore() as core:
            errs = core.splices(splices)
            self.eq(len(errs), 1)
            self.eq(errs[0][0][0], 'newp:fake')
            self.nn(core.getTufoByProp('inet:fqdn', 'vertex.link'))

    def test_cortex_norm_fail(self):
        with self.getRamCore() as core:
            core.formTufoByProp('inet:web:acct', 'vertex.link/visi')
            self.raises(BadTypeValu, core.eval, 'inet:web:acct="totally invalid input"')

    def test_cortex_local(self):
        splices = []
        with self.getRamCore() as core:

            core.on('splice', splices.append)
            node = core.formTufoByProp('syn:splice', None)

            self.nn(node)
            self.nn(node[0])

        self.eq(len(splices), 0)

    def test_cortex_module(self):

        with self.getRamCore() as core:

            node = core.formTufoByProp('inet:ipv4', '1.2.3.4')
            self.eq(node[1].get('inet:ipv4:asn'), -1)

            mods = (('synapse.tests.test_cortex.CoreTestModule', {'foobar': True}), )

            core.setConfOpt('rev:model', 1)
            core.setConfOpt('modules', mods)

            # Get a list of modules which are loaded in the Cortex
            modules = core.getCoreMods()
            self.gt(len(modules), 2)
            self.isin('synapse.models.syn.SynMod', modules)
            self.isin('synapse.tests.test_cortex.CoreTestModule', modules)

            # directly access the module so we can confirm it gets fini()
            modu = core.coremods.get('synapse.tests.test_cortex.CoreTestModule')

            self.true(modu.foobar)

            self.nn(core.getTypeInst('test:type1'))
            self.nn(core.getTypeInst('test:type2'))
            self.none(core.getTypeInst('test:type3'))

            self.eq(core.getModlVers('test'), 201707210101)

            node = core.formTufoByProp('inet:ipv4', '1.2.3.5')
            self.eq(node[1].get('inet:ipv4:asn'), 10)

            iden = guid()
            node = core.formTufoByProp('ou:org', iden)
            core.delTufo(node)

            self.len(1, modu.added)
            self.len(1, modu.deled)

            self.eq(modu.added[0][0], node[0])
            self.eq(modu.deled[0][0], node[0])

        self.true(modu.isfini)

    def test_cortex_modlvers(self):

        with self.getRamCore() as core:

            self.eq(core.getModlVers('hehe'), -1)

            core.setModlVers('hehe', 10)
            self.eq(core.getModlVers('hehe'), 10)

            core.setModlVers('hehe', 20)
            self.eq(core.getModlVers('hehe'), 20)

    def test_cortex_modlrevs(self):

        with self.getRamCore() as core:

            def v0():
                core.formTufoByProp('inet:fqdn', 'foo.com')

            def v1():
                core.formTufoByProp('inet:fqdn', 'bar.com')

            def v2():
                core.formTufoByProp('inet:fqdn', 'baz.com')

            core.setConfOpt('rev:model', 0)
            self.raises(NoRevAllow, core.revModlVers, 'grok', 0, v0)

            core.setConfOpt('rev:model', 1)

            self.true(core.revModlVers('grok', 0, v0))
            self.true(core.revModlVers('grok', 1, v1))

            self.nn(core.getTufoByProp('inet:fqdn', 'foo.com'))
            self.nn(core.getTufoByProp('inet:fqdn', 'bar.com'))
            self.none(core.getTufoByProp('inet:fqdn', 'baz.com'))

            self.eq(core.getModlVers('grok'), 1)

            core.setModlVers('grok', 2)
            core.revModlVers('grok', 2, v2)

            self.none(core.getTufoByProp('inet:fqdn', 'baz.com'))

    def test_cortex_isnew(self):
        with self.getTestDir() as dirn:
            path = os.path.join(dirn, 'test.db')
            with s_cortex.openurl('sqlite:///%s' % (path,)) as core:
                self.true(core.isnew)

            with s_cortex.openurl('sqlite:///%s' % (path,)) as core:
                self.false(core.isnew)

    def test_cortex_getbytag(self):

        with self.getRamCore() as core:

            node0 = core.formTufoByProp('inet:user', 'visi')
            node1 = core.formTufoByProp('inet:ipv4', 0x01020304)

            core.addTufoTag(node0, 'foo')
            core.addTufoTag(node1, 'foo')

            self.eq(len(core.getTufosByTag('foo')), 2)
            self.eq(len(core.getTufosByTag('foo', form='inet:user')), 1)
            self.eq(len(core.getTufosByTag('foo', form='inet:ipv4')), 1)

    def test_cortex_tag_ival(self):

        splices = []
        def append(mesg):
            splices.append(mesg[1].get('mesg'))

        with self.getRamCore() as core:

            core.on('splice', append)

            node = core.eval('[ inet:ipv4=1.2.3.4 +#foo.bar@20171217 ]')[0]
            self.eq(s_tufo.ival(node, '#foo.bar'), (1513468800000, 1513468800000))

            node = core.eval('[ inet:ipv4=1.2.3.4 +#foo.bar@2018 ]')[0]
            self.eq(s_tufo.ival(node, '#foo.bar'), (1513468800000, 1514764800000))

            node = core.eval('[ inet:ipv4=1.2.3.4 +#foo.bar@2011-2018 ]')[0]
            self.eq(s_tufo.ival(node, '#foo.bar'), (1293840000000, 1514764800000))

            node = core.eval('[ inet:ipv4=1.2.3.4 +#foo.bar@2012 ]')[0]
            self.eq(s_tufo.ival(node, '#foo.bar'), (1293840000000, 1514764800000))

            node = core.eval('[ inet:ipv4=1.2.3.4 +#foo.bar@2012-2013 ]')[0]
            self.eq(s_tufo.ival(node, '#foo.bar'), (1293840000000, 1514764800000))

        with self.getRamCore() as core:
            core.splices(splices)
            core.on('splice', append)
            node = core.eval('inet:ipv4=1.2.3.4')[0]
            self.eq(s_tufo.ival(node, '#foo.bar'), (1293840000000, 1514764800000))
            core.eval('inet:ipv4=1.2.3.4 [ -#foo.bar ]')

        with self.getRamCore() as core:
            core.splices(splices)
            node = core.eval('inet:ipv4=1.2.3.4')[0]
            self.eq(s_tufo.ival(node, '#foo.bar'), None)

    def test_cortex_module_datamodel_migration(self):
        self.skipTest('Needs global model registry available')
        with self.getRamCore() as core:

            # Enforce data model consistency.
            core.setConfOpt('enforce', 1)

            mods = (('synapse.tests.test_cortex.CoreTestDataModelModuleV0', {}),)
            core.setConfOpt('modules', mods)

            self.eq(core.getModlVers('test'), 0)
            self.nn(core.getTypeInst('foo:bar'))

            node = core.formTufoByProp('foo:bar', 'I am a bar foo.')
            self.eq(node[1].get('tufo:form'), 'foo:bar')
            self.gt(node[1].get('node:created'), 1483228800000)
            self.eq(node[1].get('foo:bar'), 'I am a bar foo.')
            self.none(node[1].get('foo:bar:duck'))

            # Test a module which will bump the module version and do a
            # migration as well as add a property type.
            mods = (('synapse.tests.test_cortex.CoreTestDataModelModuleV1', {}),)
            core.setConfOpt('modules', mods)

            self.eq(core.getModlVers('test'), 201707210101)

            node = core.formTufoByProp('foo:bar', 'I am a bar foo.')
            self.eq(node[1].get('foo:bar:duck'), 'mallard')

            node = core.formTufoByProp('foo:bar', 'I am a robot', duck='mandarin')
            self.eq(node[1].get('foo:bar:duck'), 'mandarin')

    def test_cortex_splice_propdel(self):

        with self.getRamCore() as core:
            tufo = core.formTufoByProp('strform', 'haha', foo='bar', bar='faz')
            splice = ('node:prop:del', {'form': 'strform', 'valu': 'haha', 'prop': 'foo'})
            core.splice(splice)

            self.eq(len(core.eval('strform:foo')), 0)
            self.eq(len(core.eval('strform:bar')), 1)

    def test_cortex_module_datamodel_migration_persistent(self):

        # Show that while the data model itself is not persistent, we can run modelrev
        # functions to modify the DB (present in CoreTestDataModelModuleV1) when we have
        # a model change which may affect persistent data.

        with self.getTestDir() as dirn:

            # Test with a safefile based ram cortex
            savefile = os.path.join(dirn, 'savefile.mpk')

            with s_cortex.openurl('ram://', savefile=savefile) as core:
                # Enforce data model consistency.
                core.setConfOpt('enforce', 1)

                mods = (('synapse.tests.test_cortex.CoreTestDataModelModuleV0', {}),)
                core.setConfOpt('modules', mods)

                self.eq(core.getModlVers('test'), 0)
                self.nn(core.getTypeInst('foo:bar'))

                node = core.formTufoByProp('foo:bar', 'I am a bar foo.')
                self.eq(node[1].get('tufo:form'), 'foo:bar')
                self.gt(node[1].get('node:created'), 1483228800000)
                self.eq(node[1].get('foo:bar'), 'I am a bar foo.')
                self.none(node[1].get('foo:bar:duck'))

            with s_cortex.openurl('ram://', savefile=savefile) as core:
                self.eq(core.getModlVers('test'), 0)
                # We are unable to form a node with the custom type with enforce enabled
                self.raises(NoSuchForm, core.formTufoByProp, 'foo:bar', 'I am a bar foo.')
                # But if we disable we can get the node which exists in the cortex
                core.setConfOpt('enforce', 0)
                node = core.formTufoByProp('foo:bar', 'I am a bar foo.')
                self.false(node[1].get('.new'))
                # Re-enable type enforcement
                core.setConfOpt('enforce', 1)

                # Show the model is not yet present
                self.none(core.getTypeInst('foo:bar'))
                mods = (('synapse.tests.test_cortex.CoreTestDataModelModuleV1', {}),)
                core.setConfOpt('modules', mods)
                # Show the model is now loaded
                self.nn(core.getTypeInst('foo:bar'))

                self.eq(core.getModlVers('test'), 201707210101)
                self.true('foo:bar:duck' in core.props)

                node = core.formTufoByProp('foo:bar', 'I am a bar foo.')
                self.eq(node[1].get('foo:bar:duck'), 'mallard')
                node2 = core.formTufoByProp('foo:bar', 'I am a robot', duck='mandarin')
                self.eq(node2[1].get('foo:bar:duck'), 'mandarin')

            # Test with a SQLite backed cortex
            path = os.path.join(dirn, 'testmodelmigration.db')

            with s_cortex.openurl('sqlite:///%s' % (path,)) as core:
                # Enforce data model consistency.
                core.setConfOpt('enforce', 1)

                mods = (('synapse.tests.test_cortex.CoreTestDataModelModuleV0', {}),)
                core.setConfOpt('modules', mods)

                self.eq(core.getModlVers('test'), 0)
                self.nn(core.getTypeInst('foo:bar'))

                node = core.formTufoByProp('foo:bar', 'I am a bar foo.')
                self.eq(node[1].get('tufo:form'), 'foo:bar')
                self.gt(node[1].get('node:created'), 1483228800000)
                self.eq(node[1].get('foo:bar'), 'I am a bar foo.')
                self.none(node[1].get('foo:bar:duck'))

            with s_cortex.openurl('sqlite:///%s' % (path,)) as core:
                self.eq(core.getModlVers('test'), 0)
                # We are unable to form a node with the custom type with enforce enabled
                self.raises(NoSuchForm, core.formTufoByProp, 'foo:bar', 'I am a bar foo.')
                # But if we disable we can get the node which exists in the cortex
                core.setConfOpt('enforce', 0)
                node = core.formTufoByProp('foo:bar', 'I am a bar foo.')
                self.false(node[1].get('.new'))
                # Re-enable type enforcement
                core.setConfOpt('enforce', 1)

                # Show the model is not yet present
                self.none(core.getTypeInst('foo:bar'))
                mods = (('synapse.tests.test_cortex.CoreTestDataModelModuleV1', {}),)
                core.setConfOpt('modules', mods)
                # Show the model is now loaded
                self.nn(core.getTypeInst('foo:bar'))

                self.eq(core.getModlVers('test'), 201707210101)
                self.true('foo:bar:duck' in core.props)

                node = core.formTufoByProp('foo:bar', 'I am a bar foo.')
                self.eq(node[1].get('foo:bar:duck'), 'mallard')
                node2 = core.formTufoByProp('foo:bar', 'I am a robot', duck='mandarin')
                self.eq(node2[1].get('foo:bar:duck'), 'mandarin')

    def test_cortex_lift_by_cidr(self):

        with self.getRamCore() as core:
            # Add a bunch of nodes
            for n in range(0, 256):
                r = core.formTufoByProp('inet:ipv4', '192.168.1.{}'.format(n))
                r = core.formTufoByProp('inet:ipv4', '192.168.2.{}'.format(n))
                r = core.formTufoByProp('inet:ipv4', '192.168.200.{}'.format(n))

            # Confirm we have nodes
            self.eq(len(core.eval('inet:ipv4="192.168.1.0"')), 1)
            self.eq(len(core.eval('inet:ipv4="192.168.1.255"')), 1)
            self.eq(len(core.eval('inet:ipv4="192.168.2.0"')), 1)
            self.eq(len(core.eval('inet:ipv4="192.168.2.255"')), 1)
            self.eq(len(core.eval('inet:ipv4="192.168.200.0"')), 1)

            # Do cidr lifts
            nodes = core.eval('inet:ipv4*inet:cidr=192.168.2.0/24')
            nodes.sort(key=lambda x: x[1].get('inet:ipv4'))
            self.eq(len(nodes), 256)
            test_repr = core.getTypeRepr('inet:ipv4', nodes[10][1].get('inet:ipv4'))
            self.eq(test_repr, '192.168.2.10')
            test_repr = core.getTypeRepr('inet:ipv4', nodes[0][1].get('inet:ipv4'))
            self.eq(test_repr, '192.168.2.0')
            test_repr = core.getTypeRepr('inet:ipv4', nodes[-1][1].get('inet:ipv4'))
            self.eq(test_repr, '192.168.2.255')

            nodes = core.eval('inet:ipv4*inet:cidr=192.168.200.0/24')
            self.eq(len(nodes), 256)
            test_repr = core.getTypeRepr('inet:ipv4', nodes[10][1].get('inet:ipv4'))
            self.true(test_repr.startswith('192.168.200.'))

            nodes = core.eval('inet:ipv4*inet:cidr=192.168.1.0/24')
            self.eq(len(nodes), 256)
            nodes.sort(key=lambda x: x[1].get('inet:ipv4'))
            test_repr = core.getTypeRepr('inet:ipv4', nodes[10][1].get('inet:ipv4'))
            self.eq(test_repr, '192.168.1.10')

            # Try a complicated /24
            nodes = core.eval('inet:ipv4*inet:cidr=192.168.1.1/24')
            self.eq(len(nodes), 256)
            nodes.sort(key=lambda x: x[1].get('inet:ipv4'))

            test_repr = core.getTypeRepr('inet:ipv4', nodes[0][1].get('inet:ipv4'))
            self.eq(test_repr, '192.168.1.0')
            test_repr = core.getTypeRepr('inet:ipv4', nodes[255][1].get('inet:ipv4'))
            self.eq(test_repr, '192.168.1.255')

            # Try a /23
            nodes = core.eval('inet:ipv4*inet:cidr=192.168.0.0/23')
            self.eq(len(nodes), 256)
            test_repr = core.getTypeRepr('inet:ipv4', nodes[10][1].get('inet:ipv4'))
            self.true(test_repr.startswith('192.168.1.'))

            # Try a /25
            nodes = core.eval('inet:ipv4*inet:cidr=192.168.1.0/25')
            nodes.sort(key=lambda x: x[1].get('inet:ipv4'))
            self.eq(len(nodes), 128)
            test_repr = core.getTypeRepr('inet:ipv4', nodes[-1][1].get('inet:ipv4'))
            self.true(test_repr.startswith('192.168.1.127'))

            # Try a /25
            nodes = core.eval('inet:ipv4*inet:cidr=192.168.1.128/25')
            nodes.sort(key=lambda x: x[1].get('inet:ipv4'))
            self.eq(len(nodes), 128)
            test_repr = core.getTypeRepr('inet:ipv4', nodes[0][1].get('inet:ipv4'))
            self.true(test_repr.startswith('192.168.1.128'))

            # Try a /16
            nodes = core.eval('inet:ipv4*inet:cidr=192.168.0.0/16')
            self.eq(len(nodes), 256 * 3)

    def test_cortex_formtufosbyprops(self):

        with self.getRamCore() as core:
            with s_daemon.Daemon() as dmon:
                dmon.share('core', core)
                link = dmon.listen('tcp://127.0.0.1:0/core')
                with s_cortex.openurl('tcp://127.0.0.1:%d/core' % link[1]['port']) as prox:
                    items = (
                        ('inet:fqdn', 'vertex.link', {'zone': 1}),
                        ('inet:url', 'bad', {}),
                        ('bad', 'good', {'wat': 3}),
                    )
                    actual = prox.formTufosByProps(items)

                    self.isinstance(actual, tuple)
                    self.eq(len(actual), 3)

                    self.isinstance(actual[0], tuple)
                    self.eq(len(actual[0]), 2)
                    self.eq(actual[0][1]['tufo:form'], 'inet:fqdn')
                    self.gt(actual[0][1]['node:created'], 1483228800000)
                    self.eq(actual[0][1]['inet:fqdn'], 'vertex.link')
                    self.eq(actual[0][1]['inet:fqdn:zone'], 1)

                    self.isinstance(actual[1], tuple)
                    self.eq(actual[1][0], None)
                    self.eq(actual[1][1]['tufo:form'], 'syn:err')
                    # NOTE: ephemeral data does not get node:created
                    self.eq(actual[1][1]['syn:err'], 'BadTypeValu')
                    for s in ['BadTypeValu', 'name=', 'inet:url', 'valu=', 'bad']:
                        self.isin(s, actual[1][1]['syn:err:errmsg'])

                    self.isinstance(actual[2], tuple)
                    self.eq(actual[2][0], None)
                    self.eq(actual[2][1]['tufo:form'], 'syn:err')
                    # NOTE: ephemeral data does not get node:created
                    self.eq(actual[2][1]['syn:err'], 'NoSuchForm')
                    for s in ['NoSuchForm', 'name=', 'bad']:
                        self.isin(s, actual[2][1]['syn:err:errmsg'])

    def test_cortex_reqprops(self):

        with self.getRamCore() as core:
            core.setConfOpt('enforce', 0)
            core.addDataModel('woot', {
                'forms': (
                    ('hehe:haha', {'ptype': 'str'}, (
                        ('hoho', {'ptype': 'str', 'req': 1}),
                    )),
                ),
            })

            core.setConfOpt('enforce', 0)

            # Required prop not provided but enforce=0.
            t0 = core.formTufoByProp('hehe:haha', 'lulz')
            self.nn(t0)

            # enable enforce
            core.setConfOpt('enforce', 1)

            # fails without required prop present
            self.raises(PropNotFound, core.formTufoByProp, 'hehe:haha', 'rofl')

            # Works with required prop present
            t0 = core.formTufoByProp('hehe:haha', 'rofl', hoho='wonk')
            self.nn(t0)

    def test_cortex_runts(self):

        with self.getRamCore() as core:

            core.addDataModel('hehe', {'forms': (
                ('hehe:haha', {'ptype': 'str'}, (
                    ('hoho', {'ptype': 'int'}),
                )),
            )})

            core.addRuntNode('hehe:haha', 'woot', props={'hoho': 20, 'lulz': 'rofl'})

            # test that nothing hit the storage layer...
            self.eq(len(core.getRowsByProp('hehe:haha')), 0)

            node = core.getTufoByProp('hehe:haha', 'woot')
            self.nn(node)

            # check that it is ephemeral
            self.none(node[0])

            # check that all props made it in
            self.eq(node[1].get('hehe:haha:hoho'), 20)
            self.eq(node[1].get('hehe:haha:lulz'), 'rofl')

            # check that only model'd props are indexed
            self.nn(core.getTufoByProp('hehe:haha:hoho', 20))
            self.none(core.getTufoByProp('hehe:haha:lulz', 'rofl'))

            node = core.addRuntNode('hehe:haha', 'ohmy')
            self.eq(node[1].get('hehe:haha:hoho'), None)

    def test_cortex_trigger(self):

        with self.getRamCore() as core:

            node = core.formTufoByProp('syn:trigger', '*', on='node:add form=inet:fqdn', run='[ #foo ]', en=1)
            self.eq(node[1].get('syn:trigger:on'), 'node:add form=inet:fqdn')
            self.eq(node[1].get('syn:trigger:run'), '[ #foo ]')

            node = core.formTufoByProp('syn:trigger', '*', on='node:tag:add form=inet:fqdn tag=foo', run='[ #baz ]', en=1)

            node = core.formTufoByProp('inet:fqdn', 'vertex.link')

            self.nn(node[1].get('#foo'))
            self.nn(node[1].get('#baz'))

    def test_cortex_auth(self):

        with self.getRamCore() as core:

            core.formTufoByProp('syn:auth:user', 'visi@vertex.link')
            core.formTufoByProp('syn:auth:user', 'fred@woot.com')
            core.formTufoByProp('syn:auth:user', 'root@localhost')

            core.formTufoByProp('syn:auth:role', 'root')
            core.formTufoByProp('syn:auth:role', 'newb')

            rule = (True, ('*', {}))
            core.addRoleRule('root', rule)
            core.addUserRule('root@localhost', rule)
            core.addUserRule('root@localhost', (True, ('rm:me', {})))

            self.nn(core.getRoleAuth('root'))
            self.nn(core.getUserAuth('root@localhost'))

            self.raises(NoSuchUser, core.getUserAuth, 'newp')
            self.raises(NoSuchRole, core.getRoleAuth, 'newp')

            self.eq(len(core.getUserRules('root@localhost')), 2)

            core.delUserRule('root@localhost', 1)
            self.eq(len(core.getUserRules('root@localhost')), 1)

            rule = (True, ('node:add', {'form': 'inet:*'}))

            core.addRoleRule('newb', rule)
            self.eq(len(core.getRoleRules('newb')), 1)

            core.delRoleRule('newb', 0)
            self.eq(len(core.getRoleRules('newb')), 0)

            core.setRoleRules('newb', ())
            self.eq(len(core.getRoleRules('newb')), 0)

            # test the short circuit before auth is enabled
            core.reqperm(('node:add', {'form': 'inet:fqdn'}), user='newp')
            self.true(core.allowed(('node:add', {'form': 'inet:fqdn'}), user='newp'))

            core.setConfOpt('auth:en', 1)

            self.raises(NoSuchUser, core.addUserRule, 'hehe', ('stuff', {}))
            self.raises(NoSuchRole, core.addRoleRule, 'hehe', ('stuff', {}))

            with s_auth.runas('fred@woot.com'):

                self.false(core.allowed(('node:add', {'form': 'ou:org'})))

                rule = (True, ('node:add', {'form': 'ou:org'}))
                core.addUserRule('fred@woot.com', rule)

                perm = ('node:add', {'form': 'ou:org'})
                core.reqperm(perm)
                self.true(core.allowed(perm))
                self.eq(len(core.getUserRules('fred@woot.com')), 1)

                core.setUserRules('fred@woot.com', ())
                self.eq(len(core.getUserRules('fred@woot.com')), 0)

                perm = ('node:add', {'form': 'ou:org'})
                self.false(core.allowed(perm))
                self.raises(AuthDeny, core.reqperm, perm)

            with s_auth.runas('root@localhost'):
                self.true(core.allowed(('fake', {})))

            with s_auth.runas('visi@vertex.link'):

                self.false(core.allowed(('fake', {})))

                node = core.formTufoByProp('syn:auth:userrole', ('visi@vertex.link', 'root'))
                self.true(core.allowed(('fake', {})))

                core.delTufo(core.getTufoByProp('syn:auth:role', 'root'))
                self.false(core.allowed(('fake', {})))

            core.delTufo(core.getTufoByProp('syn:auth:user', 'fred@woot.com'))

            self.raises(NoSuchUser, core.addUserRule, 'fred@woot.com', ('stuff', {}))
            self.raises(NoSuchRole, core.addRoleRule, 'root', ('stuff', {}))

    def test_cortex_formtufobytufo(self):
        with self.getRamCore() as core:
            _t0iden = guid()
            _t0 = (_t0iden, {'tufo:form': 'inet:ipv4', 'inet:ipv4': '1.2.3.4', 'inet:ipv4:asn': 1024})
            t0 = core.formTufoByTufo(_t0)
            form, valu = s_tufo.ndef(t0)
            self.eq(form, 'inet:ipv4')
            self.eq(valu, 0x01020304)
            self.eq(t0[1].get('inet:ipv4:asn'), 1024)
            self.eq(t0[1].get('inet:ipv4:cc'), '??')
            self.ne(t0[0], _t0iden)

            t1 = core.formTufoByTufo((None, {'tufo:form': 'strform', 'strform': 'oh hai',
                                             'strform:haha': 1234, 'strform:foo': 'sup'}))

            form, valu = s_tufo.ndef(t1)
            self.gt(t1[1]['node:created'], 1483228800000)
            self.eq(form, 'strform')
            self.eq(valu, 'oh hai')
            self.eq(t1[1].get('strform:foo'), 'sup')
            self.none(t1[1].get('strform:bar'))
            self.none(t1[1].get('strform:baz'))
            self.none(t1[1].get('strform:haha'))

    def test_cortex_fifos_busref(self):
        with self.getTestDir() as dirn:

            url = 'dir:///' + dirn
            with s_cortex.openurl(url) as core:
                node = core.formTufoByProp('syn:fifo', '(haHA)', desc='test fifo')
                name = node[1].get('syn:fifo:name')

                # refcount is set to 1 when the fifo is created (when the syn:fifo node is formed),
                #   then incremented when getCoreFifo is called
                fiforef_0 = core.getCoreFifo(name)
                self.eq(2, fiforef_0._syn_refs)

                # Add 3 more refs
                fiforef_1 = core.getCoreFifo(name)
                fiforef_2 = core.getCoreFifo(name)
                fiforef_3 = core.getCoreFifo(name)
                self.eq(5, fiforef_0._syn_refs)

                # Begin to remove them
                fiforef_3.fini()
                self.eq(4, fiforef_0._syn_refs)
                fiforef_2.fini()
                self.eq(3, fiforef_0._syn_refs)
                fiforef_1.fini()
                self.eq(2, fiforef_0._syn_refs)

            # refs are finied, but the fifo is not finid because not all of the refs were closed yet
            self.false(fiforef_0.isfini)
            fiforef_1.fini()
            self.true(fiforef_0.isfini)
            self.eq(0, fiforef_0._syn_refs)

    def test_cortex_fifos(self):

        with self.getTestDir() as dirn:

            url = 'dir:///' + dirn
            with s_cortex.openurl(url) as core:

                self.raises(NoSuchFifo, core.getCoreFifo, '(haha)')

                node = core.formTufoByProp('syn:fifo', '(haHA)', desc='test fifo')
                iden = node[1].get('syn:fifo')
                name = node[1].get('syn:fifo:name')
                desc = node[1].get('syn:fifo:desc')

                self.eq(iden, 'adb4864c8e5f2a2a44b454981e731b8b')
                self.eq(name, 'haha')
                self.eq(desc, 'test fifo')

                # Assert that the fifo dir was created by simply forming the syn:fifo node
                path = core.getCorePath('fifos', iden)
                self.true(os.path.isdir(path))

                self.raises(NoSuchFifo, core.getCoreFifo, 'shouldntexist')

                sent = []
                core.subCoreFifo(name, sent.append)

                core.putCoreFifo(name, 'foo')
                core.putCoreFifo(name, 'bar')

                self.len(2, sent)
                self.eq(sent[0][2], 'foo')
                self.eq(sent[1][2], 'bar')

                core.ackCoreFifo(name, sent[0][0])

                sent = []
                core.subCoreFifo(name, sent.append)
                self.len(1, sent)
                self.eq(sent[0][2], 'bar')

                with s_daemon.Daemon() as dmon:

                    link = dmon.listen('tcp://127.0.0.1:0/')
                    dmon.share('core', core)

                    port = link[1].get('port')
                    prox = s_telepath.openurl('tcp://127.0.0.1/core', port=port)

                    data = []
                    def fifoxmit(mesg):
                        data.append(mesg)
                        name = mesg[1].get('name')
                        seqn = mesg[1].get('qent')[0]
                        prox.fire('fifo:ack', seqn=seqn, name=name)

                    prox.on('fifo:xmit', fifoxmit, name='haha')

                    wait = prox.waiter(1, 'fifo:xmit')
                    prox.subCoreFifo('haha')

                    self.nn(wait.wait(timeout=1))

                    self.len(1, data)

                    wait = prox.waiter(2, 'fifo:xmit')
                    ackwait = core.waiter(2, 'fifo:ack')

                    core.extCoreFifo('haha', ('lulz', 'rofl'))

                    self.nn(wait.wait(timeout=1))
                    self.nn(ackwait.wait(timeout=1))

                    self.len(3, data)

                    waiter = prox.waiter(1, 'tele:sock:init')
                    subwait = core.waiter(1, 'fifo:sub')

                    prox._tele_sock.fini()

                    self.nn(waiter.wait(timeout=1))
                    self.nn(subwait.wait(timeout=1))

                    waiter = prox.waiter(1, 'fifo:xmit')
                    core.putCoreFifo('haha', 'zonk')
                    self.nn(waiter.wait(timeout=1))

                    self.len(4, data)

                core.delTufo(node)

                self.false(os.path.isdir(path))
                self.raises(NoSuchFifo, core.getCoreFifo, 'haha')

    def test_cortex_fifos_fifodir(self):

        def run_tests(node):
            self.eq(node[1].get('syn:fifo'), 'adb4864c8e5f2a2a44b454981e731b8b')
            self.eq(node[1].get('syn:fifo:name'), 'haha')
            self.eq(node[1].get('syn:fifo:desc'), 'test fifo')
            path = core.getCorePath('fifos', 'adb4864c8e5f2a2a44b454981e731b8b')
            self.true(os.path.isdir(path))

        with self.getTestDir() as dirn:
            url = 'dir:///' + dirn

            # create the fifo and put a message into it, close the cortex
            with s_cortex.openurl(url) as core:
                core.formTufoByProp('syn:fifo', '(FoO)')
                core.formTufoByProp('syn:fifo', '(bAr)')
                core.formTufoByProp('syn:fifo', '(BAz)')
                node = core.formTufoByProp('syn:fifo', '(haHA)', desc='test fifo')
                run_tests(node)

                core.getCoreFifo('haha')
                core.getCoreFifo('haha')
                fifo = core.getCoreFifo('haha')
                self.eq(4, fifo._syn_refs)

                core.putCoreFifo('haha', 'mymesg')

            # make sure that the fifo still exists and is reloaded after the cortex was closed and reopened
            with s_cortex.openurl(url) as core:
                node = core.getTufoByProp('syn:fifo', '(haHA)')  # make sure that it is still there
                run_tests(node)

            # make sure that the fifo still works correctly after the cortex was closed and reopened
            with s_cortex.openurl(url) as core:
                fifo = core.getCoreFifo('haha')
                self.eq(2, fifo._syn_refs)  # make sure that the old refs were cleaned up

                actual = []
                core.subCoreFifo('haha', actual.append)  # messages should persist
                self.eq(2, fifo._syn_refs)  # calling subCoreFifo shouldn't incr refs

                self.len(1, actual)
                self.len(3, actual[0])
                self.eq(actual[0][2], 'mymesg')  # make sure the original message survived

                core.delTufo(node)

            # make sure that the fifo is really removed after its node is removed
            with s_cortex.openurl(url) as core:
                self.raises(NoSuchFifo, core.getCoreFifo, 'haha')
                path = core.getCorePath('fifos', 'adb4864c8e5f2a2a44b454981e731b8b')
                self.false(os.path.isdir(path))

    def test_cortex_universal_props(self):
        with self.getRamCore() as core:
            myfo = core.myfo

            node = core.getTufoByProp('node:ndef', '90ec8b92deda626d31e2d63e8dbf48be')
            self.eq(node[0], myfo[0])

            node = core.getTufoByProp('tufo:form', 'syn:core')
            self.eq(node[0], myfo[0])

            nodes = core.getTufosByProp('node:created', myfo[1].get('node:created'))
            self.ge(len(nodes), 1)
            rvalu = core.getPropRepr('node:created', myfo[1].get('node:created'))
            self.isinstance(rvalu, str)
            nodes2 = core.getTufosByProp('node:created', rvalu)
            self.eq(len(nodes), len(nodes2))

            # We can have a data model which has a prop which is a ndef type
            modl = {
                'types': (
                    ('ndefxref', {'subof': 'comp', 'fields': 'ndef,node:ndef|strdude,strform|time,time'}),
                ),
                'forms': (
                    ('ndefxref', {}, (
                        ('ndef', {'req': 1, 'ro': 1, 'doc': 'ndef to a node', 'ptype': 'ndef'}),
                        ('strdude', {'req': 1, 'ro': 1, 'doc': 'strform thing', 'ptype': 'strform'}),
                        ('time', {'req': 1, 'ro': 1, 'doc': 'time thing was seen', 'ptype': 'time'})
                    )),
                )
            }
            core.addDataModel('unitst', modl)

            # Make an node which refers to another node by its node:ndef value
            node = core.formTufoByProp('ndefxref', '(90ec8b92deda626d31e2d63e8dbf48be,"hehe","2017")')
            self.nn(node)
            self.isin('.new', node[1])

            # We can also provide values which will be prop-normed by the NDefType
            # This means we can create arbitrary linkages which may eventually exist
            nnode = core.formTufoByProp('ndefxref', '((syn:core,self),"hehe","2017")')
            self.notin('.new', nnode[1])
            self.eq(node[0], nnode[0])
            self.nn(core.getTufoByProp('strform', 'hehe'))

            # Use storm to pivot across this node to the ndef node
            nodes = core.eval('ndefxref :ndef->node:ndef')
            self.len(1, nodes)
            self.eq(nodes[0][0], myfo[0])

            # Use storm to pivot from the ndef node to the ndefxref node
            nodes = core.eval('syn:core=self node:ndef->ndefxref:ndef')
            self.len(1, nodes)
            self.eq(nodes[0][0], node[0])

            # Lift nodes by node:created text timestamp
            nodes = core.eval('node:created>={}'.format(rvalu))
            self.ge(len(nodes), 3)

            # We can add a new universal prop via API
            nprop = core.addPropDef('node:tstfact',
                                    ro=1,
                                    univ=1,
                                    ptype='str:lwr',
                                    doc='A fact about a node.',
                                    )
            self.isinstance(nprop, tuple)
            self.isin('node:tstfact', core.getUnivProps())
            self.notin('node:tstfact', core.unipropsreq)
            self.nn(core.getPropDef('node:tstfact'))

            node = core.formTufoByProp('inet:ipv4', 0x01020304)
            self.nn(node)
            self.notin('node:tstfact', node[1])
            # Set the non-required prop via setTufoProps()
            node = core.setTufoProps(node, **{'node:tstfact': ' THIS node is blue.  '})
            self.eq(node[1].get('node:tstfact'), 'this node is blue.')

            # The uniprop is ro and cannot be changed once set
            node = core.setTufoProps(node, **{'node:tstfact': 'hehe'})
            self.eq(node[1].get('node:tstfact'), 'this node is blue.')

            # We can have a mutable, non ro universal prop on a node though!
            nprop = core.addPropDef('node:tstopinion',
                                    univ=1,
                                    ptype='str:lwr',
                                    doc='A opinion about a node.',
                                    )
            node = core.setTufoProps(node, **{'node:tstopinion': ' THIS node is good Ash.  '})
            self.eq(node[1].get('node:tstopinion'), 'this node is good ash.')

            # We can change the prop of the uniprop on this node.
            node = core.setTufoProps(node, **{'node:tstopinion': 'this node is BAD ash.'})
            self.eq(node[1].get('node:tstopinion'), 'this node is bad ash.')

            # Lastly - we can add a universal prop which is required but breaks node creation
            # Do NOT do this in the real world - its a bad idea.
            nprop = core.addPropDef('node:tstevil',
                                    univ=1,
                                    req=1,
                                    ptype='bool',
                                    doc='No more nodes!',
                                    )
            self.nn(nprop)
            self.raises(PropNotFound, core.formTufoByProp, 'inet:ipv4', 0x01020305)
            # We can add a node:add handler to populate this new universal prop though!
            def foo(mesg):
                fulls = mesg[1].get('props')
                fulls['node:tstevil'] = 1
            core.on('node:form', foo)
            # We can form nodes again, but they're all evil.
            node = core.formTufoByProp('inet:ipv4', 0x01020305)
            self.nn(node)
            self.eq(node[1].get('node:tstevil'), 1)
            core.off('node:form', foo)

            # We cannot add a universal prop which is associated with a form
            self.raises(BadPropConf, core.addPropDef, 'node:poorform', univ=1, req=1, ptype='bool', form='file:bytes')

    def test_cortex_gettasks(self):
        with self.getRamCore() as core:

            def f1(mesg):
                pass

            def f2(mesg):
                pass

            core.on('task:hehe:haha', f1)
            core.on('task:hehe:haha', f2)
            core.on('task:wow', f1)

            tasks = core.getCoreTasks()
            self.len(2, tasks)
            self.isin('hehe:haha', tasks)
            self.isin('wow', tasks)

    def test_cortex_dynalias(self):
        conf = {
            'ctors': [
                [
                    'core',
                    'syn:cortex',
                    {
                        'url': 'ram:///',
                        'storm:query:log:en': 1,
                        'modules': [
                            [
                                'synapse.tests.test_cortex.CoreTestModule',
                                {'foobar': True}
                            ]
                        ]
                    }
                ]
            ],
            'share': [
                [
                    'core',
                    {}
                ]
            ],
            'listen': [
                'tcp://0.0.0.0:0/'
            ]
        }

        with s_daemon.Daemon() as dmon:
            dmon.loadDmonConf(conf)
            link = dmon.links()[0]
            port = link[1].get('port')
            with s_cortex.openurl('tcp://0.0.0.0/core', port=port) as prox:
                self.isin('synapse.tests.test_cortex.CoreTestModule', prox.getCoreMods())
                self.eq(prox.getConfOpt('storm:query:log:en'), 1)

    def test_cortex_axon(self):
        self.skipLongTest()

        visihash = hashlib.sha256(b'visi').digest()
        craphash = hashlib.sha256(b'crap').digest()
        foobarhash = hashlib.sha256(b'foobar').digest()

        with self.getAxonCore() as env:
            env.core.setConfOpt('cellpool:timeout', 3)

            core = s_telepath.openurl(env.core_url)
            env.add('_core_prox', core, fini=True)  # ensure the Proxy object is fini'd

            wants = core._axonclient_wants([visihash, craphash, foobarhash])
            self.len(3, wants)
            self.istufo(core.formNodeByBytes(b'visi'))
            with io.BytesIO(b'foobar') as fd:
                self.istufo(core.formNodeByFd(fd))
            wants = core._axonclient_wants([visihash, craphash, foobarhash])
            self.len(1, wants)

            # Pull out the axon config an shut it down
            axonpath = os.path.split(env.axon.getCellPath())[0]
            axonconf = env.axon.getConfOpts()
            env.axon.fini()
            env.axon.waitfini(timeout=30)

            # Make sure that it doesn't work
            self.raises(Exception, core._axonclient_wants, [visihash, craphash, foobarhash], timeout=2)
            # Turn the axon back on
            w = env.core.cellpool.waiter(1, 'cell:add')
            axon = s_axon.AxonCell(axonpath, axonconf)
            env.add('axon', axon, fini=True)
            self.true(axon.cellpool.neurwait(timeout=3))
            # Make sure the api still works.
            self.nn(w.wait(4))
            wants = core._axonclient_wants([visihash, craphash, foobarhash])

            self.len(1, wants)

            neurhost, neurport = env.neuron.getCellAddr()
            axonauth = env.axon.getCellAuth()
            axonauth = enbase64(s_msgpack.en(axonauth))
            # Ensure that Axon fns do not execute on a core without an axon
            with self.getRamCore() as othercore:
                othercore.setConfOpt('cellpool:timeout', 3)
                self.raises(NoSuchOpt, othercore.formNodeByBytes, b'visi', name='visi.bin')
                with io.BytesIO(b'foobar') as fd:
                    self.raises(NoSuchOpt, othercore.formNodeByFd, fd, name='foobar.exe')

                othercore.setConfOpt('cellpool:conf', {'fake': 'fake'})
                self.false(othercore.axon_ready)
                self.false(othercore.cellpool_ready)
                othercore.setConfOpt('cellpool:conf', {'auth': axonauth})
                self.false(othercore.axon_ready)
                self.false(othercore.cellpool_ready)
                othercore.setConfOpt('cellpool:conf', {'auth': axonauth, 'host': neurhost})
                self.false(othercore.cellpool_ready)
                self.false(othercore.axon_ready)

                othercore.setConfOpt('cellpool:conf', {'auth': axonauth, 'host': neurhost, 'port': neurport + 1})
                self.false(othercore.cellpool_ready)
                self.false(othercore.axon_ready)

                othercore.setConfOpt('cellpool:conf', {'auth': axonauth, 'host': neurhost, 'port': neurport})
                self.true(othercore.cellpool_ready)
                self.false(othercore.axon_ready)

                othercore.setConfOpt('axon:name', 'axon@localhost')
                self.true(othercore.axon_ready)

                wants = othercore._axonclient_wants([visihash, craphash, foobarhash])
                self.len(1, wants)
                self.istufo(othercore.formNodeByBytes(b'crap'))
                wants = othercore._axonclient_wants([visihash, craphash, foobarhash])
                self.len(0, wants)

            # ensure that we can configure a cellpool/axon via conf options
            conf = {
                'cellpool:conf': {'auth': axonauth, 'host': neurhost, 'port': neurport},
                'axon:name': 'axon@localhost',
                'cellpool:timeout': 6,
            }
            with s_cortex.openurl('ram://', conf) as rcore:
                wants = rcore._axonclient_wants([visihash, craphash, foobarhash])
                self.len(0, wants)

    def test_cortex_splice_examples(self):

        with self.getRamCore() as core:

            node_add_splice = ('node:add', {
                    'form': 'inet:fqdn',
                    'valu': 'vertex.link',
                    'tags': ['hehe.haha'],
                    'props': {'expires': '2017'},
                })
            node_add_splice_props = ('node:add', {
                'form': 'inet:fqdn',
                'valu': 'vertex.link',
                'props': {'expires': '2018'},
            })
            node_add_splice_tags = ('node:add', {
                'form': 'inet:fqdn',
                'valu': 'vertex.link',
                'tags': ('foo.bar',
                         'oh.my')
            })
            node_prop_set_splice = ('node:prop:set', {
                'form': 'inet:fqdn',
                'valu': 'vertex.link',
                'prop': 'expires',
                'newv': '2019',
            })
            node_prop_del_splice = ('node:prop:del', {
                'form': 'inet:fqdn',
                'valu': 'vertex.link',
                'prop': 'expires',
            })
            node_tag_add_splice = ('node:tag:add', {
                'form': 'inet:fqdn',
                'valu': 'vertex.link',
                'tag': 'hehe.haha',
            })
            node_tag_add_splice2 = ('node:tag:add', {
                'form': 'inet:fqdn',
                'valu': 'vertex.link',
                'tag': 'hehe.woah',
            })
            node_tag_del_splice = ('node:tag:del', {
                'form': 'inet:fqdn',
                'valu': 'vertex.link',
                'tag': 'hehe.woah',
            })
            node_tag_del_splice2 = ('node:tag:del', {
                'form': 'inet:fqdn',
                'valu': 'vertex.link',
                'tag': 'hehe',
            })
            node_ival_set_splice = ('node:ival:set', {
                'form': 'inet:fqdn',
                'valu': 'vertex.link',
                'prop': '#woah',
                'ival': (100, 200)
            })
            node_ival_del_splice = ('node:ival:del', {
                'form': 'inet:fqdn',
                'valu': 'vertex.link',
                'prop': '#woah',
            })
            node_del_splice = ('node:del', {
                'form': 'inet:fqdn',
                'valu': 'vertex.link',
            })

            splices = (node_add_splice,)

            core.splices(splices)
            node = core.getTufoByProp('inet:fqdn', 'vertex.link')
            self.nn(node)
            self.nn(node[1].get('#hehe.haha'))
            self.eq(node[1].get('inet:fqdn:expires'), 1483228800000)

            core.splice(node_add_splice_props)
            node = core.getTufoByProp('inet:fqdn', 'vertex.link')
            self.eq(node[1].get('inet:fqdn:expires'), 1514764800000)

            core.splice(node_add_splice_tags)
            node = core.getTufoByProp('inet:fqdn', 'vertex.link')
            self.true(s_tufo.tagged(node, 'foo.bar'))
            self.true(s_tufo.tagged(node, 'oh.my'))

            core.splices((node_prop_set_splice,))
            node = core.getTufoByProp('inet:fqdn', 'vertex.link')
            self.eq(node[1].get('inet:fqdn:expires'), 1546300800000)

            core.splices((node_prop_del_splice,))
            node = core.getTufoByProp('inet:fqdn', 'vertex.link')
            self.none(node[1].get('inet:fqdn:expires'))

            core.splices((node_tag_add_splice, node_tag_add_splice2))
            node = core.getTufoByProp('inet:fqdn', 'vertex.link')
            self.true(s_tufo.tagged(node, 'hehe'))
            self.true(s_tufo.tagged(node, 'hehe.haha'))
            self.true(s_tufo.tagged(node, 'hehe.woah'))

            core.splices((node_tag_del_splice,))
            node = core.getTufoByProp('inet:fqdn', 'vertex.link')
            self.true(s_tufo.tagged(node, 'hehe'))
            self.true(s_tufo.tagged(node, 'hehe.haha'))
            self.false(s_tufo.tagged(node, 'hehe.woah'))

            core.splices((node_tag_del_splice2,))
            node = core.getTufoByProp('inet:fqdn', 'vertex.link')
            self.false(s_tufo.tagged(node, 'hehe'))
            self.false(s_tufo.tagged(node, 'hehe.haha'))
            self.false(s_tufo.tagged(node, 'hehe.woah'))

            core.splices((node_ival_set_splice,))
            node = core.getTufoByProp('inet:fqdn', 'vertex.link')
            self.eq(node[1].get('<#woah'), 200)
            self.eq(node[1].get('>#woah'), 100)

            core.splices((node_ival_del_splice,))
            node = core.getTufoByProp('inet:fqdn', 'vertex.link')
            self.none(node[1].get('<#woah'))
            self.none(node[1].get('>#woah'))

            core.splices((node_del_splice,))
            node = core.getTufoByProp('inet:fqdn', 'vertex.link')
            self.none(node)

            # set / del splices do not make nodes
            events = []
            core.link(events.append)
            splices = (
                node_prop_set_splice,
                node_prop_del_splice,
                node_ival_del_splice,
                node_ival_set_splice,
                node_tag_add_splice,
                node_tag_add_splice2,
                node_tag_del_splice,
                node_tag_del_splice2,
                node_del_splice
            )
            core.splices(splices)
            self.eq(events, [])
            core.unlink(events.append)

class FIXME:

    def test_nonexist_ctor(self):
        self.raises(NoSuchImpl, s_cortex.openstore, 'delaylinememory:///')

    def test_storage_xact_spliced(self):

        # Ensure that spliced events don't get fired through a
        # StoreXct without a Cortex
        eventd = {}

        def foo(event):
            eventd[event[0]] = eventd.get(event[0], 0) + 1

        with s_cortex.openstore('ram:///') as store:
            store.on('foo', foo)
            store.on('splice', foo)
            with store.getCoreXact() as xact:
                xact.fire('foo', key='valu')
                xact.fire('bar', key='valu')
                xact.spliced('foo', key='valu')
        self.eq(eventd, {'foo': 1})

    def test_storage_confopts(self):
        conf = {'rev:storage': 0}

        with s_cortex.openstore('ram:///', storconf=conf) as stor:
            self.eq(stor.getConfOpt('rev:storage'), 0)

    def test_storage_rowmanipulation(self):
        with self.getTestDir() as temp:
            finl = os.path.join(temp, 'test.db')
            url = 'sqlite:///%s' % finl

            with s_cortex.openstore(url) as store:
                self.isinstance(store, s_cores_storage.Storage)
                # Add rows directly to the storage object
                rows = []
                tick = s_common.now()
                rows.append(('1234', 'foo:bar:baz', 'yes', tick))
                rows.append(('1234', 'tufo:form', 'foo:bar', tick))
                rows.append(('1234', 'node:created', 1483228800000, tick))
                store.addRows(rows)

            # Retrieve the node via the Cortex interface
            with s_cortex.openurl(url) as core:
                node = core.getTufoByIden('1234')
                self.nn(node)
                self.eq(node[1].get('tufo:form'), 'foo:bar')
                self.eq(node[1].get('node:created'), 1483228800000)
                self.eq(node[1].get('foo:bar:baz'), 'yes')

    def test_storage_row_manipulation(self):
        # Add rows to an new cortex db
        with self.getTestDir() as temp:
            finl = os.path.join(temp, 'test.db')
            url = 'sqlite:///%s' % finl

            with s_cortex.openstore(url) as store:
                self.isinstance(store, s_cores_storage.Storage)
                # Add rows directly to the storage object
                rows = []
                tick = s_common.now()
                rows.append(('1234', 'foo:bar:baz', 'yes', tick))
                rows.append(('1234', 'tufo:form', 'foo:bar', tick))
                rows.append(('1234', 'node:created', 1483228800000, tick))
                store.addRows(rows)

            # Retrieve the node via the Cortex interface
            with s_cortex.openurl(url) as core:
                node = core.getTufoByIden('1234')
                self.nn(node)
                self.eq(node[1].get('tufo:form'), 'foo:bar')
                self.eq(node[1].get('node:created'), 1483228800000)
                self.eq(node[1].get('foo:bar:baz'), 'yes')

    def test_storage_handler_misses(self):
        with s_cortex.openstore('ram:///') as store:
            self.raises(NoSuchGetBy, store.getJoinsBy, 'clowns', 'inet:ipv4', 0x01020304)
            self.raises(NoSuchGetBy, store.reqJoinByMeth, 'clowns')
            self.raises(NoSuchGetBy, store.reqRowsByMeth, 'clowns')
            self.raises(NoSuchGetBy, store.reqSizeByMeth, 'clowns')

    def test_storage_handler_defaults(self):
        with s_cortex.openstore('ram:///') as store:
            self.nn(store.reqJoinByMeth('range'))
            self.nn(store.reqRowsByMeth('range'))
            self.nn(store.reqSizeByMeth('range'))<|MERGE_RESOLUTION|>--- conflicted
+++ resolved
@@ -6,102 +6,6 @@
 
 from synapse.tests.common import *
 
-<<<<<<< HEAD
-class TestType(s_types.Type):
-
-    def postTypeInit(self):
-        self.setNormFunc(str, self._normPyStr)
-
-    def _normPyStr(self, valu):
-        return valu.lower(), {}
-
-    def indx(self, norm):
-        return norm.encode('utf8')
-
-testmodel = {
-
-    'ctors': (
-        ('testtype', 'synapse.tests.test_cortex.TestType', {}, {}),
-    ),
-
-    'types': (
-        ('faketype', ('testtype', {'foo': 10}), {
-            'doc': 'A fake type.'}),
-
-        ('testlower', ('str', {'lower': True}), {}),
-
-        ('testtime', ('time', {}), {}),
-
-        ('testfoo', ('str', {}), {}),
-        ('testauto', ('str', {}), {}),
-
-        ('fakecomp', ('comp', {'fields': (
-                ('hehe', 'int'),
-                ('haha', 'testlower'))
-            }), {'doc': 'A fake comp type.'}),
-        ('testhexa', ('hex', {}), {'doc': 'anysize test hex type'}),
-        ('testhex4', ('hex', {'size': 4}), {'doc': 'size 4 test hex type'}),
-
-        ('pivtarg', ('str', {}), {}),
-        ('pivcomp', ('comp', {'fields': (('targ', 'pivtarg'), ('lulz', 'str'))}), {}),
-    ),
-
-    'forms': (
-
-        ('pivtarg', {}, (
-            ('name', ('str', {}), {}),
-        )),
-
-        ('pivcomp', {}, (
-            ('lulz', ('str', {}), {}),
-            ('targ', ('pivtarg', {}), {}),
-        )),
-
-        ('faketype', {}, (
-
-            ('intprop', ('int', {'min': 20, 'max': 30}), {
-                'defval': 20}),
-
-            ('strprop', ('str', {'lower': 1}), {
-                'defval': 'asdf'}),
-
-            ('guidprop', ('guid', {'lower': 1}), {
-                'defval': '*'}),
-
-            ('locprop', ('loc', {}), {
-                'defval': '??'}),
-        )),
-
-        ('fakecomp', {}, (
-            ('hehe', ('int', {}), {'ro': 1}),
-            ('haha', ('str', {}), {'ro': 1}),
-        )),
-
-        ('testfoo', {}, (
-            ('bar', ('ndef', {}), {}),
-            ('baz', ('nodeprop', {}), {}),
-            ('tick', ('testtime', {}), {}),
-        )),
-
-        ('testauto', {}, ()),
-        ('testhexa', {}, ()),
-        ('testhex4', {}, ())
-    ),
-
-}
-
-class TestModule(s_module.CoreModule):
-
-    def initCoreModule(self):
-        pass
-
-    def getModelDefs(self):
-        return (
-            ('test', testmodel),
-        )
-
-=======
->>>>>>> c9e18bd2
 class CortexTest(SynTest):
 
     def test_cortex_onadd(self):
@@ -165,14 +69,14 @@
 
             with core.xact(write=True) as xact:
 
-                xact.addNode('faketype', 'newp')
-
-                node = xact.addNode('faketype', 'one')
+                xact.addNode('teststr', 'newp')
+
+                node = xact.addNode('teststr', 'one')
                 node.addTag('foo.bar', ('2016', '2017'))
 
                 self.eq((1451606400000, 1483228800000), node.getTag('foo.bar', ('2016', '2017')))
 
-                node1 = xact.addNode('fakecomp', (10, 'hehe'))
+                node1 = xact.addNode('testcomp', (10, 'hehe'))
                 node1.addTag('foo.bar')
 
                 self.nn(xact.getNodeByNdef(('syn:tag', 'foo')))
@@ -180,7 +84,7 @@
 
             with core.xact() as xact:
 
-                node = xact.getNodeByNdef(('faketype', 'one'))
+                node = xact.getNodeByNdef(('teststr', 'one'))
 
                 self.true(node.hasTag('foo'))
                 self.true(node.hasTag('foo.bar'))
@@ -188,11 +92,11 @@
                 self.raises(s_exc.NoSuchForm, list, xact.getNodesBy('noway#foo.bar'))
 
                 self.len(2, list(xact.getNodesBy('#foo.bar')))
-                self.len(1, list(xact.getNodesBy('faketype#foo.bar')))
+                self.len(1, list(xact.getNodesBy('teststr#foo.bar')))
 
             with core.xact(write=True) as xact:
 
-                node = xact.addNode('faketype', 'one')
+                node = xact.addNode('teststr', 'one')
 
                 node.delTag('foo')
 
@@ -201,7 +105,7 @@
 
             with core.xact() as xact:
 
-                node = xact.addNode('faketype', 'one')
+                node = xact.addNode('teststr', 'one')
                 self.false(node.hasTag('foo'))
                 self.false(node.hasTag('foo.bar'))
 
@@ -283,12 +187,9 @@
 
             with core.xact() as xact:
 
-<<<<<<< HEAD
-                node = xact.addNode('faketype', 'one')
+                node = xact.addNode('testtype10', 'one')
                 self.eq(node.get('intprop'), 21)
-=======
-                node = xact.addNode('testtype10', 'one')
->>>>>>> c9e18bd2
+
                 self.nn(node.get('.created'))
 
                 nodes = list(xact.getNodesBy('teststr', 'too', cmpr='^='))
