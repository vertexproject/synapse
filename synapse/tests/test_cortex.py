import os
import copy
import json
import time
import asyncio
import hashlib
import logging
import textwrap

import regex

from unittest.mock import patch

import synapse.exc as s_exc
import synapse.common as s_common
import synapse.cortex as s_cortex
import synapse.telepath as s_telepath

import synapse.lib.aha as s_aha
<<<<<<< HEAD
import synapse.lib.base as s_base
=======
import synapse.lib.cell as s_cell
>>>>>>> 297351e0
import synapse.lib.coro as s_coro
import synapse.lib.node as s_node
import synapse.lib.time as s_time
import synapse.lib.layer as s_layer
import synapse.lib.output as s_output
import synapse.lib.msgpack as s_msgpack
import synapse.lib.version as s_version
import synapse.lib.modelrev as s_modelrev
import synapse.lib.stormsvc as s_stormsvc

import synapse.tools.backup as s_tools_backup
import synapse.tools.promote as s_tools_promote

import synapse.tests.utils as s_t_utils
from synapse.tests.utils import alist

logger = logging.getLogger(__name__)

class CortexTest(s_t_utils.SynTest):
    '''
    The tests that should be run with different types of layers
    '''
    async def test_cortex_cellguid(self):
        iden = s_common.guid()
        conf = {'cell:guid': iden}
        async with self.getTestCore(conf=conf) as core00:
            async with self.getTestCore(conf=conf) as core01:
                self.eq(core00.iden, core01.iden)
                self.eq(core00.jsonstor.iden, core01.jsonstor.iden)
                self.eq(core00.jsonstor.auth.allrole.iden, core01.jsonstor.auth.allrole.iden)
                self.eq(core00.jsonstor.auth.rootuser.iden, core01.jsonstor.auth.rootuser.iden)

    async def test_cortex_handoff(self):

        with self.getTestDir() as dirn:
            ahadir = s_common.genpath(dirn, 'aha00')
            coredir0 = s_common.genpath(dirn, 'core00')
            coredir1 = s_common.genpath(dirn, 'core01')
            coredir2 = s_common.genpath(dirn, 'core02',)

            conf = {
                'aha:name': 'aha',
                'aha:network': 'newp',
                'provision:listen': 'tcp://127.0.0.1:0',
            }
            async with self.getTestAha(dirn=ahadir, conf=conf) as aha:

                provaddr, provport = aha.provdmon.addr
                aha.conf['provision:listen'] = f'tcp://127.0.0.1:{provport}'

                ahahost, ahaport = await aha.dmon.listen('ssl://127.0.0.1:0?hostname=aha.newp&ca=newp')
                aha.conf['aha:urls'] = (f'ssl://127.0.0.1:{ahaport}?hostname=aha.newp',)

                provurl = await aha.addAhaSvcProv('00.cortex')
                coreconf = {'aha:provision': provurl, 'nexslog:en': False}

                async with self.getTestCore(dirn=coredir0, conf=coreconf) as core00:

                    with self.raises(s_exc.BadArg):
                        await core00.handoff(core00.getLocalUrl())

                    self.false((await core00.getCellInfo())['cell']['uplink'])

                    provinfo = {'mirror': '00.cortex'}
                    provurl = await aha.addAhaSvcProv('01.cortex', provinfo=provinfo)

                    # provision with the new hostname and mirror config
                    coreconf = {'aha:provision': provurl}
                    async with self.getTestCore(dirn=coredir1, conf=coreconf) as core01:

                        # test out connecting to the leader but having aha chose a mirror
                        async with s_telepath.loadTeleCell(core01.dirn):
                            # wait for the mirror to think it's ready...
                            await asyncio.wait_for(core01.nexsroot.ready.wait(), timeout=3)
                            async with await s_telepath.openurl('aha://cortex...?mirror=true') as proxy:
                                self.eq(await core01.getCellRunId(), await proxy.getCellRunId())

                        await core01.nodes('[ inet:ipv4=1.2.3.4 ]')
                        self.len(1, await core00.nodes('inet:ipv4=1.2.3.4'))

                        self.true(core00.isactive)
                        self.false(core01.isactive)

                        self.true(await s_coro.event_wait(core01.nexsroot.miruplink, timeout=2))
                        self.false((await core00.getCellInfo())['cell']['uplink'])
                        self.true((await core01.getCellInfo())['cell']['uplink'])

                        outp = s_output.OutPutStr()
                        argv = ('--svcurl', core01.getLocalUrl())
                        await s_tools_promote.main(argv, outp=outp)  # this is a graceful promotion

                        self.true(core01.isactive)
                        self.false(core00.isactive)

                        self.true(await s_coro.event_wait(core00.nexsroot.miruplink, timeout=2))
                        self.true((await core00.getCellInfo())['cell']['uplink'])
                        self.false((await core01.getCellInfo())['cell']['uplink'])

                        mods00 = s_common.yamlload(coredir0, 'cell.mods.yaml')
                        mods01 = s_common.yamlload(coredir1, 'cell.mods.yaml')
                        self.eq(mods00, {'mirror': 'aha://01.cortex.newp'})
                        self.eq(mods01, {'mirror': None})

                        await core00.nodes('[inet:ipv4=5.5.5.5]')
                        self.len(1, await core01.nodes('inet:ipv4=5.5.5.5'))

                        # After doing the promotion, provision another mirror cortex.
                        # This pops the mirror config out of the mods file we copied
                        # from the backup.
                        provinfo = {'mirror': '01.cortex'}
                        provurl = await aha.addAhaSvcProv('02.cortex', provinfo=provinfo)
                        coreconf = {'aha:provision': provurl}
                        async with self.getTestCore(dirn=coredir2, conf=coreconf) as core02:
                            self.false(core02.isactive)
                            self.eq(core02.conf.get('mirror'), 'aha://root@01.cortex.newp')
                            mods02 = s_common.yamlload(coredir2, 'cell.mods.yaml')
                            self.eq(mods02, {})
                            # The mirror writeback and change distribution works
                            self.len(0, await core01.nodes('inet:ipv4=6.6.6.6'))
                            self.len(0, await core00.nodes('inet:ipv4=6.6.6.6'))
                            self.len(1, await core02.nodes('[inet:ipv4=6.6.6.6]'))
                            await core00.sync()
                            self.len(1, await core01.nodes('inet:ipv4=6.6.6.6'))
                            self.len(1, await core00.nodes('inet:ipv4=6.6.6.6'))
                            # list mirrors
                            exp = ['aha://00.cortex.newp', 'aha://02.cortex.newp']
                            self.sorteq(exp, await core00.getMirrorUrls())
                            self.sorteq(exp, await core01.getMirrorUrls())
                            self.sorteq(exp, await core02.getMirrorUrls())
                            self.true(await s_coro.event_wait(core02.nexsroot.miruplink, timeout=2))
                            self.true((await core00.getCellInfo())['cell']['uplink'])
                            self.false((await core01.getCellInfo())['cell']['uplink'])
                            self.true((await core02.getCellInfo())['cell']['uplink'])

    async def test_cortex_bugfix_2_80_0(self):
        async with self.getRegrCore('2.80.0-jsoniden') as core:
            self.eq(core.jsonstor.iden, s_common.guid((core.iden, 'jsonstor')))

    async def test_cortex_usernotifs(self):

        async def testUserNotifs(core):
            async with core.getLocalProxy() as proxy:
                root = core.auth.rootuser.iden
                indx = await proxy.addUserNotif(root, 'hehe', {'foo': 'bar'})
                self.nn(indx)
                item = await proxy.getUserNotif(indx)
                self.eq(root, item[0])
                self.eq('hehe', item[2])
                self.eq({'foo': 'bar'}, item[3])
                msgs = [x async for x in proxy.iterUserNotifs(root)]

                self.len(1, msgs)
                self.eq(root, msgs[0][1][0])
                self.eq('hehe', msgs[0][1][2])
                self.eq({'foo': 'bar'}, msgs[0][1][3])

                await proxy.delUserNotif(indx)
                self.none(await proxy.getUserNotif(indx))

                retn = []
                done = asyncio.Event()
                async def watcher():
                    async for item in proxy.watchAllUserNotifs():
                        retn.append(item)
                        done.set()
                        return
                core.schedCoro(watcher())
                await asyncio.sleep(0.1)
                await proxy.addUserNotif(root, 'lolz')
                await asyncio.wait_for(done.wait(), timeout=2)
                self.len(1, retn)
                self.eq(retn[0][1][0], root)
                self.eq(retn[0][1][2], 'lolz')

        # test a local jsonstor
        async with self.getTestCore() as core:
            await testUserNotifs(core)

        # test with a remote jsonstor
        async with self.getTestJsonStor() as jsonstor:
            conf = {'jsonstor': jsonstor.getLocalUrl()}
            async with self.getTestCore(conf=conf) as core:
                await testUserNotifs(core)

    async def test_cortex_jsonstor(self):

        async def testCoreJson(core):
            self.none(await core.getJsonObj('foo'))
            self.none(await core.getJsonObjProp('foo', 'bar'))
            self.none(await core.setJsonObj('foo', {'bar': 'baz'}))
            self.true(await core.setJsonObjProp('foo', 'zip', 'zop'))

            self.true(await core.hasJsonObj('foo'))
            self.false(await core.hasJsonObj('newp'))

            self.eq('baz', await core.getJsonObjProp('foo', 'bar'))
            self.eq({'bar': 'baz', 'zip': 'zop'}, await core.getJsonObj('foo'))

            self.true(await core.delJsonObjProp('foo', 'bar'))
            self.eq({'zip': 'zop'}, await core.getJsonObj('foo'))
            self.none(await core.delJsonObj('foo'))
            self.none(await core.getJsonObj('foo'))

            await core.setJsonObj('foo/bar', 'zoinks')
            items = [x async for x in core.getJsonObjs(('foo'))]
            self.eq(items, ((('bar',), 'zoinks'),))

        # test with a remote jsonstor
        async with self.getTestJsonStor() as jsonstor:
            conf = {'jsonstor': jsonstor.getLocalUrl()}
            async with self.getTestCore(conf=conf) as core:
                await testCoreJson(core)

        # test a local jsonstor
        async with self.getTestCore() as core:
            await testCoreJson(core)

        # test a local jsonstor and mirror writeback
        with self.getTestDir() as dirn:
            path00 = os.path.join(dirn, 'core00')
            path01 = os.path.join(dirn, 'core01')
            conf00 = {'nexslog:en': True}
            async with self.getTestCore(dirn=path00, conf=conf00) as core00:
                self.true(core00.isactive)

            s_tools_backup.backup(path00, path01)
            async with self.getTestCore(dirn=path00, conf=conf00) as core00:
                conf01 = {'nexslog:en': True, 'mirror': core00.getLocalUrl()}
                async with self.getTestCore(dirn=path01, conf=conf01) as core01:
                    await testCoreJson(core01)
                    self.eq(await core00.getJsonObj('foo/bar'), 'zoinks')
                    self.eq(await core01.getJsonObj('foo/bar'), 'zoinks')

        # test a local jsonstor and mirror sync
        with self.getTestDir() as dirn:
            path00 = os.path.join(dirn, 'core00')
            path01 = os.path.join(dirn, 'core01')
            conf00 = {'nexslog:en': True}
            async with self.getTestCore(dirn=path00, conf=conf00) as core00:
                self.true(core00.isactive)

            s_tools_backup.backup(path00, path01)
            async with self.getTestCore(dirn=path00, conf=conf00) as core00:
                conf01 = {'nexslog:en': True, 'mirror': core00.getLocalUrl()}
                async with self.getTestCore(dirn=path01, conf=conf01) as core01:
                    await testCoreJson(core00)
                    await core01.sync()
                    self.eq(await core00.getJsonObj('foo/bar'), 'zoinks')
                    self.eq(await core01.getJsonObj('foo/bar'), 'zoinks')

    async def test_cortex_layer_mirror(self):

        # test a layer mirror from a layer
        with self.getTestDir() as dirn:
            dirn00 = s_common.genpath(dirn, 'core00')
            dirn01 = s_common.genpath(dirn, 'core01')
            dirn02 = s_common.genpath(dirn, 'core02')
            async with self.getTestCore(dirn=dirn00) as core00:
                self.len(1, await core00.nodes('[ inet:email=visi@vertex.link ]'))

                async with self.getTestCore(dirn=dirn01) as core01:

                    layr00 = await core00.addLayer()
                    layr00iden = layr00.get('iden')
                    view00 = await core00.addView({'layers': (layr00iden,)})
                    view00iden = view00.get('iden')

                    layr00url = core00.getLocalUrl(share=f'*/layer/{layr00iden}')

                    layr01 = await core01.addLayer({'mirror': layr00url})
                    layr01iden = layr01.get('iden')
                    view01 = await core01.addView({'layers': (layr01iden,)})
                    view01iden = view01.get('iden')

                    self.nn(core01.getLayer(layr01iden).leadtask)
                    self.none(core00.getLayer(layr00iden).leadtask)

                    self.len(1, await core01.nodes('[ inet:fqdn=vertex.link ]', opts={'view': view01iden}))
                    self.len(1, await core00.nodes('inet:fqdn=vertex.link', opts={'view': view00iden}))

                    info00 = await core00.callStorm(f'return($lib.layer.get({layr00iden}).getMirrorStatus())')
                    self.false(info00.get('mirror'))

                    info01 = await core01.callStorm(f'return($lib.layer.get({layr01iden}).getMirrorStatus())')
                    self.true(info01.get('mirror'))
                    self.nn(info01['local']['size'])
                    self.nn(info01['remote']['size'])
                    self.eq(info01['local']['size'], info01['remote']['size'])

                    # mangle some state for test coverage...
                    await core01.getLayer(layr01iden).initLayerActive()
                    self.nn(core01.getLayer(layr01iden).leader)
                    self.nn(core01.getLayer(layr01iden).leadtask)

                    await core01.getLayer(layr01iden).initLayerPassive()
                    self.none(core01.getLayer(layr01iden).leader)
                    self.none(core01.getLayer(layr01iden).leadtask)

                    with self.raises(s_exc.NoSuchLayer):
                        await core01.saveLayerNodeEdits(s_common.guid(), (), {})

            s_tools_backup.backup(dirn01, dirn02)

            async with self.getTestCore(dirn=dirn00) as core00:
                async with self.getTestCore(dirn=dirn01) as core01:
                    self.gt(await core01.getLayer(layr01iden)._getLeadOffs(), 0)
                    self.len(1, await core01.nodes('[ inet:ipv4=1.2.3.4 ]', opts={'view': view01iden}))
                    self.len(1, await core00.nodes('inet:ipv4=1.2.3.4', opts={'view': view00iden}))

                    # ludicrous speed!
                    lurl01 = core01.getLocalUrl()
                    conf = {'mirror': core01.getLocalUrl()}
                    async with self.getTestCore(dirn=dirn02, conf=conf) as core02:
                        self.len(1, await core02.nodes('[ inet:ipv4=55.55.55.55 ]', opts={'view': view01iden}))
                        self.len(1, await core01.nodes('inet:ipv4=55.55.55.55', opts={'view': view01iden}))
                        self.len(1, await core00.nodes('inet:ipv4=55.55.55.55', opts={'view': view00iden}))

        # test a layer mirror from a view
        async with self.getTestCore() as core00:
            self.len(1, await core00.nodes('[ inet:email=visi@vertex.link ]'))

            async with self.getTestCore() as core01:

                layr00 = await core00.addLayer()
                layr00iden = layr00.get('iden')
                view00 = await core00.addView({'layers': (layr00iden,)})
                view00iden = view00.get('iden')
                view00opts = {'view': view00iden}

                layr00url = core00.getLocalUrl(share=f'*/view/{view00iden}')

                layr01 = await core01.addLayer({'mirror': layr00url})
                layr01iden = layr01.get('iden')
                view01 = await core01.addView({'layers': (layr01iden,)})
                view01opts = {'view': view01.get('iden')}

                self.len(1, await core01.nodes('[ inet:fqdn=vertex.link ]', opts=view01opts))
                self.len(1, await core00.nodes('inet:fqdn=vertex.link', opts=view00opts))

                info00 = await core00.callStorm(f'return($lib.layer.get({layr00iden}).getMirrorStatus())')
                self.false(info00.get('mirror'))

                info01 = await core01.callStorm(f'return($lib.layer.get({layr01iden}).getMirrorStatus())')
                self.true(info01.get('mirror'))
                self.nn(info01['local']['size'])
                self.nn(info01['remote']['size'])
                self.eq(info01['local']['size'], info01['remote']['size'])

                await core00.nodes('trigger.add node:del --form inet:fqdn --query {[test:str=foo]}', opts=view00opts)

                await core01.nodes('inet:fqdn=vertex.link | delnode', opts=view01opts)

                await core00.sync()
                self.len(0, await core00.nodes('inet:fqdn=vertex.link', opts=view00opts))
                self.len(1, await core00.nodes('test:str=foo', opts=view00opts))

                layr = core01.getLayer(layr01iden)
                await layr.storNodeEdits((), {})

    async def test_cortex_must_upgrade(self):

        with self.getTestDir() as dirn:

            async with self.getTestCore(dirn=dirn) as core:
                self.nn(await core.cellinfo.pop('cortex:version'))

            with self.raises(s_exc.BadStorageVersion):
                async with self.getTestCore(dirn=dirn) as core:
                    pass

    async def test_cortex_stormiface(self):
        pkgdef = {
            'name': 'foobar',
            'modules': [
                {'name': 'foobar',
                 'interfaces': ['lookup'],
                 'storm': '''
                     function lookup(tokens) {
                        $looks = $lib.list()
                        for $token in $tokens { $looks.append( (inet:fqdn, $token) ) }
                        return($looks)
                     }
                    /* coverage mop up */
                    [ ou:org=* ]
                 '''
                },
                {'name': 'search0',
                 'interfaces': ['search'],
                 'storm': '''
                     function search(tokens) {
                        emit ((0), foo)
                        emit ((10), baz)
                     }
                 '''
                },
                {'name': 'search1',
                 'interfaces': ['search'],
                 'storm': '''
                     function search(tokens) {
                        emit ((1), bar)
                        emit ((11), faz)
                     }
                    /* coverage mop up */
                    [ ou:org=* ]
                 '''
                },
                {'name': 'coverage', 'storm': ''},
                {'name': 'boom', 'interfaces': ['boom'], 'storm': '''
                    function boom() { $lib.raise(omg, omg) return() }
                    function boomgenr() { emit ((0), woot) $lib.raise(omg, omg) }
                '''},
            ]
        }

        async with self.getTestCore() as core:

            self.none(core.modsbyiface.get('lookup'))

            mods = await core.getStormIfaces('lookup')
            self.len(0, mods)
            self.len(0, core.modsbyiface.get('lookup'))

            await core.loadStormPkg(pkgdef)

            mods = await core.getStormIfaces('lookup')
            self.len(1, mods)
            self.len(1, core.modsbyiface.get('lookup'))

            todo = s_common.todo('lookup', ('vertex.link', 'woot.com'))
            vals = [r async for r in core.view.callStormIface('lookup', todo)]
            self.eq(((('inet:fqdn', 'vertex.link'), ('inet:fqdn', 'woot.com')),), vals)

            todo = s_common.todo('newp')
            vals = [r async for r in core.view.callStormIface('lookup', todo)]
            self.eq([], vals)

            vals = [r async for r in core.view.mergeStormIface('lookup', todo)]
            self.eq([], vals)

            todo = s_common.todo('search', ('hehe', 'haha'))
            vals = [r async for r in core.view.mergeStormIface('search', todo)]
            self.eq(((0, 'foo'), (1, 'bar'), (10, 'baz'), (11, 'faz')), vals)

            with self.raises(s_exc.StormRaise):
                todo = s_common.todo('boomgenr')
                [r async for r in core.view.mergeStormIface('boom', todo)]

            todo = s_common.todo('boom')
            vals = [r async for r in core.view.callStormIface('boom', todo)]
            self.eq((), vals)

            await core._dropStormPkg(pkgdef)
            self.none(core.modsbyiface.get('lookup'))

            mods = await core.getStormIfaces('lookup')
            self.len(0, mods)
            self.len(0, core.modsbyiface.get('lookup'))

    async def test_cortex_lookup_search_dedup(self):
        pkgdef = {
            'name': 'foobar',
            'modules': [
                {'name': 'foobar',
                 'interfaces': ['search'],
                 'storm': '''
                    function getBuid(form, valu) {
                        *$form?=$valu
                        return($lib.hex.decode($node.iden()))
                    }
                    function search(tokens) {
                        $score = (0)
                        for $tok in $tokens {
                            $buid = $getBuid("inet:email", $tok)
                            if $buid { emit ($score, $buid) }
                            $buid = $getBuid("test:str", $tok)
                            if $buid { emit ($score, $buid) }
                            $score = ($score + 10)
                        }
                    }
                 '''
                 },
            ]
        }

        async with self.getTestCore() as core:

            await core.nodes('[ inet:email=foo@bar.com ]')

            nodes = await core.nodes('foo@bar.com', opts={'mode': 'lookup'})
            buid = nodes[0].buid
            self.eq(['inet:email'], [n.ndef[0] for n in nodes])

            # scrape results are not deduplicated
            nodes = await core.nodes('foo@bar.com foo@bar.com', opts={'mode': 'lookup'})
            self.eq(['inet:email', 'inet:email'], [n.ndef[0] for n in nodes])

            await core.loadStormPkg(pkgdef)
            self.len(1, await core.getStormIfaces('search'))

            todo = s_common.todo('search', ('foo@bar.com',))
            vals = [r async for r in core.view.mergeStormIface('search', todo)]
            self.eq(((0, buid),), vals)

            await core.nodes('[ test:str=hello ]')

            # search iface results *are* deduplicated against themselves
            nodes = await core.nodes('hello hello', opts={'mode': 'search'})
            self.eq(['test:str'], [n.ndef[0] for n in nodes])

    async def test_cortex_lookmiss(self):
        async with self.getTestCore() as core:
            msgs = await core.stormlist('1.2.3.4 vertex.link', opts={'mode': 'lookup'})
            miss = [m for m in msgs if m[0] == 'look:miss']
            self.len(2, miss)
            self.eq(('inet:ipv4', 16909060), miss[0][1]['ndef'])
            self.eq(('inet:fqdn', 'vertex.link'), miss[1][1]['ndef'])

    async def test_cortex_axonapi(self):

        # local axon...
        async with self.getTestCore() as core:

            async with core.getLocalProxy() as proxy:

                async with await proxy.getAxonUpload() as upload:
                    await upload.write(b'asdfasdf')
                    size, sha256 = await upload.save()
                    self.eq(8, size)

                bytelist = []
                async for byts in proxy.getAxonBytes(s_common.ehex(sha256)):
                    bytelist.append(byts)
                self.eq(b'asdfasdf', b''.join(bytelist))

        # remote axon...
        async with self.getTestAxon() as axon:
            conf = {'axon': axon.getLocalUrl()}
            async with self.getTestCore(conf=conf) as core:

                async with core.getLocalProxy() as proxy:

                    async with await proxy.getAxonUpload() as upload:
                        await upload.write(b'asdfasdf')
                        size, sha256 = await upload.save()
                        self.eq(8, size)

                    bytelist = []
                    async for byts in proxy.getAxonBytes(s_common.ehex(sha256)):
                        bytelist.append(byts)
                    self.eq(b'asdfasdf', b''.join(bytelist))

    async def test_cortex_divert(self):

        async with self.getTestCore() as core:

            storm = '''
            function x(y) {
                [ ou:org=* ou:org=* +#foo]
            }

            [ inet:fqdn=vertex.link inet:fqdn=woot.com ]

            // yield and pernode
            divert $lib.true $x($node)
            '''
            nodes = await core.nodes(storm)
            self.len(4, nodes)
            self.len(4, [n for n in nodes if n.ndef[0] == 'ou:org'])

            storm = '''
            function x(y) {
                [ ou:org=* ou:org=* +#bar]
            }

            [ inet:fqdn=vertex.link inet:fqdn=woot.com ]

            // yield and pernode
            divert $lib.false $x($node)
            '''
            nodes = await core.nodes(storm)
            self.len(2, nodes)
            self.len(2, [n for n in nodes if n.ndef[0] == 'inet:fqdn'])
            self.len(4, await core.nodes('ou:org +#bar'))

            storm = '''
            function x(y) {
                [ ou:org=* ou:org=* +#baz]
            }

            [ inet:fqdn=vertex.link inet:fqdn=woot.com ]

            // yield and pernode
            divert $lib.true $x(hithere)
            '''
            nodes = await core.nodes(storm)
            self.len(4, nodes)
            self.len(4, [n for n in nodes if n.ndef[0] == 'ou:org'])
            self.len(4, await core.nodes('ou:org +#baz'))

            storm = '''
            function x(y) {
                [ ou:org=* ou:org=* +#faz]
            }

            [ inet:fqdn=vertex.link inet:fqdn=woot.com ]

            // yield and pernode
            divert $lib.false $x(hithere)
            '''
            nodes = await core.nodes(storm)
            self.len(2, nodes)
            self.len(2, [n for n in nodes if n.ndef[0] == 'inet:fqdn'])
            self.len(4, await core.nodes('ou:org +#faz'))

            # functions that don't return a generator
            storm = '''
            function x() {
                $lst = $lib.list()
                [ ou:org=* ou:org=* +#cat ]
                $lst.append($node)
                fini { return($lst) }
            }

            divert $lib.true $x()
            '''
            await self.asyncraises(s_exc.BadArg, core.nodes(storm))
            self.len(2, await core.nodes('ou:org +#cat'))

            storm = '''
            function x() {
                $lst = $lib.list()
                [ ou:org=* ou:org=* +#dog ]
                $lst.append($node)
                fini { return($lst) }
            }

            [ inet:fqdn=vertex.link inet:fqdn=woot.com ]

            divert $lib.true $x()
            '''
            await self.asyncraises(s_exc.BadArg, core.nodes(storm))
            self.len(4, await core.nodes('ou:org +#dog'))

            # functions that return a generator
            storm = '''
            function y() {
                [ ou:org=* ou:org=* +#cow ]
            }
            function x() {
                $lib.print(heythere)
                return($y())
            }

            divert $lib.true $x()
            '''
            mesgs = await core.stormlist(storm)
            self.len(1, [m for m in mesgs if (m[0] == 'print' and m[1]['mesg'] == 'heythere')])
            self.len(2, [m for m in mesgs if (m[0] == 'node' and m[1][0][0] == 'ou:org')])
            self.len(2, await core.nodes('ou:org +#cow'))

            storm = '''
            function y() {
                [ ou:org=* ou:org=* +#camel ]
            }
            function x() {
                $lib.print(heythere)
                return($y())
            }

            [ inet:fqdn=vertex.link inet:fqdn=woot.com ]

            divert $lib.false $x()
            '''
            mesgs = await core.stormlist(storm)
            self.len(3, [m for m in mesgs if (m[0] == 'print' and m[1]['mesg'] == 'heythere')])
            self.len(2, [m for m in mesgs if (m[0] == 'node' and m[1][0][0] == 'inet:fqdn')])
            self.len(4, await core.nodes('ou:org +#camel'))

            storm = 'function foo(n) {} divert $lib.true $foo($node)'
            mesgs = await core.stormlist(storm)
            self.len(0, [mesg[1] for mesg in mesgs if mesg[0] == 'err'])

            # runtsafe with 0 nodes
            orgcount = len(await core.nodes('ou:org'))
            storm = '''
            function y() {
                [ ou:org=* ]
                [ ou:org=* ]
                [ ou:org=* ]
                [ ou:org=* ]
            }
            divert --size 2 $lib.true $y()
            '''
            self.len(2, await core.nodes(storm))
            self.eq(orgcount + 2, len(await core.nodes('ou:org')))

            orgcount = len(await core.nodes('ou:org'))
            storm = '''
            function y() {
                [ ou:org=* ]
                [ ou:org=* ]
                [ ou:org=* ]
                [ ou:org=* ]
            }
            divert --size 2 $lib.false $y()
            '''
            self.len(0, await core.nodes(storm))
            self.eq(orgcount + 2, len(await core.nodes('ou:org')))

            orgcount = len(await core.nodes('ou:org'))
            storm = '''
            function y(n) {
                [ ou:org=* ]
                [ ou:org=* ]
                [ ou:org=* ]
                [ ou:org=* ]
            }

            [ ps:contact=* ]
            [ ps:contact=* ]
            divert --size 2 $lib.true $y($node)
            '''
            self.len(4, await core.nodes(storm))
            self.eq(orgcount + 4, len(await core.nodes('ou:org')))

            orgcount = len(await core.nodes('ou:org'))
            storm = '''
            function y(n) {
                [ ou:org=* ]
                [ ou:org=* ]
                [ ou:org=* ]
                [ ou:org=* ]
            }

            [ ps:contact=* ]
            [ ps:contact=* ]
            divert --size 2 $lib.false $y($node)
            '''
            self.len(2, await core.nodes(storm))
            self.eq(orgcount + 4, len(await core.nodes('ou:org')))

            # running pernode with runtsafe args
            storm = '''
                function y(nn) { yield $nn }
                [ test:str=foo test:str=bar ]
                $n=$lib.null $n=$node divert $lib.true $y($n)
            '''
            self.sorteq(['foo', 'bar'], [n.ndef[1] for n in await core.nodes(storm)])

            # empty input with non-runtsafe args
            storm = '''
            function x(y) {
                [ ou:org=* ]
            }
            divert $lib.true $x($node)
            '''
            self.len(0, await core.nodes(storm))

    async def test_cortex_limits(self):
        async with self.getTestCore(conf={'max:nodes': 10}) as core:
            self.len(1, await core.nodes('[ ou:org=* ]'))
            with self.raises(s_exc.HitLimit):
                await core.nodes('[ inet:ipv4=1.2.3.0/24 ]')

    async def test_cortex_rawpivot(self):

        async with self.getTestCore() as core:
            nodes = await core.nodes('[inet:ipv4=1.2.3.4] $ipv4=$node.value() -> { [ inet:dns:a=(woot.com, $ipv4) ] }')
            self.len(1, nodes)
            self.eq(nodes[0].ndef, ('inet:dns:a', ('woot.com', 0x01020304)))

    async def test_cortex_edges(self):

        async with self.getTestCore() as core:
            nodes = await core.nodes('[media:news=*]')
            self.len(1, nodes)
            news = nodes[0]

            nodes = await core.nodes('[inet:ipv4=1.2.3.4]')
            self.len(1, nodes)
            ipv4 = nodes[0]

            await news.addEdge('refs', ipv4.iden())

            n1edges = await alist(news.iterEdgesN1())
            n2edges = await alist(ipv4.iterEdgesN2())

            self.eq(n1edges, (('refs', ipv4.iden()),))
            self.eq(n2edges, (('refs', news.iden()),))

            await news.delEdge('refs', ipv4.iden())

            self.len(0, await alist(news.iterEdgesN1()))
            self.len(0, await alist(ipv4.iterEdgesN2()))

            nodes = await core.nodes('media:news [ +(refs)> {inet:ipv4=1.2.3.4} ]')
            self.eq(nodes[0].ndef[0], 'media:news')

            # check all the walk from N1 syntaxes
            nodes = await core.nodes('media:news -(refs)> *')
            self.eq(nodes[0].ndef, ('inet:ipv4', 0x01020304))

            self.len(0, await core.nodes('media:news -(refs)> mat:spec'))

            nodes = await core.nodes('media:news -(refs)> inet:ipv4')
            self.eq(nodes[0].ndef, ('inet:ipv4', 0x01020304))

            nodes = await core.nodes('media:news -(refs)> (inet:ipv4,inet:ipv6)')
            self.eq(nodes[0].ndef, ('inet:ipv4', 0x01020304))

            nodes = await core.nodes('media:news -(*)> *')
            self.eq(nodes[0].ndef, ('inet:ipv4', 0x01020304))

            nodes = await core.nodes('$types = (refs,hehe) media:news -($types)> *')
            self.eq(nodes[0].ndef, ('inet:ipv4', 0x01020304))

            nodes = await core.nodes('$types = (*,) media:news -($types)> *')
            self.eq(nodes[0].ndef, ('inet:ipv4', 0x01020304))

            # check all the walk from N2 syntaxes
            nodes = await core.nodes('inet:ipv4 <(refs)- *')
            self.eq(nodes[0].ndef[0], 'media:news')

            nodes = await core.nodes('inet:ipv4 <(*)- *')
            self.eq(nodes[0].ndef[0], 'media:news')

            # coverage for isDestForm()
            self.len(0, await core.nodes('inet:ipv4 <(*)- mat:spec'))
            self.len(0, await core.nodes('media:news -(*)> mat:spec'))
            self.len(0, await core.nodes('inet:ipv4 <(*)- (mat:spec,)'))
            self.len(0, await core.nodes('media:news -(*)> (mat:spec,)'))
            self.len(0, await core.nodes('media:news -((refs,foos))> mat:spec'))
            self.len(0, await core.nodes('inet:ipv4 <((refs,foos))- mat:spec'))

            with self.raises(s_exc.BadSyntax):
                self.len(0, await core.nodes('inet:ipv4 <(*)- $(0)'))

            with self.raises(s_exc.BadSyntax):
                self.len(0, await core.nodes('media:news -(*)> $(0)'))

            with self.raises(s_exc.StormRuntimeError):
                self.len(0, await core.nodes('media:news -(*)> test:newp'))

            nodes = await core.nodes('$types = (refs,hehe) inet:ipv4 <($types)- *')
            self.eq(nodes[0].ndef[0], 'media:news')

            nodes = await core.nodes('$types = (*,) inet:ipv4 <($types)- *')
            self.eq(nodes[0].ndef[0], 'media:news')

            # get the edge using stormtypes
            msgs = await core.stormlist('media:news for $edge in $node.edges() { $lib.print($edge) }')
            self.stormIsInPrint('refs', msgs)

            msgs = await core.stormlist('media:news for $edge in $node.edges(verb=refs) { $lib.print($edge) }')
            self.stormIsInPrint('refs', msgs)

            # remove the refs edge
            nodes = await core.nodes('media:news [ -(refs)> {inet:ipv4=1.2.3.4} ]')
            self.len(1, nodes)

            # no walking now...
            self.len(0, await core.nodes('media:news -(refs)> *'))

            # now lets add the edge using the n2 syntax
            nodes = await core.nodes('inet:ipv4 [ <(refs)+ { media:news } ]')
            self.eq(nodes[0].ndef, ('inet:ipv4', 0x01020304))

            nodes = await core.nodes('media:news -(refs)> *')
            self.eq(nodes[0].ndef, ('inet:ipv4', 0x01020304))

            nodes = await core.nodes('inet:ipv4 [ <(refs)- { media:news } ]')
            self.eq(nodes[0].ndef, ('inet:ipv4', 0x01020304))

            # test refs+pivs in and out
            nodes = await core.nodes('media:news [ +(refs)> { inet:ipv4=1.2.3.4 } ]')
            nodes = await core.nodes('media:news [ :rss:feed=http://www.vertex.link/rss ]')
            nodes = await core.nodes('[ inet:dns:a=(woot.com, 1.2.3.4) ]')

            # we should now be able to edge walk *and* refs out
            nodes = await core.nodes('media:news --> *')
            self.len(2, nodes)
            self.eq(nodes[0].ndef[0], 'inet:url')
            self.eq(nodes[1].ndef[0], 'inet:ipv4')

            # we should now be able to edge walk *and* refs in
            nodes = await core.nodes('inet:ipv4=1.2.3.4 <-- *')
            self.eq(nodes[0].ndef[0], 'inet:dns:a')
            self.eq(nodes[1].ndef[0], 'media:news')

            msgs = await core.stormlist('for $verb in $lib.view.get().getEdgeVerbs() { $lib.print($verb) }')
            self.stormIsInPrint('refs', msgs)

            msgs = await core.stormlist('for $edge in $lib.view.get().getEdges() { $lib.print($edge) }')
            self.stormIsInPrint('refs', msgs)
            self.stormIsInPrint(ipv4.iden(), msgs)
            self.stormIsInPrint(news.iden(), msgs)

            msgs = await core.stormlist('for $edge in $lib.view.get().getEdges(verb=refs) { $lib.print($edge) }')
            self.stormIsInPrint('refs', msgs)
            self.stormIsInPrint(ipv4.iden(), msgs)
            self.stormIsInPrint(news.iden(), msgs)

            # delete an edge that doesn't exist to bounce off the layer
            await core.nodes('media:news [ -(refs)> { [ inet:ipv4=5.5.5.5 ] } ]')

            # add an edge that exists already to bounce off the layer
            await core.nodes('media:news [ +(refs)> { inet:ipv4=1.2.3.4 } ]')

            with self.raises(s_exc.BadSyntax):
                await core.nodes('media:news -(refs)> $(10)')

            self.eq(1, await core.callStorm('''
                $list = $lib.list()
                for $edge in $lib.view.get().getEdges() { $list.append($edge) }
                return($list.size())
            '''))

            # check that auto-deleting a node's edges works
            await core.nodes('media:news | delnode')
            self.eq(0, await core.callStorm('''
                $list = $lib.list()
                for $edge in $lib.view.get().getEdges() { $list.append($edge) }
                return($list.size())
            '''))

            # Run multiple nodes through edge creation/deletion ( test coverage for perm caching )
            await core.nodes('inet:ipv4 [ <(test)+ { meta:source:name=test }]')
            self.len(2, await core.nodes('meta:source:name=test -(test)> *'))

            await core.nodes('inet:ipv4 [ <(test)-{ meta:source:name=test }]')
            self.len(0, await core.nodes('meta:source:name=test -(test)> *'))

            # Sad path - edges must be a str/list of strs
            with self.raises(s_exc.StormRuntimeError) as cm:
                q = 'inet:ipv4 $edges=$(0) -($edges)> *'
                await core.nodes(q)
            self.eq(cm.exception.get('mesg'),
                    'walk operation expected a string or list.  got: 0.')

    async def test_cortex_callstorm(self):

        async with self.getTestCore(conf={'auth:passwd': 'root'}) as core:

            visi = await core.auth.addUser('visi')
            await visi.setPasswd('secret')

            self.eq('asdf', await core.callStorm('return (asdf)'))
            async with core.getLocalProxy() as proxy:
                self.eq('qwer', await proxy.callStorm('return (qwer)'))

                q = '$x=($lib.undef, 1, 2, $lib.queue.gen(beep)) return($x)'
                retn = await proxy.callStorm(q)
                self.eq(('1', '2'), retn)

                with self.raises(s_exc.StormRuntimeError):
                    q = '$foo=$lib.list() $bar=$foo.index(10) return ( $bar )'
                    await proxy.callStorm(q)

                with self.raises(s_exc.SynErr) as cm:
                    q = 'return ( $lib.exit() )'
                    await proxy.callStorm(q)
                self.eq(cm.exception.get('errx'), 'StormExit')

                with self.raises(s_exc.StormRaise) as cm:
                    await proxy.callStorm('$lib.raise(Foo, bar, hehe=haha, key=(1))')

                self.eq(cm.exception.get('errname'), 'Foo')
                self.eq(cm.exception.get('mesg'), 'bar')
                self.eq(cm.exception.get('hehe'), 'haha')
                self.eq(cm.exception.get('key'), 1)

            with self.getAsyncLoggerStream('synapse.lib.view', 'callStorm cancelled') as stream:
                async with core.getLocalProxy() as proxy:

                    # async cancellation test
                    coro = proxy.callStorm('$lib.time.sleep(3) return ( $lib.true )')
                    try:
                        await asyncio.wait_for(coro, timeout=0.1)
                    except asyncio.TimeoutError:
                        logger.exception('Woohoo!')

                self.true(await stream.wait(6))

            host, port = await core.addHttpsPort(0, host='127.0.0.1')

            async with self.getHttpSess(port=port, auth=('visi', 'secret')) as sess:
                body = {'query': 'return(asdf)', 'opts': {'user': core.auth.rootuser.iden}}
                async with sess.get(f'https://localhost:{port}/api/v1/storm/call', json=body) as resp:
                    self.eq(resp.status, 403)

            async with self.getHttpSess(port=port) as sess:
                resp = await sess.post(f'https://localhost:{port}/api/v1/storm/call')
                self.eq(401, resp.status)

            async with self.getHttpSess() as sess:
                async with sess.post(f'https://localhost:{port}/api/v1/login',
                                     json={'user': 'root', 'passwd': 'root'}) as resp:
                    retn = await resp.json()
                    self.eq('ok', retn.get('status'))
                    self.eq('root', retn['result']['name'])

                body = {'query': 'return (asdf)'}
                async with sess.get(f'https://localhost:{port}/api/v1/storm/call', json=body) as resp:
                    retn = await resp.json()
                    self.eq('ok', retn.get('status'))
                    self.eq('asdf', retn['result'])

                body = {'query': '$foo=$lib.list() $bar=$foo.index(10) return ( $bar )'}
                async with sess.get(f'https://localhost:{port}/api/v1/storm/call', json=body) as resp:
                    retn = await resp.json()
                    self.eq('err', retn.get('status'))
                    self.eq('StormRuntimeError', retn.get('code'))
                    self.eq('list index out of range', retn.get('mesg'))

                body = {'query': 'return ( $lib.exit() )'}
                async with sess.post(f'https://localhost:{port}/api/v1/storm/call', json=body) as resp:
                    retn = await resp.json()
                    self.eq('err', retn.get('status'))
                    self.eq('StormExit', retn.get('code'))
                    self.eq('', retn.get('mesg'))

                # No body
                async with sess.get(f'https://localhost:{port}/api/v1/storm/call') as resp:
                    retn = await resp.json()
                    self.eq('err', retn.get('status'))
                    self.eq('SchemaViolation', retn.get('code'))

    async def test_cortex_storm_dmon_log(self):

        async with self.getTestCore() as core:

            with self.getStructuredAsyncLoggerStream('synapse.storm.log',
                                                     'Running dmon') as stream:
                iden = await core.callStorm('''
                    $que = $lib.queue.add(foo)

                    $ddef = $lib.dmon.add(${
                        $lib.print(hi)
                        $lib.warn(omg)
                        $s = $lib.str.format('Running {t} {i}', t=$auto.type, i=$auto.iden)
                        $lib.log.info($s, ({"iden": $auto.iden}))
                        $que = $lib.queue.get(foo)
                        $que.put(done)
                    })

                    $que.get()
                    return($ddef.iden)
                ''')
                self.true(await stream.wait(6))

            buf = stream.getvalue()
            mesg = json.loads(buf.split('\n')[0])
            self.eq(mesg.get('message'), f'Running dmon {iden}')
            self.eq(mesg.get('iden'), iden)

            opts = {'vars': {'iden': iden}}
            logs = await core.callStorm('return($lib.dmon.log($iden))', opts=opts)
            self.eq(logs[0][1][0], 'print')
            self.eq(logs[0][1][1]['mesg'], 'hi')
            self.eq(logs[1][1][0], 'warn')
            self.eq(logs[1][1][1]['mesg'], 'omg')

            async with core.getLocalProxy() as prox:
                logs = await prox.getStormDmonLog(iden)
                self.eq(logs[0][1][0], 'print')
                self.eq(logs[0][1][1]['mesg'], 'hi')
                self.eq(logs[1][1][0], 'warn')
                self.eq(logs[1][1][1]['mesg'], 'omg')

                self.len(0, await prox.getStormDmonLog('newp'))

    async def test_storm_impersonate(self):

        async with self.getTestCore() as core:

            self.eq(core._userFromOpts(None), core.auth.rootuser)
            self.eq(core._userFromOpts({'user': None}), core.auth.rootuser)

            with self.raises(s_exc.NoSuchUser):
                opts = {'user': 'newp'}
                await core.nodes('[ inet:ipv4=1.2.3.4 ]', opts=opts)

            visi = await core.auth.addUser('visi')
            async with core.getLocalProxy(user='visi') as proxy:

                opts = {'user': core.auth.rootuser.iden}
                with self.raises(s_exc.AuthDeny):
                    await proxy.callStorm('[ inet:ipv4=1.2.3.4 ]', opts=opts)

                await visi.addRule((True, ('impersonate',)))

                opts = {'user': core.auth.rootuser.iden}
                self.eq(1, await proxy.count('[ inet:ipv4=1.2.3.4 ]', opts=opts))

    async def test_nodes(self):

        async with self.getTestCore() as core:
            await core.fini()
            with self.raises(s_exc.IsFini):
                await core.nodes('[ inet:ipv4=1.2.3.4 ]')

    async def test_cortex_prop_deref(self):

        async with self.getTestCore() as core:
            nodes = await core.nodes('[ test:int=10 test:str=woot ]')
            text = '''
                for $prop in (test:int, test:str) {
                    *$prop
                }
            '''
            self.len(2, await core.nodes(text))

            text = '''
                syn:prop=test:int $prop=$node.value() *$prop=10 -syn:prop
            '''
            nodes = await core.nodes(text)
            self.eq(nodes[0].ndef, ('test:int', 10))

            guid = 'da299a896ff52ab0e605341ab910dad5'

            opts = {'vars': {'guid': guid}}
            self.len(2, await core.nodes('[ inet:dns:a=(vertex.link, 1.2.3.4) (inet:iface=$guid :ipv4=1.2.3.4) ]',
                                         opts=opts))

            text = '''
                syn:form syn:prop:ro=1 syn:prop:ro=0

                $prop = $node.value()

                *$prop?=1.2.3.4

                -syn:form
                -syn:prop
            '''
            nodes = await core.nodes(text)
            self.len(3, nodes)

            self.eq(nodes[0].ndef, ('inet:ipv4', 0x01020304))
            self.eq(nodes[1].ndef, ('inet:dns:a', ('vertex.link', 0x01020304)))
            self.eq(nodes[2].ndef, ('inet:iface', guid))

    async def test_cortex_tagprop(self):

        with self.getTestDir() as dirn:
            async with self.getTestCore(dirn=dirn) as core:

                await core.addTagProp('user', ('str', {}), {})
                await core.addTagProp('score', ('int', {'min': 0, 'max': 110}), {'doc': 'hi there'})
                await core.addTagProp('at', ('geo:latlong', {}), {'doc':
                                                                  'Where the node was when the tag was applied.'})

                # Lifting by a tagprop works before any writes happened
                self.len(0, await core.nodes('#foo.bar:score'))
                self.len(0, await core.nodes('#foo.bar:score=20'))

                await core.nodes('[ test:int=10 +#foo.bar:score=20 ]')
                await core.nodes('[ test:str=lulz +#blah:user=visi ]')
                await core.nodes('[ test:str=wow +#hehe:at=(10, 20) ]')

                # test all the syntax cases...
                self.len(1, await core.nodes('#foo.bar'))
                self.len(1, await core.nodes('#foo.bar:score'))
                self.len(1, await core.nodes('#foo.bar:score=20'))
                self.len(1, await core.nodes('#foo.bar:score<=30'))
                self.len(1, await core.nodes('#foo.bar:score>=10'))
                self.len(1, await core.nodes('#foo.bar:score*range=(10, 30)'))
                self.len(1, await core.nodes('$tag=foo.bar $prop=score #$tag:$prop'))
                self.len(1, await core.nodes('$tag=foo.bar $prop=score #$tag:$prop=20'))

                self.len(1, await core.nodes('#blah:user^=vi'))
                self.len(1, await core.nodes('#blah:user~=si'))

                self.len(1, await core.nodes('test:int#foo.bar:score'))
                self.len(1, await core.nodes('test:int#foo.bar:score=20'))
                self.len(1, await core.nodes('$form=test:int $tag=foo.bar *$form#$tag'))
                self.len(1, await core.nodes('$form=test:int $tag=foo.bar $prop=score *$form#$tag:$prop'))

                self.len(1, await core.nodes('test:int +#foo.bar'))
                self.len(1, await core.nodes('test:int +#foo.bar:score'))
                self.len(1, await core.nodes('test:int +#foo.bar:score=20'))
                self.len(1, await core.nodes('test:int +#foo.bar:score<=30'))
                self.len(1, await core.nodes('test:int +#foo.bar:score>=10'))
                self.len(1, await core.nodes('test:int +#foo.bar:score*range=(10, 30)'))
                self.len(1, await core.nodes('test:int +#*:score'))
                self.len(1, await core.nodes('test:int +#foo.*:score'))
                self.len(1, await core.nodes('$tag=* test:int +#*:score'))
                self.len(1, await core.nodes('$tag=foo.* test:int +#foo.*:score'))

                self.len(0, await core.nodes('test:int -#foo.bar'))
                self.len(0, await core.nodes('test:int -#foo.bar:score'))
                self.len(0, await core.nodes('test:int -#foo.bar:score=20'))
                self.len(0, await core.nodes('test:int -#foo.bar:score<=30'))
                self.len(0, await core.nodes('test:int -#foo.bar:score>=10'))
                self.len(0, await core.nodes('test:int -#foo.bar:score*range=(10, 30)'))

                self.len(1, await core.nodes('test:str +#hehe:at*near=((10, 20), 1km)'))

                # test use as a value...
                q = 'test:int $valu=#foo.bar:score [ +#foo.bar:score = $($valu + 20) ] +#foo.bar:score=40'
                self.len(1, await core.nodes(q))

                with self.raises(s_exc.BadTypeValu):
                    self.len(1, await core.nodes('test:int=10 [ +#foo.bar:score=asdf ]'))

                self.len(1, await core.nodes('test:int=10 [ +#foo.bar:score?=asdf ] +#foo.bar:score=40'))

                # test the "set existing" cases for lift indexes
                self.len(1, await core.nodes('test:int=10 [ +#foo.bar:score=100 ]'))
                self.len(1, await core.nodes('#foo.bar'))
                self.len(1, await core.nodes('#foo.bar:score'))
                self.len(1, await core.nodes('#foo.bar:score=100'))
                self.len(1, await core.nodes('#foo.bar:score<=110'))
                self.len(1, await core.nodes('#foo.bar:score>=90'))
                self.len(1, await core.nodes('#foo.bar:score*range=(90, 110)'))

                # remove the tag
                await core.nodes('test:int=10 [ -#foo.bar ]')
                self.len(0, await core.nodes('#foo.bar:score'))
                self.len(0, await core.nodes('#foo.bar:score=100'))
                self.len(1, await core.nodes('test:int=10 -#foo.bar:score'))

                # remove just the tagprop
                await core.nodes('test:int=10 [ +#foo.bar:score=100 ]')
                await core.nodes('test:int=10 [ -#foo.bar:score ]')
                self.len(0, await core.nodes('#foo.bar:score'))
                self.len(0, await core.nodes('#foo.bar:score=100'))
                self.len(1, await core.nodes('test:int=10 -#foo.bar:score'))

                # remove a higher-level tag
                await core.nodes('test:int=10 [ +#foo.bar:score=100 ]')
                nodes = await core.nodes('test:int=10 [ -#foo ]')
                self.len(0, nodes[0].tagprops)
                self.len(0, await core.nodes('#foo'))
                self.len(0, await core.nodes('#foo.bar:score'))
                self.len(0, await core.nodes('#foo.bar:score=100'))
                self.len(1, await core.nodes('test:int=10 -#foo.bar:score'))

                # test for adding two tags with the same prop to the same node
                nodes = await core.nodes('[ test:int=10 +#foo:score=20 +#bar:score=20 ]')
                self.len(1, nodes)
                self.eq(20, nodes[0].getTagProp('foo', 'score'))
                self.eq(20, nodes[0].getTagProp('bar', 'score'))

                #    remove one of the tag props and everything still works
                nodes = await core.nodes('[ test:int=10 -#bar:score ]')
                self.len(1, nodes)
                self.eq(20, nodes[0].getTagProp('foo', 'score'))
                self.false(nodes[0].hasTagProp('bar', 'score'))

                await core.nodes('[ test:int=10 -#foo:score ]')

                #    same, except for _changing_ the tagprop instead of removing
                await core.nodes('test:int=10 [ +#foo:score=20 +#bar:score=20 ]')
                nodes = await core.nodes('test:int=10 [ +#bar:score=30 ]')
                self.len(1, nodes)
                self.eq(20, nodes[0].getTagProp('foo', 'score'))
                self.eq(30, nodes[0].getTagProp('bar', 'score'))

                await core.nodes('test:int=10 [ -#foo -#bar ]')

                nodes = await core.nodes('$tag=foo $prop=score $valu=5 test:int=10 [ +#$tag:$prop=$valu ]')
                self.eq(5, nodes[0].getTagProp('foo', 'score'))

                q = '''
                    $list=(["foo", "score", 20])
                    [ test:int=10 +#$list.index(0):$list.index(1)=$list.index(2) ]
                '''
                nodes = await core.nodes(q)
                self.eq(20, nodes[0].getTagProp('foo', 'score'))

                nodes = await core.nodes('$tag=foo $prop=score test:int=10 [ -#$tag:$prop ]')
                self.false(nodes[0].hasTagProp('foo', 'score'))

                with self.raises(s_exc.NoSuchCmpr):
                    await core.nodes('test:int=10 +#foo.bar:score*newp=66')

                modl = await core.getModelDict()
                self.nn(modl['tagprops'].get('score'))

                with self.raises(s_exc.DupPropName):
                    await core.addTagProp('score', ('int', {}), {})

                with self.raises(s_exc.BadTypeValu):
                    await core.nodes('test:int=10 [ +#bar:score=200 ]')

                with self.raises(s_exc.BadTypeValu):
                    await core.nodes('test:int=10 [ +#bar:score=-200 ]')

                await core.delTagProp('score')

                with self.raises(s_exc.NoSuchProp):
                    await core.delTagProp('score')

                modl = await core.getModelDict()
                self.none(modl['tagprops'].get('score'))

                with self.raises(s_exc.NoSuchTagProp):
                    await core.nodes('#foo.bar:score')

                with self.raises(s_exc.NoSuchTagProp):
                    await core.nodes('test:int=10 [ +#foo.bar:score=66 ]')

                with self.raises(s_exc.NoSuchTagProp):
                    await core.nodes('test:int=10 +#foo.bar:score=66')

                with self.raises(s_exc.NoSuchType):
                    await core.addTagProp('derp', ('derp', {}), {})

                with self.raises(s_exc.BadTypeValu):
                    await core.nodes("$tag=(foo, bar) test:int#$tag:prop")

                with self.raises(s_exc.BadTypeValu):
                    await core.nodes("$tag=(foo, bar) test:int +#$tag:prop")

                with self.raises(s_exc.BadTypeValu):
                    await core.nodes("$tag=(foo, bar) test:int +#$tag:prop=5")

                with self.raises(s_exc.BadTypeValu):
                    await core.nodes("test:int $tag=(foo, bar) $lib.print(#$tag:prop)")

                with self.raises(s_exc.BadTypeValu):
                    await core.nodes("test:int $tag=(foo, bar) [ +#$tag:prop=foo ]")

                with self.raises(s_exc.BadTypeValu):
                    await core.nodes("test:int $tag=(foo, bar) [ -#$tag:prop ]")

            # Ensure that the tagprops persist
            async with self.getTestCore(dirn=dirn) as core:
                # Ensure we can still work with a tagprop, after restart, that was
                # defined with a type that came from a CoreModule model definition.
                self.len(1, await core.nodes('test:str +#hehe:at*near=((10, 20), 1km)'))

    async def test_cortex_prop_pivot(self):

        async with self.getTestReadWriteCores() as (core, wcore):
            self.len(1, await wcore.nodes('[inet:dns:a=(woot.com, 1.2.3.4)]'))

            nodes = await core.nodes('inet:dns:a :ipv4 -> *')
            self.len(1, nodes)
            self.eq(nodes[0].ndef, ('inet:ipv4', 0x01020304))

            self.len(1, await core.nodes('inet:dns:a :ipv4 -> *'))

    async def test_cortex_of_the_future(self):
        '''
        test "future/ongoing" time stamp.
        '''
        async with self.getTestReadWriteCores() as (core, wcore):

            nodes = await wcore.nodes('[test:str=foo +#lol=(2015,?)]')
            self.len(1, nodes)
            node = nodes[0]
            self.eq((1420070400000, 0x7fffffffffffffff), node.getTag('lol'))

            self.len(0, await core.nodes('test:str=foo +#lol@=2014'))
            self.len(1, await core.nodes('test:str=foo +#lol@=2016'))

    async def test_cortex_noderefs(self):

        async with self.getTestCore() as core:

            sorc = s_common.guid()
            nodes = await core.nodes('[inet:dns:a=(woot.com, 1.2.3.4)]')
            self.len(1, nodes)
            node = nodes[0]

            refs = dict(node.getNodeRefs())
            self.eq(refs.get('fqdn'), ('inet:fqdn', 'woot.com'))
            self.eq(refs.get('ipv4'), ('inet:ipv4', 0x01020304))

            self.len(1, await core.nodes('[meta:seen=($sorc, $valu)]',
                                         opts={'vars': {'sorc': sorc, 'valu': node.ndef}}))

            # test un-populated properties
            nodes = await core.nodes('[ps:contact="*"]')
            self.len(1, nodes)
            node = nodes[0]
            self.len(0, node.getNodeRefs())
            # test ndef field
            nodes = await core.nodes('[geo:nloc=((inet:fqdn, woot.com), "34.1,-118.3", now)]')
            self.len(1, nodes)
            node = nodes[0]
            refs = dict(node.getNodeRefs())
            refs.get('ndef', ('inet:fqdn', 'woot.com'))
            # Test empty ndef
            nodes = await core.nodes('[test:str=woot]')
            self.len(1, nodes)
            node = nodes[0]
            refs = dict(node.getNodeRefs())
            self.none(refs.get('bar'))
            # test un-populated array prop
            nodes = await core.nodes('[test:arrayprop="*"]')
            self.len(1, nodes)
            node = nodes[0]
            refs = node.getNodeRefs()
            self.len(0, [r for r in refs if r[0] == 'ints'])
            # test array prop
            await node.set('ints', (1, 2, 3))
            refs = node.getNodeRefs()
            ints = sorted([r[1] for r in refs if r[0] == 'ints'])
            self.eq(ints, (('test:int', 1), ('test:int', 2), ('test:int', 3)))

            opts = {'vars': {'sorc': sorc}}
            nodes = await core.nodes('meta:seen:source=$sorc -> *', opts=opts)

            self.len(2, nodes)
            self.isin('inet:dns:a', {n.ndef[0] for n in nodes})

            opts = {'vars': {'sorc': sorc}}
            nodes = await core.nodes('meta:seen:source=$sorc :node -> *', opts=opts)

            self.len(1, nodes)
            self.eq('inet:dns:a', nodes[0].ndef[0])

    async def test_cortex_lift_regex(self):

        async with self.getTestCore() as core:
            core.model.addUnivProp('favcolor', ('str', {}), {})
            self.len(1, await core.nodes('[(test:str=hezipha .favcolor=red)]'))
            self.len(1, await core.nodes('[test:compcomp=((20, lulzlulz),(40, lulz))]'))

            self.len(0, await core.nodes('test:comp:haha~="^zerg"'))
            self.len(1, await core.nodes('test:comp:haha~="^lulz$"'))
            self.len(1, await core.nodes('test:compcomp~="^lulz"'))
            self.len(0, await core.nodes('test:compcomp~="^newp"'))
            self.len(1, await core.nodes('test:str~="zip"'))
            self.len(1, await core.nodes('.favcolor~="^r"'))

    async def test_cortex_lift_reverse(self):

        async with self.getTestCore() as core:

            async def nodeVals(query, prop=None, tag=None):
                nodes = await core.nodes(query)
                if prop:
                    return [node.props.get(prop) for node in nodes]
                if tag:
                    return [node.tags.get(tag) for node in nodes]
                return [node.ndef[1] for node in nodes]

            async def buidRevEq(query):
                set1 = await nodeVals(query)
                set2 = await nodeVals(f'reverse({query})')
                set1.reverse()
                self.len(5, set1)
                self.len(5, set2)
                self.eq(set1, set2)

            await core.nodes('for $x in $lib.range(5) {[ test:int=$x ]}')

            self.eq([0, 1, 2, 3, 4], await nodeVals('test:int'))
            self.eq([4, 3, 2, 1, 0], await nodeVals('reverse(test:int)'))

            self.eq([0, 1, 2, 3], await nodeVals('test:int<=3'))
            self.eq([3, 2, 1, 0], await nodeVals('reverse(test:int<=3)'))

            self.eq([0, 1, 2], await nodeVals('test:int<3'))
            self.eq([2, 1, 0], await nodeVals('reverse(test:int<3)'))

            self.eq([2, 3, 4], await nodeVals('test:int>=2'))
            self.eq([4, 3, 2], await nodeVals('reverse(test:int>=2)'))

            self.eq([3, 4], await nodeVals('test:int>2'))
            self.eq([4, 3], await nodeVals('reverse(test:int>2)'))

            self.eq([1, 2, 3], await nodeVals('test:int*range=(1, 3)'))
            self.eq([3, 2, 1], await nodeVals('reverse(test:int*range=(1, 3))'))

            await core.nodes('for $x in $lib.range(5) {[ file:bytes=* :size=5 ]}')
            await buidRevEq('file:bytes:size=5')

            await core.nodes('for $x in $lib.range(3) {[ test:str=`foo{$x}` test:str=`bar{$x}` ]}')

            self.eq(['foo0', 'foo1', 'foo2'], await nodeVals('test:str~=foo'))
            self.eq(['foo2', 'foo1', 'foo0'], await nodeVals('reverse(test:str~=foo)'))

            await core.nodes('for $x in $lib.range(5) {[ risk:vuln=($x,) :name=eq :desc=`v{$x}` ]}')
            await buidRevEq('risk:vuln:name=eq')

            self.eq(['v2', 'v3', 'v4'], await nodeVals('risk:vuln:desc*range=(v2, v4)', prop='desc'))
            self.eq(['v4', 'v3', 'v2'], await nodeVals('reverse(risk:vuln:desc*range=(v2, v4))', prop='desc'))

            self.eq(['v0', 'v1', 'v2', 'v3', 'v4'], await nodeVals('risk:vuln:desc^=v', prop='desc'))
            self.eq(['v4', 'v3', 'v2', 'v1', 'v0'], await nodeVals('reverse(risk:vuln:desc^=v)', prop='desc'))

            await core.nodes('for $x in $lib.range(5) {[ inet:ipv4=$x :loc=`foo.bar` ]}')
            await buidRevEq('inet:ipv4:loc=foo.bar')

            await core.nodes('for $x in $lib.range(3) {[ inet:ipv4=$x :loc=`loc.{$x}` ]}')

            self.eq(['loc.0', 'loc.1', 'loc.2'], await nodeVals('inet:ipv4:loc^=loc', prop='loc'))
            self.eq(['loc.2', 'loc.1', 'loc.0'], await nodeVals('reverse(inet:ipv4:loc^=loc)', prop='loc'))

            await core.nodes('for $x in $lib.range(5) {[ inet:fqdn=`f{$x}.lk` ]}')

            self.eq(['f0.lk', 'f1.lk', 'f2.lk', 'f3.lk', 'f4.lk'], await nodeVals('inet:fqdn=*.lk'))
            self.eq(['f4.lk', 'f3.lk', 'f2.lk', 'f1.lk', 'f0.lk'], await nodeVals('reverse(inet:fqdn=*.lk)'))

            await core.nodes('for $x in $lib.range(5) {[ inet:ipv6=$x ]}')

            self.eq(['::', '::1', '::2', '::3', '::4'], await nodeVals('inet:ipv6'))
            self.eq(['::4', '::3', '::2', '::1', '::'], await nodeVals('reverse(inet:ipv6)'))

            self.eq(['::', '::1', '::2', '::3'], await nodeVals('inet:ipv6<=(3)'))
            self.eq(['::3', '::2', '::1', '::'], await nodeVals('reverse(inet:ipv6<=(3))'))

            self.eq(['::', '::1', '::2'], await nodeVals('inet:ipv6<(3)'))
            self.eq(['::2', '::1', '::'], await nodeVals('reverse(inet:ipv6<(3))'))

            self.eq(['::2', '::3', '::4'], await nodeVals('inet:ipv6>=(2)'))
            self.eq(['::4', '::3', '::2'], await nodeVals('reverse(inet:ipv6>=(2))'))

            self.eq(['::3', '::4'], await nodeVals('inet:ipv6>(2)'))
            self.eq(['::4', '::3'], await nodeVals('reverse(inet:ipv6>(2))'))

            self.eq(['::1', '::2', '::3'], await nodeVals('inet:ipv6*range=((1), (3))'))
            self.eq(['::3', '::2', '::1'], await nodeVals('reverse(inet:ipv6*range=((1), (3)))'))

            await core.nodes('for $x in $lib.range(5) {[ inet:server=`[::5]:{$x}` ]}')
            await buidRevEq('inet:server:ipv6="::5"')

            await core.nodes('for $x in $lib.range(5) {[ test:hugenum=$x ]}')

            self.eq(['0', '1', '2', '3', '4'], await nodeVals('test:hugenum'))
            self.eq(['4', '3', '2', '1', '0'], await nodeVals('reverse(test:hugenum)'))

            self.eq(['0', '1', '2', '3'], await nodeVals('test:hugenum<=3'))
            self.eq(['3', '2', '1', '0'], await nodeVals('reverse(test:hugenum<=3)'))

            self.eq(['0', '1', '2'], await nodeVals('test:hugenum<3'))
            self.eq(['2', '1', '0'], await nodeVals('reverse(test:hugenum<3)'))

            self.eq(['2', '3', '4'], await nodeVals('test:hugenum>=2'))
            self.eq(['4', '3', '2'], await nodeVals('reverse(test:hugenum>=2)'))

            self.eq(['3', '4'], await nodeVals('test:hugenum>2'))
            self.eq(['4', '3'], await nodeVals('reverse(test:hugenum>2)'))

            self.eq(['1', '2', '3'], await nodeVals('test:hugenum*range=(1, 3)'))
            self.eq(['3', '2', '1'], await nodeVals('reverse(test:hugenum*range=(1, 3))'))

            await core.nodes('for $x in $lib.range(5) {[ econ:purchase=* :price=5 ]}')
            await buidRevEq('econ:purchase:price=5')

            await core.nodes('for $x in $lib.range(5) {[ test:float=($x - 2) ]}')

            self.eq([0.0, 1.0, 2.0, -1.0, -2.0], await nodeVals('test:float'))
            self.eq([-2.0, -1.0, 2.0, 1.0, 0.0], await nodeVals('reverse(test:float)'))

            self.eq([-2.0, -1.0, 0.0, 1.0], await nodeVals('test:float<=1'))
            self.eq([1.0, 0.0, -1.0, -2.0], await nodeVals('reverse(test:float<=1)'))

            self.eq([-2.0, -1.0, 0.0], await nodeVals('test:float<1'))
            self.eq([0.0, -1.0, -2.0], await nodeVals('reverse(test:float<1)'))

            self.eq([-1.0, 0.0, 1.0, 2.0], await nodeVals('test:float>=-1'))
            self.eq([2.0, 1.0, 0.0, -1.0], await nodeVals('reverse(test:float>=-1)'))

            self.eq([0.0, 1.0, 2.0], await nodeVals('test:float>=0'))
            self.eq([2.0, 1.0, 0.0], await nodeVals('reverse(test:float>=0)'))

            self.eq([0.0, 1.0, 2.0], await nodeVals('test:float>-1'))
            self.eq([2.0, 1.0, 0.0], await nodeVals('reverse(test:float>-1)'))

            self.eq([-1.0, 0.0, 1.0], await nodeVals('test:float*range=(-1, 1)'))
            self.eq([1.0, 0.0, -1.0], await nodeVals('reverse(test:float*range=(-1, 1))'))

            self.eq([0.0, 1.0], await nodeVals('test:float*range=(0, 1)'))
            self.eq([1.0, 0.0], await nodeVals('reverse(test:float*range=(0, 1))'))

            self.eq([-2.0, -1.0], await nodeVals('test:float*range=(-2, -1)'))
            self.eq([-1.0, -2.0], await nodeVals('reverse(test:float*range=(-2, -1))'))

            await core.nodes('for $x in $lib.range(5) {[ risk:vuln=* :cvss:v3_0:score=1.0 ]}')
            await buidRevEq('risk:vuln:cvss:v3_0:score=1.0')

            await core.nodes(f'for $x in $lib.range(5) {{[ risk:vuln=* :reporter={"a" * 32} ]}}')
            await buidRevEq(f'risk:vuln:reporter={"a" * 32}')

            pref = 'a' * 31
            await core.nodes(f'for $x in $lib.range(3) {{[ test:guid=`{pref}{{$x}}` ]}}')

            self.eq([f'{pref}0', f'{pref}1', f'{pref}2'], await nodeVals(f'test:guid^={pref[:-1]}'))
            self.eq([f'{pref}2', f'{pref}1', f'{pref}0'], await nodeVals(f'reverse(test:guid^={pref[:-1]})'))

            await core.nodes('for $x in $lib.range(5) {[ ou:org=* :founded=`202{$x}` ]}')

            self.eq((1609459200000, 1640995200000),
                    await nodeVals('ou:org:founded@=(2021, 2023)', prop='founded'))
            self.eq((1640995200000, 1609459200000),
                    await nodeVals('reverse(ou:org:founded@=(2021, 2023))', prop='founded'))

            await core.nodes('for $x in $lib.range(5) {[ test:str=$x .seen=`202{$x}` ]}')

            i2021 = (1609459200000, 1609459200001)
            i2022 = (1640995200000, 1640995200001)
            self.eq([i2021, i2022], await nodeVals('test:str.seen@=(2021, 2023)', prop='.seen'))
            self.eq([i2022, i2021], await nodeVals('reverse(test:str.seen@=(2021, 2023))', prop='.seen'))

            await core.nodes('for $x in $lib.range(5) {[ test:int=$x .seen=(2025, 2026) ]}')
            await buidRevEq('test:int.seen=(2025, 2026)')

            await core.nodes('for $x in $lib.range(5) {[ inet:flow=($x,) :raw=(["foo"]) ]}')
            await buidRevEq('inet:flow:raw=(["foo"])')

            await core.nodes('for $x in $lib.range(5) {[ inet:flow=* :raw=`bar{$x}` ]}')
            await buidRevEq('inet:flow:raw~=bar')

            await core.nodes('for $x in $lib.range(5) {[ geo:telem=* :latlong=(90, 90) ]}')
            await buidRevEq('geo:telem:latlong=(90, 90)')

            await core.nodes('for $x in $lib.range(5) {[ geo:telem=* :latlong=($x, $x) ]}')

            self.eq([(0.0, 0.0), (1.0, 1.0), (2.0, 2.0)],
                    await nodeVals('geo:telem:latlong*near=((0, 0), 400km)', prop='latlong'))
            self.eq([(2.0, 2.0), (1.0, 1.0), (0.0, 0.0)],
                    await nodeVals('reverse(geo:telem:latlong*near=((0, 0), 400km))', prop='latlong'))

            await core.nodes('[ inet:dns:a=(foo.com, 0.0.0.0) inet:dns:a=(bar.com, 0.0.0.0) ]')

            self.eq([0, ('foo.com', 0), ('bar.com', 0)], await nodeVals('inet:ipv4*type=0.0.0.0'))
            self.eq([('bar.com', 0), ('foo.com', 0), 0], await nodeVals('reverse(inet:ipv4*type=0.0.0.0)'))

            await core.nodes('for $x in $lib.range(5) {[ test:int=$x +#foo=2021 ]}')
            await buidRevEq('test:int#foo')
            await buidRevEq('test:int#foo=2021')

            await core.addTagProp('test', ('int', {}), {})
            await core.nodes('for $x in $lib.range(5) {[ test:int=$x +#foo:test=10 ]}')
            await buidRevEq('#foo:test')
            await buidRevEq('test:int#foo:test=10')

    async def test_indxchop(self):

        async with self.getTestCore() as core:

            self.len(1, await core.nodes('[test:str=$valu]', opts={'vars': {'valu': 'a' * 258}}))
            self.len(1, await core.nodes('test:str^=aa'))

    async def test_tags(self):

        async with self.getTestReadWriteCores() as (core, wcore):

            self.len(1, await wcore.nodes('[(test:str=newp)]'))

            nodes = await wcore.nodes('[(test:str=one +#foo.bar=(2016, 2017))]')
            self.len(1, nodes)
            node = nodes[0]
            self.eq((1451606400000, 1483228800000), node.getTag('foo.bar', ('2016', '2017')))

            nodes = await wcore.nodes('[(test:comp=(10, hehe) +#foo.bar)]')
            self.len(1, nodes)

            self.len(1, await core.nodes('syn:tag=foo'))
            self.len(1, await core.nodes('syn:tag=foo.bar'))

            nodes = await core.nodes('test:str=one')
            self.len(1, nodes)
            node = nodes[0]
            self.true(node.hasTag('foo'))
            self.true(node.hasTag('foo.bar'))

            self.len(2, await core.nodes('#foo.bar'))
            self.len(1, await core.nodes('test:str#foo.bar'))

            with self.raises(s_exc.NoSuchForm):
                await core.nodes('test:newp#foo.bar')

            # delete a tag and it persists
            nodes = await wcore.nodes('test:str=one [-#foo]')
            self.len(1, nodes)
            node = nodes[0]
            self.false(node.hasTag('foo'))
            self.false(node.hasTag('foo.bar'))

            nodes = await wcore.nodes('test:str=one')
            self.len(1, nodes)
            node = nodes[0]
            self.false(node.hasTag('foo'))
            self.false(node.hasTag('foo.bar'))

            # Can norm a list of tag parts into a tag string and use it
            nodes = await wcore.nodes("$foo=('foo', 'bar.baz') $foo=$lib.cast('syn:tag', $foo) [test:int=0 +#$foo]")
            self.len(1, nodes)
            self.eq(set(nodes[0].tags.keys()), {'foo', 'foo.bar_baz'})

            nodes = await wcore.nodes("$foo=('foo', '...V...') $foo=$lib.cast('syn:tag', $foo) [test:int=1 +#$foo]")
            self.len(1, nodes)
            self.eq(set(nodes[0].tags.keys()), {'foo', 'foo.v'})

            # Cannot norm a list of tag parts directly when making tags on a node
            with self.raises(s_exc.BadTypeValu):
                await wcore.nodes("$foo=(('foo', 'bar.baz'),) [test:int=2 +#$foo]")

            # Can set a list of tags directly
            nodes = await wcore.nodes('$foo=("foo", "bar.baz") [test:int=3 +#$foo]')
            self.len(1, nodes)
            self.eq(set(nodes[0].tags.keys()), {'foo', 'bar', 'bar.baz'})

            nodes = await wcore.nodes('$foo=$lib.list("foo", "bar.baz") [test:int=4 +#$foo]')
            self.len(1, nodes)
            self.eq(set(nodes[0].tags.keys()), {'foo', 'bar', 'bar.baz'})

            nodes = await wcore.nodes('$foo=$lib.set("foo", "bar") [test:int=5 +#$foo]')
            self.len(1, nodes)
            self.eq(set(nodes[0].tags.keys()), {'foo', 'bar'})

            await self.asyncraises(s_exc.BadTypeValu, wcore.nodes("$tag='' #$tag"))
            await self.asyncraises(s_exc.BadTypeValu, wcore.nodes("$tag='' #$tag=2020"))
            await self.asyncraises(s_exc.BadTypeValu, wcore.nodes("$tag=$lib.null #foo.$tag"))
            await self.asyncraises(s_exc.BadTypeValu, wcore.nodes("$tag=(foo, bar) #$tag"))
            await self.asyncraises(s_exc.BadTypeValu, wcore.nodes("$tag=(foo, bar) ##$tag"))
            await self.asyncraises(s_exc.BadTypeValu, wcore.nodes("$tag=(foo, bar) inet:fqdn#$tag"))
            await self.asyncraises(s_exc.BadTypeValu, wcore.nodes("test:int $tag=$lib.null +#foo.$tag"))
            await self.asyncraises(s_exc.BadTypeValu, wcore.nodes("test:int $tag=(foo, bar) $lib.print(#$tag)"))
            await self.asyncraises(s_exc.BadTypeValu, wcore.nodes("test:int $tag=(foo, bar) +#$tag"))
            await self.asyncraises(s_exc.BadTypeValu, wcore.nodes("test:int $tag=(foo, bar) +#$tag=2020"))

    async def test_base_types1(self):

        async with self.getTestCore() as core:
            self.len(1, await core.nodes('[test:type10=one :intprop=21]'))
            nodes = await core.nodes('test:type10=one')
            self.len(1, nodes)
            node = nodes[0]
            self.eq(node.get('intprop'), 21)

    async def test_cortex_pure_cmds(self):

        cdef0 = {

            'name': 'testcmd0',

            'cmdargs': (
                ('tagname', {}),
                ('--domore', {'default': False, 'action': 'store_true'}),
            ),

            'cmdconf': {
                'hehe': 'haha',
            },

            'storm': '''
                $foo=$(10)
                if $cmdopts.domore {
                    [ +#$cmdconf.hehe ]
                }
                $lib.print(TAGNAME)
                $lib.print($cmdopts)
                [ +#$cmdopts.tagname ]
            ''',
        }

        with self.getTestDir() as dirn:

            async with self.getTestCore(dirn=dirn) as core:

                await core.setStormCmd(cdef0)

                nodes = await core.nodes('[ inet:asn=10 ] | testcmd0 zoinks')
                self.true(nodes[0].tags.get('zoinks'))

                nodes = await core.nodes('[ inet:asn=11 ] | testcmd0 zoinks --domore')

                self.true(nodes[0].tags.get('haha'))
                self.true(nodes[0].tags.get('zoinks'))

                # test that cmdopts/cmdconf/locals dont leak
                with self.raises(s_exc.NoSuchVar):
                    q = '[ inet:asn=11 ] | testcmd0 zoinks --domore | if ($cmdopts) {[ +#hascmdopts ]}'
                    nodes = await core.nodes(q)

                with self.raises(s_exc.NoSuchVar):
                    q = '[ inet:asn=11 ] | testcmd0 zoinks --domore | if ($cmdconf) {[ +#hascmdconf ]}'
                    nodes = await core.nodes(q)

                with self.raises(s_exc.NoSuchVar):
                    q = '[ inet:asn=11 ] | testcmd0 zoinks --domore | if ($foo) {[ +#hasfoo ]}'
                    nodes = await core.nodes(q)

            # make sure it's still loaded...
            async with self.getTestCore(dirn=dirn) as core:

                await core.nodes('[ inet:asn=30 ] | testcmd0 zoinks')

                await core.delStormCmd('testcmd0')

                with self.raises(s_exc.NoSuchCmd):
                    await core.delStormCmd('newpcmd')

                with self.raises(s_exc.NoSuchName):
                    await core.nodes('[ inet:asn=31 ] | testcmd0 zoinks')

    async def test_base_types2(self):

        async with self.getTestReadWriteCores() as (core, wcore):

            # Make sure new nodes get different creation times than nodes created in the test CoreModule
            await asyncio.sleep(0.001)

            # Test some default values
            nodes = await wcore.nodes('[test:type10=one]')
            self.len(1, nodes)
            node = nodes[0]
            tick = node.get('.created')
            created = node.repr('.created')

            self.len(2, await core.nodes('.created'))
            self.len(1, await core.nodes('.created=$tick', opts={'vars': {'tick': tick}}))
            self.len(2, await core.nodes('.created>=2010'))
            self.len(2, await core.nodes('.created>2010'))
            self.len(0, await core.nodes('.created<2010'))
            # The year the monolith returns
            self.len(2, await core.nodes('.created*range=(2010, 3001)'))
            self.len(2, await core.nodes('.created*range=("2010", "?")'))

            # The .created time is ro
            with self.raises(s_exc.ReadOnlyProp):
                await core.nodes(f'.created="{created}" [.created=3001]')

            self.len(1, await wcore.nodes('test:type10=one [:intprop=21 :strprop=qwer :locprop=us.va.reston]'))
            nodes = await wcore.nodes('[test:comp=(33, "THIRTY THREE")]')
            self.len(1, nodes)
            node = nodes[0]
            self.eq(node.get('hehe'), 33)
            self.eq(node.get('haha'), 'thirty three')

            with self.raises(s_exc.ReadOnlyProp):
                await wcore.nodes('test:comp=(33, "THIRTY THREE") [ :hehe = 80]')

            self.len(0, await wcore.nodes('test:auto=autothis'))
            q = '[test:str=woot :bar=(test:auto, autothis) :baz=(test:type10:strprop, WOOT) :tick=20160505]'
            nodes = await wcore.nodes(q)
            self.len(1, nodes)
            node = nodes[0]
            self.eq(node.get('bar'), ('test:auto', 'autothis'))
            self.eq(node.get('baz'), ('test:type10:strprop', 'woot'))
            self.eq(node.get('tick'), 1462406400000)
            self.len(1, await wcore.nodes('test:auto=autothis'))
            # add some time range bumper nodes
            self.len(1, await wcore.nodes('[test:str=toolow :tick=2015]'))
            self.len(1, await wcore.nodes('[test:str=toohigh :tick=2018]'))
            # test lifting by prop without value
            self.len(3, await core.nodes('test:str:tick'))
            nodes = await core.nodes('test:type10=one')
            self.len(1, nodes)
            node = nodes[0]
            self.eq(node.get('intprop'), 21)
            self.nn(node.get('.created'))
            self.len(2, await core.nodes('test:str^=too'))
            # Loc prop lookup
            nodes = await core.nodes('test:type10:locprop^=us.va')
            self.len(1, nodes)
            node = nodes[0]
            self.eq(node.ndef, ('test:type10', 'one'))

    async def test_eval(self):
        ''' Cortex.eval test '''

        async with self.getTestCore() as core:

            # test some edit syntax
            nodes = await core.nodes('[ test:comp=(10, haha) +#foo.bar -#foo.bar ]')
            self.len(1, nodes)
            self.nn(nodes[0].getTag('foo'))
            self.none(nodes[0].getTag('foo.bar'))

            # Make sure the 'view' key in optional opts parameter works
            nodes = await core.nodes('test:comp', opts={'view': core.view.iden})
            self.len(1, nodes)

            with self.raises(s_exc.NoSuchView):
                await core.nodes('test:comp', opts={'view': 'xxx'})

            nodes = await core.nodes('[ test:str="foo bar" :tick=2018]')
            self.len(1, nodes)
            self.eq(1514764800000, nodes[0].get('tick'))
            self.eq('foo bar', nodes[0].ndef[1])

            nodes = await core.nodes('test:str="foo bar" [ -:tick ]')
            self.len(1, nodes)
            self.none(nodes[0].get('tick'))

            msgs = await core.stormlist('test:str [ -:newp ]')
            self.stormIsInErr('No property named newp.', msgs)

            msgs = await core.stormlist('test:str -test:str:newp')
            self.stormIsInErr('No property named test:str:newp.', msgs)

            msgs = await core.stormlist('test:str +test:newp>newp')
            self.stormIsInErr('No property named test:newp.', msgs)

            nodes = await core.nodes('[test:guid="*" :tick=2001]')
            self.len(1, nodes)
            self.true(s_common.isguid(nodes[0].ndef[1]))
            self.nn(nodes[0].get('tick'))

            nodes = await core.nodes('test:str="foo bar" +test:str')
            self.len(1, nodes)

            nodes = await core.nodes('test:str="foo bar" -test:str:tick')
            self.len(1, nodes)

            qstr = 'test:str="foo bar" +test:str="foo bar" [ :tick=2015 ] +test:str:tick=2015'
            nodes = await core.nodes(qstr)
            self.len(1, nodes)

            # Seed new nodes via nodedefs
            ndef = ('test:comp', (10, 'haha'))
            opts = {'ndefs': (ndef,)}
            # Seed nodes in the query with ndefs
            nodes = await core.nodes('[-#foo]', opts=opts)
            self.len(1, nodes)
            self.none(nodes[0].getTag('foo'))

            # Seed nodes in the query with idens
            opts = {'idens': (s_common.ehex(s_common.buid(('test:str', 'foo bar'))),)}
            nodes = await core.nodes('', opts=opts)
            self.len(1, nodes)
            self.eq(nodes[0].ndef, ('test:str', 'foo bar'))

            # Seed nodes in the query invalid idens
            opts = {'idens': ('deadb33f',)}
            with self.raises(s_exc.NoSuchIden):
                await core.nodes('', opts=opts)

            # init / fini messages contain tick/tock/took/count information
            msgs = await core.stormlist('{}')
            self.len(2, msgs)

            (ityp, info) = msgs[0]
            self.eq('init', ityp)
            self.gt(info.get('tick'), 0)
            self.gt(info.get('abstick'), 0)
            self.eq(info.get('text'), '{}')
            self.eq(info.get('hash'), '99914b932bd37a50b983c5e7c90ae93b')

            (ftyp, fnfo) = msgs[1]
            self.eq('fini', ftyp)
            self.eq(fnfo.get('count'), 0)
            took = fnfo.get('took')
            self.ge(took, 0)
            self.ge(fnfo.get('tock'), info.get('tick'))
            self.ge(fnfo.get('abstock'), info.get('abstick'))
            self.eq(took, fnfo.get('tock') - info.get('tick'))
            self.eq(took, fnfo.get('abstock') - info.get('abstick'))

            # count = 2
            msgs = await core.stormlist('test:comp=(10, haha) test:str="foo bar" ')
            self.len(4, msgs)

            (ftyp, fnfo) = msgs[-1]
            self.eq('fini', ftyp)
            self.eq(fnfo.get('count'), 2)

            # Test and/or/not
            await core.nodes('[test:comp=(1, test) +#meep.morp +#bleep.blorp +#cond]')
            await core.nodes('[test:comp=(2, test) +#meep.morp +#bleep.zlorp +#cond]')
            await core.nodes('[test:comp=(3, foob) +#meep.gorp +#bleep.zlorp +#cond]')

            q = 'test:comp +(:hehe<2 and :haha=test)'
            self.len(1, await core.nodes(q))

            q = 'test:comp +(:hehe<2 and :haha=foob)'
            self.len(0, await core.nodes(q))

            q = 'test:comp +(:hehe<2 or :haha=test)'
            self.len(2, await core.nodes(q))

            q = 'test:comp +(:hehe<2 or :haha=foob)'
            self.len(2, await core.nodes(q))

            q = 'test:comp +(:hehe<2 or #meep.gorp)'
            self.len(2, await core.nodes(q))
            # TODO Add not tests

            with self.raises(s_exc.NoSuchCmpr):
                await core.nodes('test:str*near=newp')
            with self.raises(s_exc.NoSuchCmpr):
                await core.nodes('test:str +test:str@=2018')
            with self.raises(s_exc.NoSuchCmpr):
                await core.nodes('test:str +test:str:tick*near=newp')
            with self.raises(s_exc.NoSuchCmpr):
                await core.nodes('test:str +#test*near=newp')
            with self.raises(s_exc.BadTypeValu):
                await core.nodes('test:str +#test*in=newp')
            with self.raises(s_exc.BadSyntax):
                await core.nodes('test:str -> # } limit 10')
            with self.raises(s_exc.BadSyntax):
                await core.nodes('test:str -> # { limit 10')
            with self.raises(s_exc.BadSyntax):
                await core.nodes(' | | ')
            with self.raises(s_exc.BadSyntax):
                await core.nodes('[-test:str]')

            # Bad syntax in messge stream
            mesgs = await alist(core.storm(' | | | '))
            self.len(1, [mesg for mesg in mesgs if mesg[0] == 'init'])
            self.len(1, [mesg for mesg in mesgs if mesg[0] == 'fini'])
            # We still get a texthash
            texthash = [mesg for mesg in mesgs if mesg[0] == 'init'][0][1].get('hash')
            self.eq(texthash, hashlib.md5(' | | | '.encode()).hexdigest())
            # Lark sensitive test
            self.stormIsInErr("Unexpected token '|'", mesgs)
            errs = [mesg[1] for mesg in mesgs if mesg[0] == 'err']
            self.eq(errs[0][0], 'BadSyntax')

            # Scrape is not a default behavior
            with self.raises(s_exc.BadSyntax):
                await core.nodes('pennywise@vertex.link')

            self.len(2, await core.nodes(('[ test:str=foo test:str=bar ]')))

            opts = {'vars': {'foo': 'bar'}}

            nodes = await core.nodes('test:str=$foo', opts=opts)
            self.len(1, nodes)
            self.eq('bar', nodes[0].ndef[1])

            # Make sure a tag=valu comparison before the tag is accessed works
            self.len(0, await core.nodes('#newp=2020'))

    async def test_cortex_delnode(self):

        data = {}

        def onPropDel(node, oldv):
            data['prop:del'] = True
            self.eq(oldv, 100)

        def onNodeDel(node):
            data['node:del'] = True

        async with self.getTestCore() as core:

            form = core.model.forms.get('test:str')

            form.onDel(onNodeDel)
            form.props.get('tick').onDel(onPropDel)

            nodes = await core.nodes('[test:pivtarg=foo]')
            self.len(1, nodes)
            targ = nodes[0]

            self.len(1, await core.nodes('[test:pivcomp=(foo, bar)]'))

            with self.raises(s_exc.CantDelNode):
                await targ.delete()

            nodes = await core.nodes('[test:str=foo]')
            self.len(1, nodes)
            targ = nodes[0]
            self.len(1, await core.nodes('[test:arrayprop=* :strs=(foo, bar)]'))

            with self.raises(s_exc.CantDelNode):
                await targ.delete()

            nodes = await core.nodes('[(test:str=baz :tick=(100) +#hehe)]')
            self.len(1, nodes)
            tstr = nodes[0]

            nodes = await core.nodes('syn:tag=hehe')
            self.len(1, nodes)
            tagnode = nodes[0]

            with self.raises(s_exc.CantDelNode):
                await tagnode.delete()

            buid = tstr.buid
            await tstr.delete()

            self.true(data.get('prop:del'))
            self.true(data.get('node:del'))

            self.len(0, await core.nodes('test:str=baz'))
            self.len(0, await core.nodes('iden $valu', opts={'vars': {'valu': s_common.ehex(buid)}}))
            self.len(0, await core.nodes('test:str:tick'))

    async def test_pivot_inout(self):

        async def getPackNodes(core, query):
            nodes = await core.nodes(query)
            nodes = sorted([n.pack() for n in nodes])
            return nodes

        async with self.getTestReadWriteCores() as (core, wcore):
            # seed a node for pivoting

            await core.nodes('[ test:pivcomp=(foo,bar) :tick=2018 ]')
            await wcore.nodes('[ edge:refs=((ou:org, "*"), (test:pivcomp,(foo,bar))) ]')

            self.len(1, await core.nodes('ou:org -> edge:refs:n1'))

            q = 'test:pivcomp=(foo,bar) -> test:pivtarg'
            nodes = await getPackNodes(core, q)
            self.len(1, nodes)
            self.eq(nodes[0][0], ('test:pivtarg', 'foo'))

            # Regression test:  bug in implicit form pivot where absence of foreign key in source node was treated like
            # a match-any
            await wcore.nodes('[ test:int=42 ]')
            q = 'test:pivcomp -> test:int'
            nodes = await getPackNodes(core, q)
            self.len(0, nodes)

            # Multiple props of source form have type of destination form:  pivot through all the matching props.
            await wcore.nodes('[ test:pivcomp=(xxx,yyy) :width=42 ]')
            q = 'test:pivcomp -> test:int'
            nodes = await getPackNodes(core, q)
            self.len(1, nodes)

            q = 'test:pivcomp=(foo,bar) :targ -> test:pivtarg'
            nodes = await getPackNodes(core, q)
            self.len(1, nodes)
            self.eq(nodes[0][0], ('test:pivtarg', 'foo'))

            q = 'test:pivcomp=(foo,bar) :targ -+> test:pivtarg'
            nodes = await getPackNodes(core, q)
            self.len(2, nodes)
            self.eq(nodes[0][0], ('test:pivcomp', ('foo', 'bar')))
            self.eq(nodes[1][0], ('test:pivtarg', 'foo'))

            q = 'test:pivcomp=(foo,bar) :targ -+> *'
            nodes = await getPackNodes(core, q)
            self.len(2, nodes)
            self.eq(nodes[0][0], ('test:pivcomp', ('foo', 'bar')))
            self.eq(nodes[1][0], ('test:pivtarg', 'foo'))

            q = 'test:str=bar -> test:pivcomp:lulz'
            nodes = await getPackNodes(core, q)
            self.len(1, nodes)
            self.eq(nodes[0][0], ('test:pivcomp', ('foo', 'bar')))

            q = 'test:str=bar -+> test:pivcomp:lulz'
            nodes = await getPackNodes(core, q)
            self.len(2, nodes)
            self.eq(nodes[0][0], ('test:pivcomp', ('foo', 'bar')))
            self.eq(nodes[1][0], ('test:str', 'bar'))

            q = 'test:pivcomp=(foo,bar) -+> test:pivtarg'
            nodes = await getPackNodes(core, q)
            self.len(2, nodes)
            self.eq(nodes[0][0], ('test:pivcomp', ('foo', 'bar')))
            self.eq(nodes[1][0], ('test:pivtarg', 'foo'))

            q = 'test:pivcomp=(foo,bar) -> *'
            nodes = await getPackNodes(core, q)
            self.len(2, nodes)
            self.eq(nodes[0][0], ('test:pivtarg', 'foo'))
            self.eq(nodes[1][0], ('test:str', 'bar'))

            q = 'test:pivcomp=(foo,bar) -+> *'
            nodes = await getPackNodes(core, q)
            self.len(3, nodes)
            self.eq(nodes[0][0], ('test:pivcomp', ('foo', 'bar')))
            self.eq(nodes[1][0], ('test:pivtarg', 'foo'))
            self.eq(nodes[2][0], ('test:str', 'bar'))

            q = 'test:pivcomp=(foo,bar) :lulz -> test:str'
            nodes = await getPackNodes(core, q)
            self.len(1, nodes)
            self.eq(nodes[0][0], ('test:str', 'bar'))

            q = 'test:pivcomp=(foo,bar) :lulz -+> test:str'
            nodes = await getPackNodes(core, q)
            self.len(2, nodes)
            self.eq(nodes[0][0], ('test:pivcomp', ('foo', 'bar')))
            self.eq(nodes[1][0], ('test:str', 'bar'))

            q = 'test:str=bar <- *'
            nodes = await getPackNodes(core, q)
            self.len(1, nodes)
            self.eq(nodes[0][0], ('test:pivcomp', ('foo', 'bar')))

            q = 'test:str=bar <+- *'
            nodes = await getPackNodes(core, q)
            self.len(2, nodes)
            self.eq(nodes[0][0], ('test:pivcomp', ('foo', 'bar')))
            self.eq(nodes[1][0], ('test:str', 'bar'))

            # A simple edge for testing pivotinfrom with a edge to n2
            await wcore.nodes('[ edge:has=((test:str, foobar), (test:str, foo)) ]')

            q = 'test:str=foobar -+> edge:has'
            nodes = await getPackNodes(core, q)
            self.len(2, nodes)
            self.eq(nodes[0][0], ('edge:has', (('test:str', 'foobar'), ('test:str', 'foo'))))
            self.eq(nodes[1][0], ('test:str', 'foobar'))

            # traverse from node to edge:n1
            q = 'test:str=foo <- edge:has'
            nodes = await getPackNodes(core, q)
            self.len(1, nodes)
            self.eq(nodes[0][0], ('edge:has', (('test:str', 'foobar'), ('test:str', 'foo'))))

            # traverse from node to edge:n1 with a join
            q = 'test:str=foo <+- edge:has'
            nodes = await getPackNodes(core, q)
            self.len(2, nodes)
            self.eq(nodes[0][0], ('edge:has', (('test:str', 'foobar'), ('test:str', 'foo'))))
            self.eq(nodes[1][0], ('test:str', 'foo'))

            # Traverse from a edge to :n2
            # (this is technically a circular query)
            q = 'test:str=foobar -> edge:has <- test:str'
            nodes = await getPackNodes(core, q)
            self.len(1, nodes)
            self.eq(nodes[0][0], ('test:str', 'foobar'))

            # Traverse from a edge to :n2 with a join
            # (this is technically a circular query)
            q = 'test:str=foobar -> edge:has <+- test:str'
            nodes = await getPackNodes(core, q)
            self.len(2, nodes)
            self.eq(nodes[0][0], ('edge:has', (('test:str', 'foobar'), ('test:str', 'foo'))))
            self.eq(nodes[1][0], ('test:str', 'foobar'))

            # Add tag
            q = 'test:str=bar test:pivcomp=(foo,bar) [+#test.bar]'
            nodes = await getPackNodes(core, q)
            self.len(2, nodes)
            # Lift, filter, pivot in
            q = '#test.bar +test:str <- *'
            nodes = await getPackNodes(core, q)
            self.len(1, nodes)
            self.eq(nodes[0][0], ('test:pivcomp', ('foo', 'bar')))

            # Pivot tests with optimized lifts
            q = '#test.bar +test:str <+- *'
            nodes = await getPackNodes(core, q)
            self.len(2, nodes)

            q = '#test.bar +test:pivcomp -> *'
            nodes = await getPackNodes(core, q)
            self.len(2, nodes)

            q = '#test.bar +test:pivcomp -+> *'
            nodes = await getPackNodes(core, q)
            self.len(3, nodes)

            # tag a tag
            q = '[syn:tag=biz.meta +#super.foo +#super.baz +#second.tag]'
            nodes = await getPackNodes(core, q)
            self.len(1, nodes)

            # join syn:tag to tags
            q = 'syn:tag -+> #'
            base = await getPackNodes(core, 'syn:tag')
            nodes = await getPackNodes(core, q)
            self.len(9, base)
            self.len(12, nodes)

            q = 'syn:tag:base=meta -+> #'
            nodes = await getPackNodes(core, q)
            self.len(4, nodes)
            self.eq(nodes[0][0], ('syn:tag', 'biz.meta'))
            self.eq(nodes[1][0], ('syn:tag', 'second.tag'))
            self.eq(nodes[2][0], ('syn:tag', 'super.baz'))
            self.eq(nodes[3][0], ('syn:tag', 'super.foo'))

            q = 'syn:tag:base=meta -+> #*'
            nodes = await getPackNodes(core, q)
            self.len(6, nodes)
            self.eq(nodes[0][0], ('syn:tag', 'biz.meta'))
            self.eq(nodes[1][0], ('syn:tag', 'second'))
            self.eq(nodes[2][0], ('syn:tag', 'second.tag'))
            self.eq(nodes[3][0], ('syn:tag', 'super'))
            self.eq(nodes[4][0], ('syn:tag', 'super.baz'))
            self.eq(nodes[5][0], ('syn:tag', 'super.foo'))

            q = 'syn:tag:base=meta -+> #test'
            nodes = await getPackNodes(core, q)
            self.len(1, nodes)
            self.eq(nodes[0][0], ('syn:tag', 'biz.meta'))

            q = 'syn:tag:base=meta -+> #second'
            nodes = await getPackNodes(core, q)
            self.len(2, nodes)
            self.eq(nodes[0][0], ('syn:tag', 'biz.meta'))
            self.eq(nodes[1][0], ('syn:tag', 'second'))

            q = 'syn:tag:base=meta -+> #second.tag'
            nodes = await getPackNodes(core, q)
            self.len(2, nodes)
            self.eq(nodes[0][0], ('syn:tag', 'biz.meta'))
            self.eq(nodes[1][0], ('syn:tag', 'second.tag'))

            q = 'syn:tag:base=meta -+> #super.*'
            nodes = await getPackNodes(core, q)
            self.len(3, nodes)
            self.eq(nodes[0][0], ('syn:tag', 'biz.meta'))
            self.eq(nodes[1][0], ('syn:tag', 'super.baz'))
            self.eq(nodes[2][0], ('syn:tag', 'super.foo'))

            q = 'syn:tag:base=meta -+> #super.baz'
            nodes = await getPackNodes(core, q)
            self.len(2, nodes)
            self.eq(nodes[0][0], ('syn:tag', 'biz.meta'))
            self.eq(nodes[1][0], ('syn:tag', 'super.baz'))

            # tag a node
            q = '[test:str=tagyourtags +#biz.meta]'
            nodes = await getPackNodes(core, q)
            self.len(1, nodes)
            self.eq(nodes[0][0], ('test:str', 'tagyourtags'))

            q = 'test:str -+> #'
            nodes = await getPackNodes(core, q)
            self.len(7, nodes)
            self.eq(nodes[0][0], ('syn:tag', 'biz.meta'))
            self.eq(nodes[1][0], ('syn:tag', 'test.bar'))
            self.eq(nodes[2][0], ('test:str', 'bar'))
            self.eq(nodes[3][0], ('test:str', 'foo'))
            self.eq(nodes[4][0], ('test:str', 'foobar'))
            self.eq(nodes[5][0], ('test:str', 'tagyourtags'))
            self.eq(nodes[6][0], ('test:str', 'yyy'))

            q = 'test:str -+> #*'
            nodes = await getPackNodes(core, q)
            self.len(9, nodes)
            self.eq(nodes[0][0], ('syn:tag', 'biz'))
            self.eq(nodes[1][0], ('syn:tag', 'biz.meta'))
            self.eq(nodes[2][0], ('syn:tag', 'test'))
            self.eq(nodes[3][0], ('syn:tag', 'test.bar'))
            self.eq(nodes[4][0], ('test:str', 'bar'))
            self.eq(nodes[5][0], ('test:str', 'foo'))
            self.eq(nodes[6][0], ('test:str', 'foobar'))
            self.eq(nodes[7][0], ('test:str', 'tagyourtags'))
            self.eq(nodes[8][0], ('test:str', 'yyy'))

            q = 'test:str=bar -+> #'
            nodes = await getPackNodes(core, q)
            self.len(2, nodes)
            self.eq(nodes[0][0], ('syn:tag', 'test.bar'))
            self.eq(nodes[1][0], ('test:str', 'bar'))

            # tag conditional filters followed by * pivot operators
            # These are all going to yield zero nodes but should
            # parse cleanly.
            q = '#test.bar -#test <- *'
            nodes = await getPackNodes(core, q)
            self.len(0, nodes)

            q = '#test.bar -#test <+- *'
            nodes = await getPackNodes(core, q)
            self.len(0, nodes)

            q = '#test.bar -#test -> *'
            nodes = await getPackNodes(core, q)
            self.len(0, nodes)

            q = '#test.bar -#test -+> *'
            nodes = await getPackNodes(core, q)
            self.len(0, nodes)

            # Do a PropPivotOut with a :prop value which is not a form.
            tgud = s_common.guid()
            tstr = 'boom'
            q = '[test:str=$tstr] [test:guid=$tgud] [test:edge=((test:guid, $tgud), (test:str, $tstr))]'
            self.len(3, await wcore.nodes(q, opts={'vars': {'tstr': tstr, 'tgud': tgud}}))

            q = f'test:str={tstr} <- test:edge :n1:form -> *'
            mesgs = await core.stormlist(q)
            self.stormIsInWarn('The source property "n1:form" type "str" is not a form. Cannot pivot.',
                               mesgs)
            self.len(0, [m for m in mesgs if m[0] == 'node'])

            # Do a PivotInFrom with a bad form
            with self.raises(s_exc.NoSuchForm) as cm:
                await core.nodes('.created <- test:newp')

            with self.raises(s_exc.StormRuntimeError) as cm:
                await core.nodes('test:str <- test:str')

            mesg = 'Pivot in from a specific form cannot be used with nodes of type test:str'
            self.eq(cm.exception.get('mesg'), mesg)
            self.eq(cm.exception.get('name'), 'test:str')

            # Setup a propvalu pivot where the secondary prop may fail to norm
            # to the destination prop for some of the inbound nodes.
            await wcore.nodes('[ test:comp=(127,newp) ] [test:comp=(127,127)]')
            mesgs = await core.stormlist('test:comp :haha -> test:int')

            warns = [msg for msg in mesgs if msg[0] == 'warn']
            self.len(1, warns)
            emesg = "BadTypeValu ['newp'] during pivot: invalid literal for int() with base 0: 'newp'"
            self.eq(warns[0][1], {'name': 'test:int', 'valu': 'newp',
                                  'mesg': emesg})
            nodes = [msg for msg in mesgs if msg[0] == 'node']
            self.len(1, nodes)
            self.eq(nodes[0][1][0], ('test:int', 127))

            # Setup a form pivot where the primary prop may fail to norm
            # to the destination prop for some of the inbound nodes.
            self.len(1, await core.nodes('[test:int=10]'))
            self.len(1, await core.nodes('[test:int=25]'))
            self.len(1, await core.nodes('[(test:type10=test :intprop=25)]'))
            mesgs = await core.stormlist('test:int*in=(10, 25) -> test:type10:intprop')

            warns = [msg for msg in mesgs if msg[0] == 'warn']
            self.len(1, warns)
            emesg = "BadTypeValu [10] during pivot: value is below min=20"
            self.eq(warns[0][1], {'name': 'int', 'valu': '10',
                                  'mesg': emesg})
            nodes = [msg for msg in mesgs if msg[0] == 'node']
            self.len(1, nodes)
            self.eq(nodes[0][1][0], ('test:type10', 'test'))

            msgs = await core.stormlist('test:int :loc -> test:newp')
            self.stormIsInErr('No property named test:newp', msgs)

            # Bad pivot syntax go here
            for q in ['test:pivcomp :lulz <- *',
                      'test:pivcomp :lulz <+- *',
                      'test:pivcomp :lulz <- test:str',
                      'test:pivcomp :lulz <+- test:str',
                      ]:
                with self.raises(s_exc.BadSyntax):
                    await core.nodes(q)

    async def test_cortex_storm_set_univ(self):

        async with self.getTestReadWriteCores() as (core, wcore):

            self.len(1, await wcore.nodes('[ test:str=woot .seen=(2014,2015) ]'))
            nodes = await core.nodes('test:str=woot')
            self.len(1, nodes)
            node = nodes[0]
            self.eq(node.get('.seen'), (1388534400000, 1420070400000))

    async def test_cortex_storm_set_tag(self):

        async with self.getTestReadWriteCores() as (core, wcore):

            tick0 = core.model.type('time').norm('2014')[0]
            tick1 = core.model.type('time').norm('2015')[0]
            tick2 = core.model.type('time').norm('2016')[0]

            self.len(1, await wcore.nodes('[ test:str=hehe +#foo=(2014,2016) ]'))
            self.len(1, await wcore.nodes('[ test:str=haha +#bar=2015 ]'))

            nodes = await core.nodes('test:str=hehe')
            self.len(1, nodes)
            node = nodes[0]
            self.eq(node.getTag('foo'), (tick0, tick2))

            nodes = await core.nodes('test:str=haha')
            self.len(1, nodes)
            node = nodes[0]
            self.eq(node.getTag('bar'), (tick1, tick1 + 1))

            async with await core.snap() as snap:
                node = await snap.getNodeByNdef(('test:str', 'haha'))
                self.eq(node.getTag('bar'), (tick1, tick1 + 1))

                # FIXME Snap.strict manipulation, remove in 3.0.0
                # Sad path with snap.strict=False
                snap.strict = False
                waiter = snap.waiter(1, 'warn')
                ret = await node.addTag('newp.newpnewp', ('2001', '1999'))
                self.none(ret)
                msgs = await waiter.wait(timeout=6)
                self.len(1, msgs)
                mesg = msgs[0]
                self.eq(mesg[1].get('mesg'), "Invalid Tag Value: newp.newpnewp=('2001', '1999').")

            self.len(1, await wcore.nodes('[ test:str=haha +#bar=2016 ]'))
            nodes = await core.nodes('test:str=haha')
            self.len(1, nodes)
            node = nodes[0]
            self.eq(node.getTag('bar'), (tick1, tick2 + 1))

            # Sad path
            with self.raises(s_exc.BadTypeValu) as cm:
                await core.nodes('test:str=hehe [+#newp.tag=(2022,2001)]')
            self.eq(cm.exception.get('tag'), 'newp.tag')

    async def test_cortex_storm_filt_ival(self):

        async with self.getTestReadWriteCores() as (core, wcore):

            self.len(1, await wcore.nodes('[ test:str=woot +#foo=(2015,2018) +#bar .seen=(2014,2016) ]'))

            self.len(1, await core.nodes('test:str=woot +.seen@=2015'))
            self.len(0, await core.nodes('test:str=woot +.seen@=2012'))
            self.len(1, await core.nodes('test:str=woot +.seen@=(2012,2015)'))
            self.len(0, await core.nodes('test:str=woot +.seen@=(2012,2013)'))

            self.len(1, await core.nodes('test:str=woot +.seen@=#foo'))
            self.len(0, await core.nodes('test:str=woot +.seen@=#bar'))
            self.len(0, await core.nodes('test:str=woot +.seen@=#baz'))

            self.len(1, await core.nodes('test:str=woot $foo=#foo +.seen@=$foo'))

            self.len(1, await core.nodes('test:str +#foo@=2016'))
            self.len(1, await core.nodes('test:str +#foo@=(2015, 2018)'))
            self.len(1, await core.nodes('test:str +#foo@=(2014, 2019)'))
            self.len(0, await core.nodes('test:str +#foo@=(2014, 20141231)'))

            self.len(1, await wcore.nodes('[ inet:dns:a=(woot.com,1.2.3.4) .seen=(2015,2016) ]'))
            self.len(1, await wcore.nodes('[ inet:fqdn=woot.com +#bad=(2015,2016) ]'))

            self.len(1, await core.nodes('inet:fqdn +#bad $fqdnbad=#bad -> inet:dns:a:fqdn +.seen@=$fqdnbad'))

            with self.raises(s_exc.NoSuchCmpr):
                await core.nodes('test:str +#foo==(2022,2023)')

    async def test_cortex_storm_tagform(self):

        async with self.getTestReadWriteCores() as (core, wcore):

            self.len(1, await wcore.nodes('[ test:str=hehe ]'))
            self.len(1, await wcore.nodes('[ test:str=haha +#foo ]'))
            self.len(1, await wcore.nodes('[ test:str=woot +#foo=(2015,2018) ]'))

            self.len(2, await core.nodes('#foo'))
            self.len(3, await core.nodes('test:str'))

            self.len(2, await core.nodes('test:str#foo'))
            self.len(1, await core.nodes('test:str#foo@=2016'))
            self.len(0, await core.nodes('test:str#foo@=2020'))

            # test the overlap variants
            self.len(0, await core.nodes('test:str#foo@=(2012,2013)'))
            self.len(0, await core.nodes('test:str#foo@=(2020,2022)'))
            self.len(1, await core.nodes('test:str#foo@=(2012,2017)'))
            self.len(1, await core.nodes('test:str#foo@=(2017,2022)'))
            self.len(1, await core.nodes('test:str#foo@=(2012,2022)'))

    async def test_cortex_int_indx(self):

        async with self.getTestReadWriteCores() as (core, wcore):

            await wcore.nodes('[test:int=20]')

            self.len(0, await core.nodes('test:int>=30'))
            self.len(1, await core.nodes('test:int>=20'))
            self.len(1, await core.nodes('test:int>=10'))

            self.len(0, await core.nodes('test:int>30'))
            self.len(0, await core.nodes('test:int>20'))
            self.len(1, await core.nodes('test:int>10'))

            self.len(0, await core.nodes('test:int<=10'))
            self.len(1, await core.nodes('test:int<=20'))
            self.len(1, await core.nodes('test:int<=30'))

            self.len(0, await core.nodes('test:int<10'))
            self.len(0, await core.nodes('test:int<20'))
            self.len(1, await core.nodes('test:int<30'))

            self.len(0, await core.nodes('test:int +test:int>=30'))
            self.len(1, await core.nodes('test:int +test:int>=20'))
            self.len(1, await core.nodes('test:int +test:int>=10'))

            self.len(0, await core.nodes('test:int +test:int>30'))
            self.len(0, await core.nodes('test:int +test:int>20'))
            self.len(1, await core.nodes('test:int +test:int>10'))

            self.len(0, await core.nodes('test:int +test:int<=10'))
            self.len(1, await core.nodes('test:int +test:int<=20'))
            self.len(1, await core.nodes('test:int +test:int<=30'))

            self.len(0, await core.nodes('test:int +test:int<10'))
            self.len(0, await core.nodes('test:int +test:int<20'))
            self.len(1, await core.nodes('test:int +test:int<30'))

            # time indx is derived from the same lift helpers
            await wcore.nodes('[test:str=foo :tick=201808021201]')

            self.len(0, await core.nodes('test:str:tick>=201808021202'))
            self.len(1, await core.nodes('test:str:tick>=201808021201'))
            self.len(1, await core.nodes('test:str:tick>=201808021200'))

            self.len(0, await core.nodes('test:str:tick>201808021202'))
            self.len(0, await core.nodes('test:str:tick>201808021201'))
            self.len(1, await core.nodes('test:str:tick>201808021200'))

            self.len(1, await core.nodes('test:str:tick<=201808021202'))
            self.len(1, await core.nodes('test:str:tick<=201808021201'))
            self.len(0, await core.nodes('test:str:tick<=201808021200'))

            self.len(1, await core.nodes('test:str:tick<201808021202'))
            self.len(0, await core.nodes('test:str:tick<201808021201'))
            self.len(0, await core.nodes('test:str:tick<201808021200'))

            self.len(0, await core.nodes('test:str +test:str:tick>=201808021202'))
            self.len(1, await core.nodes('test:str +test:str:tick>=201808021201'))
            self.len(1, await core.nodes('test:str +test:str:tick>=201808021200'))

            self.len(0, await core.nodes('test:str +test:str:tick>201808021202'))
            self.len(0, await core.nodes('test:str +test:str:tick>201808021201'))
            self.len(1, await core.nodes('test:str +test:str:tick>201808021200'))

            self.len(1, await core.nodes('test:str +test:str:tick<=201808021202'))
            self.len(1, await core.nodes('test:str +test:str:tick<=201808021201'))
            self.len(0, await core.nodes('test:str +test:str:tick<=201808021200'))

            self.len(1, await core.nodes('test:str +test:str:tick<201808021202'))
            self.len(0, await core.nodes('test:str +test:str:tick<201808021201'))
            self.len(0, await core.nodes('test:str +test:str:tick<201808021200'))

            await wcore.nodes('[test:int=99999]')
            self.len(1, await core.nodes('test:int<=20'))
            self.len(2, await core.nodes('test:int>=20'))
            self.len(1, await core.nodes('test:int>20'))
            self.len(0, await core.nodes('test:int<20'))

    async def test_cortex_univ(self):

        async with self.getTestCore() as core:

            # Ensure that the test model loads a univ property
            prop = core.model.prop('.test:univ')
            self.true(prop.isuniv)

            # Add a univprop directly via API for testing
            core.model.addUnivProp('hehe', ('int', {}), {})

            self.len(1, await core.nodes('[ test:str=woot .hehe=20 ]'))
            self.len(1, await core.nodes('.hehe'))
            self.len(1, await core.nodes('test:str.hehe=20'))
            self.len(0, await core.nodes('test:str.hehe=19'))
            self.len(1, await core.nodes('.hehe [ -.hehe ]'))
            self.len(0, await core.nodes('.hehe'))

        # ensure that we can delete univ props in a authenticated setting
        async with self.getTestCoreAndProxy() as (realcore, core):

            realcore.model.addUnivProp('hehe', ('int', {}), {})
            self.len(1, await realcore.nodes('[ test:str=woot .hehe=20 ]'))
            self.len(1, await realcore.nodes('[ test:str=pennywise .hehe=8086 ]'))

            msgs = await core.storm('test:str=woot [-.hehe]').list()
            podes = [m[1] for m in msgs if m[0] == 'node']
            self.none(s_node.prop(podes[0], '.hehe'))
            msgs = await core.storm('test:str=pennywise [-.hehe]').list()
            podes = [m[1] for m in msgs if m[0] == 'node']
            self.none(s_node.prop(podes[0], '.hehe'))

    async def test_storm_cond_has(self):
        async with self.getTestCore() as core:

            await core.nodes('[ inet:ipv4=1.2.3.4 :asn=20 ]')
            self.len(1, await core.nodes('inet:ipv4=1.2.3.4 +:asn'))

            with self.raises(s_exc.BadSyntax):
                await core.nodes('[ inet:ipv4=1.2.3.4 +:foo ]')

    async def test_storm_cond_not(self):

        async with self.getTestCore() as core:

            self.len(1, await core.nodes('[ test:str=foo +#bar ]'))
            self.len(1, await core.nodes('[ test:str=foo +#bar ] +(not .seen)'))
            self.len(1, await core.nodes('[ test:str=foo +#bar ] +(#baz or not .seen)'))

    async def test_storm_totags(self):

        async with self.getTestCore() as core:

            nodes = await core.nodes('[ test:str=visi +#foo.bar ] -> #')

            self.len(1, nodes)
            self.eq(nodes[0].ndef[1], 'foo.bar')

            self.len(2, await core.nodes('test:str=visi -> #*'))
            self.len(1, await core.nodes('test:str=visi -> #foo.bar'))
            self.len(1, await core.nodes('test:str=visi -> #foo.*'))
            self.len(0, await core.nodes('test:str=visi -> #baz.*'))

    async def test_storm_fromtags(self):

        async with self.getTestCore() as core:

            await core.nodes('[ test:str=visi test:int=20 +#foo.bar ]')

            nodes = await core.nodes('syn:tag=foo.bar -> test:str')
            self.len(1, nodes)
            self.eq(nodes[0].ndef[1], 'visi')

            self.len(2, await core.nodes('syn:tag=foo.bar -> *'))

            # Attempt a formpivot from a syn:tag node to a secondary property
            # which is not valid
            with self.getAsyncLoggerStream('synapse.lib.ast',
                                           'Unknown time format') as stream:
                self.len(0, await core.nodes('syn:tag=foo.bar -> test:str:tick'))
                self.true(await stream.wait(4))

    async def test_storm_tagtags(self):

        async with self.getTestCore() as core:

            await core.nodes('[ test:str=visi +#foo.bar ] -> # [ +#baz.faz ]')

            nodes = await core.nodes('##baz.faz')

            self.len(1, nodes)
            self.eq(nodes[0].ndef[1], 'visi')

            # make an icky loop of tags...
            await core.nodes('syn:tag=baz.faz [ +#foo.bar ]')

            # should still be ok...
            nodes = await core.nodes('##baz.faz')

            self.len(1, nodes)
            self.eq(nodes[0].ndef[1], 'visi')

    async def test_storm_cancel(self):

        async with self.getTestCore() as core:

            evnt = asyncio.Event()

            self.len(0, core.boss.ps())

            async def todo():
                async for mesg in core.storm('[ test:str=foo test:str=bar ] | sleep 10'):
                    if mesg[0] == 'node':
                        evnt.set()

            task = core.schedCoro(todo())

            await evnt.wait()

            synts = core.boss.ps()

            self.len(1, synts)

            await synts[0].kill()

            self.len(0, core.boss.ps())

            await self.asyncraises(asyncio.CancelledError, task)

    async def test_cortex_formcounts(self):

        with self.getTestDir() as dirn:

            async with self.getTestCore(dirn=dirn) as core:

                nodes = await core.nodes('[ test:str=foo test:str=bar test:int=42 ]')
                self.len(3, nodes)

                self.eq(1, (await core.getFormCounts())['test:int'])
                self.eq(2, (await core.getFormCounts())['test:str'])

            # test that counts persist...
            async with self.getTestCore(dirn=dirn) as core:

                self.eq(1, (await core.getFormCounts())['test:int'])
                self.eq(2, (await core.getFormCounts())['test:str'])

                node = await core.getNodeByNdef(('test:str', 'foo'))
                await node.delete()

                self.eq(1, (await core.getFormCounts())['test:str'])

    async def test_cortex_greedy(self):
        ''' Issue a large request, and make sure we can still do stuff in a reasonable amount of time'''

        async with self.getTestCore() as core:
            # Prime the fork pool on a solo run
            self.len(0, await core.nodes('.created | spin'))
            event = asyncio.Event()
            async def add_stuff():
                vals = list(range(20000))
                event.set()
                msgs = await core.stormlist('for $i in $vals {[test:int=$i]} | spin',
                                             opts={'editformat': 'none', 'vars': {'vals': vals}})
                self.stormHasNoWarnErr(msgs)

            fut = core.schedCoro(add_stuff())

            # Wait for him to get started
            before = time.time()
            await event.wait()

            nodes = await core.nodes('[test:str=hehe]')
            self.len(1, nodes)
            delta = time.time() - before

            # Note: before latency improvement, delta was > 4 seconds
            self.lt(delta, 0.5)

        # Make sure the task in flight can be killed in a reasonable time
        delta = time.time() - before
        self.lt(delta, 1.0)

    async def test_storm_pivprop(self):

        async with self.getTestCore() as core:

            self.len(1, await core.nodes('[ inet:asn=200 :name=visi ]'))
            self.len(1, await core.nodes('[ inet:ipv4=1.2.3.4 :asn=200 ]'))
            self.len(1, await core.nodes('[ inet:ipv4=5.6.7.8 :asn=8080 ]'))

            self.len(1, await core.nodes('inet:asn=200 +:name=visi'))

            self.len(1, await core.nodes('inet:asn=200 +:name=visi'))
            nodes = await core.nodes('inet:ipv4 +:asn::name=visi')

            self.len(1, nodes)
            self.eq(nodes[0].ndef, ('inet:ipv4', 0x01020304))

            nodes = await core.nodes('inet:ipv4 +:asn::name')
            self.len(1, nodes)

            await core.nodes('[ ps:contact=* :web:acct=vertex.link/pivuser ]')
            nodes = await core.nodes('ps:contact +:web:acct::site::iszone=1')
            self.len(1, nodes)

            nodes = await core.nodes('ps:contact +:web:acct::site::iszone')
            self.len(1, nodes)

            nodes = await core.nodes('ps:contact +:web:acct::site::notaprop')
            self.len(0, nodes)

            # test pivprop with an extmodel prop
            await core.addForm('_hehe:haha', 'int', {}, {'doc': 'The hehe:haha form.'})
            await core.addFormProp('inet:asn', '_pivo', ('_hehe:haha', {}), {})

            self.len(1, await core.nodes('inet:asn=200 [ :_pivo=10 ]'))

            nodes = await core.nodes('inet:ipv4 +:asn::_pivo=10')
            self.len(1, nodes)

            nodes = await core.nodes('inet:ipv4 +:asn::_pivo')
            self.len(1, nodes)

            # try to pivot to a node that no longer exists
            await core.nodes('inet:asn | delnode --force')

            nodes = await core.nodes('inet:ipv4 +:asn::name')
            self.len(0, nodes)

            # try to pivot to deleted form/props for coverage
            self.len(1, await core.nodes('[ inet:asn=200 :_pivo=10 ]'))

            core.model.delForm('_hehe:haha')
            with self.raises(s_exc.NoSuchForm):
                await core.nodes('inet:ipv4 +:asn::_pivo::notaprop')

            core.model.delFormProp('inet:asn', '_pivo')
            with self.raises(s_exc.NoSuchProp):
                await core.nodes('inet:ipv4 +:asn::_pivo::notaprop')

class CortexBasicTest(s_t_utils.SynTest):
    '''
    The tests that are unlikely to break with different types of layers installed
    '''
    async def test_cortex_bad_config(self):
        '''
        Try to load the TestModule twice
        '''
        conf = {'modules': [('synapse.tests.utils.TestModule', {'key': 'valu'})]}
        with self.raises(s_exc.ModAlreadyLoaded):
            async with self.getTestCore(conf=conf):
                pass

        async with self.getTestCore() as core:
            with self.raises(s_exc.ModAlreadyLoaded):
                await core.loadCoreModule('synapse.tests.utils.TestModule')

    async def test_cortex_coreinfo(self):

        async with self.getTestCoreAndProxy() as (core, prox):

            coreinfo = await prox.getCoreInfo()

            for field in ('version', 'modeldef', 'stormcmds'):
                self.isin(field, coreinfo)

            coreinfo = await prox.getCoreInfoV2()

            for field in ('version', 'modeldict', 'stormdocs'):
                self.isin(field, coreinfo)

            layers = list(core.listLayers())
            self.len(1, layers)
            lyr = layers[0]
            info = await lyr.pack()
            self.eq(info['name'], 'default')

            views = list(core.listViews())
            self.len(1, views)
            view = views[0]
            info = await view.pack()
            self.eq(info['name'], 'default')

    async def test_cortex_model_dict(self):

        async with self.getTestCoreAndProxy() as (core, prox):

            model = await prox.getModelDict()

            tnfo = model['types'].get('inet:ipv4')

            self.nn(tnfo)
            self.eq(tnfo['info']['doc'], 'An IPv4 address.')

            fnfo = model['forms'].get('inet:ipv4')
            self.nn(fnfo)

            pnfo = fnfo['props'].get('asn')

            self.nn(pnfo)
            self.eq(pnfo['type'][0], 'inet:asn')

            modelt = model['types']

            self.eq('text', model['forms']['inet:whois:rec']['props']['text']['disp']['hint'])

            fname = 'inet:dns:rev'
            cmodel = core.model.form(fname)
            modelf = model['forms'][fname]
            self.eq(cmodel.type.stortype, modelt[fname].get('stortype'))

            self.eq(cmodel.prop('ipv4').type.stortype,
                    modelt.get(modelf['props']['ipv4']['type'][0], {}).get('stortype'))

            fname = 'file:bytes'
            cmodel = core.model.form(fname)
            modelf = model['forms'][fname]
            self.eq(cmodel.type.stortype, modelt[fname].get('stortype'))

            self.eq(cmodel.prop('size').type.stortype,
                    modelt.get(modelf['props']['size']['type'][0], {}).get('stortype'))
            self.eq(cmodel.prop('sha256').type.stortype,
                    modelt.get(modelf['props']['sha256']['type'][0], {}).get('stortype'))

            fname = 'test:int'
            cmodel = core.model.form(fname)
            modelf = model['forms'][fname]
            self.eq(cmodel.type.stortype, modelt[fname].get('stortype'))

            self.eq(cmodel.prop('.test:univ').type.stortype,
                    modelt.get(modelf['props']['.test:univ']['type'][0], {}).get('stortype'))

            mimemeta = model['interfaces'].get('file:mime:meta')
            self.nn(mimemeta)
            self.isin('props', mimemeta)
            self.eq('file', mimemeta['props'][0][0])

            self.nn(model['univs'].get('.created'))
            self.nn(model['univs'].get('.seen'))

    async def test_storm_graph(self):

        async with self.getTestCoreAndProxy() as (core, prox):

            await prox.addNode('inet:dns:a', ('woot.com', '1.2.3.4'))

            opts = {'graph': True}
            msgs = await prox.storm('inet:dns:a', opts=opts).list()
            nodes = [m[1] for m in msgs if m[0] == 'node']

            self.len(4, nodes)

            for node in nodes:
                if node[0][0] == 'inet:dns:a':
                    self.len(0, node[1]['path']['edges'])
                elif node[0][0] == 'inet:ipv4':
                    self.eq(node[1]['path']['edges'], (
                        ('4284a59c00dc93f3bbba5af4f983236c8f40332d5a28f1245e38fa850dbfbfa4', {'type': 'prop', 'prop': 'ipv4', 'reverse': True}),
                    ))
                elif node[0] == ('inet:fqdn', 'woot.com'):
                    self.eq(node[1]['path']['edges'], (
                        ('4284a59c00dc93f3bbba5af4f983236c8f40332d5a28f1245e38fa850dbfbfa4', {'type': 'prop', 'prop': 'fqdn', 'reverse': True}),
                    ))

            await prox.addNode('edge:refs', (('test:int', 10), ('test:int', 20)))

            msgs = await prox.storm('edge:refs', opts=opts).list()
            nodes = [m[1] for m in msgs if m[0] == 'node']

            self.len(3, nodes)
            self.len(0, nodes[0][1]['path']['edges'])
            self.len(1, nodes[1][1]['path']['edges'])
            self.len(1, nodes[2][1]['path']['edges'])

    async def test_onadd(self):
        arg_hit = {}

        async def testcb(node):
            arg_hit['hit'] = node

        async with self.getTestCore() as core:
            core.model.form('test:str').onAdd(testcb)

            nodes = await core.nodes('[test:str=hello]')
            self.len(1, nodes)
            node = nodes[0]
            self.eq(node, arg_hit.get('hit'))

            arg_hit['hit'] = None
            core.model.form('test:str').offAdd(testcb)
            nodes = await core.nodes('[test:str=goodbye]')
            self.len(1, nodes)
            self.none(arg_hit.get('hit'))

    async def test_adddata(self):

        data = ('foo', 'bar', 'baz')

        async with self.getTestCore() as core:

            await core.addFeedData('com.test.record', data)

            vals = [node.ndef[1] for node in await core.nodes('test:str')]

            vals.sort()

            self.eq(vals, ('bar', 'baz', 'foo'))

    async def test_cell(self):

        data = ('foo', 'bar', 'baz')

        async with self.getTestCoreAndProxy() as (core, proxy):

            corever = core.cellinfo.get('cortex:version')
            cellver = core.cellinfo.get('synapse:version')
            self.eq(corever, s_version.version)
            self.eq(corever, cellver)

            # NOTE: addNode / addNodes are deprecated in 3.0.0
            nodes = ((('inet:user', 'visi'), {}),)

            nodes = await alist(proxy.addNodes(nodes))
            self.len(1, nodes)

            node = await proxy.addNode('test:str', 'foo')

            opts = {'ndefs': [('inet:user', 'visi')]}

            msgs = await proxy.storm('', opts=opts).list()
            nodes = [m[1] for m in msgs if m[0] == 'node']

            self.len(1, nodes)
            self.eq('visi', nodes[0][0][1])

            await proxy.addFeedData('com.test.record', data)

            # test the remote storm result counting API
            self.eq(0, await proxy.count('test:pivtarg'))
            self.eq(1, await proxy.count('inet:user'))
            self.eq(1, await core.count('inet:user'))

            # Test the getFeedFuncs command to enumerate feed functions.
            ret = await proxy.getFeedFuncs()
            resp = {rec.get('name'): rec for rec in ret}
            self.isin('com.test.record', resp)
            self.isin('syn.nodes', resp)
            rec = resp.get('syn.nodes')
            self.eq(rec.get('name'), 'syn.nodes')
            self.eq(rec.get('desc'), 'Add nodes to the Cortex via the packed node format.')
            self.eq(rec.get('fulldoc'), 'Add nodes to the Cortex via the packed node format.')

            # Test the stormpkg apis
            otherpkg = {
                'name': 'foosball',
                'version': '0.0.1',
                'synapse_minversion': (2, 144, 0),
                'synapse_version': '>=2.8.0,<3.0.0',
            }
            self.none(await proxy.addStormPkg(otherpkg))
            pkgs = await proxy.getStormPkgs()
            self.len(1, pkgs)
            self.eq(pkgs, [otherpkg])
            pkg = await proxy.getStormPkg('foosball')
            self.eq(pkg, otherpkg)
            self.none(await proxy.delStormPkg('foosball'))
            pkgs = await proxy.getStormPkgs()
            self.len(0, pkgs)
            await self.asyncraises(s_exc.NoSuchPkg, proxy.delStormPkg('foosball'))

            # This segfaults in regex < 2022.9.11
            query = '''test:str~="(?(?<=A)|(?(?![^B])C|D))"'''
            msgs = await core.stormlist(query)

            # test reqValidStorm
            self.true(await proxy.reqValidStorm('test:str=test'))
            self.true(await proxy.reqValidStorm('1.2.3.4 | spin', {'mode': 'lookup'}))
            self.true(await proxy.reqValidStorm('1.2.3.4 | spin', {'mode': 'autoadd'}))
            with self.raises(s_exc.BadSyntax):
                await proxy.reqValidStorm('1.2.3.4 ')
            with self.raises(s_exc.BadSyntax):
                await proxy.reqValidStorm('| 1.2.3.4 ', {'mode': 'lookup'})
            with self.raises(s_exc.BadSyntax):
                await proxy.reqValidStorm('| 1.2.3.4', {'mode': 'autoadd'})

    async def test_stormcmd(self):

        async with self.getTestCoreAndProxy() as (realcore, core):

            await realcore.nodes('[ inet:user=visi inet:user=whippit ]')

            self.eq(2, await core.count('inet:user'))

            # test cmd as last text syntax
            self.eq(1, await core.count('inet:user | limit 1'))

            self.eq(1, await core.count('inet:user | limit 1      '))

            # test cmd and trailing pipe and whitespace syntax
            self.eq(2, await core.count('inet:user | limit 10 | [ +#foo.bar ]'))
            self.eq(1, await core.count('inet:user | limit 10 | +inet:user=visi'))

            # test invalid option syntax
            msgs = await alist(core.storm('inet:user | limit --woot'))
            self.printed(msgs, 'Usage: limit [options] <count>')
            self.len(0, [m for m in msgs if m[0] == 'node'])

            oldverpkg = {
                'name': 'versionfail',
                'version': (0, 0, 1),
                'synapse_minversion': (1337, 0, 0),
                'commands': ()
            }

            with self.raises(s_exc.BadVersion):
                await core.addStormPkg(oldverpkg)

            oldverpkg = {
                'name': 'versionfail',
                'version': (0, 0, 1),
                'synapse_minversion': [2, 144, 0],
                'synapse_version': '>=1337.0.0,<2000.0.0',
                'commands': ()
            }

            with self.raises(s_exc.BadVersion):
                await core.addStormPkg(oldverpkg)

            oldverpkg = {
                'name': 'versionfail',
                'version': (0, 0, 1),
                'synapse_minversion': [2, 144, 0],
                'synapse_version': '>=0.0.1,<2.0.0',
                'commands': ()
            }

            with self.raises(s_exc.BadVersion):
                await core.addStormPkg(oldverpkg)

            noverpkg = {
                'name': 'nomin',
                'version': (0, 0, 1),
                'commands': ()
            }

            # Package with no synapse_minversion shouldn't raise
            await core.addStormPkg(noverpkg)

            badcmdpkg = {
                'name': 'badcmd',
                'version': (0, 0, 1),
                'commands': ({
                    'name': 'invalidCMD',
                    'descr': 'test command',
                    'storm': '',
                },)
            }

            await self.asyncraises(s_exc.SchemaViolation, core.addStormPkg(badcmdpkg))
            await self.asyncraises(s_exc.BadArg, s_common.aspin(core.storm(None)))

    async def test_onsetdel(self):

        arg_hit = {}

        async def test_cb(node, oldv):
            arg_hit['hit'] = (node, oldv)

        async with self.getTestCore() as core:
            core.model.prop('test:str:hehe').onSet(test_cb)

            nodes = await core.nodes('[test:str=hi :hehe=haha]')
            self.len(1, nodes)
            node = nodes[0]
            self.eq(node.get('hehe'), 'haha')
            self.eq(node, arg_hit['hit'][0])
            self.none(arg_hit['hit'][1])

            arg_hit.clear()
            nodes = await core.nodes('test:str=hi [:hehe=weee]')
            self.len(1, nodes)
            node = nodes[0]

            self.eq(node.get('hehe'), 'weee')
            self.eq(node, arg_hit['hit'][0])
            self.eq(arg_hit['hit'][1], 'haha')

            arg_hit.clear()
            core.model.prop('test:str:hehe').onDel(test_cb)

            nodes = await core.nodes('test:str=hi [-:hehe]')
            self.len(1, nodes)
            node = nodes[0]
            self.none(node.get('hehe'))
            self.eq(node, arg_hit['hit'][0])
            self.eq(arg_hit['hit'][1], 'weee')

    async def test_cortex_onofftag(self):

        async with self.getTestCore() as core:

            tags = {}

            def onadd(node, tag, valu):
                tags[tag] = valu

            def ondel(node, tag, valu):
                self.none(node.getTag(tag))
                self.false(node.hasTag(tag))
                tags.pop(tag)

            core.onTagAdd('foo', onadd)
            core.onTagAdd('foo.bar', onadd)
            core.onTagAdd('foo.bar.baz', onadd)

            core.onTagDel('foo', ondel)
            core.onTagDel('foo.bar', ondel)
            core.onTagDel('foo.bar.baz', ondel)

            core.onTagAdd('glob.*', onadd)
            core.onTagDel('glob.*', ondel)

            nodes = await core.nodes('[test:str=hehe]')
            self.len(1, nodes)
            node = nodes[0]
            await node.addTag('foo.bar.baz', valu=(200, 300))

            self.eq(tags.get('foo'), (None, None))
            self.eq(tags.get('foo.bar'), (None, None))
            self.eq(tags.get('foo.bar.baz'), (200, 300))

            await node.delTag('foo.bar')

            self.eq(tags.get('foo'), (None, None))

            self.none(tags.get('foo.bar'))
            self.none(tags.get('foo.bar.baz'))

            core.offTagAdd('foo.bar', onadd)
            core.offTagDel('foo.bar', ondel)
            core.offTagAdd('foo.bar', lambda x: 0)
            core.offTagDel('foo.bar', lambda x: 0)

            await node.addTag('foo.bar', valu=(200, 300))
            self.none(tags.get('foo.bar'))

            tags['foo.bar'] = 'fake'
            await node.delTag('foo.bar')
            self.eq(tags.get('foo.bar'), 'fake')

            # Coverage for removing something from a
            # tag we never added a handler for.
            core.offTagAdd('test.newp', lambda x: 0)
            core.offTagDel('test.newp', lambda x: 0)

            # Test tag glob handlers
            await node.addTag('glob.foo', valu=(200, 300))
            self.eq(tags.get('glob.foo'), (200, 300))

            await node.delTag('glob.foo')
            self.none(tags.get('glob.foo'))

            await node.addTag('glob.foo.bar', valu=(200, 300))
            self.none(tags.get('glob.foo.bar'))

            # Test handlers don't run after removed
            core.offTagAdd('glob.*', onadd)
            core.offTagDel('glob.*', ondel)
            await node.addTag('glob.faz', valu=(200, 300))
            self.none(tags.get('glob.faz'))
            tags['glob.faz'] = (1, 2)
            await node.delTag('glob.faz')
            self.eq(tags['glob.faz'], (1, 2))

    async def test_storm_logging(self):
        async with self.getTestCoreAndProxy() as (realcore, core):
            view = await core.callStorm('return( $lib.view.get().iden )')
            self.nn(view)

            # Storm logging
            with self.getAsyncLoggerStream('synapse.storm', 'Executing storm query {help ask} as [root]') \
                    as stream:
                await alist(core.storm('help ask'))
                self.true(await stream.wait(4))

            mesg = 'Executing storm query {help foo} as [root]'
            with self.getAsyncLoggerStream('synapse.storm', mesg) as stream:
                await alist(core.storm('help foo', opts={'show': ('init', 'fini', 'print',)}))
                self.true(await stream.wait(4))

            with self.getStructuredAsyncLoggerStream('synapse.storm', mesg) as stream:
                await alist(core.storm('help foo', opts={'show': ('init', 'fini', 'print',)}))
                self.true(await stream.wait(4))

            buf = stream.getvalue()
            mesg = json.loads(buf.split('\n')[0])
            self.eq(mesg.get('view'), view)

    async def test_strict(self):

        async with self.getTestCore() as core:

            async with await core.snap() as snap:

                node = await snap.addNode('test:str', 'foo')

                await self.asyncraises(s_exc.NoSuchProp, node.set('newpnewp', 10))
                await self.asyncraises(s_exc.BadTypeValu, node.set('tick', (20, 30)))

                # FIXME Snap.strict manipulation, remove in 3.0.0
                snap.strict = False
                self.none(await snap.addNode('test:str', s_common.novalu))

                self.false(await node.set('newpnewp', 10))
                self.false(await node.set('tick', (20, 30)))

    async def test_getcoremods(self):

        async with self.getTestCoreAndProxy() as (core, prox):

            self.nn(core.getCoreMod('synapse.tests.utils.TestModule'))

            # Ensure that the module load creates a node.
            self.len(1, await core.nodes('meta:source=8f1401de15918358d5247e21ca29a814'))

            mods = dict(await prox.getCoreMods())

            conf = mods.get('synapse.tests.utils.TestModule')
            self.nn(conf)
            self.eq(conf.get('key'), 'valu')

    async def test_storm_mustquote(self):

        async with self.getTestCore() as core:
            await core.nodes('[ inet:ipv4=1.2.3.4 ]')
            self.len(1, await core.nodes('inet:ipv4=1.2.3.4|limit 20'))

    async def test_storm_cmdname(self):

        class Bork:
            name = 'foo:bar'

        class Bawk:
            name = '.foobar'

        async with self.getTestCore() as core:

            with self.raises(s_exc.BadCmdName):
                core.addStormCmd(Bork)

            with self.raises(s_exc.BadCmdName):
                core.addStormCmd(Bawk)

    async def test_storm_comment(self):

        async with self.getTestCore() as core:

            text = '''
            /* A
               multiline
               comment */
            [ inet:ipv4=1.2.3.4 ] // this is a comment
            // and this too...

            switch $foo {

                // The bar case...

                bar: {
                    [ +#hehe.haha ]
                }

                /*
                   The
                   baz
                   case
                */
                'baz faz': {}
            }
            '''
            opts = {'vars': {'foo': 'bar'}}
            nodes = await core.nodes(text, opts=opts)
            self.len(1, nodes)
            self.eq(nodes[0].ndef, ('inet:ipv4', 0x01020304))
            self.nn(nodes[0].getTag('hehe.haha'))

    async def test_storm_varlistset(self):

        async with self.getTestCore() as core:

            opts = {'vars': {'blob': ('vertex.link', '9001')}}
            text = '($fqdn, $crap) = $blob [ inet:fqdn=$fqdn ]'

            nodes = await core.nodes(text, opts=opts)
            self.len(1, nodes)
            for node in nodes:
                self.eq(node.ndef, ('inet:fqdn', 'vertex.link'))

            now = s_common.now()
            ret = await core.callStorm('($foo, $bar)=$lib.cast(ival, $lib.time.now()) return($foo)')
            self.ge(ret, now)

            text = '.created ($foo, $bar, $baz) = $blob'
            with self.raises(s_exc.StormVarListError):
                await core.nodes(text, opts)

            text = '($foo, $bar, $baz) = $blob'
            with self.raises(s_exc.StormVarListError):
                await core.nodes(text, opts)

            text = 'for ($x, $y) in ((1),) { $lib.print($x) }'
            with self.raises(s_exc.StormVarListError):
                await core.nodes(text)

            text = 'for ($x, $y) in ($lib.layer.get(),) { $lib.print($x) }'
            with self.raises(s_exc.StormRuntimeError):
                await core.nodes(text)

            text = '[test:str=foo] for ($x, $y) in ((1),) { $lib.print($x) }'
            with self.raises(s_exc.StormVarListError):
                await core.nodes(text)

            text = '[test:str=foo] for ($x, $y) in ((1),) { $lib.print($x) }'
            with self.raises(s_exc.StormRuntimeError):
                await core.nodes(text)

            text = '($x, $y) = (1)'
            with self.raises(s_exc.StormRuntimeError):
                await core.nodes(text)

    async def test_storm_contbreak(self):

        async with self.getTestCore() as core:

            text = '''
            for $foo in $foos {

                [ inet:ipv4=1.2.3.4 ]

                switch $foo {
                    bar: { [ +#ohai ] break }
                    baz: { [ +#visi ] continue }
                }

                [ inet:ipv4=5.6.7.8 ]

                [ +#hehe ]
            }
            '''
            opts = {'vars': {'foos': ['baz', 'baz']}}
            await core.nodes(text, opts=opts)

            nodes = await core.nodes('inet:ipv4')
            self.len(1, nodes)
            self.nn(nodes[0].getTag('visi'))
            self.none(nodes[0].getTag('hehe'))

            await core.nodes('inet:ipv4 | delnode')

            opts = {'vars': {'foos': ['bar', 'bar']}}
            await core.nodes(text, opts=opts)

            nodes = await core.nodes('inet:ipv4')
            self.len(1, nodes)
            self.nn(nodes[0].getTag('ohai'))
            self.none(nodes[0].getTag('hehe'))

            await core.nodes('inet:ipv4 | delnode')

            opts = {'vars': {'foos': ['lols', 'lulz']}}
            await core.nodes(text, opts=opts)

            nodes = await core.nodes('inet:ipv4')
            for node in nodes:
                self.nn(node.getTag('hehe'))

    async def test_storm_varcall(self):

        async with self.getTestCore() as core:

            text = '''
            for $foo in $foos {

                ($fqdn, $ipv4) = $foo.split("|")

                [ inet:dns:a=($fqdn, $ipv4) ]
            }
            '''
            opts = {'vars': {'foos': ['vertex.link|1.2.3.4']}}
            await core.nodes(text, opts=opts)
            self.len(1, await core.nodes('inet:dns:a=(vertex.link,1.2.3.4)'))

    async def test_storm_dict_deref(self):

        async with self.getTestCore() as core:

            text = '''
            [ test:int=$hehe.haha ]
            '''
            opts = {'vars': {'hehe': {'haha': 20}}}
            nodes = await core.nodes(text, opts=opts)
            self.len(1, nodes)
            self.eq(nodes[0].ndef[1], 20)

            text = '''
            $a=({'foo': 'bar'})
            $b=({'baz': 'foo'})
            [ test:str=$a.`{$b.baz}` ]
            '''
            nodes = await core.nodes(text, opts=opts)
            self.len(1, nodes)
            self.eq(nodes[0].ndef[1], 'bar')

            text = '''
            $a=({'foo': 'cool'})
            $b=({'baz': 'foo'})
            [ test:str=$a.($b.baz) ]
            '''
            nodes = await core.nodes(text, opts=opts)
            self.len(1, nodes)
            self.eq(nodes[0].ndef[1], 'cool')

            text = '''
            $foo = ({})
            $bar=({'baz': 'buzz'})
            $foo.`{$bar.baz}` = fuzz
            [ test:str=$foo.buzz ]
            '''
            nodes = await core.nodes(text, opts=opts)
            self.len(1, nodes)
            self.eq(nodes[0].ndef[1], 'fuzz')

            text = '''
            $foo = ({})
            $bar=({'baz': 'fuzz'})
            $foo.($bar.baz) = buzz
            [ test:str=$foo.fuzz ]
            '''
            nodes = await core.nodes(text, opts=opts)
            self.len(1, nodes)
            self.eq(nodes[0].ndef[1], 'buzz')

            self.eq('BAZ', await core.callStorm("$foo=({'bar': 'baz'}) return($foo.('bar').upper())"))
            self.eq('BAZ', await core.callStorm("$foo=({'bar': 'baz'}) return($foo.$('bar').upper())"))
            self.eq('BAZ', await core.callStorm("return(({'bar': 'baz'}).('bar').upper())"))
            self.eq('BAZ', await core.callStorm("return(({'bar': 'baz'}).$('bar').upper())"))
            self.eq('BAZ', await core.callStorm("return((({'bar': 'baz'}).('bar').upper()))"))
            self.eq('BAZ', await core.callStorm("return((({'bar': 'baz'}).$('bar').upper()))"))

            # setitem and deref both toprim the key
            text = '''
            $x = ({})
            $y = (1.23)
            $x.$y = "foo"
            for ($k, $v) in $x { return(($k, $x.$k)) }
            '''
            self.eq((1.23, 'foo'), await core.callStorm(text))

            # constructor also toprims all keys
            text = '''
            $y = (1.23)
            $x = ({
                $y: "foo"
            })
            for ($k, $v) in $x { return(($k, $x.$k)) }
            '''
            self.eq((1.23, 'foo'), await core.callStorm(text))

            text = '''
            $y=$lib.null [ inet:fqdn=foo.com ] $y=$node spin |
            $x = ({
                "cool": {
                    $y: "foo"
                }
            })
            for ($k, $v) in $x {
                for ($k2, $v2) in $v {
                    return(($k2, $x.$k.$k2))
                }
            }
            '''
            self.eq(('foo.com', 'foo'), await core.callStorm(text))

            # using a mutable key raises an exception
            text = '''
            $x = ({})
            $y = ([(1.23)])
            $x.$y = "foo"
            '''
            await self.asyncraises(s_exc.BadArg, core.nodes(text))

            text = '''
            $y = ([(1.23)])
            $x = ({
                $y: "foo"
            })
            '''
            await self.asyncraises(s_exc.BadArg, core.nodes(text))

    async def test_storm_varlist_compute(self):

        async with self.getTestCore() as core:

            text = '''
                [ test:str=foo .seen=(2014,2015) ]
                ($tick, $tock) = .seen
                [ test:int=$tick ]
                +test:int
            '''
            nodes = await core.nodes(text)
            self.len(1, nodes)
            self.eq(nodes[0].ndef[1], 1388534400000)

    async def test_storm_selfrefs(self):

        async with self.getTestCore() as core:

            nodes = await core.nodes('[ inet:fqdn=woot.com ] -> *')

            self.len(1, nodes)
            self.eq('com', nodes[0].ndef[1])

            await core.nodes('inet:fqdn=woot.com | delnode')

            self.len(0, await core.nodes('inet:fqdn=woot.com'))

    async def test_storm_addnode_runtsafe(self):

        async with self.getTestCore() as core:
            # test adding nodes from other nodes output
            q = '[ inet:fqdn=woot.com inet:fqdn=vertex.link ] [ inet:user = :zone ] +inet:user'
            nodes = await core.nodes(q)
            self.len(2, nodes)
            ndefs = list(sorted([n.ndef for n in nodes]))
            self.eq(ndefs, (('inet:user', 'vertex.link'), ('inet:user', 'woot.com')))

    async def test_storm_subgraph(self):

        async with self.getTestCore() as core:

            await core.nodes('[ inet:ipv4=1.2.3.4 :asn=20 ]')
            await core.nodes('[ inet:dns:a=(woot.com, 1.2.3.4) +#yepr ]')
            await core.nodes('[ inet:dns:a=(vertex.link, 5.5.5.5) +#nope ]')

            rules = {

                'degrees': 2,

                'pivots': [],

                'filters': ['-#nope'],

                'forms': {

                    'inet:fqdn': {
                        'pivots': ['<- *', '-> *'],
                        'filters': ['-inet:fqdn:issuffix=1'],
                    },

                    'syn:tag': {
                        'pivots': ['-> *'],
                    },

                    '*': {
                        'pivots': ['-> #'],
                    },

                }
            }

            def checkGraph(seeds, alldefs):
                # our TLDs should be omits
                self.len(2, seeds)
                self.len(4, alldefs)

                self.isin(('inet:fqdn', 'woot.com'), seeds)
                self.isin(('inet:fqdn', 'vertex.link'), seeds)

                self.nn(alldefs.get(('syn:tag', 'yepr')))
                self.nn(alldefs.get(('inet:dns:a', ('woot.com', 0x01020304))))

                self.none(alldefs.get(('inet:asn', 20)))
                self.none(alldefs.get(('syn:tag', 'nope')))
                self.none(alldefs.get(('inet:dns:a', ('vertex.link', 0x05050505))))

            seeds = []
            alldefs = {}

            async with await core.snap() as snap:
                async for node, path in snap.storm('inet:fqdn', opts={'graph': rules}):

                    if path.metadata.get('graph:seed'):
                        seeds.append(node.ndef)

                    alldefs[node.ndef] = path.metadata.get('edges')

            checkGraph(seeds, alldefs)

            rules['name'] = 'foo'
            iden = await core.callStorm('return($lib.graph.add($rules).iden)', opts={'vars': {'rules': rules}})

            gdef = await core.addStormGraph(rules)
            iden2 = gdef['iden']

            mods = {
                'name': 'bar',
                'desc': 'foorules',
                'refs': True,
                'edges': False,
                'forms': {},
                'pivots': ['<- meta:seen'],
                'degrees': 3,
                'filters': ['+#nope'],
                'filterinput': False,
                'yieldfiltered': True
            }

            await core.callStorm('$lib.graph.mod($iden, $info)', opts={'vars': {'iden': iden2, 'info': mods}})

            q = '$lib.graph.mod($iden, ({"iden": "foo"}))'
            await self.asyncraises(s_exc.BadArg, core.callStorm(q, opts={'vars': {'iden': iden2}}))

            gdef['scope'] = 'power-up'
            gdef['power-up'] = 'newp'
            await self.asyncraises(s_exc.SynErr, core._addStormGraph(gdef))

            gdef = await core.callStorm('return($lib.graph.get($iden))', opts={'vars': {'iden': iden}})
            self.eq(gdef['name'], 'foo')
            self.eq(gdef['creator'], core.auth.rootuser.iden)

            gdefs = await core.callStorm('return($lib.graph.list())')
            self.len(2, gdefs)
            self.eq(gdefs[0]['name'], 'bar')
            self.eq(gdefs[0]['creator'], core.auth.rootuser.iden)
            self.eq(gdefs[1]['name'], 'foo')
            self.eq(gdefs[1]['creator'], core.auth.rootuser.iden)

            seeds = []
            alldefs = {}
            async with await core.snap() as snap:

                async for node, path in snap.storm('inet:fqdn $lib.graph.activate($iden)', opts={'vars': {'iden': iden}}):

                    if path.metadata.get('graph:seed'):
                        seeds.append(node.ndef)

                    alldefs[node.ndef] = path.metadata.get('edges')

            checkGraph(seeds, alldefs)

            seeds = []
            alldefs = {}
            async with await core.snap() as snap:

                async for node, path in snap.storm('inet:fqdn', opts={'graph': iden}):

                    if path.metadata.get('graph:seed'):
                        seeds.append(node.ndef)

                    alldefs[node.ndef] = path.metadata.get('edges')

            checkGraph(seeds, alldefs)

            # now do the same options via the command...
            text = '''
                inet:fqdn | graph
                                --degrees 2
                                --filter { -#nope }
                                --pivot {}
                                --form-pivot inet:fqdn {<- * | limit 20}
                                --form-pivot inet:fqdn {-> * | limit 20}
                                --form-filter inet:fqdn {-inet:fqdn:issuffix=1}
                                --form-pivot syn:tag {-> *}
                                --form-pivot * {-> #}
            '''

            seeds = []
            alldefs = {}

            async with await core.snap() as snap:

                async for node, path in snap.storm(text):

                    if path.metadata.get('graph:seed'):
                        seeds.append(node.ndef)

                    alldefs[node.ndef] = path.metadata.get('edges')

            checkGraph(seeds, alldefs)

            # filterinput=false behavior
            rules['filterinput'] = False
            seeds = []
            alldefs = {}
            async with await core.snap() as snap:
                async for node, path in snap.storm('inet:fqdn', opts={'graph': rules}):

                    if path.metadata.get('graph:seed'):
                        seeds.append(node.ndef)

                    alldefs[node.ndef] = path.metadata.get('edges')

            # our TLDs are no longer omits
            self.len(4, seeds)
            self.len(6, alldefs)
            self.isin(('inet:fqdn', 'com'), seeds)
            self.isin(('inet:fqdn', 'link'), seeds)
            self.isin(('inet:fqdn', 'woot.com'), seeds)
            self.isin(('inet:fqdn', 'vertex.link'), seeds)

            # yieldfiltered = True
            rules.pop('filterinput', None)
            rules['yieldfiltered'] = True

            seeds = []
            alldefs = {}
            async with await core.snap() as snap:
                async for node, path in snap.storm('inet:fqdn', opts={'graph': rules}):

                    if path.metadata.get('graph:seed'):
                        seeds.append(node.ndef)

                    alldefs[node.ndef] = path.metadata.get('edges')

            # The tlds are omitted, but since we are yieldfiltered=True,
            # we still get the seeds. We also get an inet:dns:a node we
            # previously omitted.
            self.len(4, seeds)
            self.len(7, alldefs)
            self.isin(('inet:dns:a', ('vertex.link', 84215045)), alldefs)

            # refs
            rules = {
                'degrees': 2,
                'refs': True,
            }

            seeds = []
            alldefs = {}
            async with await core.snap() as snap:
                async for node, path in snap.storm('inet:dns:a:fqdn=woot.com',
                                                   opts={'graph': rules}):
                    if path.metadata.get('graph:seed'):
                        seeds.append(node.ndef)

                    alldefs[node.ndef] = path.metadata.get('edges')

            self.len(1, seeds)
            self.len(5, alldefs)
            # We did make it automatically away 2 degrees with just model refs
            self.eq({('inet:dns:a', ('woot.com', 16909060)),
                     ('inet:fqdn', 'woot.com'),
                     ('inet:ipv4', 16909060),
                     ('inet:fqdn', 'com'),
                     ('inet:asn', 20)}, set(alldefs.keys()))

            # Construct a test that encounters nodes which are already
            # in the to-do queue. This is mainly a coverage test.
            q = '[inet:ipv4=0 inet:ipv4=1 inet:ipv4=2 :asn=1138 +#deathstar]'
            await core.nodes(q)

            q = '#deathstar | graph --degrees 2 --refs'
            ndefs = set()
            async with await core.snap() as snap:
                async for node, path in snap.storm(q):
                    ndefs.add(node.ndef)
            self.isin(('inet:asn', 1138), ndefs)

            # Runtsafety test
            q = '[ test:int=1 ]  | graph --degrees $node.value()'
            await self.asyncraises(s_exc.StormRuntimeError, core.nodes(q))

            opts = {'vars': {'iden': iden, 'iden2': iden2}}
            q = '''
            function acti() {
                $lib.graph.activate($iden)
                return($lib.graph.get())
            }
            return($acti().iden)'''

            self.eq(iden, await core.callStorm(q, opts=opts))
            self.none(await core.callStorm('return($lib.graph.get())'))

            otherpkg = {
                'name': 'graph.powerup',
                'version': '0.0.1',
                'graphs': [{'name': 'testgraph'}]
            }
            await core.addStormPkg(otherpkg)

            visi = await core.auth.addUser('visi')
            async with core.getLocalProxy(user='visi') as asvisi:
                uopts = dict(opts)
                uopts['user'] = visi.iden
                opts['vars']['useriden'] = visi.iden

                await self.asyncraises(s_exc.AuthDeny, core.nodes('$lib.graph.del($iden2)', opts=uopts))
                await core.nodes('$lib.graph.grant($iden2, users, $useriden, 3)', opts=opts)
                await core.nodes('$lib.graph.del($iden2)', opts=uopts)

                self.len(2, await core.callStorm('return($lib.graph.list())', opts=opts))

            q = '$lib.graph.del($lib.guid(graph.powerup, testgraph))'
            await self.asyncraises(s_exc.AuthDeny, core.nodes(q))

            await core.callStorm('pkg.del graph.powerup')
            await core.callStorm('return($lib.graph.del($iden))', opts={'vars': {'iden': iden}})

            gdefs = await core.callStorm('return($lib.graph.list())')
            self.len(0, gdefs)

            await self.asyncraises(s_exc.NoSuchIden, core.nodes('$lib.graph.del(foo)'))
            await self.asyncraises(s_exc.NoSuchIden, core.nodes('$lib.graph.get(foo)'))
            await self.asyncraises(s_exc.NoSuchIden, core.nodes('$lib.graph.activate(foo)'))
            await self.asyncraises(s_exc.NoSuchIden, core.delStormGraph('foo'))

            q = '$lib.graph.add(({"name": "foo", "forms": {"newp": {}}}))'
            await self.asyncraises(s_exc.NoSuchForm, core.nodes(q))

        with self.getTestDir() as dirn:
            async with self.getTestCore(dirn=dirn) as core:
                visi = await core.auth.addUser('visi')
                opts = {'user': visi.iden}

                await core.addStormPkg(otherpkg)
                await core.nodes('$lib.graph.add(({"name": "foo"}))', opts=opts)
                await core.nodes('$lib.graph.add(({"name": "bar"}))')
                self.len(3, await core.callStorm('return($lib.graph.list())', opts=opts))

            async with self.getTestCore(dirn=dirn) as core:
                self.len(3, await core.callStorm('return($lib.graph.list())', opts=opts))

    async def test_storm_two_level_assignment(self):
        async with self.getTestCore() as core:
            q = '$foo=baz $bar=$foo [test:str=$bar]'
            nodes = await core.nodes(q)
            self.len(1, nodes)
            self.eq('baz', nodes[0].ndef[1])

    async def test_storm_quoted_variables(self):
        async with self.getTestCore() as core:
            q = '$"my var"=baz $bar=$"my var" [test:str=$bar]'
            nodes = await core.nodes(q)
            self.len(1, nodes)
            self.eq('baz', nodes[0].ndef[1])

            q = '$d = $lib.dict("field 1"=foo, "field 2"=bar) [test:str=$d.\'field 1\']'
            nodes = await core.nodes(q)
            self.len(1, nodes)
            self.eq('foo', nodes[0].ndef[1])

            q = '($"a", $"#", $c) = (1, 2, 3) [test:str=$"#"]'
            nodes = await core.nodes(q)
            self.len(1, nodes)
            self.eq('2', nodes[0].ndef[1])

    async def test_storm_lib_custom(self):

        async with self.getTestCore() as core:
            # Test the registered function from test utils
            q = '[ ps:person="*" :name = $lib.test.beep(loud) ]'
            nodes = await core.nodes(q)
            self.len(1, nodes)
            self.eq('a loud beep!', nodes[0].get('name'))

            q = '$test = $lib.test.beep(test) [test:str=$test]'
            nodes = await core.nodes(q)
            self.len(1, nodes)
            self.eq('A test beep!', nodes[0].ndef[1])

            # Regression:  variable substitution in function raises exception
            q = '$foo=baz $test = $lib.test.beep($foo) [test:str=$test]'
            nodes = await core.nodes(q)
            self.len(1, nodes)
            self.eq('A baz beep!', nodes[0].ndef[1])

            q = 'return ( $lib.test.someargs(hehe, bar=haha, faz=wow) )'
            valu = await core.callStorm(q)
            self.eq(valu, 'A hehe beep which haha the wow!')

    async def test_storm_type_node(self):

        async with self.getTestCore() as core:
            nodes = await core.nodes('[ ps:person="*" edge:has=($node, (inet:fqdn,woot.com)) ]')
            self.len(2, nodes)
            self.eq('edge:has', nodes[0].ndef[0])

            nodes = await core.nodes('[test:str=test] [ edge:refs=($node,(test:int, 1234)) ] -test:str')
            self.len(1, nodes)
            self.eq(nodes[0].ndef[1], (('test:str', 'test'), ('test:int', 1234)))

            nodes = await core.nodes('test:int=1234 [test:str=$node.value()] -test:int')
            self.len(1, nodes)
            self.eq(nodes[0].ndef, ('test:str', '1234'))

            nodes = await core.nodes('test:int=1234 [test:str=$node.form()] -test:int')
            self.len(1, nodes)
            self.eq(nodes[0].ndef, ('test:str', 'test:int'))

    async def test_storm_subq_size(self):

        async with self.getTestCore() as core:

            await core.nodes('[ inet:dns:a=(woot.com, 1.2.3.4) inet:dns:a=(vertex.link, 1.2.3.4) ]')

            self.len(0, await core.nodes('inet:ipv4=1.2.3.4 +( { -> inet:dns:a }=0 )'))

            self.len(1, await core.nodes('inet:ipv4=1.2.3.4 +( { -> inet:dns:a }=2 )'))
            self.len(0, await core.nodes('inet:ipv4=1.2.3.4 +( { -> inet:dns:a }=3 )'))

            self.len(0, await core.nodes('inet:ipv4=1.2.3.4 +( { -> inet:dns:a }!=2 )'))
            self.len(1, await core.nodes('inet:ipv4=1.2.3.4 +( { -> inet:dns:a }!=3 )'))

            self.len(1, await core.nodes('inet:ipv4=1.2.3.4 +( { -> inet:dns:a }>=1 )'))
            self.len(1, await core.nodes('inet:ipv4=1.2.3.4 +( { -> inet:dns:a }>=2 )'))
            self.len(0, await core.nodes('inet:ipv4=1.2.3.4 +( { -> inet:dns:a }>=3 )'))

            self.len(0, await core.nodes('inet:ipv4=1.2.3.4 +( { -> inet:dns:a }<=1 )'))
            self.len(1, await core.nodes('inet:ipv4=1.2.3.4 +( { -> inet:dns:a }<=2 )'))
            self.len(1, await core.nodes('inet:ipv4=1.2.3.4 +( { -> inet:dns:a }<=3 )'))

            self.len(0, await core.nodes('inet:ipv4=1.2.3.4 +{ -> inet:dns:a } < 2 '))
            self.len(1, await core.nodes('inet:ipv4=1.2.3.4 +{ -> inet:dns:a } < 3 '))

            self.len(1, await core.nodes('inet:ipv4=1.2.3.4 +{ -> inet:dns:a } > 1 '))
            self.len(0, await core.nodes('inet:ipv4=1.2.3.4 +{ -> inet:dns:a } > 2 '))

            with self.raises(s_exc.NoSuchCmpr) as cm:
                await core.nodes('inet:ipv4=1.2.3.4 +{ -> inet:dns:a } @ 2')

            await core.nodes('[ risk:attack=* +(foo)> {[ test:str=foo ]} ]')
            await core.nodes('[ risk:attack=* +(foo)> {[ test:str=bar ]} ]')

            q = 'risk:attack +{ -(foo)> * $valu=$node.value() } $lib.print($valu)'
            msgs = await core.stormlist(q)
            self.sorteq([m[1]['mesg'] for m in msgs if m[0] == 'print'], ['foo', 'bar'])

            q = 'risk:attack +{ -(foo)> * $valu=$node.value() } = 1 $lib.print($valu)'
            msgs = await core.stormlist(q)
            self.sorteq([m[1]['mesg'] for m in msgs if m[0] == 'print'], ['foo', 'bar'])

            q = 'risk:attack -{ -(foo)> * $valu=$node.value() } = 2 $lib.print($valu)'
            msgs = await core.stormlist(q)
            self.sorteq([m[1]['mesg'] for m in msgs if m[0] == 'print'], ['foo', 'bar'])

            q = 'risk:attack +{ -(foo)> * $valu=$node.value() } > 0 $lib.print($valu)'
            msgs = await core.stormlist(q)
            self.sorteq([m[1]['mesg'] for m in msgs if m[0] == 'print'], ['foo', 'bar'])

            q = 'risk:attack -{ -(foo)> * $valu=$node.value() } > 1 $lib.print($valu)'
            msgs = await core.stormlist(q)
            self.sorteq([m[1]['mesg'] for m in msgs if m[0] == 'print'], ['foo', 'bar'])

            q = 'risk:attack +{ -(foo)> * $valu=$node.value() } >= 1 $lib.print($valu)'
            msgs = await core.stormlist(q)
            self.sorteq([m[1]['mesg'] for m in msgs if m[0] == 'print'], ['foo', 'bar'])

            q = 'risk:attack -{ -(foo)> * $valu=$node.value() } >= 2 $lib.print($valu)'
            msgs = await core.stormlist(q)
            self.sorteq([m[1]['mesg'] for m in msgs if m[0] == 'print'], ['foo', 'bar'])

            q = 'risk:attack +{ -(foo)> * $valu=$node.value() } < 2 $lib.print($valu)'
            msgs = await core.stormlist(q)
            self.sorteq([m[1]['mesg'] for m in msgs if m[0] == 'print'], ['foo', 'bar'])

            q = 'risk:attack -{ -(foo)> * $valu=$node.value() } < 1 $lib.print($valu)'
            msgs = await core.stormlist(q)
            self.sorteq([m[1]['mesg'] for m in msgs if m[0] == 'print'], ['foo', 'bar'])

            q = 'risk:attack +{ -(foo)> * $valu=$node.value() } <= 1 $lib.print($valu)'
            msgs = await core.stormlist(q)
            self.sorteq([m[1]['mesg'] for m in msgs if m[0] == 'print'], ['foo', 'bar'])

            q = 'risk:attack -{ -(foo)> * $valu=$node.value() } <= 0 $lib.print($valu)'
            msgs = await core.stormlist(q)
            self.sorteq([m[1]['mesg'] for m in msgs if m[0] == 'print'], ['foo', 'bar'])

            q = 'risk:attack +{ -(foo)> * $valu=$node.value() } != 0 $lib.print($valu)'
            msgs = await core.stormlist(q)
            self.sorteq([m[1]['mesg'] for m in msgs if m[0] == 'print'], ['foo', 'bar'])

            q = 'risk:attack -{ -(foo)> * $valu=$node.value() } != 1 $lib.print($valu)'
            msgs = await core.stormlist(q)
            self.sorteq([m[1]['mesg'] for m in msgs if m[0] == 'print'], ['foo', 'bar'])

    async def test_cortex_in(self):

        async with self.getTestCore() as core:

            nodes = await core.nodes('[test:str=a test:str=b test:str=c]')
            self.len(3, nodes)

            self.len(0, await core.nodes('test:str*in=()'))
            self.len(0, await core.nodes('test:str*in=(d,)'))
            self.len(2, await core.nodes('test:str*in=(a, c)'))
            self.len(1, await core.nodes('test:str*in=(a, d)'))
            self.len(3, await core.nodes('test:str*in=(a, b, c)'))

            self.len(0, await core.nodes('test:str +test:str*in=()'))
            self.len(0, await core.nodes('test:str +test:str*in=(d,)'))
            self.len(2, await core.nodes('test:str +test:str*in=(a, c)'))
            self.len(1, await core.nodes('test:str +test:str*in=(a, d)'))
            self.len(3, await core.nodes('test:str +test:str*in=(a, b, c)'))

    async def test_runt(self):
        async with self.getTestCore() as core:

            # Ensure that lifting by form/prop/values works.
            nodes = await core.nodes('test:runt')
            self.len(4, nodes)

            nodes = await core.nodes('test:runt.created')
            self.len(4, nodes)

            nodes = await core.nodes('test:runt:tick=2010')
            self.len(2, nodes)

            nodes = await core.nodes('test:runt:tick=2001')
            self.len(1, nodes)

            nodes = await core.nodes('test:runt:tick=2019')
            self.len(0, nodes)

            nodes = await core.nodes('test:runt:lulz="beep.sys"')
            self.len(1, nodes)

            nodes = await core.nodes('test:runt:lulz')
            self.len(2, nodes)

            nodes = await core.nodes('test:runt:tick=$foo', {'vars': {'foo': '2010'}})
            self.len(2, nodes)

            # Ensure that non-equality based lift comparators for the test runt nodes work.
            nodes = await core.nodes('test:runt~="b.*"')
            self.len(3, nodes)

            nodes = await core.nodes('test:runt:tick*range=(1999, 2001)')
            self.len(1, nodes)

            # Ensure that a lift by a universal property doesn't lift a runt node
            # accidentally.
            nodes = await core.nodes('.created')
            self.ge(len(nodes), 1)
            self.notin('test:ret', {node.ndef[0] for node in nodes})

            # Ensure we can do filter operations on runt nodes
            nodes = await core.nodes('test:runt +:tick*range=(1999, 2003)')
            self.len(1, nodes)

            nodes = await core.nodes('test:runt -:tick*range=(1999, 2003)')
            self.len(3, nodes)

            # Ensure we can pivot to/from runt nodes
            nodes = await core.nodes('[test:str=beep.sys]')
            self.len(1, nodes)

            nodes = await core.nodes('test:runt :lulz -> test:str')
            self.len(1, nodes)
            self.eq(nodes[0].ndef, ('test:str', 'beep.sys'))

            nodes = await core.nodes('test:str -> test:runt:lulz')
            self.len(1, nodes)
            self.eq(nodes[0].ndef, ('test:runt', 'beep'))

            # Lift by ndef/iden/opts does not work since runt support is not plumbed
            # into any caching which those lifts perform.
            ndef = ('test:runt', 'blah')
            iden = '15e33ccff08f9f96b5cea9bf0bcd2a55a96ba02af87f8850ba656f2a31429224'
            nodes = await core.nodes(f'iden {iden}')
            self.len(0, nodes)

            nodes = await core.nodes('', {'idens': [iden]})
            self.len(0, nodes)

            nodes = await core.nodes('', {'ndefs': [ndef]})
            self.len(0, nodes)

            # Ensure that add/edit a read-only runt prop fails, whether or not it exists.
            await self.asyncraises(s_exc.IsRuntForm,
                                   core.nodes('test:runt=beep [:tick=3001]'))
            await self.asyncraises(s_exc.IsRuntForm,
                                   core.nodes('test:runt=woah [:tick=3001]'))

            # Ensure that we can add/edit secondary props which has a callback.
            nodes = await core.nodes('test:runt=beep [:lulz=beepbeep.sys]')
            self.eq(nodes[0].get('lulz'), 'beepbeep.sys')
            await nodes[0].set('lulz', 'beepbeep.sys')  # We can do no-operation edits
            self.eq(nodes[0].get('lulz'), 'beepbeep.sys')

            # We can set props which were not there previously
            nodes = await core.nodes('test:runt=woah [:lulz=woah.sys]')
            self.eq(nodes[0].get('lulz'), 'woah.sys')

            # A edit may throw an exception due to some prop-specific normalization reason.
            await self.asyncraises(s_exc.BadTypeValu, core.nodes('test:runt=woah [:lulz=no.way]'))

            # Setting a property which has no callback or ro fails.
            await self.asyncraises(s_exc.IsRuntForm, core.nodes('test:runt=woah [:newp=pennywise]'))

            # Ensure that delete a read-only runt prop fails, whether or not it exists.
            await self.asyncraises(s_exc.IsRuntForm,
                                   core.nodes('test:runt=beep [-:tick]'))
            await self.asyncraises(s_exc.IsRuntForm,
                                   core.nodes('test:runt=woah [-:tick]'))

            # Ensure that we can delete a secondary prop which has a callback.
            nodes = await core.nodes('test:runt=beep [-:lulz]')
            self.none(nodes[0].get('lulz'))

            nodes = await core.nodes('test:runt=woah [-:lulz]')
            self.none(nodes[0].get('lulz'))

            # Deleting a property which has no callback or ro fails.
            await self.asyncraises(s_exc.IsRuntForm, core.nodes('test:runt=woah [-:newp]'))

            # # Ensure that adding tags on runt nodes fails
            await self.asyncraises(s_exc.IsRuntForm, core.nodes('test:runt=beep [+#hehe]'))
            await self.asyncraises(s_exc.IsRuntForm, core.nodes('test:runt=beep [-#hehe]'))

            # Ensure that adding / deleting test runt nodes fails
            await self.asyncraises(s_exc.IsRuntForm, core.nodes('[test:runt=" oh MY! "]'))
            await self.asyncraises(s_exc.IsRuntForm, core.nodes('test:runt=beep | delnode'))

            # Sad path for underlying Cortex.runRuntLift
            nodes = await alist(core.runRuntLift('test:newp', 'newp'))
            self.len(0, nodes)

    async def test_cortex_view_invalid(self):

        async with self.getTestCore() as core:

            core.view.invalid = s_common.guid()
            with self.raises(s_exc.NoSuchLayer):
                await core.nodes('[ test:str=foo ]')

            core.view.invalid = None
            self.len(1, await core.nodes('[ test:str=foo ]'))

    async def test_tag_globbing(self):
        async with self.getTestCore() as core:
            nodes = await core.nodes('[(test:str=n1 +#foo.bar.baz)] [(test:str=n2 +#foo.bad.baz)] [test:str=n3]')
            self.len(3, nodes)

            # Setup worked correct
            self.len(3, await core.nodes('test:str'))
            self.len(2, await core.nodes('test:str +#foo'))

            # Now test globbing - exact match for *
            self.len(2, await core.nodes('test:str +#*'))
            self.len(1, await core.nodes('test:str -#*'))

            # Now test globbing - single star matches one tag level
            self.len(2, await core.nodes('test:str +#foo.*.baz'))
            self.len(1, await core.nodes('test:str +#*.bad'))
            # Double stars matches a whole lot more!
            self.len(2, await core.nodes('test:str +#foo.**.baz'))
            self.len(1, await core.nodes('test:str +#**.bar.baz'))
            self.len(2, await core.nodes('test:str +#**.baz'))

    async def test_storm_lift_compute(self):
        async with self.getTestCore() as core:
            self.len(2, await core.nodes('[ inet:dns:a=(vertex.link,1.2.3.4) inet:dns:a=(woot.com,5.6.7.8)]'))
            self.len(4, await core.nodes('inet:dns:a inet:fqdn=:fqdn'))

    async def test_cortex_hive(self):
        async with self.getTestCore() as core:
            await core.hive.set(('visi',), 200)
            async with core.getLocalProxy(share='cortex/hive') as hive:
                self.eq(200, await hive.get(('visi',)))

    async def test_cortex_delnode_perms(self):

        async with self.getTestCore() as core:

            visi = await core.auth.addUser('visi')

            await visi.addRule((True, ('node', 'add')))
            await visi.addRule((True, ('node', 'prop', 'set')))
            await visi.addRule((True, ('node', 'tag', 'add')))

            opts = {'user': visi.iden}

            await core.nodes('[ test:cycle0=foo :cycle1=bar ]', opts=opts)
            await core.nodes('[ test:cycle1=bar :cycle0=foo ]', opts=opts)

            await core.nodes('[ test:str=foo +#lol ]', opts=opts)

            # no perms and not elevated...
            with self.raises(s_exc.AuthDeny):
                await core.nodes('test:str=foo | delnode', opts=opts)

            await visi.addRule((True, ('node', 'del')))

            # should still deny because node has tag we can't delete
            with self.raises(s_exc.AuthDeny):
                await core.nodes('test:str=foo | delnode', opts=opts)

            await visi.addRule((True, ('node', 'tag', 'del', 'lol')))

            self.len(0, await core.nodes('test:str=foo | delnode', opts=opts))

            with self.raises(s_exc.CantDelNode):
                await core.nodes('test:cycle0=foo | delnode', opts=opts)

            with self.raises(s_exc.AuthDeny):
                await core.nodes('test:cycle0=foo | delnode --force', opts=opts)

            await visi.setAdmin(True)

            self.len(0, await core.nodes('test:cycle0=foo | delnode --force', opts=opts))

    async def test_node_repr(self):

        async with self.getTestCore() as core:
            nodes = await core.nodes('[inet:ipv4=$valu]', opts={'vars': {'valu': 0x01020304}})
            self.len(1, nodes)
            node = nodes[0]
            self.eq('1.2.3.4', node.repr())

            nodes = await core.nodes('[inet:dns:a=(woot.com, 1.2.3.4)]')
            self.len(1, nodes)
            node = nodes[0]
            self.eq('1.2.3.4', node.repr('ipv4'))

    async def test_coverage(self):

        # misc tests to increase code coverage
        async with self.getTestCore() as core:

            node = (('test:str', 'foo'), {})

            await alist(core.addNodes((node,)))

            self.nn(await core.getNodeByNdef(('test:str', 'foo')))
            with self.raises(s_exc.NoSuchForm):
                await core.getNodeByNdef(('test:newp', 'hehe'))

    async def test_cortex_storm_vars(self):

        async with self.getTestCore() as core:

            opts = {'vars': {'foo': '1.2.3.4'}}

            self.len(1, await core.nodes('[ inet:ipv4=$foo ]', opts=opts))
            self.len(1, await core.nodes('$bar=5.5.5.5 [ inet:ipv4=$bar ]'))

            self.len(1, await core.nodes('[ inet:dns:a=(woot.com,1.2.3.4) ]'))

            self.len(2, await core.nodes('inet:dns:a=(woot.com,1.2.3.4) $hehe=:fqdn inet:fqdn=$hehe'))

            self.len(1, await core.nodes('inet:dns:a=(woot.com,1.2.3.4) $hehe=:fqdn +:fqdn=$hehe'))
            self.len(0, await core.nodes('inet:dns:a=(woot.com,1.2.3.4) $hehe=:fqdn -:fqdn=$hehe'))

            self.len(1, await core.nodes('[ test:pivcomp=(hehe,haha) :tick=2015 +#foo=(2014,2016) ]'))
            self.len(1, await core.nodes('test:pivtarg=hehe [ .seen=2015 ]'))

            self.len(1, await core.nodes('test:pivcomp=(hehe,haha) $ticktock=#foo -> test:pivtarg +.seen@=$ticktock'))

            self.len(1, await core.nodes('inet:dns:a=(woot.com,1.2.3.4) [ .seen=(2015,2018) ]'))

            nodes = await core.nodes('inet:dns:a=(woot.com,1.2.3.4) $seen=.seen :fqdn -> inet:fqdn [ .seen=$seen ]')
            self.len(1, nodes)
            node = nodes[0]
            self.eq(node.get('.seen'), (1420070400000, 1514764800000))

            with self.raises(s_exc.NoSuchProp):
                await core.nodes('inet:dns:a=(woot.com,1.2.3.4) $newp=.newp')

            # Vars can also be provided as tuple
            opts = {'vars': {'foo': ('hehe', 'haha')}}
            self.len(1, await core.nodes('test:pivcomp=$foo', opts=opts))

            # Vars can also be provided as integers
            norm = core.model.type('time').norm('2015')[0]
            opts = {'vars': {'foo': norm}}
            self.len(1, await core.nodes('test:pivcomp:tick=$foo', opts=opts))

    async def test_cortex_nexslogen_off(self):
        '''
        Everything still works when no nexus log is kept
        '''
        conf = {'layer:lmdb:map_async': True,
                'nexslog:en': False,
                'layers:logedits': True,
                }
        async with self.getTestCore(conf=conf) as core:
            self.len(2, await core.nodes('[test:str=foo test:str=bar]'))
            self.len(2, await core.nodes('test:str'))

    async def test_cortex_logedits_off(self):
        '''
        Everything still works when no layer log is kept
        '''
        conf = {'layer:lmdb:map_async': True,
                'nexslog:en': True,
                'layers:logedits': False,
                }
        async with self.getTestCore(conf=conf) as core:
            self.len(2, await core.nodes('[test:str=foo test:str=bar]'))
            self.len(2, await core.nodes('test:str'))

            layr = core.getLayer()
            await self.agenlen(0, layr.syncNodeEdits(0, wait=False))
            await self.agenlen(0, layr.syncNodeEdits2(0, wait=False))
            # We can still generate synthetic edits though
            ndedits = await alist(layr.iterLayerNodeEdits())
            self.gt(len(ndedits), 0)

            self.eq(0, await layr.getEditIndx())

    async def test_cortex_layer_settings(self):
        '''
        Make sure settings make it down to the slab
        '''
        conf = {
            'layer:lmdb:map_async': False,
            'layer:lmdb:max_replay_log': 500,
            'layers:lockmemory': True,
        }
        async with self.getTestCore(conf=conf) as core:
            layr = core.getLayer()
            slab = layr.layrslab

            self.true(slab.lockmemory)
            self.eq(500, slab.max_xactops_len)
            self.true(500, slab.mapasync)

    async def test_feed_syn_nodes(self):

        conf = {'modules': [('synapse.tests.utils.DeprModule', {})]}
        async with self.getTestCore(conf=copy.deepcopy(conf)) as core0:

            podes = []

            node1 = (await core0.nodes('[ test:int=1 ]'))[0]
            await node1.setData('foo', 'bar')
            pack = node1.pack()
            pack[1]['nodedata']['foo'] = 'bar'
            pack[1]['edges'] = (('refs', ('inet:ipv4', '1.2.3.4')),
                                ('newp', ('test:newp', 'newp')))
            podes.append(pack)

            node2 = (await core0.nodes('[ test:int=2 ] | [ +(refs)> { test:int=1 } ]'))[0]
            pack = node2.pack()
            pack[1]['edges'] = (('refs', node1.iden()), )
            podes.append(pack)

            node3 = (await core0.nodes('[ test:int=3 ]'))[0]
            podes.append(node3.pack())

            node = (await core0.nodes(f'[ test:int=4 ]'))[0]
            pack = node.pack()
            pack[1]['edges'] = [('refs', ('inet:ipv4', f'{y}')) for y in range(500)]
            podes.append(pack)

        async with self.getTestCore(conf=copy.deepcopy(conf)) as core1:

            await core1.addFeedData('syn.nodes', podes)
            self.len(4, await core1.nodes('test:int'))
            self.len(1, await core1.nodes('test:int=1 -(refs)> inet:ipv4 +inet:ipv4=1.2.3.4'))
            self.len(0, await core1.nodes('test:int=1 -(newp)> *'))

            node1 = (await core1.nodes('test:int=1'))[0]
            self.eq('bar', await node1.getData('foo'))
            self.len(1, await core1.nodes('test:int=2 -(refs)> *'))

            await core1.addTagProp('test', ('int', {}), {})

            msgs = await core1.stormlist('test:int=1 [+#beep.beep:test=1138]')
            self.stormHasNoWarnErr(msgs)
            pode = [m[1] for m in msgs if m[0] == 'node'][0]
            pode = (('test:int', 4), pode[1])

            await core1.addFeedData('syn.nodes', [pode])
            nodes = await core1.nodes('test:int=4')
            self.eq(1138, nodes[0].getTagProp('beep.beep', 'test'))

            # Put bad data in
            data = [(('test:str', 'newp'), {'tags': {'test.newp': 'newp'}})]
            await core1.addFeedData('syn.nodes', data)
            self.len(1, await core1.nodes('test:str=newp -#test.newp'))

            data = [(('test:str', 'opps'), {'tagprops': {'test.newp': {'newp': 'newp'}}})]
            await core1.addFeedData('syn.nodes', data)
            self.len(1, await core1.nodes('test:str=opps +#test.newp'))

            data = [(('test:str', 'ahh'), {'nodedata': 123})]
            await core1.addFeedData('syn.nodes', data)
            nodes = await core1.nodes('test:str=ahh')
            self.len(1, nodes)
            await self.agenlen(0, nodes[0].iterData())

            data = [(('test:str', 'baddata'), {'nodedata': {123: 'newp',
                                                            'newp': b'123'}})]
            await core1.addFeedData('syn.nodes', data)
            nodes = await core1.nodes('test:str=baddata')
            self.len(1, nodes)
            await self.agenlen(0, nodes[0].iterData())

            data = [(('test:str', 'beef'), {'edges': [(node1.iden(), {})]})]
            await core1.addFeedData('syn.nodes', data)
            nodes = await core1.nodes('test:str=beef')
            self.len(1, nodes)
            await self.agenlen(0, nodes[0].iterEdgesN1())

            data = [(('syn:cmd', 'newp'), {})]
            await core1.addFeedData('syn.nodes', data)
            self.len(0, await core1.nodes('syn:cmd=newp'))

            data = [(('test:str', 'beef'), {'edges': [('newp', ('syn:form', 'newp'))]})]
            await core1.addFeedData('syn.nodes', data)
            nodes = await core1.nodes('test:str=beef')
            self.len(1, nodes)
            await self.agenlen(0, nodes[0].iterEdgesN1())

            # Feed into a forked view
            vdef2 = await core1.view.fork()
            view2_iden = vdef2.get('iden')

            data = [(('test:int', 1), {'tags': {'noprop': [None, None]},
                                       'tagprops': {'noprop': {'test': 'newp'}}})]
            await core1.addFeedData('syn.nodes', data, viewiden=view2_iden)
            self.len(1, await core1.nodes('test:int=1 +#noprop', opts={'view': view2_iden}))

            data = [(('test:int', 1), {'tags': {'noprop': (None, None),
                                                'noprop.two': (None, None)},
                                       'tagprops': {'noprop': {'test': 1}}})]
            await core1.addFeedData('syn.nodes', data, viewiden=view2_iden)
            nodes = await core1.nodes('test:int=1 +#noprop.two', opts={'view': view2_iden})
            self.len(1, nodes)
            self.eq(1, nodes[0].getTagProp('noprop', 'test'))

            # Test a bulk add
            tags = {'tags': {'test': (2020, 2022)}}
            data = [(('test:int', x), tags) for x in range(2001)]
            await core1.addFeedData('syn.nodes', data)
            nodes = await core1.nodes('test:int#test')
            self.len(2001, nodes)

            await core1.nodes('movetag test newtag')

            data = [(('test:int', 1), {'props': {'int2': 2},
                                       'tags': {'test': [2020, 2021]},
                                       'tagprops': {'noprop': {'test': 1}}})]
            await core1.addFeedData('syn.nodes', data, viewiden=view2_iden)
            nodes = await core1.nodes('test:int=1 +#newtag', opts={'view': view2_iden})
            self.len(1, nodes)
            self.eq(2, nodes[0].props.get('int2'))
            self.eq(1, nodes[0].getTagProp('noprop', 'test'))

            data = [(('test:int', 1), {'tags': {'test': (2020, 2022)}})]
            await core1.addFeedData('syn.nodes', data, viewiden=view2_iden)
            nodes = await core1.nodes('test:int=1 +#newtag', opts={'view': view2_iden})
            self.len(1, nodes)
            self.eq((2020, 2022), nodes[0].tags.get('newtag'))

            await core1.setTagModel('test', 'regex', (None, '[0-9]{4}'))

            # This tag doesn't match the regex but should still make the node
            data = [(('test:int', 8), {'tags': {'test.12345': (None, None)}})]
            await core1.addFeedData('syn.nodes', data)
            self.len(1, await core1.nodes('test:int=8 -#test.12345'))

            # This tag does match regex
            data = [(('test:int', 8), {'tags': {'test.1234': (None, None)}})]
            await core1.addFeedData('syn.nodes', data)
            self.len(0, await core1.nodes('test:int=8 -#test.1234'))

            core1.view.layers[0].readonly = True
            await self.asyncraises(s_exc.IsReadOnly, core1.addFeedData('syn.nodes', data))

            await core1.nodes('model.deprecated.lock ou:org:sic')

            data = [(('ou:org', '*'), {'props': {'sic': 1111, 'name': 'foo'}})]
            await core1.addFeedData('syn.nodes', data, viewiden=view2_iden)
            nodes = await core1.nodes('ou:org', opts={'view': view2_iden})
            self.len(1, nodes)
            self.nn(nodes[0].props.get('name'))
            self.none(nodes[0].props.get('sic'))

            await core1.nodes('model.deprecated.lock test:deprprop')

            data = [(('test:deprform', 'dform'), {'props': {'deprprop': ['1', '2'],
                                                            'ndefprop': ('test:deprprop', 'a'),
                                                            'okayprop': 'okay'}})]
            await core1.addFeedData('syn.nodes', data, viewiden=view2_iden)
            nodes = await core1.nodes('test:deprform', opts={'view': view2_iden})
            self.len(1, nodes)
            self.nn(nodes[0].props.get('okayprop'))
            self.none(nodes[0].props.get('deprprop'))
            self.none(nodes[0].props.get('ndefprop'))
            self.len(0, await core1.nodes('test:deprprop', opts={'view': view2_iden}))

            with self.raises(s_exc.IsDeprLocked):
                q = '[test:deprform=dform :ndefprop=(test:deprprop, a)]'
                await core1.nodes(q, opts={'view': view2_iden})

            with self.raises(s_exc.IsDeprLocked):
                q = '[test:deprform=dform :deprprop=(1, 2)]'
                await core1.nodes(q, opts={'view': view2_iden})

    async def test_storm_sub_query(self):

        async with self.getTestCore() as core:
            # check that the sub-query can make changes but doesnt effect main query output
            nodes = await core.nodes('[ test:str=foo +#bar ] { [ +#baz ] -#bar }')
            node = nodes[0]
            self.nn(node.getTag('baz'))

            await core.nodes('[ test:str=oof +#bar ] { [ test:int=0xdeadbeef ] }')
            self.len(1, await core.nodes('test:int=3735928559'))

        # Test using subqueries for filtering
        async with self.getTestCore() as core:
            # Generic tests

            self.len(1, await core.nodes('[ test:str=bar +#baz ]'))
            self.len(1, await core.nodes('[ test:pivcomp=(foo,bar) ]'))

            self.len(0, await core.nodes('test:pivcomp=(foo,bar) -{ :lulz -> test:str +#baz }'))
            self.len(1, await core.nodes('test:pivcomp=(foo,bar) +{ :lulz -> test:str +#baz } +test:pivcomp'))

            # Practical real world example

            self.len(2, await core.nodes('[ inet:ipv4=1.2.3.4 :loc=us inet:dns:a=(vertex.link,1.2.3.4) ]'))
            self.len(2, await core.nodes('[ inet:ipv4=4.3.2.1 :loc=zz inet:dns:a=(example.com,4.3.2.1) ]'))
            self.len(1, await core.nodes('inet:ipv4:loc=us'))
            self.len(1, await core.nodes('inet:dns:a:fqdn=vertex.link'))
            self.len(1, await core.nodes('inet:ipv4:loc=zz'))
            self.len(1, await core.nodes('inet:dns:a:fqdn=example.com'))

            # lift all dns, pivot to ipv4 where loc=us, remove the results
            # this should return the example node because the vertex node matches the filter and should be removed
            nodes = await core.nodes('inet:dns:a -{ :ipv4 -> inet:ipv4 +:loc=us }')
            self.len(1, nodes)
            self.eq(nodes[0].ndef[1], ('example.com', 67305985))

            # lift all dns, pivot to ipv4 where loc=us, add the results
            # this should return the vertex node because only the vertex node matches the filter
            nodes = await core.nodes('inet:dns:a +{ :ipv4 -> inet:ipv4 +:loc=us }')
            self.len(1, nodes)
            self.eq(nodes[0].ndef[1], ('vertex.link', 16909060))

            # lift all dns, pivot to ipv4 where cc!=us, remove the results
            # this should return the vertex node because the example node matches the filter and should be removed
            nodes = await core.nodes('inet:dns:a -{ :ipv4 -> inet:ipv4 -:loc=us }')
            self.len(1, nodes)
            self.eq(nodes[0].ndef[1], ('vertex.link', 16909060))

            # lift all dns, pivot to ipv4 where cc!=us, add the results
            # this should return the example node because only the example node matches the filter
            nodes = await core.nodes('inet:dns:a +{ :ipv4 -> inet:ipv4 -:loc=us }')
            self.len(1, nodes)
            self.eq(nodes[0].ndef[1], ('example.com', 67305985))

            # lift all dns, pivot to ipv4 where asn=1234, add the results
            # this should return nothing because no nodes have asn=1234
            self.len(0, await core.nodes('inet:dns:a +{ :ipv4 -> inet:ipv4 +:asn=1234 }'))

            # lift all dns, pivot to ipv4 where asn!=1234, add the results
            # this should return everything because no nodes have asn=1234
            nodes = await core.nodes('inet:dns:a +{ :ipv4 -> inet:ipv4 -:asn=1234 }')
            self.len(2, nodes)

    async def test_storm_switchcase(self):

        async with self.getTestCore() as core:

            # non-runtsafe switch value
            text = '[inet:ipv4=1 :asn=22] $asn=:asn switch $asn {42: {[+#foo42]} 22: {[+#foo22]}}'
            nodes = await core.nodes(text)
            self.len(1, nodes)
            self.nn(nodes[0].getTag('foo22'))
            self.none(nodes[0].getTag('foo42'))

            text = '[inet:ipv4=2 :asn=42] $asn=:asn switch $asn {42: {[+#foo42]} 22: {[+#foo22]}}'
            nodes = await core.nodes(text)
            self.len(1, nodes)
            self.none(nodes[0].getTag('foo22'))
            self.nn(nodes[0].getTag('foo42'))

            text = '[inet:ipv4=3 :asn=0] $asn=:asn switch $asn {42: {[+#foo42]} 22: {[+#foo22]}}'
            nodes = await core.nodes(text)
            self.len(1, nodes)
            self.none(nodes[0].getTag('foo22'))
            self.none(nodes[0].getTag('foo42'))

            # completely runsafe switch

            text = '$foo=foo switch $foo {foo: {$result=bar} nop: {$result=baz}} [test:str=$result]'
            nodes = await core.nodes(text)
            self.len(1, nodes)
            self.eq(nodes[0].ndef[1], 'bar')

            text = '$foo=nop switch $foo {foo: {$result=bar} nop: {$result=baz}} [test:str=$result]'
            nodes = await core.nodes(text)
            self.len(1, nodes)
            self.eq(nodes[0].ndef[1], 'baz')

            text = '$foo=nop switch $foo {foo: {$result=bar} *: {$result=baz}} [test:str=$result]'
            nodes = await core.nodes(text)
            self.len(1, nodes)
            self.eq(nodes[0].ndef[1], 'baz')

            text = '$foo=xxx $result=xxx switch $foo {foo: {$result=bar} nop: {$result=baz}} [test:str=$result]'
            nodes = await core.nodes(text)
            self.len(1, nodes)
            self.eq(nodes[0].ndef[1], 'xxx')

            text = '$foo=foo switch $foo {foo: {test:str=bar}}'
            nodes = await core.nodes(text)
            self.len(1, nodes)

            opts = {'vars': {'woot': 'hehe'}}
            text = '[test:str=a] switch $woot { hehe: {[+#baz]} }'
            nodes = await core.nodes(text, opts=opts)
            self.len(1, nodes)
            for node in nodes:
                self.eq(node.ndef[1], 'a')
                self.nn(node.getTag('baz'))
                self.none(node.getTag('faz'))
                self.none(node.getTag('jaz'))

            opts = {'vars': {'woot': 'haha hoho'}}
            text = '[test:str=b] switch $woot { hehe: {[+#baz]} "haha hoho": {[+#faz]} "lolz:lulz": {[+#jaz]} }'
            nodes = await core.nodes(text, opts=opts)
            self.len(1, nodes)
            for node in nodes:
                self.eq(node.ndef[1], 'b')
                self.none(node.getTag('baz'))
                self.nn(node.getTag('faz'))
                self.none(node.getTag('jaz'))

            opts = {'vars': {'woot': 'lolz:lulz'}}
            text = "[test:str=c] switch $woot { hehe: {[+#baz]} 'haha hoho': {[+#faz]} 'lolz:lulz': {[+#jaz]} }"
            nodes = await core.nodes(text, opts=opts)
            self.len(1, nodes)
            for node in nodes:
                self.eq(node.ndef[1], 'c')
                self.none(node.getTag('baz'))
                self.none(node.getTag('faz'))
                self.nn(node.getTag('jaz'))

            opts = {'vars': {'woot': 'lulz'}}
            text = '[test:str=c] switch $woot { hehe: {[+#baz]} *: {[+#jaz]} }'
            nodes = await core.nodes(text, opts=opts)
            self.len(1, nodes)
            for node in nodes:
                self.eq(node.ndef[1], 'c')
                self.none(node.getTag('baz'))
                self.nn(node.getTag('jaz'))

            opts = {'vars': {'woot': 'lulz'}}
            text = '''[test:str=c] $form=$node.form() switch $form { 'test:str': {[+#known]} *: {[+#unknown]} }'''
            nodes = await core.nodes(text, opts=opts)
            self.len(1, nodes)
            node = nodes[0]
            self.eq(node.ndef[1], 'c')
            self.nn(node.getTag('known'))
            self.none(node.getTag('unknown'))

            q = '$valu={[test:str=foo]} switch $valu { foo: {test:str=foo return($node.value()) } }'
            self.eq('foo', await core.callStorm(q))

    async def test_storm_tagvar(self):

        async with self.getTestCore() as core:

            opts = {'vars': {'tag': 'hehe.haha', 'mtag': '', }}

            nodes = await core.nodes('[ test:str=foo +#$tag ]', opts=opts)
            self.len(1, nodes)
            node = nodes[0]
            self.eq(node.ndef[1], 'foo')
            self.nn(node.getTag('hehe.haha'))

            nodes = await core.nodes('#$tag', opts=opts)
            self.len(1, nodes)
            node = nodes[0]
            self.eq(node.ndef[1], 'foo')
            self.nn(node.getTag('hehe.haha'))

            nodes = await core.nodes('$tag=hehe.haha test:str=foo +#$tag')
            self.len(1, nodes)
            node = nodes[0]
            self.eq(node.ndef[1], 'foo')
            self.nn(node.getTag('hehe.haha'))

            nodes = await core.nodes('[test:str=foo2] $tag="*" test:str +#$tag')
            self.len(1, nodes)
            node = nodes[0]
            self.eq(node.ndef[1], 'foo')
            self.nn(node.getTag('hehe.haha'))

            nodes = await core.nodes('$tag=hehe.* test:str +#$tag')
            self.len(1, nodes)
            node = nodes[0]
            self.eq(node.ndef[1], 'foo')

            nodes = await core.nodes('[test:str=foo :hehe=newtag] $tag=:hehe [+#$tag]')
            self.len(1, nodes)
            node = nodes[0]
            self.eq(node.ndef[1], 'foo')
            self.nn(node.getTag('newtag'))

            nodes = await core.nodes('#$tag [ -#$tag ]', opts=opts)
            self.len(1, nodes)
            node = nodes[0]
            self.eq(node.ndef[1], 'foo')
            self.none(node.getTag('hehe.haha'))

            mesgs = await core.stormlist('$var=timetag test:str=foo [+#$var=2019] $lib.print(#$var)')
            podes = [m[1] for m in mesgs if m[0] == 'node']
            self.len(1, podes)
            pode = podes[0]
            self.true(s_node.tagged(pode, '#timetag'))

            mesgs = await core.stormlist('test:str=foo $var=$node.value() [+#$var=2019] $lib.print(#$var)')
            self.stormIsInPrint('(1546300800000, 1546300800001)', mesgs)
            podes = [m[1] for m in mesgs if m[0] == 'node']
            self.len(1, podes)
            pode = podes[0]
            self.true(s_node.tagged(pode, '#foo'))

            nodes = await core.nodes('$d = $lib.dict(foo=bar) [test:str=yop +#$d.foo]')
            self.len(1, nodes)
            self.nn(nodes[0].getTag('bar'))

            q = '[test:str=yop +#$lib.str.format("{first}.{last}", first=foo, last=bar)]'
            nodes = await core.nodes(q)
            self.len(1, nodes)
            self.nn(nodes[0].getTag('foo.bar'))

            q = '$foo=(tag1,tag2,tag3) [test:str=x +#$foo]'
            nodes = await core.nodes(q)
            self.len(1, nodes)
            self.nn(nodes[0].getTag('tag1'))
            self.nn(nodes[0].getTag('tag2'))
            self.nn(nodes[0].getTag('tag3'))

            nodes = await core.nodes('[ test:str=foo +?#$mtag +?#$tag ]', opts=opts)
            self.len(1, nodes)
            node = nodes[0]
            self.eq(node.ndef[1], 'foo')
            self.nn(node.getTag('hehe.haha'))

            q = '$foo=(tag1,?,tag3) [test:str=x +?#$foo]'
            nodes = await core.nodes(q)
            self.len(1, nodes)
            self.nn(nodes[0].getTag('tag1'))
            self.nn(nodes[0].getTag('tag3'))

            q = '$t1="" $t2="" $t3=tag3 [test:str=x -#$t1 +?#$t2 +?#$t3]'
            nodes = await core.nodes(q)
            self.len(1, nodes)
            self.nn(nodes[0].getTag('tag3'))

            mesgs = await core.stormlist('test:str=foo $var=$node.value() [+?#$var=2019] $lib.print(#$var)')
            self.stormIsInPrint('(1546300800000, 1546300800001)', mesgs)
            podes = [m[1] for m in mesgs if m[0] == 'node']
            self.len(1, podes)
            pode = podes[0]
            self.true(s_node.tagged(pode, '#foo'))

            mesgs = await core.stormlist('$var="" test:str=foo [+?#$var=2019]')
            podes = [m[1] for m in mesgs if m[0] == 'node']
            self.len(1, podes)
            pode = podes[0]
            self.true(s_node.tagged(pode, '#timetag'))

            nodes = await core.nodes('$d = $lib.dict(foo="") [test:str=yop +?#$d.foo +#tag1]')
            self.len(1, nodes)
            self.none(nodes[0].getTag('foo.*'))
            self.nn(nodes[0].getTag('tag1'))

    async def test_storm_forloop(self):

        async with self.getTestCore() as core:

            opts = {'vars': {'fqdns': ('foo.com', 'bar.com')}}

            nodes = await core.nodes('for $fqdn in $fqdns { [ inet:fqdn=$fqdn ] }', opts=opts)
            self.sorteq(('bar.com', 'foo.com'), [n.ndef[1] for n in nodes])

            opts = {'vars': {'dnsa': (('foo.com', '1.2.3.4'), ('bar.com', '5.6.7.8'))}}

            nodes = await core.nodes('for ($fqdn, $ipv4) in $dnsa { [ inet:dns:a=($fqdn,$ipv4) ] }', opts=opts)
            self.eq((('foo.com', 0x01020304), ('bar.com', 0x05060708)), [n.ndef[1] for n in nodes])

            with self.raises(s_exc.StormVarListError):
                await core.nodes('for ($fqdn,$ipv4,$boom) in $dnsa { [ inet:dns:a=($fqdn,$ipv4) ] }', opts=opts)

            q = '[ inet:ipv4=1.2.3.4 +#hehe +#haha ] for ($foo,$bar,$baz) in $node.tags() {[+#$foo]}'
            with self.raises(s_exc.StormVarListError):
                await core.nodes(q)

            await core.nodes('inet:ipv4=1.2.3.4 for $tag in $node.tags() { [ +#hoho ] { [inet:ipv4=5.5.5.5 +#$tag] } continue [ +#visi ] }')  # noqa: E501
            self.len(1, await core.nodes('inet:ipv4=5.5.5.5 +#hehe +#haha -#visi'))

            q = 'inet:ipv4=1.2.3.4 for $tag in $node.tags() { [ +#hoho ] { [inet:ipv4=6.6.6.6 +#$tag] } break [ +#visi ]}'  # noqa: E501
            self.len(1, await core.nodes(q))
            q = 'inet:ipv4=6.6.6.6 +(#hehe or #haha) -(#hehe and #haha) -#visi'
            self.len(1, await core.nodes(q))

            q = 'inet:ipv4=1.2.3.4 for $tag in $node.tags() { [test:str=$tag] }'  # noqa: E501
            nodes = await core.nodes(q)
            self.eq([n.ndef[0] for n in nodes], [*['test:str', 'inet:ipv4'] * 3])

            # non-runsafe iteration over a dictionary
            q = '''$dict=$lib.dict(key1=valu1, key2=valu2) [(test:str=test1) (test:str=test2)]
            for ($key, $valu) in $dict {
                [:hehe=$valu]
            }
            '''
            nodes = await core.nodes(q)
            # Each input node is yielded *twice* from the runtime
            self.len(4, nodes)
            self.eq({'test1', 'test2'}, {n.ndef[1] for n in nodes})
            for node in nodes:
                self.eq(node.get('hehe'), 'valu2')

            # None values don't yield anything
            q = '''$foo = $lib.dict()
            for $name in $foo.bar { [ test:str=$name ] }
            '''
            nodes = await core.nodes(q)
            self.len(0, nodes)

            # Even with a inbound node, zero loop iterations will not yield inbound nodes.
            q = '''test:str=test1 $foo = $lib.dict()
            for $name in $foo.bar { [ test:str=$name ] }
            '''
            nodes = await core.nodes(q)
            self.len(0, nodes)

            q = '''$list=([["inet:fqdn", "nest.com"]])
            for ($form, $valu) in $list { [ *$form=$valu ] }
            '''
            nodes = await core.nodes(q)
            self.len(1, nodes)
            self.eq(('inet:fqdn', 'nest.com'), nodes[0].ndef)

            q = '''inet:fqdn=nest.com $list=([[$node.form(), $node.value()]])
            for ($form, $valu) in $list { [ *$form=$valu ] }
            '''
            nodes = await core.nodes(q)
            self.len(2, nodes)
            self.eq(('inet:fqdn', 'nest.com'), nodes[0].ndef)
            self.eq(('inet:fqdn', 'nest.com'), nodes[1].ndef)

    async def test_storm_whileloop(self):

        async with self.getTestCore() as core:
            q = '$x = 0 while $($x < 10) { $x=$($x+1) [test:int=$x]}'
            nodes = await core.nodes(q)
            self.len(10, nodes)

            # It should work the same with a continue at the end
            q = '$x = 0 while $($x < 10) { $x=$($x+1) [test:int=$x] continue}'
            nodes = await core.nodes(q)
            self.len(10, nodes)

            # Non Runtsafe test
            q = '''
            test:int=4 test:int=5 $x=$node.value()
            while 1 {
                $x=$($x-1)
                if $($x=$(2)) {continue}
                elif $($x=$(1)) {break}
                $lib.print($x)
            } '''
            msgs = await core.stormlist(q)
            prints = [m[1].get('mesg') for m in msgs if m[0] == 'print']
            self.eq(['3', '4', '3'], prints)

            # Non runtsafe yield test
            q = 'test:int=4 while $node.value() { [test:str=$node.value()] break}'
            nodes = await core.nodes(q)
            self.len(1, nodes)

            q = '$x = 10 while 1 { $x=$($x-2) if $($x=$(4)) {continue} [test:int=$x]  if $($x<=0) {break} }'
            nodes = await core.nodes(q)
            self.eq([8, 6, 2, 0], [n.ndef[1] for n in nodes])

    async def test_storm_varmeth(self):

        async with self.getTestCore() as core:

            opts = {'vars': {'blob': 'woot.com|1.2.3.4'}}
            nodes = await core.nodes('[ inet:dns:a=$blob.split("|") ]', opts=opts)

            self.len(1, nodes)
            for node in nodes:
                self.eq(node.ndef[0], 'inet:dns:a')
                self.eq(node.ndef[1], ('woot.com', 0x01020304))

    async def test_storm_formpivot(self):

        async with self.getTestCore() as core:

            nodes = await core.nodes('[ inet:dns:a=(woot.com,1.2.3.4) ]')

            # this tests getdst()
            nodes = await core.nodes('inet:fqdn=woot.com -> inet:dns:a')
            self.len(1, nodes)
            for node in nodes:
                self.eq(node.ndef, ('inet:dns:a', ('woot.com', 0x01020304)))

            # this tests getsrc()
            nodes = await core.nodes('inet:fqdn=woot.com -> inet:dns:a -> inet:ipv4')
            self.len(1, nodes)
            for node in nodes:
                self.eq(node.ndef, ('inet:ipv4', 0x01020304))

            with self.raises(s_exc.NoSuchPivot):
                nodes = await core.nodes('[ test:int=10 ] -> test:type')

            nodes = await core.nodes('[ test:str=woot :bar=(inet:fqdn, woot.com) ] -> inet:fqdn')
            self.eq(nodes[0].ndef, ('inet:fqdn', 'woot.com'))

    async def test_storm_expressions(self):
        async with self.getTestCore() as core:

            async def _test(q, ansr):
                nodes = await core.nodes(f'[test:int={q}]')
                self.len(1, nodes)
                self.eq(nodes[0].ndef, ('test:int', ansr))

            await _test('$(42)', 42)
            await _test('$(2 + 4)', 6)
            await _test('$(4 - 2)', 2)
            await _test('$(4 -2)', 2)
            await _test('$(4- 2)', 2)
            await _test('$(4-2)', 2)
            await _test('$(2 * 4)', 8)
            await _test('$(1 + 2 * 4)', 9)
            await _test('$(1 + 2 * 4)', 9)
            await _test('$((1 + 2) * 4)', 12)
            await _test('$(1 < 1)', 0)
            await _test('$(1 <= 1)', 1)
            await _test('$(1 > 1)', 0)
            await _test('$(1 >= 1)', 1)
            await _test('$(1 >= 1 + 1)', 0)
            await _test('$(1 >= 1 + 1 * -2)', 1)
            await _test('$(1 - 1 - 1)', -1)
            await _test('$(4 / 2 / 2)', 1)
            await _test('$(1 / 2)', 0)
            await _test('$(1 != 1)', 0)
            await _test('$(2 != 1)', 1)
            await _test('$(2 = 1)', 0)
            await _test('$(2 = 2)', 1)
            await _test('$(2 = 2.0)', 1)
            await _test('$("foo" = "foo")', 1)
            await _test('$("foo" != "foo")', 0)
            await _test('$("foo2" = "foo")', 0)
            await _test('$("foo2" != "foo")', 1)
            await _test('$(0 and 1)', 0)
            await _test('$(1 and 1)', 1)
            await _test('$(1 or 1)', 1)
            await _test('$(0 or 0)', 0)
            await _test('$(1 or 0)', 1)
            await _test('$(not 0)', 1)
            await _test('$(not 1)', 0)
            await _test('$(1 or 0 and 0)', 1)  # and > or
            await _test('$(not 1 and 1)', 0)  # not > and
            await _test('$(not 1 > 1)', 1)  # cmp > not

            opts = {'vars': {'none': None}}
            # runtsafe
            nodes = await core.nodes('if $($none) {[test:str=yep]}', opts=opts)
            self.len(0, nodes)

            # non-runtsafe
            nodes = await core.nodes('[test:int=42] if $($none) {[test:str=$node]} else {spin}', opts=opts)
            self.len(0, nodes)

            nodes = await core.nodes('if $(not $none) {[test:str=yep]}', opts=opts)
            self.len(1, nodes)
            nodes = await core.nodes('[test:int=42] if $(not $none) {[test:str=yep]} else {spin}', opts=opts)
            self.len(2, nodes)

            # TODO:  implement move-along mechanism
            # await _test('$(1 / 0)', 0)

            # Test non-runtsafe
            q = '[test:type10=1 :intprop=24] $val=:intprop [test:int=$(1 + $val)]'
            nodes = await core.nodes(q)
            self.len(2, nodes)
            self.eq(nodes[0].ndef, ('test:int', 25))

            # Test invalid comparisons
            q = '$val=(1,2,3) [test:str=$("foo" >= $val)]'
            await self.asyncraises(s_exc.BadCast, core.nodes(q))

            q = '$val=(1,2,3) [test:str=$($val >= "foo")]'
            await self.asyncraises(s_exc.BadCast, core.nodes(q))

            q = '$val=42 [test:str=$(42<$val)]'
            nodes = await core.nodes(q)
            self.len(1, nodes)
            self.eq(nodes[0].ndef, ('test:str', 'false'))

            q = '[test:str=foo :hehe=42] [test:str=$(not :hehe<42)]'
            nodes = await core.nodes(q)
            self.len(2, nodes)
            self.eq(nodes[0].ndef, ('test:str', 'true'))

            with self.raises(s_exc.StormRuntimeError) as cm:
                await core.nodes('$x=(1 / 0)')
            self.eq('Cannot divide by zero', cm.exception.get('mesg'))

            with self.raises(s_exc.StormRuntimeError) as cm:
                await core.nodes('$x=(1 % 0)')
            self.eq('Cannot divide by zero', cm.exception.get('mesg'))

            with self.raises(s_exc.StormRuntimeError) as cm:
                await core.nodes('$x=(1.0 / 0.0)')
            self.eq('Cannot divide by zero', cm.exception.get('mesg'))

            with self.raises(s_exc.StormRuntimeError) as cm:
                await core.nodes('$x=(1.0 % 0.0)')
            self.eq('Invalid operation on a Number', cm.exception.get('mesg'))

    async def test_storm_filter_vars(self):
        '''
        Test variable filters (e.g. +$foo) and expression filters (e.g. +$(:hehe < 4))

        '''
        async with self.getTestCore() as core:

            # variable filter, non-runtsafe, true path
            q = '[test:type10=1 :strprop=1] $foo=:strprop +$foo'
            nodes = await core.nodes(q)
            self.len(1, nodes)

            # variable filter, non-runtsafe, false path
            q = '[test:type10=1 :strprop=1] $foo=:strprop -$foo'
            nodes = await core.nodes(q)
            self.len(0, nodes)

            # variable filter, runtsafe, true path
            q = '[test:type10=1 :strprop=1] $foo=1 +$foo'
            nodes = await core.nodes(q)
            self.len(1, nodes)

            # variable filter, runtsafe, false path
            q = '[test:type10=1 :strprop=1] $foo=$(0) -$foo'
            nodes = await core.nodes(q)
            self.len(1, nodes)

            # expression filter, non-runtsafe, true path
            q = '[test:type10=2 :strprop=1] | spin | test:type10 +$(:strprop)'
            nodes = await core.nodes(q)
            self.len(2, nodes)

            # expression filter, non-runtsafe, false path
            q = '[test:type10=1 :strprop=1] -$(:strprop + 0)'
            nodes = await core.nodes(q)
            self.len(0, nodes)

            # expression filter, runtsafe, true path
            q = '[test:type10=1 :strprop=1] +$(1)'
            nodes = await core.nodes(q)
            self.len(1, nodes)

            # expression filter, runtsafe, false path
            q = '[test:type10=1 :strprop=1] -$(0)'
            nodes = await core.nodes(q)
            self.len(1, nodes)

            q = '''
            [ file:bytes=sha256:2d168c4020ba0136cd8808934c29bf72cbd85db52f5686ccf84218505ba5552e
                :mime:pe:compiled="1992/06/19 22:22:17.000"
            ]
            -(file:bytes:size <= 16384 and file:bytes:mime:pe:compiled < 2014/01/01)'''
            self.len(1, await core.nodes(q))

    async def test_storm_filter(self):
        async with self.getTestCore() as core:
            q = '[test:str=test +#test=(2018,2019)]'
            nodes = await core.nodes(q)
            self.len(1, nodes)

            q = 'test:str=test $foo=test $bar=(2018,2019) +#$foo=$bar'
            nodes = await core.nodes(q)
            self.len(1, nodes)

            q = 'test:str=test $foo=$node.value() $bar=(2018,2019) +#$foo=$bar'
            nodes = await core.nodes(q)
            self.len(1, nodes)

            # Filter by var as node
            q = '[ps:person=*] $person = $node { [test:edge=($person, $person)] } -ps:person test:edge +:n1=$person'
            nodes = await core.nodes(q)
            self.len(1, nodes)

            # Lift by var as node
            q = '[ps:person=*] $person = $node { [test:ndef=$person] }  test:ndef=$person'
            nodes = await core.nodes(q)
            self.len(2, nodes)

    async def test_storm_ifstmt(self):

        async with self.getTestCore() as core:
            nodes = await core.nodes('[test:int=1 :int2=1] if :int2 {[+#woot]}')
            self.true(nodes[0].hasTag('woot'))
            nodes = await core.nodes('[test:int=1 :int2=0] if $(:int2) {[+#woot2]}')
            self.false(nodes[0].hasTag('woot2'))

            nodes = await core.nodes('[test:int=1 :int2=1] if $(:int2) {[+#woot3]} else {[+#nowoot3]}')
            self.true(nodes[0].hasTag('woot3'))
            self.false(nodes[0].hasTag('nowoot3'))

            nodes = await core.nodes('[test:int=2 :int2=0] if $(:int2) {[+#woot3]} else {[+#nowoot3]}')
            self.false(nodes[0].hasTag('woot3'))
            self.true(nodes[0].hasTag('nowoot3'))

            q = '[test:int=0 :int2=0] if $(:int2) {[+#woot41]} elif $($node.value()) {[+#woot42]}'
            nodes = await core.nodes(q)
            self.false(nodes[0].hasTag('woot41'))
            self.false(nodes[0].hasTag('woot42'))

            q = '[test:int=0 :int2=1] if $(:int2) {[+#woot51]} elif $($node.value()) {[+#woot52]}'
            nodes = await core.nodes(q)
            self.true(nodes[0].hasTag('woot51'))
            self.false(nodes[0].hasTag('woot52'))

            q = '[test:int=1 :int2=1] if $(:int2) {[+#woot61]} elif $($node.value()) {[+#woot62]}'
            nodes = await core.nodes(q)
            self.true(nodes[0].hasTag('woot61'))
            self.false(nodes[0].hasTag('woot62'))

            q = '[test:int=2 :int2=0] if $(:int2) {[+#woot71]} elif $($node.value()) {[+#woot72]}'
            nodes = await core.nodes(q)
            self.false(nodes[0].hasTag('woot71'))
            self.true(nodes[0].hasTag('woot72'))

            q = ('[test:int=0 :int2=0] if $(:int2) {[+#woot81]} '
                 'elif $($node.value()) {[+#woot82]} else {[+#woot83]}')
            nodes = await core.nodes(q)
            self.false(nodes[0].hasTag('woot81'))
            self.false(nodes[0].hasTag('woot82'))
            self.true(nodes[0].hasTag('woot83'))

            q = ('[test:int=0 :int2=42] if $(:int2) {[+#woot91]} '
                 'elif $($node.value()){[+#woot92]}else {[+#woot93]}')
            nodes = await core.nodes(q)
            self.true(nodes[0].hasTag('woot91'))
            self.false(nodes[0].hasTag('woot92'))
            self.false(nodes[0].hasTag('woot93'))

            q = ('[test:int=1 :int2=0] if $(:int2){[+#woota1]} '
                 'elif $($node.value()) {[+#woota2]} else {[+#woota3]}')
            nodes = await core.nodes(q)
            self.false(nodes[0].hasTag('woota1'))
            self.true(nodes[0].hasTag('woota2'))
            self.false(nodes[0].hasTag('woota3'))

            q = ('[test:int=1 :int2=1] if $(:int2) {[+#wootb1]} '
                 'elif $($node.value()) {[+#wootb2]} else{[+#wootb3]}')
            nodes = await core.nodes(q)
            self.true(nodes[0].hasTag('wootb1'))
            self.false(nodes[0].hasTag('wootb2'))
            self.false(nodes[0].hasTag('wootb3'))

            # Runtsafe condition with nodes
            nodes = await core.nodes('[test:str=yep2] if $(1) {[+#woot]}')
            self.true(nodes[0].hasTag('woot'))

            # Runtsafe condition with nodes, condition is false
            nodes = await core.nodes('[test:str=yep2] if $(0) {[+#woot2]}')
            self.false(nodes[0].hasTag('woot2'))

            # Completely runtsafe, condition is true
            q = '$foo=yawp if $foo {$bar=lol} else {$bar=rofl} [test:str=yep3 +#$bar]'
            nodes = await core.nodes(q)
            self.true(nodes[0].hasTag('lol'))
            self.false(nodes[0].hasTag('rofl'))

            # Completely runtsafe, condition is false
            q = '$foo=$(0) if $($foo) {$bar=lol} else {$bar=rofl} [test:str=yep4 +#$bar]'
            nodes = await core.nodes(q)
            self.false(nodes[0].hasTag('lol'))
            self.true(nodes[0].hasTag('rofl'))

            # Non-constant runtsafe
            q = '$vals=(1,2,3,4) for $i in $vals {if $($i="1") {[test:int=$i]}}'
            nodes = await core.nodes(q)
            self.len(1, nodes)

    async def test_storm_order(self):
        q = '''[test:str=foo :hehe=bar] $tvar=$lib.text() $tvar.add(1) $tvar.add(:hehe) $lib.print($tvar.str()) '''
        async with self.getTestCore() as core:
            mesgs = await core.stormlist(q)
            self.stormIsInPrint('1bar', mesgs)

    async def test_cortex_mirror(self):

        with self.getTestDir() as dirn:

            path00 = s_common.gendir(dirn, 'core00')
            path01 = s_common.gendir(dirn, 'core01')

            async with self.getTestCore(dirn=path00) as core00:
                await core00.nodes('[ inet:ipv4=1.2.3.4 ]')

            s_tools_backup.backup(path00, path01)

            async with self.getTestCore(dirn=path00) as core00:

                self.false(core00.conf.get('mirror'))

                await core00.nodes('[ inet:ipv4=1.2.3.4 ]')

                ip00 = await core00.nodes('[ inet:ipv4=3.3.3.3 ]')

                await core00.nodes('$lib.queue.add(hehe)')
                q = 'trigger.add node:add --form inet:fqdn --query {$lib.queue.get(hehe).put($node.repr())}'
                msgs = await core00.stormlist(q)

                ddef = await core00.callStorm('return($lib.dmon.add(${$lib.time.sleep(10)}, name=hehedmon))')
                await core00.callStorm('return($lib.dmon.del($iden))', opts={'vars': {'iden': ddef.get('iden')}})

                url = core00.getLocalUrl()

                core01conf = {'nexslog:en': False, 'mirror': url}
                with self.raises(s_exc.BadConfValu):
                    async with self.getTestCore(dirn=path01, conf=core01conf) as core01:
                        self.fail('Should never get here.')

                core01conf = {'mirror': url}

                async with self.getTestCore(dirn=path01, conf=core01conf) as core01:

                    await core00.nodes('[ inet:fqdn=vertex.link ]')
                    await core00.nodes('queue.add visi')

                    await core01.sync()

                    ip01 = await core01.nodes('inet:ipv4=3.3.3.3')
                    self.eq(ip00[0].get('.created'), ip01[0].get('.created'))

                    self.len(1, await core01.nodes('inet:fqdn=vertex.link'))

                    q = 'for ($offs, $fqdn) in $lib.queue.get(hehe).gets(wait=0) { inet:fqdn=$fqdn }'
                    self.len(2, await core01.nodes(q))

                    msgs = await core01.stormlist('queue.list')
                    self.stormIsInPrint('visi', msgs)

                    opts = {'vars': {'iden': ddef.get('iden')}}
                    ddef1 = await core01.callStorm('return($lib.dmon.get($iden))', opts=opts)
                    self.none(ddef1)

                    # Validate that mirrors can still write
                    await core01.nodes('queue.add visi2')
                    msgs = await core01.stormlist('queue.list')
                    self.stormIsInPrint('visi2', msgs)

                    await core01.nodes('[ inet:fqdn=www.vertex.link ]')
                    self.len(1, await core01.nodes('inet:fqdn=www.vertex.link'))

                    await self.asyncraises(s_exc.SynErr, core01.delView(core01.view.iden))

                    # get the nexus index
                    nexusind = core01.nexsroot.nexslog.index()

                await core00.nodes('[ inet:ipv4=5.5.5.5 ]')

                # test what happens when we go down and come up again...
                async with self.getTestCore(dirn=path01, conf=core01conf) as core01:

                    # check that startup does not create any events
                    self.eq(nexusind, core01.nexsroot.nexslog.index())

                    await core00.nodes('[ inet:fqdn=woot.com ]')
                    await core01.sync()

                    q = 'for ($offs, $fqdn) in $lib.queue.get(hehe).gets(wait=0) { inet:fqdn=$fqdn }'
                    self.len(5, await core01.nodes(q))
                    self.len(1, await core01.nodes('inet:ipv4=5.5.5.5'))

                    opts = {'vars': {'iden': ddef.get('iden')}}
                    ddef = await core01.callStorm('return($lib.dmon.get($iden))', opts=opts)
                    self.none(ddef)

            # now lets start up in the opposite order...
            async with self.getTestCore(dirn=path01, conf=core01conf) as core01:

                async with self.getTestCore(dirn=path00) as core00:

                    self.len(1, await core00.nodes('[ inet:ipv4=6.6.6.6 ]'))

                    await core01.sync()

                    self.len(1, await core01.nodes('inet:ipv4=6.6.6.6'))

                # what happens if *he* goes down and comes back up again?
                async with self.getTestCore(dirn=path00) as core00:

                    await core00.nodes('[ inet:ipv4=7.7.7.7 ]')

                    await core01.sync()

                    self.len(1, (await core01.nodes('inet:ipv4=7.7.7.7')))

                # Try a write with the leader down
                with patch('synapse.lib.nexus.FOLLOWER_WRITE_WAIT_S', 2):
                    await self.asyncraises(s_exc.LinkErr, core01.nodes('[inet:ipv4=7.7.7.8]'))

                # Bring the leader back up and try again
                async with self.getTestCore(dirn=path00) as core00:
                    self.len(1, await core01.nodes('[ inet:ipv4=7.7.7.8 ]'))

                # remove the mirrorness from the Cortex and ensure that we can
                # write to the Cortex. This will move the core01 ahead of
                # core00 & core01 can become the leader. By default this is
                # not a graceful promotion.
                await core01.promote()
                self.false(core01.nexsroot._mirready.is_set())

                self.len(1, await core01.nodes('[inet:ipv4=9.9.9.8]'))
                new_url = core01.getLocalUrl()
                new_conf = {'mirror': new_url}
                async with self.getTestCore(dirn=path00, conf=new_conf) as core00:
                    await core00.sync()
                    self.len(1, await core00.nodes('inet:ipv4=9.9.9.8'))

    async def test_cortex_mirror_culled(self):

        with self.getTestDir() as dirn:

            path00 = s_common.gendir(dirn, 'core00')    # upstream
            path01 = s_common.gendir(dirn, 'core01')    # mirror
            path02 = s_common.gendir(dirn, 'core02')    # mirror of mirror
            path02b = s_common.gendir(dirn, 'core02b')  # mirror of mirror restore

            async with self.getTestCore(dirn=path00) as core00:
                await core00.nodes('[ inet:ipv4=1.2.3.4 ]')

            s_tools_backup.backup(path00, path01)
            s_tools_backup.backup(path00, path02)

            async with self.getTestCore(dirn=path00) as core00:

                url00 = core00.getLocalUrl()

                lowuser = await core00.auth.addUser('low')
                opts = {'user': lowuser.iden}
                await self.asyncraises(s_exc.AuthDeny, core00.callStorm('$lib.cell.trimNexsLog()', opts=opts))

                async with self.getTestCore(dirn=path01, conf={'mirror': url00}) as core01:

                    url01 = core01.getLocalUrl()

                    async with self.getTestCore(dirn=path02, conf={'mirror': url01}) as core02:

                        url02 = core02.getLocalUrl()
                        consumers = [url01, url02]
                        opts = {'vars': {'cons': consumers}}
                        strim = 'return($lib.cell.trimNexsLog(consumers=$cons))'

                        await core00.nodes('[ inet:ipv4=10.0.0.0/28 ]')
                        ips00 = await core00.count('inet:ipv4')

                        await core01.sync()
                        await core02.sync()

                        self.eq(ips00, await core01.count('inet:ipv4'))
                        self.eq(ips00, await core02.count('inet:ipv4'))

                        ind = await core00.getNexsIndx()
                        ret = await core00.callStorm(strim, opts=opts)
                        self.eq(ind, ret)

                        await core01.sync()
                        await core02.sync()

                        # all the logs match
                        log00 = await alist(core00.nexsroot.nexslog.iter(0))
                        log01 = await alist(core01.nexsroot.nexslog.iter(0))
                        log02 = await alist(core02.nexsroot.nexslog.iter(0))
                        self.true(log00 == log01 == log02)

                        # simulate a waiter timing out
                        with patch('synapse.cortex.CoreApi.waitNexsOffs', return_value=False):
                            await self.asyncraises(s_exc.SynErr, core00.callStorm(strim, opts=opts))

                    # consumer offline
                    await asyncio.sleep(0)
                    await self.asyncraises(ConnectionRefusedError, core00.callStorm(strim, opts=opts))

                    # admin can still cull and break the mirror
                    await core00.nodes('[ inet:ipv4=127.0.0.1/28 ]')

                    ind = await core00.rotateNexsLog()
                    await core01.sync()
                    self.true(await core00.cullNexsLog(ind - 1))
                    await core01.sync()

                    log00 = await alist(core00.nexsroot.nexslog.iter(0))
                    log01 = await alist(core01.nexsroot.nexslog.iter(0))
                    self.eq(log00, log01)

                    with self.getAsyncLoggerStream('synapse.lib.nexus', 'offset is out of sync') as stream:
                        async with self.getTestCore(dirn=path02, conf={'mirror': url01}) as core02:
                            self.true(await stream.wait(6))
                            self.true(core02.nexsroot.isfini)

                # restore mirror
                s_tools_backup.backup(path01, path02b)

                async with self.getTestCore(dirn=path01, conf={'mirror': url00}) as core01:

                    url01 = core01.getLocalUrl()

                    async with self.getTestCore(dirn=path02b, conf={'mirror': url01}) as core02:

                        url02 = core02.getLocalUrl()
                        opts = {'vars': {'url01': url01, 'url02': url02}}
                        strim = 'return($lib.cell.trimNexsLog(consumers=$lib.list($url01, $url02), timeout=$lib.null))'

                        await core00.nodes('[ inet:ipv4=11.0.0.0/28 ]')
                        ips00 = await core00.count('inet:ipv4')

                        await core01.sync()
                        await core02.sync()

                        self.eq(ips00, await core01.count('inet:ipv4'))
                        self.eq(ips00, await core02.count('inet:ipv4'))

                        # all the logs match
                        log00 = await alist(core00.nexsroot.nexslog.iter(0))
                        log01 = await alist(core01.nexsroot.nexslog.iter(0))
                        log02 = await alist(core02.nexsroot.nexslog.iter(0))
                        self.true(log00 == log01 == log02)

                        rng00 = core00.nexsroot.nexslog._ranges
                        rng01 = core01.nexsroot.nexslog._ranges
                        rng02 = core02.nexsroot.nexslog._ranges
                        self.true(rng00 == rng01 == rng02)

                        # can call trim from a mirror
                        # NOTE: core02 will have a prox to itself to wait for offset
                        ind = await core02.getNexsIndx()
                        ret = await core02.callStorm(strim, opts=opts)
                        self.eq(ind, ret)

                        await core01.sync()
                        await core02.sync()

                        # all the logs match
                        log00 = await alist(core00.nexsroot.nexslog.iter(0))
                        log01 = await alist(core01.nexsroot.nexslog.iter(0))
                        log02 = await alist(core02.nexsroot.nexslog.iter(0))
                        self.true(log00 == log01 == log02)

    async def test_cortex_mirror_of_mirror(self):

        with self.getTestDir() as dirn:

            path00 = s_common.gendir(dirn, 'core00')
            path01 = s_common.gendir(dirn, 'core01')
            path02 = s_common.gendir(dirn, 'core02')
            path02a = s_common.gendir(dirn, 'core02a')

            async with self.getTestCore(dirn=path00) as core00:
                await core00.nodes('[ inet:ipv4=1.2.3.4 ]')

            s_tools_backup.backup(path00, path01)
            s_tools_backup.backup(path01, path02)
            s_tools_backup.backup(path01, path02a)

            async with self.getTestCore(dirn=path00) as core00:

                self.false(core00.conf.get('mirror'))

                await core00.nodes('[ inet:ipv4=1.2.3.4 ]')
                await core00.nodes('$lib.queue.add(hehe)')
                q = 'trigger.add node:add --form inet:fqdn --query {$lib.queue.get(hehe).put($node.repr())}'
                await core00.nodes(q)

                url = core00.getLocalUrl()

                core01conf = {'mirror': url}
                async with self.getTestCore(dirn=path01, conf=core01conf) as core01:
                    url2 = core01.getLocalUrl()

                    core02conf = {'mirror': url2}
                    async with self.getTestCore(dirn=path02, conf=core02conf) as core02:

                        await core00.nodes('[ inet:fqdn=vertex.link ]')
                        await core00.nodes('queue.add visi')

                        await core01.sync()
                        self.len(1, await core01.nodes('inet:fqdn=vertex.link'))

                        await core02.sync()

                        self.len(1, await core02.nodes('inet:fqdn=vertex.link'))

                        # Changes from the bottom get dispersed
                        self.len(1, await core02.nodes('[ inet:fqdn=test.vertex.link ]'))
                        self.len(1, await core00.nodes('inet:fqdn=test.vertex.link'))
                        self.len(1, await core01.nodes('inet:fqdn=test.vertex.link'))

                        # Changes from the middle get dispersed
                        self.len(1, await core01.nodes('[ inet:fqdn=test2.vertex.link ]'))
                        self.len(1, await core00.nodes('inet:fqdn=test2.vertex.link'))
                        await core02.sync()
                        self.len(1, await core02.nodes('inet:fqdn=test2.vertex.link'))

                        # Bring up a sibling mirror to the bottom
                        async with self.getTestCore(dirn=path02a, conf=core02conf) as core02a:
                            self.len(1, await core02a.nodes('[ inet:fqdn=test3.vertex.link ]'))
                            self.len(1, await core02a.nodes('inet:fqdn=test2.vertex.link'))

                            # Make sure sibling can see changes from other sibling
                            await core02.sync()
                            self.len(1, await core02.nodes('inet:fqdn=test3.vertex.link'))

                            logentrycount00 = await core00.nexsroot.index()
                            logentrycount01 = await core01.nexsroot.index()
                            logentrycount02 = await core02.nexsroot.index()
                            logentrycount02a = await core02a.nexsroot.index()

                            self.eq(logentrycount00, logentrycount01)
                            self.eq(logentrycount01, logentrycount02)
                            self.eq(logentrycount02, logentrycount02a)

    async def test_norms(self):
        async with self.getTestCoreAndProxy() as (core, prox):
            # getPropNorm base tests
            norm, info = await core.getPropNorm('test:str', 1234)
            self.eq(norm, '1234')
            self.eq(info, {})

            norm, info = await core.getPropNorm('test:comp', ('1234', '1234'))
            self.eq(norm, (1234, '1234'))
            self.eq(info, {'subs': {'hehe': 1234, 'haha': '1234'}, 'adds': (('test:int', 1234, {}),)})

            await self.asyncraises(s_exc.BadTypeValu, core.getPropNorm('test:int', 'newp'))
            await self.asyncraises(s_exc.NoSuchProp, core.getPropNorm('test:newp', 'newp'))

            norm, info = await prox.getPropNorm('test:str', 1234)
            self.eq(norm, '1234')
            self.eq(info, {})

            norm, info = await prox.getPropNorm('test:comp', ('1234', '1234'))
            self.eq(norm, (1234, '1234'))
            self.eq(info, {'subs': {'hehe': 1234, 'haha': '1234'}, 'adds': (('test:int', 1234, {}),)})

            await self.asyncraises(s_exc.BadTypeValu, prox.getPropNorm('test:int', 'newp'))
            await self.asyncraises(s_exc.NoSuchProp, prox.getPropNorm('test:newp', 'newp'))

            # getTypeNorm base tests
            norm, info = await core.getTypeNorm('test:str', 1234)
            self.eq(norm, '1234')
            self.eq(info, {})

            norm, info = await core.getTypeNorm('test:comp', ('1234', '1234'))
            self.eq(norm, (1234, '1234'))
            self.eq(info, {'subs': {'hehe': 1234, 'haha': '1234'}, 'adds': (('test:int', 1234, {}),)})

            await self.asyncraises(s_exc.BadTypeValu, core.getTypeNorm('test:int', 'newp'))
            await self.asyncraises(s_exc.NoSuchType, core.getTypeNorm('test:newp', 'newp'))

            norm, info = await prox.getTypeNorm('test:str', 1234)
            self.eq(norm, '1234')
            self.eq(info, {})

            norm, info = await prox.getTypeNorm('test:comp', ('1234', '1234'))
            self.eq(norm, (1234, '1234'))
            self.eq(info, {'subs': {'hehe': 1234, 'haha': '1234'}, 'adds': (('test:int', 1234, {}),)})

            await self.asyncraises(s_exc.BadTypeValu, prox.getTypeNorm('test:int', 'newp'))
            await self.asyncraises(s_exc.NoSuchType, prox.getTypeNorm('test:newp', 'newp'))

            # getPropNorm can norm sub props
            norm, info = await core.getPropNorm('test:str:tick', '3001')
            self.eq(norm, 32535216000000)
            self.eq(info, {})
            # but getTypeNorm won't handle that
            await self.asyncraises(s_exc.NoSuchType, core.getTypeNorm('test:str:tick', '3001'))

            # getTypeNorm can norm types which aren't defined as forms/props
            norm, info = await core.getTypeNorm('test:lower', 'ASDF')
            self.eq(norm, 'asdf')
            # but getPropNorm won't handle that
            await self.asyncraises(s_exc.NoSuchProp, core.getPropNorm('test:lower', 'ASDF'))

    async def test_addview(self):
        async with self.getTestCore() as core:
            visi = await core.auth.addUser('visi')

            (await core.addLayer()).get('iden')
            deflayr = (await core.getLayerDef()).get('iden')

            vdef = {'layers': (deflayr,)}
            view = (await core.addView(vdef)).get('iden')
            self.nn(core.getView(view))
            self.false(visi.allowed(('view', 'read'), gateiden=view))

            vdef['worldreadable'] = True
            view = (await core.addView(vdef)).get('iden')
            self.nn(core.getView(view))
            self.true(visi.allowed(('view', 'read'), gateiden=view))

            # Missing layers
            vdef = {'name': 'mylayer'}
            await self.asyncraises(s_exc.SchemaViolation, core.addView(vdef))

            # Layer not a string
            vdef = {'layers': (123,)}
            await self.asyncraises(s_exc.SchemaViolation, core.addView(vdef))

    async def test_view_setlayers(self):

        async with self.getTestCore() as core:

            self.len(1, await core.nodes('[ test:str=deflayr ]'))

            newlayr = (await core.addLayer()).get('iden')
            deflayr = (await core.getLayerDef()).get('iden')

            vdef = {'layers': (deflayr,)}
            view = (await core.addView(vdef)).get('iden')

            opts = {'view': view}
            self.len(1, await core.nodes('test:str=deflayr', opts=opts))

            await core.setViewLayers((newlayr, deflayr), iden=view)

            self.len(1, await core.nodes('[ test:str=newlayr ]', opts=opts))
            self.len(0, await core.nodes('test:str=newlayr'))

    async def test_view_set_parent(self):
        async with self.getTestCore() as core:

            layer1 = (await core.addLayer()).get('iden')
            layer2 = (await core.addLayer()).get('iden')
            layer3 = (await core.addLayer()).get('iden')
            layer4 = (await core.addLayer()).get('iden')

            videna = (await core.addView(
                {'layers': (layer1,)}
            )).get('iden')

            videnb = (await core.addView(
                {'layers': (layer2, layer3)}
            )).get('iden')

            videnc = (await core.addView(
                {'layers': (layer4,)}
            )).get('iden')

            viewa = core.getView(videna)
            viewb = core.getView(videnb)

            self.len(1, viewa.layers)
            self.len(2, viewb.layers)

            await viewa.setViewInfo('parent', videnb)

            # Make sure View A has all the layers we expect it to have - one
            # from itself and two from View B. Also make sure they're in the
            # order we expect.
            self.len(3, viewa.layers)
            self.eq(layer1, viewa.layers[0].iden)
            self.eq(layer2, viewa.layers[1].iden)
            self.eq(layer3, viewa.layers[2].iden)

            self.len(2, viewb.layers)

            # This fails because viewb has more than one layer
            with self.raises(s_exc.BadArg):
                await viewb.setViewInfo('parent', videnc)

    async def test_cortex_lockmemory(self):
        '''
        Verify that dedicated configuration setting impacts the layer
        '''
        conf = {'layers:lockmemory': False}
        async with self.getTestCore(conf=conf) as core:
            layr = core.view.layers[0]
            self.false(layr.lockmemory)

        conf = {'layers:lockmemory': True}
        async with self.getTestCore(conf=conf) as core:
            layr = core.view.layers[0]
            self.true(layr.lockmemory)

    async def test_cortex_storm_lib_dmon(self):

        with self.getTestDir() as dirn:

            async with self.getTestCoreAndProxy(dirn=dirn) as (core, prox):
                nodes = await core.nodes('''

                    $lib.print(hi)

                    $tx = $lib.queue.add(tx)
                    $rx = $lib.queue.add(rx)

                    $ddef = $lib.dmon.add(${

                        $rx = $lib.queue.get(tx)
                        $tx = $lib.queue.get(rx)

                        $ipv4 = nope
                        for ($offs, $ipv4) in $rx.gets(wait=1) {
                            [ inet:ipv4=$ipv4 ]
                            $rx.cull($offs)
                            $tx.put($ipv4)
                        }
                    })

                    $tx.put(1.2.3.4)

                    for ($xoff, $xpv4) in $rx.gets(size=1, wait=1) { }

                    $lib.print(xed)

                    inet:ipv4=$xpv4

                    $lib.dmon.del($ddef.iden)

                    $lib.queue.del(tx)
                    $lib.queue.del(rx)
                ''')
                self.len(1, nodes)
                self.len(0, await prox.getStormDmons())

                with self.raises(s_exc.NoSuchIden):
                    await core.nodes('$lib.dmon.del(newp)')

                await core.stormlist('auth.user.add user')
                user = await core.auth.getUserByName('user')
                asuser = {'user': user.iden}

                ddef = await core.callStorm('return($lib.dmon.add(${$lib.print(foo)}))')
                iden = ddef.get('iden')
                asuser['vars'] = {'iden': iden}

                with self.raises(s_exc.AuthDeny):
                    await core.callStorm(f'$lib.dmon.del($iden)', opts=asuser)

                # remove the dmon without a nexus entry to verify recover works
                await core._delStormDmon(iden)
                self.none(await core.callStorm('return($lib.dmon.get($iden))', opts=asuser))
                self.eq('storm:dmon:add', (await core.nexsroot.nexslog.last())[1][1])

            async with self.getTestCoreAndProxy(dirn=dirn) as (core, prox):

                # nexus recover() previously failed on adding to the hive
                # although the dmon would get successfully started
                self.nn(await core.callStorm('return($lib.dmon.get($iden))', opts=asuser))
                self.nn(core.stormdmonhive.get(iden))

    async def test_cortex_storm_dmon_view(self):

        with self.getTestDir() as dirn:
            async with self.getTestCore(dirn=dirn) as core:
                # twiddle the dmon manager
                self.true(core.stormdmons.enabled)
                await core.stormdmons.stop()
                await core.stormdmons.start()
                self.len(1, await core.nodes('[test:int=1]'))
                await core.nodes('$q=$lib.queue.add(dmon)')
                vdef2 = await core.view.fork()
                view2_iden = vdef2.get('iden')

                q = '''
                $lib.dmon.add(${
                    $q = $lib.queue.get(dmon)
                     for ($offs, $item) in $q.gets(size=3, wait=12)
                        {
                            [ test:int=$item ]
                            $lib.print("made {ndef}", ndef=$node.ndef())
                            $q.cull($offs)
                        }
                    }, name=viewdmon)
                '''
                # Iden is captured from the current snap
                await core.nodes(q, opts={'view': view2_iden})
                await asyncio.sleep(0)

                q = '''$q = $lib.queue.get(dmon) $q.puts((1, 3, 5))'''
                with self.getAsyncLoggerStream('synapse.lib.storm',
                                               "made ('test:int', 5)") as stream:
                    await core.nodes(q)
                    self.true(await stream.wait(6))

                nodes = await core.nodes('test:int', opts={'view': view2_iden})
                self.len(3, nodes)
                nodes = await core.nodes('test:int')
                self.len(1, nodes)

                visi = await core.auth.addUser('visi')
                await visi.setAdmin(True)
                await visi.profile.set('cortex:view', view2_iden)

                await core.nodes('$q=$lib.queue.add(dmon2)')
                q = '''
                $q = $lib.queue.get(dmon2)
                for ($offs, $item) in $q.gets(size=3, wait=12) {
                    [ test:str=$item ]
                    $lib.print("made {ndef}", ndef=$node.ndef())
                    $q.cull($offs)
                }
                '''
                ddef = {'user': visi.iden, 'storm': q, 'iden': s_common.guid()}
                await core.addStormDmon(ddef)

                with self.raises(s_exc.DupIden):
                    await core.addStormDmon(ddef)

                q = '''$q = $lib.queue.get(dmon2) $q.puts((1, 3, 5))'''
                with self.getAsyncLoggerStream('synapse.lib.storm',
                                               "made ('test:str', '5')") as stream:
                    await core.nodes(q)
                    self.true(await stream.wait(6))

                nodes = await core.nodes('test:str', opts={'view': view2_iden})
                self.len(3, nodes)
                nodes = await core.nodes('test:str')
                self.len(0, nodes)

                # Kill the dmon and remove view2
                await core.stormdmons.stop()

                await core.delView(view2_iden)
                with self.raises(s_exc.NoSuchView):
                    await core.nodes('test:int', opts={'view': view2_iden})

            with self.getAsyncLoggerStream('synapse.lib.storm',
                                           'Dmon View is invalid. Stopping Dmon') as stream:
                async with self.getTestCore(dirn=dirn) as core:
                    self.true(await stream.wait(6))
                    msgs = await core.stormlist('dmon.list')
                    self.stormIsInPrint('fatal error: invalid view', msgs)

    async def test_cortex_storm_cmd_bads(self):

        async with self.getTestCore() as core:

            with self.raises(s_exc.BadCmdName):
                await core.setStormCmd({'name': ')(*&#$)*', 'storm': ''})

            with self.raises(s_exc.CantDelCmd):
                await core.delStormCmd('sleep')

    async def test_cortex_storm_lib_dmon_cmds(self):
        async with self.getTestCore() as core:
            await core.nodes('''
                $q = $lib.queue.add(visi)
                $lib.queue.add(boom)

                $lib.dmon.add(${
                    $lib.print('Starting wootdmon')
                    $lib.queue.get(visi).put(blah)
                    for ($offs, $item) in $lib.queue.get(boom).gets(wait=1) {
                        [ inet:ipv4=$item ]
                    }
                }, name=wootdmon)

                for ($offs, $item) in $q.gets(size=1) { $q.cull($offs) }
            ''')

            await asyncio.sleep(0)

            # dmon is now fully running
            msgs = await core.stormlist('dmon.list')
            self.stormIsInPrint('(wootdmon            ): running', msgs)

            dmon = list(core.stormdmons.dmons.values())[0]

            # make the dmon blow up
            await core.nodes('''
                $lib.queue.get(boom).put(hehe)
                $q = $lib.queue.get(visi)
                for ($offs, $item) in $q.gets(size=1) { $q.cull($offs) }
            ''')

            self.true(await s_coro.event_wait(dmon.err_evnt, 6))

            msgs = await core.stormlist('dmon.list')
            self.stormIsInPrint('(wootdmon            ): error', msgs)

            # invalid storm query
            await self.asyncraises(s_exc.BadSyntax, core.nodes('$lib.dmon.add(" | | | ")'))

    async def test_cortex_storm_dmon_exit(self):

        async with self.getTestCore() as core:

            await core.nodes('''
                $q = $lib.queue.add(visi)
                $lib.user.vars.set(foo, $(10))

                $lib.dmon.add(${

                    $foo = $lib.user.vars.get(foo)

                    $lib.queue.get(visi).put(step)

                    if $( $foo = 20 ) {
                        for $tick in $lib.time.ticker(10) {
                            $lib.print(woot)
                        }
                    }

                    $lib.user.vars.set(foo, $(20))

                }, name=wootdmon)

            ''')
            # wait for him to exit once and loop...
            await core.nodes('for $x in $lib.queue.get(visi).gets(size=2) {}')
            await core.stormlist('for $x in $lib.queue.get(visi).gets(size=2) { $lib.print(hehe) }')

    async def test_cortex_ext_model(self):

        with self.getTestDir() as dirn:

            async with self.getTestCore(dirn=dirn) as core:

                with self.raises(s_exc.BadFormDef):
                    await core.addForm('inet:ipv4', 'int', {}, {})

                with self.raises(s_exc.NoSuchForm):
                    await core.delForm('_newp')

                with self.raises(s_exc.NoSuchType):
                    await core.addForm('_inet:ipv4', 'foo', {}, {})

                # blowup for bad names
                with self.raises(s_exc.BadPropDef):
                    await core.addFormProp('inet:ipv4', 'visi', ('int', {}), {})

                with self.raises(s_exc.BadPropDef):
                    await core.addUnivProp('woot', ('str', {'lower': True}), {})

                with self.raises(s_exc.NoSuchForm):
                    await core.addFormProp('inet:newp', '_visi', ('int', {}), {})

                await core.addFormProp('inet:ipv4', '_visi', ('int', {}), {})
                await core.addUnivProp('_woot', ('str', {'lower': True}), {})

                nodes = await core.nodes('[inet:ipv4=1.2.3.4 :_visi=30 ._woot=HEHE ]')
                self.len(1, nodes)

                self.len(1, await core.nodes('syn:prop:base="_visi"'))
                self.len(1, await core.nodes('syn:prop=inet:ipv4._woot'))
                self.len(1, await core.nodes('._woot=hehe'))

                await core.addForm('_hehe:haha', 'int', {}, {'doc': 'The hehe:haha form.', 'deprecated': True})
                self.len(1, await core.nodes('[ _hehe:haha=10 ]'))

                with self.raises(s_exc.DupFormName):
                    await core.addForm('_hehe:haha', 'int', {}, {'doc': 'The hehe:haha form.', 'deprecated': True})

                await core.addForm('_hehe:array', 'array', {'type': 'int'}, {})

                await core.addFormProp('_hehe:haha', 'visi', ('str', {}), {})
                self.len(1, await core.nodes('_hehe:haha [ :visi=lolz ]'))

                # manually edit in a borked form entry
                await core.extforms.set('_hehe:bork', ('_hehe:bork', None, None, None))

            async with self.getTestCore(dirn=dirn) as core:

                self.none(core.model.form('_hehe:bork'))

                self.len(1, await core.nodes('_hehe:haha=10'))
                self.len(1, await core.nodes('_hehe:haha:visi=lolz'))

                nodes = await core.nodes('[inet:ipv4=5.5.5.5 :_visi=100]')
                self.len(1, nodes)

                nodes = await core.nodes('inet:ipv4:_visi>30')
                self.len(1, nodes)

                nodes = await core.nodes('._woot=hehe')
                self.len(1, nodes)

                with self.raises(s_exc.CantDelUniv):
                    await core.delUnivProp('_woot')

                await core.nodes('._woot [ -._woot ]')

                self.nn(core.model.prop('._woot'))
                self.nn(core.model.prop('inet:ipv4._woot'))
                self.nn(core.model.form('inet:ipv4').prop('._woot'))

                await core.delUnivProp('_woot')

                with self.raises(s_exc.NoSuchUniv):
                    await core.delUnivProp('_woot')

                self.none(core.model.prop('._woot'))
                self.none(core.model.prop('inet:ipv4._woot'))
                self.none(core.model.form('inet:ipv4').prop('._woot'))

                self.nn(core.model.prop('inet:ipv4:_visi'))
                self.nn(core.model.form('inet:ipv4').prop('_visi'))

                await core.nodes('inet:ipv4:_visi [ -:_visi ]')
                await core.delFormProp('inet:ipv4', '_visi')

                with self.raises(s_exc.NoSuchProp):
                    await core.delFormProp('inet:ipv4', '_visi')

                with self.raises(s_exc.CantDelProp):
                    await core.delFormProp('_hehe:haha', 'visi')

                with self.raises(s_exc.NoSuchForm):
                    await core.delForm('_hehe:newpnewp')

                with self.raises(s_exc.CantDelForm):
                    await core.delForm('_hehe:haha')

                with self.raises(s_exc.BadFormDef):
                    await core.delForm('hehe:haha')

                await core.nodes('_hehe:haha [ -:visi ]')
                await core.delFormProp('_hehe:haha', 'visi')

                await core.nodes('_hehe:haha | delnode')
                await core.delForm('_hehe:haha')
                await core.delForm('_hehe:array')

                self.none(core.model.form('_hehe:haha'))
                self.none(core.model.type('_hehe:haha'))
                self.none(core.model.form('_hehe:array'))
                self.none(core.model.type('_hehe:array'))
                self.none(core.model.prop('_hehe:haha:visi'))
                self.none(core.model.prop('inet:ipv4._visi'))
                self.none(core.model.form('inet:ipv4').prop('._visi'))

                vdef2 = await core.view.fork()
                opts = {'view': vdef2.get('iden')}

                await core.addTagProp('added', ('time', {}), {})

                await core.nodes('inet:ipv4=1.2.3.4 [ +#foo.bar ]')
                await core.nodes('inet:ipv4=1.2.3.4 [ +#foo.bar:added="2049" ]', opts=opts)

                with self.raises(s_exc.CantDelProp):
                    await core.delTagProp('added')

                await core.nodes('inet:ipv4=1.2.3.4 [ -#foo.bar:added ]', opts=opts)
                await core.delTagProp('added')

                await core.addForm('_hehe:array', 'array', {'type': 'int'}, {})
                await core.nodes('[ _hehe:array=(1,2,3) ]')
                self.len(1, await core.nodes('_hehe:array=(1,2,3)'))

                # test the remote APIs
                async with core.getLocalProxy() as prox:

                    await prox.addUnivProp('_r100', ('str', {}), {})
                    self.len(1, await core.nodes('inet:ipv4=1.2.3.4 [ ._r100=woot ]'))

                    with self.raises(s_exc.CantDelUniv):
                        await prox.delUnivProp('_r100')

                    self.len(1, await core.nodes('._r100 [ -._r100 ]'))
                    await prox.delUnivProp('_r100')

                    await prox.addFormProp('inet:ipv4', '_blah', ('int', {}), {})
                    self.len(1, await core.nodes('inet:ipv4=1.2.3.4 [ :_blah=10 ]'))

                    self.len(1, await core.nodes('inet:ipv4=1.2.3.4 [ -:_blah ]'))
                    await prox.delFormProp('inet:ipv4', '_blah')

                    with self.raises(s_exc.NoSuchProp):
                        await prox.delFormProp('inet:ipv4', 'asn')

                    with self.raises(s_exc.NoSuchUniv):
                        await prox.delUnivProp('seen')

                    await prox.addTagProp('added', ('time', {}), {})

                    with self.raises(s_exc.NoSuchTagProp):
                        await core.nodes('inet:ipv4=1.2.3.4 [ +#foo.bar:time="2049" ]')

                    self.len(1, await core.nodes('inet:ipv4=1.2.3.4 [ +#foo.bar:added="2049" ]'))

                    await core.nodes('#foo.bar [ -#foo ]')
                    await prox.delTagProp('added')

                    await prox.addForm('_hehe:hoho', 'str', {}, {})
                    self.nn(core.model.form('_hehe:hoho'))
                    self.len(1, await core.nodes('[ _hehe:hoho=lololol ]'))

                    await core.nodes('_hehe:hoho | delnode')
                    await prox.delForm('_hehe:hoho')
                    self.none(core.model.form('_hehe:hoho'))

                    with self.raises(s_exc.BadPropDef):
                        await prox.addFormProp('test:str', '_blah:blah^blah', ('int', {}), {})
                    with self.raises(s_exc.BadPropDef):
                        await prox.addUnivProp('_blah:blah^blah', ('int', {}), {})
                    with self.raises(s_exc.BadPropDef):
                        await prox.addTagProp('_blah:blah^blah', ('int', {}), {})

    async def test_cortex_axon(self):
        async with self.getTestCore() as core:
            # By default, a cortex has a local Axon instance available
            await core.axready.wait()
            size, sha2 = await core.axon.put(b'asdfasdf')
            self.eq(size, 8)
            self.eq(s_common.ehex(sha2), '2413fb3709b05939f04cf2e92f7d0897fc2596f9ad0b8a9ea855c7bfebaae892')
            self.true(core.nexsroot is core.axon.nexsroot)
        self.true(core.axon.isfini)
        self.false(core.axready.is_set())

        with self.getTestDir() as dirn:

            async with self.getTestAxon(dirn=dirn) as axon:
                aurl = axon.getLocalUrl()

            conf = {'axon': aurl}
            async with self.getTestCore(conf=conf) as core:
                async with self.getTestAxon(dirn=dirn) as axon:
                    self.true(await asyncio.wait_for(core.axready.wait(), 10))

                    # Use dyncalls, not direct object access.
                    asdfhash_h = '2413fb3709b05939f04cf2e92f7d0897fc2596f9ad0b8a9ea855c7bfebaae892'
                    size, sha2 = await core.callStorm('return( $lib.bytes.put($buf) )',
                                                      {'vars': {'buf': b'asdfasdf'}})
                    self.eq(size, 8)
                    self.eq(sha2, asdfhash_h)
                    self.true(await core.callStorm('return( $lib.bytes.has($hash) )',
                                                   {'vars': {'hash': asdfhash_h}}))

                unset = False
                for _ in range(20):
                    aset = core.axready.is_set()
                    if aset is False:
                        unset = True
                        break
                    await asyncio.sleep(0.1)
                self.true(unset)

                async with self.getTestAxon(dirn=dirn) as axon:
                    self.true(await asyncio.wait_for(core.axready.wait(), 10))
                    # ensure we can use the proxy
                    self.eq(await axon.metrics(),
                            await core.axon.metrics())

    async def test_cortex_delLayerView(self):
        async with self.getTestCore() as core:

            # Can't delete the default view
            await self.asyncraises(s_exc.SynErr, core.delView(core.view.iden))

            # Can't delete a layer in a view
            await self.asyncraises(s_exc.SynErr, core.delLayer(core.view.layers[0].iden))

            # Can't delete a nonexistent view
            await self.asyncraises(s_exc.NoSuchView, core.delView('XXX'))

            # Can't delete a nonexistent layer
            await self.asyncraises(s_exc.NoSuchLayer, core.delLayer('XXX'))

            # Fork the main view
            vdef2 = await core.view.fork()
            view2_iden = vdef2.get('iden')

            # Can't delete a view twice
            await core.delView(view2_iden)
            await self.asyncraises(s_exc.NoSuchView, core.delView(view2_iden))

    async def test_cortex_view_opts(self):
        '''
        Test that the view opts work
        '''
        async with self.getTestCore() as core:
            nodes = await core.nodes('[ test:int=11 ]')
            self.len(1, nodes)
            viewiden = core.view.iden

            nodes = await core.nodes('test:int=11', opts={'view': viewiden})
            self.len(1, nodes)

            with self.raises(s_exc.NoSuchView):
                await core.nodes('test:int=11', opts={'view': 'NOTAVIEW'})

    async def test_cortex_getLayer(self):
        async with self.getTestCore() as core:
            layr = core.view.layers[0]
            self.eq(layr, core.getLayer())
            self.eq(layr, core.getLayer(core.iden))
            self.none(core.getLayer('XXX'))

            view = core.view
            self.eq(view, core.getView())
            self.eq(view, core.getView(view.iden))
            self.eq(view, core.getView(core.iden))
            self.none(core.getView('xxx'))

    async def test_cortex_cron_deluser(self):

        async with self.getTestCore() as core:

            visi = await core.auth.addUser('visi')
            await visi.setAdmin(True)

            asvisi = {'user': visi.iden}
            await core.stormlist('cron.add --daily 13:37 {$lib.print(woot)}', opts=asvisi)
            await core.auth.delUser(visi.iden)

            self.len(1, await core.callStorm('return($lib.cron.list())'))
            msgs = await core.stormlist('cron.list')
            self.stormIsInPrint('$lib.print(woot)', msgs)

    async def test_cortex_migrationmode(self):
        async with self.getTestCore() as core:
            async with core.getLocalProxy(user='root') as prox:

                await prox.addUser('fred', passwd='secret')

                self.true(core.agenda.enabled)
                self.true(core.trigson)
                async with await core.snap() as snap:
                    self.true(snap.trigson)

                # add triggers
                # node:add case
                tdef = {'cond': 'node:add', 'form': 'test:str', 'storm': '[ test:int=1 ]'}
                await core.view.addTrigger(tdef)
                await core.nodes('[ test:str=foo ]')
                self.len(1, await core.nodes('test:int'))

                # node:del case
                tdef = {'cond': 'node:del', 'storm': '[ test:int=2 ]', 'form': 'test:str'}
                await core.view.addTrigger(tdef)
                await core.nodes('test:str=foo | delnode')
                self.len(2, await core.nodes('test:int'))

                # tag:add case
                tdef = {'cond': 'tag:add', 'storm': '[ test:int=3 ]', 'tag': 'footag'}
                await core.view.addTrigger(tdef)
                await core.nodes('[ test:str=foo +#footag ]')
                self.len(3, await core.nodes('test:int'))

                # enable migration mode
                await prox.enableMigrationMode()

                self.false(core.agenda.enabled)
                self.false(core.trigson)
                async with await core.snap() as snap:
                    self.false(snap.trigson)

                # check that triggers don't fire
                await core.nodes('test:int | delnode')
                await core.nodes('[test:str=foo] [+#footag] | delnode')
                self.len(0, await core.nodes('test:int'))

                # disable migration mode
                await prox.disableMigrationMode()

                self.true(core.agenda.enabled)
                self.true(core.trigson)
                async with await core.snap() as snap:
                    self.true(snap.trigson)

                # check that triggers fire
                await core.nodes('[test:str=foo] [+#footag] | delnode')
                self.len(3, await core.nodes('test:int'))

            async with core.getLocalProxy(user='fred') as prox:
                # non-admin cannot enable/disable migration mode
                await self.asyncraises(s_exc.AuthDeny, prox.enableMigrationMode())
                await self.asyncraises(s_exc.AuthDeny, prox.disableMigrationMode())

    async def test_cortex_behold(self):
        async with self.getTestCore() as core:
            async with core.getLocalProxy() as prox:
                class TstServ(s_stormsvc.StormSvc):
                    _storm_svc_name = 'tstserv'
                    _storm_svc_vers = (0, 0, 2)
                    _storm_svc_pkgs = [
                        {  # type: ignore
                            'name': 'foo',
                            'version': (0, 0, 1),
                            'synapse_minversion': [2, 144, 0],
                            'synapse_version': '>=2.100.0,<3.0.0',
                            'modules': [],
                            'commands': []
                        }
                    ]

                async def action():
                    await asyncio.sleep(0.1)
                    await core.callStorm('return($lib.view.get().fork())')
                    await core.callStorm('return($lib.cron.add(query="{graph:node=*}", hourly=30).pack())')
                    tdef = {'cond': 'node:add', 'storm': '[test:str="foobar"]', 'form': 'test:int'}
                    opts = {'vars': {'tdef': tdef}}
                    trig = await core.callStorm('return($lib.trigger.add($tdef))', opts=opts)
                    opts = {'vars': {'trig': trig['iden']}}

                    await core.callStorm('$lib.trigger.disable($trig)', opts=opts)
                    await core.callStorm('return($lib.trigger.del($trig))', opts=opts)

                    async with self.getTestDmon() as dmon:
                        dmon.share('tstservone', TstServ())
                        host, port = dmon.addr
                        surl = f'tcp://127.0.0.1:{port}/tstservone'
                        await core.callStorm(f'service.add alegitservice {surl}')
                        await core.callStorm('$lib.service.wait(alegitservice)')

                task = core.schedCoro(action())
                replay = s_common.envbool('SYNDEV_NEXUS_REPLAY')
                dlen = 9 if replay else 8

                data = []
                async for mesg in prox.behold():
                    data.append(mesg)
                    if len(data) == dlen:
                        break

                await asyncio.wait_for(task, timeout=1)
                self.eq(data[0]['event'], 'layer:add')
                self.gt(data[0]['offset'], 0)
                self.len(1, data[0]['gates'])
                self.true(type(data[0]['info']) is dict)
                self.true(type(data[0]['gates']) is tuple)
                self.len(1, data[0]['gates'])

                self.eq(data[1]['event'], 'view:add')
                self.gt(data[1]['offset'], data[0]['offset'])
                self.true(type(data[1]['info']) is dict)
                self.true(type(data[1]['gates']) is tuple)
                self.len(1, data[1]['gates'])

                self.eq(data[2]['event'], 'cron:add')
                self.gt(data[2]['offset'], data[1]['offset'])
                self.true(type(data[2]['info']) is dict)
                self.true(type(data[2]['gates']) is tuple)
                self.len(1, data[2]['gates'])

                view = await core.callStorm('return($lib.view.get().iden)')

                self.eq(data[3]['event'], 'trigger:add')
                self.gt(data[3]['offset'], data[2]['offset'])
                self.len(1, data[3]['gates'])
                self.false(data[3]['info']['async'])
                self.eq(data[3]['info']['cond'], 'node:add')
                self.true(data[3]['info']['enabled'])
                self.eq(data[3]['info']['form'], 'test:int')
                self.eq(data[3]['info']['storm'], '[test:str="foobar"]')
                self.eq(data[3]['info']['username'], 'root')
                self.eq(data[3]['info']['view'], view)

                self.eq(data[4]['event'], 'trigger:set')
                self.gt(data[4]['offset'], data[3]['offset'])
                self.len(1, data[4]['gates'])
                self.eq(data[4]['info']['name'], 'enabled')
                self.false(data[4]['info']['valu'])
                self.eq(data[4]['info']['view'], view)

                off = 5
                if replay:
                    self.eq(data[off]['event'], 'trigger:set')
                    self.gt(data[off]['offset'], data[3]['offset'])
                    self.len(1, data[off]['gates'])
                    self.eq(data[off]['info']['name'], 'enabled')
                    self.false(data[off]['info']['valu'])
                    self.eq(data[off]['info']['view'], view)
                    off += 1

                self.eq(data[off]['event'], 'trigger:del')
                self.gt(data[off]['offset'], data[4]['offset'])
                self.len(1, data[off]['gates'])
                self.nn(data[off]['info'].get('iden'))
                self.eq(data[off]['info']['view'], view)
                off += 1

                self.eq(data[off]['event'], 'svc:add')
                self.eq(data[off]['info']['name'], 'alegitservice')
                off += 1

                self.eq(data[off]['event'], 'svc:set')
                self.eq(data[off]['info']['name'], 'alegitservice')
                self.eq(data[off]['info']['svcname'], 'tstserv')
                self.eq(data[off]['info']['version'], (0, 0, 2))
                self.eq(data[off]['info']['iden'], data[off - 1]['info']['iden'])

    async def test_stormpkg_sad(self):
        base_pkg = {
            'name': 'boom',
            'desc': 'The boom Module',
            'version': (0, 0, 1),
            'synapse_minversion': (2, 8, 0),
            'modules': [
                {
                    'name': 'boom.mod',
                    'storm': '''
                    function f(a) {return ($a)}
                    ''',
                },
            ],
            'commands': [
                {
                    'name': 'boom.cmd',
                    'storm': '''
                    $boomlib = $lib.import(boom.mod)
                    $retn = $boomlib.f($arg)
                    ''',
                },
            ],
        }
        with self.getTestDir() as dirn:
            async with self.getTestCore(dirn=dirn) as core:
                pkg = copy.deepcopy(base_pkg)
                pkg.pop('name')
                with self.raises(s_exc.SchemaViolation) as cm:
                    await core.addStormPkg(pkg)
                self.eq(cm.exception.errinfo.get('mesg'),
                        "data must contain ['name'] properties")

                pkg = copy.deepcopy(base_pkg)
                pkg.pop('version')
                with self.raises(s_exc.SchemaViolation) as cm:
                    await core.addStormPkg(pkg)
                self.eq(cm.exception.errinfo.get('mesg'),
                        "data must contain ['version'] properties")

                pkg = copy.deepcopy(base_pkg)
                pkg['modules'][0].pop('name')
                with self.raises(s_exc.SchemaViolation) as cm:
                    await core.addStormPkg(pkg)
                self.eq(cm.exception.errinfo.get('mesg'),
                        "data.modules[0] must contain ['name'] properties")

                pkg = copy.deepcopy(base_pkg)
                pkg['commands'][0]['cmdargs'] = ((
                    '--debug',
                    {'default': False},
                    {'help': 'Words'},
                ),)
                with self.raises(s_exc.SchemaViolation) as cm:
                    await core.addStormPkg(pkg)
                self.eq(cm.exception.errinfo.get('mesg'),
                        "data.commands[0].cmdargs[0] must contain only specified items")

                pkg = copy.deepcopy(base_pkg)
                pkg['configvars'] = (
                    {'name': 'foo', 'varname': 'foo', 'desc': 'foo', 'scopes': ['self'],
                     'type': 'newp'},
                )
                with self.raises(s_exc.NoSuchType) as cm:
                    await core.addStormPkg(pkg)
                self.eq(cm.exception.errinfo.get('mesg'),
                        "Storm package boom has unknown config var type newp.")

                pkg = copy.deepcopy(base_pkg)
                pkg['configvars'] = (
                    {'name': 'foo', 'varname': 'foo', 'desc': 'foo', 'scopes': ['self'],
                     'type': ['inet:fqdn', ['str', 'newp']]},
                )
                with self.raises(s_exc.NoSuchType) as cm:
                    await core.addStormPkg(pkg)
                self.eq(cm.exception.errinfo.get('mesg'),
                        "Storm package boom has unknown config var type newp.")

    async def test_cortex_view_persistence(self):
        with self.getTestDir() as dirn:
            async with self.getTestCore(dirn=dirn) as core:
                view = core.view
                NKIDS = 3
                for _ in range(NKIDS):
                    await view.fork()

                self.len(NKIDS + 1, core.layers)

            async with self.getTestCore(dirn=dirn) as core:
                self.len(NKIDS + 1, core.layers)
                for view in core.views.values():
                    if view == core.view:
                        continue
                    self.eq(core.view, view.parent)

    async def test_cortex_vars(self):

        async with self.getTestCore() as core:

            await core.auth.addUser('visi')
            async with core.getLocalProxy(user='visi') as proxy:
                with self.raises(s_exc.AuthDeny):
                    await proxy.setStormVar('hehe', 'haha')
                with self.raises(s_exc.AuthDeny):
                    await proxy.getStormVar('hehe')
                with self.raises(s_exc.AuthDeny):
                    await proxy.popStormVar('hehe')

            async with core.getLocalProxy() as proxy:
                self.none(await proxy.setStormVar('hehe', 'haha'))
                self.eq('haha', await proxy.getStormVar('hehe'))
                self.eq('hoho', await proxy.getStormVar('lolz', default='hoho'))
                self.eq('haha', await proxy.popStormVar('hehe'))
                self.eq('hoho', await proxy.popStormVar('lolz', default='hoho'))

    async def test_cortex_synclayersevents(self):
        async with self.getTestCoreAndProxy() as (core, proxy):
            baseoffs = await core.getNexsIndx()
            baselayr = core.getLayer()
            items = await alist(proxy.syncLayersEvents({}, wait=False))
            self.len(1, items)

            offsdict = {baselayr.iden: baseoffs}
            genr = core.syncLayersEvents(offsdict=offsdict, wait=True)
            nodes = await core.nodes('[ test:str=foo ]')
            node = nodes[0]

            item0 = await genr.__anext__()
            expect = (baseoffs, baselayr.iden, s_cortex.SYNC_NODEEDITS)
            expectedits = ((node.buid, 'test:str',
                            ((s_layer.EDIT_NODE_ADD, ('foo', 1), ()),
                             (s_layer.EDIT_PROP_SET, ('.created', node.props['.created'], None,
                                                      s_layer.STOR_TYPE_MINTIME), ()))),)
            self.eq(expect, item0[:3])
            self.eq(expectedits, item0[3])
            self.isin('time', item0[4])
            self.isin('user', item0[4])

            layr = await core.addLayer()
            layriden = layr['iden']
            await core.delLayer(layriden)

            item1 = await genr.__anext__()
            expect = (baseoffs + 1, layriden, s_cortex.SYNC_LAYR_ADD, (), {})
            self.eq(expect, item1)

            item1 = await genr.__anext__()
            expect = (baseoffs + 2, layriden, s_cortex.SYNC_LAYR_DEL, (), {})
            self.eq(expect, item1)

            layr = await core.addLayer()
            layriden = layr['iden']
            layr = core.getLayer(layriden)

            vdef = {'layers': (layriden,)}
            view = (await core.addView(vdef)).get('iden')

            item3 = await genr.__anext__()
            expect = (baseoffs + 3, layriden, s_cortex.SYNC_LAYR_ADD, (), {})
            self.eq(expect, item3)

            items = []
            syncevent = asyncio.Event()

            async def keep_pulling():
                syncevent.set()
                while True:
                    try:
                        item = await genr.__anext__()  # NOQA
                        items.append(item)
                    except Exception as e:
                        items.append(str(e))
                        break

            core.schedCoro(keep_pulling())
            await syncevent.wait()

            self.len(0, items)

            opts = {'view': view}
            nodes = await core.nodes('[ test:str=bar ]', opts=opts)
            node = nodes[0]

            self.len(1, items)
            item4 = items[0]

            expect = (baseoffs + 5, layr.iden, s_cortex.SYNC_NODEEDITS)
            expectedits = ((node.buid, 'test:str',
                            [(s_layer.EDIT_NODE_ADD, ('bar', 1), ()),
                             (s_layer.EDIT_PROP_SET, ('.created', node.props['.created'], None,
                                                      s_layer.STOR_TYPE_MINTIME), ())]),)

            self.eq(expect, item4[:3])
            self.eq(expectedits, item4[3])
            self.isin('time', item4[4])
            self.isin('user', item4[4])

        # Avoid races in cleanup, but do this after cortex is fini'd for coverage
        del genr

    async def test_cortex_syncindexevents(self):
        async with self.getTestCoreAndProxy() as (core, proxy):
            baseoffs = await core.getNexsIndx()
            baselayr = core.getLayer()

            # Make sure an empty log works with wait=False
            items = await alist(core.syncIndexEvents({}, wait=False))
            self.eq(items, [])

            # Test wait=True

            mdef = {'forms': ['test:str']}
            offsdict = {baselayr.iden: baseoffs}
            genr = core.syncIndexEvents(mdef, offsdict=offsdict, wait=True)
            nodes = await core.nodes('[ test:str=foo ]')
            node = nodes[0]

            item0 = await genr.__anext__()
            expectadd = (baseoffs, baselayr.iden, s_cortex.SYNC_NODEEDIT,
                         (node.buid, 'test:str', s_layer.EDIT_NODE_ADD, ('foo', s_layer.STOR_TYPE_UTF8), ()))
            self.eq(expectadd, item0)

            layr = await core.addLayer()
            layriden = layr['iden']
            await core.delLayer(layriden)

            item1 = await genr.__anext__()
            expectadd = (baseoffs + 1, layriden, s_cortex.SYNC_LAYR_ADD, ())
            self.eq(expectadd, item1)

            item2 = await genr.__anext__()
            expectdel = (baseoffs + 2, layriden, s_cortex.SYNC_LAYR_DEL, ())
            self.eq(expectdel, item2)

            layr = await core.addLayer()
            layriden = layr['iden']
            layr = core.getLayer(layriden)

            vdef = {'layers': (layriden,)}
            view = (await core.addView(vdef)).get('iden')
            opts = {'view': view}
            nodes = await core.nodes('[ test:str=bar ]', opts=opts)
            node = nodes[0]

            item3 = await genr.__anext__()
            expectadd = (baseoffs + 3, layriden, s_cortex.SYNC_LAYR_ADD, ())
            self.eq(expectadd, item3)

            item4 = await genr.__anext__()
            expectadd = (baseoffs + 5, layr.iden, s_cortex.SYNC_NODEEDIT,
                         (node.buid, 'test:str', s_layer.EDIT_NODE_ADD, ('bar', s_layer.STOR_TYPE_UTF8), ()))
            self.eq(expectadd, item4)

            # Make sure progress every 1000 layer log entries works
            await core.nodes('[inet:ipv4=192.168.1/20]')

            offsdict = {baselayr.iden: baseoffs + 1, layriden: baseoffs + 1}

            items = await alist(proxy.syncIndexEvents(mdef, offsdict=offsdict, wait=False))

            expect = (9999, baselayr.iden, s_cortex.SYNC_NODEEDIT,
                      (None, None, s_layer.EDIT_PROGRESS, (), ()))
            self.eq(expect[1:], items[1][1:])

            # Make sure that genr wakes up if a new layer occurs after it is already waiting
            offs = await core.getNexsIndx()
            offsdict = {baselayr.iden: offs, layriden: offs}

            event = asyncio.Event()

            async def taskfunc():
                items = []
                count = 0
                async for item in proxy.syncIndexEvents(mdef, offsdict=offsdict):
                    event.set()
                    items.append(item)
                    count += 1
                    if count >= 3:
                        return items

            task = core.schedCoro(taskfunc())
            nodes = await core.nodes('[ test:str=bar3 ]', opts=opts)
            await event.wait()

            # Add a layer and a new node to the layer
            layr = await core.addLayer()
            layriden = layr['iden']
            layr = core.getLayer(layriden)

            vdef = {'layers': (layriden,)}
            view = (await core.addView(vdef)).get('iden')
            opts = {'view': view}
            nodes = await core.nodes('[ test:str=bar2 ]', opts=opts)
            node = nodes[0]

            await asyncio.wait_for(task, 5.0)

            items = task.result()
            self.len(3, items)
            self.eq(items[1][1:], (layriden, s_cortex.SYNC_LAYR_ADD, ()))
            self.eq(items[2][1:3], (layriden, s_cortex.SYNC_NODEEDIT))

            # Avoid races in cleanup
            del genr

    async def test_cortex_syncnodeedits(self):

        async with self.getTestCore() as core:

            layr00 = core.getLayer().iden
            layr01 = (await core.addLayer())['iden']
            view01 = (await core.addView({'layers': (layr01,)}))['iden']

            async def layrgenr(layr, startoff, endoff=None, newlayer=False):
                wait = endoff is None
                async for ioff, item, meta in layr.syncNodeEdits2(startoff, wait=wait):
                    if endoff is not None and ioff >= endoff:
                        break
                    yield ioff, item, meta

            indx = await core.getNexsIndx()

            offsdict = {
                layr00: indx,
                layr01: indx,
            }

            genr = None

            try:

                # test that a slow consumer can continue to stream edits
                # even if a layer exceeds the window maxsize

                oldv = s_layer.WINDOW_MAXSIZE
                s_layer.WINDOW_MAXSIZE = 2

                genr = core._syncNodeEdits(offsdict, layrgenr, wait=True)

                nodes = await core.nodes('[ test:str=foo ]')
                item = await asyncio.wait_for(genr.__anext__(), timeout=2)
                self.eq(s_common.uhex(nodes[0].iden()), item[1][0][0])

                # we should now be in live sync
                # and the empty layer will be pulling from the window

                nodes = await core.nodes('[ test:str=bar ]')
                item = await asyncio.wait_for(genr.__anext__(), timeout=2)
                self.eq(s_common.uhex(nodes[0].iden()), item[1][0][0])

                # add more nodes than the window size without consuming from the genr

                opts = {'view': view01}
                nodes = await core.nodes('for $s in (baz, bam, cat, dog) { [ test:str=$s ] }', opts=opts)
                items = [await asyncio.wait_for(genr.__anext__(), timeout=2) for _ in range(4)]
                self.sorteq(
                    [s_common.uhex(n.iden()) for n in nodes],
                    [item[1][0][0] for item in items],
                )

            finally:
                s_layer.WINDOW_MAXSIZE = oldv
                if genr is not None:
                    del genr

    async def test_cortex_all_layr_read(self):
        async with self.getTestCore() as core:
            layr = core.getView().layers[0].iden
            visi = await core.auth.addUser('visi')
            visi.confirm(('layer', 'read'), gateiden=layr)

        async with self.getRegrCore('2.0-layerv2tov3') as core:
            layr = core.getView().layers[0].iden
            visi = await core.auth.addUser('visi')
            visi.confirm(('layer', 'read'), gateiden=layr)

    async def test_cortex_export(self):

        async with self.getTestCore() as core:

            visi = await core.auth.addUser('visi')
            await visi.setPasswd('secret')

            await core.auth.rootuser.setPasswd('secret')

            host, port = await core.addHttpsPort(0, host='127.0.0.1')

            altview = await core.callStorm('$layr = $lib.layer.add() return($lib.view.add(layers=($layr.iden,)).iden)')

            await core.addTagProp('user', ('str', {}), {'doc': 'real nice tagprop ya got there'})
            await core.addTagProp('rank', ('int', {}), {'doc': 'be a shame if'})
            await core.addTagProp('file', ('file:path', {}), {'doc': 'something happened to it'})

            await core.nodes('[ inet:email=visi@vertex.link +#visi.woot:rank=43 +#foo.bar:user=vertex ]')
            await core.nodes('[ inet:fqdn=hehe.com ]')
            await core.nodes('[ media:news=* :title="Vertex Project Winning" +#visi:file="/foo/bar/baz" +#visi.woot:rank=1 +(refs)> { inet:email=visi@vertex.link inet:fqdn=hehe.com } ]')

            async with core.getLocalProxy() as proxy:

                opts = {'scrub': {'include': {'tags': ('visi',)}}}
                podes = []
                async for p in proxy.exportStorm('media:news inet:email', opts=opts):
                    if not podes:
                        tasks = [t for t in core.boss.tasks.values() if t.name == 'storm:export']
                        self.true(len(tasks) == 1 and tasks[0].info.get('view') == core.view.iden)
                    podes.append(p)

                self.len(2, podes)
                news = [p for p in podes if p[0][0] == 'media:news'][0]
                email = [p for p in podes if p[0][0] == 'inet:email'][0]

                self.nn(email[1]['tags']['visi'])
                self.nn(email[1]['tags']['visi.woot'])
                self.none(email[1]['tags'].get('foo'))
                self.none(email[1]['tags'].get('foo.bar'))
                self.len(1, email[1]['tagprops'])
                self.eq(email[1]['tagprops'], {'visi.woot': {'rank': 43}})
                self.len(2, news[1]['tagprops'])
                self.eq(news[1]['tagprops'], {'visi': {'file': '/foo/bar/baz'}, 'visi.woot': {'rank': 1}})
                self.len(1, news[1]['edges'])
                self.eq(news[1]['edges'][0], ('refs', '2346d7bed4b0fae05e00a413bbf8716c9e08857eb71a1ecf303b8972823f2899'))

                # concat the bytes and add back to the axon
                byts = b''.join(s_msgpack.en(p) for p in podes)
                size, sha256b = await core.axon.put(byts)
                sha256 = s_common.ehex(sha256b)

                opts = {'view': altview, 'vars': {'sha256': sha256}}
                self.eq(2, await proxy.callStorm('return($lib.feed.fromAxon($sha256))', opts=opts))
                self.len(1, await core.nodes('media:news -(refs)> *', opts={'view': altview}))
                self.eq(2, await proxy.feedFromAxon(sha256))

            async with self.getHttpSess(port=port) as sess:
                resp = await sess.post(f'https://localhost:{port}/api/v1/storm/export')
                self.eq(401, resp.status)

            async with self.getHttpSess(port=port, auth=('visi', 'secret')) as sess:
                body = {'query': 'inet:ipv4', 'opts': {'user': core.auth.rootuser.iden}}
                async with sess.get(f'https://localhost:{port}/api/v1/storm/export', json=body) as resp:
                    self.eq(resp.status, 403)

            async with self.getHttpSess(port=port, auth=('root', 'secret')) as sess:

                resp = await sess.post(f'https://localhost:{port}/api/v1/storm/export')
                self.eq(200, resp.status)

                reply = await resp.json()
                self.eq('err', reply.get('status'))
                self.eq('SchemaViolation', reply.get('code'))

                body = {
                    'query': 'media:news inet:email',
                    'opts': {'scrub': {'include': {'tags': ('visi',)}}},
                }
                resp = await sess.post(f'https://localhost:{port}/api/v1/storm/export', json=body)
                byts = await resp.read()

                podes = [i[1] for i in s_msgpack.Unpk().feed(byts)]

                news = [p for p in podes if p[0][0] == 'media:news'][0]
                email = [p for p in podes if p[0][0] == 'inet:email'][0]

                self.nn(email[1]['tags']['visi'])
                self.nn(email[1]['tags']['visi.woot'])
                self.none(email[1]['tags'].get('foo'))
                self.none(email[1]['tags'].get('foo.bar'))
                self.len(1, news[1]['edges'])
                self.eq(news[1]['edges'][0], ('refs', '2346d7bed4b0fae05e00a413bbf8716c9e08857eb71a1ecf303b8972823f2899'))

                body = {'query': 'inet:ipv4=asdfasdf'}
                resp = await sess.post(f'https://localhost:{port}/api/v1/storm/export', json=body)
                retval = await resp.json()
                self.eq('err', retval['status'])
                self.eq('BadTypeValu', retval['code'])

            async def boom(*args, **kwargs):
                for x in (): yield x
                raise s_exc.BadArg()

            core.axon.iterMpkFile = boom
            with self.raises(s_exc.BadArg):
                await core.feedFromAxon(s_common.ehex(sha256b))

    async def test_cortex_export_toaxon(self):
        async with self.getTestCore() as core:
            await core.nodes('[inet:dns:a=(vertex.link, 1.2.3.4)]')
            size, sha256 = await core.exportStormToAxon('.created')
            byts = b''.join([b async for b in core.axon.get(s_common.uhex(sha256))])
            self.isin(b'vertex.link', byts)

    async def test_cortex_lookup_mode(self):
        async with self.getTestCoreAndProxy() as (_core, proxy):
            retn = await proxy.count('[inet:email=foo.com@vertex.link]')
            self.eq(1, retn)

            opts = {'mode': 'lookup'}
            retn = await proxy.count('foo.com@vertex.link', opts=opts)
            self.eq(1, retn)

    async def test_tag_model(self):

        async with self.getTestCore() as core:

            visi = await core.auth.addUser('visi')
            asvisi = {'user': visi.iden}

            self.len(0, await core.callStorm('return($lib.model.tags.list())'))

            self.none(await core.callStorm('return($lib.model.tags.get(foo.bar))'))
            self.none(await core.callStorm('return($lib.model.tags.pop(foo.bar, regex))'))

            with self.raises(s_exc.SchemaViolation):
                await core.nodes('$lib.model.tags.set(cno.cve, newp, newp)')

            with self.raises(s_exc.AuthDeny):
                await core.nodes('$lib.model.tags.set(cno.cve, regex, ())', opts=asvisi)

            with self.raises(s_exc.AuthDeny):
                await core.nodes('$lib.model.tags.pop(cno.cve, regex)', opts=asvisi)

            with self.raises(s_exc.AuthDeny):
                await core.nodes('$lib.model.tags.del(cno.cve)', opts=asvisi)

            await core.nodes('''
                $regx = ($lib.null, $lib.null, "[0-9]{4}", "[0-9]{5}")
                $lib.model.tags.set(cno.cve, regex, $regx)
            ''')

            nodes = await core.nodes('[ inet:ipv4=1.2.3.4 +#cno.cve.2021.12345 ]')

            with self.raises(s_exc.BadTag):
                await core.nodes('[ inet:ipv4=1.2.3.4 +#cno.cve.foo ]')

            with self.raises(s_exc.BadTag):
                await core.nodes('[ inet:ipv4=1.2.3.4 +#cno.cve.2021.hehe ]')

            with self.raises(s_exc.BadTag):
                await core.nodes('[ inet:ipv4=1.2.3.4 +#cno.cve.2021.123456 ]')

            with self.raises(s_exc.BadTag):
                await core.nodes('[ inet:ipv4=1.2.3.4 +#cno.cve.12345 ]')

            self.eq((None, None, '[0-9]{4}', '[0-9]{5}'), await core.callStorm('''
                return($lib.model.tags.pop(cno.cve, regex))
            '''))

            self.none(await core.callStorm('return($lib.model.tags.pop(cno.cve, regex))'))

            await core.nodes('[ inet:ipv4=1.2.3.4 +#cno.cve.2021.hehe ]')

            await core.setTagModel('cno.cve', 'regex', (None, None, '[0-9]{4}', '[0-9]{5}'))
            with self.raises(s_exc.BadTag):
                await core.nodes('[ inet:ipv4=1.2.3.4 +#cno.cve.2021.haha ]')

            self.none(await core.callStorm('$lib.model.tags.del(cno.cve)'))
            self.none(await core.callStorm('return($lib.model.tags.get(cno.cve))'))

            await core.nodes('[ inet:ipv4=1.2.3.4 +#cno.cve.2021.haha ]')

            # clear out the #cno.cve tags and test prune behavior.
            await core.nodes('#cno.cve [ -#cno.cve ]')

            await core.nodes('[ inet:ipv4=1.2.3.4 +#cno.cve.2021.12345.foo +#cno.cve.2021.55555 ]')

            await core.nodes('$lib.model.tags.set(cno.cve, prune, (2))')

            # test that the pruning behavior detects non-leaf boundaries
            nodes = await core.nodes('[ inet:ipv4=1.2.3.4 -#cno.cve.2021.55555 ]')
            self.sorteq(('cno', 'cno.cve', 'cno.cve.2021', 'cno.cve.2021.12345', 'cno.cve.2021.12345.foo'), [t[0] for t in nodes[0].getTags()])

            # test that the pruning behavior stops at the correct level
            nodes = await core.nodes('[ inet:ipv4=1.2.3.4 -#cno.cve.2021.12345.foo ]')
            self.sorteq(('cno', 'cno.cve', 'cno.cve.2021', 'cno.cve.2021.12345'), [t[0] for t in nodes[0].getTags()])

            # test that the pruning behavior detects when it needs to prune
            nodes = await core.nodes('[ inet:ipv4=1.2.3.4 -#cno.cve.2021.12345 ]')
            self.len(1, nodes)
            self.eq((('cno', (None, None)),), nodes[0].getTags())

            # test that the prune caches get cleared correctly
            await core.nodes('$lib.model.tags.pop(cno.cve, prune)')
            await core.nodes('[ inet:ipv4=1.2.3.4 +#cno.cve.2021.12345 ]')
            nodes = await core.nodes('[ inet:ipv4=1.2.3.4 -#cno.cve.2021.12345 ]')
            self.len(1, nodes)
            self.sorteq(('cno', 'cno.cve', 'cno.cve.2021'), [t[0] for t in nodes[0].getTags()])

            with self.raises(s_exc.SchemaViolation):
                await core.nodes('$lib.model.tags.set(cno.cve, prune, (0))')

    async def test_cortex_iterrows(self):

        async with self.getTestCoreAndProxy() as (core, prox):
            await core.addTagProp('score', ('int', {}), {})

            nodes = await core.nodes('[(inet:ipv4=1 :asn=10 .seen=(2016, 2017) +#foo=(2020,2021) +#foo:score=42)]')
            self.len(1, nodes)
            buid1 = nodes[0].buid

            nodes = await core.nodes('[(inet:ipv4=2 :asn=20 .seen=(2015, 2016) +#foo=(2019,2020) +#foo:score=41)]')
            self.len(1, nodes)
            buid2 = nodes[0].buid

            nodes = await core.nodes('[(inet:ipv4=3 :asn=30 .seen=(2015, 2016) +#foo=(2018, 2020) +#foo:score=99)]')
            self.len(1, nodes)
            buid3 = nodes[0].buid

            self.len(1, await core.nodes('[test:str=yolo]'))
            self.len(1, await core.nodes('[test:str=$valu]', opts={'vars': {'valu': 'z' * 500}}))

            badiden = 'xxx'
            await self.agenraises(s_exc.NoSuchLayer, prox.iterPropRows(badiden, 'inet:ipv4', 'asn'))

            # rows are (buid, valu) tuples
            layriden = core.view.layers[0].iden
            rows = await alist(prox.iterPropRows(layriden, 'inet:ipv4', 'asn'))

            self.eq((10, 20, 30), tuple(sorted([row[1] for row in rows])))

            await self.agenraises(s_exc.NoSuchLayer, prox.iterUnivRows(badiden, '.seen'))

            # rows are (buid, valu) tuples
            rows = await alist(prox.iterUnivRows(layriden, '.seen'))

            tm = lambda x, y: (s_time.parse(x), s_time.parse(y))  # NOQA
            ivals = (tm('2015', '2016'), tm('2015', '2016'), tm('2016', '2017'))
            self.eq(ivals, tuple(sorted([row[1] for row in rows])))

            # iterFormRows
            await self.agenraises(s_exc.NoSuchLayer, prox.iterFormRows(badiden, 'inet:ipv4'))

            rows = await alist(prox.iterFormRows(layriden, 'inet:ipv4'))
            self.eq([(buid1, 1), (buid2, 2), (buid3, 3)], rows)

            # iterTagRows
            expect = sorted(
                [
                    (buid1, (tm('2020', '2021'), 'inet:ipv4')),
                    (buid2, (tm('2019', '2020'), 'inet:ipv4')),
                    (buid3, (tm('2018', '2020'), 'inet:ipv4')),
                ], key=lambda x: x[0])

            await self.agenraises(s_exc.NoSuchLayer, prox.iterTagRows(badiden, 'foo', form='newpform',
                                                                      starttupl=(expect[1][0], 'newpform')))
            rows = await alist(prox.iterTagRows(layriden, 'foo', form='newpform', starttupl=(expect[1][0], 'newpform')))
            self.eq([], rows)

            rows = await alist(prox.iterTagRows(layriden, 'foo', form='inet:ipv4'))
            self.eq(expect, rows)

            rows = await alist(prox.iterTagRows(layriden, 'foo', form='inet:ipv4', starttupl=(expect[1][0],
                                                'inet:ipv4')))
            self.eq(expect[1:], rows)

            expect = [
                (buid2, 41,),
                (buid1, 42,),
                (buid3, 99,),
            ]

            await self.agenraises(s_exc.NoSuchLayer, prox.iterTagPropRows(badiden, 'foo', 'score', form='inet:ipv4',
                                                                          stortype=s_layer.STOR_TYPE_I64,
                                                                          startvalu=42))

            rows = await alist(prox.iterTagPropRows(layriden, 'foo', 'score', form='inet:ipv4',
                                                    stortype=s_layer.STOR_TYPE_I64, startvalu=42))
            self.eq(expect[1:], rows)

    async def test_cortex_storage_v1(self):

        async with self.getRegrCore('cortex-storage-v1') as core:

            mdef = await core.callStorm('return($lib.macro.get(woot))')
            self.true(core.cellvers.get('cortex:storage') >= 1)

            self.eq(core.auth.rootuser.iden, mdef['user'])
            self.eq(core.auth.rootuser.iden, mdef['creator'])

            self.eq(1673371514938, mdef['created'])
            self.eq(1673371514938, mdef['updated'])
            self.eq('$lib.print("hi there")', mdef['storm'])

            msgs = await core.stormlist('macro.exec woot')
            self.stormHasNoWarnErr(msgs)
            self.stormIsInPrint('hi there', msgs)

    async def test_cortex_depr_props_warning(self):

        conf = {
            'modules': [
                'synapse.tests.test_datamodel.DeprecatedModel',
            ]
        }

        with self.getTestDir() as dirn:
            with self.getLoggerStream('synapse.cortex') as stream:

                async with self.getTestCore(conf=conf, dirn=dirn) as core:

                    # Create a test:deprprop so it doesn't generate a warning
                    await core.callStorm('[test:dep:easy=foobar :guid=*]')

                    # Lock test:deprprop:ext and .pdep so they don't generate a warning
                    await core.callStorm('model.deprecated.lock test:dep:str')
                    await core.callStorm('model.deprecated.lock ".pdep"')

                # Check that we saw the warnings
                stream.seek(0)
                data = stream.read()

                self.eq(1, data.count('deprecated properties unlocked'))
                self.isin('deprecated properties unlocked and not in use', data)

                match = regex.match(r'Detected (?P<count>\d+) deprecated properties', data)
                count = int(match.groupdict().get('count'))

                here = stream.tell()

                async with self.getTestCore(conf=conf, dirn=dirn) as core:
                    pass

                # Check that the warnings are gone now
                stream.seek(here)
                data = stream.read()

                self.eq(1, data.count('deprecated properties unlocked'))
                self.isin(f'Detected {count - 4} deprecated properties', data)

    async def test_cortex_dmons_after_modelrev(self):
        with self.getTestDir() as dirn:
            async with self.getTestCore(dirn=dirn) as core:

                # Add a dmon so something gets started
                await core.callStorm('''
                    $ddef = $lib.dmon.add(${
                        $lib.print(hi)
                        $lib.warn(omg)
                        $s = $lib.str.format('Running {t} {i}', t=$auto.type, i=$auto.iden)
                        $lib.log.info($s, ({"iden": $auto.iden}))
                    })
                ''')

                # Create this so we can find the model rev version before the
                # latest
                mrev = s_modelrev.ModelRev(core)

                # Add a layer and regress the version so it gets migrated on the
                # next start
                ldef = await core.addLayer()
                layr = core.getLayer(ldef['iden'])
                await layr.setModelVers(mrev.revs[-2][0])

            with self.getLoggerStream('') as stream:
                async with self.getTestCore(dirn=dirn) as core:
                    pass

            stream.seek(0)
            data = stream.read()

            # Check that the model migration happens before the dmons start
            mrevstart = data.find('beginning model migration')
            dmonstart = data.find('Starting Dmon')
            self.ne(-1, mrevstart)
            self.ne(-1, dmonstart)
            self.lt(mrevstart, dmonstart)

    async def test_cortex_vaults(self):
        '''
        Simple usage testing.
        '''
        async with self.getTestCore() as core:

            vtype1 = 'synapse-test1'
            vtype2 = 'synapse-test2'

            # Create some test users
            visi1 = await core.auth.addUser('visi1')
            visi2 = await core.auth.addUser('visi2')
            contributor = await core.auth.addRole('contributor')
            await visi1.grant(contributor.iden)

            gvault = {
                'name': 'global1',
                'type': vtype1,
                'scope': 'global',
                'owner': None,
                'configs': {},
                'secrets': {},
            }
            giden = await core.addVault(gvault)

            rvault = {
                'name': 'role1',
                'type': vtype1,
                'scope': 'role',
                'owner': contributor.iden,
                'configs': {},
                'secrets': {},
            }
            riden = await core.addVault(rvault)

            uvault = {
                'name': 'user1',
                'type': vtype1,
                'scope': 'user',
                'owner': visi1.iden,
                'configs': {},
                'secrets': {},
            }
            uiden = await core.addVault(uvault)

            svault = {
                'name': 'unscoped1',
                'type': vtype1,
                'scope': None,
                'owner': visi1.iden,
                'configs': {},
                'secrets': {},
            }
            siden = await core.addVault(svault)

            vault = core.getVault(giden)
            self.eq(vault.get('iden'), giden)

            vault = core.getVaultByName('global1')
            self.eq(vault.get('iden'), giden)

            vault = core.getVaultByType(vtype1, visi1.iden, scope='global')
            self.eq(vault.get('iden'), giden)

            vault = core.getVaultByType(vtype1, visi1.iden, scope='role')
            self.eq(vault.get('iden'), riden)

            vault = core.getVaultByType(vtype1, visi1.iden, scope='user')
            self.eq(vault.get('iden'), uiden)

            vault = core.reqVault(giden)
            self.eq(vault.get('iden'), giden)

            vault = core.reqVaultByName('global1')
            self.eq(vault.get('iden'), giden)
            self.eq(vault.get('name'), 'global1')

            vault = core.reqVaultByType(vtype1, visi1.iden, scope='global')
            self.eq(vault.get('iden'), giden)

            self.true(await core.setVaultConfigs(giden, 'color', 'orange'))
            self.true(await core.setVaultSecrets(giden, 'apikey', 'foobar'))

            await core.replaceVaultConfigs(giden, {'rubiks': 'cube'})
            vault = core.reqVault(giden)
            self.eq({'rubiks': 'cube'}, vault['configs'])

            await core.replaceVaultSecrets(giden, {'secret': 'squirrel'})
            vault = core.reqVault(giden)
            self.eq({'secret': 'squirrel'}, vault['secrets'])

            vaults = list(core.listVaults())
            self.len(4, vaults)

            self.true(await core.setVaultPerm(giden, visi1.iden, s_cell.PERM_EDIT))

            self.true(await core.renameVault(giden, 'global2'))
            vault = core.reqVaultByName('global2')
            self.eq(vault.get('iden'), giden)
            self.eq(vault.get('name'), 'global2')

            with self.raises(s_exc.DupName):
                await core.renameVault(giden, 'global2')

            self.none(await core.delVault('asdf'))

            await core.delVault(giden)
            vaults = list(core.listVaults())
            self.len(3, vaults)

    async def test_cortex_vaults_errors(self):
        '''
        Simple argument checking and simple permission checking tests.
        '''
        async with self.getTestCore() as core:

            vtype1 = 'synapse-test1'
            vtype2 = 'synapse-test2'

            # Create some test users
            visi1 = await core.auth.addUser('visi1')
            visi2 = await core.auth.addUser('visi2')
            contributor = await core.auth.addRole('contributor')
            await visi1.grant(contributor.iden)

            gvault = {
                'name': 'global1',
                'type': vtype1,
                'scope': 'global',
                'owner': None,
                'configs': {},
                'secrets': {},
            }
            giden = await core.addVault(gvault)

            rvault = {
                'name': 'role1',
                'type': vtype1,
                'scope': 'role',
                'owner': contributor.iden,
                'configs': {},
                'secrets': {},
            }
            riden = await core.addVault(rvault)

            self.none(core.getVault('asdf'))

            with self.raises(s_exc.DupName) as exc:
                # type/scope/iden collision
                await core.addVault(gvault)
            self.eq(f'Vault already exists for type {vtype1}, scope global, owner None.', exc.exception.get('mesg'))

            with self.raises(s_exc.BadArg) as exc:
                # vdef is not a dict
                await core.addVault([])
            self.eq('Invalid vault definition provided.', exc.exception.get('mesg'))

            with self.raises(s_exc.DupName) as exc:
                # name collision
                vault = s_msgpack.deepcopy(gvault)
                vault['scope'] = None
                vault['owner'] = visi1.iden
                await core.addVault(vault)
            self.eq('Vault global1 already exists.', exc.exception.get('mesg'))

            with self.raises(s_exc.NoSuchName) as exc:
                # Non-existent vault name
                core.reqVaultByName('newp')
            self.eq('Vault not found for name: newp.', exc.exception.get('mesg'))

            with self.raises(s_exc.SchemaViolation):
                # len(name) == 0
                vault = s_msgpack.deepcopy(gvault)
                vault['name'] = ''
                await core.addVault(vault)

            with self.raises(s_exc.SchemaViolation):
                # len(name) > 256
                vault = s_msgpack.deepcopy(gvault)
                vault['name'] = 'A' * 257
                await core.addVault(vault)

            with self.raises(s_exc.SchemaViolation):
                # len(vtype) == 0
                vault = s_msgpack.deepcopy(gvault)
                vault['type'] = ''
                await core.addVault(vault)

            with self.raises(s_exc.SchemaViolation):
                # len(vtype) > 256
                vault = s_msgpack.deepcopy(gvault)
                vault['type'] = 'A' * 257
                await core.addVault(vault)

            with self.raises(s_exc.SchemaViolation):
                # scope not in (None, 'user', 'role', 'global')
                vault = s_msgpack.deepcopy(gvault)
                vault['scope'] = 'newp'
                await core.addVault(vault)

            with self.raises(s_exc.SchemaViolation):
                # data != dict
                vault = s_msgpack.deepcopy(gvault)
                vault['data'] = self
                await core.addVault(vault)

            with self.raises(s_exc.BadArg) as exc:
                # configs not msgpack safe
                vault = {
                    'name': 'unscoped1',
                    'type': vtype1,
                    'scope': None,
                    'owner': visi1.iden,
                    'configs': {'foo': self},
                    'secrets': {},
                }
                await core.addVault(vault)
            self.eq('Vault configs must be msgpack safe.', exc.exception.get('mesg'))

            with self.raises(s_exc.BadArg) as exc:
                # secrets not msgpack safe
                vault = {
                    'name': 'unscoped1',
                    'type': vtype1,
                    'scope': None,
                    'owner': visi1.iden,
                    'configs': {},
                    'secrets': {'foo': self},
                }
                await core.addVault(vault)
            self.eq('Vault secrets must be msgpack safe.', exc.exception.get('mesg'))

            with self.raises(s_exc.BadArg) as exc:
                # Iden == None, scope != 'global'
                vault = s_msgpack.deepcopy(gvault)
                vault['owner'] = None
                vault['scope'] = None
                await core.addVault(vault)
            self.eq('Owner required for unscoped, user, and role vaults.', exc.exception.get('mesg'))

            with self.raises(s_exc.NoSuchUser) as exc:
                # user with iden does not exist
                vault = {
                    'name': 'global2',
                    'type': 'type2',
                    'scope': 'user',
                    'owner': '0123456789abcdef0123456789abcdef',
                    'configs': {},
                    'secrets': {},
                }
                await core.addVault(vault)
            self.eq('User with iden 0123456789abcdef0123456789abcdef not found.', exc.exception.get('mesg'))

            with self.raises(s_exc.NoSuchRole) as exc:
                # role with iden does not exist
                vault = s_msgpack.deepcopy(gvault)
                vault['name'] = 'role2'
                vault['scope'] = 'role'
                vault['owner'] = visi1.iden
                await core.addVault(vault)
            self.eq(f'Role with iden {visi1.iden} not found.', exc.exception.get('mesg'))

            with self.raises(s_exc.BadArg) as exc:
                await core.setVaultSecrets(giden, 'newp', s_common.novalu)
            self.eq('Key newp not found in vault secrets.', exc.exception.get('mesg'))

            with self.raises(s_exc.BadArg) as exc:
                await core.setVaultConfigs(giden, 'newp', s_common.novalu)
            self.eq('Key newp not found in vault configs.', exc.exception.get('mesg'))

            with self.raises(s_exc.BadArg) as exc:
                # Invalid vault iden format
                await core.setVaultSecrets('1234', 'foo', 'bar')
            self.eq('Iden is not a valid iden: 1234.', exc.exception.get('mesg'))

            with self.raises(s_exc.BadArg) as exc:
                # Invalid vault iden format
                await core.setVaultConfigs('1234', 'foo', 'bar')
            self.eq('Iden is not a valid iden: 1234.', exc.exception.get('mesg'))

            with self.raises(s_exc.NoSuchIden) as exc:
                # vault with iden does not exist
                await core.setVaultSecrets(visi1.iden, 'foo', 'bar')
            self.eq(f'Vault not found for iden: {visi1.iden}.', exc.exception.get('mesg'))

            with self.raises(s_exc.NoSuchIden) as exc:
                # vault with iden does not exist
                await core.setVaultConfigs(visi1.iden, 'foo', 'bar')
            self.eq(f'Vault not found for iden: {visi1.iden}.', exc.exception.get('mesg'))

            with self.raises(s_exc.NotMsgpackSafe) as exc:
                # data not msgpack safe
                await core.setVaultSecrets(giden, 'foo', self)
            self.eq(f'Vault secrets must be msgpack safe.', exc.exception.get('mesg'))

            with self.raises(s_exc.NotMsgpackSafe) as exc:
                # data not msgpack safe
                await core.setVaultConfigs(giden, 'foo', self)
            self.eq(f'Vault configs must be msgpack safe.', exc.exception.get('mesg'))

            with self.raises(s_exc.NotMsgpackSafe) as exc:
                # data not msgpack safe
                await core.setVaultSecrets(giden, self, 'bar')
            self.eq(f'Vault secrets must be msgpack safe.', exc.exception.get('mesg'))

            with self.raises(s_exc.NotMsgpackSafe) as exc:
                # data not msgpack safe
                await core.setVaultConfigs(giden, self, 'bar')
            self.eq(f'Vault configs must be msgpack safe.', exc.exception.get('mesg'))

            with self.raises(s_exc.NoSuchIden) as exc:
                # iden not valid
                await core.setVaultPerm(giden, '1234', s_cell.PERM_EDIT)
            self.eq(f'Iden 1234 is not a valid user or role.', exc.exception.get('mesg'))

            with self.raises(s_exc.BadArg) as exc:
                # Invalid scope
                core._getVaultByTSI('vtype', 'newp', 'iden')
            self.eq('Invalid scope: newp.', exc.exception.get('mesg'))

            with self.raises(s_exc.BadArg) as exc:
                # Invalid scope
                core.getVaultByType(vtype1, 'iden', 'newp')
            self.eq('Invalid scope: newp.', exc.exception.get('mesg'))

            with self.raises(s_exc.NoSuchUser) as exc:
                # Invalid user iden
                core.getVaultByType(vtype1, contributor.iden, 'role')
            self.eq(f'No user with iden {contributor.iden}.', exc.exception.get('mesg'))

            # User in role but no perm to vault
            await core.setVaultPerm(riden, visi2.iden, s_cell.PERM_DENY)
            await visi2.grant(contributor.iden)
            self.none(core.getVaultByType(vtype1, visi2.iden, 'role'))

            # Requested type/scope doesn't exist
            self.none(core.getVaultByType(vtype1, visi1.iden, 'user'))

            # Requested type doesn't exist
            self.none(core.getVaultByType(vtype2, visi1.iden))

            with self.raises(s_exc.NoSuchName) as exc:
                # Requested type/scope doesn't exist
                core.reqVaultByType(vtype1, visi1.iden, 'user')
            self.eq(f'Vault not found for type: {vtype1}.', exc.exception.get('mesg'))

            with self.raises(s_exc.BadArg) as exc:
                await core.replaceVaultSecrets(giden, self)
            self.eq('valu must be a dictionary.', exc.exception.get('mesg'))

            with self.raises(s_exc.NotMsgpackSafe) as exc:
                await core.replaceVaultSecrets(giden, {'foo': self})
            self.eq('Vault secrets must be msgpack safe.', exc.exception.get('mesg'))

            with self.raises(s_exc.BadArg) as exc:
                await core.replaceVaultConfigs(giden, self)
            self.eq('valu must be a dictionary.', exc.exception.get('mesg'))

            with self.raises(s_exc.NotMsgpackSafe) as exc:
                await core.replaceVaultConfigs(giden, {'foo': self})
            self.eq('Vault configs must be msgpack safe.', exc.exception.get('mesg'))

            class LongRepr:
                def __repr__(self):
                    return 'Abcd. ' * 1000

            valu = {'foo': LongRepr()}

            with self.raises(s_exc.NotMsgpackSafe) as exc:
                await core.replaceVaultSecrets(giden, valu)
            self.eq(
                "{'foo': Abcd. Abcd. Abcd. Abcd. Abcd. Abcd. Abcd. Abcd. [...]",
                exc.exception.get('valu'))

            with self.raises(s_exc.NotMsgpackSafe) as exc:
                await core.replaceVaultConfigs(giden, {'foo': LongRepr()})
            self.eq(
                "{'foo': Abcd. Abcd. Abcd. Abcd. Abcd. Abcd. Abcd. Abcd. [...]",
                exc.exception.get('valu'))

    async def test_cortex_user_scope(self):
        async with self.getTestCore() as core:  # type: s_cortex.Cortex
            udef = await core.addUser('admin')
            admin = udef.get('iden')
            await core.setUserAdmin(admin, True)
            async with core.getLocalProxy() as prox:

                # Proxy our storm requests as the admin user
                opts = {'user': admin}

                self.eq('admin', await prox.callStorm('return( $lib.user.name()  )', opts=opts))

                with self.getStructuredAsyncLoggerStream('synapse.lib.cell') as stream:

                    q = 'return( ($lib.user.name(), $lib.auth.users.add(lowuser) ))'
                    (whoami, udef) = await prox.callStorm(q, opts=opts)
                    self.eq('admin', whoami)
                    self.eq('lowuser', udef.get('name'))

                raw_mesgs = [m for m in stream.getvalue().split('\n') if m]
                msgs = [json.loads(m) for m in raw_mesgs]
                mesg = [m for m in msgs if 'Added user' in m.get('message')][0]
                self.eq('Added user=lowuser', mesg.get('message'))
                self.eq('admin', mesg.get('username'))
                self.eq('lowuser', mesg.get('target_username'))

                with self.getStructuredAsyncLoggerStream('synapse.lib.cell') as stream:

                    q = 'auth.user.mod lowuser --admin $lib.true'
                    msgs = []
                    async for mesg in prox.storm(q, opts=opts):
                        msgs.append(mesg)
                    self.stormHasNoWarnErr(msgs)

                raw_mesgs = [m for m in stream.getvalue().split('\n') if m]
                msgs = [json.loads(m) for m in raw_mesgs]
                mesg = [m for m in msgs if 'Set admin' in m.get('message')][0]
                self.isin('Set admin=True for lowuser', mesg.get('message'))
                self.eq('admin', mesg.get('username'))
                self.eq('lowuser', mesg.get('target_username'))

    async def test_cortex_ext_httpapi(self):
        # Cortex API tests for Extended HttpAPI
        async with self.getTestCore() as core:  # type: s_cortex.Cortex

            newp = s_common.guid()
            with self.raises(s_exc.SynErr):
                await core.setHttpApiIndx(newp, 0)

            unfo = await core.getUserDefByName('root')
            view = core.getView()
            info = await core.addHttpExtApi({
                'path': 'test/path/(hehe|haha)/(.*)',
                'owner': unfo.get('iden'),
                'view': view.iden,
            })

            info2 = await core.addHttpExtApi({
                'path': 'something/else',
                'owner': unfo.get('iden'),
                'view': view.iden,
            })

            info3 = await core.addHttpExtApi({
                'path': 'something/else/goes/here',
                'owner': unfo.get('iden'),
                'view': view.iden,
            })

            info4 = await core.addHttpExtApi({
                'path': 'another/item',
                'owner': unfo.get('iden'),
                'view': view.iden,
            })

            iden = info.get('iden')

            adef = await core.getHttpExtApi(iden)
            self.eq(adef, info)

            adef, args = await core.getHttpExtApiByPath('test/path/hehe/wow')
            self.eq(adef, info)
            self.eq(args, ('hehe', 'wow'))

            adef, args = await core.getHttpExtApiByPath('test/path/hehe/wow/more/')
            self.eq(adef, info)
            self.eq(args, ('hehe', 'wow/more/'))

            adef, args = await core.getHttpExtApiByPath('test/path/HeHe/wow')
            self.none(adef)
            self.eq(args, ())

            async with core.getLocalProxy() as prox:
                adef, args = await prox.getHttpExtApiByPath('test/path/haha/words')
                self.eq(adef, info)
                self.eq(args, ('haha', 'words'))

            self.len(4, core._exthttpapicache)

            # Reordering / safety
            self.eq(1, await core.setHttpApiIndx(info4.get('iden'), 1))

            # Cache is cleared when reloading
            self.len(0, core._exthttpapicache)
            adef, args = await core.getHttpExtApiByPath('test/path/hehe/wow')
            self.eq(adef, info)
            self.len(1, core._exthttpapicache)

            self.eq([adef.get('iden') for adef in await core.getHttpExtApis()],
                    [info.get('iden'), info4.get('iden'), info2.get('iden'), info3.get('iden')])

            items = await core.getHttpExtApis()
            self.eq(items, (info, info4, info2, info3))

            # Tiny sleep to ensure that updated ticks forward when modified
            created = adef.get('created')
            updated = adef.get('updated')
            await asyncio.sleep(0.005)
            adef = await core.modHttpExtApi(iden, 'name', 'wow')
            self.eq(adef.get('created'), created)
            self.gt(adef.get('updated'), updated)

            # Sad path

            with self.raises(s_exc.SynErr):
                await core.setHttpApiIndx(newp, 0)

            with self.raises(s_exc.BadArg):
                await core.setHttpApiIndx(newp, -1)

            with self.raises(s_exc.NoSuchUser):
                await core.modHttpExtApi(iden, 'owner', newp)

            with self.raises(s_exc.NoSuchView):
                await core.modHttpExtApi(iden, 'view', newp)

            with self.raises(s_exc.BadArg):
                await core.modHttpExtApi(iden, 'created', 1234)

            with self.raises(s_exc.BadArg):
                await core.modHttpExtApi(iden, 'updated', 1234)

            with self.raises(s_exc.BadArg):
                await core.modHttpExtApi(iden, 'creator', s_common.guid())

            with self.raises(s_exc.BadArg):
                await core.modHttpExtApi(iden, 'newp', newp)

            with self.raises(s_exc.NoSuchIden):
                await core.modHttpExtApi(newp, 'path', 'a/new/path/')

            with self.raises(s_exc.NoSuchIden):
                await core.getHttpExtApi(newp)

            self.none(await core.delHttpExtApi(newp))

            with self.raises(s_exc.BadArg):
                await core.delHttpExtApi('notAGuid')

    async def test_cortex_query_offload(self):
        async with self.getTestAhaProv() as aha:

            async with await s_base.Base.anit() as base:

                with self.getTestDir() as dirn:

                    dirn00 = s_common.genpath(dirn, 'cell00')
                    dirn01 = s_common.genpath(dirn, 'cell01')

                    conf = {
                        'storm:query:mirror': {
                            'url': 'aha://pool00...',
                            'timeout': 1
                        }
                    }
                    core00 = await base.enter_context(self.addSvcToAha(aha, '00.core', s_cortex.Cortex, dirn=dirn00))
                    provinfo = {'mirror': '00.core'}
                    core01 = await base.enter_context(self.addSvcToAha(aha, '01.core', s_cortex.Cortex, dirn=dirn01, provinfo=provinfo))

                    self.len(1, await core00.nodes('[inet:asn=0]'))
                    await core01.sync()
                    self.len(1, await core01.nodes('inet:asn=0'))

                    msgs = await core00.stormlist('aha.pool.add pool00...')
                    self.stormHasNoWarnErr(msgs)
                    self.stormIsInPrint('Created AHA service pool: pool00.loop.vertex.link', msgs)

                    msgs = await core00.stormlist('aha.pool.svc.add pool00... 01.core...')
                    self.stormHasNoWarnErr(msgs)
                    self.stormIsInPrint('AHA service (01.core...) added to service pool (pool00.loop.vertex.link)', msgs)

                    await core00.fini()

                    core00 = await base.enter_context(self.getTestCore(dirn=dirn00, conf=conf))

                    with self.getLoggerStream('synapse') as stream:
                        msgs = await alist(core00.storm('inet:asn=0'))
                        self.len(1, [m for m in msgs if m[0] == 'node'])

                    stream.seek(0)
                    data = stream.read()
                    self.isin('Offloading Storm query', data)
                    self.notin('Timeout', data)

                    with self.getLoggerStream('synapse') as stream:
                        self.true(await core00.callStorm('inet:asn=0 return($lib.true)'))

                    stream.seek(0)
                    data = stream.read()
                    self.isin('Offloading Storm query', data)
                    self.notin('Timeout', data)

                    core01.nexsroot.nexslog.indx = 0

                    with self.getLoggerStream('synapse') as stream:
                        msgs = await alist(core00.storm('inet:asn=0'))
                        self.len(1, [m for m in msgs if m[0] == 'node'])

                    stream.seek(0)
                    data = stream.read()
                    self.isin('Offloading Storm query', data)
                    self.isin('Timeout waiting for query mirror', data)

                    with self.getLoggerStream('synapse') as stream:
                        self.true(await core00.callStorm('inet:asn=0 return($lib.true)'))

                    stream.seek(0)
                    data = stream.read()
                    self.isin('Offloading Storm query', data)
                    self.isin('Timeout waiting for query mirror', data)

                    opts = {'nexsoffs': 1000000, 'nexstimeout': 0}
                    with self.raises(s_exc.TimeOut):
                        await alist(core01.storm('inet:asn=0', opts=opts))

                    with self.raises(s_exc.TimeOut):
                        await core00.callStorm('inet:asn=0', opts=opts)

                    await core01.fini()

                    with self.getLoggerStream('synapse') as stream:
                        msgs = await alist(core00.storm('inet:asn=0'))
                        self.len(1, [m for m in msgs if m[0] == 'node'])

                    stream.seek(0)
                    data = stream.read()
                    self.isin('Offloading Storm query', data)
                    self.isin('Unable to get proxy', data)

                    with self.getLoggerStream('synapse') as stream:
                        self.true(await core00.callStorm('inet:asn=0 return($lib.true)'))

                    stream.seek(0)
                    data = stream.read()
                    self.isin('Offloading Storm query', data)
                    self.isin('Unable to get proxy', data)

                    core01 = await base.enter_context(self.getTestCore(dirn=dirn01, conf=conf))
                    await core01.promote(graceful=True)

                    self.true(core01.isactive)
                    self.false(core00.isactive)

                    with self.getLoggerStream('synapse') as stream:
                        self.true(await core01.callStorm('inet:asn=0 return($lib.true)'))

                    stream.seek(0)
                    data = stream.read()
                    self.isin('Offloading Storm query', data)
                    self.notin('Timeout waiting for query mirror', data)<|MERGE_RESOLUTION|>--- conflicted
+++ resolved
@@ -17,11 +17,8 @@
 import synapse.telepath as s_telepath
 
 import synapse.lib.aha as s_aha
-<<<<<<< HEAD
 import synapse.lib.base as s_base
-=======
 import synapse.lib.cell as s_cell
->>>>>>> 297351e0
 import synapse.lib.coro as s_coro
 import synapse.lib.node as s_node
 import synapse.lib.time as s_time
