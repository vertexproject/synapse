import os
import copy
import http
import time
import asyncio
import hashlib
import logging

import regex

from unittest import mock

import synapse.exc as s_exc
import synapse.common as s_common
import synapse.cortex as s_cortex
import synapse.telepath as s_telepath

import synapse.lib.base as s_base
import synapse.lib.cell as s_cell
import synapse.lib.coro as s_coro
import synapse.lib.node as s_node
import synapse.lib.time as s_time
import synapse.lib.layer as s_layer
import synapse.lib.storm as s_storm
import synapse.lib.output as s_output
import synapse.lib.msgpack as s_msgpack
import synapse.lib.version as s_version
import synapse.lib.modelrev as s_modelrev
import synapse.lib.stormsvc as s_stormsvc

import synapse.tools.backup as s_tools_backup
import synapse.tools.promote as s_tools_promote

import synapse.tests.utils as s_t_utils
from synapse.tests.utils import alist

logger = logging.getLogger(__name__)

class CortexTest(s_t_utils.SynTest):
    '''
    The tests that should be run with different types of layers
    '''
    async def test_cortex_basics(self):

        with self.getTestDir() as dirn:

            async with self.getTestCore(dirn=dirn) as core:

                with self.raises(s_exc.NoSuchProp):
                    await core.setPropLocked('newp', True)

                with self.raises(s_exc.NoSuchUniv):
                    await core.setUnivLocked('newp', True)

                with self.raises(s_exc.NoSuchTagProp):
                    await core.setTagPropLocked('newp', True)

                await core.addTagProp('score', ('int', {}), {})

                await core.setPropLocked('inet:ip:asn', True)
                await core.setUnivLocked('.seen', True)
                await core.setTagPropLocked('score', True)

                with self.raises(s_exc.IsDeprLocked):
                    await core.nodes('[ inet:ip=1.2.3.4 :asn=99 ]')
                with self.raises(s_exc.IsDeprLocked):
                    await core.nodes('[ inet:ip=1.2.3.4 .seen=now ]')
                with self.raises(s_exc.IsDeprLocked):
                    await core.nodes('[ inet:ip=1.2.3.4 +#foo:score=10 ]')

            # test persistence...
            async with self.getTestCore(dirn=dirn) as core:

                with self.raises(s_exc.IsDeprLocked):
                    await core.nodes('[ inet:ip=1.2.3.4 :asn=99 ]')
                with self.raises(s_exc.IsDeprLocked):
                    await core.nodes('[ inet:ip=1.2.3.4 .seen=now ]')
                with self.raises(s_exc.IsDeprLocked):
                    await core.nodes('[ inet:ip=1.2.3.4 +#foo:score=10 ]')

                await core.setPropLocked('inet:ip:asn', False)
                await core.setUnivLocked('.seen', False)
                await core.setTagPropLocked('score', False)

                await core.nodes('[ inet:ip=1.2.3.4 :asn=99 .seen=now +#foo:score=10 ]')

    async def test_cortex_cellguid(self):
        iden = s_common.guid()
        conf = {'cell:guid': iden}
        async with self.getTestCore(conf=conf) as core00:
            async with self.getTestCore(conf=conf) as core01:
                self.eq(core00.iden, core01.iden)
                self.eq(core00.jsonstor.iden, core01.jsonstor.iden)
                self.eq(core00.jsonstor.auth.allrole.iden, core01.jsonstor.auth.allrole.iden)
                self.eq(core00.jsonstor.auth.rootuser.iden, core01.jsonstor.auth.rootuser.iden)

    async def test_cortex_handoff(self):

        with self.getTestDir() as dirn:
            async with self.getTestAha() as aha:

                conf = {'aha:provision': await aha.addAhaSvcProv('00.cortex')}

                async with self.getTestCore(conf=conf) as core00:

                    with self.raises(s_exc.BadArg):
                        await core00.handoff(core00.getLocalUrl())

                    self.false((await core00.getCellInfo())['cell']['uplink'])
                    self.none((await core00.getCellInfo())['cell']['mirror'])

                    # provision with the new hostname and mirror config
                    provinfo = {'mirror': '00.cortex'}
                    conf = {'aha:provision': await aha.addAhaSvcProv('01.cortex', provinfo=provinfo)}
                    async with self.getTestCore(conf=conf) as core01:

                        # test out connecting to the leader but having aha chose a mirror
                        async with s_telepath.loadTeleCell(core01.dirn):
                            # wait for the mirror to think it's ready...
                            await asyncio.wait_for(core01.nexsroot.ready.wait(), timeout=3)
                            async with await s_telepath.openurl('aha://cortex...?mirror=true') as proxy:
                                self.eq(await core01.getCellRunId(), await proxy.getCellRunId())

                        await core01.nodes('[ inet:ip=1.2.3.4 ]')
                        self.len(1, await core00.nodes('inet:ip=1.2.3.4'))

                        self.true(core00.isactive)
                        self.false(core01.isactive)

                        self.true(await s_coro.event_wait(core01.nexsroot.miruplink, timeout=2))
                        self.false((await core00.getCellInfo())['cell']['uplink'])
                        self.true((await core01.getCellInfo())['cell']['uplink'])
                        self.none((await core00.getCellInfo())['cell']['mirror'])
                        self.eq((await core01.getCellInfo())['cell']['mirror'], 'aha://root@00.cortex...')

                        outp = s_output.OutPutStr()
                        argv = ('--svcurl', core01.getLocalUrl())
                        ret = await s_tools_promote.main(argv, outp=outp)  # this is a graceful promotion
                        self.eq(ret, 0)

                        self.true(core01.isactive)
                        self.false(core00.isactive)

                        self.true(await s_coro.event_wait(core00.nexsroot.miruplink, timeout=2))
                        self.true((await core00.getCellInfo())['cell']['uplink'])
                        self.false((await core01.getCellInfo())['cell']['uplink'])
                        # Note: The following mirror may change when SYN-7659 is addressed and greater
                        # control over the topology update is available during the promotion process.
                        self.eq((await core00.getCellInfo())['cell']['mirror'], 'aha://01.cortex.synapse')
                        self.none((await core01.getCellInfo())['cell']['mirror'])

                        mods00 = s_common.yamlload(core00.dirn, 'cell.mods.yaml')
                        mods01 = s_common.yamlload(core01.dirn, 'cell.mods.yaml')
                        self.eq(mods00, {'mirror': 'aha://01.cortex.synapse'})
                        self.eq(mods01, {'mirror': None})

                        await core00.nodes('[inet:ip=5.5.5.5]')
                        self.len(1, await core01.nodes('inet:ip=5.5.5.5'))

                        # After doing the promotion, provision another mirror cortex.
                        # This pops the mirror config out of the mods file we copied
                        # from the backup.
                        provinfo = {'mirror': '01.cortex'}
                        conf = {'aha:provision': await aha.addAhaSvcProv('02.cortex', provinfo=provinfo)}
                        async with self.getTestCore(conf=conf) as core02:
                            self.false(core02.isactive)
                            self.eq(core02.conf.get('mirror'), 'aha://root@01.cortex...')
                            mods02 = s_common.yamlload(core02.dirn, 'cell.mods.yaml')
                            self.eq(mods02, {})
                            # The mirror writeback and change distribution works
                            self.len(0, await core01.nodes('inet:ip=6.6.6.6'))
                            self.len(0, await core00.nodes('inet:ip=6.6.6.6'))
                            self.len(1, await core02.nodes('[inet:ip=6.6.6.6]'))
                            await core00.sync()
                            self.len(1, await core01.nodes('inet:ip=6.6.6.6'))
                            self.len(1, await core00.nodes('inet:ip=6.6.6.6'))
                            # list mirrors
                            exp = ['aha://00.cortex.synapse', 'aha://02.cortex.synapse']
                            self.sorteq(exp, await core00.getMirrorUrls())
                            self.sorteq(exp, await core01.getMirrorUrls())
                            self.sorteq(exp, await core02.getMirrorUrls())
                            self.true(await s_coro.event_wait(core02.nexsroot.miruplink, timeout=2))
                            self.true((await core00.getCellInfo())['cell']['uplink'])
                            self.false((await core01.getCellInfo())['cell']['uplink'])
                            self.true((await core02.getCellInfo())['cell']['uplink'])

    async def test_cortex_usernotifs(self):

        async def testUserNotifs(core):
            async with core.getLocalProxy() as proxy:
                root = core.auth.rootuser.iden
                indx = await proxy.addUserNotif(root, 'hehe', mesgdata={'foo': 'bar'})
                self.nn(indx)
                item = await proxy.getUserNotif(indx)
                self.eq(root, item[0])
                self.eq('hehe', item[2])
                self.eq({'foo': 'bar'}, item[3])
                msgs = [x async for x in proxy.iterUserNotifs(root)]

                self.len(1, msgs)
                self.eq(root, msgs[0][1][0])
                self.eq('hehe', msgs[0][1][2])
                self.eq({'foo': 'bar'}, msgs[0][1][3])

                await proxy.delUserNotif(indx)
                self.none(await proxy.getUserNotif(indx))

                retn = []
                done = asyncio.Event()
                async def watcher():
                    async for item in proxy.watchAllUserNotifs():
                        retn.append(item)
                        done.set()
                        return
                core.schedCoro(watcher())
                await asyncio.sleep(0.1)
                await proxy.addUserNotif(root, 'lolz')
                await asyncio.wait_for(done.wait(), timeout=2)
                self.len(1, retn)
                self.eq(retn[0][1][0], root)
                self.eq(retn[0][1][2], 'lolz')

        # test a local jsonstor
        async with self.getTestCore() as core:
            await testUserNotifs(core)

        # test with a remote jsonstor
        async with self.getTestJsonStor() as jsonstor:
            conf = {'jsonstor': jsonstor.getLocalUrl()}
            async with self.getTestCore(conf=conf) as core:
                await testUserNotifs(core)

    async def test_cortex_jsonstor(self):

        async def testCoreJson(core):
            self.none(await core.getJsonObj('foo'))
            self.none(await core.getJsonObjProp('foo', 'bar'))
            self.none(await core.setJsonObj('foo', {'bar': 'baz'}))
            self.true(await core.setJsonObjProp('foo', 'zip', 'zop'))

            self.true(await core.hasJsonObj('foo'))
            self.false(await core.hasJsonObj('newp'))

            self.eq('baz', await core.getJsonObjProp('foo', 'bar'))
            self.eq({'bar': 'baz', 'zip': 'zop'}, await core.getJsonObj('foo'))

            self.true(await core.delJsonObjProp('foo', 'bar'))
            self.eq({'zip': 'zop'}, await core.getJsonObj('foo'))
            self.none(await core.delJsonObj('foo'))
            self.none(await core.getJsonObj('foo'))

            await core.setJsonObj('foo/bar', 'zoinks')
            items = [x async for x in core.getJsonObjs(('foo'))]
            self.eq(items, ((('bar',), 'zoinks'),))

        # test with a remote jsonstor
        async with self.getTestJsonStor() as jsonstor:
            conf = {'jsonstor': jsonstor.getLocalUrl()}
            async with self.getTestCore(conf=conf) as core:
                await testCoreJson(core)

        # test a local jsonstor
        async with self.getTestCore() as core:
            await testCoreJson(core)

        # test a local jsonstor and mirror writeback
        with self.getTestDir() as dirn:
            path00 = os.path.join(dirn, 'core00')
            path01 = os.path.join(dirn, 'core01')
            conf00 = {'nexslog:en': True}
            async with self.getTestCore(dirn=path00, conf=conf00) as core00:
                self.true(core00.isactive)

            s_tools_backup.backup(path00, path01)
            async with self.getTestCore(dirn=path00, conf=conf00) as core00:
                conf01 = {'nexslog:en': True, 'mirror': core00.getLocalUrl()}
                async with self.getTestCore(dirn=path01, conf=conf01) as core01:
                    await testCoreJson(core01)
                    self.eq(await core00.getJsonObj('foo/bar'), 'zoinks')
                    self.eq(await core01.getJsonObj('foo/bar'), 'zoinks')

        # test a local jsonstor and mirror sync
        with self.getTestDir() as dirn:
            path00 = os.path.join(dirn, 'core00')
            path01 = os.path.join(dirn, 'core01')
            conf00 = {'nexslog:en': True}
            async with self.getTestCore(dirn=path00, conf=conf00) as core00:
                self.true(core00.isactive)

            s_tools_backup.backup(path00, path01)
            async with self.getTestCore(dirn=path00, conf=conf00) as core00:
                conf01 = {'nexslog:en': True, 'mirror': core00.getLocalUrl()}
                async with self.getTestCore(dirn=path01, conf=conf01) as core01:
                    await testCoreJson(core00)
                    await core01.sync()
                    self.eq(await core00.getJsonObj('foo/bar'), 'zoinks')
                    self.eq(await core01.getJsonObj('foo/bar'), 'zoinks')

        # Test startup sequencing. We must create the child cells prior to
        # the nexus recover() call from occuring :)
        with self.getTestDir() as dirn:
            async with self.getTestCore(dirn=dirn) as core:
                await core.callStorm('$lib.jsonstor.set((path,), hehe)')

            with self.getAsyncLoggerStream('synapse.lib.nexus') as stream:
                async with self.getTestCore(dirn=dirn) as core:
                    q = 'return( $lib.jsonstor.get((path,)) )'
                    self.eq('hehe', await core.callStorm(q))
            stream.seek(0)
            self.notin('Exception while replaying log', stream.read())

    async def test_cortex_must_upgrade(self):

        with self.getTestDir() as dirn:

            async with self.getTestCore(dirn=dirn) as core:
                self.nn(core.cellinfo.pop('cortex:version'))

            with self.raises(s_exc.BadStorageVersion):
                async with self.getTestCore(dirn=dirn) as core:
                    pass

    async def test_cortex_stormiface(self):
        pkgdef = {
            'name': 'foobar',
            'modules': [
                {'name': 'foobar',
                 'interfaces': ['lookup'],
                 'storm': '''
                     function lookup(tokens) {
                        $looks = ()
                        for $token in $tokens { $looks.append( (inet:fqdn, $token) ) }
                        return($looks)
                     }
                    /* coverage mop up */
                    [ ou:org=* ]
                 '''
                },
                {'name': 'search0',
                 'interfaces': ['search'],
                 'storm': '''
                     function search(tokens) {
                        emit ((0), foo)
                        emit ((10), baz)
                     }
                 '''
                },
                {'name': 'search1',
                 'interfaces': ['search'],
                 'storm': '''
                     function search(tokens) {
                        emit ((1), bar)
                        emit ((11), faz)
                     }
                    /* coverage mop up */
                    [ ou:org=* ]
                 '''
                },
                {'name': 'coverage', 'storm': ''},
                {'name': 'boom', 'interfaces': ['boom'], 'storm': '''
                    function boom() { $lib.raise(omg, omg) return() }
                    function boomgenr() { emit ((0), woot) $lib.raise(omg, omg) }
                '''},
            ]
        }

        async with self.getTestCore() as core:

            self.none(core.modsbyiface.get('lookup'))

            mods = await core.getStormIfaces('lookup')
            self.len(0, mods)
            self.len(0, core.modsbyiface.get('lookup'))

            core.loadStormPkg(pkgdef)

            mods = await core.getStormIfaces('lookup')
            self.len(1, mods)
            self.len(1, core.modsbyiface.get('lookup'))

            todo = s_common.todo('lookup', ('vertex.link', 'woot.com'))
            vals = [r async for r in core.view.callStormIface('lookup', todo)]
            self.eq(((('inet:fqdn', 'vertex.link'), ('inet:fqdn', 'woot.com')),), vals)

            todo = s_common.todo('newp')
            vals = [r async for r in core.view.callStormIface('lookup', todo)]
            self.eq([], vals)

            vals = [r async for r in core.view.mergeStormIface('lookup', todo)]
            self.eq([], vals)

            todo = s_common.todo('search', ('hehe', 'haha'))
            vals = [r async for r in core.view.mergeStormIface('search', todo)]
            self.eq(((0, 'foo'), (1, 'bar'), (10, 'baz'), (11, 'faz')), vals)

            with self.raises(s_exc.StormRaise):
                todo = s_common.todo('boomgenr')
                [r async for r in core.view.mergeStormIface('boom', todo)]

            todo = s_common.todo('boom')
            vals = [r async for r in core.view.callStormIface('boom', todo)]
            self.eq((), vals)

            core._dropStormPkg(pkgdef)
            self.none(core.modsbyiface.get('lookup'))

            mods = await core.getStormIfaces('lookup')
            self.len(0, mods)
            self.len(0, core.modsbyiface.get('lookup'))

    async def test_cortex_lookup_search_dedup(self):
        pkgdef = {
            'name': 'foobar',
            'modules': [
                {'name': 'foobar',
                 'interfaces': ['search'],
                 'storm': '''
                    function getBuid(form, valu) {
                        *$form?=$valu
                        return($lib.hex.decode($node.iden()))
                    }
                    function search(tokens) {
                        $score = (0)
                        for $tok in $tokens {
                            $buid = $getBuid("inet:email", $tok)
                            if $buid { emit ($score, $buid) }
                            $buid = $getBuid("test:str", $tok)
                            if $buid { emit ($score, $buid) }
                            $score = ($score + 10)
                        }
                    }
                 '''
                 },
            ]
        }

        async with self.getTestCore() as core:

            await core.nodes('[ inet:email=foo@bar.com ]')

            nodes = await core.nodes('foo@bar.com', opts={'mode': 'lookup'})
            buid = nodes[0].buid
            self.eq(['inet:email'], [n.ndef[0] for n in nodes])

            # scrape results are not deduplicated
            nodes = await core.nodes('foo@bar.com foo@bar.com', opts={'mode': 'lookup'})
            self.eq(['inet:email', 'inet:email'], [n.ndef[0] for n in nodes])

            core.loadStormPkg(pkgdef)
            self.len(1, await core.getStormIfaces('search'))

            todo = s_common.todo('search', ('foo@bar.com',))
            vals = [r async for r in core.view.mergeStormIface('search', todo)]
            self.eq(((0, buid),), vals)

            await core.nodes('[ test:str=hello ]')

            # search iface results *are* deduplicated against themselves
            nodes = await core.nodes('hello hello', opts={'mode': 'search'})
            self.eq(['test:str'], [n.ndef[0] for n in nodes])

    async def test_cortex_lookmiss(self):
        async with self.getTestCore() as core:
            msgs = await core.stormlist('1.2.3.4 vertex.link', opts={'mode': 'lookup'})
            miss = [m for m in msgs if m[0] == 'look:miss']
            self.len(2, miss)
            self.eq(('inet:ip', (4, 16909060)), miss[0][1]['ndef'])
            self.eq(('inet:fqdn', 'vertex.link'), miss[1][1]['ndef'])

    async def test_cortex_axonapi(self):

        # local axon...
        async with self.getTestCore() as core:

            async with core.getLocalProxy() as proxy:

                async with await proxy.getAxonUpload() as upload:
                    await upload.write(b'asdfasdf')
                    size, sha256 = await upload.save()
                    self.eq(8, size)

                bytelist = []
                async for byts in proxy.getAxonBytes(s_common.ehex(sha256)):
                    bytelist.append(byts)
                self.eq(b'asdfasdf', b''.join(bytelist))

        # remote axon...
        async with self.getTestAxon() as axon:
            conf = {'axon': axon.getLocalUrl()}
            async with self.getTestCore(conf=conf) as core:

                async with core.getLocalProxy() as proxy:

                    async with await proxy.getAxonUpload() as upload:
                        await upload.write(b'asdfasdf')
                        size, sha256 = await upload.save()
                        self.eq(8, size)

                    bytelist = []
                    async for byts in proxy.getAxonBytes(s_common.ehex(sha256)):
                        bytelist.append(byts)
                    self.eq(b'asdfasdf', b''.join(bytelist))

    async def test_cortex_divert(self):

        async with self.getTestCore() as core:

            storm = '''
            function x(y) {
                [ ou:org=* ou:org=* +#foo]
            }

            [ inet:fqdn=vertex.link inet:fqdn=woot.com ]

            // yield and pernode
            divert $lib.true $x($node)
            '''
            nodes = await core.nodes(storm)
            self.len(4, nodes)
            self.len(4, [n for n in nodes if n.ndef[0] == 'ou:org'])

            storm = '''
            function x(y) {
                [ ou:org=* ou:org=* +#bar]
            }

            [ inet:fqdn=vertex.link inet:fqdn=woot.com ]

            // yield and pernode
            divert $lib.false $x($node)
            '''
            nodes = await core.nodes(storm)
            self.len(2, nodes)
            self.len(2, [n for n in nodes if n.ndef[0] == 'inet:fqdn'])
            self.len(4, await core.nodes('ou:org +#bar'))

            storm = '''
            function x(y) {
                [ ou:org=* ou:org=* +#baz]
            }

            [ inet:fqdn=vertex.link inet:fqdn=woot.com ]

            // yield and pernode
            divert $lib.true $x(hithere)
            '''
            nodes = await core.nodes(storm)
            self.len(4, nodes)
            self.len(4, [n for n in nodes if n.ndef[0] == 'ou:org'])
            self.len(4, await core.nodes('ou:org +#baz'))

            storm = '''
            function x(y) {
                [ ou:org=* ou:org=* +#faz]
            }

            [ inet:fqdn=vertex.link inet:fqdn=woot.com ]

            // yield and pernode
            divert $lib.false $x(hithere)
            '''
            nodes = await core.nodes(storm)
            self.len(2, nodes)
            self.len(2, [n for n in nodes if n.ndef[0] == 'inet:fqdn'])
            self.len(4, await core.nodes('ou:org +#faz'))

            # functions that don't return a generator
            storm = '''
            function x() {
                $lst = ()
                [ ou:org=* ou:org=* +#cat ]
                $lst.append($node)
                fini { return($lst) }
            }

            divert $lib.true $x()
            '''
            await self.asyncraises(s_exc.BadArg, core.nodes(storm))
            self.len(2, await core.nodes('ou:org +#cat'))

            storm = '''
            function x() {
                $lst = ()
                [ ou:org=* ou:org=* +#dog ]
                $lst.append($node)
                fini { return($lst) }
            }

            [ inet:fqdn=vertex.link inet:fqdn=woot.com ]

            divert $lib.true $x()
            '''
            await self.asyncraises(s_exc.BadArg, core.nodes(storm))
            self.len(4, await core.nodes('ou:org +#dog'))

            # functions that return a generator
            storm = '''
            function y() {
                [ ou:org=* ou:org=* +#cow ]
            }
            function x() {
                $lib.print(heythere)
                return($y())
            }

            divert $lib.true $x()
            '''
            mesgs = await core.stormlist(storm)
            self.len(1, [m for m in mesgs if (m[0] == 'print' and m[1]['mesg'] == 'heythere')])
            self.len(2, [m for m in mesgs if (m[0] == 'node' and m[1][0][0] == 'ou:org')])
            self.len(2, await core.nodes('ou:org +#cow'))

            storm = '''
            function y() {
                [ ou:org=* ou:org=* +#camel ]
            }
            function x() {
                $lib.print(heythere)
                return($y())
            }

            [ inet:fqdn=vertex.link inet:fqdn=woot.com ]

            divert $lib.false $x()
            '''
            mesgs = await core.stormlist(storm)
            self.len(3, [m for m in mesgs if (m[0] == 'print' and m[1]['mesg'] == 'heythere')])
            self.len(2, [m for m in mesgs if (m[0] == 'node' and m[1][0][0] == 'inet:fqdn')])
            self.len(4, await core.nodes('ou:org +#camel'))

            storm = 'function foo(n) {} divert $lib.true $foo($node)'
            mesgs = await core.stormlist(storm)
            self.len(0, [mesg[1] for mesg in mesgs if mesg[0] == 'err'])

            # runtsafe with 0 nodes
            orgcount = len(await core.nodes('ou:org'))
            storm = '''
            function y() {
                [ ou:org=* ]
                [ ou:org=* ]
                [ ou:org=* ]
                [ ou:org=* ]
            }
            divert --size 2 $lib.true $y()
            '''
            self.len(2, await core.nodes(storm))
            self.eq(orgcount + 2, len(await core.nodes('ou:org')))

            orgcount = len(await core.nodes('ou:org'))
            storm = '''
            function y() {
                [ ou:org=* ]
                [ ou:org=* ]
                [ ou:org=* ]
                [ ou:org=* ]
            }
            divert --size 2 $lib.false $y()
            '''
            self.len(0, await core.nodes(storm))
            self.eq(orgcount + 2, len(await core.nodes('ou:org')))

            orgcount = len(await core.nodes('ou:org'))
            storm = '''
            function y(n) {
                [ ou:org=* ]
                [ ou:org=* ]
                [ ou:org=* ]
                [ ou:org=* ]
            }

            [ entity:contact=* ]
            [ entity:contact=* ]
            divert --size 2 $lib.true $y($node)
            '''
            self.len(4, await core.nodes(storm))
            self.eq(orgcount + 4, len(await core.nodes('ou:org')))

            orgcount = len(await core.nodes('ou:org'))
            storm = '''
            function y(n) {
                [ ou:org=* ]
                [ ou:org=* ]
                [ ou:org=* ]
                [ ou:org=* ]
            }

            [ entity:contact=* ]
            [ entity:contact=* ]
            divert --size 2 $lib.false $y($node)
            '''
            self.len(2, await core.nodes(storm))
            self.eq(orgcount + 4, len(await core.nodes('ou:org')))

            # running pernode with runtsafe args
            storm = '''
                function y(nn) { yield $nn }
                [ test:str=foo test:str=bar ]
                $n=$lib.null $n=$node divert $lib.true $y($n)
            '''
            self.sorteq(['foo', 'bar'], [n.ndef[1] for n in await core.nodes(storm)])

            # empty input with non-runtsafe args
            storm = '''
            function x(y) {
                [ ou:org=* ]
            }
            divert $lib.true $x($node)
            '''
            self.len(0, await core.nodes(storm))

    async def test_cortex_limits(self):
        async with self.getTestCore(conf={'max:nodes': 10}) as core:
            self.len(1, await core.nodes('[ ou:org=* ]'))
            with self.raises(s_exc.HitLimit):
                await core.nodes('[ inet:ip=1.2.3.0/24 ]')

    async def test_cortex_rawpivot(self):

        async with self.getTestCore() as core:
            nodes = await core.nodes('[inet:ip=1.2.3.4] $ip=$node.value() -> { [ inet:dns:a=(woot.com, $ip) ] }')
            self.len(1, nodes)
            self.eq(nodes[0].ndef, ('inet:dns:a', ('woot.com', (4, 0x01020304))))

    async def test_cortex_edges(self):

        async with self.getTestCore() as core:

            await core.nodes('[ meta:source=* :name=test ]')

            nodes = await core.nodes('[media:news=*]')
            self.len(1, nodes)
            news = nodes[0]

            nodes = await core.nodes('[inet:ip=1.2.3.4]')
            self.len(1, nodes)
            ip = nodes[0]

            await news.addEdge('refs', ip.nid)

            n1edges = await alist(news.iterEdgesN1())
            n2edges = await alist(ip.iterEdgesN2())

            self.eq(n1edges, (('refs', ip.nid),))
            self.eq(n2edges, (('refs', news.nid),))

            await news.delEdge('refs', ip.nid)

            with self.raises(s_exc.BadArg):
                await news.addEdge('refs', s_common.int64en(99999))

            self.len(0, await alist(news.iterEdgesN1()))
            self.len(0, await alist(ip.iterEdgesN2()))

            nodes = await core.nodes('media:news [ +(refs)> {inet:ip=1.2.3.4} ]')
            self.eq(nodes[0].ndef[0], 'media:news')

            # check all the walk from N1 syntaxes
            nodes = await core.nodes('media:news -(refs)> *')
            self.eq(nodes[0].ndef, ('inet:ip', (4, 0x01020304)))

            self.len(0, await core.nodes('media:news -(refs)> mat:spec'))

            nodes = await core.nodes('media:news -(refs)> inet:ip')
            self.eq(nodes[0].ndef, ('inet:ip', (4, 0x01020304)))

            nodes = await core.nodes('media:news -(refs)> (inet:ip,)')
            self.eq(nodes[0].ndef, ('inet:ip', (4, 0x01020304)))

            nodes = await core.nodes('media:news -(*)> *')
            self.eq(nodes[0].ndef, ('inet:ip', (4, 0x01020304)))

            nodes = await core.nodes('$types = (refs,hehe) media:news -($types)> *')
            self.eq(nodes[0].ndef, ('inet:ip', (4, 0x01020304)))

            nodes = await core.nodes('$types = (*,) media:news -($types)> *')
            self.eq(nodes[0].ndef, ('inet:ip', (4, 0x01020304)))

            # check all the walk from N2 syntaxes
            nodes = await core.nodes('inet:ip <(refs)- *')
            self.eq(nodes[0].ndef[0], 'media:news')

            nodes = await core.nodes('inet:ip <(*)- *')
            self.eq(nodes[0].ndef[0], 'media:news')

            layr = core.getLayer()
            self.eq(1, layr.getEdgeVerbCount('refs'))
            self.eq(0, layr.getEdgeVerbCount('newp'))

            self.eq(1, layr.getEdgeVerbCount('refs', n1form='media:news'))
            self.eq(0, layr.getEdgeVerbCount('refs', n2form='media:news'))
            self.eq(0, layr.getEdgeVerbCount('refs', n1form='inet:ip'))
            self.eq(1, layr.getEdgeVerbCount('refs', n2form='inet:ip'))
            self.eq(1, layr.getEdgeVerbCount('refs', n1form='media:news', n2form='inet:ip'))

            self.eq(0, layr.getEdgeVerbCount('refs', n1form='newp'))
            self.eq(0, layr.getEdgeVerbCount('refs', n2form='newp'))

            self.true(core.model.edgeIsValid('media:news', 'refs', 'inet:ip'))

            # coverage for isDestForm()
            self.len(0, await core.nodes('inet:ip <(*)- mat:spec'))
            self.len(0, await core.nodes('media:news -(*)> mat:spec'))
            self.len(0, await core.nodes('inet:ip <(*)- (mat:spec,)'))
            self.len(0, await core.nodes('media:news -(*)> (mat:spec,)'))
            self.len(0, await core.nodes('media:news -((refs,foos))> mat:spec'))
            self.len(0, await core.nodes('inet:ip <((refs,foos))- mat:spec'))

            with self.raises(s_exc.BadSyntax):
                self.len(0, await core.nodes('inet:ip <(*)- $(0)'))

            with self.raises(s_exc.BadSyntax):
                self.len(0, await core.nodes('media:news -(*)> $(0)'))

            with self.raises(s_exc.NoSuchForm):
                self.len(0, await core.nodes('media:news -(*)> test:newp'))

            nodes = await core.nodes('$types = (refs,hehe) inet:ip <($types)- *')
            self.eq(nodes[0].ndef[0], 'media:news')

            nodes = await core.nodes('$types = (*,) inet:ip <($types)- *')
            self.eq(nodes[0].ndef[0], 'media:news')

            # get the edge using stormtypes
            msgs = await core.stormlist('media:news for $edge in $node.edges() { $lib.print($edge) }')
            self.stormIsInPrint('refs', msgs)

            msgs = await core.stormlist('media:news for $edge in $node.edges(verb=refs) { $lib.print($edge) }')
            self.stormIsInPrint('refs', msgs)

            # remove the refs edge
            nodes = await core.nodes('media:news [ -(refs)> {inet:ip=1.2.3.4} ]')
            self.len(1, nodes)

            # no walking now...
            self.len(0, await core.nodes('media:news -(refs)> *'))

            # now lets add the edge using the n2 syntax
            nodes = await core.nodes('inet:ip [ <(refs)+ { media:news } ]')
            self.eq(nodes[0].ndef, ('inet:ip', (4, 0x01020304)))

            nodes = await core.nodes('media:news -(refs)> *')
            self.eq(nodes[0].ndef, ('inet:ip', (4, 0x01020304)))

            nodes = await core.nodes('inet:ip [ <(refs)- { media:news } ]')
            self.eq(nodes[0].ndef, ('inet:ip', (4, 0x01020304)))

            # test refs+pivs in and out
            nodes = await core.nodes('media:news [ +(refs)> { inet:ip=1.2.3.4 } ]')
            nodes = await core.nodes('media:news [ :rss:feed=http://www.vertex.link/rss ]')
            nodes = await core.nodes('[ inet:dns:a=(woot.com, 1.2.3.4) ]')

            # we should now be able to edge walk *and* refs out
            nodes = await core.nodes('media:news --> *')
            self.len(2, nodes)
            self.eq(nodes[0].ndef[0], 'inet:url')
            self.eq(nodes[1].ndef[0], 'inet:ip')

            # we should now be able to edge walk *and* refs in
            nodes = await core.nodes('inet:ip=1.2.3.4 <-- *')
            forms = [n.ndef[0] for n in nodes]
            self.isin('inet:dns:a', forms)
            self.isin('media:news', forms)

            msgs = await core.stormlist('for $verb in $lib.view.get().getEdgeVerbs() { $lib.print($verb) }')
            self.stormIsInPrint('refs', msgs)

            msgs = await core.stormlist('for $edge in $lib.view.get().getEdges() { $lib.print($edge) }')
            self.stormIsInPrint('refs', msgs)
            self.stormIsInPrint(ip.iden(), msgs)
            self.stormIsInPrint(news.iden(), msgs)

            msgs = await core.stormlist('for $edge in $lib.view.get().getEdges(verb=refs) { $lib.print($edge) }')
            self.stormIsInPrint('refs', msgs)
            self.stormIsInPrint(ip.iden(), msgs)
            self.stormIsInPrint(news.iden(), msgs)

            # delete an edge that doesn't exist to bounce off the layer
            await core.nodes('media:news [ -(refs)> { [ inet:ip=5.5.5.5 ] } ]')

            # add an edge that exists already to bounce off the layer
            await core.nodes('media:news [ +(refs)> { inet:ip=1.2.3.4 } ]')

            with self.raises(s_exc.BadSyntax):
                await core.nodes('media:news -(refs)> $(10)')

            self.eq(1, await core.callStorm('''
                $list = ()
                for $edge in $lib.view.get().getEdges() { $list.append($edge) }
                return($list.size())
            '''))

            # check that auto-deleting a node's edges works
            await core.nodes('media:news | delnode')
            self.eq(0, await core.callStorm('''
                $list = ()
                for $edge in $lib.view.get().getEdges() { $list.append($edge) }
                return($list.size())
            '''))

            # Run multiple nodes through edge creation/deletion ( test coverage for perm caching )
            await core.nodes('inet:ip [ <(seen)+ { meta:source:name=test }]')
            self.len(2, await core.nodes('meta:source:name=test -(seen)> *'))

            await core.nodes('inet:ip [ <(seen)-{ meta:source:name=test }]')
            self.len(0, await core.nodes('meta:source:name=test -(seen)> *'))

            # Sad path - edges must be a str/list of strs
            with self.raises(s_exc.StormRuntimeError) as cm:
                q = 'inet:ip $edges=$(0) -($edges)> *'
                await core.nodes(q)
            self.eq(cm.exception.get('mesg'),
                    'walk operation expected a string or list.  got: 0.')

            await core.nodes('[media:news=*]')

            nodes = await core.nodes('$n = {[it:dev:str=foo]} media:news [ +(refs)> $n ]')
            self.len(1, nodes)
            self.eq(nodes[0].ndef[0], 'media:news')

            nodes = await core.nodes('media:news -(refs)> it:dev:str')
            self.len(1, nodes)

            q = '''
            function foo() {
                for $x in $lib.range(5) {
                    [ it:dev:int=$x ]
                    emit $node
                }
            }
            media:news [ +(refs)> $foo() ]
            '''
            nodes = await core.nodes(q)
            self.len(1, nodes)
            self.eq(nodes[0].ndef[0], 'media:news')

            nodes = await core.nodes('media:news -(refs)> it:dev:int')
            self.len(5, nodes)

            nodes = await core.nodes('$n = {[it:dev:str=foo]} media:news [ -(refs)> $n ]')
            self.len(1, nodes)
            self.eq(nodes[0].ndef[0], 'media:news')

            nodes = await core.nodes('media:news -(refs)> it:dev:str')
            self.len(0, nodes)

            q = '''
            function foo() {
                for $x in $lib.range(5) {
                    [ it:dev:int=$x ]
                    emit $node
                }
            }
            media:news [ -(refs)> $foo() ]
            '''
            nodes = await core.nodes(q)
            self.len(1, nodes)
            self.eq(nodes[0].ndef[0], 'media:news')

            nodes = await core.nodes('media:news -(refs)> it:dev:int')
            self.len(0, nodes)

            nodes = await core.nodes('$n = {[it:dev:str=foo]} media:news [ <(refs)+ $n ]')
            self.len(1, nodes)
            self.eq(nodes[0].ndef[0], 'media:news')

            nodes = await core.nodes('media:news <(refs)- it:dev:str')
            self.len(1, nodes)

            q = '''
            function foo() {
                for $x in $lib.range(5) {
                    [ it:dev:int=$x ]
                    emit $node
                }
            }
            media:news [ <(refs)+ $foo() ]
            '''
            nodes = await core.nodes(q)
            self.len(1, nodes)
            self.eq(nodes[0].ndef[0], 'media:news')

            nodes = await core.nodes('media:news <(refs)- it:dev:int')
            self.len(5, nodes)

            nodes = await core.nodes('$n = {[it:dev:str=foo]} media:news [ <(refs)- $n ]')
            self.len(1, nodes)
            self.eq(nodes[0].ndef[0], 'media:news')

            nodes = await core.nodes('media:news <(refs)- it:dev:str')
            self.len(0, nodes)

            q = '''
            function foo() {
                for $x in $lib.range(5) {
                    [ it:dev:int=$x ]
                    emit $node
                }
            }
            media:news [ <(refs)- $foo() ]
            '''
            nodes = await core.nodes(q)
            self.len(1, nodes)
            self.eq(nodes[0].ndef[0], 'media:news')

            nodes = await core.nodes('media:news <(refs)- it:dev:int')
            self.len(0, nodes)

            await core.nodes('[media:news=*]')

            nodes = await core.nodes('$n = {[it:dev:str=foo]} $edge=refs media:news [ +($edge)> $n ]')
            self.len(2, nodes)

            nodes = await core.nodes('media:news -(refs)> it:dev:str')
            self.len(2, nodes)

            nodes = await core.nodes('$n = {[it:dev:str=foo]} $edge=refs media:news [ -($edge)> $n ]')
            self.len(2, nodes)

            nodes = await core.nodes('media:news -(refs)> it:dev:str')
            self.len(0, nodes)

    async def test_cortex_callstorm(self):

        async with self.getTestCore(conf={'auth:passwd': 'root'}) as core:

            visi = await core.auth.addUser('visi')
            await visi.setPasswd('secret')

            self.eq('asdf', await core.callStorm('return (asdf)'))
            async with core.getLocalProxy() as proxy:
                self.eq('qwer', await proxy.callStorm('return (qwer)'))

                q = '$x=($lib.undef, 1, 2, $lib.queue.gen(beep)) return($x)'
                retn = await proxy.callStorm(q)
                self.eq(('1', '2'), retn)

                with self.raises(s_exc.StormRuntimeError):
                    q = '$foo=() $bar=$foo.index(10) return ( $bar )'
                    await proxy.callStorm(q)

                with self.raises(s_exc.SynErr) as cm:
                    q = 'return ( $lib.exit() )'
                    await proxy.callStorm(q)
                self.eq(cm.exception.get('errx'), 'StormExit')

                with self.raises(s_exc.StormRaise) as cm:
                    await proxy.callStorm('$lib.raise(Foo, bar, hehe=haha, key=(1))')

                self.eq(cm.exception.get('errname'), 'Foo')
                self.eq(cm.exception.get('mesg'), 'bar')
                self.eq(cm.exception.get('hehe'), 'haha')
                self.eq(cm.exception.get('key'), 1)

                # We convert StormLoopCtrl and StormGenrCtrl into StormRuntimeError
                opts = {'vars': {'i': 2}}
                q = 'if ($i = 2) { break }'
                with self.raises(s_exc.StormRuntimeError) as cm:
                    await core.callStorm(q, opts=opts)
                self.eq(cm.exception.get('mesg'),
                        'Loop control statement "break" used outside of a loop.')

                q = 'if ($i = 2) { continue }'
                with self.raises(s_exc.StormRuntimeError) as cm:
                    await core.callStorm(q, opts=opts)
                self.eq(cm.exception.get('mesg'),
                        'Loop control statement "continue" used outside of a loop.')

                q = 'if ($i = 2) { stop }'
                with self.raises(s_exc.StormRuntimeError) as cm:
                    await core.callStorm(q, opts=opts)
                self.eq(cm.exception.get('mesg'),
                        'Generator control statement "stop" used outside of a generator function.')

            with self.getAsyncLoggerStream('synapse.lib.view', 'callStorm cancelled') as stream:
                async with core.getLocalProxy() as proxy:

                    # async cancellation test
                    coro = proxy.callStorm('$lib.time.sleep(3) return ( $lib.true )')
                    try:
                        await asyncio.wait_for(coro, timeout=0.1)
                    except asyncio.TimeoutError:
                        logger.exception('Woohoo!')

                self.true(await stream.wait(6))

            host, port = await core.addHttpsPort(0, host='127.0.0.1')

            async with self.getHttpSess(port=port, auth=('visi', 'secret')) as sess:
                body = {'query': 'return(asdf)', 'opts': {'user': core.auth.rootuser.iden}}
                async with sess.get(f'https://localhost:{port}/api/v1/storm/call', json=body) as resp:
                    self.eq(resp.status, http.HTTPStatus.FORBIDDEN)

            async with self.getHttpSess(port=port) as sess:
                resp = await sess.post(f'https://localhost:{port}/api/v1/storm/call')
                self.eq(resp.status, http.HTTPStatus.UNAUTHORIZED)

            async with self.getHttpSess() as sess:
                async with sess.post(f'https://localhost:{port}/api/v1/login',
                                     json={'user': 'root', 'passwd': 'root'}) as resp:
                    retn = await resp.json()
                    self.eq('ok', retn.get('status'))
                    self.eq('root', retn['result']['name'])

                body = {'query': 'return (asdf)'}
                async with sess.get(f'https://localhost:{port}/api/v1/storm/call', json=body) as resp:
                    self.eq(resp.status, http.HTTPStatus.OK)
                    retn = await resp.json()
                    self.eq('ok', retn.get('status'))
                    self.eq('asdf', retn['result'])

                body = {'query': '$foo=() $bar=$foo.index(10) return ( $bar )'}
                async with sess.get(f'https://localhost:{port}/api/v1/storm/call', json=body) as resp:
                    self.eq(resp.status, http.HTTPStatus.BAD_REQUEST)
                    retn = await resp.json()
                    self.eq('err', retn.get('status'))
                    self.eq('StormRuntimeError', retn.get('code'))
                    self.eq('list index out of range', retn.get('mesg'))

                body = {'query': 'return ( $lib.exit() )'}
                async with sess.post(f'https://localhost:{port}/api/v1/storm/call', json=body) as resp:
                    self.eq(resp.status, http.HTTPStatus.BAD_REQUEST)
                    retn = await resp.json()
                    self.eq('err', retn.get('status'))
                    self.eq('StormExit', retn.get('code'))
                    self.eq('StormExit: ', retn.get('mesg'))

                # No body
                async with sess.get(f'https://localhost:{port}/api/v1/storm/call') as resp:
                    retn = await resp.json()
                    self.eq(resp.status, http.HTTPStatus.BAD_REQUEST)
                    self.eq('err', retn.get('status'))
                    self.eq('SchemaViolation', retn.get('code'))

    async def test_cortex_storm_dmon_log(self):

        async with self.getTestCore() as core:

            with self.getStructuredAsyncLoggerStream('synapse.storm.log',
                                                     'Running dmon') as stream:
                iden = await core.callStorm('''
                    $que = $lib.queue.add(foo)

                    $ddef = $lib.dmon.add(${
                        $lib.print(hi)
                        $lib.warn(omg)
                        $s = `Running {$auto.type} {$auto.iden}`
                        $lib.log.info($s, ({"iden": $auto.iden}))
                        $que = $lib.queue.get(foo)
                        $que.put(done)
                    })

                    $que.get()
                    return($ddef.iden)
                ''')
                self.true(await stream.wait(6))

            mesg = stream.jsonlines()[0]
            self.eq(mesg.get('message'), f'Running dmon {iden}')
            self.eq(mesg.get('iden'), iden)

            opts = {'vars': {'iden': iden}}
            logs = await core.callStorm('return($lib.dmon.log($iden))', opts=opts)
            self.eq(logs[0][1][0], 'print')
            self.eq(logs[0][1][1]['mesg'], 'hi')
            self.eq(logs[1][1][0], 'warn')
            self.eq(logs[1][1][1]['mesg'], 'omg')

            async with core.getLocalProxy() as prox:
                logs = await prox.getStormDmonLog(iden)
                self.eq(logs[0][1][0], 'print')
                self.eq(logs[0][1][1]['mesg'], 'hi')
                self.eq(logs[1][1][0], 'warn')
                self.eq(logs[1][1][1]['mesg'], 'omg')

                self.len(0, await prox.getStormDmonLog('newp'))

    async def test_storm_impersonate(self):

        async with self.getTestCore() as core:

            self.eq(core._userFromOpts(None), core.auth.rootuser)
            self.eq(core._userFromOpts({'user': None}), core.auth.rootuser)

            with self.raises(s_exc.NoSuchUser):
                opts = {'user': 'newp'}
                await core.nodes('[ inet:ip=1.2.3.4 ]', opts=opts)

            visi = await core.auth.addUser('visi')
            async with core.getLocalProxy(user='visi') as proxy:

                opts = {'user': core.auth.rootuser.iden}
                with self.raises(s_exc.AuthDeny):
                    await proxy.callStorm('[ inet:ip=1.2.3.4 ]', opts=opts)

                await visi.addRule((True, ('impersonate',)))

                opts = {'user': core.auth.rootuser.iden}
                self.eq(1, await proxy.count('[ inet:ip=1.2.3.4 ]', opts=opts))

    async def test_nodes(self):

        async with self.getTestCore() as core:
            await core.fini()
            with self.raises(s_exc.IsFini):
                await core.nodes('[ inet:ip=1.2.3.4 ]')

    async def test_cortex_prop_deref(self):

        async with self.getTestCore() as core:
            nodes = await core.nodes('[ test:int=10 test:str=woot ]')
            text = '''
                for $prop in (test:int, test:str) {
                    *$prop
                }
            '''
            self.len(2, await core.nodes(text))

            text = '''
                syn:prop=test:int $prop=$node.value() *$prop=10 -syn:prop
            '''
            nodes = await core.nodes(text)
            self.eq(nodes[0].ndef, ('test:int', 10))

            guid = 'da299a896ff52ab0e605341ab910dad5'

            opts = {'vars': {'guid': guid}}
            self.len(2, await core.nodes('[ inet:dns:a=(vertex.link, 1.2.3.4) (inet:iface=$guid :ip=1.2.3.4) ]',
                                         opts=opts))

            text = '''
                syn:form syn:prop:ro=1 syn:prop:ro=0

                $prop = $node.value()

                *$prop?=1.2.3.4

                -syn:form
                -syn:prop
            '''
            nodes = await core.nodes(text)
            self.len(3, nodes)

            self.eq(nodes[0].ndef, ('inet:ip', (4, 0x01020304)))
            self.eq(nodes[1].ndef, ('inet:dns:a', ('vertex.link', (4, 0x01020304))))
            self.eq(nodes[2].ndef, ('inet:iface', guid))

    async def test_cortex_tagprop(self):

        with self.getTestDir() as dirn:
            async with self.getTestCore(dirn=dirn) as core:

                await core.addTagProp('user', ('str', {}), {})
                await core.addTagProp('score', ('int', {'min': 0, 'max': 110}), {'doc': 'hi there'})
                await core.addTagProp('at', ('geo:latlong', {}), {'doc':
                                                                  'Where the node was when the tag was applied.'})

                # Lifting by a tagprop works before any writes happened
                self.len(0, await core.nodes('#foo.bar:score'))
                self.len(0, await core.nodes('#foo.bar:score=20'))

                await core.nodes('[ test:int=10 +#foo.bar:score=20 ]')
                await core.nodes('[ test:str=lulz +#blah:user=visi ]')
                await core.nodes('[ test:str=wow +#hehe:at=(10, 20) ]')

                # test all the syntax cases...
                self.len(1, await core.nodes('#foo.bar'))
                self.len(1, await core.nodes('#foo.bar:score'))
                self.len(1, await core.nodes('#foo.bar:score=20'))
                self.len(1, await core.nodes('#foo.bar:score<=30'))
                self.len(1, await core.nodes('#foo.bar:score>=10'))
                self.len(1, await core.nodes('#foo.bar:score*range=(10, 30)'))
                self.len(1, await core.nodes('$tag=foo.bar $prop=score #$tag:$prop'))
                self.len(1, await core.nodes('$tag=foo.bar $prop=score #$tag:$prop=20'))

                self.len(1, await core.nodes('#blah:user^=vi'))
                self.len(1, await core.nodes('#blah:user~=si'))

                self.len(1, await core.nodes('test:int#foo.bar:score'))
                self.len(1, await core.nodes('test:int#foo.bar:score=20'))
                self.len(1, await core.nodes('$form=test:int $tag=foo.bar *$form#$tag'))
                self.len(1, await core.nodes('$form=test:int $tag=foo.bar $prop=score *$form#$tag:$prop'))

                self.len(1, await core.nodes('test:int +#foo.bar'))
                self.len(1, await core.nodes('test:int +#foo.bar:score'))
                self.len(1, await core.nodes('test:int +#foo.bar:score=20'))
                self.len(1, await core.nodes('test:int +#foo.bar:score<=30'))
                self.len(1, await core.nodes('test:int +#foo.bar:score>=10'))
                self.len(1, await core.nodes('test:int +#foo.bar:score*range=(10, 30)'))
                self.len(1, await core.nodes('test:int +#*:score'))
                self.len(1, await core.nodes('test:int +#foo.*:score'))
                self.len(1, await core.nodes('$tag=* test:int +#*:score'))
                self.len(1, await core.nodes('$tag=foo.* test:int +#foo.*:score'))

                self.len(0, await core.nodes('test:int -#foo.bar'))
                self.len(0, await core.nodes('test:int -#foo.bar:score'))
                self.len(0, await core.nodes('test:int -#foo.bar:score=20'))
                self.len(0, await core.nodes('test:int -#foo.bar:score<=30'))
                self.len(0, await core.nodes('test:int -#foo.bar:score>=10'))
                self.len(0, await core.nodes('test:int -#foo.bar:score*range=(10, 30)'))

                self.len(1, await core.nodes('test:str +#hehe:at*near=((10, 20), 1km)'))

                # test use as a value...
                q = 'test:int $valu=#foo.bar:score [ +#foo.bar:score = $($valu + 20) ] +#foo.bar:score=40'
                self.len(1, await core.nodes(q))

                with self.raises(s_exc.BadTypeValu):
                    self.len(1, await core.nodes('test:int=10 [ +#foo.bar:score=asdf ]'))

                self.len(1, await core.nodes('test:int=10 [ +#foo.bar:score?=asdf ] +#foo.bar:score=40'))

                # test the "set existing" cases for lift indexes
                self.len(1, await core.nodes('test:int=10 [ +#foo.bar:score=100 ]'))
                self.len(1, await core.nodes('#foo.bar'))
                self.len(1, await core.nodes('#foo.bar:score'))
                self.len(1, await core.nodes('#foo.bar:score=100'))
                self.len(1, await core.nodes('#foo.bar:score<=110'))
                self.len(1, await core.nodes('#foo.bar:score>=90'))
                self.len(1, await core.nodes('#foo.bar:score*range=(90, 110)'))

                # remove the tag
                await core.nodes('test:int=10 [ -#foo.bar ]')
                self.len(0, await core.nodes('#foo.bar:score'))
                self.len(0, await core.nodes('#foo.bar:score=100'))
                self.len(1, await core.nodes('test:int=10 -#foo.bar:score'))

                # remove just the tagprop
                await core.nodes('test:int=10 [ +#foo.bar:score=100 ]')
                await core.nodes('test:int=10 [ -#foo.bar:score ]')
                self.len(0, await core.nodes('#foo.bar:score'))
                self.len(0, await core.nodes('#foo.bar:score=100'))
                self.len(1, await core.nodes('test:int=10 -#foo.bar:score'))

                # remove a higher-level tag
                self.len(1, await core.nodes('test:int=10 [ +#foo.bar:score=100 ]'))
                nodes = await core.nodes('test:int=10 [ -#foo ]')
                self.len(0, nodes[0]._getTagPropsDict())
                self.len(0, await core.nodes('#foo'))
                self.len(0, await core.nodes('#foo.bar:score'))
                self.len(0, await core.nodes('#foo.bar:score=100'))
                self.len(1, await core.nodes('test:int=10'))
                self.len(1, await core.nodes('test:int=10 -#foo.bar:score'))

                # test for adding two tags with the same prop to the same node
                nodes = await core.nodes('[ test:int=10 +#foo:score=20 +#bar:score=20 ]')
                self.len(1, nodes)
                self.eq(20, nodes[0].getTagProp('foo', 'score'))
                self.eq(20, nodes[0].getTagProp('bar', 'score'))

                #    remove one of the tag props and everything still works
                nodes = await core.nodes('[ test:int=10 -#bar:score ]')
                self.len(1, nodes)
                self.eq(20, nodes[0].getTagProp('foo', 'score'))
                self.false(nodes[0].hasTagProp('bar', 'score'))

                await core.nodes('[ test:int=10 -#foo:score ]')

                #    same, except for _changing_ the tagprop instead of removing
                await core.nodes('test:int=10 [ +#foo:score=20 +#bar:score=20 ]')
                nodes = await core.nodes('test:int=10 [ +#bar:score=30 ]')
                self.len(1, nodes)
                self.eq(20, nodes[0].getTagProp('foo', 'score'))
                self.eq(30, nodes[0].getTagProp('bar', 'score'))

                await core.nodes('test:int=10 [ -#foo -#bar ]')

                nodes = await core.nodes('$tag=foo $prop=score $valu=5 test:int=10 [ +#$tag:$prop=$valu ]')
                self.eq(5, nodes[0].getTagProp('foo', 'score'))

                q = '''
                    $list=(["foo", "score", 20])
                    [ test:int=10 +#$list.index(0):$list.index(1)=$list.index(2) ]
                '''
                nodes = await core.nodes(q)
                self.eq(20, nodes[0].getTagProp('foo', 'score'))

                with self.raises(s_exc.NoSuchCmpr):
                    await core.nodes('test:int=10 +#foo:score*newp=66')

                nodes = await core.nodes('$tag=foo $prop=score test:int=10 [ -#$tag:$prop ]')
                self.false(nodes[0].hasTagProp('foo', 'score'))

                modl = await core.getModelDict()
                self.nn(modl['tagprops'].get('score'))

                with self.raises(s_exc.DupPropName):
                    await core.addTagProp('score', ('int', {}), {})

                with self.raises(s_exc.BadTypeValu):
                    await core.nodes('test:int=10 [ +#bar:score=200 ]')

                with self.raises(s_exc.BadTypeValu):
                    await core.nodes('test:int=10 [ +#bar:score=-200 ]')

                await core.delTagProp('score')

                with self.raises(s_exc.NoSuchTagProp):
                    await core.delTagProp('score')

                modl = await core.getModelDict()
                self.none(modl['tagprops'].get('score'))

                with self.raises(s_exc.NoSuchTagProp):
                    await core.nodes('#foo.bar:score')

                with self.raises(s_exc.NoSuchTagProp):
                    await core.nodes('test:int=10 [ +#foo.bar:score=66 ]')

                with self.raises(s_exc.NoSuchTagProp):
                    await core.nodes('test:int=10 +#foo.bar:score=66')

                with self.raises(s_exc.NoSuchTagProp):
                    await core.nodes('test:int=10 $lib.print(#foo.bar:score)')

                with self.raises(s_exc.NoSuchType):
                    await core.addTagProp('derp', ('derp', {}), {})

                with self.raises(s_exc.BadTypeValu):
                    await core.nodes("$tag=(foo, bar) test:int#$tag:prop")

                with self.raises(s_exc.BadTypeValu):
                    await core.nodes("$tag=(foo, bar) test:int +#$tag:prop")

                with self.raises(s_exc.BadTypeValu):
                    await core.nodes("$tag=(foo, bar) test:int +#$tag:prop=5")

                with self.raises(s_exc.BadTypeValu):
                    await core.nodes("test:int $tag=(foo, bar) $lib.print(#$tag:prop)")

                with self.raises(s_exc.BadTypeValu):
                    await core.nodes("test:int $tag=(foo, bar) [ +#$tag:prop=foo ]")

                with self.raises(s_exc.BadTypeValu):
                    await core.nodes("test:int $tag=(foo, bar) [ -#$tag:prop ]")

            # Ensure that the tagprops persist
            async with self.getTestCore(dirn=dirn) as core:
                # Ensure we can still work with a tagprop, after restart, that was
                # defined with a type that came from a CoreModule model definition.
                self.len(1, await core.nodes('test:str +#hehe:at*near=((10, 20), 1km)'))

    async def test_cortex_prop_pivot(self):

        async with self.getTestReadWriteCores() as (core, wcore):
            self.len(1, await wcore.nodes('[inet:dns:a=(woot.com, 1.2.3.4)]'))

            nodes = await core.nodes('inet:dns:a :ip -> *')
            self.len(1, nodes)
            self.eq(nodes[0].ndef, ('inet:ip', (4, 0x01020304)))

            self.len(1, await core.nodes('inet:dns:a :ip -> *'))

    async def test_cortex_of_the_future(self):
        '''
        test "future/ongoing" time stamp.
        '''
        async with self.getTestReadWriteCores() as (core, wcore):

            nodes = await wcore.nodes('[test:str=foo +#lol=(2015,?)]')
            self.len(1, nodes)
            node = nodes[0]
            self.eq((1420070400000000, 0x7fffffffffffffff), node.getTag('lol'))

            self.len(0, await core.nodes('test:str=foo +#lol@=2014'))
            self.len(1, await core.nodes('test:str=foo +#lol@=2016'))

    async def test_cortex_noderefs(self):

        async with self.getTestCore() as core:

            sorc = s_common.guid()
            nodes = await core.nodes('[inet:dns:a=(woot.com, 1.2.3.4)]')
            self.len(1, nodes)
            node = nodes[0]

            refs = dict(node.getNodeRefs())
            self.eq(refs.get('fqdn'), ('inet:fqdn', 'woot.com'))
            self.eq(refs.get('ip'), ('inet:ip', (4, 0x01020304)))

            self.len(1, await core.nodes('[test:str=testndef :somestr=$somestr :bar=$valu]',
                                         opts={'vars': {'somestr': sorc, 'valu': node.ndef}}))

            # test un-populated properties
            nodes = await core.nodes('[entity:contact="*"]')
            self.len(1, nodes)
            node = nodes[0]
            self.len(0, node.getNodeRefs())
            # test ndef field
            nodes = await core.nodes('[test:str=foo :bar=(inet:fqdn, woot.com)]')
            self.len(1, nodes)
            node = nodes[0]
            refs = dict(node.getNodeRefs())
            refs.get('ndef', ('inet:fqdn', 'woot.com'))
            # Test empty ndef
            nodes = await core.nodes('[test:str=woot]')
            self.len(1, nodes)
            node = nodes[0]
            refs = dict(node.getNodeRefs())
            self.none(refs.get('bar'))
            # test un-populated array prop
            nodes = await core.nodes('[test:arrayprop="*"]')
            self.len(1, nodes)
            node = nodes[0]
            refs = node.getNodeRefs()
            self.len(0, [r for r in refs if r[0] == 'ints'])
            # test array prop
            await node.set('ints', (1, 2, 3))
            refs = node.getNodeRefs()
            ints = sorted([r[1] for r in refs if r[0] == 'ints'])
            self.eq(ints, (('test:int', 1), ('test:int', 2), ('test:int', 3)))

            opts = {'vars': {'sorc': sorc}}
            nodes = await core.nodes('test:str:somestr=$sorc -> *', opts=opts)

            self.len(2, nodes)
            self.isin('inet:dns:a', {n.ndef[0] for n in nodes})

            opts = {'vars': {'sorc': sorc}}
            nodes = await core.nodes('test:str:somestr=$sorc :bar -> *', opts=opts)

            self.len(1, nodes)
            self.eq('inet:dns:a', nodes[0].ndef[0])

    async def test_cortex_lift_regex(self):

        async with self.getTestCore() as core:
            core.model.addUnivProp('favcolor', ('str', {}), {})
            self.len(1, await core.nodes('[(test:str=hezipha .favcolor=red)]'))
            self.len(1, await core.nodes('[test:compcomp=((20, lulzlulz),(40, lulz))]'))

            self.len(0, await core.nodes('test:comp:haha~="^zerg"'))
            self.len(1, await core.nodes('test:comp:haha~="^lulz$"'))
            self.len(1, await core.nodes('test:compcomp~="^lulz"'))
            self.len(0, await core.nodes('test:compcomp~="^newp"'))
            self.len(1, await core.nodes('test:str~="zip"'))
            self.len(1, await core.nodes('.favcolor~="^r"'))

    async def test_cortex_lift_reverse(self):

        async with self.getTestCore() as core:

            async def nodeVals(query, prop=None, tag=None):
                nodes = await core.nodes(query)
                if prop:
                    return [node.get(prop) for node in nodes]
                if tag:
                    return [node.getTag(tag) for node in nodes]
                return [node.ndef[1] for node in nodes]

            async def buidRevEq(query):
                # TODO buid based ordering is not stable (and shouldn't be)
                val1 = list(sorted(await nodeVals(query)))
                val2 = list(sorted(await nodeVals(f'reverse({query})')))
                self.len(5, val1)
                self.len(5, val2)
                self.eq(val1, val2)

            await core.nodes('for $x in $lib.range(5) {[ test:int=$x ]}')

            self.eq([0, 1, 2, 3, 4], await nodeVals('test:int'))
            self.eq([4, 3, 2, 1, 0], await nodeVals('reverse(test:int)'))

            self.eq([0, 1, 2, 3], await nodeVals('test:int<=3'))
            self.eq([3, 2, 1, 0], await nodeVals('reverse(test:int<=3)'))

            self.eq([0, 1, 2], await nodeVals('test:int<3'))
            self.eq([2, 1, 0], await nodeVals('reverse(test:int<3)'))

            self.eq([2, 3, 4], await nodeVals('test:int>=2'))
            self.eq([4, 3, 2], await nodeVals('reverse(test:int>=2)'))

            self.eq([3, 4], await nodeVals('test:int>2'))
            self.eq([4, 3], await nodeVals('reverse(test:int>2)'))

            self.eq([1, 2, 3], await nodeVals('test:int*range=(1, 3)'))
            self.eq([3, 2, 1], await nodeVals('reverse(test:int*range=(1, 3))'))

            await core.nodes('for $x in $lib.range(5) {[ file:bytes=* :size=5 ]}')
            await buidRevEq('file:bytes:size=5')

            await core.nodes('for $x in $lib.range(3) {[ test:str=`foo{$x}` test:str=`bar{$x}` ]}')

            self.eq(['foo0', 'foo1', 'foo2'], await nodeVals('test:str~=foo'))
            self.eq(['foo2', 'foo1', 'foo0'], await nodeVals('reverse(test:str~=foo)'))

            await core.nodes('for $x in $lib.range(5) {[ risk:vuln=($x,) :name=eq :desc=`v{$x}` ]}')
            await buidRevEq('risk:vuln:name=eq')

            self.eq(['v2', 'v3', 'v4'], await nodeVals('risk:vuln:desc*range=(v2, v4)', prop='desc'))
            self.eq(['v4', 'v3', 'v2'], await nodeVals('reverse(risk:vuln:desc*range=(v2, v4))', prop='desc'))

            self.eq(['v0', 'v1', 'v2', 'v3', 'v4'], await nodeVals('risk:vuln:desc^=v', prop='desc'))
            self.eq(['v4', 'v3', 'v2', 'v1', 'v0'], await nodeVals('reverse(risk:vuln:desc^=v)', prop='desc'))

            await core.nodes('for $x in $lib.range(5) {[ inet:ip=([4, $x]) :loc=`foo.bar` ]}')
            await buidRevEq('inet:ip:loc=foo.bar')

            await core.nodes('for $x in $lib.range(3) {[ inet:ip=([4, $x]) :loc=`loc.{$x}` ]}')

            self.eq(['loc.0', 'loc.1', 'loc.2'], await nodeVals('inet:ip:loc^=loc', prop='loc'))
            self.eq(['loc.2', 'loc.1', 'loc.0'], await nodeVals('reverse(inet:ip:loc^=loc)', prop='loc'))

            await core.nodes('for $x in $lib.range(5) {[ inet:fqdn=`f{$x}.lk` ]}')

            self.eq(['f0.lk', 'f1.lk', 'f2.lk', 'f3.lk', 'f4.lk'], await nodeVals('inet:fqdn=*.lk'))
            self.eq(['f4.lk', 'f3.lk', 'f2.lk', 'f1.lk', 'f0.lk'], await nodeVals('reverse(inet:fqdn=*.lk)'))

            await core.nodes('for $x in $lib.range(5) {[ inet:ip=`::{$x}` ]}')

            self.eq([(6, 0), (6, 1), (6, 2), (6, 3), (6, 4)], await nodeVals('inet:ip>="::"'))
            self.eq([(6, 4), (6, 3), (6, 2), (6, 1), (6, 0)], await nodeVals('reverse(inet:ip>="::")'))

            self.eq([(6, 0), (6, 1), (6, 2), (6, 3)], await nodeVals('inet:ip<=([6, 3])'))
            self.eq([(6, 3), (6, 2), (6, 1), (6, 0)], await nodeVals('reverse(inet:ip<=([6, 3]))'))

            self.eq([(6, 0), (6, 1), (6, 2)], await nodeVals('inet:ip<([6, 3])'))
            self.eq([(6, 2), (6, 1), (6, 0)], await nodeVals('reverse(inet:ip<([6, 3]))'))

            self.eq([(6, 2), (6, 3), (6, 4)], await nodeVals('inet:ip>=([6, 2])'))
            self.eq([(6, 4), (6, 3), (6, 2)], await nodeVals('reverse(inet:ip>=([6, 2]))'))

            self.eq([(6, 3), (6, 4)], await nodeVals('inet:ip>([6, 2])'))
            self.eq([(6, 4), (6, 3)], await nodeVals('reverse(inet:ip>([6, 2]))'))

            self.eq([(6, 1), (6, 2), (6, 3)], await nodeVals('inet:ip*range=(([6, 1]), ([6, 3]))'))
            self.eq([(6, 3), (6, 2), (6, 1)], await nodeVals('reverse(inet:ip*range=(([6, 1]), ([6, 3])))'))

            await core.nodes('for $x in $lib.range(5) {[ inet:server=`[::5]:{$x}` ]}')
            await buidRevEq('inet:server:ip="::5"')

            await core.nodes('for $x in $lib.range(5) {[ test:hugenum=$x ]}')

            self.eq(['0', '1', '2', '3', '4'], await nodeVals('test:hugenum'))
            self.eq(['4', '3', '2', '1', '0'], await nodeVals('reverse(test:hugenum)'))

            self.eq(['0', '1', '2', '3'], await nodeVals('test:hugenum<=3'))
            self.eq(['3', '2', '1', '0'], await nodeVals('reverse(test:hugenum<=3)'))

            self.eq(['0', '1', '2'], await nodeVals('test:hugenum<3'))
            self.eq(['2', '1', '0'], await nodeVals('reverse(test:hugenum<3)'))

            self.eq(['2', '3', '4'], await nodeVals('test:hugenum>=2'))
            self.eq(['4', '3', '2'], await nodeVals('reverse(test:hugenum>=2)'))

            self.eq(['3', '4'], await nodeVals('test:hugenum>2'))
            self.eq(['4', '3'], await nodeVals('reverse(test:hugenum>2)'))

            self.eq(['1', '2', '3'], await nodeVals('test:hugenum*range=(1, 3)'))
            self.eq(['3', '2', '1'], await nodeVals('reverse(test:hugenum*range=(1, 3))'))

            await core.nodes('for $x in $lib.range(5) {[ econ:purchase=* :price=5 ]}')
            await buidRevEq('econ:purchase:price=5')

            await core.nodes('for $x in $lib.range(5) {[ test:float=($x - 2) ]}')

            self.eq([0.0, 1.0, 2.0, -1.0, -2.0], await nodeVals('test:float'))
            self.eq([-2.0, -1.0, 2.0, 1.0, 0.0], await nodeVals('reverse(test:float)'))

            self.eq([-2.0, -1.0, 0.0, 1.0], await nodeVals('test:float<=1'))
            self.eq([1.0, 0.0, -1.0, -2.0], await nodeVals('reverse(test:float<=1)'))

            self.eq([-2.0, -1.0, 0.0], await nodeVals('test:float<1'))
            self.eq([0.0, -1.0, -2.0], await nodeVals('reverse(test:float<1)'))

            self.eq([-1.0, 0.0, 1.0, 2.0], await nodeVals('test:float>=-1'))
            self.eq([2.0, 1.0, 0.0, -1.0], await nodeVals('reverse(test:float>=-1)'))

            self.eq([0.0, 1.0, 2.0], await nodeVals('test:float>=0'))
            self.eq([2.0, 1.0, 0.0], await nodeVals('reverse(test:float>=0)'))

            self.eq([0.0, 1.0, 2.0], await nodeVals('test:float>-1'))
            self.eq([2.0, 1.0, 0.0], await nodeVals('reverse(test:float>-1)'))

            self.eq([-1.0, 0.0, 1.0], await nodeVals('test:float*range=(-1, 1)'))
            self.eq([1.0, 0.0, -1.0], await nodeVals('reverse(test:float*range=(-1, 1))'))

            self.eq([0.0, 1.0], await nodeVals('test:float*range=(0, 1)'))
            self.eq([1.0, 0.0], await nodeVals('reverse(test:float*range=(0, 1))'))

            self.eq([-2.0, -1.0], await nodeVals('test:float*range=(-2, -1)'))
            self.eq([-1.0, -2.0], await nodeVals('reverse(test:float*range=(-2, -1))'))

            await core.nodes('for $x in $lib.range(5) {[ risk:vuln=* :cvss:v3_0:score=1.0 ]}')
            await buidRevEq('risk:vuln:cvss:v3_0:score=1.0')

            await core.nodes(f'for $x in $lib.range(5) {{[ risk:vuln=* :reporter={"a" * 32} ]}}')
            await buidRevEq(f'risk:vuln:reporter={"a" * 32}')

            pref = 'a' * 31
            await core.nodes(f'for $x in $lib.range(3) {{[ test:guid=`{pref}{{$x}}` ]}}')

            self.eq([f'{pref}0', f'{pref}1', f'{pref}2'], await nodeVals(f'test:guid^={pref[:-1]}'))
            self.eq([f'{pref}2', f'{pref}1', f'{pref}0'], await nodeVals(f'reverse(test:guid^={pref[:-1]})'))

            await core.nodes('for $x in $lib.range(5) {[ meta:event=* :time=`202{$x}` ]}')

<<<<<<< HEAD
            self.eq((1609459200000, 1640995200000),
                    await nodeVals('meta:event:time@=(2021, 2023)', prop='time'))
            self.eq((1640995200000, 1609459200000),
                    await nodeVals('reverse(meta:event:time@=(2021, 2023))', prop='time'))
=======
            self.eq((1609459200000000, 1640995200000000),
                    await nodeVals('ou:org:founded@=(2021, 2023)', prop='founded'))
            self.eq((1640995200000000, 1609459200000000),
                    await nodeVals('reverse(ou:org:founded@=(2021, 2023))', prop='founded'))
>>>>>>> d4a9c27d

            await core.nodes('for $x in $lib.range(5) {[ test:str=$x .seen=`202{$x}` ]}')

            i2021 = (1609459200000000, 1609459200000001)
            i2022 = (1640995200000000, 1640995200000001)
            self.eq([i2021, i2022], await nodeVals('test:str.seen@=(2021, 2023)', prop='.seen'))
            self.eq([i2022, i2021], await nodeVals('reverse(test:str.seen@=(2021, 2023))', prop='.seen'))

            await core.nodes('for $x in $lib.range(5) {[ test:int=$x .seen=(2025, 2026) ]}')
            await buidRevEq('test:int.seen=(2025, 2026)')

            await core.nodes('for $x in $lib.range(5) {[ inet:flow=($x,) :raw=(["foo"]) ]}')
            await buidRevEq('inet:flow:raw=(["foo"])')

            await core.nodes('for $x in $lib.range(5) {[ inet:flow=* :raw=`bar{$x}` ]}')
            await buidRevEq('inet:flow:raw~=bar')

            await core.nodes('for $x in $lib.range(5) {[ geo:telem=* :place:latlong=(90, 90) ]}')
            await buidRevEq('geo:telem:place:latlong=(90, 90)')

            await core.nodes('for $x in $lib.range(5) {[ geo:telem=* :place:latlong=($x, $x) ]}')

            self.eq([(0.0, 0.0), (1.0, 1.0), (2.0, 2.0)],
                    await nodeVals('geo:telem:place:latlong*near=((0, 0), 400km)', prop='place:latlong'))
            self.eq([(2.0, 2.0), (1.0, 1.0), (0.0, 0.0)],
                    await nodeVals('reverse(geo:telem:place:latlong*near=((0, 0), 400km))', prop='place:latlong'))

            await core.nodes('[ inet:dns:a=(foo.com, 0.0.0.0) inet:dns:a=(bar.com, 0.0.0.0) ]')

            self.eq([(4, 0), ('foo.com', (4, 0)), ('bar.com', (4, 0))], await nodeVals('inet:ip*type=0.0.0.0'))
            self.eq([('bar.com', (4, 0)), ('foo.com', (4, 0)), (4, 0)], await nodeVals('reverse(inet:ip*type=0.0.0.0)'))

            await core.nodes('for $x in $lib.range(5) {[ test:int=$x +#foo=2021 ]}')
            await buidRevEq('test:int#foo')
            await buidRevEq('test:int#foo=2021')

            await core.addTagProp('test', ('int', {}), {})
            await core.nodes('for $x in $lib.range(5) {[ test:int=$x +#foo:test=10 ]}')
            await buidRevEq('#foo:test')
            await buidRevEq('test:int#foo:test=10')

    async def test_indxchop(self):

        async with self.getTestCore() as core:

            self.len(1, await core.nodes('[test:str=$valu]', opts={'vars': {'valu': 'a' * 258}}))
            self.len(1, await core.nodes('test:str^=aa'))

    async def test_tags(self):

        async with self.getTestReadWriteCores() as (core, wcore):

            self.len(1, await wcore.nodes('[(test:str=newp)]'))

            nodes = await wcore.nodes('[(test:str=one +#foo.bar=(2016, 2017))]')
            self.len(1, nodes)
            node = nodes[0]
            self.eq((1451606400000000, 1483228800000000), node.getTag('foo.bar', ('2016', '2017')))

            nodes = await wcore.nodes('[(test:comp=(10, hehe) +#foo.bar)]')
            self.len(1, nodes)

            self.len(1, await core.nodes('syn:tag=foo'))
            self.len(1, await core.nodes('syn:tag=foo.bar'))

            nodes = await core.nodes('test:str=one')
            self.len(1, nodes)
            node = nodes[0]
            self.true(node.hasTag('foo'))
            self.true(node.hasTag('foo.bar'))

            self.len(2, await core.nodes('#foo.bar'))
            self.len(1, await core.nodes('test:str#foo.bar'))

            with self.raises(s_exc.NoSuchForm):
                await core.nodes('test:newp#foo.bar')

            # delete a tag and it persists
            nodes = await wcore.nodes('test:str=one [-#foo]')
            self.len(1, nodes)
            node = nodes[0]
            self.false(node.hasTag('foo'))
            self.false(node.hasTag('foo.bar'))

            nodes = await wcore.nodes('test:str=one')
            self.len(1, nodes)
            node = nodes[0]
            self.false(node.hasTag('foo'))
            self.false(node.hasTag('foo.bar'))

            # Can norm a list of tag parts into a tag string and use it
            nodes = await wcore.nodes("$foo=('foo', 'bar.baz') $foo=$lib.cast('syn:tag', $foo) [test:int=0 +#$foo]")
            self.len(1, nodes)
            self.eq(set(nodes[0].getTagNames()), {'foo', 'foo.bar_baz'})

            nodes = await wcore.nodes("$foo=('foo', '...V...') $foo=$lib.cast('syn:tag', $foo) [test:int=1 +#$foo]")
            self.len(1, nodes)
            self.eq(set(nodes[0].getTagNames()), {'foo', 'foo.v'})

            # Cannot norm a list of tag parts directly when making tags on a node
            with self.raises(s_exc.BadTypeValu):
                await wcore.nodes("$foo=(('foo', 'bar.baz'),) [test:int=2 +#$foo]")

            # Can set a list of tags directly
            nodes = await wcore.nodes('$foo=("foo", "bar.baz") [test:int=3 +#$foo]')
            self.len(1, nodes)
            self.eq(set(nodes[0].getTagNames()), {'foo', 'bar', 'bar.baz'})

            nodes = await wcore.nodes('$foo=(["foo", "bar.baz"]) [test:int=4 +#$foo]')
            self.len(1, nodes)
            self.eq(set(nodes[0].getTagNames()), {'foo', 'bar', 'bar.baz'})

            nodes = await wcore.nodes('$foo=$lib.set("foo", "bar") [test:int=5 +#$foo]')
            self.len(1, nodes)
            self.eq(set(nodes[0].getTagNames()), {'foo', 'bar'})

            await self.asyncraises(s_exc.BadTypeValu, wcore.nodes("$tag='' #$tag"))
            await self.asyncraises(s_exc.BadTypeValu, wcore.nodes("$tag='' #$tag=2020"))
            await self.asyncraises(s_exc.BadTypeValu, wcore.nodes("$tag=$lib.null #foo.$tag"))
            await self.asyncraises(s_exc.BadTypeValu, wcore.nodes("$tag=(foo, bar) #$tag"))
            await self.asyncraises(s_exc.BadTypeValu, wcore.nodes("$tag=(foo, bar) ##$tag"))
            await self.asyncraises(s_exc.BadTypeValu, wcore.nodes("$tag=(foo, bar) inet:fqdn#$tag"))
            await self.asyncraises(s_exc.BadTypeValu, wcore.nodes("test:int $tag=$lib.null +#foo.$tag"))
            await self.asyncraises(s_exc.BadTypeValu, wcore.nodes("test:int $tag=(foo, bar) $lib.print(#$tag)"))
            await self.asyncraises(s_exc.BadTypeValu, wcore.nodes("test:int $tag=(foo, bar) +#$tag"))
            await self.asyncraises(s_exc.BadTypeValu, wcore.nodes("test:int $tag=(foo, bar) +#$tag=2020"))

    async def test_base_types1(self):

        async with self.getTestCore() as core:
            self.len(1, await core.nodes('[test:type10=one :intprop=21]'))
            nodes = await core.nodes('test:type10=one')
            self.len(1, nodes)
            node = nodes[0]
            self.eq(node.get('intprop'), 21)

    async def test_cortex_pure_cmds(self):

        cdef0 = {

            'name': 'testcmd0',

            'cmdargs': (
                ('tagname', {}),
                ('--domore', {'default': False, 'action': 'store_true'}),
            ),

            'cmdconf': {
                'hehe': 'haha',
            },

            'storm': '''
                $foo=$(10)
                if $cmdopts.domore {
                    [ +#$cmdconf.hehe ]
                }
                $lib.print(TAGNAME)
                $lib.print($cmdopts)
                [ +#$cmdopts.tagname ]
            ''',
        }

        with self.getTestDir() as dirn:

            async with self.getTestCore(dirn=dirn) as core:

                await core.setStormCmd(cdef0)

                nodes = await core.nodes('[ inet:asn=10 ] | testcmd0 zoinks')
                self.true(nodes[0].getTag('zoinks'))

                nodes = await core.nodes('[ inet:asn=11 ] | testcmd0 zoinks --domore')

                self.true(nodes[0].getTag('haha'))
                self.true(nodes[0].getTag('zoinks'))

                # test that cmdopts/cmdconf/locals dont leak
                with self.raises(s_exc.NoSuchVar):
                    q = '[ inet:asn=11 ] | testcmd0 zoinks --domore | if ($cmdopts) {[ +#hascmdopts ]}'
                    nodes = await core.nodes(q)

                with self.raises(s_exc.NoSuchVar):
                    q = '[ inet:asn=11 ] | testcmd0 zoinks --domore | if ($cmdconf) {[ +#hascmdconf ]}'
                    nodes = await core.nodes(q)

                with self.raises(s_exc.NoSuchVar):
                    q = '[ inet:asn=11 ] | testcmd0 zoinks --domore | if ($foo) {[ +#hasfoo ]}'
                    nodes = await core.nodes(q)

            # make sure it's still loaded...
            async with self.getTestCore(dirn=dirn) as core:

                await core.nodes('[ inet:asn=30 ] | testcmd0 zoinks')

                await core.delStormCmd('testcmd0')

                with self.raises(s_exc.NoSuchCmd):
                    await core.delStormCmd('newpcmd')

                with self.raises(s_exc.NoSuchName):
                    await core.nodes('[ inet:asn=31 ] | testcmd0 zoinks')

    async def test_base_types2(self):

        async with self.getTestReadWriteCores() as (core, wcore):

            # Test some default values
            nodes = await wcore.nodes('[test:type10=one]')
            self.len(1, nodes)
            node = nodes[0]
            tick = node.get('.created')
            created = node.repr('.created')

            self.len(1, await core.nodes('.created'))
            self.len(1, await core.nodes('.created=$tick', opts={'vars': {'tick': tick}}))
            self.len(1, await core.nodes('.created>=2010'))
            self.len(1, await core.nodes('.created>2010'))
            self.len(0, await core.nodes('.created<2010'))
            # The year the monolith returns
            self.len(1, await core.nodes('.created*range=(2010, 3001)'))
            self.len(1, await core.nodes('.created*range=("2010", "?")'))

            # The .created time is ro
            with self.raises(s_exc.ReadOnlyProp):
                await core.nodes(f'.created="{created}" [.created=3001]')

            self.len(1, await wcore.nodes('test:type10=one [:intprop=21 :strprop=qwer :locprop=us.va.reston]'))
            nodes = await wcore.nodes('[test:comp=(33, "THIRTY THREE")]')
            self.len(1, nodes)
            node = nodes[0]
            self.eq(node.get('hehe'), 33)
            self.eq(node.get('haha'), 'thirty three')

            with self.raises(s_exc.ReadOnlyProp):
                await wcore.nodes('test:comp=(33, "THIRTY THREE") [ :hehe = 80]')

            self.len(0, await wcore.nodes('test:auto=autothis'))
            q = '[test:str=woot :bar=(test:auto, autothis) :baz=(test:type10:strprop, WOOT) :tick=20160505]'
            nodes = await wcore.nodes(q)
            self.len(1, nodes)
            node = nodes[0]
            self.eq(node.get('bar'), ('test:auto', 'autothis'))
            self.eq(node.get('baz'), ('test:type10:strprop', 'woot'))
            self.eq(node.get('tick'), 1462406400000000)
            self.len(1, await wcore.nodes('test:auto=autothis'))
            # add some time range bumper nodes
            self.len(1, await wcore.nodes('[test:str=toolow :tick=2015]'))
            self.len(1, await wcore.nodes('[test:str=toohigh :tick=2018]'))
            # test lifting by prop without value
            self.len(3, await core.nodes('test:str:tick'))
            nodes = await core.nodes('test:type10=one')
            self.len(1, nodes)
            node = nodes[0]
            self.eq(node.get('intprop'), 21)
            self.nn(node.get('.created'))
            self.len(2, await core.nodes('test:str^=too'))
            # Loc prop lookup
            nodes = await core.nodes('test:type10:locprop^=us.va')
            self.len(1, nodes)
            node = nodes[0]
            self.eq(node.ndef, ('test:type10', 'one'))

    async def test_eval(self):
        ''' Cortex.eval test '''

        async with self.getTestCore() as core:

            # test some edit syntax
            nodes = await core.nodes('[ test:comp=(10, haha) +#foo.bar -#foo.bar ]')
            self.len(1, nodes)
            self.nn(nodes[0].getTag('foo'))
            self.none(nodes[0].getTag('foo.bar'))

            # Make sure the 'view' key in optional opts parameter works
            nodes = await core.nodes('test:comp', opts={'view': core.view.iden})
            self.len(1, nodes)

            with self.raises(s_exc.NoSuchView):
                await core.nodes('test:comp', opts={'view': 'xxx'})

            nodes = await core.nodes('[ test:str="foo bar" :tick=2018]')
            self.len(1, nodes)
            self.eq(1514764800000000, nodes[0].get('tick'))
            self.eq('foo bar', nodes[0].ndef[1])

            nodes = await core.nodes('test:str="foo bar" [ -:tick ]')
            self.len(1, nodes)
            self.none(nodes[0].get('tick'))

            msgs = await core.stormlist('test:str [ -:newp ]')
            self.stormIsInErr('No property named newp.', msgs)

            msgs = await core.stormlist('test:str -test:str:newp')
            self.stormIsInErr('No property named test:str:newp.', msgs)

            msgs = await core.stormlist('test:str +test:newp>newp')
            self.stormIsInErr('No property named test:newp.', msgs)

            nodes = await core.nodes('[test:guid="*" :tick=2001]')
            self.len(1, nodes)
            self.true(s_common.isguid(nodes[0].ndef[1]))
            self.nn(nodes[0].get('tick'))

            nodes = await core.nodes('test:str="foo bar" +test:str')
            self.len(1, nodes)

            nodes = await core.nodes('test:str="foo bar" -test:str:tick')
            self.len(1, nodes)

            qstr = 'test:str="foo bar" +test:str="foo bar" [ :tick=2015 ] +test:str:tick=2015'
            nodes = await core.nodes(qstr)
            self.len(1, nodes)

            # Seed new nodes via nodedefs
            ndef = ('test:comp', (10, 'haha'))
            opts = {'ndefs': (ndef,)}
            # Seed nodes in the query with ndefs
            nodes = await core.nodes('[-#foo]', opts=opts)
            self.len(1, nodes)
            self.none(nodes[0].getTag('foo'))

            # Seed nodes in the query with idens
            opts = {'idens': (s_common.ehex(s_common.buid(('test:str', 'foo bar'))),)}
            nodes = await core.nodes('', opts=opts)
            self.len(1, nodes)
            self.eq(nodes[0].ndef, ('test:str', 'foo bar'))

            # Seed nodes in the query invalid idens
            opts = {'idens': ('deadb33f',)}
            with self.raises(s_exc.NoSuchIden):
                await core.nodes('', opts=opts)

            # init / fini messages contain tick/tock/took/count information
            msgs = await core.stormlist('{}')
            self.len(2, msgs)

            (ityp, info) = msgs[0]
            self.eq('init', ityp)
            self.gt(info.get('tick'), 0)
            self.gt(info.get('abstick'), 0)
            self.eq(info.get('text'), '{}')
            self.eq(info.get('hash'), '99914b932bd37a50b983c5e7c90ae93b')

            (ftyp, fnfo) = msgs[1]
            self.eq('fini', ftyp)
            self.eq(fnfo.get('count'), 0)
            took = fnfo.get('took')
            self.ge(took, 0)
            self.ge(fnfo.get('tock'), info.get('tick'))
            self.ge(fnfo.get('abstock'), info.get('abstick'))
            self.eq(took, fnfo.get('tock') - info.get('tick'))
            self.eq(took, fnfo.get('abstock') - info.get('abstick'))

            # count = 2
            msgs = await core.stormlist('test:comp=(10, haha) test:str="foo bar" ')
            self.len(4, msgs)

            (ftyp, fnfo) = msgs[-1]
            self.eq('fini', ftyp)
            self.eq(fnfo.get('count'), 2)

            # Test and/or/not
            await core.nodes('[test:comp=(1, test) +#meep.morp +#bleep.blorp +#cond]')
            await core.nodes('[test:comp=(2, test) +#meep.morp +#bleep.zlorp +#cond]')
            await core.nodes('[test:comp=(3, foob) +#meep.gorp +#bleep.zlorp +#cond]')

            q = 'test:comp +(:hehe<2 and :haha=test)'
            self.len(1, await core.nodes(q))

            q = 'test:comp +(:hehe<2 and :haha=foob)'
            self.len(0, await core.nodes(q))

            q = 'test:comp +(:hehe<2 or :haha=test)'
            self.len(2, await core.nodes(q))

            q = 'test:comp +(:hehe<2 or :haha=foob)'
            self.len(2, await core.nodes(q))

            q = 'test:comp +(:hehe<2 or #meep.gorp)'
            self.len(2, await core.nodes(q))
            # TODO Add not tests

            with self.raises(s_exc.NoSuchCmpr):
                await core.nodes('test:str*near=newp')
            with self.raises(s_exc.NoSuchCmpr):
                await core.nodes('test:str +test:str@=2018')
            with self.raises(s_exc.NoSuchCmpr):
                await core.nodes('test:str +test:str:tick*near=newp')
            with self.raises(s_exc.NoSuchCmpr):
                await core.nodes('test:str +#test*near=newp')
            with self.raises(s_exc.BadTypeValu):
                await core.nodes('test:str +#test*in=newp')
            with self.raises(s_exc.BadSyntax):
                await core.nodes('test:str -> # } limit 10')
            with self.raises(s_exc.BadSyntax):
                await core.nodes('test:str -> # { limit 10')
            with self.raises(s_exc.BadSyntax):
                await core.nodes(' | | ')
            with self.raises(s_exc.BadSyntax):
                await core.nodes('[-test:str]')

            # Bad syntax in messge stream
            mesgs = await alist(core.storm(' | | | '))
            self.len(1, [mesg for mesg in mesgs if mesg[0] == 'init'])
            self.len(1, [mesg for mesg in mesgs if mesg[0] == 'fini'])
            # We still get a texthash
            texthash = [mesg for mesg in mesgs if mesg[0] == 'init'][0][1].get('hash')
            self.eq(texthash, hashlib.md5(' | | | '.encode()).hexdigest())
            # Lark sensitive test
            self.stormIsInErr("Unexpected token '|'", mesgs)
            errs = [mesg[1] for mesg in mesgs if mesg[0] == 'err']
            self.eq(errs[0][0], 'BadSyntax')

            # Scrape is not a default behavior
            with self.raises(s_exc.BadSyntax):
                await core.nodes('pennywise@vertex.link')

            self.len(2, await core.nodes(('[ test:str=foo test:str=bar ]')))

            opts = {'vars': {'foo': 'bar'}}

            nodes = await core.nodes('test:str=$foo', opts=opts)
            self.len(1, nodes)
            self.eq('bar', nodes[0].ndef[1])

            # Make sure a tag=valu comparison before the tag is accessed works
            self.len(0, await core.nodes('#newp=2020'))

    async def test_cortex_delnode(self):

        data = {}

        def onPropDel(node, oldv):
            data['prop:del'] = True
            self.eq(oldv, 100)

        def onNodeDel(node):
            data['node:del'] = True

        async with self.getTestCore() as core:

            form = core.model.forms.get('test:str')

            form.onDel(onNodeDel)
            form.props.get('tick').onDel(onPropDel)

            nodes = await core.nodes('[test:pivtarg=foo]')
            self.len(1, nodes)
            targ = nodes[0]

            self.len(1, await core.nodes('[test:pivcomp=(foo, bar)]'))

            with self.raises(s_exc.CantDelNode):
                await targ.delete()

            nodes = await core.nodes('[test:str=foo]')
            self.len(1, nodes)
            targ = nodes[0]
            self.len(1, await core.nodes('[test:arrayprop=* :strs=(foo, bar)]'))

            with self.raises(s_exc.CantDelNode):
                await targ.delete()

            nodes = await core.nodes('[(test:str=baz :tick=(100) +#hehe)]')
            self.len(1, nodes)
            tstr = nodes[0]

            nodes = await core.nodes('syn:tag=hehe')
            self.len(1, nodes)
            tagnode = nodes[0]

            with self.raises(s_exc.CantDelNode):
                await tagnode.delete()

            buid = tstr.buid
            await tstr.delete()

            self.true(data.get('prop:del'))
            self.true(data.get('node:del'))

            self.len(0, await core.nodes('test:str=baz'))
            self.len(0, await core.nodes('iden $valu', opts={'vars': {'valu': s_common.ehex(buid)}}))
            self.len(0, await core.nodes('test:str:tick'))

    async def test_pivot_inout(self):

        async def getPackNodes(core, query):
            nodes = await core.nodes(query)
            nodes = sorted([n.pack() for n in nodes])
            return nodes

        async with self.getTestReadWriteCores() as (core, wcore):
            # seed a node for pivoting

            await core.nodes('[ test:pivcomp=(foo,bar) :tick=2018 ]')
            await wcore.nodes('[ test:str=foo :bar=(meta:source, "*") ]')

            self.len(1, await core.nodes('meta:source -> test:str:bar'))

            q = 'test:pivcomp=(foo,bar) -> test:pivtarg'
            nodes = await getPackNodes(core, q)
            self.len(1, nodes)
            self.eq(nodes[0][0], ('test:pivtarg', 'foo'))

            # Regression test:  bug in implicit form pivot where absence of foreign key in source node was treated like
            # a match-any
            await wcore.nodes('[ test:int=42 ]')
            q = 'test:pivcomp -> test:int'
            nodes = await getPackNodes(core, q)
            self.len(0, nodes)

            # Multiple props of source form have type of destination form:  pivot through all the matching props.
            await wcore.nodes('[ test:pivcomp=(xxx,yyy) :width=42 ]')
            q = 'test:pivcomp -> test:int'
            nodes = await getPackNodes(core, q)
            self.len(1, nodes)

            q = 'test:pivcomp=(foo,bar) :targ -> test:pivtarg'
            nodes = await getPackNodes(core, q)
            self.len(1, nodes)
            self.eq(nodes[0][0], ('test:pivtarg', 'foo'))

            q = 'test:pivcomp=(foo,bar) :targ -+> test:pivtarg'
            nodes = await getPackNodes(core, q)
            self.len(2, nodes)
            self.eq(nodes[0][0], ('test:pivcomp', ('foo', 'bar')))
            self.eq(nodes[1][0], ('test:pivtarg', 'foo'))

            q = 'test:pivcomp=(foo,bar) :targ -+> *'
            nodes = await getPackNodes(core, q)
            self.len(2, nodes)
            self.eq(nodes[0][0], ('test:pivcomp', ('foo', 'bar')))
            self.eq(nodes[1][0], ('test:pivtarg', 'foo'))

            q = 'test:str=bar -> test:pivcomp:lulz'
            nodes = await getPackNodes(core, q)
            self.len(1, nodes)
            self.eq(nodes[0][0], ('test:pivcomp', ('foo', 'bar')))

            q = 'test:str=bar -+> test:pivcomp:lulz'
            nodes = await getPackNodes(core, q)
            self.len(2, nodes)
            self.eq(nodes[0][0], ('test:pivcomp', ('foo', 'bar')))
            self.eq(nodes[1][0], ('test:str', 'bar'))

            q = 'test:pivcomp=(foo,bar) -+> test:pivtarg'
            nodes = await getPackNodes(core, q)
            self.len(2, nodes)
            self.eq(nodes[0][0], ('test:pivcomp', ('foo', 'bar')))
            self.eq(nodes[1][0], ('test:pivtarg', 'foo'))

            q = 'test:pivcomp=(foo,bar) -> *'
            nodes = await getPackNodes(core, q)
            self.len(2, nodes)
            self.eq(nodes[0][0], ('test:pivtarg', 'foo'))
            self.eq(nodes[1][0], ('test:str', 'bar'))

            q = 'test:pivcomp=(foo,bar) -+> *'
            nodes = await getPackNodes(core, q)
            self.len(3, nodes)
            self.eq(nodes[0][0], ('test:pivcomp', ('foo', 'bar')))
            self.eq(nodes[1][0], ('test:pivtarg', 'foo'))
            self.eq(nodes[2][0], ('test:str', 'bar'))

            q = 'test:pivcomp=(foo,bar) :lulz -> test:str'
            nodes = await getPackNodes(core, q)
            self.len(1, nodes)
            self.eq(nodes[0][0], ('test:str', 'bar'))

            q = 'test:pivcomp=(foo,bar) :lulz -+> test:str'
            nodes = await getPackNodes(core, q)
            self.len(2, nodes)
            self.eq(nodes[0][0], ('test:pivcomp', ('foo', 'bar')))
            self.eq(nodes[1][0], ('test:str', 'bar'))

            q = 'test:str=bar <- *'
            nodes = await getPackNodes(core, q)
            self.len(1, nodes)
            self.eq(nodes[0][0], ('test:pivcomp', ('foo', 'bar')))

            q = 'test:str=bar <+- *'
            nodes = await getPackNodes(core, q)
            self.len(2, nodes)
            self.eq(nodes[0][0], ('test:pivcomp', ('foo', 'bar')))
            self.eq(nodes[1][0], ('test:str', 'bar'))

            # Add tag
            q = 'test:str=bar test:pivcomp=(foo,bar) [+#test.bar]'
            nodes = await getPackNodes(core, q)
            self.len(2, nodes)
            # Lift, filter, pivot in
            q = '#test.bar +test:str <- *'
            nodes = await getPackNodes(core, q)
            self.len(1, nodes)
            self.eq(nodes[0][0], ('test:pivcomp', ('foo', 'bar')))

            # Pivot tests with optimized lifts
            q = '#test.bar +test:str <+- *'
            nodes = await getPackNodes(core, q)
            self.len(2, nodes)

            q = '#test.bar +test:pivcomp -> *'
            nodes = await getPackNodes(core, q)
            self.len(2, nodes)

            q = '#test.bar +test:pivcomp -+> *'
            nodes = await getPackNodes(core, q)
            self.len(3, nodes)

            # tag a tag
            q = '[syn:tag=biz.meta +#super.foo +#super.baz +#second.tag]'
            nodes = await getPackNodes(core, q)
            self.len(1, nodes)

            # join syn:tag to tags
            q = 'syn:tag -+> #'
            base = await getPackNodes(core, 'syn:tag')
            nodes = await getPackNodes(core, q)
            self.len(9, base)
            self.len(12, nodes)

            q = 'syn:tag:base=meta -+> #'
            nodes = await getPackNodes(core, q)
            self.len(4, nodes)
            self.eq(nodes[0][0], ('syn:tag', 'biz.meta'))
            self.eq(nodes[1][0], ('syn:tag', 'second.tag'))
            self.eq(nodes[2][0], ('syn:tag', 'super.baz'))
            self.eq(nodes[3][0], ('syn:tag', 'super.foo'))

            q = 'syn:tag:base=meta -+> #*'
            nodes = await getPackNodes(core, q)
            self.len(6, nodes)
            self.eq(nodes[0][0], ('syn:tag', 'biz.meta'))
            self.eq(nodes[1][0], ('syn:tag', 'second'))
            self.eq(nodes[2][0], ('syn:tag', 'second.tag'))
            self.eq(nodes[3][0], ('syn:tag', 'super'))
            self.eq(nodes[4][0], ('syn:tag', 'super.baz'))
            self.eq(nodes[5][0], ('syn:tag', 'super.foo'))

            q = 'syn:tag:base=meta -+> #test'
            nodes = await getPackNodes(core, q)
            self.len(1, nodes)
            self.eq(nodes[0][0], ('syn:tag', 'biz.meta'))

            q = 'syn:tag:base=meta -+> #second'
            nodes = await getPackNodes(core, q)
            self.len(2, nodes)
            self.eq(nodes[0][0], ('syn:tag', 'biz.meta'))
            self.eq(nodes[1][0], ('syn:tag', 'second'))

            q = 'syn:tag:base=meta -+> #second.tag'
            nodes = await getPackNodes(core, q)
            self.len(2, nodes)
            self.eq(nodes[0][0], ('syn:tag', 'biz.meta'))
            self.eq(nodes[1][0], ('syn:tag', 'second.tag'))

            q = 'syn:tag:base=meta -+> #super.*'
            nodes = await getPackNodes(core, q)
            self.len(3, nodes)
            self.eq(nodes[0][0], ('syn:tag', 'biz.meta'))
            self.eq(nodes[1][0], ('syn:tag', 'super.baz'))
            self.eq(nodes[2][0], ('syn:tag', 'super.foo'))

            q = 'syn:tag:base=meta -+> #super.baz'
            nodes = await getPackNodes(core, q)
            self.len(2, nodes)
            self.eq(nodes[0][0], ('syn:tag', 'biz.meta'))
            self.eq(nodes[1][0], ('syn:tag', 'super.baz'))

            # tag a node
            q = '[test:str=tagyourtags +#biz.meta]'
            nodes = await getPackNodes(core, q)
            self.len(1, nodes)
            self.eq(nodes[0][0], ('test:str', 'tagyourtags'))

            q = 'test:str -+> #'
            nodes = await getPackNodes(core, q)
            self.len(6, nodes)
            self.eq(nodes[0][0], ('syn:tag', 'biz.meta'))
            self.eq(nodes[1][0], ('syn:tag', 'test.bar'))
            self.eq(nodes[2][0], ('test:str', 'bar'))
            self.eq(nodes[3][0], ('test:str', 'foo'))
            self.eq(nodes[4][0], ('test:str', 'tagyourtags'))
            self.eq(nodes[5][0], ('test:str', 'yyy'))

            q = 'test:str -+> #*'
            nodes = await getPackNodes(core, q)
            self.len(8, nodes)
            self.eq(nodes[0][0], ('syn:tag', 'biz'))
            self.eq(nodes[1][0], ('syn:tag', 'biz.meta'))
            self.eq(nodes[2][0], ('syn:tag', 'test'))
            self.eq(nodes[3][0], ('syn:tag', 'test.bar'))
            self.eq(nodes[4][0], ('test:str', 'bar'))
            self.eq(nodes[5][0], ('test:str', 'foo'))
            self.eq(nodes[6][0], ('test:str', 'tagyourtags'))
            self.eq(nodes[7][0], ('test:str', 'yyy'))

            q = 'test:str=bar -+> #'
            nodes = await getPackNodes(core, q)
            self.len(2, nodes)
            self.eq(nodes[0][0], ('syn:tag', 'test.bar'))
            self.eq(nodes[1][0], ('test:str', 'bar'))

            # tag conditional filters followed by * pivot operators
            # These are all going to yield zero nodes but should
            # parse cleanly.
            q = '#test.bar -#test <- *'
            nodes = await getPackNodes(core, q)
            self.len(0, nodes)

            q = '#test.bar -#test <+- *'
            nodes = await getPackNodes(core, q)
            self.len(0, nodes)

            q = '#test.bar -#test -> *'
            nodes = await getPackNodes(core, q)
            self.len(0, nodes)

            q = '#test.bar -#test -+> *'
            nodes = await getPackNodes(core, q)
            self.len(0, nodes)

            # Setup a propvalu pivot where the secondary prop may fail to norm
            # to the destination prop for some of the inbound nodes.
            await wcore.nodes('[ test:comp=(127,newp) ] [test:comp=(127,127)]')
            mesgs = await core.stormlist('test:comp :haha -> test:int')

            warns = [msg for msg in mesgs if msg[0] == 'warn']
            self.len(1, warns)
            emesg = "BadTypeValu ['newp'] during pivot: invalid literal for int() with base 0: 'newp'"
            self.eq(warns[0][1], {'name': 'test:int', 'valu': 'newp',
                                  'mesg': emesg})
            nodes = [msg for msg in mesgs if msg[0] == 'node']
            self.len(1, nodes)
            self.eq(nodes[0][1][0], ('test:int', 127))

            # Setup a form pivot where the primary prop may fail to norm
            # to the destination prop for some of the inbound nodes.
            self.len(1, await core.nodes('[test:int=10]'))
            self.len(1, await core.nodes('[test:int=25]'))
            self.len(1, await core.nodes('[(test:type10=test :intprop=25)]'))
            mesgs = await core.stormlist('test:int*in=(10, 25) -> test:type10:intprop')

            warns = [msg for msg in mesgs if msg[0] == 'warn']
            self.len(1, warns)
            emesg = "BadTypeValu [10] during pivot: value is below min=20"
            self.eq(warns[0][1], {'name': 'int', 'valu': '10',
                                  'mesg': emesg})
            nodes = [msg for msg in mesgs if msg[0] == 'node']
            self.len(1, nodes)
            self.eq(nodes[0][1][0], ('test:type10', 'test'))

            msgs = await core.stormlist('test:int :loc -> test:newp')
            self.stormIsInErr('No property named test:newp', msgs)

            # ndef pivots
            await core.nodes('''
                [
                    ( test:str=ndefpivdst )
                    ( test:str=ndefpivsrc :bar=(test:str, ndefpivdst) )
                    ( test:str=ndefpivprp :bar=(test:str, ndefpivdst) )
                ]
            ''')

            nodes = await core.nodes('test:str=ndefpivsrc -> test:str')
            self.eq(['ndefpivdst'], [n.ndef[1] for n in nodes])

            nodes = await core.nodes('test:str=ndefpivsrc -> test:str:bar')
            self.len(0, nodes)

            nodes = await core.nodes('test:str=ndefpivdst -> test:str:bar')
            self.sorteq(['ndefpivprp', 'ndefpivsrc'], [n.ndef[1] for n in nodes])

            nodes = await core.nodes('test:str=ndefpivsrc :bar -> * +test:str')
            self.eq(['ndefpivdst'], [n.ndef[1] for n in nodes])

            nodes = await core.nodes('test:str=ndefpivsrc :bar -> test:str:bar')
            self.sorteq(['ndefpivprp', 'ndefpivsrc'], [n.ndef[1] for n in nodes])

            nodes = await core.nodes('test:str=ndefpivsrc :bar -> test:str')
            self.eq(['ndefpivdst'], [n.ndef[1] for n in nodes])

            nodes = await core.nodes('test:str=ndefpivsrc :bar -> test:int')
            self.len(0, nodes)

            await core.nodes('test:str=ndefpivdst delnode')
            msgs = await core.stormlist('test:str=ndefpivsrc :bar -> test:str')
            self.len(0, [m for m in msgs if m[0] == 'node'])
            self.stormIsInWarn("Missing node corresponding to ndef ('test:str', 'ndefpivdst')", msgs)

            # Bad pivot syntax go here
            for q in ['test:pivcomp :lulz <- *',
                      'test:pivcomp :lulz <+- *',
                      'test:pivcomp :lulz <- test:str',
                      'test:pivcomp :lulz <+- test:str',
                      ]:
                with self.raises(s_exc.BadSyntax):
                    await core.nodes(q)

    async def test_cortex_storm_set_univ(self):

        async with self.getTestReadWriteCores() as (core, wcore):

            self.len(1, await wcore.nodes('[ test:str=woot .seen=(2014,2015) ]'))
            nodes = await core.nodes('test:str=woot')
            self.len(1, nodes)
            node = nodes[0]
            self.eq(node.get('.seen'), (1388534400000000, 1420070400000000))

    async def test_cortex_storm_set_tag(self):

        async with self.getTestReadWriteCores() as (core, wcore):

            tick0 = core.model.type('time').norm('2014')[0]
            tick1 = core.model.type('time').norm('2015')[0]
            tick2 = core.model.type('time').norm('2016')[0]

            self.len(1, await wcore.nodes('[ test:str=hehe +#foo=(2014,2016) ]'))
            self.len(1, await wcore.nodes('[ test:str=haha +#bar=2015 ]'))

            nodes = await core.nodes('test:str=hehe')
            self.len(1, nodes)
            node = nodes[0]
            self.eq(node.getTag('foo'), (tick0, tick2))

            nodes = await core.nodes('test:str=haha')
            self.len(1, nodes)
            node = nodes[0]
            self.eq(node.getTag('bar'), (tick1, tick1 + 1))

            view = core.getView()
            node = await view.getNodeByNdef(('test:str', 'haha'))
            self.eq(node.getTag('bar'), (tick1, tick1 + 1))

            self.len(1, await wcore.nodes('[ test:str=haha +#bar=2016 ]'))
            nodes = await core.nodes('test:str=haha')
            self.len(1, nodes)
            node = nodes[0]
            self.eq(node.getTag('bar'), (tick1, tick2 + 1))

            # Sad path
            with self.raises(s_exc.BadTypeValu) as cm:
                await core.nodes('test:str=hehe [+#newp.tag=(2022,2001)]')
            self.eq(cm.exception.get('tag'), 'newp.tag')

    async def test_cortex_storm_filt_ival(self):

        async with self.getTestReadWriteCores() as (core, wcore):

            self.len(1, await wcore.nodes('[ test:str=woot +#foo=(2015,2018) +#bar .seen=(2014,2016) ]'))

            self.len(1, await core.nodes('test:str=woot +.seen@=2015'))
            self.len(0, await core.nodes('test:str=woot +.seen@=2012'))
            self.len(1, await core.nodes('test:str=woot +.seen@=(2012,2015)'))
            self.len(0, await core.nodes('test:str=woot +.seen@=(2012,2013)'))

            self.len(1, await core.nodes('test:str=woot +.seen@=#foo'))
            self.len(0, await core.nodes('test:str=woot +.seen@=#bar'))
            self.len(0, await core.nodes('test:str=woot +.seen@=#baz'))

            self.len(1, await core.nodes('test:str=woot $foo=#foo +.seen@=$foo'))

            self.len(1, await core.nodes('test:str +#foo@=2016'))
            self.len(1, await core.nodes('test:str +#foo@=(2015, 2018)'))
            self.len(1, await core.nodes('test:str +#foo@=(2014, 2019)'))
            self.len(0, await core.nodes('test:str +#foo@=(2014, 20141231)'))

            self.len(1, await wcore.nodes('[ inet:dns:a=(woot.com,1.2.3.4) .seen=(2015,2016) ]'))
            self.len(1, await wcore.nodes('[ inet:fqdn=woot.com +#bad=(2015,2016) ]'))

            self.len(1, await core.nodes('inet:fqdn +#bad $fqdnbad=#bad -> inet:dns:a:fqdn +.seen@=$fqdnbad'))

            with self.raises(s_exc.NoSuchCmpr):
                await core.nodes('test:str +#foo==(2022,2023)')

    async def test_cortex_storm_tagform(self):

        async with self.getTestReadWriteCores() as (core, wcore):

            self.len(1, await wcore.nodes('[ test:str=hehe ]'))
            self.len(1, await wcore.nodes('[ test:str=haha +#foo ]'))
            self.len(1, await wcore.nodes('[ test:str=woot +#foo=(2015,2018) ]'))

            self.len(2, await core.nodes('#foo'))
            self.len(3, await core.nodes('test:str'))

            self.len(2, await core.nodes('test:str#foo'))
            self.len(1, await core.nodes('test:str#foo@=2016'))
            self.len(0, await core.nodes('test:str#foo@=2020'))

            # test the overlap variants
            self.len(0, await core.nodes('test:str#foo@=(2012,2013)'))
            self.len(0, await core.nodes('test:str#foo@=(2020,2022)'))
            self.len(1, await core.nodes('test:str#foo@=(2012,2017)'))
            self.len(1, await core.nodes('test:str#foo@=(2017,2022)'))
            self.len(1, await core.nodes('test:str#foo@=(2012,2022)'))

    async def test_cortex_int_indx(self):

        async with self.getTestReadWriteCores() as (core, wcore):

            await wcore.nodes('[test:int=20]')

            self.len(0, await core.nodes('test:int>=30'))
            self.len(1, await core.nodes('test:int>=20'))
            self.len(1, await core.nodes('test:int>=10'))

            self.len(0, await core.nodes('test:int>30'))
            self.len(0, await core.nodes('test:int>20'))
            self.len(1, await core.nodes('test:int>10'))

            self.len(0, await core.nodes('test:int<=10'))
            self.len(1, await core.nodes('test:int<=20'))
            self.len(1, await core.nodes('test:int<=30'))

            self.len(0, await core.nodes('test:int<10'))
            self.len(0, await core.nodes('test:int<20'))
            self.len(1, await core.nodes('test:int<30'))

            self.len(0, await core.nodes('test:int +test:int>=30'))
            self.len(1, await core.nodes('test:int +test:int>=20'))
            self.len(1, await core.nodes('test:int +test:int>=10'))

            self.len(0, await core.nodes('test:int +test:int>30'))
            self.len(0, await core.nodes('test:int +test:int>20'))
            self.len(1, await core.nodes('test:int +test:int>10'))

            self.len(0, await core.nodes('test:int +test:int<=10'))
            self.len(1, await core.nodes('test:int +test:int<=20'))
            self.len(1, await core.nodes('test:int +test:int<=30'))

            self.len(0, await core.nodes('test:int +test:int<10'))
            self.len(0, await core.nodes('test:int +test:int<20'))
            self.len(1, await core.nodes('test:int +test:int<30'))

            # time indx is derived from the same lift helpers
            await wcore.nodes('[test:str=foo :tick=201808021201]')

            self.len(0, await core.nodes('test:str:tick>=201808021202'))
            self.len(1, await core.nodes('test:str:tick>=201808021201'))
            self.len(1, await core.nodes('test:str:tick>=201808021200'))

            self.len(0, await core.nodes('test:str:tick>201808021202'))
            self.len(0, await core.nodes('test:str:tick>201808021201'))
            self.len(1, await core.nodes('test:str:tick>201808021200'))

            self.len(1, await core.nodes('test:str:tick<=201808021202'))
            self.len(1, await core.nodes('test:str:tick<=201808021201'))
            self.len(0, await core.nodes('test:str:tick<=201808021200'))

            self.len(1, await core.nodes('test:str:tick<201808021202'))
            self.len(0, await core.nodes('test:str:tick<201808021201'))
            self.len(0, await core.nodes('test:str:tick<201808021200'))

            self.len(0, await core.nodes('test:str +test:str:tick>=201808021202'))
            self.len(1, await core.nodes('test:str +test:str:tick>=201808021201'))
            self.len(1, await core.nodes('test:str +test:str:tick>=201808021200'))

            self.len(0, await core.nodes('test:str +test:str:tick>201808021202'))
            self.len(0, await core.nodes('test:str +test:str:tick>201808021201'))
            self.len(1, await core.nodes('test:str +test:str:tick>201808021200'))

            self.len(1, await core.nodes('test:str +test:str:tick<=201808021202'))
            self.len(1, await core.nodes('test:str +test:str:tick<=201808021201'))
            self.len(0, await core.nodes('test:str +test:str:tick<=201808021200'))

            self.len(1, await core.nodes('test:str +test:str:tick<201808021202'))
            self.len(0, await core.nodes('test:str +test:str:tick<201808021201'))
            self.len(0, await core.nodes('test:str +test:str:tick<201808021200'))

            await wcore.nodes('[test:int=99999]')
            self.len(1, await core.nodes('test:int<=20'))
            self.len(2, await core.nodes('test:int>=20'))
            self.len(1, await core.nodes('test:int>20'))
            self.len(0, await core.nodes('test:int<20'))

    async def test_cortex_univ(self):

        async with self.getTestCore() as core:

            # Ensure that the test model loads a univ property
            prop = core.model.prop('.test:univ')
            self.true(prop.isuniv)

            # Add a univprop directly via API for testing
            core.model.addUnivProp('hehe', ('int', {}), {})

            self.len(1, await core.nodes('[ test:str=woot .hehe=20 ]'))
            self.len(1, await core.nodes('.hehe'))
            self.len(1, await core.nodes('test:str.hehe=20'))
            self.len(0, await core.nodes('test:str.hehe=19'))
            self.len(1, await core.nodes('.hehe [ -.hehe ]'))
            self.len(0, await core.nodes('.hehe'))

            self.none(await core._addUnivProp('hehe', None, None))

        # ensure that we can delete univ props in a authenticated setting
        async with self.getTestCoreAndProxy() as (realcore, core):

            realcore.model.addUnivProp('hehe', ('int', {}), {})
            self.len(1, await realcore.nodes('[ test:str=woot .hehe=20 ]'))
            self.len(1, await realcore.nodes('[ test:str=pennywise .hehe=8086 ]'))

            msgs = await core.storm('test:str=woot [-.hehe]').list()
            podes = [m[1] for m in msgs if m[0] == 'node']
            self.none(s_node.prop(podes[0], '.hehe'))
            msgs = await core.storm('test:str=pennywise [-.hehe]').list()
            podes = [m[1] for m in msgs if m[0] == 'node']
            self.none(s_node.prop(podes[0], '.hehe'))

    async def test_storm_cond_has(self):
        async with self.getTestCore() as core:

            await core.nodes('[ inet:ip=1.2.3.4 :asn=20 ]')
            self.len(1, await core.nodes('inet:ip=1.2.3.4 +:asn'))

            with self.raises(s_exc.BadSyntax):
                await core.nodes('[ inet:ip=1.2.3.4 +:foo ]')

    async def test_storm_cond_not(self):

        async with self.getTestCore() as core:

            self.len(1, await core.nodes('[ test:str=foo +#bar ]'))
            self.len(1, await core.nodes('[ test:str=foo +#bar ] +(not .seen)'))
            self.len(1, await core.nodes('[ test:str=foo +#bar ] +(#baz or not .seen)'))

    async def test_storm_totags(self):

        async with self.getTestCore() as core:

            nodes = await core.nodes('[ test:str=visi +#foo.bar ] -> #')

            self.len(1, nodes)
            self.eq(nodes[0].ndef[1], 'foo.bar')

            self.len(2, await core.nodes('test:str=visi -> #*'))
            self.len(1, await core.nodes('test:str=visi -> #foo.bar'))
            self.len(1, await core.nodes('test:str=visi -> #foo.*'))
            self.len(0, await core.nodes('test:str=visi -> #baz.*'))

    async def test_storm_fromtags(self):

        async with self.getTestCore() as core:

            await core.nodes('[ test:str=visi test:int=20 +#foo.bar ]')

            nodes = await core.nodes('syn:tag=foo.bar -> test:str')
            self.len(1, nodes)
            self.eq(nodes[0].ndef[1], 'visi')

            self.len(2, await core.nodes('syn:tag=foo.bar -> *'))

            # Attempt a formpivot from a syn:tag node to a secondary property
            # which is not valid
            with self.getAsyncLoggerStream('synapse.lib.ast',
                                           'Unknown time format') as stream:
                self.len(0, await core.nodes('syn:tag=foo.bar -> test:str:tick'))
                self.true(await stream.wait(4))

    async def test_storm_tagtags(self):

        async with self.getTestCore() as core:

            await core.nodes('[ test:str=visi +#foo.bar ] -> # [ +#baz.faz ]')

            nodes = await core.nodes('##baz.faz')

            self.len(1, nodes)
            self.eq(nodes[0].ndef[1], 'visi')

            # make an icky loop of tags...
            await core.nodes('syn:tag=baz.faz [ +#foo.bar ]')

            # should still be ok...
            nodes = await core.nodes('##baz.faz')

            self.len(1, nodes)
            self.eq(nodes[0].ndef[1], 'visi')

    async def test_storm_cancel(self):

        async with self.getTestCore() as core:

            evnt = asyncio.Event()

            self.len(0, core.boss.ps())

            async def todo():
                async for mesg in core.storm('[ test:str=foo test:str=bar ] | sleep 10'):
                    if mesg[0] == 'node':
                        evnt.set()

            task = core.schedCoro(todo())

            await evnt.wait()

            synts = core.boss.ps()

            self.len(1, synts)

            await synts[0].kill()

            self.len(0, core.boss.ps())

            await self.asyncraises(asyncio.CancelledError, task)

    async def test_cortex_formcounts(self):

        with self.getTestDir() as dirn:

            async with self.getTestCore(dirn=dirn) as core:

                nodes = await core.nodes('[ test:str=foo test:str=bar test:int=42 ]')
                self.len(3, nodes)

                self.eq(1, (await core.getFormCounts())['test:int'])
                self.eq(2, (await core.getFormCounts())['test:str'])

            # test that counts persist...
            async with self.getTestCore(dirn=dirn) as core:

                self.eq(1, (await core.getFormCounts())['test:int'])
                self.eq(2, (await core.getFormCounts())['test:str'])

                node = await core.getView().getNodeByNdef(('test:str', 'foo'))
                await node.delete()

                self.eq(1, (await core.getFormCounts())['test:str'])

    async def test_cortex_greedy(self):
        ''' Issue a large request, and make sure we can still do stuff in a reasonable amount of time'''

        async with self.getTestCore() as core:
            # Prime the fork pool on a solo run
            self.len(0, await core.nodes('.created | spin'))
            event = asyncio.Event()
            async def add_stuff():
                vals = list(range(20000))
                event.set()
                msgs = await core.stormlist('for $i in $vals {[test:int=$i]} | spin',
                                             opts={'editformat': 'none', 'vars': {'vals': vals}})
                self.stormHasNoWarnErr(msgs)

            fut = core.schedCoro(add_stuff())

            # Wait for him to get started
            before = time.time()
            await event.wait()

            nodes = await core.nodes('[test:str=hehe]')
            self.len(1, nodes)
            delta = time.time() - before

            # Note: before latency improvement, delta was > 4 seconds
            self.lt(delta, 0.5)

        # Make sure the task in flight can be killed in a reasonable time
        delta = time.time() - before
        self.lt(delta, 1.0)

    async def test_storm_pivprop(self):

        async with self.getTestCore() as core:

            self.len(1, await core.nodes('[ inet:asn=200 :name=visi ]'))
            self.len(1, await core.nodes('[ inet:ip=1.2.3.4 :asn=200 ]'))
            self.len(1, await core.nodes('[ inet:ip=5.6.7.8 :asn=8080 ]'))
            self.len(1, await core.nodes('[ inet:ip=6.7.8.9 ]'))

            self.len(1, await core.nodes('inet:asn=200 +:name=visi'))

            self.len(1, await core.nodes('inet:asn=200 +:name=visi'))
            nodes = await core.nodes('inet:ip +:asn::name=visi')

            self.len(1, nodes)
            self.eq(nodes[0].ndef, ('inet:ip', (4, 0x01020304)))

            nodes = await core.nodes('inet:ip +:asn::name')
            self.len(1, nodes)

            self.len(1, await core.nodes('inet:ip.created +:asn::name'))

            await core.nodes('[ entity:contact=* :email=visi@vertex.link ]')
            nodes = await core.nodes('entity:contact +:email::fqdn=vertex.link')
            self.len(1, nodes)

            nodes = await core.nodes('entity:contact +:email::fqdn')
            self.len(1, nodes)

            nodes = await core.nodes('entity:contact +:org::url::fqdn::notaprop')
            self.len(0, nodes)

            # test pivprop with an extmodel prop
            await core.addForm('_hehe:haha', 'int', {}, {'doc': 'The hehe:haha form.'})
            await core.addFormProp('inet:asn', '_pivo', ('_hehe:haha', {}), {})

            self.len(1, await core.nodes('inet:asn=200 [ :_pivo=10 ]'))

            nodes = await core.nodes('inet:ip +:asn::_pivo=10')
            self.len(1, nodes)

            nodes = await core.nodes('inet:ip +:asn::_pivo')
            self.len(1, nodes)

            await core.nodes('[ risk:vulnerable=* :node=(inet:ip, 1.2.3.4) ]')
            self.len(1, await core.nodes('risk:vulnerable +:node::asn::name'))

            # try to pivot to a node that no longer exists
            await core.nodes('inet:asn | delnode --force')

            nodes = await core.nodes('inet:ip +:asn::name')
            self.len(0, nodes)

            # try to pivot to deleted form/props for coverage
            self.len(1, await core.nodes('[ inet:asn=200 :_pivo=10 ]'))

            core.model.delForm('_hehe:haha')
            with self.raises(s_exc.NoSuchForm):
                await core.nodes('inet:ip +:asn::_pivo::notaprop')

            self.skip('FIXME - interface based pivot props...')
            await core.nodes('[ou:position=* :contact={[entity:contact=* :email=a@v.lk]}]')
            await core.nodes('[ou:position=* :contact={[entity:contact=* :email=b@v.lk]}]')
            await core.nodes('[ou:position=* :contact={[entity:contact=* :email=c@v.lk]}]')
            await core.nodes('[ou:position=* :contact={[entity:contact=* :emails=(a@v.lk, b@v.lk)]}]')
            await core.nodes('[ou:position=* :contact={[entity:contact=* :emails=(c@v.lk, d@v.lk)]}]')
            await core.nodes('[ou:position=* :contact={[entity:contact=* :emails=(a@v.lk, d@v.lk)]}]')

            nodes = await core.nodes('ou:position:contact::email::user=a')
            self.len(1, nodes)
            for node in nodes:
                self.eq('ou:position', node.ndef[0])

            nodes = await core.nodes('ou:position:contact::email::user*in=(a, b)')
            self.len(2, nodes)
            for node in nodes:
                self.eq('ou:position', node.ndef[0])

            nodes = await core.nodes('ou:position:contact::emails*[=a@v.lk]')
            self.len(2, nodes)
            for node in nodes:
                self.eq('ou:position', node.ndef[0])

            nodes = await core.nodes('ou:position:contact::emails*[in=(a@v.lk, c@v.lk)]')
            self.len(3, nodes)
            for node in nodes:
                self.eq('ou:position', node.ndef[0])

            with self.raises(s_exc.NoSuchProp):
                nodes = await core.nodes('ou:org:hq::email::newp=a')

            await core.nodes('[it:exec:url=* :http:request={[inet:http:request=* :flow={[inet:flow=* :src=tcp://1.2.3.4]} ]}]')
            await core.nodes('[it:exec:url=* :http:request={[inet:http:request=* :flow={[inet:flow=* :src=tcp://5.6.7.8]} ]}]')
            await core.nodes('[it:exec:url=* :http:request={[inet:http:request=* :flow={[inet:flow=* :src=tcp://1.2.3.5]} ]}]')

            self.len(2, await core.nodes('it:exec:url:http:request::flow::src*ip*in=(1.2.3.4, 5.6.7.8)'))
            self.len(2, await core.nodes('it:exec:url:http:request::flow::src::ip*in=(1.2.3.4, 5.6.7.8)'))

            await core.nodes('inet:ip=1.2.3.4 [:asn=5]')
            await core.nodes('inet:ip=1.2.3.5 [:asn=6]')
            await core.nodes('inet:ip=5.6.7.8 [:asn=7]')

            self.len(1, await core.nodes('it:exec:url:http:request::flow::src::ip::asn>6'))
            self.len(2, await core.nodes('it:exec:url:http:request::flow::src::ip::asn*in=(5,6)'))

            await core.nodes('[ ou:award=* :org={[ ou:org=* :name=foo ]}]')
            await core.nodes('[ ou:award=* :org={[ ou:org=* :names=(foo, bar) ]}]')
            await core.nodes('[ ou:award=* :org={[ ou:org=* :names=(baz, faz) ]}]')

            self.len(2, await core.nodes('ou:award:org::name*alts=foo'))
            self.len(1, await core.nodes('ou:award:org::name*alts=bar'))
            self.len(2, await core.nodes('ou:award:org::name*alts*in=(bar, baz)'))

            await core.nodes('[ test:virtiface=* :server=tcp://1.2.3.4 ]')
            await core.nodes('[ test:virtiface=* :servers=(tcp://1.2.3.4, tcp://5.6.7.8) ]')
            await core.nodes('[ test:virtiface2=* :servers=(tcp://7.8.9.0,) ]')

            self.len(2, await core.nodes('test:virtarray:server*alts*ip=1.2.3.4'))
            self.len(2, await core.nodes('test:virtarray:server*alts*ip*in=(5.6.7.8, 7.8.9.0)'))

class CortexBasicTest(s_t_utils.SynTest):
    '''
    The tests that are unlikely to break with different types of layers installed
    '''
    async def test_cortex_coreinfo(self):

        async with self.getTestCoreAndProxy() as (core, prox):

            coreinfo = await prox.getCoreInfoV2()

            for field in ('version', 'modeldict', 'stormdocs'):
                self.isin(field, coreinfo)

            layers = list(core.listLayers())
            self.len(1, layers)
            lyr = layers[0]
            info = await lyr.pack()
            self.eq(info['name'], 'default')

            views = list(core.listViews())
            self.len(1, views)
            view = views[0]
            info = await view.pack()
            self.eq(info['name'], 'default')

    async def test_cortex_model_dict(self):

        async with self.getTestCoreAndProxy() as (core, prox):

            model = await prox.getModelDict()

            tnfo = model['types'].get('inet:ip')

            self.nn(tnfo)
            self.eq(tnfo['info']['doc'], 'An IPv4 or IPv6 address.')
            self.none(tnfo.get('virts'))

            tnfo = model['types'].get('inet:sockaddr')
            self.eq(tnfo['virts'], {'ip': 'inet:ip', 'port': 'inet:port'})
            self.eq(tnfo['lift_cmprs'], ('=', '~=', '?=', 'in=', 'range=', '^='))
            self.eq(tnfo['filter_cmprs'], ('=', '!=', '~=', '^=', 'in=', 'range='))

            fnfo = model['forms'].get('inet:ip')
            self.nn(fnfo)

            pnfo = fnfo['props'].get('asn')

            self.nn(pnfo)
            self.eq(pnfo['type'][0], 'inet:asn')

            modelt = model['types']

            self.eq('text', model['forms']['inet:whois:record']['props']['text']['disp']['hint'])

            fname = 'inet:dns:rev'
            cmodel = core.model.form(fname)
            modelf = model['forms'][fname]
            self.eq(cmodel.type.stortype, modelt[fname].get('stortype'))

            self.eq(cmodel.prop('ip').type.stortype,
                    modelt.get(modelf['props']['ip']['type'][0], {}).get('stortype'))

            fname = 'file:bytes'
            cmodel = core.model.form(fname)
            modelf = model['forms'][fname]
            self.eq(cmodel.type.stortype, modelt[fname].get('stortype'))

            self.eq(cmodel.prop('size').type.stortype,
                    modelt.get(modelf['props']['size']['type'][0], {}).get('stortype'))
            self.eq(cmodel.prop('sha256').type.stortype,
                    modelt.get(modelf['props']['sha256']['type'][0], {}).get('stortype'))

            fname = 'test:int'
            cmodel = core.model.form(fname)
            modelf = model['forms'][fname]
            self.eq(cmodel.type.stortype, modelt[fname].get('stortype'))

            self.eq(cmodel.prop('.test:univ').type.stortype,
                    modelt.get(modelf['props']['.test:univ']['type'][0], {}).get('stortype'))

            mimemeta = model['interfaces'].get('file:mime:meta')
            self.nn(mimemeta)
            self.isin('props', mimemeta)
            self.eq('file', mimemeta['props'][0][0])

            self.nn(model['univs'].get('.created'))
            self.nn(model['univs'].get('.seen'))

    async def test_storm_graph(self):

        async with self.getTestCoreAndProxy() as (core, prox):

            await core.nodes('[ inet:dns:a=(woot.com, 1.2.3.4) ]')

            opts = {'graph': True}
            msgs = await prox.storm('inet:dns:a', opts=opts).list()
            nodes = [m[1] for m in msgs if m[0] == 'node']

            self.len(4, nodes)

            for node in nodes:
                if node[0][0] == 'inet:dns:a':
                    self.len(0, node[1]['path']['edges'])
                elif node[0][0] == 'inet:ip':
                    self.eq(node[1]['path']['edges'], (
                        (0, {'type': 'prop', 'prop': 'ip', 'reverse': True}),
                    ))
                elif node[0] == ('inet:fqdn', 'woot.com'):
                    self.eq(node[1]['path']['edges'], (
                        (0, {'type': 'prop', 'prop': 'fqdn', 'reverse': True}),
                    ))

    async def test_onadd(self):
        arg_hit = {}

        async def testcb(node):
            arg_hit['hit'] = node

        async with self.getTestCore() as core:
            core.model.form('test:str').onAdd(testcb)

            nodes = await core.nodes('[test:str=hello]')
            self.len(1, nodes)
            node = nodes[0]
            self.eq(node, arg_hit.get('hit'))

            arg_hit['hit'] = None
            core.model.form('test:str').offAdd(testcb)
            nodes = await core.nodes('[test:str=goodbye]')
            self.len(1, nodes)
            self.none(arg_hit.get('hit'))

    async def test_cell(self):

        data = ('foo', 'bar', 'baz')

        async with self.getTestCoreAndProxy() as (core, proxy):

            corever = core.cellinfo.get('cortex:version')
            cellver = core.cellinfo.get('synapse:version')
            self.eq(corever, s_version.version)
            self.eq(corever, cellver)

            # test the remote storm result counting API
            self.eq(0, await proxy.count('test:pivtarg'))

            # Test the stormpkg apis
            otherpkg = {
                'name': 'foosball',
                'version': '0.0.1',
                'synapse_version': '>=3.0.0,<4.0.0',
            }
            self.none(await proxy.addStormPkg(otherpkg))
            pkgs = await proxy.getStormPkgs()
            self.len(1, pkgs)
            self.eq(pkgs, [otherpkg])
            pkg = await proxy.getStormPkg('foosball')
            self.eq(pkg, otherpkg)
            self.none(await proxy.delStormPkg('foosball'))
            pkgs = await proxy.getStormPkgs()
            self.len(0, pkgs)
            await self.asyncraises(s_exc.NoSuchPkg, proxy.delStormPkg('foosball'))

            self.none(await core._delStormPkg('foosball'))

            # This segfaults in regex < 2022.9.11
            query = '''test:str~="(?(?<=A)|(?(?![^B])C|D))"'''
            msgs = await core.stormlist(query)

            # test reqValidStorm
            self.true(await proxy.reqValidStorm('test:str=test'))
            self.true(await proxy.reqValidStorm('1.2.3.4 | spin', opts={'mode': 'lookup'}))
            self.true(await proxy.reqValidStorm('1.2.3.4 | spin', opts={'mode': 'autoadd'}))
            with self.raises(s_exc.BadSyntax):
                await proxy.reqValidStorm('1.2.3.4 ')
            with self.raises(s_exc.BadSyntax):
                await proxy.reqValidStorm('| 1.2.3.4 ', opts={'mode': 'lookup'})
            with self.raises(s_exc.BadSyntax):
                await proxy.reqValidStorm('| 1.2.3.4', opts={'mode': 'autoadd'})

    async def test_stormcmd(self):

        async with self.getTestCoreAndProxy() as (realcore, core):

            await realcore.nodes('[ inet:user=visi inet:user=whippit ]')

            self.eq(2, await core.count('inet:user'))

            # test cmd as last text syntax
            self.eq(1, await core.count('inet:user | limit 1'))

            self.eq(1, await core.count('inet:user | limit 1      '))

            # test cmd and trailing pipe and whitespace syntax
            self.eq(2, await core.count('inet:user | limit 10 | [ +#foo.bar ]'))
            self.eq(1, await core.count('inet:user | limit 10 | +inet:user=visi'))

            # test invalid option syntax
            msgs = await alist(core.storm('inet:user | limit --woot'))
            self.printed(msgs, 'Usage: limit [options] <count>')
            self.len(0, [m for m in msgs if m[0] == 'node'])

            oldverpkg = {
                'name': 'versionfail',
                'version': (0, 0, 1),
                'synapse_version': '>=1337.0.0,<2000.0.0',
                'commands': ()
            }

            with self.raises(s_exc.BadVersion):
                await core.addStormPkg(oldverpkg)

            oldverpkg = {
                'name': 'versionfail',
                'version': (0, 0, 1),
                'synapse_version': '>=1337.0.0,<2000.0.0',
                'commands': ()
            }

            with self.raises(s_exc.BadVersion):
                await core.addStormPkg(oldverpkg)

            oldverpkg = {
                'name': 'versionfail',
                'version': (0, 0, 1),
                'synapse_version': '>=0.0.1,<2.0.0',
                'commands': ()
            }

            with self.raises(s_exc.BadVersion):
                await core.addStormPkg(oldverpkg)

            noverpkg = {
                'name': 'nomin',
                'version': (0, 0, 1),
                'commands': ()
            }

            await core.addStormPkg(noverpkg)

            badcmdpkg = {
                'name': 'badcmd',
                'version': (0, 0, 1),
                'commands': ({
                    'name': 'invalidCMD',
                    'descr': 'test command',
                    'storm': '',
                },)
            }

            await self.asyncraises(s_exc.SchemaViolation, core.addStormPkg(badcmdpkg))
            await self.asyncraises(s_exc.BadArg, s_common.aspin(core.storm(None)))

    async def test_onsetdel(self):

        arg_hit = {}

        async def test_cb(node, oldv):
            arg_hit['hit'] = (node, oldv)

        async with self.getTestCore() as core:
            core.model.prop('test:str:hehe').onSet(test_cb)

            nodes = await core.nodes('[test:str=hi :hehe=haha]')
            self.len(1, nodes)
            node = nodes[0]
            self.eq(node.get('hehe'), 'haha')
            self.eq(node, arg_hit['hit'][0])
            self.none(arg_hit['hit'][1])

            arg_hit.clear()
            nodes = await core.nodes('test:str=hi [:hehe=weee]')
            self.len(1, nodes)
            node = nodes[0]

            self.eq(node.get('hehe'), 'weee')
            self.eq(node, arg_hit['hit'][0])
            self.eq(arg_hit['hit'][1], 'haha')

            arg_hit.clear()
            core.model.prop('test:str:hehe').onDel(test_cb)

            nodes = await core.nodes('test:str=hi [-:hehe]')
            self.len(1, nodes)
            node = nodes[0]
            self.none(node.get('hehe'))
            self.eq(node, arg_hit['hit'][0])
            self.eq(arg_hit['hit'][1], 'weee')

    async def test_storm_logging(self):
        async with self.getTestCoreAndProxy() as (realcore, core):
            view = await core.callStorm('return( $lib.view.get().iden )')
            self.nn(view)

            # Storm logging
            with self.getAsyncLoggerStream('synapse.storm', 'Executing storm query {help ask} as [root]') \
                    as stream:
                await alist(core.storm('help ask'))
                self.true(await stream.wait(4))

            mesg = 'Executing storm query {help foo} as [root]'
            with self.getAsyncLoggerStream('synapse.storm', mesg) as stream:
                await alist(core.storm('help foo', opts={'show': ('init', 'fini', 'print',)}))
                self.true(await stream.wait(4))

            with self.getStructuredAsyncLoggerStream('synapse.storm', mesg) as stream:
                await alist(core.storm('help foo', opts={'show': ('init', 'fini', 'print',)}))
                self.true(await stream.wait(4))

            mesg = stream.jsonlines()[0]
            self.eq(mesg.get('view'), view)

    async def test_storm_mustquote(self):

        async with self.getTestCore() as core:
            await core.nodes('[ inet:ip=1.2.3.4 ]')
            self.len(1, await core.nodes('inet:ip=1.2.3.4|limit 20'))

    async def test_storm_cmdname(self):

        class Bork:
            name = 'foo:bar'

        class Bawk:
            name = '.foobar'

        async with self.getTestCore() as core:

            with self.raises(s_exc.BadCmdName):
                core.addStormCmd(Bork)

            with self.raises(s_exc.BadCmdName):
                core.addStormCmd(Bawk)

    async def test_storm_comment(self):

        async with self.getTestCore() as core:

            text = '''
            /* A
               multiline
               comment */
            [ inet:ip=1.2.3.4 ] // this is a comment
            // and this too...

            switch $foo {

                // The bar case...

                bar: {
                    [ +#hehe.haha ]
                }

                /*
                   The
                   baz
                   case
                */
                'baz faz': {}
            }
            '''
            opts = {'vars': {'foo': 'bar'}}
            nodes = await core.nodes(text, opts=opts)
            self.len(1, nodes)
            self.eq(nodes[0].ndef, ('inet:ip', (4, 0x01020304)))
            self.nn(nodes[0].getTag('hehe.haha'))

    async def test_storm_contbreak(self):

        async with self.getTestCore() as core:

            text = '''
            for $foo in $foos {

                [ inet:ip=1.2.3.4 ]

                switch $foo {
                    bar: { [ +#ohai ] break }
                    baz: { [ +#visi ] continue }
                }

                [ inet:ip=5.6.7.8 ]

                [ +#hehe ]
            }
            '''
            opts = {'vars': {'foos': ['baz', 'baz']}}
            await core.nodes(text, opts=opts)

            nodes = await core.nodes('inet:ip')
            self.len(1, nodes)
            self.nn(nodes[0].getTag('visi'))
            self.none(nodes[0].getTag('hehe'))

            await core.nodes('inet:ip | delnode')

            opts = {'vars': {'foos': ['bar', 'bar']}}
            await core.nodes(text, opts=opts)

            nodes = await core.nodes('inet:ip')
            self.len(1, nodes)
            self.nn(nodes[0].getTag('ohai'))
            self.none(nodes[0].getTag('hehe'))

            await core.nodes('inet:ip | delnode')

            opts = {'vars': {'foos': ['lols', 'lulz']}}
            await core.nodes(text, opts=opts)

            nodes = await core.nodes('inet:ip')
            for node in nodes:
                self.nn(node.getTag('hehe'))

            # Break and Continue cannot cross function boundaries and will instead raise a catchable StormRuntimeError
            keywords = ('break', 'continue')
            base_func_q = '''
            function inner(v) {
                if ( $v = 2 ) {
                    KEYWORD
                }
                return ( $v )
            }
            $N = (5)

            for $valu in $lib.range($N) {
                $lib.print(`{$inner($valu)}/{$N}`)
            }
            '''
            func_catch_q = '''
            function inner(v) {
                if ( $v = 2 ) {
                    KEYWORD
                }
                return ( $v )
            }
            $N = (5)
            try {
                for $valu in $lib.range($N) {
                    $lib.print(`{$inner($valu)}/{$N}`)
                }
            } catch StormRuntimeError as err {
                $lib.print(`caught: {$err.mesg}`)
            }
            '''
            for keyword in keywords:
                q = base_func_q.replace('KEYWORD', keyword)
                msgs = await core.stormlist(q)
                self.stormIsInPrint('1/5', msgs)
                self.stormNotInPrint('2/5', msgs)
                self.stormIsInErr(f'function inner - Loop control statement "{keyword}" used outside of a loop.',
                                  msgs)

                q = func_catch_q.replace('KEYWORD', keyword)
                msgs = await core.stormlist(q)
                self.stormIsInPrint('1/5', msgs)
                self.stormNotInPrint('2/5', msgs)
                self.stormIsInPrint(f'function inner - Loop control statement "{keyword}" used outside of a loop.',
                                    msgs)

            # The toplevel use of the keywords will convert them into StormRuntimeError in the message stream
            # but prevent them from being caught.
            base_top_q = '''
            $N = (5)
            for $j in $lib.range($N) {
                if ($j = 2) { break }
                $lib.print(`{$j}/{$N}`)
            }
            if ($j = 2) {
                KEYWORD
            }
            '''
            top_catch_q = '''
            $N = (5)
            for $j in $lib.range($N) {
                if ($j = 2) { break }
                $lib.print(`{$j}/{$N}`)
            }
            try {
                if ($j = 2) {
                    KEYWORD
                }
            } catch StormRuntimeError as err {
                $lib.print(`caught: {$err.mesg}`)
            }
            '''
            for keyword in keywords:
                q = base_top_q.replace('KEYWORD', keyword)
                msgs = await core.stormlist(q)
                self.stormIsInPrint('1/5', msgs)
                self.stormNotInPrint('2/5', msgs)
                self.stormIsInErr(f'Loop control statement "{keyword}" used outside of a loop.',
                                  msgs)
                errname = [m[1][0] for m in msgs if m[0] == 'err'][0]
                self.eq(errname, 'StormRuntimeError')

                q = top_catch_q.replace('KEYWORD', keyword)
                msgs = await core.stormlist(q)
                self.stormIsInPrint('1/5', msgs)
                self.stormNotInPrint('2/5', msgs)
                self.stormIsInErr(f'Loop control statement "{keyword}" used outside of a loop.',
                                    msgs)
                errname = [m[1][0] for m in msgs if m[0] == 'err'][0]
                self.eq(errname, 'StormRuntimeError')

    async def test_storm_varcall(self):

        async with self.getTestCore() as core:

            text = '''
            for $foo in $foos {

                ($fqdn, $ip) = $foo.split("|")

                [ inet:dns:a=($fqdn, $ip) ]
            }
            '''
            opts = {'vars': {'foos': ['vertex.link|1.2.3.4']}}
            await core.nodes(text, opts=opts)
            self.len(1, await core.nodes('inet:dns:a=(vertex.link,1.2.3.4)'))

    async def test_storm_dict_deref(self):

        async with self.getTestCore() as core:

            text = '''
            [ test:int=$hehe.haha ]
            '''
            opts = {'vars': {'hehe': {'haha': 20}}}
            nodes = await core.nodes(text, opts=opts)
            self.len(1, nodes)
            self.eq(nodes[0].ndef[1], 20)

            text = '''
            $a=({'foo': 'bar'})
            $b=({'baz': 'foo'})
            [ test:str=$a.`{$b.baz}` ]
            '''
            nodes = await core.nodes(text, opts=opts)
            self.len(1, nodes)
            self.eq(nodes[0].ndef[1], 'bar')

            text = '''
            $a=({'foo': 'cool'})
            $b=({'baz': 'foo'})
            [ test:str=$a.($b.baz) ]
            '''
            nodes = await core.nodes(text, opts=opts)
            self.len(1, nodes)
            self.eq(nodes[0].ndef[1], 'cool')

            text = '''
            $foo = ({})
            $bar=({'baz': 'buzz'})
            $foo.`{$bar.baz}` = fuzz
            [ test:str=$foo.buzz ]
            '''
            nodes = await core.nodes(text, opts=opts)
            self.len(1, nodes)
            self.eq(nodes[0].ndef[1], 'fuzz')

            text = '''
            $foo = ({})
            $bar=({'baz': 'fuzz'})
            $foo.($bar.baz) = buzz
            [ test:str=$foo.fuzz ]
            '''
            nodes = await core.nodes(text, opts=opts)
            self.len(1, nodes)
            self.eq(nodes[0].ndef[1], 'buzz')

            self.eq('BAZ', await core.callStorm("$foo=({'bar': 'baz'}) return($foo.('bar').upper())"))
            self.eq('BAZ', await core.callStorm("$foo=({'bar': 'baz'}) return($foo.$('bar').upper())"))
            self.eq('BAZ', await core.callStorm("return(({'bar': 'baz'}).('bar').upper())"))
            self.eq('BAZ', await core.callStorm("return(({'bar': 'baz'}).$('bar').upper())"))
            self.eq('BAZ', await core.callStorm("return((({'bar': 'baz'}).('bar').upper()))"))
            self.eq('BAZ', await core.callStorm("return((({'bar': 'baz'}).$('bar').upper()))"))

            # setitem and deref both toprim the key
            text = '''
            $x = ({})
            $y = (1.23)
            $x.$y = "foo"
            for ($k, $v) in $x { return(($k, $x.$k)) }
            '''
            self.eq((1.23, 'foo'), await core.callStorm(text))

            # constructor also toprims all keys
            text = '''
            $y = (1.23)
            $x = ({
                $y: "foo"
            })
            for ($k, $v) in $x { return(($k, $x.$k)) }
            '''
            self.eq((1.23, 'foo'), await core.callStorm(text))

            text = '''
            $y=$lib.null [ inet:fqdn=foo.com ] $y=$node spin |
            $x = ({
                "cool": {
                    $y: "foo"
                }
            })
            for ($k, $v) in $x {
                for ($k2, $v2) in $v {
                    return(($k2, $x.$k.$k2))
                }
            }
            '''
            self.eq(('foo.com', 'foo'), await core.callStorm(text))

            # using a mutable key raises an exception
            text = '''
            $x = ({})
            $y = ([(1.23)])
            $x.$y = "foo"
            '''
            await self.asyncraises(s_exc.BadArg, core.nodes(text))

            text = '''
            $y = ([(1.23)])
            $x = ({
                $y: "foo"
            })
            '''
            await self.asyncraises(s_exc.BadArg, core.nodes(text))

    async def test_storm_varlist_compute(self):

        async with self.getTestCore() as core:

            text = '''
                [ test:str=foo .seen=(2014,2015) ]
                ($tick, $tock) = .seen
                [ test:int=$tick ]
                +test:int
            '''
            nodes = await core.nodes(text)
            self.len(1, nodes)
            self.eq(nodes[0].ndef[1], 1388534400000000)

    async def test_storm_selfrefs(self):

        async with self.getTestCore() as core:

            nodes = await core.nodes('[ inet:fqdn=woot.com ] -> *')

            self.len(1, nodes)
            self.eq('com', nodes[0].ndef[1])

            await core.nodes('inet:fqdn=woot.com | delnode')

            self.len(0, await core.nodes('inet:fqdn=woot.com'))

    async def test_storm_addnode_runtsafe(self):

        async with self.getTestCore() as core:
            # test adding nodes from other nodes output
            q = '[ inet:fqdn=woot.com inet:fqdn=vertex.link ] [ inet:user = :zone ] +inet:user'
            nodes = await core.nodes(q)
            self.len(2, nodes)
            ndefs = list(sorted([n.ndef for n in nodes]))
            self.eq(ndefs, (('inet:user', 'vertex.link'), ('inet:user', 'woot.com')))

    async def test_storm_subgraph(self):

        async with self.getTestCore() as core:

            await core.nodes('[ inet:ip=1.2.3.4 :asn=20 ]')
            await core.nodes('[ inet:dns:a=(woot.com, 1.2.3.4) +#yepr ]')
            await core.nodes('[ inet:dns:a=(vertex.link, 5.5.5.5) +#nope ]')
            await core.nodes('[ inet:fqdn=vertex.link <(refs)+ {[ media:news=cd5d6bff3fd78bbf1eee91afc80a50dd ]} ]')

            rules = {

                'degrees': 2,

                'pivots': [],

                'filters': ['-#nope'],

                'forms': {

                    'inet:fqdn': {
                        'pivots': ['<- *', '-> *'],
                        'filters': ['-inet:fqdn:issuffix=1'],
                    },

                    'syn:tag': {
                        'pivots': ['-> *'],
                    },

                    '*': {
                        'pivots': ['-> #'],
                    },

                }
            }

            def checkGraph(seeds, alldefs):
                # our TLDs should be omits
                self.len(2, seeds)
                self.len(5, alldefs)

                self.isin(('inet:fqdn', 'woot.com'), seeds)
                self.isin(('inet:fqdn', 'vertex.link'), seeds)

                self.nn(alldefs.get(('syn:tag', 'yepr')))
                self.nn(alldefs.get(('inet:dns:a', ('woot.com', (4, 0x01020304)))))

                self.none(alldefs.get(('inet:asn', 20)))
                self.none(alldefs.get(('syn:tag', 'nope')))
                self.none(alldefs.get(('inet:dns:a', ('vertex.link', (4, 0x05050505)))))

            seeds = []
            alldefs = {}

            async for node in core.view.iterStormPodes('inet:fqdn', opts={'graph': rules}):
                if node[1]['path'].get('graph:seed'):
                    seeds.append(node[0])

                alldefs[node[0]] = node[1]['path'].get('edges')

            checkGraph(seeds, alldefs)

            rules['name'] = 'foo'
            iden = await core.callStorm('return($lib.graph.add($rules).iden)', opts={'vars': {'rules': rules}})

            gdef = await core.addStormGraph(rules)
            iden2 = gdef['iden']

            mods = {
                'name': 'bar',
                'desc': 'foorules',
                'refs': True,
                'edges': False,
                'forms': {},
                'pivots': ['<(seen)- meta:source'],
                'degrees': 3,
                'filters': ['+#nope'],
                'filterinput': False,
                'yieldfiltered': True
            }

            await core.callStorm('$lib.graph.mod($iden, $info)', opts={'vars': {'iden': iden2, 'info': mods}})

            q = '$lib.graph.mod($iden, ({"iden": "foo"}))'
            await self.asyncraises(s_exc.BadArg, core.callStorm(q, opts={'vars': {'iden': iden2}}))

            gdef['scope'] = 'power-up'
            gdef['power-up'] = 'newp'
            await self.asyncraises(s_exc.SynErr, core._addStormGraph(gdef))

            gdef = await core.callStorm('return($lib.graph.get($iden))', opts={'vars': {'iden': iden}})
            self.eq(gdef['name'], 'foo')
            self.eq(gdef['creator'], core.auth.rootuser.iden)

            gdefs = await core.callStorm('return($lib.graph.list())')
            self.len(2, gdefs)
            self.eq(gdefs[0]['name'], 'bar')
            self.eq(gdefs[0]['creator'], core.auth.rootuser.iden)
            self.eq(gdefs[1]['name'], 'foo')
            self.eq(gdefs[1]['creator'], core.auth.rootuser.iden)

            seeds = []
            alldefs = {}
            async for node in core.view.iterStormPodes('inet:fqdn $lib.graph.activate($iden)', opts={'vars': {'iden': iden}}):

                if node[1]['path'].get('graph:seed'):
                    seeds.append(node[0])

                alldefs[node[0]] = node[1]['path'].get('edges')

            checkGraph(seeds, alldefs)

            seeds = []
            alldefs = {}
            async for node in core.view.iterStormPodes('inet:fqdn', opts={'graph': iden}):

                if node[1]['path'].get('graph:seed'):
                    seeds.append(node[0])

                alldefs[node[0]] = node[1]['path'].get('edges')

            checkGraph(seeds, alldefs)

            # now do the same options via the command...
            text = '''
                inet:fqdn | graph
                                --degrees 2
                                --filter { -#nope }
                                --pivot {}
                                --form-pivot inet:fqdn {<- * | limit 20}
                                --form-pivot inet:fqdn {-> * | limit 20}
                                --form-filter inet:fqdn {-inet:fqdn:issuffix=1}
                                --form-pivot syn:tag {-> *}
                                --form-pivot * {-> #}
            '''

            seeds = []
            alldefs = {}
            async for node in core.view.iterStormPodes(text):

                if node[1]['path'].get('graph:seed'):
                    seeds.append(node[0])

                alldefs[node[0]] = node[1]['path'].get('edges')

            checkGraph(seeds, alldefs)

            # filterinput=false behavior
            rules['filterinput'] = False
            seeds = []
            alldefs = {}
            async for node in core.view.iterStormPodes('inet:fqdn', opts={'graph': rules}):

                if node[1]['path'].get('graph:seed'):
                    seeds.append(node[0])

                alldefs[node[0]] = node[1]['path'].get('edges')

            # our TLDs are no longer omits
            self.len(4, seeds)
            self.len(7, alldefs)
            self.isin(('inet:fqdn', 'com'), seeds)
            self.isin(('inet:fqdn', 'link'), seeds)
            self.isin(('inet:fqdn', 'woot.com'), seeds)
            self.isin(('inet:fqdn', 'vertex.link'), seeds)

            # yieldfiltered = True
            rules.pop('filterinput', None)
            rules['yieldfiltered'] = True

            seeds = []
            alldefs = {}
            async for node in core.view.iterStormPodes('inet:fqdn', opts={'graph': rules}):

                if node[1]['path'].get('graph:seed'):
                    seeds.append(node[0])

                alldefs[node[0]] = node[1]['path'].get('edges')

            # The tlds are omitted, but since we are yieldfiltered=True,
            # we still get the seeds. We also get an inet:dns:a node we
            # previously omitted.
            self.len(4, seeds)
            self.len(8, alldefs)
            self.isin(('inet:dns:a', ('vertex.link', (4, 84215045))), alldefs)

            # refs
            rules = {
                'degrees': 2,
                'refs': True,
            }

            seeds = []
            alldefs = {}
            async for node in core.view.iterStormPodes('inet:dns:a:fqdn=woot.com', opts={'graph': rules}):

                if node[1]['path'].get('graph:seed'):
                    seeds.append(node[0])

                alldefs[node[0]] = node[1]['path'].get('edges')

            self.len(1, seeds)
            self.len(5, alldefs)
            # We did make it automatically away 2 degrees with just model refs
            self.eq({('inet:dns:a', ('woot.com', (4, 16909060))),
                     ('inet:fqdn', 'woot.com'),
                     ('inet:ip', (4, 16909060)),
                     ('inet:fqdn', 'com'),
                     ('inet:asn', 20)}, set(alldefs.keys()))

            # Construct a test that encounters nodes which are already
            # in the to-do queue. This is mainly a coverage test.
            q = '[inet:ip=([4, 0]) inet:ip=([4, 1]) inet:ip=([4, 2]) :asn=1138 +#deathstar]'
            await core.nodes(q)

            q = '#deathstar | graph --degrees 2'
            ndefs = set()
            async for node in core.view.iterStormPodes(q):
                ndefs.add(node[0])
            self.isin(('inet:asn', 1138), ndefs)

            # Runtsafety test
            q = '[ test:int=1 ]  | graph --degrees $node.value()'
            await self.asyncraises(s_exc.StormRuntimeError, core.nodes(q))

            opts = {'vars': {'iden': iden, 'iden2': iden2}}
            q = '''
            function acti() {
                $lib.graph.activate($iden)
                return($lib.graph.get())
            }
            return($acti().iden)'''

            self.eq(iden, await core.callStorm(q, opts=opts))
            self.none(await core.callStorm('return($lib.graph.get())'))

            otherpkg = {
                'name': 'graph.powerup',
                'version': '0.0.1',
                'graphs': [{'name': 'testgraph'}]
            }
            await core.addStormPkg(otherpkg)

            visi = await core.auth.addUser('visi')
            uopts = dict(opts)
            uopts['user'] = visi.iden
            opts['vars']['useriden'] = visi.iden

            await self.asyncraises(s_exc.AuthDeny, core.nodes('$lib.graph.del($iden2)', opts=uopts))
            await core.nodes('$lib.graph.grant($iden2, users, $useriden, 3)', opts=opts)

            await core.nodes('$lib.graph.mod($iden2, ({"name": "newname"}))', opts=uopts)
            gdef = await core.callStorm('return($lib.graph.get($iden2))', opts=opts)
            self.eq(gdef['name'], 'newname')

            await core.nodes('$lib.graph.revoke($iden2, users, $useriden)', opts=opts)
            await self.asyncraises(s_exc.AuthDeny, core.nodes('$lib.graph.mod($iden2, ({"name": "newp"}))', opts=uopts))

            await core.nodes('$lib.graph.grant($iden2, users, $useriden, 3)', opts=opts)
            await core.nodes('$lib.graph.del($iden2)', opts=uopts)

            self.len(2, await core.callStorm('return($lib.graph.list())', opts=opts))

            q = '$lib.graph.del($lib.guid(graph.powerup, testgraph))'
            await self.asyncraises(s_exc.AuthDeny, core.nodes(q))

            await core.callStorm('pkg.del graph.powerup')
            await core.callStorm('return($lib.graph.del($iden))', opts={'vars': {'iden': iden}})

            gdefs = await core.callStorm('return($lib.graph.list())')
            self.len(0, gdefs)

            await self.asyncraises(s_exc.NoSuchIden, core.nodes('$lib.graph.del(foo)'))
            await self.asyncraises(s_exc.NoSuchIden, core.nodes('$lib.graph.get(foo)'))
            await self.asyncraises(s_exc.NoSuchIden, core.nodes('$lib.graph.activate(foo)'))
            await self.asyncraises(s_exc.NoSuchIden, core.delStormGraph('foo'))

            q = '$lib.graph.add(({"name": "foo", "forms": {"newp": {}}}))'
            await self.asyncraises(s_exc.NoSuchForm, core.nodes(q))

            # default to full pivots including
            rules = {
                'refs': True,
                'edges': True,
                'degrees': 1,
            }
            msgs = await core.stormlist('inet:fqdn=vertex.link', opts={'graph': rules})

            nodes = {m[1][0]: m[1] for m in msgs if m[0] == 'node'}
            self.len(2, nodes)

            props = set()
            for edge in nodes[('inet:fqdn', 'link')][1]['path']['edges']:
                if edge[1].get('type') == 'prop':
                    props.add(edge[1].get('prop'))

            self.isin('domain', props)

            # include a light edge
            rules = {
                'refs': True,
                'edges': True,
                'degrees': 1,
                'forms': {
                    'inet:fqdn': {
                        'pivots': ['<(*)- *']
                    }
                }
            }

            msgs = await core.stormlist('inet:fqdn=vertex.link', opts={'graph': rules})

            nodes = {m[1][0]: m[1] for m in msgs if m[0] == 'node'}
            self.len(3, nodes)

            edgeinfo = nodes[('media:news', 'cd5d6bff3fd78bbf1eee91afc80a50dd')][1]['path']['edges'][1][1]
            self.eq({'type': 'edge', 'verb': 'refs'}, edgeinfo)

            iden = await core.callStorm('''
                $rules = ({
                    "name": "graph proj",
                    "forms": {
                        "biz:deal": {
                            "pivots": [" --> *", " <-- *"],
                        },
                        "pol:country": {
                            "pivots": ["--> *", "<-- *"],
                            "filters": ["-file:bytes"]
                        },
                        "*": {
                            "pivots": ["-> #"]
                        }
                    },
                })
                return($lib.graph.add($rules).iden)
            ''')

            guids = {
                'race': 'cdd9e140d78830fb46d880dd36b62961',
                'biz': 'c5352253cb13545205664e088ad210f0',
                'orgA': '2e5dcdb52552ca22fa7996158588ea01',
                'orgB': '9ea20ce1375d0ff0d16acfe807289a95',
                'pol': '111e3b57f9bbf973febe74b1e98e89f8'
            }

            await core.callStorm('''[
                (pol:country=$pol
                    :name="some government"
                    :flag=fd0a257397ee841ccd3b6ba76ad59c70310fd402ea3c9392d363f754ddaa67b5
                    <(refs)+ { [ pol:race=$race ] }
                    +#some.stuff)
                (ou:org=$orgA
                   :url=https://foo.bar.com/wat.html)
                (ou:org=$orgB
                   :url=https://neato.burrito.org/stuff.html
                   +#rep.stuff)
                (biz:deal=$biz
                    :buyer={[ ou:org=$orgA ]}
                    :seller={[ ou:org=$orgB ]}
                    <(refs)+ { pol:country=$pol })
            ]''', opts={'vars': guids})

            nodes = await core.nodes('biz:deal | $lib.graph.activate($iden)', opts={'vars': {'iden': iden}})
            self.len(4, nodes)
            ndefs = set([n.ndef for n in nodes])
            self.eq(ndefs, set([
                ('biz:deal', guids['biz']),
                ('ou:org', guids['orgA']),
                ('ou:org', guids['orgB']),
                ('pol:country', guids['pol']),
            ]))

        with self.getTestDir() as dirn:
            async with self.getTestCore(dirn=dirn) as core:
                visi = await core.auth.addUser('visi')
                opts = {'user': visi.iden}

                await core.addStormPkg(otherpkg)
                await core.nodes('$lib.graph.add(({"name": "foo"}))', opts=opts)
                await core.nodes('$lib.graph.add(({"name": "bar"}))')
                self.len(3, await core.callStorm('return($lib.graph.list())', opts=opts))

            async with self.getTestCore(dirn=dirn) as core:
                self.len(3, await core.callStorm('return($lib.graph.list())', opts=opts))

                gdef = await core.callStorm('return($lib.graph.add(({"name": "nodef"})))')
                self.eq(1, gdef['permissions']['default'])

                gdef = await core.callStorm('return($lib.graph.add(({"name": "def", "permissions": {"default": 0}})))')
                self.eq(0, gdef['permissions']['default'])

    async def test_graph_projection_query_validation(self):
        async with self.getTestCore() as core:
            valid = {
                'name': 'valid',
                'forms': {
                    'inet:fqdn': {
                        'pivots': ['<- *'],
                        'filters': []
                    }
                }
            }

            self.nn(await core.addStormGraph(valid))

            bad_form_pivot = {
                'name': 'bad form pivot',
                'forms': {
                    'inet:fqdn': {
                        'pivots': ['<- * |||'],
                        'filters': []
                    }
                }
            }

            await self.asyncraises(s_exc.BadSyntax, core.addStormGraph(bad_form_pivot))

            bad_form_filter = {
                'name': 'bad form filter',
                'forms': {
                    'inet:fqdn': {
                        'pivots': [],
                        'filters': ['+++:wat']
                    }
                }
            }

            await self.asyncraises(s_exc.BadSyntax, core.addStormGraph(bad_form_filter))

            bad_global_filter = {
                'name': 'bad global filter',
                'filters': ['+++:wat']
            }

            await self.asyncraises(s_exc.BadSyntax, core.addStormGraph(bad_global_filter))

            bad_global_pivot = {
                'name': 'bad global pivot',
                'pivots': ['-> * |||']
            }

            await self.asyncraises(s_exc.BadSyntax, core.addStormGraph(bad_global_pivot))

    async def test_storm_two_level_assignment(self):
        async with self.getTestCore() as core:
            q = '$foo=baz $bar=$foo [test:str=$bar]'
            nodes = await core.nodes(q)
            self.len(1, nodes)
            self.eq('baz', nodes[0].ndef[1])

    async def test_storm_quoted_variables(self):
        async with self.getTestCore() as core:
            q = '$"my var"=baz $bar=$"my var" [test:str=$bar]'
            nodes = await core.nodes(q)
            self.len(1, nodes)
            self.eq('baz', nodes[0].ndef[1])

            q = '$d = ({"field 1": "foo", "field 2": "bar"}) [test:str=$d.\'field 1\']'
            nodes = await core.nodes(q)
            self.len(1, nodes)
            self.eq('foo', nodes[0].ndef[1])

            q = '($"a", $"#", $c) = (1, 2, 3) [test:str=$"#"]'
            nodes = await core.nodes(q)
            self.len(1, nodes)
            self.eq('2', nodes[0].ndef[1])

    async def test_storm_type_node(self):

        async with self.getTestCore() as core:
            nodes = await core.nodes('[ ps:person="*" test:ndefcomp=(5, $node) ]')
            self.len(2, nodes)
            self.eq('test:ndefcomp', nodes[0].ndef[0])

            nodes = await core.nodes('[ test:int=1234 ] [test:str=$node.value()] -test:int')
            self.len(1, nodes)
            self.eq(nodes[0].ndef, ('test:str', '1234'))

            nodes = await core.nodes('test:int=1234 [test:str=$node.form()] -test:int')
            self.len(1, nodes)
            self.eq(nodes[0].ndef, ('test:str', 'test:int'))

    async def test_storm_subq_size(self):

        async with self.getTestCore() as core:

            await core.nodes('[ inet:dns:a=(woot.com, 1.2.3.4) inet:dns:a=(vertex.link, 1.2.3.4) ]')

            self.len(0, await core.nodes('inet:ip=1.2.3.4 +( { -> inet:dns:a }=0 )'))

            self.len(1, await core.nodes('inet:ip=1.2.3.4 +( { -> inet:dns:a }=2 )'))
            self.len(0, await core.nodes('inet:ip=1.2.3.4 +( { -> inet:dns:a }=3 )'))

            self.len(0, await core.nodes('inet:ip=1.2.3.4 +( { -> inet:dns:a }!=2 )'))
            self.len(1, await core.nodes('inet:ip=1.2.3.4 +( { -> inet:dns:a }!=3 )'))

            self.len(1, await core.nodes('inet:ip=1.2.3.4 +( { -> inet:dns:a }>=1 )'))
            self.len(1, await core.nodes('inet:ip=1.2.3.4 +( { -> inet:dns:a }>=2 )'))
            self.len(0, await core.nodes('inet:ip=1.2.3.4 +( { -> inet:dns:a }>=3 )'))

            self.len(0, await core.nodes('inet:ip=1.2.3.4 +( { -> inet:dns:a }<=1 )'))
            self.len(1, await core.nodes('inet:ip=1.2.3.4 +( { -> inet:dns:a }<=2 )'))
            self.len(1, await core.nodes('inet:ip=1.2.3.4 +( { -> inet:dns:a }<=3 )'))

            self.len(0, await core.nodes('inet:ip=1.2.3.4 +{ -> inet:dns:a } < 2 '))
            self.len(1, await core.nodes('inet:ip=1.2.3.4 +{ -> inet:dns:a } < 3 '))

            self.len(1, await core.nodes('inet:ip=1.2.3.4 +{ -> inet:dns:a } > 1 '))
            self.len(0, await core.nodes('inet:ip=1.2.3.4 +{ -> inet:dns:a } > 2 '))

            with self.raises(s_exc.NoSuchCmpr) as cm:
                await core.nodes('inet:ip=1.2.3.4 +{ -> inet:dns:a } @ 2')

            await core.nodes('[ risk:attack=* +(uses)> {[ test:str=foo ]} ]')
            await core.nodes('[ risk:attack=* +(uses)> {[ test:str=bar ]} ]')

            q = 'risk:attack +{ -(uses)> * $valu=$node.value() } $lib.print($valu)'
            msgs = await core.stormlist(q)
            self.sorteq([m[1]['mesg'] for m in msgs if m[0] == 'print'], ['foo', 'bar'])

            q = 'risk:attack +{ -(uses)> * $valu=$node.value() } = 1 $lib.print($valu)'
            msgs = await core.stormlist(q)
            self.sorteq([m[1]['mesg'] for m in msgs if m[0] == 'print'], ['foo', 'bar'])

            q = 'risk:attack -{ -(uses)> * $valu=$node.value() } = 2 $lib.print($valu)'
            msgs = await core.stormlist(q)
            self.sorteq([m[1]['mesg'] for m in msgs if m[0] == 'print'], ['foo', 'bar'])

            q = 'risk:attack +{ -(uses)> * $valu=$node.value() } > 0 $lib.print($valu)'
            msgs = await core.stormlist(q)
            self.sorteq([m[1]['mesg'] for m in msgs if m[0] == 'print'], ['foo', 'bar'])

            q = 'risk:attack -{ -(uses)> * $valu=$node.value() } > 1 $lib.print($valu)'
            msgs = await core.stormlist(q)
            self.sorteq([m[1]['mesg'] for m in msgs if m[0] == 'print'], ['foo', 'bar'])

            q = 'risk:attack +{ -(uses)> * $valu=$node.value() } >= 1 $lib.print($valu)'
            msgs = await core.stormlist(q)
            self.sorteq([m[1]['mesg'] for m in msgs if m[0] == 'print'], ['foo', 'bar'])

            q = 'risk:attack -{ -(uses)> * $valu=$node.value() } >= 2 $lib.print($valu)'
            msgs = await core.stormlist(q)
            self.sorteq([m[1]['mesg'] for m in msgs if m[0] == 'print'], ['foo', 'bar'])

            q = 'risk:attack +{ -(uses)> * $valu=$node.value() } < 2 $lib.print($valu)'
            msgs = await core.stormlist(q)
            self.sorteq([m[1]['mesg'] for m in msgs if m[0] == 'print'], ['foo', 'bar'])

            q = 'risk:attack -{ -(uses)> * $valu=$node.value() } < 1 $lib.print($valu)'
            msgs = await core.stormlist(q)
            self.sorteq([m[1]['mesg'] for m in msgs if m[0] == 'print'], ['foo', 'bar'])

            q = 'risk:attack +{ -(uses)> * $valu=$node.value() } <= 1 $lib.print($valu)'
            msgs = await core.stormlist(q)
            self.sorteq([m[1]['mesg'] for m in msgs if m[0] == 'print'], ['foo', 'bar'])

            q = 'risk:attack -{ -(uses)> * $valu=$node.value() } <= 0 $lib.print($valu)'
            msgs = await core.stormlist(q)
            self.sorteq([m[1]['mesg'] for m in msgs if m[0] == 'print'], ['foo', 'bar'])

            q = 'risk:attack +{ -(uses)> * $valu=$node.value() } != 0 $lib.print($valu)'
            msgs = await core.stormlist(q)
            self.sorteq([m[1]['mesg'] for m in msgs if m[0] == 'print'], ['foo', 'bar'])

            q = 'risk:attack -{ -(uses)> * $valu=$node.value() } != 1 $lib.print($valu)'
            msgs = await core.stormlist(q)
            self.sorteq([m[1]['mesg'] for m in msgs if m[0] == 'print'], ['foo', 'bar'])

    async def test_cortex_in(self):

        async with self.getTestCore() as core:

            nodes = await core.nodes('[test:str=a test:str=b test:str=c]')
            self.len(3, nodes)

            self.len(0, await core.nodes('test:str*in=()'))
            self.len(0, await core.nodes('test:str*in=(d,)'))
            self.len(2, await core.nodes('test:str*in=(a, c)'))
            self.len(1, await core.nodes('test:str*in=(a, d)'))
            self.len(3, await core.nodes('test:str*in=(a, b, c)'))

            self.len(0, await core.nodes('test:str +test:str*in=()'))
            self.len(0, await core.nodes('test:str +test:str*in=(d,)'))
            self.len(2, await core.nodes('test:str +test:str*in=(a, c)'))
            self.len(1, await core.nodes('test:str +test:str*in=(a, d)'))
            self.len(3, await core.nodes('test:str +test:str*in=(a, b, c)'))

    async def test_cortex_view_invalid(self):

        async with self.getTestCore() as core:

            core.view.invalid = s_common.guid()
            with self.raises(s_exc.NoSuchLayer):
                await core.nodes('[ test:str=foo ]')

            core.view.invalid = None
            self.len(1, await core.nodes('[ test:str=foo ]'))

    async def test_tag_globbing(self):
        async with self.getTestCore() as core:
            nodes = await core.nodes('[(test:str=n1 +#foo.bar.baz)] [(test:str=n2 +#foo.bad.baz)] [test:str=n3]')
            self.len(3, nodes)

            # Setup worked correct
            self.len(3, await core.nodes('test:str'))
            self.len(2, await core.nodes('test:str +#foo'))

            # Now test globbing - exact match for *
            self.len(2, await core.nodes('test:str +#*'))
            self.len(1, await core.nodes('test:str -#*'))

            # Now test globbing - single star matches one tag level
            self.len(2, await core.nodes('test:str +#foo.*.baz'))
            self.len(1, await core.nodes('test:str +#*.bad'))
            self.len(2, await core.nodes('test:str +#foo*'))
            self.len(1, await core.nodes('test:str +#foo.bar.baz*'))
            # Double stars matches a whole lot more!
            self.len(2, await core.nodes('test:str +#foo.**.baz'))
            self.len(1, await core.nodes('test:str +#**.bar.baz'))
            self.len(2, await core.nodes('test:str +#**.baz'))
            self.len(1, await core.nodes('test:str +#foo.bar.baz**'))

    async def test_storm_lift_compute(self):
        async with self.getTestCore() as core:
            self.len(2, await core.nodes('[ inet:dns:a=(vertex.link,1.2.3.4) inet:dns:a=(woot.com,5.6.7.8)]'))
            self.len(4, await core.nodes('inet:dns:a inet:fqdn=:fqdn'))

    async def test_cortex_delnode_perms(self):

        async with self.getTestCore() as core:

            visi = await core.auth.addUser('visi')

            await visi.addRule((True, ('node', 'add')))
            await visi.addRule((True, ('node', 'prop', 'set')))
            await visi.addRule((True, ('node', 'tag', 'add')))

            opts = {'user': visi.iden}

            await core.nodes('[ test:cycle0=foo :cycle1=bar ]', opts=opts)
            await core.nodes('[ test:cycle1=bar :cycle0=foo ]', opts=opts)

            await core.nodes('[ test:str=foo +#lol ]', opts=opts)

            # no perms and not elevated...
            with self.raises(s_exc.AuthDeny):
                await core.nodes('test:str=foo | delnode', opts=opts)

            await visi.addRule((True, ('node', 'del')))

            self.len(0, await core.nodes('test:str=foo | delnode', opts=opts))

            with self.raises(s_exc.CantDelNode):
                await core.nodes('test:cycle0=foo | delnode', opts=opts)

            with self.raises(s_exc.AuthDeny):
                await core.nodes('test:cycle0=foo | delnode --force', opts=opts)

            await visi.setAdmin(True)

            self.len(0, await core.nodes('test:cycle0=foo | delnode --force', opts=opts))

    async def test_node_repr(self):

        async with self.getTestCore() as core:
            nodes = await core.nodes('[inet:ip=$valu]', opts={'vars': {'valu': (4, 0x01020304)}})
            self.len(1, nodes)
            node = nodes[0]
            self.eq('1.2.3.4', node.repr())

            nodes = await core.nodes('[inet:dns:a=(woot.com, 1.2.3.4)]')
            self.len(1, nodes)
            node = nodes[0]
            self.eq('1.2.3.4', node.repr('ip'))

    async def test_cortex_storm_vars(self):

        async with self.getTestCore() as core:

            opts = {'vars': {'foo': '1.2.3.4'}}

            self.len(1, await core.nodes('[ inet:ip=$foo ]', opts=opts))
            self.len(1, await core.nodes('$bar=5.5.5.5 [ inet:ip=$bar ]'))

            self.len(1, await core.nodes('[ inet:dns:a=(woot.com,1.2.3.4) ]'))

            self.len(2, await core.nodes('inet:dns:a=(woot.com,1.2.3.4) $hehe=:fqdn inet:fqdn=$hehe'))

            self.len(1, await core.nodes('inet:dns:a=(woot.com,1.2.3.4) $hehe=:fqdn +:fqdn=$hehe'))
            self.len(0, await core.nodes('inet:dns:a=(woot.com,1.2.3.4) $hehe=:fqdn -:fqdn=$hehe'))

            self.len(1, await core.nodes('[ test:pivcomp=(hehe,haha) :tick=2015 +#foo=(2014,2016) ]'))
            self.len(1, await core.nodes('test:pivtarg=hehe [ .seen=2015 ]'))

            self.len(1, await core.nodes('test:pivcomp=(hehe,haha) $ticktock=#foo -> test:pivtarg +.seen@=$ticktock'))

            self.len(1, await core.nodes('inet:dns:a=(woot.com,1.2.3.4) [ .seen=(2015,2018) ]'))

            nodes = await core.nodes('inet:dns:a=(woot.com,1.2.3.4) $seen=.seen :fqdn -> inet:fqdn [ .seen=$seen ]')
            self.len(1, nodes)
            node = nodes[0]
            self.eq(node.get('.seen'), (1420070400000000, 1514764800000000))

            with self.raises(s_exc.NoSuchProp):
                await core.nodes('inet:dns:a=(woot.com,1.2.3.4) $newp=.newp')

            # Vars can also be provided as tuple
            opts = {'vars': {'foo': ('hehe', 'haha')}}
            self.len(1, await core.nodes('test:pivcomp=$foo', opts=opts))

            # Vars can also be provided as integers
            norm = core.model.type('time').norm('2015')[0]
            opts = {'vars': {'foo': norm}}
            self.len(1, await core.nodes('test:pivcomp:tick=$foo', opts=opts))

    async def test_cortex_nexslogen_off(self):
        '''
        Everything still works when no nexus log is kept
        '''
        conf = {'nexslog:en': False, 'layers:logedits': True}
        async with self.getTestCore(conf=conf) as core:
            self.len(2, await core.nodes('[test:str=foo test:str=bar]'))
            self.len(2, await core.nodes('test:str'))

    async def test_cortex_logedits_off(self):
        '''
        Everything still works when no layer log is kept
        '''
        conf = {'nexslog:en': True, 'layers:logedits': False}
        async with self.getTestCore(conf=conf) as core:
            self.len(2, await core.nodes('[test:str=foo test:str=bar]'))
            self.len(2, await core.nodes('test:str'))

            layr = core.getLayer()
            await self.agenlen(0, layr.syncNodeEdits(0, wait=False))
            await self.agenlen(0, layr.syncNodeEdits2(0, wait=False))
            # We can still generate synthetic edits though
            ndedits = await alist(layr.iterLayerNodeEdits())
            self.gt(len(ndedits), 0)

            self.eq(0, await layr.getEditIndx())

    async def test_feed_syn_nodes(self):

        async with self.getTestCore() as core0:

            await core0._addDataModels(s_t_utils.deprmodel)

            podes = []

            node1 = (await core0.nodes('[ test:int=1 ]'))[0]
            await node1.setData('foo', 'bar')
            pack = node1.pack()
            pack[1]['nodedata'] = {'foo': 'bar'}
            pack[1]['edges'] = (('refs', ('inet:ip', '1.2.3.4')),
                                ('newp', ('test:newp', 'newp')),
                                ('newp', ('test:int', 'newp')))
            podes.append(pack)

            node2 = (await core0.nodes('[ test:int=2 ] | [ +(refs)> { test:int=1 } ]'))[0]
            pack = node2.pack()
            pack[1]['edges'] = (('refs', node1.iden()), )
            podes.append(pack)

            node3 = (await core0.nodes('[ test:int=3 ]'))[0]
            podes.append(node3.pack())

            node = (await core0.nodes(f'[ test:int=4 ]'))[0]
            pack = node.pack()
            pack[1]['edges'] = [('refs', ('inet:ip', f'{y}')) for y in range(500)]
            podes.append(pack)

        async with self.getTestCore() as core1:

            await core1._addDataModels(s_t_utils.deprmodel)

            await core1.addFeedData(podes)
            self.len(4, await core1.nodes('test:int'))
            self.len(1, await core1.nodes('test:int=1 -(refs)> inet:ip +inet:ip=1.2.3.4'))
            self.len(0, await core1.nodes('test:int=1 -(newp)> *'))

            node1 = (await core1.nodes('test:int=1'))[0]
            self.eq('bar', await node1.getData('foo'))
            self.len(1, await core1.nodes('test:int=2 -(refs)> *'))

            await core1.addTagProp('test', ('int', {}), {})

            msgs = await core1.stormlist('test:int=1 [+#beep.beep:test=1138]')
            self.stormHasNoWarnErr(msgs)
            pode = [m[1] for m in msgs if m[0] == 'node'][0]
            pode = (('test:int', 4), pode[1])

            await core1.addFeedData([pode])
            nodes = await core1.nodes('test:int=4')
            self.eq(1138, nodes[0].getTagProp('beep.beep', 'test'))

            # Put bad data in
            data = [(('test:str', 'newp'), {'tags': {'test.newp': 'newp'}})]
            await core1.addFeedData(data)
            self.len(1, await core1.nodes('test:str=newp -#test.newp'))

            data = [(('test:str', 'opps'), {'tagprops': {'test.newp': {'newp': 'newp'}}})]
            await core1.addFeedData(data)
            self.len(1, await core1.nodes('test:str=opps +#test.newp'))

            data = [(('test:str', 'ahh'), {'nodedata': 123})]
            await core1.addFeedData(data)
            nodes = await core1.nodes('test:str=ahh')
            self.len(1, nodes)
            await self.agenlen(0, nodes[0].iterData())

            data = [(('test:str', 'baddata'), {'nodedata': {123: 'newp',
                                                            'newp': b'123'}})]
            await core1.addFeedData(data)
            nodes = await core1.nodes('test:str=baddata')
            self.len(1, nodes)
            await self.agenlen(0, nodes[0].iterData())

            data = [(('test:str', 'beef'), {'edges': [(node1.iden(), {})]})]
            await core1.addFeedData(data)
            nodes = await core1.nodes('test:str=beef')
            self.len(1, nodes)
            await self.agenlen(0, nodes[0].iterEdgesN1())

            data = [(('test:str', 'fake'), {'edges': [('newp', s_common.ehex(s_common.buid('fake')))]})]
            await core1.addFeedData(data)
            nodes = await core1.nodes('test:str=fake')
            self.len(1, nodes)
            await self.agenlen(0, nodes[0].iterEdgesN1())

            data = [(('syn:cmd', 'newp'), {})]
            await core1.addFeedData(data)
            self.len(0, await core1.nodes('syn:cmd=newp'))

            data = [(('test:str', 'beef'), {'edges': [('newp', ('syn:form', 'newp'))]})]
            await core1.addFeedData(data)
            nodes = await core1.nodes('test:str=beef')
            self.len(1, nodes)
            await self.agenlen(0, nodes[0].iterEdgesN1())

            # Feed into a forked view
            vdef2 = await core1.view.fork()
            view2_iden = vdef2.get('iden')

            data = [(('test:int', 1), {'tags': {'noprop': [None, None]},
                                       'tagprops': {'noprop': {'test': 'newp'}}})]
            await core1.addFeedData(data, viewiden=view2_iden)
            self.len(1, await core1.nodes('test:int=1 +#noprop', opts={'view': view2_iden}))

            data = [(('test:int', 1), {'tags': {'noprop': (None, None),
                                                'noprop.two': (None, None)},
                                       'tagprops': {'noprop': {'test': 1}}})]
            await core1.addFeedData(data, viewiden=view2_iden)
            nodes = await core1.nodes('test:int=1 +#noprop.two', opts={'view': view2_iden})
            self.len(1, nodes)
            self.eq(1, nodes[0].getTagProp('noprop', 'test'))

            # Test a bulk add
            tags = {'tags': {'test': (2020, 2022)}}
            data = [(('test:int', x), tags) for x in range(2001)]
            await core1.addFeedData(data)
            nodes = await core1.nodes('test:int#test')
            self.len(2001, nodes)

            await core1.nodes('movetag test newtag')

            data = [(('test:int', 1), {'props': {'int2': 2},
                                       'tags': {'test': [2020, 2021]},
                                       'tagprops': {'noprop': {'test': 1}}})]
            await core1.addFeedData(data, viewiden=view2_iden)
            nodes = await core1.nodes('test:int=1 +#newtag', opts={'view': view2_iden})
            self.len(1, nodes)
            self.eq(2, nodes[0].get('int2'))
            self.eq(1, nodes[0].getTagProp('noprop', 'test'))

            data = [(('test:int', 1), {'tags': {'test': (2020, 2022)}})]
            await core1.addFeedData(data, viewiden=view2_iden)
            nodes = await core1.nodes('test:int=1 +#newtag', opts={'view': view2_iden})
            self.len(1, nodes)
            self.eq((2020, 2022), nodes[0].getTag('newtag'))

            await core1.setTagModel('test', 'regex', (None, '[0-9]{4}'))

            # This tag doesn't match the regex but should still make the node
            data = [(
                ('test:int', 8),
                {'tags': {'test.12345': (None, None)},
                 'tagprops': {'test.12345': {'score': (1, 1)}}}
            )]
            await core1.addFeedData(data)
            self.len(1, await core1.nodes('test:int=8 -#test.12345'))

            data = [(('test:int', 8), {'tags': {'test.1234': (None, None)}})]
            await core1.addFeedData(data)
            self.len(0, await core1.nodes('test:int=8 -#newtag.1234'))

            core1.view.layers[0].readonly = True
            await self.asyncraises(s_exc.IsReadOnly, core1.addFeedData(data))

            await core1.nodes('model.deprecated.lock test:deprform:deprprop2')

            data = [(('test:deprform', 'foo'), {'props': {'deprprop2': 'bar', 'okayprop': 'foo'}})]
            await core1.addFeedData(data, viewiden=view2_iden)
            nodes = await core1.nodes('test:deprform=foo', opts={'view': view2_iden})
            self.len(1, nodes)
            self.nn(nodes[0].get('okayprop'))
            self.none(nodes[0].get('deprprop2'))

            await core1.nodes('model.deprecated.lock test:deprprop')

            data = [(('test:deprform', 'dform'), {'props': {'deprprop': ['1', '2'],
                                                            'ndefprop': ('test:deprprop', 'a'),
                                                            'okayprop': 'okay'}})]
            await core1.addFeedData(data, viewiden=view2_iden)
            nodes = await core1.nodes('test:deprform=dform', opts={'view': view2_iden})
            self.len(1, nodes)
            self.nn(nodes[0].get('okayprop'))
            self.none(nodes[0].get('deprprop'))
            self.none(nodes[0].get('ndefprop'))
            self.len(0, await core1.nodes('test:deprprop', opts={'view': view2_iden}))

            with self.raises(s_exc.IsDeprLocked):
                q = '[test:deprform=dform :ndefprop=(test:deprprop, a)]'
                await core1.nodes(q, opts={'view': view2_iden})

            with self.raises(s_exc.IsDeprLocked):
                q = '[test:deprform=dform :deprprop=(1, 2)]'
                await core1.nodes(q, opts={'view': view2_iden})

    async def test_storm_sub_query(self):

        async with self.getTestCore() as core:
            # check that the sub-query can make changes but doesnt effect main query output
            nodes = await core.nodes('[ test:str=foo +#bar ] { [ +#baz ] -#bar }')
            node = nodes[0]
            self.nn(node.getTag('baz'))

            await core.nodes('[ test:str=oof +#bar ] { [ test:int=0xdeadbeef ] }')
            self.len(1, await core.nodes('test:int=3735928559'))

        # Test using subqueries for filtering
        async with self.getTestCore() as core:
            # Generic tests

            self.len(1, await core.nodes('[ test:str=bar +#baz ]'))
            self.len(1, await core.nodes('[ test:pivcomp=(foo,bar) ]'))

            self.len(0, await core.nodes('test:pivcomp=(foo,bar) -{ :lulz -> test:str +#baz }'))
            self.len(1, await core.nodes('test:pivcomp=(foo,bar) +{ :lulz -> test:str +#baz } +test:pivcomp'))

            # Practical real world example

            self.len(2, await core.nodes('[ inet:ip=1.2.3.4 :loc=us inet:dns:a=(vertex.link,1.2.3.4) ]'))
            self.len(2, await core.nodes('[ inet:ip=4.3.2.1 :loc=zz inet:dns:a=(example.com,4.3.2.1) ]'))
            self.len(1, await core.nodes('inet:ip:loc=us'))
            self.len(1, await core.nodes('inet:dns:a:fqdn=vertex.link'))
            self.len(1, await core.nodes('inet:ip:loc=zz'))
            self.len(1, await core.nodes('inet:dns:a:fqdn=example.com'))

            # lift all dns, pivot to ip where loc=us, remove the results
            # this should return the example node because the vertex node matches the filter and should be removed
            nodes = await core.nodes('inet:dns:a -{ :ip -> inet:ip +:loc=us }')
            self.len(1, nodes)
            self.eq(nodes[0].ndef[1], ('example.com', (4, 67305985)))

            # lift all dns, pivot to ip where loc=us, add the results
            # this should return the vertex node because only the vertex node matches the filter
            nodes = await core.nodes('inet:dns:a +{ :ip -> inet:ip +:loc=us }')
            self.len(1, nodes)
            self.eq(nodes[0].ndef[1], ('vertex.link', (4, 16909060)))

            # lift all dns, pivot to ip where cc!=us, remove the results
            # this should return the vertex node because the example node matches the filter and should be removed
            nodes = await core.nodes('inet:dns:a -{ :ip -> inet:ip -:loc=us }')
            self.len(1, nodes)
            self.eq(nodes[0].ndef[1], ('vertex.link', (4, 16909060)))

            # lift all dns, pivot to ip where cc!=us, add the results
            # this should return the example node because only the example node matches the filter
            nodes = await core.nodes('inet:dns:a +{ :ip -> inet:ip -:loc=us }')
            self.len(1, nodes)
            self.eq(nodes[0].ndef[1], ('example.com', (4, 67305985)))

            # lift all dns, pivot to ip where asn=1234, add the results
            # this should return nothing because no nodes have asn=1234
            self.len(0, await core.nodes('inet:dns:a +{ :ip -> inet:ip +:asn=1234 }'))

            # lift all dns, pivot to ip where asn!=1234, add the results
            # this should return everything because no nodes have asn=1234
            nodes = await core.nodes('inet:dns:a +{ :ip -> inet:ip -:asn=1234 }')
            self.len(2, nodes)

    async def test_storm_switchcase(self):

        async with self.getTestCore() as core:

            # non-runtsafe switch value
            text = '[inet:ip=([4, 1]) :asn=22] $asn=:asn switch $asn {42: {[+#foo42]} 22: {[+#foo22]}}'
            nodes = await core.nodes(text)
            self.len(1, nodes)
            self.nn(nodes[0].getTag('foo22'))
            self.none(nodes[0].getTag('foo42'))

            text = '[inet:ip=([4, 2]) :asn=42] $asn=:asn switch $asn {42: {[+#foo42]} 22: {[+#foo22]}}'
            nodes = await core.nodes(text)
            self.len(1, nodes)
            self.none(nodes[0].getTag('foo22'))
            self.nn(nodes[0].getTag('foo42'))

            text = '[inet:ip=([4, 3]) :asn=0] $asn=:asn switch $asn {42: {[+#foo42]} 22: {[+#foo22]}}'
            nodes = await core.nodes(text)
            self.len(1, nodes)
            self.none(nodes[0].getTag('foo22'))
            self.none(nodes[0].getTag('foo42'))

            # completely runsafe switch

            text = '$foo=foo switch $foo {foo: {$result=bar} nop: {$result=baz}} [test:str=$result]'
            nodes = await core.nodes(text)
            self.len(1, nodes)
            self.eq(nodes[0].ndef[1], 'bar')

            text = '$foo=nop switch $foo {foo: {$result=bar} nop: {$result=baz}} [test:str=$result]'
            nodes = await core.nodes(text)
            self.len(1, nodes)
            self.eq(nodes[0].ndef[1], 'baz')

            text = '$foo=nop switch $foo {foo: {$result=bar} *: {$result=baz}} [test:str=$result]'
            nodes = await core.nodes(text)
            self.len(1, nodes)
            self.eq(nodes[0].ndef[1], 'baz')

            text = '$foo=xxx $result=xxx switch $foo {foo: {$result=bar} nop: {$result=baz}} [test:str=$result]'
            nodes = await core.nodes(text)
            self.len(1, nodes)
            self.eq(nodes[0].ndef[1], 'xxx')

            text = '$foo=foo switch $foo {foo: {test:str=bar}}'
            nodes = await core.nodes(text)
            self.len(1, nodes)

            opts = {'vars': {'woot': 'hehe'}}
            text = '[test:str=a] switch $woot { hehe: {[+#baz]} }'
            nodes = await core.nodes(text, opts=opts)
            self.len(1, nodes)
            for node in nodes:
                self.eq(node.ndef[1], 'a')
                self.nn(node.getTag('baz'))
                self.none(node.getTag('faz'))
                self.none(node.getTag('jaz'))

            opts = {'vars': {'woot': 'haha hoho'}}
            text = '[test:str=b] switch $woot { hehe: {[+#baz]} "haha hoho": {[+#faz]} "lolz:lulz": {[+#jaz]} }'
            nodes = await core.nodes(text, opts=opts)
            self.len(1, nodes)
            for node in nodes:
                self.eq(node.ndef[1], 'b')
                self.none(node.getTag('baz'))
                self.nn(node.getTag('faz'))
                self.none(node.getTag('jaz'))

            opts = {'vars': {'woot': 'lolz:lulz'}}
            text = "[test:str=c] switch $woot { hehe: {[+#baz]} 'haha hoho': {[+#faz]} 'lolz:lulz': {[+#jaz]} }"
            nodes = await core.nodes(text, opts=opts)
            self.len(1, nodes)
            for node in nodes:
                self.eq(node.ndef[1], 'c')
                self.none(node.getTag('baz'))
                self.none(node.getTag('faz'))
                self.nn(node.getTag('jaz'))

            opts = {'vars': {'woot': 'lulz'}}
            text = '[test:str=c] switch $woot { hehe: {[+#baz]} *: {[+#jaz]} }'
            nodes = await core.nodes(text, opts=opts)
            self.len(1, nodes)
            for node in nodes:
                self.eq(node.ndef[1], 'c')
                self.none(node.getTag('baz'))
                self.nn(node.getTag('jaz'))

            opts = {'vars': {'woot': 'lulz'}}
            text = '''[test:str=c] $form=$node.form() switch $form { 'test:str': {[+#known]} *: {[+#unknown]} }'''
            nodes = await core.nodes(text, opts=opts)
            self.len(1, nodes)
            node = nodes[0]
            self.eq(node.ndef[1], 'c')
            self.nn(node.getTag('known'))
            self.none(node.getTag('unknown'))

            q = '$valu={[test:str=foo]} switch $valu { foo: {test:str=foo return($node.value()) } }'
            self.eq('foo', await core.callStorm(q))

            # multi-value switch cases
            q = '''
            [test:str=$inval]
            switch $node.value() {
                "foo": { return($node.value()) }
                ("boo", "bar"): { return($node.value()) }
                (coo, car): { return($node.value()) }
                ('doo', 'dar'): { return($node.value()) }
                ("goo", 'gar', gaz): { return($node.value()) }
            }
            $lib.raise(BadArg, `Failed match on {$inval}`)
            '''
            for inval in ('foo', 'boo', 'bar', 'coo', 'car', 'doo', 'dar', 'goo', 'gar', 'gaz'):
                valu = await core.callStorm(q, opts={'vars': {'inval': inval}})
                self.eq(valu, inval)

            # bare asterisk is allowed as a multi-value
            valu = await core.callStorm('$foo="*" switch $foo { *:{ return(default) } (someval, *): { return(multi) } }')
            self.eq(valu, 'multi')

            # multiple default cases is invalid
            msgs = await core.stormlist('$foo=foo switch $foo { *:{} *:{} }')
            self.stormIsInErr('Switch statements cannot have more than one default case. Found 2.', msgs)

            # multi-value case without a comma
            msgs = await core.stormlist('$foo=foo switch $foo { (foo bar): { $lib.print(woot) } }')
            self.stormIsInErr('Unexpected token', msgs)
            self.stormIsInErr('expecting one of: case multi-value, double-quoted string, single-quoted string', msgs)

            # multi-value case without a second value
            msgs = await core.stormlist('$foo=foo switch $foo { (foo, ): { $lib.print(woot) } }')
            self.stormIsInErr('Unexpected token', msgs)
            self.stormIsInErr('expecting one of: case multi-value, double-quoted string, single-quoted string', msgs)

            # multi-value case without a comma or second value
            msgs = await core.stormlist('$foo=foo switch $foo { (foo): { $lib.print(woot) } }')
            self.stormIsInErr('Unexpected token', msgs)
            self.stormIsInErr('expecting one of: ,', msgs)

    async def test_storm_tagvar(self):

        async with self.getTestCore() as core:

            opts = {'vars': {'tag': 'hehe.haha', 'mtag': '', }}

            nodes = await core.nodes('[ test:str=foo +#$tag ]', opts=opts)
            self.len(1, nodes)
            node = nodes[0]
            self.eq(node.ndef[1], 'foo')
            self.nn(node.getTag('hehe.haha'))

            nodes = await core.nodes('#$tag', opts=opts)
            self.len(1, nodes)
            node = nodes[0]
            self.eq(node.ndef[1], 'foo')
            self.nn(node.getTag('hehe.haha'))

            nodes = await core.nodes('$tag=hehe.haha test:str=foo +#$tag')
            self.len(1, nodes)
            node = nodes[0]
            self.eq(node.ndef[1], 'foo')
            self.nn(node.getTag('hehe.haha'))

            nodes = await core.nodes('[test:str=foo2] $tag="*" test:str +#$tag')
            self.len(1, nodes)
            node = nodes[0]
            self.eq(node.ndef[1], 'foo')
            self.nn(node.getTag('hehe.haha'))

            nodes = await core.nodes('$tag=hehe.* test:str +#$tag')
            self.len(1, nodes)
            node = nodes[0]
            self.eq(node.ndef[1], 'foo')

            nodes = await core.nodes('[test:str=foo :hehe=newtag] $tag=:hehe [+#$tag]')
            self.len(1, nodes)
            node = nodes[0]
            self.eq(node.ndef[1], 'foo')
            self.nn(node.getTag('newtag'))

            nodes = await core.nodes('#$tag [ -#$tag ]', opts=opts)
            self.len(1, nodes)
            node = nodes[0]
            self.eq(node.ndef[1], 'foo')
            self.none(node.getTag('hehe.haha'))

            mesgs = await core.stormlist('$var=timetag test:str=foo [+#$var=2019] $lib.print(#$var)')
            podes = [m[1] for m in mesgs if m[0] == 'node']
            self.len(1, podes)
            pode = podes[0]
            self.true(s_node.tagged(pode, '#timetag'))

            mesgs = await core.stormlist('test:str=foo $var=$node.value() [+#$var=2019] $lib.print(#$var)')
            self.stormIsInPrint('(1546300800000000, 1546300800000001)', mesgs)
            podes = [m[1] for m in mesgs if m[0] == 'node']
            self.len(1, podes)
            pode = podes[0]
            self.true(s_node.tagged(pode, '#foo'))

            nodes = await core.nodes('$d = ({"foo": "bar"}) [test:str=yop +#$d.foo]')
            self.len(1, nodes)
            self.nn(nodes[0].getTag('bar'))

            q = '$t="{first}.{last}" [test:str=yop +#$t.format(first=foo, last=bar)]'
            nodes = await core.nodes(q)
            self.len(1, nodes)
            self.nn(nodes[0].getTag('foo.bar'))

            q = '$foo=(tag1,tag2,tag3) [test:str=x +#$foo]'
            nodes = await core.nodes(q)
            self.len(1, nodes)
            self.nn(nodes[0].getTag('tag1'))
            self.nn(nodes[0].getTag('tag2'))
            self.nn(nodes[0].getTag('tag3'))

            nodes = await core.nodes('[ test:str=foo +?#$mtag +?#$tag ]', opts=opts)
            self.len(1, nodes)
            node = nodes[0]
            self.eq(node.ndef[1], 'foo')
            self.nn(node.getTag('hehe.haha'))

            q = '$foo=(tag1,?,tag3) [test:str=x +?#$foo]'
            nodes = await core.nodes(q)
            self.len(1, nodes)
            self.nn(nodes[0].getTag('tag1'))
            self.nn(nodes[0].getTag('tag3'))

            q = '$t1="" $t2="" $t3=tag3 [test:str=x -#$t1 +?#$t2 +?#$t3]'
            nodes = await core.nodes(q)
            self.len(1, nodes)
            self.nn(nodes[0].getTag('tag3'))

            mesgs = await core.stormlist('test:str=foo $var=$node.value() [+?#$var=2019] $lib.print(#$var)')
            self.stormIsInPrint('(1546300800000000, 1546300800000001)', mesgs)
            podes = [m[1] for m in mesgs if m[0] == 'node']
            self.len(1, podes)
            pode = podes[0]
            self.true(s_node.tagged(pode, '#foo'))

            mesgs = await core.stormlist('$var="" test:str=foo [+?#$var=2019]')
            podes = [m[1] for m in mesgs if m[0] == 'node']
            self.len(1, podes)
            pode = podes[0]
            self.true(s_node.tagged(pode, '#timetag'))

            nodes = await core.nodes('$d = ({"foo": ""}) [test:str=yop +?#$d.foo +#tag1]')
            self.len(1, nodes)
            self.none(nodes[0].getTag('foo.*'))
            self.nn(nodes[0].getTag('tag1'))

    async def test_storm_forloop(self):

        async with self.getTestCore() as core:

            opts = {'vars': {'fqdns': ('foo.com', 'bar.com')}}

            nodes = await core.nodes('for $fqdn in $fqdns { [ inet:fqdn=$fqdn ] }', opts=opts)
            self.sorteq(('bar.com', 'foo.com'), [n.ndef[1] for n in nodes])

            opts = {'vars': {'dnsa': (('foo.com', '1.2.3.4'), ('bar.com', '5.6.7.8'))}}

            nodes = await core.nodes('for ($fqdn, $ip) in $dnsa { [ inet:dns:a=($fqdn,$ip) ] }', opts=opts)
            self.eq((('foo.com', (4, 0x01020304)), ('bar.com', (4, 0x05060708))), [n.ndef[1] for n in nodes])

            with self.raises(s_exc.StormVarListError):
                await core.nodes('for ($fqdn,$ip,$boom) in $dnsa { [ inet:dns:a=($fqdn,$ip) ] }', opts=opts)

            q = '[ inet:ip=1.2.3.4 +#hehe +#haha ] for ($foo,$bar,$baz) in $node.tags() {[+#$foo]}'
            with self.raises(s_exc.StormVarListError):
                await core.nodes(q)

            await core.nodes('inet:ip=1.2.3.4 for $tag in $node.tags() { [ +#hoho ] { [inet:ip=5.5.5.5 +#$tag] } continue [ +#visi ] }')  # noqa: E501
            self.len(1, await core.nodes('inet:ip=5.5.5.5 +#hehe +#haha -#visi'))

            self.len(1, await core.nodes('''
                inet:ip=1.2.3.4
                for $tag in $node.tags() {
                    [ +#hoho ]
                    { [inet:ip=6.6.6.6 +#$tag] }
                    break
                    [ +#visi ]
                }
            '''))
            q = 'inet:ip=6.6.6.6 +(#hehe or #haha) -(#hehe and #haha) -#visi'
            self.len(1, await core.nodes(q))

            q = 'inet:ip=1.2.3.4 for $tag in $node.tags() { [test:str=$tag] }'  # noqa: E501
            nodes = await core.nodes(q)
            self.eq([n.ndef[0] for n in nodes], [*['test:str', 'inet:ip'] * 3])

            # non-runsafe iteration over a dictionary
            q = '''$dict=({"key1": "valu1", "key2": "valu2"}) [(test:str=test1) (test:str=test2)]
            for ($key, $valu) in $dict {
                [:hehe=$valu]
            }
            '''
            nodes = await core.nodes(q)
            # Each input node is yielded *twice* from the runtime
            self.len(4, nodes)
            self.eq({'test1', 'test2'}, {n.ndef[1] for n in nodes})
            for node in nodes:
                self.eq(node.get('hehe'), 'valu2')

            # None values don't yield anything
            q = '''$foo = ({})
            for $name in $foo.bar { [ test:str=$name ] }
            '''
            nodes = await core.nodes(q)
            self.len(0, nodes)

            # Even with a inbound node, zero loop iterations will not yield inbound nodes.
            q = '''test:str=test1 $foo = ({})
            for $name in $foo.bar { [ test:str=$name ] }
            '''
            nodes = await core.nodes(q)
            self.len(0, nodes)

            q = '''$list=([["inet:fqdn", "nest.com"]])
            for ($form, $valu) in $list { [ *$form=$valu ] }
            '''
            nodes = await core.nodes(q)
            self.len(1, nodes)
            self.eq(('inet:fqdn', 'nest.com'), nodes[0].ndef)

            q = '''inet:fqdn=nest.com $list=([[$node.form(), $node.value()]])
            for ($form, $valu) in $list { [ *$form=$valu ] }
            '''
            nodes = await core.nodes(q)
            self.len(2, nodes)
            self.eq(('inet:fqdn', 'nest.com'), nodes[0].ndef)
            self.eq(('inet:fqdn', 'nest.com'), nodes[1].ndef)

            with self.raises(s_exc.StormRuntimeError) as err:
                await core.nodes('[ it:dev:int=1 ] for $n in $node.value() { }')
            self.isin("'int' object is not iterable: 1", err.exception.errinfo.get('mesg'))

            with self.raises(s_exc.StormRuntimeError) as err:
                await core.nodes('for $n in { .created return($node) } { }')
            self.isin("'node' object is not iterable", err.exception.errinfo.get('mesg'))

    async def test_storm_whileloop(self):

        async with self.getTestCore() as core:
            q = '$x = 0 while $($x < 10) { $x=$($x+1) [test:int=$x]}'
            nodes = await core.nodes(q)
            self.len(10, nodes)

            # It should work the same with a continue at the end
            q = '$x = 0 while $($x < 10) { $x=$($x+1) [test:int=$x] continue}'
            nodes = await core.nodes(q)
            self.len(10, nodes)

            # Non Runtsafe test
            q = '''
            test:int=4 test:int=5 $x=$node.value()
            while 1 {
                $x=$($x-1)
                if $($x=$(2)) {continue}
                elif $($x=$(1)) {break}
                $lib.print($x)
            } '''
            msgs = await core.stormlist(q)
            prints = [m[1].get('mesg') for m in msgs if m[0] == 'print']
            self.eq(['3', '4', '3'], prints)

            # Non runtsafe yield test
            q = 'test:int=4 while $node.value() { [test:str=$node.value()] break}'
            nodes = await core.nodes(q)
            self.len(1, nodes)

            q = '$x = 10 while 1 { $x=$($x-2) if $($x=$(4)) {continue} [test:int=$x]  if $($x<=0) {break} }'
            nodes = await core.nodes(q)
            self.eq([8, 6, 2, 0], [n.ndef[1] for n in nodes])

    async def test_storm_varmeth(self):

        async with self.getTestCore() as core:

            opts = {'vars': {'blob': 'woot.com|1.2.3.4'}}
            nodes = await core.nodes('[ inet:dns:a=$blob.split("|") ]', opts=opts)

            self.len(1, nodes)
            for node in nodes:
                self.eq(node.ndef[0], 'inet:dns:a')
                self.eq(node.ndef[1], ('woot.com', (4, 0x01020304)))

    async def test_storm_formpivot(self):

        async with self.getTestCore() as core:

            nodes = await core.nodes('[ inet:dns:a=(woot.com,1.2.3.4) ]')

            # this tests getdst()
            nodes = await core.nodes('inet:fqdn=woot.com -> inet:dns:a')
            self.len(1, nodes)
            for node in nodes:
                self.eq(node.ndef, ('inet:dns:a', ('woot.com', (4, 0x01020304))))

            # this tests getsrc()
            nodes = await core.nodes('inet:fqdn=woot.com -> inet:dns:a -> inet:ip')
            self.len(1, nodes)
            for node in nodes:
                self.eq(node.ndef, ('inet:ip', (4, 0x01020304)))

            with self.raises(s_exc.NoSuchPivot):
                nodes = await core.nodes('[ test:int=10 ] -> test:type')

            nodes = await core.nodes('[ test:str=woot :bar=(inet:fqdn, woot.com) ] -> inet:fqdn')
            self.eq(nodes[0].ndef, ('inet:fqdn', 'woot.com'))

    async def test_storm_expressions(self):
        async with self.getTestCore() as core:

            async def _test(q, ansr):
                nodes = await core.nodes(f'[test:int={q}]')
                self.len(1, nodes)
                self.eq(nodes[0].ndef, ('test:int', ansr))

            await _test('$(42)', 42)
            await _test('$(2 + 4)', 6)
            await _test('$(4 - 2)', 2)
            await _test('$(4 -2)', 2)
            await _test('$(4- 2)', 2)
            await _test('$(4-2)', 2)
            await _test('$(2 * 4)', 8)
            await _test('$(1 + 2 * 4)', 9)
            await _test('$(1 + 2 * 4)', 9)
            await _test('$((1 + 2) * 4)', 12)
            await _test('$(1 < 1)', 0)
            await _test('$(1 <= 1)', 1)
            await _test('$(1 > 1)', 0)
            await _test('$(1 >= 1)', 1)
            await _test('$(1 >= 1 + 1)', 0)
            await _test('$(1 >= 1 + 1 * -2)', 1)
            await _test('$(1 - 1 - 1)', -1)
            await _test('$(4 / 2 / 2)', 1)
            await _test('$(1 / 2)', 0)
            await _test('$(1 != 1)', 0)
            await _test('$(2 != 1)', 1)
            await _test('$(2 = 1)', 0)
            await _test('$(2 = 2)', 1)
            await _test('$(2 = 2.0)', 1)
            await _test('$("foo" = "foo")', 1)
            await _test('$("foo" != "foo")', 0)
            await _test('$("foo2" = "foo")', 0)
            await _test('$("foo2" != "foo")', 1)
            await _test('$(0 and 1)', 0)
            await _test('$(1 and 1)', 1)
            await _test('$(1 or 1)', 1)
            await _test('$(0 or 0)', 0)
            await _test('$(1 or 0)', 1)
            await _test('$(not 0)', 1)
            await _test('$(not 1)', 0)
            await _test('$(1 or 0 and 0)', 1)  # and > or
            await _test('$(not 1 and 1)', 0)  # not > and
            await _test('$(not 1 > 1)', 1)  # cmp > not

            opts = {'vars': {'none': None}}
            # runtsafe
            nodes = await core.nodes('if $($none) {[test:str=yep]}', opts=opts)
            self.len(0, nodes)

            # non-runtsafe
            nodes = await core.nodes('[test:int=42] if $($none) {[test:str=$node]} else {spin}', opts=opts)
            self.len(0, nodes)

            nodes = await core.nodes('if $(not $none) {[test:str=yep]}', opts=opts)
            self.len(1, nodes)
            nodes = await core.nodes('[test:int=42] if $(not $none) {[test:str=yep]} else {spin}', opts=opts)
            self.len(2, nodes)

            # TODO:  implement move-along mechanism
            # await _test('$(1 / 0)', 0)

            # Test non-runtsafe
            q = '[test:type10=1 :intprop=24] $val=:intprop [test:int=$(1 + $val)]'
            nodes = await core.nodes(q)
            self.len(2, nodes)
            self.eq(nodes[0].ndef, ('test:int', 25))

            # Test invalid comparisons
            q = '$val=(1,2,3) [test:str=$("foo" >= $val)]'
            await self.asyncraises(s_exc.BadCast, core.nodes(q))

            q = '$val=(1,2,3) [test:str=$($val >= "foo")]'
            await self.asyncraises(s_exc.BadCast, core.nodes(q))

            q = '$val=42 [test:str=$(42<$val)]'
            nodes = await core.nodes(q)
            self.len(1, nodes)
            self.eq(nodes[0].ndef, ('test:str', 'false'))

            q = '[test:str=foo :hehe=42] [test:str=$(not :hehe<42)]'
            nodes = await core.nodes(q)
            self.len(2, nodes)
            self.eq(nodes[0].ndef, ('test:str', 'true'))

            with self.raises(s_exc.StormRuntimeError) as cm:
                await core.nodes('$x=(1 / 0)')
            self.eq('Cannot divide by zero', cm.exception.get('mesg'))

            with self.raises(s_exc.StormRuntimeError) as cm:
                await core.nodes('$x=(1 % 0)')
            self.eq('Cannot divide by zero', cm.exception.get('mesg'))

            with self.raises(s_exc.StormRuntimeError) as cm:
                await core.nodes('$x=(1.0 / 0.0)')
            self.eq('Cannot divide by zero', cm.exception.get('mesg'))

            with self.raises(s_exc.StormRuntimeError) as cm:
                await core.nodes('$x=(1.0 % 0.0)')
            self.eq('Invalid operation on a Number', cm.exception.get('mesg'))

    async def test_storm_filter_vars(self):
        '''
        Test variable filters (e.g. +$foo) and expression filters (e.g. +$(:hehe < 4))

        '''
        async with self.getTestCore() as core:

            # variable filter, non-runtsafe, true path
            q = '[test:type10=1 :strprop=1] $foo=:strprop +$foo'
            nodes = await core.nodes(q)
            self.len(1, nodes)

            # variable filter, non-runtsafe, false path
            q = '[test:type10=1 :strprop=1] $foo=:strprop -$foo'
            nodes = await core.nodes(q)
            self.len(0, nodes)

            # variable filter, runtsafe, true path
            q = '[test:type10=1 :strprop=1] $foo=1 +$foo'
            nodes = await core.nodes(q)
            self.len(1, nodes)

            # variable filter, runtsafe, false path
            q = '[test:type10=1 :strprop=1] $foo=$(0) -$foo'
            nodes = await core.nodes(q)
            self.len(1, nodes)

            # expression filter, non-runtsafe, true path
            q = '[test:type10=2 :strprop=1] | spin | test:type10 +$(:strprop)'
            nodes = await core.nodes(q)
            self.len(2, nodes)

            # expression filter, non-runtsafe, false path
            q = '[test:type10=1 :strprop=1] -$(:strprop + 0)'
            nodes = await core.nodes(q)
            self.len(0, nodes)

            # expression filter, runtsafe, true path
            q = '[test:type10=1 :strprop=1] +$(1)'
            nodes = await core.nodes(q)
            self.len(1, nodes)

            # expression filter, runtsafe, false path
            q = '[test:type10=1 :strprop=1] -$(0)'
            nodes = await core.nodes(q)
            self.len(1, nodes)

            q = '''
            [ file:bytes=sha256:2d168c4020ba0136cd8808934c29bf72cbd85db52f5686ccf84218505ba5552e
                :mime:pe:compiled="1992/06/19 22:22:17.000000"
            ]
            -(file:bytes:size <= 16384 and file:bytes:mime:pe:compiled < 2014/01/01)'''
            self.len(1, await core.nodes(q))

    async def test_storm_filter(self):
        async with self.getTestCore() as core:
            q = '[test:str=test +#test=(2018,2019)]'
            nodes = await core.nodes(q)
            self.len(1, nodes)

            q = 'test:str=test $foo=test $bar=(2018,2019) +#$foo=$bar'
            nodes = await core.nodes(q)
            self.len(1, nodes)

            q = 'test:str=test $foo=$node.value() $bar=(2018,2019) +#$foo=$bar'
            nodes = await core.nodes(q)
            self.len(1, nodes)

            # Filter by var as node
            q = '[ps:person=*] $person = $node { [(test:str=foo :bar=$person)] } -ps:person test:str +:bar=$person'
            nodes = await core.nodes(q)
            self.len(1, nodes)

            # Lift by var as node
            q = '[ps:person=*] $person = $node { [test:ndef=$person] }  test:ndef=$person'
            nodes = await core.nodes(q)
            self.len(2, nodes)

    async def test_storm_ifstmt(self):

        async with self.getTestCore() as core:
            nodes = await core.nodes('[test:int=1 :int2=1] if :int2 {[+#woot]}')
            self.true(nodes[0].hasTag('woot'))
            nodes = await core.nodes('[test:int=1 :int2=0] if $(:int2) {[+#woot2]}')
            self.false(nodes[0].hasTag('woot2'))

            nodes = await core.nodes('[test:int=1 :int2=1] if $(:int2) {[+#woot3]} else {[+#nowoot3]}')
            self.true(nodes[0].hasTag('woot3'))
            self.false(nodes[0].hasTag('nowoot3'))

            nodes = await core.nodes('[test:int=2 :int2=0] if $(:int2) {[+#woot3]} else {[+#nowoot3]}')
            self.false(nodes[0].hasTag('woot3'))
            self.true(nodes[0].hasTag('nowoot3'))

            q = '[test:int=0 :int2=0] if $(:int2) {[+#woot41]} elif $($node.value()) {[+#woot42]}'
            nodes = await core.nodes(q)
            self.false(nodes[0].hasTag('woot41'))
            self.false(nodes[0].hasTag('woot42'))

            q = '[test:int=0 :int2=1] if $(:int2) {[+#woot51]} elif $($node.value()) {[+#woot52]}'
            nodes = await core.nodes(q)
            self.true(nodes[0].hasTag('woot51'))
            self.false(nodes[0].hasTag('woot52'))

            q = '[test:int=1 :int2=1] if $(:int2) {[+#woot61]} elif $($node.value()) {[+#woot62]}'
            nodes = await core.nodes(q)
            self.true(nodes[0].hasTag('woot61'))
            self.false(nodes[0].hasTag('woot62'))

            q = '[test:int=2 :int2=0] if $(:int2) {[+#woot71]} elif $($node.value()) {[+#woot72]}'
            nodes = await core.nodes(q)
            self.false(nodes[0].hasTag('woot71'))
            self.true(nodes[0].hasTag('woot72'))

            q = ('[test:int=0 :int2=0] if $(:int2) {[+#woot81]} '
                 'elif $($node.value()) {[+#woot82]} else {[+#woot83]}')
            nodes = await core.nodes(q)
            self.false(nodes[0].hasTag('woot81'))
            self.false(nodes[0].hasTag('woot82'))
            self.true(nodes[0].hasTag('woot83'))

            q = ('[test:int=0 :int2=42] if $(:int2) {[+#woot91]} '
                 'elif $($node.value()){[+#woot92]}else {[+#woot93]}')
            nodes = await core.nodes(q)
            self.true(nodes[0].hasTag('woot91'))
            self.false(nodes[0].hasTag('woot92'))
            self.false(nodes[0].hasTag('woot93'))

            q = ('[test:int=1 :int2=0] if $(:int2){[+#woota1]} '
                 'elif $($node.value()) {[+#woota2]} else {[+#woota3]}')
            nodes = await core.nodes(q)
            self.false(nodes[0].hasTag('woota1'))
            self.true(nodes[0].hasTag('woota2'))
            self.false(nodes[0].hasTag('woota3'))

            q = ('[test:int=1 :int2=1] if $(:int2) {[+#wootb1]} '
                 'elif $($node.value()) {[+#wootb2]} else{[+#wootb3]}')
            nodes = await core.nodes(q)
            self.true(nodes[0].hasTag('wootb1'))
            self.false(nodes[0].hasTag('wootb2'))
            self.false(nodes[0].hasTag('wootb3'))

            # Runtsafe condition with nodes
            nodes = await core.nodes('[test:str=yep2] if $(1) {[+#woot]}')
            self.true(nodes[0].hasTag('woot'))

            # Runtsafe condition with nodes, condition is false
            nodes = await core.nodes('[test:str=yep2] if $(0) {[+#woot2]}')
            self.false(nodes[0].hasTag('woot2'))

            # Completely runtsafe, condition is true
            q = '$foo=yawp if $foo {$bar=lol} else {$bar=rofl} [test:str=yep3 +#$bar]'
            nodes = await core.nodes(q)
            self.true(nodes[0].hasTag('lol'))
            self.false(nodes[0].hasTag('rofl'))

            # Completely runtsafe, condition is false
            q = '$foo=$(0) if $($foo) {$bar=lol} else {$bar=rofl} [test:str=yep4 +#$bar]'
            nodes = await core.nodes(q)
            self.false(nodes[0].hasTag('lol'))
            self.true(nodes[0].hasTag('rofl'))

            # Non-constant runtsafe
            q = '$vals=(1,2,3,4) for $i in $vals {if $($i="1") {[test:int=$i]}}'
            nodes = await core.nodes(q)
            self.len(1, nodes)

    async def test_storm_order(self):
        q = '''[test:str=foo :hehe=bar] $tvar=() $tvar.append(1) $tvar.append(:hehe) $lib.print(('').join($tvar)) '''
        async with self.getTestCore() as core:
            mesgs = await core.stormlist(q)
            self.stormIsInPrint('1bar', mesgs)

    async def test_cortex_mirror(self):

        with self.getTestDir() as dirn:

            path00 = s_common.gendir(dirn, 'core00')
            path01 = s_common.gendir(dirn, 'core01')

            async with self.getTestCore(dirn=path00) as core00:
                await core00.nodes('[ inet:ip=1.2.3.4 ]')

            s_tools_backup.backup(path00, path01)

            async with self.getTestCore(dirn=path00) as core00:

                self.false(core00.conf.get('mirror'))

                await core00.nodes('[ inet:ip=1.2.3.4 ]')

                ip00 = await core00.nodes('[ inet:ip=3.3.3.3 ]')

                await core00.nodes('$lib.queue.add(hehe)')
                q = 'trigger.add node:add --form inet:fqdn --query {$lib.queue.get(hehe).put($node.repr())}'
                msgs = await core00.stormlist(q)

                ddef = await core00.callStorm('return($lib.dmon.add(${$lib.time.sleep(10)}, name=hehedmon))')
                await core00.callStorm('return($lib.dmon.del($iden))', opts={'vars': {'iden': ddef.get('iden')}})

                url = core00.getLocalUrl()

                core01conf = {'mirror': url}

                async with self.getTestCore(dirn=path01, conf=core01conf) as core01:

                    await core00.nodes('[ inet:fqdn=vertex.link ]')
                    await core00.nodes('queue.add visi')

                    await core01.sync()

                    ip01 = await core01.nodes('inet:ip=3.3.3.3')
                    self.eq(ip00[0].get('.created'), ip01[0].get('.created'))

                    self.len(1, await core01.nodes('inet:fqdn=vertex.link'))

                    q = 'for ($offs, $fqdn) in $lib.queue.get(hehe).gets(wait=0) { inet:fqdn=$fqdn }'
                    self.len(2, await core01.nodes(q))

                    msgs = await core01.stormlist('queue.list')
                    self.stormIsInPrint('visi', msgs)

                    opts = {'vars': {'iden': ddef.get('iden')}}
                    ddef1 = await core01.callStorm('return($lib.dmon.get($iden))', opts=opts)
                    self.none(ddef1)

                    # Validate that mirrors can still write
                    await core01.nodes('queue.add visi2')
                    msgs = await core01.stormlist('queue.list')
                    self.stormIsInPrint('visi2', msgs)

                    await core01.nodes('[ inet:fqdn=www.vertex.link ]')
                    self.len(1, await core01.nodes('inet:fqdn=www.vertex.link'))

                    await self.asyncraises(s_exc.SynErr, core01.delView(core01.view.iden))

                    # get the nexus index
                    nexusind = core01.nexsroot.nexslog.index()

                await core00.nodes('[ inet:ip=5.5.5.5 ]')

                # test what happens when we go down and come up again...
                async with self.getTestCore(dirn=path01, conf=core01conf) as core01:

                    # check that startup does not create any events
                    self.eq(nexusind, core01.nexsroot.nexslog.index())

                    await core00.nodes('[ inet:fqdn=woot.com ]')
                    await core01.sync()

                    q = 'for ($offs, $fqdn) in $lib.queue.get(hehe).gets(wait=0) { inet:fqdn=$fqdn }'
                    self.len(5, await core01.nodes(q))
                    self.len(1, await core01.nodes('inet:ip=5.5.5.5'))

                    opts = {'vars': {'iden': ddef.get('iden')}}
                    ddef = await core01.callStorm('return($lib.dmon.get($iden))', opts=opts)
                    self.none(ddef)

            # now lets start up in the opposite order...
            async with self.getTestCore(dirn=path01, conf=core01conf) as core01:

                async with self.getTestCore(dirn=path00) as core00:

                    self.len(1, await core00.nodes('[ inet:ip=6.6.6.6 ]'))

                    await core01.sync()

                    self.len(1, await core01.nodes('inet:ip=6.6.6.6'))

                # what happens if *he* goes down and comes back up again?
                async with self.getTestCore(dirn=path00) as core00:

                    await core00.nodes('[ inet:ip=7.7.7.7 ]')

                    await core01.sync()

                    self.len(1, (await core01.nodes('inet:ip=7.7.7.7')))

                # Try a write with the leader down
                with mock.patch('synapse.lib.nexus.FOLLOWER_WRITE_WAIT_S', 2):
                    await self.asyncraises(s_exc.LinkErr, core01.nodes('[inet:ip=7.7.7.8]'))

                # Bring the leader back up and try again
                async with self.getTestCore(dirn=path00) as core00:
                    self.len(1, await core01.nodes('[ inet:ip=7.7.7.8 ]'))

                # remove the mirrorness from the Cortex and ensure that we can
                # write to the Cortex. This will move the core01 ahead of
                # core00 & core01 can become the leader. By default this is
                # not a graceful promotion.
                await core01.promote()
                self.false(core01.nexsroot._mirready.is_set())

                self.len(1, await core01.nodes('[inet:ip=9.9.9.8]'))
                new_url = core01.getLocalUrl()
                new_conf = {'mirror': new_url}
                async with self.getTestCore(dirn=path00, conf=new_conf) as core00:
                    await core00.sync()
                    self.len(1, await core00.nodes('inet:ip=9.9.9.8'))

    async def test_cortex_mirror_culled(self):

        with self.getTestDir() as dirn:

            path00 = s_common.gendir(dirn, 'core00')    # upstream
            path01 = s_common.gendir(dirn, 'core01')    # mirror
            path02 = s_common.gendir(dirn, 'core02')    # mirror of mirror
            path02b = s_common.gendir(dirn, 'core02b')  # mirror of mirror restore

            async with self.getTestCore(dirn=path00) as core00:
                await core00.nodes('[ inet:ip=1.2.3.4 ]')

            s_tools_backup.backup(path00, path01)
            s_tools_backup.backup(path00, path02)

            async with self.getTestCore(dirn=path00) as core00:

                url00 = core00.getLocalUrl()

                lowuser = await core00.auth.addUser('low')
                opts = {'user': lowuser.iden}
                await self.asyncraises(s_exc.AuthDeny, core00.callStorm('$lib.cell.trimNexsLog()', opts=opts))

                async with self.getTestCore(dirn=path01, conf={'mirror': url00}) as core01:

                    url01 = core01.getLocalUrl()

                    async with self.getTestCore(dirn=path02, conf={'mirror': url01}) as core02:

                        url02 = core02.getLocalUrl()
                        consumers = [url01, url02]
                        opts = {'vars': {'cons': consumers}}
                        strim = 'return($lib.cell.trimNexsLog(consumers=$cons))'

                        await core00.nodes('[ inet:ip=10.0.0.0/28 ]')
                        ips00 = await core00.count('inet:ip')

                        await core01.sync()
                        await core02.sync()

                        self.eq(ips00, await core01.count('inet:ip'))
                        self.eq(ips00, await core02.count('inet:ip'))

                        ind = await core00.getNexsIndx()
                        ret = await core00.callStorm(strim, opts=opts)
                        self.eq(ind, ret)

                        await core01.sync()
                        await core02.sync()

                        # all the logs match
                        log00 = await alist(core00.nexsroot.nexslog.iter(0))
                        log01 = await alist(core01.nexsroot.nexslog.iter(0))
                        log02 = await alist(core02.nexsroot.nexslog.iter(0))
                        self.true(log00 == log01 == log02)

                        # simulate a waiter timing out
                        with mock.patch('synapse.cortex.CoreApi.waitNexsOffs', return_value=False):
                            await self.asyncraises(s_exc.SynErr, core00.callStorm(strim, opts=opts))

                    # consumer offline
                    await self.asyncraises(ConnectionRefusedError, core00.callStorm(strim, opts=opts))

                    # admin can still cull and break the mirror
                    await core00.nodes('[ inet:ip=127.0.0.1/28 ]')

                    ind = await core00.rotateNexsLog()
                    await core01.sync()
                    self.true(await core00.cullNexsLog(ind - 1))
                    await core01.sync()

                    log00 = await alist(core00.nexsroot.nexslog.iter(0))
                    log01 = await alist(core01.nexsroot.nexslog.iter(0))
                    self.eq(log00, log01)

                    with self.getAsyncLoggerStream('synapse.lib.nexus', 'offset is out of sync') as stream:
                        async with self.getTestCore(dirn=path02, conf={'mirror': url01}) as core02:
                            self.true(await stream.wait(6))
                            self.true(core02.nexsroot.isfini)

                # restore mirror
                s_tools_backup.backup(path01, path02b)

                async with self.getTestCore(dirn=path01, conf={'mirror': url00}) as core01:

                    url01 = core01.getLocalUrl()

                    async with self.getTestCore(dirn=path02b, conf={'mirror': url01}) as core02:

                        url02 = core02.getLocalUrl()
                        opts = {'vars': {'url01': url01, 'url02': url02}}
                        strim = 'return($lib.cell.trimNexsLog(consumers=($url01, $url02), timeout=$lib.null))'

                        await core00.nodes('[ inet:ip=11.0.0.0/28 ]')
                        ips00 = await core00.count('inet:ip')

                        await core01.sync()
                        await core02.sync()

                        self.eq(ips00, await core01.count('inet:ip'))
                        self.eq(ips00, await core02.count('inet:ip'))

                        # all the logs match
                        log00 = await alist(core00.nexsroot.nexslog.iter(0))
                        log01 = await alist(core01.nexsroot.nexslog.iter(0))
                        log02 = await alist(core02.nexsroot.nexslog.iter(0))
                        self.true(log00 == log01 == log02)

                        rng00 = core00.nexsroot.nexslog._ranges
                        rng01 = core01.nexsroot.nexslog._ranges
                        rng02 = core02.nexsroot.nexslog._ranges
                        self.true(rng00 == rng01 == rng02)

                        # can call trim from a mirror
                        # NOTE: core02 will have a prox to itself to wait for offset
                        ind = await core02.getNexsIndx()
                        ret = await core02.callStorm(strim, opts=opts)
                        self.eq(ind, ret)

                        await core01.sync()
                        await core02.sync()

                        # all the logs match
                        log00 = await alist(core00.nexsroot.nexslog.iter(0))
                        log01 = await alist(core01.nexsroot.nexslog.iter(0))
                        log02 = await alist(core02.nexsroot.nexslog.iter(0))
                        self.true(log00 == log01 == log02)

    async def test_cortex_mirror_of_mirror(self):

        with self.getTestDir() as dirn:

            path00 = s_common.gendir(dirn, 'core00')
            path01 = s_common.gendir(dirn, 'core01')
            path02 = s_common.gendir(dirn, 'core02')
            path02a = s_common.gendir(dirn, 'core02a')

            async with self.getTestCore(dirn=path00) as core00:
                await core00.nodes('[ inet:ip=1.2.3.4 ]')

            s_tools_backup.backup(path00, path01)
            s_tools_backup.backup(path01, path02)
            s_tools_backup.backup(path01, path02a)

            async with self.getTestCore(dirn=path00) as core00:

                self.false(core00.conf.get('mirror'))

                await core00.nodes('[ inet:ip=1.2.3.4 ]')
                await core00.nodes('$lib.queue.add(hehe)')
                q = 'trigger.add node:add --form inet:fqdn --query {$lib.queue.get(hehe).put($node.repr())}'
                await core00.nodes(q)

                url = core00.getLocalUrl()

                core01conf = {'mirror': url}
                async with self.getTestCore(dirn=path01, conf=core01conf) as core01:
                    url2 = core01.getLocalUrl()

                    core02conf = {'mirror': url2}
                    async with self.getTestCore(dirn=path02, conf=core02conf) as core02:

                        await core00.nodes('[ inet:fqdn=vertex.link ]')
                        await core00.nodes('queue.add visi')

                        await core01.sync()
                        self.len(1, await core01.nodes('inet:fqdn=vertex.link'))

                        await core02.sync()

                        self.len(1, await core02.nodes('inet:fqdn=vertex.link'))

                        # Changes from the bottom get dispersed
                        self.len(1, await core02.nodes('[ inet:fqdn=test.vertex.link ]'))
                        self.len(1, await core00.nodes('inet:fqdn=test.vertex.link'))
                        self.len(1, await core01.nodes('inet:fqdn=test.vertex.link'))

                        # Changes from the middle get dispersed
                        self.len(1, await core01.nodes('[ inet:fqdn=test2.vertex.link ]'))
                        self.len(1, await core00.nodes('inet:fqdn=test2.vertex.link'))
                        await core02.sync()
                        self.len(1, await core02.nodes('inet:fqdn=test2.vertex.link'))

                        # Bring up a sibling mirror to the bottom
                        async with self.getTestCore(dirn=path02a, conf=core02conf) as core02a:
                            self.len(1, await core02a.nodes('[ inet:fqdn=test3.vertex.link ]'))
                            self.len(1, await core02a.nodes('inet:fqdn=test2.vertex.link'))

                            # Make sure sibling can see changes from other sibling
                            await core02.sync()
                            self.len(1, await core02.nodes('inet:fqdn=test3.vertex.link'))

                            logentrycount00 = await core00.nexsroot.index()
                            logentrycount01 = await core01.nexsroot.index()
                            logentrycount02 = await core02.nexsroot.index()
                            logentrycount02a = await core02a.nexsroot.index()

                            self.eq(logentrycount00, logentrycount01)
                            self.eq(logentrycount01, logentrycount02)
                            self.eq(logentrycount02, logentrycount02a)

    async def test_norms(self):
        async with self.getTestCoreAndProxy() as (core, prox):
            # getPropNorm base tests
            norm, info = await core.getPropNorm('test:str', 1234)
            self.eq(norm, '1234')
            self.eq(info, {})

            norm, info = await core.getPropNorm('test:comp', ('1234', '1234'))
            self.eq(norm, (1234, '1234'))
            self.eq(info, {'subs': {'hehe': 1234, 'haha': '1234'}, 'adds': (('test:int', 1234, {}),)})

            await self.asyncraises(s_exc.BadTypeValu, core.getPropNorm('test:int', 'newp'))
            await self.asyncraises(s_exc.NoSuchProp, core.getPropNorm('test:newp', 'newp'))

            norm, info = await prox.getPropNorm('test:str', 1234)
            self.eq(norm, '1234')
            self.eq(info, {})

            norm, info = await prox.getPropNorm('test:comp', ('1234', '1234'))
            self.eq(norm, (1234, '1234'))
            self.eq(info, {'subs': {'hehe': 1234, 'haha': '1234'}, 'adds': (('test:int', 1234, {}),)})

            await self.asyncraises(s_exc.BadTypeValu, prox.getPropNorm('test:int', 'newp'))
            await self.asyncraises(s_exc.NoSuchProp, prox.getPropNorm('test:newp', 'newp'))

            # getTypeNorm base tests
            norm, info = await core.getTypeNorm('test:str', 1234)
            self.eq(norm, '1234')
            self.eq(info, {})

            norm, info = await core.getTypeNorm('test:comp', ('1234', '1234'))
            self.eq(norm, (1234, '1234'))
            self.eq(info, {'subs': {'hehe': 1234, 'haha': '1234'}, 'adds': (('test:int', 1234, {}),)})

            await self.asyncraises(s_exc.BadTypeValu, core.getTypeNorm('test:int', 'newp'))
            await self.asyncraises(s_exc.NoSuchType, core.getTypeNorm('test:newp', 'newp'))

            norm, info = await prox.getTypeNorm('test:str', 1234)
            self.eq(norm, '1234')
            self.eq(info, {})

            norm, info = await prox.getTypeNorm('test:comp', ('1234', '1234'))
            self.eq(norm, (1234, '1234'))
            self.eq(info, {'subs': {'hehe': 1234, 'haha': '1234'}, 'adds': (('test:int', 1234, {}),)})

            await self.asyncraises(s_exc.BadTypeValu, prox.getTypeNorm('test:int', 'newp'))
            await self.asyncraises(s_exc.NoSuchType, prox.getTypeNorm('test:newp', 'newp'))

            # getPropNorm can norm sub props
            norm, info = await core.getPropNorm('test:str:tick', '3001')
            self.eq(norm, 32535216000000000)
            self.eq(info, {})
            # but getTypeNorm won't handle that
            await self.asyncraises(s_exc.NoSuchType, core.getTypeNorm('test:str:tick', '3001'))

            # specify typeopts to getTypeNorm/getPropNorm
            norm, info = await prox.getTypeNorm('array', ('  TIME   ', '   pass   ', '   the  '), typeopts={'uniq': True, 'sorted': True, 'type': 'str', 'typeopts': {'strip': True, 'lower': True}})
            self.eq(norm, ('pass', 'the', 'time'))

            norm, info = await prox.getPropNorm('test:comp', "1234:comedy", typeopts={'sepr': ':'})
            self.eq(norm, (1234, "comedy"))

            # getTypeNorm can norm types which aren't defined as forms/props
            norm, info = await core.getTypeNorm('test:lower', 'ASDF')
            self.eq(norm, 'asdf')
            # but getPropNorm won't handle that
            await self.asyncraises(s_exc.NoSuchProp, core.getPropNorm('test:lower', 'ASDF'))

    async def test_addview(self):
        async with self.getTestCore() as core:
            visi = await core.auth.addUser('visi')

            (await core.addLayer()).get('iden')
            deflayr = (await core.getLayerDef()).get('iden')

            vdef = {'layers': (deflayr,)}
            view = (await core.addView(vdef)).get('iden')
            self.nn(core.getView(view))
            self.false(visi.allowed(('view', 'read'), gateiden=view))

            vdef['worldreadable'] = True
            view = (await core.addView(vdef)).get('iden')
            self.nn(core.getView(view))
            self.true(visi.allowed(('view', 'read'), gateiden=view))

            # Missing layers
            vdef = {'name': 'mylayer'}
            await self.asyncraises(s_exc.SchemaViolation, core.addView(vdef))

            # Layer not a string
            vdef = {'layers': (123,)}
            await self.asyncraises(s_exc.SchemaViolation, core.addView(vdef))

    async def test_view_setlayers(self):

        async with self.getTestCore() as core:

            self.len(1, await core.nodes('[ test:str=deflayr ]'))

            newlayr = (await core.addLayer()).get('iden')
            deflayr = (await core.getLayerDef()).get('iden')

            vdef = {'layers': (deflayr,)}
            view = (await core.addView(vdef)).get('iden')

            opts = {'view': view}
            self.len(1, await core.nodes('test:str=deflayr', opts=opts))

            await core.setViewLayers((newlayr, deflayr), iden=view)

            self.len(1, await core.nodes('[ test:str=newlayr ]', opts=opts))
            self.len(0, await core.nodes('test:str=newlayr'))

    async def test_view_set_parent(self):
        async with self.getTestCore() as core:

            layer1 = (await core.addLayer()).get('iden')
            layer2 = (await core.addLayer()).get('iden')
            layer3 = (await core.addLayer()).get('iden')
            layer4 = (await core.addLayer()).get('iden')

            videna = (await core.addView(
                {'layers': (layer1,)}
            )).get('iden')

            videnb = (await core.addView(
                {'layers': (layer2, layer3)}
            )).get('iden')

            videnc = (await core.addView(
                {'layers': (layer4,)}
            )).get('iden')

            viewa = core.getView(videna)
            viewb = core.getView(videnb)

            self.len(1, viewa.layers)
            self.len(2, viewb.layers)

            await viewa.setViewInfo('parent', videnb)

            # Make sure View A has all the layers we expect it to have - one
            # from itself and two from View B. Also make sure they're in the
            # order we expect.
            self.len(3, viewa.layers)
            self.eq(layer1, viewa.layers[0].iden)
            self.eq(layer2, viewa.layers[1].iden)
            self.eq(layer3, viewa.layers[2].iden)

            self.len(2, viewb.layers)

            # This fails because viewb has more than one layer
            with self.raises(s_exc.BadArg):
                await viewb.setViewInfo('parent', videnc)

    async def test_cortex_storm_lib_dmon(self):

        with self.getTestDir() as dirn:

            async with self.getTestCoreAndProxy(dirn=dirn) as (core, prox):
                nodes = await core.nodes('''

                    $lib.print(hi)

                    $tx = $lib.queue.add(tx)
                    $rx = $lib.queue.add(rx)

                    $ddef = $lib.dmon.add(${

                        $rx = $lib.queue.get(tx)
                        $tx = $lib.queue.get(rx)

                        $ip = nope
                        for ($offs, $ip) in $rx.gets(wait=1) {
                            [ inet:ip=$ip ]
                            $rx.cull($offs)
                            $tx.put($ip)
                        }
                    })

                    $tx.put(1.2.3.4)

                    for ($xoff, $xpv4) in $rx.gets(size=1, wait=1) { }

                    $lib.print(xed)

                    inet:ip=$xpv4

                    $lib.dmon.del($ddef.iden)

                    $lib.queue.del(tx)
                    $lib.queue.del(rx)
                ''')
                self.len(1, nodes)
                self.len(0, await prox.getStormDmons())

                with self.raises(s_exc.NoSuchIden):
                    await core.nodes('$lib.dmon.del(newp)')

                await core.stormlist('auth.user.add user')
                user = await core.auth.getUserByName('user')
                asuser = {'user': user.iden}

                ddef = await core.callStorm('return($lib.dmon.add(${$lib.print(foo)}))')
                iden = ddef.get('iden')
                asuser['vars'] = {'iden': iden}

                with self.raises(s_exc.AuthDeny):
                    await core.callStorm(f'$lib.dmon.del($iden)', opts=asuser)

                # remove the dmon without a nexus entry to verify recover works
                await core._delStormDmon(iden)
                self.none(await core.callStorm('return($lib.dmon.get($iden))', opts=asuser))
                self.eq('storm:dmon:add', (await core.nexsroot.nexslog.last())[1][1])

            async with self.getTestCoreAndProxy(dirn=dirn) as (core, prox):

                self.nn(await core.callStorm('return($lib.dmon.get($iden))', opts=asuser))
                self.nn(core.stormdmondefs.get(iden))

    async def test_cortex_storm_dmon_view(self):

        with self.getTestDir() as dirn:
            async with self.getTestCore(dirn=dirn) as core:
                # twiddle the dmon manager
                self.true(core.stormdmons.enabled)
                await core.stormdmons.stop()
                await core.stormdmons.start()
                self.len(1, await core.nodes('[test:int=1]'))
                await core.nodes('$q=$lib.queue.add(dmon)')
                vdef2 = await core.view.fork()
                view2_iden = vdef2.get('iden')

                q = '''
                $lib.dmon.add(${
                    $q = $lib.queue.get(dmon)
                     for ($offs, $item) in $q.gets(size=3, wait=12)
                        {
                            [ test:int=$item ]
                            $lib.print("made {ndef}", ndef=$node.ndef())
                            $q.cull($offs)
                        }
                    }, name=viewdmon)
                '''
                await core.nodes(q, opts={'view': view2_iden})
                await asyncio.sleep(0)

                q = '''$q = $lib.queue.get(dmon) $q.puts((1, 3, 5))'''
                with self.getAsyncLoggerStream('synapse.lib.storm',
                                               "made ('test:int', 5)") as stream:
                    await core.nodes(q)
                    self.true(await stream.wait(6))

                nodes = await core.nodes('test:int', opts={'view': view2_iden})
                self.len(3, nodes)
                nodes = await core.nodes('test:int')
                self.len(1, nodes)

                visi = await core.auth.addUser('visi')
                await visi.setAdmin(True)
                await visi.setProfileValu('cortex:view', view2_iden)

                await core.nodes('$q=$lib.queue.add(dmon2)')
                q = '''
                $q = $lib.queue.get(dmon2)
                for ($offs, $item) in $q.gets(size=3, wait=12) {
                    [ test:str=$item ]
                    $lib.print("made {ndef}", ndef=$node.ndef())
                    $q.cull($offs)
                }
                '''
                ddef = {'user': visi.iden, 'storm': q, 'iden': s_common.guid()}
                await core.addStormDmon(ddef)

                with self.raises(s_exc.DupIden):
                    await core.addStormDmon(ddef)

                q = '''$q = $lib.queue.get(dmon2) $q.puts((1, 3, 5))'''
                with self.getAsyncLoggerStream('synapse.lib.storm',
                                               "made ('test:str', '5')") as stream:
                    await core.nodes(q)
                    self.true(await stream.wait(6))

                nodes = await core.nodes('test:str', opts={'view': view2_iden})
                self.len(3, nodes)
                nodes = await core.nodes('test:str')
                self.len(0, nodes)

                # Kill the dmon and remove view2
                await core.stormdmons.stop()

                await core.delView(view2_iden)
                with self.raises(s_exc.NoSuchView):
                    await core.nodes('test:int', opts={'view': view2_iden})

            with self.getAsyncLoggerStream('synapse.lib.storm',
                                           'Dmon View is invalid. Stopping Dmon') as stream:
                async with self.getTestCore(dirn=dirn) as core:
                    self.true(await stream.wait(6))
                    msgs = await core.stormlist('dmon.list')
                    self.stormIsInPrint('fatal error: invalid view', msgs)

    async def test_cortex_storm_cmd_bads(self):

        async with self.getTestCore() as core:

            with self.raises(s_exc.BadCmdName):
                await core.setStormCmd({'name': ')(*&#$)*', 'storm': ''})

            with self.raises(s_exc.CantDelCmd):
                await core.delStormCmd('sleep')

            self.none(await core._delStormCmd('newp'))

    async def test_cortex_storm_lib_dmon_cmds(self):
        async with self.getTestCore() as core:
            await core.nodes('''
                $q = $lib.queue.add(visi)
                $lib.queue.add(boom)

                $lib.dmon.add(${
                    $lib.print('Starting wootdmon')
                    $lib.queue.get(visi).put(blah)
                    for ($offs, $item) in $lib.queue.get(boom).gets(wait=1) {
                        [ inet:ip=$item ]
                    }
                }, name=wootdmon)

                for ($offs, $item) in $q.gets(size=1) { $q.cull($offs) }
            ''')

            await asyncio.sleep(0)

            # dmon is now fully running
            msgs = await core.stormlist('dmon.list')
            self.stormIsInPrint('(wootdmon            ): running', msgs)

            dmon = list(core.stormdmons.dmons.values())[0]

            # make the dmon blow up
            await core.nodes('''
                $lib.queue.get(boom).put(hehe)
                $q = $lib.queue.get(visi)
                for ($offs, $item) in $q.gets(size=1) { $q.cull($offs) }
            ''')

            self.true(await s_coro.event_wait(dmon.err_evnt, 6))

            msgs = await core.stormlist('dmon.list')
            self.stormIsInPrint('(wootdmon            ): error', msgs)

            # invalid storm query
            await self.asyncraises(s_exc.BadSyntax, core.nodes('$lib.dmon.add(" | | | ")'))

    async def test_cortex_storm_dmon_exit(self):

        async with self.getTestCore() as core:

            await core.nodes('''
                $q = $lib.queue.add(visi)
                $lib.user.vars.foo = $(10)

                $lib.dmon.add(${

                    $foo = $lib.user.vars.foo

                    $lib.queue.get(visi).put(step)

                    if $( $foo = 20 ) {
                        for $tick in $lib.time.ticker(10) {
                            $lib.print(woot)
                        }
                    }

                    $lib.user.vars.foo = $(20)

                }, name=wootdmon)

            ''')
            # wait for him to exit once and loop...
            await core.nodes('for $x in $lib.queue.get(visi).gets(size=2) {}')
            await core.stormlist('for $x in $lib.queue.get(visi).gets(size=2) { $lib.print(hehe) }')

    async def test_cortex_ext_model(self):

        with self.getTestDir() as dirn:

            async with self.getTestCore(dirn=dirn) as core:

                with self.raises(s_exc.BadFormDef):
                    await core.addForm('inet:ip', 'int', {}, {})

                with self.raises(s_exc.NoSuchForm):
                    await core.delForm('_newp')

                with self.raises(s_exc.NoSuchType):
                    await core.addForm('_inet:ip', 'foo', {}, {})

                # blowup for bad names
                with self.raises(s_exc.BadPropDef):
                    await core.addFormProp('inet:ip', 'visi', ('int', {}), {})

                with self.raises(s_exc.BadPropDef):
                    await core.addUnivProp('woot', ('str', {'lower': True}), {})

                with self.raises(s_exc.NoSuchForm):
                    await core.addFormProp('inet:newp', '_visi', ('int', {}), {})

                await core.addFormProp('inet:ip', '_visi', ('int', {}), {})
                await core.addUnivProp('_woot', ('str', {'lower': True}), {})

                nodes = await core.nodes('[inet:ip=1.2.3.4 :_visi=30 ._woot=HEHE ]')
                self.len(1, nodes)

                self.len(1, await core.nodes('syn:prop:base="_visi"'))
                self.len(1, await core.nodes('syn:prop=inet:ip._woot'))
                self.len(1, await core.nodes('._woot=hehe'))

                await core.addForm('_hehe:haha', 'int', {}, {'doc': 'The hehe:haha form.', 'deprecated': True})
                self.len(1, await core.nodes('[ _hehe:haha=10 ]'))

                with self.raises(s_exc.DupFormName):
                    await core.addForm('_hehe:haha', 'int', {}, {'doc': 'The hehe:haha form.', 'deprecated': True})

                await core.addForm('_hehe:array', 'array', {'type': 'int'}, {})

                await core.addFormProp('_hehe:haha', 'visi', ('str', {}), {})
                self.len(1, await core.nodes('_hehe:haha [ :visi=lolz ]'))

                await core.addEdge(('inet:fqdn', '_goes', None), {})
                await core._addEdge(('inet:fqdn', '_goes', None), {})

                with self.raises(s_exc.DupEdgeType):
                    await core.addEdge(('inet:fqdn', '_goes', None), {})

                await core.addType('_test:type', 'str', {}, {'interfaces': ['taxonomy']})
                self.eq(['meta:taxonomy'], core.model.type('_test:type').info.get('interfaces'))

                with self.raises(s_exc.NoSuchType):
                    await core.addType('_test:newp', 'newp', {}, {})

                with self.raises(s_exc.BadTypeDef):
                    await core.addType('_test:newp', 'array', {'type': 'newp'}, {})

                # manually edit in borked entries
                core.exttypes.set('_type:bork', ('_type:bork', None, None, None))
                core.extforms.set('_hehe:bork', ('_hehe:bork', None, None, None))
                core.extedges.set(s_common.guid('newp'), ((None, '_does', 'newp'), {}))

            async with self.getTestCore(dirn=dirn) as core:

                self.none(core.model.form('_hehe:bork'))
                self.none(core.model.edge((None, '_does', 'newp')))

                self.nn(core.model.edge(('inet:fqdn', '_goes', None)))

                self.len(1, await core.nodes('_hehe:haha=10'))
                self.len(1, await core.nodes('_hehe:haha:visi=lolz'))

                prop = core.model.prop('inet:ip:_visi')
                nodes = await core.nodes('[inet:ip=5.5.5.5 :_visi=100]')
                self.len(1, nodes)

                nodes = await core.nodes('inet:ip:_visi>30')
                self.len(1, nodes)

                nodes = await core.nodes('._woot=hehe')
                self.len(1, nodes)

                with self.raises(s_exc.CantDelUniv):
                    await core.delUnivProp('_woot')

                await core.nodes('._woot [ -._woot ]')

                self.nn(core.model.type('_test:type'))
                self.nn(core.model.prop('._woot'))
                self.nn(core.model.prop('inet:ip._woot'))
                self.nn(core.model.form('inet:ip').prop('._woot'))

                await core.delUnivProp('_woot')

                with self.raises(s_exc.NoSuchUniv):
                    await core.delUnivProp('_woot')

                self.none(core.model.prop('._woot'))
                self.none(core.model.prop('inet:ip._woot'))
                self.none(core.model.form('inet:ip').prop('._woot'))

                self.nn(core.model.prop('inet:ip:_visi'))
                self.nn(core.model.form('inet:ip').prop('_visi'))

                await core.nodes('inet:ip:_visi [ -:_visi ]')
                await core.delFormProp('inet:ip', '_visi')

                with self.raises(s_exc.NoSuchProp):
                    await core.delFormProp('inet:ip', '_visi')

                with self.raises(s_exc.CantDelProp):
                    await core.delFormProp('_hehe:haha', 'visi')

                with self.raises(s_exc.NoSuchForm):
                    await core.delForm('_hehe:newpnewp')

                with self.raises(s_exc.CantDelForm):
                    await core.delForm('_hehe:haha')

                with self.raises(s_exc.BadFormDef):
                    await core.delForm('hehe:haha')

                with self.raises(s_exc.NoSuchEdge):
                    await core.delEdge(('newp', 'newp', 'newp'))

                with self.raises(s_exc.NoSuchType):
                    await core.delType('_newp')

                await core._delEdge(('newp', 'newp', 'newp'))

                prop = core.model.prop('_hehe:haha:visi')
                await core.nodes('_hehe:haha [ -:visi ]')
                await core.delFormProp('_hehe:haha', 'visi')

                await core.nodes('_hehe:haha | delnode')
                await core.delForm('_hehe:haha')
                await core.delForm('_hehe:array')

                self.none(core.model.form('_hehe:haha'))
                self.none(core.model.type('_hehe:haha'))
                self.none(core.model.form('_hehe:array'))
                self.none(core.model.type('_hehe:array'))
                self.none(core.model.prop('_hehe:haha:visi'))
                self.none(core.model.prop('inet:ip._visi'))
                self.none(core.model.form('inet:ip').prop('._visi'))

                vdef2 = await core.view.fork()
                opts = {'view': vdef2.get('iden')}

                await core.addTagProp('added', ('time', {}), {})

                await core.nodes('inet:ip=1.2.3.4 [ +#foo.bar ]')
                await core.nodes('inet:ip=1.2.3.4 [ +#foo.bar:added="2049" ]', opts=opts)

                with self.raises(s_exc.CantDelProp):
                    await core.delTagProp('added')

                await core.nodes('inet:ip=1.2.3.4 [ -#foo.bar:added ]', opts=opts)
                await core.delTagProp('added')

                await core.addForm('_hehe:array', 'array', {'type': 'int'}, {})
                await core.nodes('[ _hehe:array=(1,2,3) ]')
                self.len(1, await core.nodes('_hehe:array=(1,2,3)'))

                # test the remote APIs
                async with core.getLocalProxy() as prox:

                    await prox.addUnivProp('_r100', ('str', {}), {})
                    self.len(1, await core.nodes('inet:ip=1.2.3.4 [ ._r100=woot ]'))

                    with self.raises(s_exc.CantDelUniv):
                        await prox.delUnivProp('_r100')

                    self.len(1, await core.nodes('._r100 [ -._r100 ]'))
                    await prox.delUnivProp('_r100')

                    await prox.addFormProp('inet:ip', '_blah', ('int', {}), {})
                    self.len(1, await core.nodes('inet:ip=1.2.3.4 [ :_blah=10 ]'))

                    self.len(1, await core.nodes('inet:ip=1.2.3.4 [ -:_blah ]'))
                    await prox.delFormProp('inet:ip', '_blah')

                    with self.raises(s_exc.NoSuchProp):
                        await prox.delFormProp('inet:ip', 'asn')

                    with self.raises(s_exc.NoSuchUniv):
                        await prox.delUnivProp('seen')

                    await prox.addTagProp('added', ('time', {}), {})

                    with self.raises(s_exc.NoSuchTagProp):
                        await core.nodes('inet:ip=1.2.3.4 [ +#foo.bar:time="2049" ]')

                    self.len(1, await core.nodes('inet:ip=1.2.3.4 [ +#foo.bar:added="2049" ]'))

                    await core.nodes('#foo.bar [ -#foo ]')
                    await prox.delTagProp('added')

                    await prox.addForm('_hehe:hoho', 'str', {}, {})
                    self.nn(core.model.form('_hehe:hoho'))
                    self.len(1, await core.nodes('[ _hehe:hoho=lololol ]'))

                    await core.nodes('_hehe:hoho | delnode')
                    await prox.delForm('_hehe:hoho')
                    self.none(core.model.form('_hehe:hoho'))

                    with self.raises(s_exc.BadPropDef):
                        await prox.addFormProp('test:str', '_blah:blah^blah', ('int', {}), {})
                    with self.raises(s_exc.BadPropDef):
                        await prox.addUnivProp('_blah:blah^blah', ('int', {}), {})
                    with self.raises(s_exc.BadPropDef):
                        await prox.addTagProp('_blah:blah^blah', ('int', {}), {})

    async def test_cortex_axon(self):
        async with self.getTestCore() as core:
            # By default, a cortex has a local Axon instance available
            await core.axready.wait()
            size, sha2 = await core.axon.put(b'asdfasdf')
            self.eq(size, 8)
            self.eq(s_common.ehex(sha2), '2413fb3709b05939f04cf2e92f7d0897fc2596f9ad0b8a9ea855c7bfebaae892')
            self.true(core.nexsroot is core.axon.nexsroot)
        self.true(core.axon.isfini)
        self.false(core.axready.is_set())

        with self.getTestDir() as dirn:

            async with self.getTestAxon(dirn=dirn) as axon:
                aurl = axon.getLocalUrl()

            conf = {'axon': aurl}
            async with self.getTestCore(conf=conf) as core:
                async with self.getTestAxon(dirn=dirn) as axon:
                    self.true(await asyncio.wait_for(core.axready.wait(), 10))

                    # Use dyncalls, not direct object access.
                    asdfhash_h = '2413fb3709b05939f04cf2e92f7d0897fc2596f9ad0b8a9ea855c7bfebaae892'
                    size, sha2 = await core.callStorm('return( $lib.axon.put($buf) )',
                                                      {'vars': {'buf': b'asdfasdf'}})
                    self.eq(size, 8)
                    self.eq(sha2, asdfhash_h)
                    self.true(await core.callStorm('return( $lib.axon.has($hash) )',
                                                   {'vars': {'hash': asdfhash_h}}))

                unset = False
                for _ in range(20):
                    aset = core.axready.is_set()
                    if aset is False:
                        unset = True
                        break
                    await asyncio.sleep(0.1)
                self.true(unset)

                async with self.getTestAxon(dirn=dirn) as axon:
                    self.true(await asyncio.wait_for(core.axready.wait(), 10))
                    # ensure we can use the proxy
                    self.eq(await axon.metrics(),
                            await core.axon.metrics())

    async def test_cortex_delLayerView(self):

        with self.getTestDir() as dirn:
            async with self.getTestCore(dirn=dirn) as core:

                # Can't delete the default view
                await self.asyncraises(s_exc.SynErr, core.delView(core.view.iden))
                await self.asyncraises(s_exc.SynErr, core._delViewWithLayer(core.view.iden, None, None))

                # Can't delete a layer in a view
                await self.asyncraises(s_exc.SynErr, core.delLayer(core.view.layers[0].iden))

                # Can't delete a nonexistent view
                await self.asyncraises(s_exc.NoSuchView, core.delView('XXX'))
                await self.asyncraises(s_exc.NoSuchView, core.delViewWithLayer('XXX'))

                # Can't delete a nonexistent layer
                await self.asyncraises(s_exc.NoSuchLayer, core.delLayer('XXX'))

                # Fork the main view
                vdef2 = await core.view.fork()
                view2_iden = vdef2.get('iden')

                # Can't delete a view twice
                await core.delView(view2_iden)
                await self.asyncraises(s_exc.NoSuchView, core.delView(view2_iden))

                layr = await core.addLayer()
                layriden = layr['iden']
                vdef3 = {'layers': (layriden,)}
                view3_iden = (await core.addView(vdef3)).get('iden')

                opts = {'view': view3_iden}
                await core.callStorm('$lib.view.get().set(protected, $lib.true)', opts=opts)

                await self.asyncraises(s_exc.CantDelView, core.delViewWithLayer(view3_iden))

                await core.callStorm('$lib.view.get().set(protected, $lib.false)', opts=opts)

                view3 = core.getView(view3_iden)
                vdef4 = await view3.fork()

                deadlayr = view3.layers[0].iden
                view4_iden = vdef4.get('iden')
                view4 = core.getView(view4_iden)

                self.eq(view4.parent, view3)
                self.len(2, view4.layers)

                await core.auth.rootuser.setPasswd('secret')
                host, port = await core.dmon.listen('tcp://127.0.0.1:0/')
                layr2 = await core.callStorm('$layer=$lib.layer.add() return($layer)')
                varz = {'iden': layriden, 'tgt': layr2.get('iden'), 'port': port}
                opts = {'vars': varz, 'view': view3_iden}

                pullq = '$layer=$lib.layer.get($iden).addPull(`tcp://root:secret@127.0.0.1:{$port}/*/layer/{$tgt}`)'
                pushq = '$layer=$lib.layer.get($iden).addPush(`tcp://root:secret@127.0.0.1:{$port}/*/layer/{$tgt}`)'
                msgs = await core.stormlist(pullq, opts=opts)
                self.stormHasNoWarnErr(msgs)

                msgs = await core.stormlist(pushq, opts=opts)
                self.stormHasNoWarnErr(msgs)

                coros = len(core.activecoros)

                layridens = [lyr.iden for lyr in view4.layers if lyr.iden != view3.layers[0].iden]
                events = [
                    {'event': 'view:setlayers', 'info': {'iden': view4.iden, 'layers': layridens}},
                    {'event': 'view:set', 'info': {'iden': view4.iden, 'name': 'parent', 'valu': None}}
                ]
                task = core.schedCoro(s_t_utils.waitForBehold(core, events))

                await core.delViewWithLayer(view3_iden)

                await asyncio.wait_for(task, timeout=1)

                # push/pull activecoros have been deleted
                self.len(coros - 2, core.activecoros)

                self.none(view4.parent)
                self.len(1, view4.layers)
                self.none(core.getLayer(deadlayr))

                vdef5 = await view4.fork()
                view5 = core.getView(vdef5.get('iden'))

                usedlayr = view4.layers[0].iden
                vdef6 = {'layers': (usedlayr,)}
                view6 = core.getView((await core.addView(vdef6)).get('iden'))

                await core.delViewWithLayer(view4_iden)

                self.none(view5.parent)
                self.len(1, view5.layers)

                self.nn(core.getLayer(usedlayr))
                self.eq([usedlayr], [lyr.iden for lyr in view6.layers])

                layrs = list(core.layers.keys())
                viewdefs = {}
                for vdef in await core.getViewDefs():
                    vdef['layers'] = [layr['iden'] for layr in vdef['layers']]
                    viewdefs[vdef['iden']] = vdef

            async with self.getTestCore(dirn=dirn) as core:
                self.sorteq(layrs, list(core.layers.keys()))

                viewdefs2 = {}
                for vdef in await core.getViewDefs():
                    vdef['layers'] = [layr['iden'] for layr in vdef['layers']]
                    viewdefs2[vdef['iden']] = vdef

                self.eq(len(viewdefs), len(viewdefs2))

                for iden, vdef in viewdefs.items():
                    self.eq(vdef, viewdefs2.get(iden))

    async def test_cortex_view_opts(self):
        '''
        Test that the view opts work
        '''
        async with self.getTestCore() as core:
            nodes = await core.nodes('[ test:int=11 ]')
            self.len(1, nodes)
            viewiden = core.view.iden

            nodes = await core.nodes('test:int=11', opts={'view': viewiden})
            self.len(1, nodes)

            with self.raises(s_exc.NoSuchView):
                await core.nodes('test:int=11', opts={'view': 'NOTAVIEW'})

    async def test_cortex_getLayer(self):
        async with self.getTestCore() as core:
            layr = core.view.layers[0]
            self.eq(layr, core.getLayer())
            self.none(core.getLayer('XXX'))

            view = core.view
            self.eq(view, core.getView())
            self.eq(view, core.getView(view.iden))
            self.none(core.getView('xxx'))

    async def test_cortex_cron_deluser(self):

        async with self.getTestCore() as core:

            visi = await core.auth.addUser('visi')
            await visi.setAdmin(True)

            asvisi = {'user': visi.iden}
            await core.stormlist('cron.add --daily 13:37 {$lib.print(woot)}', opts=asvisi)
            await core.auth.delUser(visi.iden)

            self.len(1, await core.callStorm('return($lib.cron.list())'))
            msgs = await core.stormlist('cron.list')
            self.stormIsInPrint('$lib.print(woot)', msgs)

    async def test_cortex_behold(self):
        async with self.getTestCore() as core:
            async with core.getLocalProxy() as prox:
                class TstServ(s_stormsvc.StormSvc):
                    _storm_svc_name = 'tstserv'
                    _storm_svc_vers = (0, 0, 2)
                    _storm_svc_pkgs = [
                        {  # type: ignore
                            'name': 'foo',
                            'version': (0, 0, 1),
                            'synapse_version': '>=2.100.0,<3.0.0',
                            'modules': [],
                            'commands': []
                        }
                    ]

                async def action():
                    await asyncio.sleep(0.1)
                    await core.callStorm('return($lib.view.get().fork())')
                    await core.callStorm('return($lib.cron.add(query="{meta:note=*}", hourly=30))')
                    tdef = {'cond': 'node:add', 'storm': '[test:str="foobar"]', 'form': 'test:int'}
                    opts = {'vars': {'tdef': tdef}}
                    trig = await core.callStorm('return($lib.trigger.add($tdef))', opts=opts)
                    opts = {'vars': {'trig': trig['iden']}}

                    await core.callStorm('$lib.trigger.disable($trig)', opts=opts)
                    await core.callStorm('return($lib.trigger.del($trig))', opts=opts)

                    async with self.getTestDmon() as dmon:
                        dmon.share('tstservone', TstServ())
                        host, port = dmon.addr
                        surl = f'tcp://127.0.0.1:{port}/tstservone'
                        await core.callStorm(f'service.add alegitservice {surl}')
                        await core.callStorm('$lib.service.wait(alegitservice)')

                task = core.schedCoro(action())
                replay = s_common.envbool('SYNDEV_NEXUS_REPLAY')
                dlen = 9 if replay else 8

                data = []
                async for mesg in prox.behold():
                    data.append(mesg)
                    if len(data) == dlen:
                        break

                await asyncio.wait_for(task, timeout=1)
                self.eq(data[0]['event'], 'layer:add')
                self.gt(data[0]['offset'], 0)
                self.len(1, data[0]['gates'])
                self.true(type(data[0]['info']) is dict)
                self.true(type(data[0]['gates']) is tuple)
                self.len(1, data[0]['gates'])

                self.eq(data[1]['event'], 'view:add')
                self.gt(data[1]['offset'], data[0]['offset'])
                self.true(type(data[1]['info']) is dict)
                self.true(type(data[1]['gates']) is tuple)
                self.len(1, data[1]['gates'])

                self.eq(data[2]['event'], 'cron:add')
                self.gt(data[2]['offset'], data[1]['offset'])
                self.true(type(data[2]['info']) is dict)
                self.true(type(data[2]['gates']) is tuple)
                self.len(1, data[2]['gates'])

                view = await core.callStorm('return($lib.view.get().iden)')

                self.eq(data[3]['event'], 'trigger:add')
                self.gt(data[3]['offset'], data[2]['offset'])
                self.len(1, data[3]['gates'])
                self.false(data[3]['info']['async'])
                self.eq(data[3]['info']['cond'], 'node:add')
                self.true(data[3]['info']['enabled'])
                self.eq(data[3]['info']['form'], 'test:int')
                self.eq(data[3]['info']['storm'], '[test:str="foobar"]')
                self.eq(data[3]['info']['username'], 'root')
                self.eq(data[3]['info']['view'], view)

                self.eq(data[4]['event'], 'trigger:set')
                self.gt(data[4]['offset'], data[3]['offset'])
                self.len(1, data[4]['gates'])
                self.eq(data[4]['info']['name'], 'enabled')
                self.false(data[4]['info']['valu'])
                self.eq(data[4]['info']['view'], view)

                off = 5
                if replay:
                    self.eq(data[off]['event'], 'trigger:set')
                    self.gt(data[off]['offset'], data[3]['offset'])
                    self.len(1, data[off]['gates'])
                    self.eq(data[off]['info']['name'], 'enabled')
                    self.false(data[off]['info']['valu'])
                    self.eq(data[off]['info']['view'], view)
                    off += 1

                self.eq(data[off]['event'], 'trigger:del')
                self.gt(data[off]['offset'], data[4]['offset'])
                self.len(1, data[off]['gates'])
                self.nn(data[off]['info'].get('iden'))
                self.eq(data[off]['info']['view'], view)
                off += 1

                self.eq(data[off]['event'], 'svc:add')
                self.eq(data[off]['info']['name'], 'alegitservice')
                off += 1

                self.eq(data[off]['event'], 'svc:set')
                self.eq(data[off]['info']['name'], 'alegitservice')
                self.eq(data[off]['info']['svcname'], 'tstserv')
                self.eq(data[off]['info']['version'], (0, 0, 2))
                self.eq(data[off]['info']['iden'], data[off - 1]['info']['iden'])

    async def test_stormpkg_sad(self):
        base_pkg = {
            'name': 'boom',
            'desc': 'The boom Module',
            'version': (0, 0, 1),
            'synapse_version': '>=3.0.0,<4.0.0',
            'modules': [
                {
                    'name': 'boom.mod',
                    'storm': '''
                    function f(a) {return ($a)}
                    ''',
                },
            ],
            'commands': [
                {
                    'name': 'boom.cmd',
                    'storm': '''
                    $boomlib = $lib.import(boom.mod)
                    $retn = $boomlib.f($arg)
                    ''',
                },
            ],
        }
        with self.getTestDir() as dirn:
            async with self.getTestCore(dirn=dirn) as core:
                pkg = copy.deepcopy(base_pkg)
                pkg.pop('name')
                with self.raises(s_exc.SchemaViolation) as cm:
                    await core.addStormPkg(pkg)
                self.eq(cm.exception.errinfo.get('mesg'),
                        "data must contain ['name'] properties")

                pkg = copy.deepcopy(base_pkg)
                pkg.pop('version')
                with self.raises(s_exc.SchemaViolation) as cm:
                    await core.addStormPkg(pkg)
                self.eq(cm.exception.errinfo.get('mesg'),
                        "data must contain ['version'] properties")

                pkg = copy.deepcopy(base_pkg)
                pkg['modules'][0].pop('name')
                with self.raises(s_exc.SchemaViolation) as cm:
                    await core.addStormPkg(pkg)
                self.eq(cm.exception.errinfo.get('mesg'),
                        "data.modules[0] must contain ['name'] properties")

                pkg = copy.deepcopy(base_pkg)
                pkg['commands'][0]['cmdargs'] = ((
                    '--debug',
                    {'default': False},
                    {'help': 'Words'},
                ),)
                with self.raises(s_exc.SchemaViolation) as cm:
                    await core.addStormPkg(pkg)
                self.eq(cm.exception.errinfo.get('mesg'),
                        "data.commands[0].cmdargs[0] must contain only specified items")

                pkg = copy.deepcopy(base_pkg)
                pkg['configvars'] = (
                    {'name': 'foo', 'varname': 'foo', 'desc': 'foo', 'scopes': ['self'],
                     'type': 'newp'},
                )
                with self.raises(s_exc.NoSuchType) as cm:
                    await core.addStormPkg(pkg)
                self.eq(cm.exception.errinfo.get('mesg'),
                        "Storm package boom has unknown config var type newp.")

                pkg = copy.deepcopy(base_pkg)
                pkg['configvars'] = (
                    {'name': 'foo', 'varname': 'foo', 'desc': 'foo', 'scopes': ['self'],
                     'type': ['inet:fqdn', ['str', 'newp']]},
                )
                with self.raises(s_exc.NoSuchType) as cm:
                    await core.addStormPkg(pkg)
                self.eq(cm.exception.errinfo.get('mesg'),
                        "Storm package boom has unknown config var type newp.")

    async def test_cortex_view_persistence(self):
        with self.getTestDir() as dirn:
            async with self.getTestCore(dirn=dirn) as core:
                view = core.view
                NKIDS = 3
                for _ in range(NKIDS):
                    await view.fork()

                self.len(NKIDS + 1, core.layers)

            async with self.getTestCore(dirn=dirn) as core:
                self.len(NKIDS + 1, core.layers)
                for view in core.views.values():
                    if view == core.view:
                        continue
                    self.eq(core.view, view.parent)

    async def test_cortex_vars(self):

        async with self.getTestCore() as core:

            await core.auth.addUser('visi')
            async with core.getLocalProxy(user='visi') as proxy:
                with self.raises(s_exc.AuthDeny):
                    await proxy.setStormVar('hehe', 'haha')
                with self.raises(s_exc.AuthDeny):
                    await proxy.getStormVar('hehe')
                with self.raises(s_exc.AuthDeny):
                    await proxy.popStormVar('hehe')

            async with core.getLocalProxy() as proxy:
                self.eq('haha', await proxy.setStormVar('hehe', 'haha'))
                self.eq('haha', await proxy.getStormVar('hehe'))
                self.eq('hoho', await proxy.getStormVar('lolz', default='hoho'))
                self.eq('haha', await proxy.popStormVar('hehe'))
                self.eq('hoho', await proxy.popStormVar('lolz', default='hoho'))

    async def test_cortex_synclayersevents(self):
        async with self.getTestCoreAndProxy() as (core, proxy):
            baseoffs = await core.getNexsIndx()
            baselayr = core.getLayer()
            items = await alist(proxy.syncLayersEvents(offsdict={}, wait=False))
            self.len(0, items)

            offsdict = {baselayr.iden: baseoffs}
            genr = core.syncLayersEvents(offsdict=offsdict, wait=True)
            nodes = await core.nodes('[ test:str=foo ]')
            node = nodes[0]

            item0 = await genr.__anext__()
            expect = (baseoffs, baselayr.iden, s_cortex.SYNC_NODEEDITS)
            expectedits = ((s_common.int64un(node.nid), 'test:str',
                            ((s_layer.EDIT_NODE_ADD, ('foo', 1, None)),
                             (s_layer.EDIT_PROP_SET, ('.created', node.get('.created'), None,
                                                      s_layer.STOR_TYPE_MINTIME, None)))),)
            self.eq(expect[1:], item0[1:3])
            self.eq(expectedits, item0[3])
            self.isin('time', item0[4])
            self.isin('user', item0[4])

            layr = await core.addLayer()
            layriden = layr['iden']
            await core.delLayer(layriden)

            item1 = await genr.__anext__()
            expect = (baseoffs + 1, layriden, s_cortex.SYNC_LAYR_ADD, (), {})
            self.eq(expect[1:], item1[1:])

            item1 = await genr.__anext__()
            expect = (baseoffs + 2, layriden, s_cortex.SYNC_LAYR_DEL, (), {})
            self.eq(expect[1:], item1[1:])

            layr = await core.addLayer()
            layriden = layr['iden']
            layr = core.getLayer(layriden)

            vdef = {'layers': (layriden,)}
            view = (await core.addView(vdef)).get('iden')

            item3 = await genr.__anext__()
            expect = (baseoffs + 3, layriden, s_cortex.SYNC_LAYR_ADD, (), {})
            self.eq(expect[1:], item3[1:])

            items = []
            syncevent = asyncio.Event()

            async def keep_pulling():
                syncevent.set()
                while True:
                    try:
                        item = await genr.__anext__()  # NOQA
                        items.append(item)
                    except Exception as e:
                        items.append(str(e))
                        break

            core.schedCoro(keep_pulling())
            await syncevent.wait()

            self.len(0, items)

            opts = {'view': view}
            nodes = await core.nodes('[ test:str=bar ]', opts=opts)
            node = nodes[0]

            self.len(1, items)
            item4 = items[0]

            expect = (baseoffs + 5, layr.iden, s_cortex.SYNC_NODEEDITS)
            expectedits = ((s_common.int64un(node.nid), 'test:str',
                            [(s_layer.EDIT_NODE_ADD, ('bar', 1, None)),
                             (s_layer.EDIT_PROP_SET, ('.created', node.get('.created'), None,
                                                      s_layer.STOR_TYPE_MINTIME, None))]),)

            self.eq(expect[1:], item4[1:3])
            self.eq(expectedits, item4[3])
            self.isin('time', item4[4])
            self.isin('user', item4[4])

        # Avoid races in cleanup, but do this after cortex is fini'd for coverage
        del genr

    async def test_cortex_syncindexevents(self):
        async with self.getTestCoreAndProxy() as (core, proxy):
            baseoffs = await core.getNexsIndx()
            baselayr = core.getLayer()

            # Make sure an empty log works with wait=False
            items = await alist(core.syncIndexEvents({}, wait=False))
            self.eq(items, [])

            # Test wait=True

            mdef = {'forms': ['test:str']}
            offsdict = {baselayr.iden: baseoffs}
            genr = core.syncIndexEvents(mdef, offsdict=offsdict, wait=True)
            nodes = await core.nodes('[ test:str=foo ]')
            node = nodes[0]

            item0 = await genr.__anext__()
            expectadd = (baseoffs, baselayr.iden, s_cortex.SYNC_NODEEDIT,
                         (s_common.int64un(node.nid), 'test:str', s_layer.EDIT_NODE_ADD, ('foo', s_layer.STOR_TYPE_UTF8, None)))
            self.eq(expectadd[1:], item0[1:])

            layr = await core.addLayer()
            layriden = layr['iden']
            await core.delLayer(layriden)

            item1 = await genr.__anext__()
            expectadd = (baseoffs + 1, layriden, s_cortex.SYNC_LAYR_ADD, ())
            self.eq(expectadd[1:], item1[1:])

            item2 = await genr.__anext__()
            expectdel = (baseoffs + 2, layriden, s_cortex.SYNC_LAYR_DEL, ())
            self.eq(expectdel[1:], item2[1:])

            layr = await core.addLayer()
            layriden = layr['iden']
            layr = core.getLayer(layriden)

            vdef = {'layers': (layriden,)}
            view = (await core.addView(vdef)).get('iden')
            opts = {'view': view}
            nodes = await core.nodes('[ test:str=bar ]', opts=opts)
            node = nodes[0]

            item3 = await genr.__anext__()
            expectadd = (baseoffs + 3, layriden, s_cortex.SYNC_LAYR_ADD, ())
            self.eq(expectadd[1:], item3[1:])

            item4 = await genr.__anext__()
            expectadd = (baseoffs + 5, layr.iden, s_cortex.SYNC_NODEEDIT,
                         (s_common.int64un(node.nid), 'test:str', s_layer.EDIT_NODE_ADD, ('bar', s_layer.STOR_TYPE_UTF8, None)))
            self.eq(expectadd[1:], item4[1:])

            # Make sure progress every 1000 layer log entries works
            await core.nodes('[inet:ip=192.168.1.0/20]')

            offsdict = {baselayr.iden: baseoffs + 2, layriden: baseoffs + 1}

            items = await alist(proxy.syncIndexEvents(mdef, offsdict=offsdict, wait=False))

            expect = (9999, baselayr.iden, s_cortex.SYNC_NODEEDIT,
                      (None, None, s_layer.EDIT_PROGRESS, ()))
            self.eq(expect[1:], items[1][1:])

            # Make sure that genr wakes up if a new layer occurs after it is already waiting
            offs = await core.getNexsIndx()
            offsdict = {baselayr.iden: offs, layriden: offs}

            event = asyncio.Event()

            async def taskfunc():
                items = []
                count = 0
                async for item in proxy.syncIndexEvents(mdef, offsdict=offsdict):
                    event.set()
                    items.append(item)
                    count += 1
                    if count >= 3:
                        return items

            task = core.schedCoro(taskfunc())
            nodes = await core.nodes('[ test:str=bar3 ]', opts=opts)
            await event.wait()

            # Add a layer and a new node to the layer
            layr = await core.addLayer()
            layriden = layr['iden']
            layr = core.getLayer(layriden)

            vdef = {'layers': (layriden,)}
            view = (await core.addView(vdef)).get('iden')
            opts = {'view': view}
            nodes = await core.nodes('[ test:str=bar2 ]', opts=opts)
            node = nodes[0]

            await asyncio.wait_for(task, 5.0)

            items = task.result()
            self.len(3, items)
            self.eq(items[1][1:], (layriden, s_cortex.SYNC_LAYR_ADD, ()))
            self.eq(items[2][1:3], (layriden, s_cortex.SYNC_NODEEDIT))

            # Avoid races in cleanup
            del genr

    async def test_cortex_syncnodeedits(self):

        async with self.getTestCore() as core:

            layr00 = core.getLayer().iden
            layr01 = (await core.addLayer())['iden']
            view01 = (await core.addView({'layers': (layr01,)}))['iden']

            async def layrgenr(layr, startoff, endoff=None, newlayer=False):
                wait = endoff is None
                async for ioff, item, meta in layr.syncNodeEdits2(startoff, wait=wait):
                    if endoff is not None and ioff >= endoff:
                        break
                    yield ioff, item, meta

            indx = await core.getNexsIndx()

            offsdict = {
                layr00: indx,
                layr01: indx,
            }

            genr = None

            try:

                # test that a slow consumer can continue to stream edits
                # even if a layer exceeds the window maxsize

                oldv = s_layer.WINDOW_MAXSIZE
                s_layer.WINDOW_MAXSIZE = 2

                genr = core._syncNodeEdits(offsdict, layrgenr, wait=True)

                nodes = await core.nodes('[ test:str=foo ]')
                item = await asyncio.wait_for(genr.__anext__(), timeout=2)
                self.eq(s_common.int64un(nodes[0].nid), item[1][0][0])

                # we should now be in live sync
                # and the empty layer will be pulling from the window

                nodes = await core.nodes('[ test:str=bar ]')
                item = await asyncio.wait_for(genr.__anext__(), timeout=2)
                self.eq(s_common.int64un(nodes[0].nid), item[1][0][0])

                # add more nodes than the window size without consuming from the genr

                opts = {'view': view01}
                nodes = await core.nodes('for $s in (baz, bam, cat, dog) { [ test:str=$s ] }', opts=opts)
                items = [await asyncio.wait_for(genr.__anext__(), timeout=2) for _ in range(4)]
                self.sorteq(
                    [s_common.int64un(n.nid) for n in nodes],
                    [item[1][0][0] for item in items],
                )

            finally:
                s_layer.WINDOW_MAXSIZE = oldv
                if genr is not None:
                    del genr

    async def test_cortex_all_layr_read(self):
        async with self.getTestCore() as core:
            layr = core.getView().layers[0].iden
            visi = await core.auth.addUser('visi')
            visi.confirm(('layer', 'read'), gateiden=layr)

    async def test_cortex_export(self):

        async with self.getTestCore() as core:

            visi = await core.auth.addUser('visi')
            await visi.setPasswd('secret')

            await core.auth.rootuser.setPasswd('secret')

            host, port = await core.addHttpsPort(0, host='127.0.0.1')

            altview = await core.callStorm('$layr = $lib.layer.add() return($lib.view.add(layers=($layr.iden,)).iden)')

            await core.addTagProp('user', ('str', {}), {'doc': 'real nice tagprop ya got there'})
            await core.addTagProp('rank', ('int', {}), {'doc': 'be a shame if'})
            await core.addTagProp('file', ('file:path', {}), {'doc': 'something happened to it'})

            await core.nodes('[ inet:email=visi@vertex.link +#visi.woot:rank=43 +#foo.bar:user=vertex ]')
            await core.nodes('[ inet:fqdn=hehe.com ]')
            await core.nodes('[ media:news=* :title="Vertex Project Winning" +#visi:file="/foo/bar/baz" +#visi.woot:rank=1 +(refs)> { inet:email=visi@vertex.link inet:fqdn=hehe.com } ]')

            async with core.getLocalProxy() as proxy:

                opts = {}
                podes = []

                async for p in proxy.exportStorm('media:news inet:email', opts=opts):
                    if not podes:
                        tasks = [t for t in core.boss.tasks.values() if t.name == 'storm:export']
                        self.true(len(tasks) == 1 and tasks[0].info.get('view') == core.view.iden)
                    podes.append(p)

                self.len(2, podes)
                news = [p for p in podes if p[0][0] == 'media:news'][0]
                email = [p for p in podes if p[0][0] == 'inet:email'][0]

                self.nn(email[1]['tags']['visi'])
                self.nn(email[1]['tags']['visi.woot'])
                self.nn(email[1]['tags'].get('foo'))
                self.nn(email[1]['tags'].get('foo.bar'))
                self.len(2, email[1]['tagprops'])
                self.eq(email[1]['tagprops'], {'foo.bar': {'user': 'vertex'}, 'visi.woot': {'rank': 43}})
                self.len(2, news[1]['tagprops'])
                self.eq(news[1]['tagprops'], {'visi': {'file': '/foo/bar/baz'}, 'visi.woot': {'rank': 1}})
                self.len(1, news[1]['edges'])
                self.eq(news[1]['edges'][0], ('refs', '2346d7bed4b0fae05e00a413bbf8716c9e08857eb71a1ecf303b8972823f2899'))

                # concat the bytes and add back to the axon
                byts = b''.join(s_msgpack.en(p) for p in podes)
                size, sha256b = await core.axon.put(byts)
                sha256 = s_common.ehex(sha256b)

                opts = {'view': altview, 'vars': {'sha256': sha256}}
                self.eq(2, await proxy.callStorm('return($lib.feed.fromAxon($sha256))', opts=opts))
                self.len(1, await core.nodes('media:news -(refs)> *', opts={'view': altview}))
                self.eq(2, await proxy.feedFromAxon(sha256))

                opts['limit'] = 1
                self.len(1, await alist(proxy.exportStorm('media:news inet:email', opts=opts)))

            async with self.getHttpSess(port=port) as sess:
                resp = await sess.post(f'https://localhost:{port}/api/v1/storm/export')
                self.eq(resp.status, http.HTTPStatus.UNAUTHORIZED)

            async with self.getHttpSess(port=port, auth=('visi', 'secret')) as sess:
                body = {'query': 'inet:ip', 'opts': {'user': core.auth.rootuser.iden}}
                async with sess.get(f'https://localhost:{port}/api/v1/storm/export', json=body) as resp:
                    self.eq(resp.status, http.HTTPStatus.FORBIDDEN)

            async with self.getHttpSess(port=port, auth=('root', 'secret')) as sess:

                resp = await sess.post(f'https://localhost:{port}/api/v1/storm/export')
                self.eq(resp.status, http.HTTPStatus.BAD_REQUEST)
                reply = await resp.json()
                self.eq('err', reply.get('status'))
                self.eq('SchemaViolation', reply.get('code'))

                body = {'query': 'media:news inet:email'}
                resp = await sess.post(f'https://localhost:{port}/api/v1/storm/export', json=body)
                self.eq(resp.status, http.HTTPStatus.OK)
                byts = await resp.read()

                podes = [i[1] for i in s_msgpack.Unpk().feed(byts)]

                news = [p for p in podes if p[0][0] == 'media:news'][0]
                email = [p for p in podes if p[0][0] == 'inet:email'][0]

                self.nn(email[1]['tags']['visi'])
                self.nn(email[1]['tags']['visi.woot'])
                self.nn(email[1]['tags'].get('foo'))
                self.nn(email[1]['tags'].get('foo.bar'))
                self.len(1, news[1]['edges'])
                self.eq(news[1]['edges'][0], ('refs', '2346d7bed4b0fae05e00a413bbf8716c9e08857eb71a1ecf303b8972823f2899'))

                body = {'query': 'inet:ip=asdfasdf'}
                resp = await sess.post(f'https://localhost:{port}/api/v1/storm/export', json=body)
                retval = await resp.json()
                self.eq(resp.status, http.HTTPStatus.BAD_REQUEST)
                self.eq('err', retval['status'])
                self.eq('BadTypeValu', retval['code'])

            async def boom(*args, **kwargs):
                for x in (): yield x
                raise s_exc.BadArg()

            core.axon.iterMpkFile = boom
            with self.raises(s_exc.BadArg):
                await core.feedFromAxon(s_common.ehex(sha256b))

    async def test_cortex_export_toaxon(self):
        async with self.getTestCore() as core:
            await core.nodes('[inet:dns:a=(vertex.link, 1.2.3.4)]')
            size, sha256 = await core.exportStormToAxon('.created')
            byts = b''.join([b async for b in core.axon.get(s_common.uhex(sha256))])
            self.isin(b'vertex.link', byts)

    async def test_cortex_lookup_mode(self):
        async with self.getTestCoreAndProxy() as (_core, proxy):
            retn = await proxy.count('[inet:email=foo.com@vertex.link]')
            self.eq(1, retn)

            opts = {'mode': 'lookup'}
            retn = await proxy.count('foo.com@vertex.link', opts=opts)
            self.eq(1, retn)

    async def test_tag_model(self):

        async with self.getTestCore() as core:

            visi = await core.auth.addUser('visi')
            asvisi = {'user': visi.iden}

            self.len(0, await core.callStorm('return($lib.model.tags.list())'))

            self.none(await core.callStorm('return($lib.model.tags.get(foo.bar))'))
            self.none(await core.callStorm('return($lib.model.tags.pop(foo.bar, regex))'))

            with self.raises(s_exc.SchemaViolation):
                await core.nodes('$lib.model.tags.set(cno.cve, newp, newp)')

            with self.raises(s_exc.AuthDeny):
                await core.nodes('$lib.model.tags.set(cno.cve, regex, ())', opts=asvisi)

            with self.raises(s_exc.AuthDeny):
                await core.nodes('$lib.model.tags.pop(cno.cve, regex)', opts=asvisi)

            with self.raises(s_exc.AuthDeny):
                await core.nodes('$lib.model.tags.del(cno.cve)', opts=asvisi)

            await core.nodes('''
                $regx = ($lib.null, $lib.null, "[0-9]{4}", "[0-9]{5}")
                $lib.model.tags.set(cno.cve, regex, $regx)
            ''')

            nodes = await core.nodes('[ inet:ip=1.2.3.4 +#cno.cve.2021.12345 ]')

            with self.raises(s_exc.BadTypeValu):
                await core.nodes('[ inet:ip=1.2.3.4 +#cno.cve.foo ]')

            with self.raises(s_exc.BadTypeValu):
                await core.nodes('[ inet:ip=1.2.3.4 +#cno.cve.2021.hehe ]')

            with self.raises(s_exc.BadTypeValu):
                await core.nodes('[ inet:ip=1.2.3.4 +#cno.cve.2021.123456 ]')

            with self.raises(s_exc.BadTypeValu):
                await core.nodes('[ inet:ip=1.2.3.4 +#cno.cve.12345 ]')

            nodes = await core.nodes('[ test:str=beep +?#cno.cve.12345 ]')
            self.len(1, nodes)
            self.none(nodes[0].get('#cno'))
            self.none(nodes[0].get('#cno.cve'))
            self.none(nodes[0].get('#cno.cve.12345'))

            self.eq((None, None, '[0-9]{4}', '[0-9]{5}'), await core.callStorm('''
                return($lib.model.tags.pop(cno.cve, regex))
            '''))

            self.none(await core.callStorm('return($lib.model.tags.pop(cno.cve, regex))'))

            await core.nodes('[ inet:ip=1.2.3.4 +#cno.cve.2021.hehe ]')

            await core.setTagModel('cno.cve', 'regex', (None, None, '[0-9]{4}', '[0-9]{5}'))
            with self.raises(s_exc.BadTypeValu):
                await core.nodes('[ inet:ip=1.2.3.4 +#cno.cve.2021.haha ]')

            self.eq((False, None), await core.callStorm('return($lib.trycast(syn:tag, cno.cve.2021.haha))'))

            with self.raises(s_exc.BadTypeValu):
                await core.callStorm('return($lib.cast(syn:tag, cno.cve.2021.haha))')

            self.none(await core.callStorm('$lib.model.tags.del(cno.cve)'))
            self.none(await core.callStorm('return($lib.model.tags.get(cno.cve))'))

            await core.nodes('[ inet:ip=1.2.3.4 +#cno.cve.2021.haha ]')

            # clear out the #cno.cve tags and test prune behavior.
            await core.nodes('#cno.cve [ -#cno.cve ]')

            await core.nodes('[ inet:ip=1.2.3.4 +#cno.cve.2021.12345.foo +#cno.cve.2021.55555.bar ]')

            await core.nodes('$lib.model.tags.set(cno.cve, prune, (2))')

            # test that the pruning behavior detects non-leaf boundaries
            nodes = await core.nodes('[ inet:ip=1.2.3.4 -#cno.cve.2021.55555 ]')
            self.sorteq(('cno', 'cno.cve', 'cno.cve.2021', 'cno.cve.2021.12345', 'cno.cve.2021.12345.foo'), [t[0] for t in nodes[0].getTags()])

            # double delete shouldn't prune
            nodes = await core.nodes('[ inet:ip=1.2.3.4 -#cno.cve.2021.55555 ]')
            self.sorteq(('cno', 'cno.cve', 'cno.cve.2021', 'cno.cve.2021.12345', 'cno.cve.2021.12345.foo'), [t[0] for t in nodes[0].getTags()])

            # test that the pruning behavior stops at the correct level
            nodes = await core.nodes('[ inet:ip=1.2.3.4 -#cno.cve.2021.12345.foo ]')
            self.sorteq(('cno', 'cno.cve', 'cno.cve.2021', 'cno.cve.2021.12345'), [t[0] for t in nodes[0].getTags()])

            # test that the pruning behavior detects when it needs to prune
            nodes = await core.nodes('[ inet:ip=1.2.3.4 -#cno.cve.2021.12345 ]')
            self.len(1, nodes)
            self.eq((('cno', (None, None)),), nodes[0].getTags())

            # test that the prune caches get cleared correctly
            await core.nodes('$lib.model.tags.pop(cno.cve, prune)')
            await core.nodes('[ inet:ip=1.2.3.4 +#cno.cve.2021.12345 ]')
            nodes = await core.nodes('[ inet:ip=1.2.3.4 -#cno.cve.2021.12345 ]')
            self.len(1, nodes)
            self.sorteq(('cno', 'cno.cve', 'cno.cve.2021'), [t[0] for t in nodes[0].getTags()])

            with self.raises(s_exc.SchemaViolation):
                await core.nodes('$lib.model.tags.set(cno.cve, prune, (0))')

    async def test_cortex_iterrows(self):

        async with self.getTestCoreAndProxy() as (core, prox):
            await core.addTagProp('score', ('int', {}), {})

            nodes = await core.nodes('[(inet:ip=([4, 1]) :asn=10 .seen=(2016, 2017) +#foo=(2020,2021) +#foo:score=42)]')
            self.len(1, nodes)
            nid1 = nodes[0].intnid()

            nodes = await core.nodes('[(inet:ip=([4, 2]) :asn=20 .seen=(2015, 2016) +#foo=(2019,2020) +#foo:score=41)]')
            self.len(1, nodes)
            nid2 = nodes[0].intnid()

            nodes = await core.nodes('[(inet:ip=([4, 3]) :asn=30 .seen=(2015, 2016) +#foo=(2018, 2020) +#foo:score=99)]')
            self.len(1, nodes)
            nid3 = nodes[0].intnid()

            self.len(1, await core.nodes('[test:str=yolo]'))
            self.len(1, await core.nodes('[test:str=$valu]', opts={'vars': {'valu': 'z' * 500}}))

            badiden = 'xxx'
            await self.agenraises(s_exc.NoSuchLayer, prox.iterPropRows(badiden, 'inet:ip', 'asn'))

            # rows are (nid, valu) tuples
            layriden = core.view.layers[0].iden
            rows = await alist(prox.iterPropRows(layriden, 'inet:ip', 'asn'))

            self.eq((10, 20, 30), tuple(sorted([row[1] for row in rows])))

            await self.agenraises(s_exc.NoSuchLayer, prox.iterUnivRows(badiden, '.seen'))

            # rows are (nid, valu) tuples
            rows = await alist(prox.iterUnivRows(layriden, '.seen'))

            tm = lambda x, y: (s_time.parse(x), s_time.parse(y))  # NOQA
            ivals = (tm('2015', '2016'), tm('2015', '2016'), tm('2016', '2017'))
            self.eq(ivals, tuple(sorted([row[1] for row in rows])))

            # iterFormRows
            await self.agenraises(s_exc.NoSuchLayer, prox.iterFormRows(badiden, 'inet:ip'))

            rows = await alist(prox.iterFormRows(layriden, 'inet:ip'))
            self.eq([(nid1, (4, 1)), (nid2, (4, 2)), (nid3, (4, 3))], rows)

            # iterTagRows
            expect = sorted(
                [
                    (nid1, (tm('2020', '2021'))),
                    (nid2, (tm('2019', '2020'))),
                    (nid3, (tm('2018', '2020'))),
                ], key=lambda x: x[1])

            await self.agenraises(s_exc.NoSuchLayer, prox.iterTagRows(badiden, 'foo', form='newpform'))
            rows = await alist(prox.iterTagRows(layriden, 'foo', form='newpform'))
            self.eq([], rows)

            rows = await alist(prox.iterTagRows(layriden, 'foo', form='inet:ip'))
            self.eq(expect, rows)

            rows = await alist(prox.iterTagRows(layriden, 'foo', form='inet:ip', starttupl=expect[1]))
            self.eq(expect[1:], rows)

            expect = [
                (nid2, 41,),
                (nid1, 42,),
                (nid3, 99,),
            ]

            await self.agenraises(s_exc.NoSuchLayer, prox.iterTagPropRows(badiden, 'foo', 'score', form='inet:ip',
                                                                          stortype=s_layer.STOR_TYPE_I64,
                                                                          startvalu=42))

            rows = await alist(prox.iterTagPropRows(layriden, 'foo', 'score', form='inet:ip',
                                                    stortype=s_layer.STOR_TYPE_I64, startvalu=42))
            self.eq(expect[1:], rows)

    async def test_cortex_depr_props_warning(self):

        with self.getTestDir() as dirn:
            with self.getLoggerStream('synapse.cortex') as stream:

                async with self.getTestCore(dirn=dirn) as core:

                    await core._addDataModels(s_t_utils.deprmodel)

                    # Create a test:deprprop so it doesn't generate a warning
                    await core.callStorm('[test:dep:easy=foobar :guid=*]')

                    # Lock test:deprprop:ext and .pdep so they don't generate a warning
                    await core.callStorm('model.deprecated.lock test:dep:str')
                    await core.callStorm('model.deprecated.lock ".pdep"')

                # Check that we saw the warnings
                stream.seek(0)
                data = stream.read()

                self.eq(1, data.count('deprecated properties unlocked'))
                self.isin('deprecated properties unlocked and not in use', data)

                match = regex.match(r'Detected (?P<count>\d+) deprecated properties', data)
                count = int(match.groupdict().get('count'))

                here = stream.tell()

                async with self.getTestCore(dirn=dirn) as core:
                    await core._addDataModels(s_t_utils.deprmodel)

                # Check that the warnings are gone now
                stream.seek(here)
                data = stream.read()

                if (count - 4) == 0:
                    self.eq(0, data.count('deprecated properties unlocked'))
                else:
                    self.eq(1, data.count('deprecated properties unlocked'))
                    self.isin(f'Detected {count - 4} deprecated properties', data)

    async def test_cortex_dmons_after_modelrev(self):
        with self.getTestDir() as dirn:
            async with self.getTestCore(dirn=dirn) as core:

                # Add a dmon so something gets started
                await core.callStorm('''
                    $ddef = $lib.dmon.add(${
                        $lib.print(hi)
                        $lib.warn(omg)
                        $s = `Running {$auto.type} {$auto.iden}`
                        $lib.log.info($s, ({"iden": $auto.iden}))
                    })
                ''')

                # Create this so we can find the model rev version before the
                # latest
                mrev = s_modelrev.ModelRev(core)

                # Add a layer and regress the version so it gets migrated on the
                # next start
                ldef = await core.addLayer()
                layr = core.getLayer(ldef['iden'])
                await layr.setModelVers((0, 0, 0))

            async def _pass(todo):
                pass

            def _fake(self, core):
                self.core = core
                self.revs = ((s_modelrev.maxvers, _pass),)

            with mock.patch.object(s_modelrev.ModelRev, '__init__', _fake):
                with self.getLoggerStream('') as stream:
                    async with self.getTestCore(dirn=dirn) as core:
                        pass

            stream.seek(0)
            data = stream.read()

            # Check that the model migration happens before the dmons start
            mrevstart = data.find('beginning model migration')
            dmonstart = data.find('Starting Dmon')
            self.ne(-1, mrevstart)
            self.ne(-1, dmonstart)
            self.lt(mrevstart, dmonstart)

    async def test_cortex_vaults(self):
        '''
        Simple usage testing.
        '''
        async with self.getTestCore() as core:

            vtype1 = 'synapse-test1'
            vtype2 = 'synapse-test2'

            # Create some test users
            visi1 = await core.auth.addUser('visi1')
            visi2 = await core.auth.addUser('visi2')
            contributor = await core.auth.addRole('contributor')
            await visi1.grant(contributor.iden)

            gvault = {
                'name': 'global1',
                'type': vtype1,
                'scope': 'global',
                'owner': None,
                'configs': {},
                'secrets': {},
            }
            giden = await core.addVault(gvault)

            rvault = {
                'name': 'role1',
                'type': vtype1,
                'scope': 'role',
                'owner': contributor.iden,
                'configs': {},
                'secrets': {},
            }
            riden = await core.addVault(rvault)

            uvault = {
                'name': 'user1',
                'type': vtype1,
                'scope': 'user',
                'owner': visi1.iden,
                'configs': {},
                'secrets': {},
            }
            uiden = await core.addVault(uvault)

            svault = {
                'name': 'unscoped1',
                'type': vtype1,
                'scope': None,
                'owner': visi1.iden,
                'configs': {},
                'secrets': {},
            }
            siden = await core.addVault(svault)

            vault = core.getVault(giden)
            self.eq(vault.get('iden'), giden)

            vault = core.getVaultByName('global1')
            self.eq(vault.get('iden'), giden)

            vault = core.getVaultByType(vtype1, visi1.iden, scope='global')
            self.eq(vault.get('iden'), giden)

            vault = core.getVaultByType(vtype1, visi1.iden, scope='role')
            self.eq(vault.get('iden'), riden)

            vault = core.getVaultByType(vtype1, visi1.iden, scope='user')
            self.eq(vault.get('iden'), uiden)

            vault = core.reqVault(giden)
            self.eq(vault.get('iden'), giden)

            vault = core.reqVaultByName('global1')
            self.eq(vault.get('iden'), giden)
            self.eq(vault.get('name'), 'global1')

            vault = core.reqVaultByType(vtype1, visi1.iden, scope='global')
            self.eq(vault.get('iden'), giden)

            self.true(await core.setVaultConfigs(giden, 'color', 'orange'))
            self.true(await core.setVaultSecrets(giden, 'apikey', 'foobar'))

            await core.replaceVaultConfigs(giden, {'rubiks': 'cube'})
            vault = core.reqVault(giden)
            self.eq({'rubiks': 'cube'}, vault['configs'])

            await core.replaceVaultSecrets(giden, {'secret': 'squirrel'})
            vault = core.reqVault(giden)
            self.eq({'secret': 'squirrel'}, vault['secrets'])

            vaults = list(core.listVaults())
            self.len(4, vaults)

            self.true(await core.setVaultPerm(giden, visi1.iden, s_cell.PERM_EDIT))

            self.true(await core.renameVault(giden, 'global2'))
            vault = core.reqVaultByName('global2')
            self.eq(vault.get('iden'), giden)
            self.eq(vault.get('name'), 'global2')

            with self.raises(s_exc.DupName):
                await core.renameVault(giden, 'global2')

            self.none(await core.delVault('asdf'))

            await core.delVault(giden)
            vaults = list(core.listVaults())
            self.len(3, vaults)

    async def test_cortex_vaults_errors(self):
        '''
        Simple argument checking and simple permission checking tests.
        '''
        async with self.getTestCore() as core:

            vtype1 = 'synapse-test1'
            vtype2 = 'synapse-test2'

            # Create some test users
            visi1 = await core.auth.addUser('visi1')
            visi2 = await core.auth.addUser('visi2')
            contributor = await core.auth.addRole('contributor')
            await visi1.grant(contributor.iden)

            gvault = {
                'name': 'global1',
                'type': vtype1,
                'scope': 'global',
                'owner': None,
                'configs': {},
                'secrets': {},
            }
            giden = await core.addVault(gvault)

            rvault = {
                'name': 'role1',
                'type': vtype1,
                'scope': 'role',
                'owner': contributor.iden,
                'configs': {},
                'secrets': {},
            }
            riden = await core.addVault(rvault)

            self.none(core.getVault('asdf'))

            with self.raises(s_exc.DupName) as exc:
                # type/scope/iden collision
                await core.addVault(gvault)
            self.eq(f'Vault already exists for type {vtype1}, scope global, owner None.', exc.exception.get('mesg'))

            with self.raises(s_exc.BadArg) as exc:
                # vdef is not a dict
                await core.addVault([])
            self.eq('Invalid vault definition provided.', exc.exception.get('mesg'))

            with self.raises(s_exc.DupName) as exc:
                # name collision
                vault = s_msgpack.deepcopy(gvault)
                vault['scope'] = None
                vault['owner'] = visi1.iden
                await core.addVault(vault)
            self.eq('Vault global1 already exists.', exc.exception.get('mesg'))

            with self.raises(s_exc.NoSuchName) as exc:
                # Non-existent vault name
                core.reqVaultByName('newp')
            self.eq('Vault not found for name: newp.', exc.exception.get('mesg'))

            with self.raises(s_exc.SchemaViolation):
                # len(name) == 0
                vault = s_msgpack.deepcopy(gvault)
                vault['name'] = ''
                await core.addVault(vault)

            with self.raises(s_exc.SchemaViolation):
                # len(name) > 256
                vault = s_msgpack.deepcopy(gvault)
                vault['name'] = 'A' * 257
                await core.addVault(vault)

            with self.raises(s_exc.SchemaViolation):
                # len(vtype) == 0
                vault = s_msgpack.deepcopy(gvault)
                vault['type'] = ''
                await core.addVault(vault)

            with self.raises(s_exc.SchemaViolation):
                # len(vtype) > 256
                vault = s_msgpack.deepcopy(gvault)
                vault['type'] = 'A' * 257
                await core.addVault(vault)

            with self.raises(s_exc.SchemaViolation):
                # scope not in (None, 'user', 'role', 'global')
                vault = s_msgpack.deepcopy(gvault)
                vault['scope'] = 'newp'
                await core.addVault(vault)

            with self.raises(s_exc.SchemaViolation):
                # data != dict
                vault = s_msgpack.deepcopy(gvault)
                vault['data'] = self
                await core.addVault(vault)

            with self.raises(s_exc.BadArg) as exc:
                # configs not msgpack safe
                vault = {
                    'name': 'unscoped1',
                    'type': vtype1,
                    'scope': None,
                    'owner': visi1.iden,
                    'configs': {'foo': self},
                    'secrets': {},
                }
                await core.addVault(vault)
            self.eq('Vault configs must be msgpack safe.', exc.exception.get('mesg'))

            with self.raises(s_exc.BadArg) as exc:
                # secrets not msgpack safe
                vault = {
                    'name': 'unscoped1',
                    'type': vtype1,
                    'scope': None,
                    'owner': visi1.iden,
                    'configs': {},
                    'secrets': {'foo': self},
                }
                await core.addVault(vault)
            self.eq('Vault secrets must be msgpack safe.', exc.exception.get('mesg'))

            with self.raises(s_exc.BadArg) as exc:
                # Iden == None, scope != 'global'
                vault = s_msgpack.deepcopy(gvault)
                vault['owner'] = None
                vault['scope'] = None
                await core.addVault(vault)
            self.eq('Owner required for unscoped, user, and role vaults.', exc.exception.get('mesg'))

            with self.raises(s_exc.NoSuchUser) as exc:
                # user with iden does not exist
                vault = {
                    'name': 'global2',
                    'type': 'type2',
                    'scope': 'user',
                    'owner': '0123456789abcdef0123456789abcdef',
                    'configs': {},
                    'secrets': {},
                }
                await core.addVault(vault)
            self.eq('User with iden 0123456789abcdef0123456789abcdef not found.', exc.exception.get('mesg'))

            with self.raises(s_exc.NoSuchRole) as exc:
                # role with iden does not exist
                vault = s_msgpack.deepcopy(gvault)
                vault['name'] = 'role2'
                vault['scope'] = 'role'
                vault['owner'] = visi1.iden
                await core.addVault(vault)
            self.eq(f'Role with iden {visi1.iden} not found.', exc.exception.get('mesg'))

            with self.raises(s_exc.BadArg) as exc:
                await core.setVaultSecrets(giden, 'newp', s_common.novalu)
            self.eq('Key newp not found in vault secrets.', exc.exception.get('mesg'))

            with self.raises(s_exc.BadArg) as exc:
                await core.setVaultConfigs(giden, 'newp', s_common.novalu)
            self.eq('Key newp not found in vault configs.', exc.exception.get('mesg'))

            with self.raises(s_exc.BadArg) as exc:
                # Invalid vault iden format
                await core.setVaultSecrets('1234', 'foo', 'bar')
            self.eq('Iden is not a valid iden: 1234.', exc.exception.get('mesg'))

            with self.raises(s_exc.BadArg) as exc:
                # Invalid vault iden format
                await core.setVaultConfigs('1234', 'foo', 'bar')
            self.eq('Iden is not a valid iden: 1234.', exc.exception.get('mesg'))

            with self.raises(s_exc.NoSuchIden) as exc:
                # vault with iden does not exist
                await core.setVaultSecrets(visi1.iden, 'foo', 'bar')
            self.eq(f'Vault not found for iden: {visi1.iden}.', exc.exception.get('mesg'))

            with self.raises(s_exc.NoSuchIden) as exc:
                # vault with iden does not exist
                await core.setVaultConfigs(visi1.iden, 'foo', 'bar')
            self.eq(f'Vault not found for iden: {visi1.iden}.', exc.exception.get('mesg'))

            with self.raises(s_exc.NotMsgpackSafe) as exc:
                # data not msgpack safe
                await core.setVaultSecrets(giden, 'foo', self)
            self.eq(f'Vault secrets must be msgpack safe.', exc.exception.get('mesg'))

            with self.raises(s_exc.NotMsgpackSafe) as exc:
                # data not msgpack safe
                await core.setVaultConfigs(giden, 'foo', self)
            self.eq(f'Vault configs must be msgpack safe.', exc.exception.get('mesg'))

            with self.raises(s_exc.NotMsgpackSafe) as exc:
                # data not msgpack safe
                await core.setVaultSecrets(giden, self, 'bar')
            self.eq(f'Vault secrets must be msgpack safe.', exc.exception.get('mesg'))

            with self.raises(s_exc.NotMsgpackSafe) as exc:
                # data not msgpack safe
                await core.setVaultConfigs(giden, self, 'bar')
            self.eq(f'Vault configs must be msgpack safe.', exc.exception.get('mesg'))

            with self.raises(s_exc.NoSuchIden) as exc:
                # iden not valid
                await core.setVaultPerm(giden, '1234', s_cell.PERM_EDIT)
            self.eq(f'Iden 1234 is not a valid user or role.', exc.exception.get('mesg'))

            with self.raises(s_exc.BadArg) as exc:
                # Invalid scope
                core._getVaultByTSI('vtype', 'newp', 'iden')
            self.eq('Invalid scope: newp.', exc.exception.get('mesg'))

            with self.raises(s_exc.BadArg) as exc:
                # Invalid scope
                core.getVaultByType(vtype1, 'iden', 'newp')
            self.eq('Invalid scope: newp.', exc.exception.get('mesg'))

            with self.raises(s_exc.NoSuchUser) as exc:
                # Invalid user iden
                core.getVaultByType(vtype1, contributor.iden, 'role')
            self.eq(f'No user with iden {contributor.iden}.', exc.exception.get('mesg'))

            # User in role but no perm to vault
            await core.setVaultPerm(riden, visi2.iden, s_cell.PERM_DENY)
            await visi2.grant(contributor.iden)
            self.none(core.getVaultByType(vtype1, visi2.iden, 'role'))

            # Requested type/scope doesn't exist
            self.none(core.getVaultByType(vtype1, visi1.iden, 'user'))

            # Requested type doesn't exist
            self.none(core.getVaultByType(vtype2, visi1.iden))

            with self.raises(s_exc.NoSuchName) as exc:
                # Requested type/scope doesn't exist
                core.reqVaultByType(vtype1, visi1.iden, 'user')
            self.eq(f'Vault not found for type: {vtype1}.', exc.exception.get('mesg'))

            with self.raises(s_exc.BadArg) as exc:
                await core.replaceVaultSecrets(giden, self)
            self.eq('valu must be a dictionary.', exc.exception.get('mesg'))

            with self.raises(s_exc.NotMsgpackSafe) as exc:
                await core.replaceVaultSecrets(giden, {'foo': self})
            self.eq('Vault secrets must be msgpack safe.', exc.exception.get('mesg'))

            with self.raises(s_exc.BadArg) as exc:
                await core.replaceVaultConfigs(giden, self)
            self.eq('valu must be a dictionary.', exc.exception.get('mesg'))

            with self.raises(s_exc.NotMsgpackSafe) as exc:
                await core.replaceVaultConfigs(giden, {'foo': self})
            self.eq('Vault configs must be msgpack safe.', exc.exception.get('mesg'))

            class LongRepr:
                def __repr__(self):
                    return 'Abcd. ' * 1000

            valu = {'foo': LongRepr()}

            with self.raises(s_exc.NotMsgpackSafe) as exc:
                await core.replaceVaultSecrets(giden, valu)
            self.eq(
                "{'foo': Abcd. Abcd. Abcd. Abcd. Abcd. Abcd. Abcd. Abcd. [...]",
                exc.exception.get('valu'))

            with self.raises(s_exc.NotMsgpackSafe) as exc:
                await core.replaceVaultConfigs(giden, {'foo': LongRepr()})
            self.eq(
                "{'foo': Abcd. Abcd. Abcd. Abcd. Abcd. Abcd. Abcd. Abcd. [...]",
                exc.exception.get('valu'))

    async def test_cortex_user_scope(self):
        async with self.getTestCore() as core:  # type: s_cortex.Cortex
            udef = await core.addUser('admin')
            admin = udef.get('iden')
            await core.setUserAdmin(admin, True)
            async with core.getLocalProxy() as prox:

                # Proxy our storm requests as the admin user
                opts = {'user': admin}

                self.eq('admin', await prox.callStorm('return( $lib.user.name()  )', opts=opts))

                with self.getStructuredAsyncLoggerStream('synapse.lib.cell') as stream:

                    q = 'return( ($lib.user.name(), $lib.auth.users.add(lowuser) ))'
                    (whoami, udef) = await prox.callStorm(q, opts=opts)
                    self.eq('admin', whoami)
                    self.eq('lowuser', udef.get('name'))

                msgs = stream.jsonlines()
                mesg = [m for m in msgs if 'Added user' in m.get('message')][0]
                self.eq('Added user=lowuser', mesg.get('message'))
                self.eq('admin', mesg.get('username'))
                self.eq('lowuser', mesg.get('target_username'))

                with self.getStructuredAsyncLoggerStream('synapse.lib.cell') as stream:

                    q = 'auth.user.mod lowuser --admin $lib.true'
                    msgs = []
                    async for mesg in prox.storm(q, opts=opts):
                        msgs.append(mesg)
                    self.stormHasNoWarnErr(msgs)

                msgs = stream.jsonlines()
                mesg = [m for m in msgs if 'Set admin' in m.get('message')][0]
                self.isin('Set admin=True for lowuser', mesg.get('message'))
                self.eq('admin', mesg.get('username'))
                self.eq('lowuser', mesg.get('target_username'))

    async def test_cortex_ext_httpapi(self):
        # Cortex API tests for Extended HttpAPI
        async with self.getTestCore() as core:  # type: s_cortex.Cortex

            newp = s_common.guid()
            with self.raises(s_exc.SynErr):
                await core.setHttpApiIndx(newp, 0)

            unfo = await core.getUserDefByName('root')
            view = core.getView()
            info = await core.addHttpExtApi({
                'path': 'test/path/(hehe|haha)/(.*)',
                'owner': unfo.get('iden'),
                'view': view.iden,
            })

            info2 = await core.addHttpExtApi({
                'path': 'something/else',
                'owner': unfo.get('iden'),
                'view': view.iden,
            })

            info3 = await core.addHttpExtApi({
                'path': 'something/else/goes/here',
                'owner': unfo.get('iden'),
                'view': view.iden,
            })

            othr = s_common.guid()
            info4 = await core.addHttpExtApi({
                'iden': othr,
                'path': 'another/item',
                'owner': unfo.get('iden'),
                'view': view.iden,
            })
            self.eq(info4.get('iden'), othr)

            iden = info.get('iden')

            adef = await core.getHttpExtApi(iden)
            self.eq(adef, info)

            adef = await core.getHttpExtApi(othr)
            self.eq(adef, info4)

            adef, args = await core.getHttpExtApiByPath('test/path/hehe/wow')
            self.eq(adef, info)
            self.eq(args, ('hehe', 'wow'))

            adef, args = await core.getHttpExtApiByPath('test/path/hehe/wow/more/')
            self.eq(adef, info)
            self.eq(args, ('hehe', 'wow/more/'))

            adef, args = await core.getHttpExtApiByPath('test/path/HeHe/wow')
            self.none(adef)
            self.eq(args, ())

            async with core.getLocalProxy() as prox:
                adef, args = await prox.getHttpExtApiByPath('test/path/haha/words')
                self.eq(adef, info)
                self.eq(args, ('haha', 'words'))

            self.len(4, core._exthttpapicache)

            # Reordering / safety
            self.eq(1, await core.setHttpApiIndx(info4.get('iden'), 1))

            # Cache is cleared when reloading
            self.len(0, core._exthttpapicache)
            adef, args = await core.getHttpExtApiByPath('test/path/hehe/wow')
            self.eq(adef, info)
            self.len(1, core._exthttpapicache)

            self.eq([adef.get('iden') for adef in await core.getHttpExtApis()],
                    [info.get('iden'), info4.get('iden'), info2.get('iden'), info3.get('iden')])

            items = await core.getHttpExtApis()
            self.eq(items, (info, info4, info2, info3))

            # Tiny sleep to ensure that updated ticks forward when modified
            created = adef.get('created')
            updated = adef.get('updated')
            await asyncio.sleep(0.005)
            adef = await core.modHttpExtApi(iden, 'name', 'wow')
            self.eq(adef.get('created'), created)
            self.gt(adef.get('updated'), updated)

            # Sad path

            with self.raises(s_exc.SchemaViolation):
                await core.addHttpExtApi({
                    'iden': 'lolnope',
                    'path': 'not/gonna/happen',
                    'owner': unfo.get('iden'),
                    'view': view.iden
                })

            with self.raises(s_exc.DupIden) as ectx:
                await core.addHttpExtApi({
                    'iden': othr,
                    'path': 'bad/dup',
                    'owner': unfo.get('iden'),
                    'view': view.iden
                })
            self.eq(ectx.exception.get('iden'), othr)

            with self.raises(s_exc.SynErr):
                await core.setHttpApiIndx(newp, 0)

            with self.raises(s_exc.BadArg):
                await core.setHttpApiIndx(newp, -1)

            with self.raises(s_exc.NoSuchUser):
                await core.modHttpExtApi(iden, 'owner', newp)

            with self.raises(s_exc.NoSuchView):
                await core.modHttpExtApi(iden, 'view', newp)

            with self.raises(s_exc.BadArg):
                await core.modHttpExtApi(iden, 'created', 1234)

            with self.raises(s_exc.BadArg):
                await core.modHttpExtApi(iden, 'updated', 1234)

            with self.raises(s_exc.BadArg):
                await core.modHttpExtApi(iden, 'creator', s_common.guid())

            with self.raises(s_exc.BadArg):
                await core.modHttpExtApi(iden, 'newp', newp)

            with self.raises(s_exc.NoSuchIden):
                await core.modHttpExtApi(newp, 'path', 'a/new/path/')

            with self.raises(s_exc.NoSuchIden):
                await core.getHttpExtApi(newp)

            self.none(await core.delHttpExtApi(newp))

            with self.raises(s_exc.BadArg):
                await core.delHttpExtApi('notAGuid')

    async def test_cortex_abrv(self):

        async with self.getTestCore() as core:

            offs = core.indxabrv.offs

            self.eq(s_common.int64en(offs), core.setIndxAbrv(s_layer.INDX_PROP, 'visi', 'foo'))
            # another to check the cache...
            self.eq(s_common.int64en(offs), core.getIndxAbrv(s_layer.INDX_PROP, 'visi', 'foo'))
            self.eq(s_common.int64en(offs + 1), core.setIndxAbrv(s_layer.INDX_PROP, 'whip', None))
            self.eq(('visi', 'foo'), core.getAbrvIndx(s_common.int64en(offs)))
            self.eq(('whip', None), core.getAbrvIndx(s_common.int64en(offs + 1)))
            self.raises(s_exc.NoSuchAbrv, core.getAbrvIndx, s_common.int64en(offs + 2))

    async def test_cortex_query_offload(self):

        async def _hang(*args, **kwargs):
            await asyncio.sleep(6)
            return

        async with self.getTestAha() as aha:

            ahanet = aha.conf.req('aha:network')

            async with await s_base.Base.anit() as base:

                with self.getTestDir() as dirn:

                    dirn00 = s_common.genpath(dirn, 'cell00')
                    dirn01 = s_common.genpath(dirn, 'cell01')

                    core00 = await base.enter_context(self.addSvcToAha(aha, '00.core', s_cortex.Cortex, dirn=dirn00))
                    provinfo = {'mirror': '00.core'}
                    core01 = await base.enter_context(self.addSvcToAha(aha, '01.core', s_cortex.Cortex, dirn=dirn01, provinfo=provinfo))

                    self.len(1, await core00.nodes('[inet:asn=0]'))
                    await core01.sync()
                    self.len(1, await core01.nodes('inet:asn=0'))

                    msgs = await core00.stormlist('cortex.storm.pool.get')
                    self.stormHasNoWarnErr(msgs)
                    self.stormIsInPrint('No Storm pool configuration found.', msgs)

                    msgs = await core00.stormlist('aha.pool.add pool00...')
                    self.stormHasNoWarnErr(msgs)
                    self.stormIsInPrint('Created AHA service pool: pool00.synapse', msgs)

                    msgs = await core00.stormlist('aha.pool.svc.add pool00... 01.core...')
                    self.stormHasNoWarnErr(msgs)
                    self.stormIsInPrint('AHA service (01.core...) added to service pool (pool00.synapse)', msgs)

                    msgs = await core00.stormlist('cortex.storm.pool.set newp')
                    self.stormIsInErr(':// not found in [newp]', msgs)

                    msgs = await core00.stormlist('cortex.storm.pool.set --connection-timeout 1 --sync-timeout 1 aha://pool00...')
                    self.stormHasNoWarnErr(msgs)
                    self.stormIsInPrint('Storm pool configuration set.', msgs)

                    await core00.fini()
                    await core01.fini()

                    core00 = await base.enter_context(self.getTestCore(dirn=dirn00))
                    core01 = await base.enter_context(self.getTestCore(dirn=dirn01, conf={'storm:log': True}))

                    await core00.stormpool.waitready(timeout=12)

                    # storm()
                    q = 'inet:asn=0'
                    qhash = s_storm.queryhash(q)
                    with self.getStructuredAsyncLoggerStream('synapse') as stream:
                        msgs = await alist(core00.storm(q))
                        self.len(1, [m for m in msgs if m[0] == 'node'])

                    data = stream.getvalue()
                    self.notin('Timeout', data)
                    msgs = stream.jsonlines()
                    self.len(2, msgs)

                    self.eq(msgs[0].get('message'), f'Offloading Storm query to mirror 01.core.{ahanet}.')
                    self.eq(msgs[0].get('hash'), qhash)
                    self.eq(msgs[0].get('mirror'), f'01.core.{ahanet}')

                    self.eq(msgs[1].get('message'), f'Executing storm query {{{q}}} as [root]')
                    self.eq(msgs[1].get('hash'), qhash)
                    self.eq(msgs[1].get('pool:from'), f'00.core.{ahanet}')

                    # callStorm()
                    q = 'inet:asn=0 return($lib.true)'
                    qhash = s_storm.queryhash(q)
                    with self.getStructuredAsyncLoggerStream('synapse') as stream:
                        self.true(await core00.callStorm(q))

                    data = stream.getvalue()
                    self.notin('Timeout', data)
                    msgs = stream.jsonlines()
                    self.len(2, msgs)

                    self.eq(msgs[0].get('message'), f'Offloading Storm query to mirror 01.core.{ahanet}.')
                    self.eq(msgs[0].get('hash'), qhash)
                    self.eq(msgs[0].get('mirror'), f'01.core.{ahanet}')

                    self.eq(msgs[1].get('message'), f'Executing storm query {{{q}}} as [root]')
                    self.eq(msgs[1].get('hash'), qhash)
                    self.eq(msgs[1].get('pool:from'), f'00.core.{ahanet}')

                    # exportStorm()
                    q = 'inet:asn=0'
                    qhash = s_storm.queryhash(q)
                    with self.getStructuredAsyncLoggerStream('synapse') as stream:
                        self.len(1, await alist(core00.exportStorm(q)))

                    data = stream.getvalue()
                    self.notin('Timeout', data)
                    msgs = stream.jsonlines()
                    self.len(2, msgs)

                    self.eq(msgs[0].get('message'), f'Offloading Storm query to mirror 01.core.{ahanet}.')
                    self.eq(msgs[0].get('hash'), qhash)
                    self.eq(msgs[0].get('mirror'), f'01.core.{ahanet}')

                    self.eq(msgs[1].get('message'), f'Executing storm query {{{q}}} as [root]')
                    self.eq(msgs[1].get('hash'), qhash)
                    self.eq(msgs[1].get('pool:from'), f'00.core.{ahanet}')

                    # count()
                    q = 'inet:asn=0'
                    qhash = s_storm.queryhash(q)
                    with self.getStructuredAsyncLoggerStream('synapse') as stream:
                        self.eq(1, await core00.count(q))

                    data = stream.getvalue()
                    self.notin('Timeout', data)
                    msgs = stream.jsonlines()
                    self.len(2, msgs)

                    self.eq(msgs[0].get('message'), f'Offloading Storm query to mirror 01.core.{ahanet}.')
                    self.eq(msgs[0].get('hash'), qhash)
                    self.eq(msgs[0].get('mirror'), f'01.core.{ahanet}')

                    self.eq(msgs[1].get('message'), f'Executing storm query {{{q}}} as [root]')
                    self.eq(msgs[1].get('hash'), qhash)
                    self.eq(msgs[1].get('pool:from'), f'00.core.{ahanet}')

                    with mock.patch('synapse.cortex.CoreApi.getNexsIndx', _hang):

                        with self.getLoggerStream('synapse') as stream:
                            msgs = await alist(core00.storm('inet:asn=0'))
                            self.len(1, [m for m in msgs if m[0] == 'node'])

                        stream.seek(0)
                        data = stream.read()
                        self.notin('Offloading Storm query', data)
                        self.isin('Timeout waiting for pool mirror [01.core.synapse] Nexus offset', data)
                        self.notin('Timeout waiting for query mirror', data)

                    await core00.stormpool.waitready(timeout=12)

                    with mock.patch('synapse.telepath.Proxy.getPoolLink', _hang):

                        with self.getLoggerStream('synapse') as stream:
                            msgs = await alist(core00.storm('inet:asn=0'))
                            self.len(1, [m for m in msgs if m[0] == 'node'])

                        stream.seek(0)
                        data = stream.read()
                        self.notin('Offloading Storm query', data)
                        self.isin('Timeout waiting for pool mirror [01.core.synapse] Nexus offset', data)
                        self.notin('Timeout waiting for query mirror', data)

                    await core00.stormpool.waitready(timeout=12)

                    with self.getLoggerStream('synapse') as stream:
                        msgs = await alist(core00.storm('inet:asn=0'))
                        self.len(1, [m for m in msgs if m[0] == 'node'])

                    stream.seek(0)
                    data = stream.read()
                    self.isin('Offloading Storm query', data)
                    self.notin('Timeout waiting for pool mirror', data)
                    self.notin('Timeout waiting for query mirror', data)

                    orig = s_telepath.ClientV2.proxy
                    async def finidproxy(self, timeout=None):
                        prox = await orig(self, timeout=timeout)
                        await prox.fini()
                        return prox

                    with mock.patch('synapse.telepath.ClientV2.proxy', finidproxy):
                        with self.getLoggerStream('synapse') as stream:
                            msgs = await alist(core00.storm('inet:asn=0'))
                            self.len(1, [m for m in msgs if m[0] == 'node'])

                    stream.seek(0)
                    data = stream.read()
                    self.isin('Proxy for pool mirror [01.core.synapse] was shutdown. Skipping.', data)

                    msgs = await core00.stormlist('cortex.storm.pool.set --connection-timeout 1 --sync-timeout 1 aha://pool00...')
                    self.stormHasNoWarnErr(msgs)
                    self.stormIsInPrint('Storm pool configuration set.', msgs)
                    await core00.stormpool.waitready(timeout=12)

                    core01.nexsroot.nexslog.indx = 0

                    with mock.patch('synapse.cortex.MAX_NEXUS_DELTA', 1):

                        nexsoffs = await core00.getNexsIndx()

                        with self.getLoggerStream('synapse') as stream:
                            msgs = await alist(core00.storm('inet:asn=0'))
                            self.len(1, [m for m in msgs if m[0] == 'node'])

                        stream.seek(0)
                        data = stream.read()
                        explog = ('Pool mirror [01.core.synapse] is too far out of sync. Skipping.')
                        self.isin(explog, data)
                        self.notin('Offloading Storm query', data)

                    with self.getLoggerStream('synapse') as stream:
                        msgs = await alist(core00.storm('inet:asn=0'))
                        self.len(1, [m for m in msgs if m[0] == 'node'])

                    stream.seek(0)
                    data = stream.read()
                    self.isin('Offloading Storm query', data)
                    self.isin('Timeout waiting for query mirror', data)

                    with self.getLoggerStream('synapse') as stream:
                        self.true(await core00.callStorm('inet:asn=0 return($lib.true)'))

                    stream.seek(0)
                    data = stream.read()
                    self.isin('Offloading Storm query', data)
                    self.isin('Timeout waiting for query mirror', data)

                    with self.getLoggerStream('synapse') as stream:
                        self.len(1, await alist(core00.exportStorm('inet:asn=0')))

                    stream.seek(0)
                    data = stream.read()
                    self.isin('Offloading Storm query', data)
                    self.isin('Timeout waiting for query mirror', data)

                    with self.getLoggerStream('synapse') as stream:
                        self.eq(1, await core00.count('inet:asn=0'))

                    stream.seek(0)
                    data = stream.read()
                    self.isin('Offloading Storm query', data)
                    self.isin('Timeout waiting for query mirror', data)

                    opts = {'nexsoffs': 1000000, 'nexstimeout': 0}
                    with self.raises(s_exc.TimeOut):
                        await alist(core01.storm('inet:asn=0', opts=opts))

                    with self.raises(s_exc.TimeOut):
                        await core00.callStorm('inet:asn=0', opts=opts)

                    with self.raises(s_exc.TimeOut):
                        await alist(core00.exportStorm('inet:asn=0', opts=opts))

                    with self.raises(s_exc.TimeOut):
                        await core00.count('inet:asn=0', opts=opts)

                    core00.stormpool.ready.clear()

                    with self.getLoggerStream('synapse') as stream:
                        msgs = await alist(core00.storm('inet:asn=0'))
                        self.len(1, [m for m in msgs if m[0] == 'node'])

                    stream.seek(0)
                    data = stream.read()
                    self.isin('Timeout waiting for pool mirror proxy.', data)
                    self.isin('Pool members exhausted. Running query locally.', data)

                    await core01.fini()

                    with self.getLoggerStream('synapse') as stream:
                        msgs = await alist(core00.storm('inet:asn=0'))
                        self.len(1, [m for m in msgs if m[0] == 'node'])

                    stream.seek(0)
                    data = stream.read()
                    self.isin('Storm query mirror pool is empty, running query locally.', data)

                    with self.getLoggerStream('synapse') as stream:
                        self.true(await core00.callStorm('inet:asn=0 return($lib.true)'))

                    stream.seek(0)
                    data = stream.read()
                    self.isin('Storm query mirror pool is empty, running query locally.', data)

                    with self.getLoggerStream('synapse') as stream:
                        self.len(1, await alist(core00.exportStorm('inet:asn=0')))

                    stream.seek(0)
                    data = stream.read()
                    self.isin('Storm query mirror pool is empty, running query locally.', data)

                    with self.getLoggerStream('synapse') as stream:
                        self.eq(1, await core00.count('inet:asn=0'))

                    stream.seek(0)
                    data = stream.read()
                    self.isin('Storm query mirror pool is empty, running query locally.', data)

                    core01 = await base.enter_context(self.getTestCore(dirn=dirn01))
                    await core01.promote(graceful=True)

                    self.true(core01.isactive)
                    self.false(core00.isactive)

                    # Let the mirror reconnect
                    self.true(await asyncio.wait_for(core01.stormpool.ready.wait(), timeout=12))

                    with self.getLoggerStream('synapse') as stream:
                        self.true(await core01.callStorm('inet:asn=0 return($lib.true)'))

                    stream.seek(0)
                    data = stream.read()
                    # test that it reverts to local when referencing self
                    self.notin('Offloading Storm query', data)
                    self.notin('Timeout waiting for query mirror', data)

                    waiter = core01.stormpool.waiter(1, 'svc:del')
                    msgs = await core01.stormlist('aha.pool.svc.del pool00... 01.core...', opts={'mirror': False})
                    self.stormHasNoWarnErr(msgs)
                    self.stormIsInPrint('AHA service (01.core.synapse) removed from service pool (pool00.synapse)', msgs)

                    # TODO: this wait should not return None
                    await waiter.wait(timeout=3)
                    with self.getLoggerStream('synapse') as stream:
                        msgs = await alist(core01.storm('inet:asn=0'))
                        self.len(1, [m for m in msgs if m[0] == 'node'])

                    stream.seek(0)
                    data = stream.read()
                    self.isin('Storm query mirror pool is empty', data)

                    with self.getLoggerStream('synapse') as stream:
                        msgs = await alist(core01.storm('inet:asn=0', opts={'mirror': False}))
                        self.len(1, [m for m in msgs if m[0] == 'node'])

                    stream.seek(0)
                    data = stream.read()
                    self.notin('Storm query mirror pool is empty', data)

                    msgs = await core00.stormlist('cortex.storm.pool.get')
                    self.stormHasNoWarnErr(msgs)
                    self.stormIsInPrint('Storm Pool URL: aha://pool00...', msgs)

                    msgs = await core00.stormlist('cortex.storm.pool.del')
                    self.stormHasNoWarnErr(msgs)
                    self.stormIsInPrint('Storm pool configuration removed.', msgs)

                    msgs = await core00.stormlist('cortex.storm.pool.get')
                    self.stormHasNoWarnErr(msgs)
                    self.stormIsInPrint('No Storm pool configuration found.', msgs)

                    msgs = await alist(core01.storm('inet:asn=0', opts={'mirror': False}))
                    self.len(1, [m for m in msgs if m[0] == 'node'])

    async def test_cortex_check_nexus_init(self):
        # This test is a simple safety net for making sure no nexus events
        # happen before the nexus subsystem is initialized (initNexusSubsystem).
        # It's possible for code which calls nexus APIs to run but not do
        # anything which wouldn't be caught here. I don't think there's a good
        # way to check for that condition though.

        class Cortex(s_cortex.Cortex):
            async def initServiceStorage(self):
                self._test_pre_service_storage_index = await self.nexsroot.index()
                ret = await super().initServiceStorage()
                self._test_post_service_storage_index = await self.nexsroot.index()
                return ret

            async def initNexusSubsystem(self):
                self._test_pre_nexus_index = await self.nexsroot.index()
                ret = await super().initNexusSubsystem()
                self._test_post_nexus_index = await self.nexsroot.index()
                return ret

        conf = {
            'nexslog:en': True,
            'layers:logedits': True,
        }

        with self.getTestDir() as dirn:
            async with await Cortex.anit(dirn, conf=conf) as core:
                offs = core._test_pre_service_storage_index
                self.eq(core._test_post_service_storage_index, offs)
                self.eq(core._test_pre_nexus_index, offs)
                self.ge(core._test_post_nexus_index, core._test_pre_nexus_index)<|MERGE_RESOLUTION|>--- conflicted
+++ resolved
@@ -1694,17 +1694,10 @@
 
             await core.nodes('for $x in $lib.range(5) {[ meta:event=* :time=`202{$x}` ]}')
 
-<<<<<<< HEAD
-            self.eq((1609459200000, 1640995200000),
+            self.eq((1609459200000000, 1640995200000000),
                     await nodeVals('meta:event:time@=(2021, 2023)', prop='time'))
-            self.eq((1640995200000, 1609459200000),
+            self.eq((1640995200000000, 1609459200000000),
                     await nodeVals('reverse(meta:event:time@=(2021, 2023))', prop='time'))
-=======
-            self.eq((1609459200000000, 1640995200000000),
-                    await nodeVals('ou:org:founded@=(2021, 2023)', prop='founded'))
-            self.eq((1640995200000000, 1609459200000000),
-                    await nodeVals('reverse(ou:org:founded@=(2021, 2023))', prop='founded'))
->>>>>>> d4a9c27d
 
             await core.nodes('for $x in $lib.range(5) {[ test:str=$x .seen=`202{$x}` ]}')
 
