import os
import copy
import http
import time
import asyncio
import hashlib
import logging

import regex

from unittest import mock

import synapse.exc as s_exc
import synapse.common as s_common
import synapse.cortex as s_cortex
import synapse.telepath as s_telepath

import synapse.lib.base as s_base
import synapse.lib.cell as s_cell
import synapse.lib.coro as s_coro
import synapse.lib.node as s_node
import synapse.lib.time as s_time
import synapse.lib.layer as s_layer
import synapse.lib.storm as s_storm
import synapse.lib.output as s_output
import synapse.lib.msgpack as s_msgpack
import synapse.lib.version as s_version
import synapse.lib.modelrev as s_modelrev
import synapse.lib.stormsvc as s_stormsvc

import synapse.tools.service.backup as s_tools_backup
import synapse.tools.service.promote as s_tools_promote

import synapse.tests.utils as s_t_utils
from synapse.tests.utils import alist

logger = logging.getLogger(__name__)

class CortexTest(s_t_utils.SynTest):
    '''
    The tests that should be run with different types of layers
    '''
    async def test_cortex_basics(self):

        with self.getTestDir() as dirn:

            async with self.getTestCore(dirn=dirn) as core:

                with self.raises(s_exc.NoSuchProp):
                    await core.setPropLocked('newp', True)

                with self.raises(s_exc.NoSuchTagProp):
                    await core.setTagPropLocked('newp', True)

                await core.addTagProp('score', ('int', {}), {})

                await core.setPropLocked('inet:ip:asn', True)
                await core.setTagPropLocked('score', True)

                with self.raises(s_exc.IsDeprLocked):
                    await core.nodes('[ inet:ip=1.2.3.4 :asn=99 ]')
                with self.raises(s_exc.IsDeprLocked):
                    await core.nodes('[ inet:ip=1.2.3.4 +#foo:score=10 ]')

            # test persistence...
            async with self.getTestCore(dirn=dirn) as core:

                with self.raises(s_exc.IsDeprLocked):
                    await core.nodes('[ inet:ip=1.2.3.4 :asn=99 ]')
                with self.raises(s_exc.IsDeprLocked):
                    await core.nodes('[ inet:ip=1.2.3.4 +#foo:score=10 ]')

                await core.setPropLocked('inet:ip:asn', False)
                await core.setTagPropLocked('score', False)

<<<<<<< HEAD
                await core.nodes('[ inet:ip=1.2.3.4 :asn=99 +#foo:score=10 ]')
=======
                await core.nodes('[ inet:ipv4=1.2.3.4 :asn=99 .seen=now +#foo:score=10 ]')

            conf = {'modules': [('NewpModule', {})]}
            warn = '''"'modules' Cortex config value" is deprecated'''
            with self.getAsyncLoggerStream('synapse.common', warn) as stream:
                async with self.getTestCore(dirn=dirn, conf=conf) as core:
                    self.true(await stream.wait(timeout=12))
>>>>>>> 86d5c99c

    async def test_cortex_cellguid(self):
        iden = s_common.guid()
        conf = {'cell:guid': iden}
        async with self.getTestCore(conf=conf) as core00:
            async with self.getTestCore(conf=conf) as core01:
                self.eq(core00.iden, core01.iden)
                self.eq(core00.jsonstor.iden, core01.jsonstor.iden)
                self.eq(core00.jsonstor.auth.allrole.iden, core01.jsonstor.auth.allrole.iden)
                self.eq(core00.jsonstor.auth.rootuser.iden, core01.jsonstor.auth.rootuser.iden)

    async def test_cortex_handoff(self):

        with self.getTestDir() as dirn:
            async with self.getTestAha() as aha:

                conf = {'aha:provision': await aha.addAhaSvcProv('00.cortex')}

                async with self.getTestCore(conf=conf) as core00:

                    with self.raises(s_exc.BadArg):
                        await core00.handoff(core00.getLocalUrl())

                    self.false((await core00.getCellInfo())['cell']['uplink'])
                    self.none((await core00.getCellInfo())['cell']['mirror'])

                    # provision with the new hostname and mirror config
                    provinfo = {'mirror': '00.cortex'}
                    conf = {'aha:provision': await aha.addAhaSvcProv('01.cortex', provinfo=provinfo)}
                    async with self.getTestCore(conf=conf) as core01:

                        # test out connecting to the leader but having aha chose a mirror
                        async with s_telepath.loadTeleCell(core01.dirn):
                            # wait for the mirror to think it's ready...
                            await asyncio.wait_for(core01.nexsroot.ready.wait(), timeout=3)
                            async with await s_telepath.openurl('aha://cortex...?mirror=true') as proxy:
                                self.eq(await core01.getCellRunId(), await proxy.getCellRunId())

                        await core01.nodes('[ inet:ip=1.2.3.4 ]')
                        self.len(1, await core00.nodes('inet:ip=1.2.3.4'))

                        self.true(core00.isactive)
                        self.false(core01.isactive)

                        self.true(await s_coro.event_wait(core01.nexsroot.miruplink, timeout=2))
                        self.false((await core00.getCellInfo())['cell']['uplink'])
                        self.true((await core01.getCellInfo())['cell']['uplink'])
                        self.none((await core00.getCellInfo())['cell']['mirror'])
                        self.eq((await core01.getCellInfo())['cell']['mirror'], 'aha://root@00.cortex...')

                        outp = s_output.OutPutStr()
                        argv = ('--url', core01.getLocalUrl())
                        ret = await s_tools_promote.main(argv, outp=outp)  # this is a graceful promotion
                        self.eq(ret, 0)

                        self.true(core01.isactive)
                        self.false(core00.isactive)

                        self.true(await s_coro.event_wait(core00.nexsroot.miruplink, timeout=2))
                        self.true((await core00.getCellInfo())['cell']['uplink'])
                        self.false((await core01.getCellInfo())['cell']['uplink'])
                        # Note: The following mirror may change when SYN-7659 is addressed and greater
                        # control over the topology update is available during the promotion process.
                        self.eq((await core00.getCellInfo())['cell']['mirror'], 'aha://root@cortex...')
                        self.none((await core01.getCellInfo())['cell']['mirror'])

                        mods00 = s_common.yamlload(core00.dirn, 'cell.mods.yaml')
                        mods01 = s_common.yamlload(core01.dirn, 'cell.mods.yaml')
                        self.eq(mods00, {'mirror': 'aha://root@cortex...'})
                        self.eq(mods01, {'mirror': None})

                        await core00.nodes('[inet:ip=5.5.5.5]')
                        self.len(1, await core01.nodes('inet:ip=5.5.5.5'))

                        # After doing the promotion, provision another mirror cortex.
                        # This pops the mirror config out of the mods file we copied
                        # from the backup.
                        provinfo = {'mirror': '01.cortex'}
                        conf = {'aha:provision': await aha.addAhaSvcProv('02.cortex', provinfo=provinfo)}
                        async with self.getTestCore(conf=conf) as core02:
                            self.false(core02.isactive)
                            self.eq(core02.conf.get('mirror'), 'aha://root@01.cortex...')
                            mods02 = s_common.yamlload(core02.dirn, 'cell.mods.yaml')
                            self.eq(mods02, {})
                            # The mirror writeback and change distribution works
                            self.len(0, await core01.nodes('inet:ip=6.6.6.6'))
                            self.len(0, await core00.nodes('inet:ip=6.6.6.6'))
                            self.len(1, await core02.nodes('[inet:ip=6.6.6.6]'))
                            await core00.sync()
                            self.len(1, await core01.nodes('inet:ip=6.6.6.6'))
                            self.len(1, await core00.nodes('inet:ip=6.6.6.6'))
                            # list mirrors
                            exp = ['aha://00.cortex.synapse', 'aha://02.cortex.synapse']
                            self.sorteq(exp, await core00.getMirrorUrls())
                            self.sorteq(exp, await core01.getMirrorUrls())
                            self.sorteq(exp, await core02.getMirrorUrls())
                            self.true(await s_coro.event_wait(core02.nexsroot.miruplink, timeout=2))
                            self.true((await core00.getCellInfo())['cell']['uplink'])
                            self.false((await core01.getCellInfo())['cell']['uplink'])
                            self.true((await core02.getCellInfo())['cell']['uplink'])

    async def test_cortex_usernotifs(self):

        async def testUserNotifs(core):
            async with core.getLocalProxy() as proxy:
                root = core.auth.rootuser.iden
                indx = await proxy.addUserNotif(root, 'hehe', mesgdata={'foo': 'bar'})
                self.nn(indx)
                item = await proxy.getUserNotif(indx)
                self.eq(root, item[0])
                self.eq('hehe', item[2])
                self.eq({'foo': 'bar'}, item[3])
                msgs = [x async for x in proxy.iterUserNotifs(root)]

                self.len(1, msgs)
                self.eq(root, msgs[0][1][0])
                self.eq('hehe', msgs[0][1][2])
                self.eq({'foo': 'bar'}, msgs[0][1][3])

                await proxy.delUserNotif(indx)
                self.none(await proxy.getUserNotif(indx))

                retn = []
                done = asyncio.Event()
                async def watcher():
                    async for item in proxy.watchAllUserNotifs():
                        retn.append(item)
                        done.set()
                        return
                core.schedCoro(watcher())
                await asyncio.sleep(0.1)
                await proxy.addUserNotif(root, 'lolz')
                await asyncio.wait_for(done.wait(), timeout=2)
                self.len(1, retn)
                self.eq(retn[0][1][0], root)
                self.eq(retn[0][1][2], 'lolz')

        # test a local jsonstor
        async with self.getTestCore() as core:
            await testUserNotifs(core)

        # test with a remote jsonstor
        async with self.getTestJsonStor() as jsonstor:
            conf = {'jsonstor': jsonstor.getLocalUrl()}
            async with self.getTestCore(conf=conf) as core:
                await testUserNotifs(core)

    async def test_cortex_jsonstor(self):

        async def testCoreJson(core):
            self.none(await core.getJsonObj('foo'))
            self.none(await core.getJsonObjProp('foo', 'bar'))
            self.none(await core.setJsonObj('foo', {'bar': 'baz'}))
            self.true(await core.setJsonObjProp('foo', 'zip', 'zop'))

            self.true(await core.hasJsonObj('foo'))
            self.false(await core.hasJsonObj('newp'))

            self.eq('baz', await core.getJsonObjProp('foo', 'bar'))
            self.eq({'bar': 'baz', 'zip': 'zop'}, await core.getJsonObj('foo'))

            self.true(await core.delJsonObjProp('foo', 'bar'))
            self.eq({'zip': 'zop'}, await core.getJsonObj('foo'))
            self.none(await core.delJsonObj('foo'))
            self.none(await core.getJsonObj('foo'))

            await core.setJsonObj('foo/bar', 'zoinks')
            items = [x async for x in core.getJsonObjs(('foo'))]
            self.eq(items, ((('bar',), 'zoinks'),))

        # test with a remote jsonstor
        async with self.getTestJsonStor() as jsonstor:
            conf = {'jsonstor': jsonstor.getLocalUrl()}
            async with self.getTestCore(conf=conf) as core:
                await testCoreJson(core)

        # test a local jsonstor
        async with self.getTestCore() as core:
            await testCoreJson(core)

        # test a local jsonstor and mirror writeback
        with self.getTestDir() as dirn:
            path00 = os.path.join(dirn, 'core00')
            path01 = os.path.join(dirn, 'core01')
            conf00 = {'nexslog:en': True}
            async with self.getTestCore(dirn=path00, conf=conf00) as core00:
                self.true(core00.isactive)

            s_tools_backup.backup(path00, path01)
            async with self.getTestCore(dirn=path00, conf=conf00) as core00:
                conf01 = {'nexslog:en': True, 'mirror': core00.getLocalUrl()}
                async with self.getTestCore(dirn=path01, conf=conf01) as core01:
                    await testCoreJson(core01)
                    self.eq(await core00.getJsonObj('foo/bar'), 'zoinks')
                    self.eq(await core01.getJsonObj('foo/bar'), 'zoinks')

        # test a local jsonstor and mirror sync
        with self.getTestDir() as dirn:
            path00 = os.path.join(dirn, 'core00')
            path01 = os.path.join(dirn, 'core01')
            conf00 = {'nexslog:en': True}
            async with self.getTestCore(dirn=path00, conf=conf00) as core00:
                self.true(core00.isactive)

            s_tools_backup.backup(path00, path01)
            async with self.getTestCore(dirn=path00, conf=conf00) as core00:
                conf01 = {'nexslog:en': True, 'mirror': core00.getLocalUrl()}
                async with self.getTestCore(dirn=path01, conf=conf01) as core01:
                    await testCoreJson(core00)
                    await core01.sync()
                    self.eq(await core00.getJsonObj('foo/bar'), 'zoinks')
                    self.eq(await core01.getJsonObj('foo/bar'), 'zoinks')

        # Test startup sequencing. We must create the child cells prior to
        # the nexus recover() call from occuring :)
        with self.getTestDir() as dirn:
            async with self.getTestCore(dirn=dirn) as core:
                await core.callStorm('$lib.jsonstor.set((path,), hehe)')

            with self.getAsyncLoggerStream('synapse.lib.nexus') as stream:
                async with self.getTestCore(dirn=dirn) as core:
                    q = 'return( $lib.jsonstor.get((path,)) )'
                    self.eq('hehe', await core.callStorm(q))
            stream.seek(0)
            self.notin('Exception while replaying log', stream.read())

    async def test_cortex_must_upgrade(self):

        with self.getTestDir() as dirn:

            async with self.getTestCore(dirn=dirn) as core:
                self.nn(core.cellinfo.pop('cortex:version'))

            with self.raises(s_exc.BadStorageVersion):
                async with self.getTestCore(dirn=dirn) as core:
                    pass

    async def test_cortex_stormiface(self):
        pkgdef = {
            'name': 'foobar',
            'modules': [
                {'name': 'foobar',
                 'interfaces': ['lookup'],
                 'storm': '''
                     function lookup(tokens) {
                        $looks = ()
                        for $token in $tokens { $looks.append( (inet:fqdn, $token) ) }
                        return($looks)
                     }
                    /* coverage mop up */
                    [ ou:org=* ]
                 '''
                },
                {'name': 'search0',
                 'interfaces': ['search'],
                 'storm': '''
                     function search(tokens) {
                        emit ((0), foo)
                        emit ((10), baz)
                     }
                 '''
                },
                {'name': 'search1',
                 'interfaces': ['search'],
                 'storm': '''
                     function search(tokens) {
                        emit ((1), bar)
                        emit ((11), faz)
                     }
                    /* coverage mop up */
                    [ ou:org=* ]
                 '''
                },
                {'name': 'coverage', 'storm': ''},
                {'name': 'boom', 'interfaces': ['boom'], 'storm': '''
                    function boom() { $lib.raise(omg, omg) return() }
                    function boomgenr() { emit ((0), woot) $lib.raise(omg, omg) }
                '''},
            ]
        }

        async with self.getTestCore() as core:

            self.none(core.modsbyiface.get('lookup'))

            mods = await core.getStormIfaces('lookup')
            self.len(0, mods)
            self.len(0, core.modsbyiface.get('lookup'))

            core.loadStormPkg(pkgdef)

            mods = await core.getStormIfaces('lookup')
            self.len(1, mods)
            self.len(1, core.modsbyiface.get('lookup'))

            todo = s_common.todo('lookup', ('vertex.link', 'woot.com'))
            vals = [r async for r in core.view.callStormIface('lookup', todo)]
            self.eq(((('inet:fqdn', 'vertex.link'), ('inet:fqdn', 'woot.com')),), vals)

            todo = s_common.todo('newp')
            vals = [r async for r in core.view.callStormIface('lookup', todo)]
            self.eq([], vals)

            vals = [r async for r in core.view.mergeStormIface('lookup', todo)]
            self.eq([], vals)

            todo = s_common.todo('search', ('hehe', 'haha'))
            vals = [r async for r in core.view.mergeStormIface('search', todo)]
            self.eq(((0, 'foo'), (1, 'bar'), (10, 'baz'), (11, 'faz')), vals)

            with self.raises(s_exc.StormRaise):
                todo = s_common.todo('boomgenr')
                [r async for r in core.view.mergeStormIface('boom', todo)]

            todo = s_common.todo('boom')
            vals = [r async for r in core.view.callStormIface('boom', todo)]
            self.eq((), vals)

            core._dropStormPkg(pkgdef)
            self.none(core.modsbyiface.get('lookup'))

            mods = await core.getStormIfaces('lookup')
            self.len(0, mods)
            self.len(0, core.modsbyiface.get('lookup'))

    async def test_cortex_lookup_search_dedup(self):
        pkgdef = {
            'name': 'foobar',
            'modules': [
                {'name': 'foobar',
                 'interfaces': ['search'],
                 'storm': '''
                    function getBuid(form, valu) {
                        *$form?=$valu
                        return($lib.hex.decode($node.iden()))
                    }
                    function search(tokens) {
                        $score = (0)
                        for $tok in $tokens {
                            $buid = $getBuid("inet:email", $tok)
                            if $buid { emit ($score, $buid) }
                            $buid = $getBuid("test:str", $tok)
                            if $buid { emit ($score, $buid) }
                            $score = ($score + 10)
                        }
                    }
                 '''
                 },
            ]
        }

        async with self.getTestCore() as core:

            await core.nodes('[ inet:email=foo@bar.com ]')

            nodes = await core.nodes('foo@bar.com', opts={'mode': 'lookup'})
            buid = nodes[0].buid
            self.eq(['inet:email'], [n.ndef[0] for n in nodes])

            # scrape results are not deduplicated
            nodes = await core.nodes('foo@bar.com foo@bar.com', opts={'mode': 'lookup'})
            self.eq(['inet:email', 'inet:email'], [n.ndef[0] for n in nodes])

            core.loadStormPkg(pkgdef)
            self.len(1, await core.getStormIfaces('search'))

            todo = s_common.todo('search', ('foo@bar.com',))
            vals = [r async for r in core.view.mergeStormIface('search', todo)]
            self.eq(((0, buid),), vals)

            await core.nodes('[ test:str=hello ]')

            # search iface results *are* deduplicated against themselves
            nodes = await core.nodes('hello hello', opts={'mode': 'search'})
            self.eq(['test:str'], [n.ndef[0] for n in nodes])

    async def test_cortex_lookmiss(self):
        async with self.getTestCore() as core:
            msgs = await core.stormlist('1.2.3.4 vertex.link', opts={'mode': 'lookup'})
            miss = [m for m in msgs if m[0] == 'look:miss']
            self.len(2, miss)
            self.eq(('inet:ip', (4, 16909060)), miss[0][1]['ndef'])
            self.eq(('inet:fqdn', 'vertex.link'), miss[1][1]['ndef'])

    async def test_cortex_axonapi(self):

        # local axon...
        async with self.getTestCore() as core:

            async with core.getLocalProxy() as proxy:

                async with await proxy.getAxonUpload() as upload:
                    await upload.write(b'asdfasdf')
                    size, sha256 = await upload.save()
                    self.eq(8, size)

                bytelist = []
                async for byts in proxy.getAxonBytes(s_common.ehex(sha256)):
                    bytelist.append(byts)
                self.eq(b'asdfasdf', b''.join(bytelist))

        # remote axon...
        async with self.getTestAxon() as axon:
            conf = {'axon': axon.getLocalUrl()}
            async with self.getTestCore(conf=conf) as core:

                async with core.getLocalProxy() as proxy:

                    async with await proxy.getAxonUpload() as upload:
                        await upload.write(b'asdfasdf')
                        size, sha256 = await upload.save()
                        self.eq(8, size)

                    bytelist = []
                    async for byts in proxy.getAxonBytes(s_common.ehex(sha256)):
                        bytelist.append(byts)
                    self.eq(b'asdfasdf', b''.join(bytelist))

    async def test_cortex_divert(self):

        async with self.getTestCore() as core:

            storm = '''
            function x(y) {
                [ ou:org=* ou:org=* +#foo]
            }

            [ inet:fqdn=vertex.link inet:fqdn=woot.com ]

            // yield and pernode
            divert $lib.true $x($node)
            '''
            nodes = await core.nodes(storm)
            self.len(4, nodes)
            self.len(4, [n for n in nodes if n.ndef[0] == 'ou:org'])

            storm = '''
            function x(y) {
                [ ou:org=* ou:org=* +#bar]
            }

            [ inet:fqdn=vertex.link inet:fqdn=woot.com ]

            // yield and pernode
            divert $lib.false $x($node)
            '''
            nodes = await core.nodes(storm)
            self.len(2, nodes)
            self.len(2, [n for n in nodes if n.ndef[0] == 'inet:fqdn'])
            self.len(4, await core.nodes('ou:org +#bar'))

            storm = '''
            function x(y) {
                [ ou:org=* ou:org=* +#baz]
            }

            [ inet:fqdn=vertex.link inet:fqdn=woot.com ]

            // yield and pernode
            divert $lib.true $x(hithere)
            '''
            nodes = await core.nodes(storm)
            self.len(4, nodes)
            self.len(4, [n for n in nodes if n.ndef[0] == 'ou:org'])
            self.len(4, await core.nodes('ou:org +#baz'))

            storm = '''
            function x(y) {
                [ ou:org=* ou:org=* +#faz]
            }

            [ inet:fqdn=vertex.link inet:fqdn=woot.com ]

            // yield and pernode
            divert $lib.false $x(hithere)
            '''
            nodes = await core.nodes(storm)
            self.len(2, nodes)
            self.len(2, [n for n in nodes if n.ndef[0] == 'inet:fqdn'])
            self.len(4, await core.nodes('ou:org +#faz'))

            # functions that don't return a generator
            storm = '''
            function x() {
                $lst = ()
                [ ou:org=* ou:org=* +#cat ]
                $lst.append($node)
                fini { return($lst) }
            }

            divert $lib.true $x()
            '''
            await self.asyncraises(s_exc.BadArg, core.nodes(storm))
            self.len(2, await core.nodes('ou:org +#cat'))

            storm = '''
            function x() {
                $lst = ()
                [ ou:org=* ou:org=* +#dog ]
                $lst.append($node)
                fini { return($lst) }
            }

            [ inet:fqdn=vertex.link inet:fqdn=woot.com ]

            divert $lib.true $x()
            '''
            await self.asyncraises(s_exc.BadArg, core.nodes(storm))
            self.len(4, await core.nodes('ou:org +#dog'))

            # functions that return a generator
            storm = '''
            function y() {
                [ ou:org=* ou:org=* +#cow ]
            }
            function x() {
                $lib.print(heythere)
                return($y())
            }

            divert $lib.true $x()
            '''
            mesgs = await core.stormlist(storm)
            self.len(1, [m for m in mesgs if (m[0] == 'print' and m[1]['mesg'] == 'heythere')])
            self.len(2, [m for m in mesgs if (m[0] == 'node' and m[1][0][0] == 'ou:org')])
            self.len(2, await core.nodes('ou:org +#cow'))

            storm = '''
            function y() {
                [ ou:org=* ou:org=* +#camel ]
            }
            function x() {
                $lib.print(heythere)
                return($y())
            }

            [ inet:fqdn=vertex.link inet:fqdn=woot.com ]

            divert $lib.false $x()
            '''
            mesgs = await core.stormlist(storm)
            self.len(3, [m for m in mesgs if (m[0] == 'print' and m[1]['mesg'] == 'heythere')])
            self.len(2, [m for m in mesgs if (m[0] == 'node' and m[1][0][0] == 'inet:fqdn')])
            self.len(4, await core.nodes('ou:org +#camel'))

            storm = 'function foo(n) {} divert $lib.true $foo($node)'
            mesgs = await core.stormlist(storm)
            self.len(0, [mesg[1] for mesg in mesgs if mesg[0] == 'err'])

            # runtsafe with 0 nodes
            orgcount = len(await core.nodes('ou:org'))
            storm = '''
            function y() {
                [ ou:org=* ]
                [ ou:org=* ]
                [ ou:org=* ]
                [ ou:org=* ]
            }
            divert --size 2 $lib.true $y()
            '''
            self.len(2, await core.nodes(storm))
            self.eq(orgcount + 2, len(await core.nodes('ou:org')))

            orgcount = len(await core.nodes('ou:org'))
            storm = '''
            function y() {
                [ ou:org=* ]
                [ ou:org=* ]
                [ ou:org=* ]
                [ ou:org=* ]
            }
            divert --size 2 $lib.false $y()
            '''
            self.len(0, await core.nodes(storm))
            self.eq(orgcount + 2, len(await core.nodes('ou:org')))

            orgcount = len(await core.nodes('ou:org'))
            storm = '''
            function y(n) {
                [ ou:org=* ]
                [ ou:org=* ]
                [ ou:org=* ]
                [ ou:org=* ]
            }

            [ entity:contact=* ]
            [ entity:contact=* ]
            divert --size 2 $lib.true $y($node)
            '''
            self.len(4, await core.nodes(storm))
            self.eq(orgcount + 4, len(await core.nodes('ou:org')))

            orgcount = len(await core.nodes('ou:org'))
            storm = '''
            function y(n) {
                [ ou:org=* ]
                [ ou:org=* ]
                [ ou:org=* ]
                [ ou:org=* ]
            }

            [ entity:contact=* ]
            [ entity:contact=* ]
            divert --size 2 $lib.false $y($node)
            '''
            self.len(2, await core.nodes(storm))
            self.eq(orgcount + 4, len(await core.nodes('ou:org')))

            # running pernode with runtsafe args
            storm = '''
                function y(nn) { yield $nn }
                [ test:str=foo test:str=bar ]
                $n=$lib.null $n=$node divert $lib.true $y($n)
            '''
            self.sorteq(['foo', 'bar'], [n.ndef[1] for n in await core.nodes(storm)])

            # empty input with non-runtsafe args
            storm = '''
            function x(y) {
                [ ou:org=* ]
            }
            divert $lib.true $x($node)
            '''
            self.len(0, await core.nodes(storm))

    async def test_cortex_limits(self):
        async with self.getTestCore(conf={'max:nodes': 10}) as core:
            self.len(1, await core.nodes('[ ou:org=* ]'))
            with self.raises(s_exc.HitLimit):
                await core.nodes('[ inet:ip=1.2.3.0/24 ]')

    async def test_cortex_rawpivot(self):

        async with self.getTestCore() as core:
            nodes = await core.nodes('[inet:ip=1.2.3.4] $ip=$node.value() -> { [ inet:dns:a=(woot.com, $ip) ] }')
            self.len(1, nodes)
            self.eq(nodes[0].ndef, ('inet:dns:a', ('woot.com', (4, 0x01020304))))

    async def test_cortex_edges(self):

        async with self.getTestCore() as core:

            await core.nodes('[ meta:source=* :name=test ]')

            nodes = await core.nodes('[test:guid=*]')
            self.len(1, nodes)
            news = nodes[0]

            nodes = await core.nodes('[inet:ip=1.2.3.4]')
            self.len(1, nodes)
            ip = nodes[0]

            await news.addEdge('refs', ip.nid)

            n1edges = await alist(news.iterEdgesN1())
            n2edges = await alist(ip.iterEdgesN2())

            self.eq(n1edges, (('refs', ip.nid),))
            self.eq(n2edges, (('refs', news.nid),))

            await news.delEdge('refs', ip.nid)

            with self.raises(s_exc.BadArg):
                await news.addEdge('refs', s_common.int64en(99999))

            self.len(0, await alist(news.iterEdgesN1()))
            self.len(0, await alist(ip.iterEdgesN2()))

            nodes = await core.nodes('test:guid [ +(refs)> {inet:ip=1.2.3.4} ]')
            self.eq(nodes[0].ndef[0], 'test:guid')

            # check all the walk from N1 syntaxes
            nodes = await core.nodes('test:guid -(refs)> *')
            self.eq(nodes[0].ndef, ('inet:ip', (4, 0x01020304)))

            self.len(0, await core.nodes('test:guid -(refs)> mat:spec'))

            nodes = await core.nodes('test:guid -(refs)> inet:ip')
            self.eq(nodes[0].ndef, ('inet:ip', (4, 0x01020304)))

            nodes = await core.nodes('test:guid -(refs)> (inet:ip,)')
            self.eq(nodes[0].ndef, ('inet:ip', (4, 0x01020304)))

            nodes = await core.nodes('test:guid -(*)> *')
            self.eq(nodes[0].ndef, ('inet:ip', (4, 0x01020304)))

            nodes = await core.nodes('$types = (refs,hehe) test:guid -($types)> *')
            self.eq(nodes[0].ndef, ('inet:ip', (4, 0x01020304)))

            nodes = await core.nodes('$types = (*,) test:guid -($types)> *')
            self.eq(nodes[0].ndef, ('inet:ip', (4, 0x01020304)))

            # check all the walk from N2 syntaxes
            nodes = await core.nodes('inet:ip <(refs)- *')
            self.eq(nodes[0].ndef[0], 'test:guid')

            nodes = await core.nodes('inet:ip <(*)- *')
            self.eq(nodes[0].ndef[0], 'test:guid')

            layr = core.getLayer()
            self.eq(1, layr.getEdgeVerbCount('refs'))
            self.eq(0, layr.getEdgeVerbCount('newp'))

            self.eq(1, layr.getEdgeVerbCount('refs', n1form='test:guid'))
            self.eq(0, layr.getEdgeVerbCount('refs', n2form='test:guid'))
            self.eq(0, layr.getEdgeVerbCount('refs', n1form='inet:ip'))
            self.eq(1, layr.getEdgeVerbCount('refs', n2form='inet:ip'))
            self.eq(1, layr.getEdgeVerbCount('refs', n1form='test:guid', n2form='inet:ip'))

            self.eq(0, layr.getEdgeVerbCount('refs', n1form='newp'))
            self.eq(0, layr.getEdgeVerbCount('refs', n2form='newp'))

            self.true(core.model.edgeIsValid('test:guid', 'refs', 'inet:ip'))

            # coverage for isDestForm()
            self.len(0, await core.nodes('inet:ip <(*)- mat:spec'))
            self.len(0, await core.nodes('test:guid -(*)> mat:spec'))
            self.len(0, await core.nodes('inet:ip <(*)- (mat:spec,)'))
            self.len(0, await core.nodes('test:guid -(*)> (mat:spec,)'))
            self.len(0, await core.nodes('test:guid -((refs,foos))> mat:spec'))
            self.len(0, await core.nodes('inet:ip <((refs,foos))- mat:spec'))

            with self.raises(s_exc.BadSyntax):
                self.len(0, await core.nodes('inet:ip <(*)- $(0)'))

            with self.raises(s_exc.BadSyntax):
                self.len(0, await core.nodes('test:guid -(*)> $(0)'))

            with self.raises(s_exc.NoSuchForm):
                self.len(0, await core.nodes('test:guid -(*)> test:newp'))

            nodes = await core.nodes('$types = (refs,hehe) inet:ip <($types)- *')
            self.eq(nodes[0].ndef[0], 'test:guid')

            nodes = await core.nodes('$types = (*,) inet:ip <($types)- *')
            self.eq(nodes[0].ndef[0], 'test:guid')

            # get the edge using stormtypes
            msgs = await core.stormlist('test:guid for $edge in $node.edges() { $lib.print($edge) }')
            self.stormIsInPrint('refs', msgs)

            msgs = await core.stormlist('test:guid for $edge in $node.edges(verb=refs) { $lib.print($edge) }')
            self.stormIsInPrint('refs', msgs)

            # remove the refs edge
            nodes = await core.nodes('test:guid [ -(refs)> {inet:ip=1.2.3.4} ]')
            self.len(1, nodes)

            # no walking now...
            self.len(0, await core.nodes('test:guid -(refs)> *'))

            # now lets add the edge using the n2 syntax
            nodes = await core.nodes('inet:ip [ <(refs)+ { test:guid } ]')
            self.eq(nodes[0].ndef, ('inet:ip', (4, 0x01020304)))

            nodes = await core.nodes('test:guid -(refs)> *')
            self.eq(nodes[0].ndef, ('inet:ip', (4, 0x01020304)))

            nodes = await core.nodes('inet:ip [ <(refs)- { test:guid } ]')
            self.eq(nodes[0].ndef, ('inet:ip', (4, 0x01020304)))

            # test refs+pivs in and out
            nodes = await core.nodes('test:guid [ +(refs)> { inet:ip=1.2.3.4 } ]')
            nodes = await core.nodes('test:guid [ :size=27492 ]')
            nodes = await core.nodes('[ inet:dns:a=(woot.com, 1.2.3.4) ]')

            # we should now be able to edge walk *and* refs out
            nodes = await core.nodes('test:guid --> *')
            self.len(2, nodes)
            self.eq(nodes[0].ndef[0], 'test:int')
            self.eq(nodes[1].ndef[0], 'inet:ip')

            # we should now be able to edge walk *and* refs in
            nodes = await core.nodes('inet:ip=1.2.3.4 <-- *')
            forms = [n.ndef[0] for n in nodes]
            self.isin('inet:dns:a', forms)
            self.isin('test:guid', forms)

            msgs = await core.stormlist('for $verb in $lib.view.get().getEdgeVerbs() { $lib.print($verb) }')
            self.stormIsInPrint('refs', msgs)

            msgs = await core.stormlist('for $edge in $lib.view.get().getEdges() { $lib.print($edge) }')
            self.stormIsInPrint('refs', msgs)
            self.stormIsInPrint(ip.iden(), msgs)
            self.stormIsInPrint(news.iden(), msgs)

            msgs = await core.stormlist('for $edge in $lib.view.get().getEdges(verb=refs) { $lib.print($edge) }')
            self.stormIsInPrint('refs', msgs)
            self.stormIsInPrint(ip.iden(), msgs)
            self.stormIsInPrint(news.iden(), msgs)

            # delete an edge that doesn't exist to bounce off the layer
            await core.nodes('test:guid [ -(refs)> { [ inet:ip=5.5.5.5 ] } ]')

            # add an edge that exists already to bounce off the layer
            await core.nodes('test:guid [ +(refs)> { inet:ip=1.2.3.4 } ]')

            with self.raises(s_exc.BadSyntax):
                await core.nodes('test:guid -(refs)> $(10)')

            self.eq(1, await core.callStorm('''
                $list = ()
                for $edge in $lib.view.get().getEdges() { $list.append($edge) }
                return($list.size())
            '''))

            # check that auto-deleting a node's edges works
            await core.nodes('test:guid | delnode')
            self.eq(0, await core.callStorm('''
                $list = ()
                for $edge in $lib.view.get().getEdges() { $list.append($edge) }
                return($list.size())
            '''))

            # Run multiple nodes through edge creation/deletion ( test coverage for perm caching )
            await core.nodes('inet:ip [ <(seen)+ { meta:source:name=test }]')
            self.len(2, await core.nodes('meta:source:name=test -(seen)> *'))

            await core.nodes('inet:ip [ <(seen)-{ meta:source:name=test }]')
            self.len(0, await core.nodes('meta:source:name=test -(seen)> *'))

            # Sad path - edges must be a str/list of strs
            with self.raises(s_exc.StormRuntimeError) as cm:
                q = 'inet:ip $edges=$(0) -($edges)> *'
                await core.nodes(q)
            self.eq(cm.exception.get('mesg'),
                    'walk operation expected a string or list.  got: 0.')

            await core.nodes('[test:guid=*]')

            nodes = await core.nodes('$n = {[it:dev:str=foo]} test:guid [ +(refs)> $n ]')
            self.len(1, nodes)
            self.eq(nodes[0].ndef[0], 'test:guid')

            nodes = await core.nodes('test:guid -(refs)> it:dev:str')
            self.len(1, nodes)

            q = '''
            function foo() {
                for $x in $lib.range(5) {
                    [ it:dev:int=$x ]
                    emit $node
                }
            }
            test:guid [ +(refs)> $foo() ]
            '''
            nodes = await core.nodes(q)
            self.len(1, nodes)
            self.eq(nodes[0].ndef[0], 'test:guid')

            nodes = await core.nodes('test:guid -(refs)> it:dev:int')
            self.len(5, nodes)

            nodes = await core.nodes('$n = {[it:dev:str=foo]} test:guid [ -(refs)> $n ]')
            self.len(1, nodes)
            self.eq(nodes[0].ndef[0], 'test:guid')

            nodes = await core.nodes('test:guid -(refs)> it:dev:str')
            self.len(0, nodes)

            q = '''
            function foo() {
                for $x in $lib.range(5) {
                    [ it:dev:int=$x ]
                    emit $node
                }
            }
            test:guid [ -(refs)> $foo() ]
            '''
            nodes = await core.nodes(q)
            self.len(1, nodes)
            self.eq(nodes[0].ndef[0], 'test:guid')

            nodes = await core.nodes('test:guid -(refs)> it:dev:int')
            self.len(0, nodes)

            nodes = await core.nodes('$n = {[it:dev:str=foo]} test:guid [ <(refs)+ $n ]')
            self.len(1, nodes)
            self.eq(nodes[0].ndef[0], 'test:guid')

            nodes = await core.nodes('test:guid <(refs)- it:dev:str')
            self.len(1, nodes)

            q = '''
            function foo() {
                for $x in $lib.range(5) {
                    [ it:dev:int=$x ]
                    emit $node
                }
            }
            test:guid [ <(refs)+ $foo() ]
            '''
            nodes = await core.nodes(q)
            self.len(1, nodes)
            self.eq(nodes[0].ndef[0], 'test:guid')

            nodes = await core.nodes('test:guid <(refs)- it:dev:int')
            self.len(5, nodes)

            nodes = await core.nodes('$n = {[it:dev:str=foo]} test:guid [ <(refs)- $n ]')
            self.len(1, nodes)
            self.eq(nodes[0].ndef[0], 'test:guid')

            nodes = await core.nodes('test:guid <(refs)- it:dev:str')
            self.len(0, nodes)

            q = '''
            function foo() {
                for $x in $lib.range(5) {
                    [ it:dev:int=$x ]
                    emit $node
                }
            }
            test:guid [ <(refs)- $foo() ]
            '''
            nodes = await core.nodes(q)
            self.len(1, nodes)
            self.eq(nodes[0].ndef[0], 'test:guid')

            nodes = await core.nodes('test:guid <(refs)- it:dev:int')
            self.len(0, nodes)

            await core.nodes('[test:guid=*]')

            nodes = await core.nodes('$n = {[it:dev:str=foo]} $edge=refs test:guid [ +($edge)> $n ]')
            self.len(2, nodes)

            nodes = await core.nodes('test:guid -(refs)> it:dev:str')
            self.len(2, nodes)

            nodes = await core.nodes('$n = {[it:dev:str=foo]} $edge=refs test:guid [ -($edge)> $n ]')
            self.len(2, nodes)

            nodes = await core.nodes('test:guid -(refs)> it:dev:str')
            self.len(0, nodes)

    async def test_cortex_callstorm(self):

        async with self.getTestCore(conf={'auth:passwd': 'root'}) as core:

            visi = await core.auth.addUser('visi')
            await visi.setPasswd('secret')

            self.eq('asdf', await core.callStorm('return (asdf)'))
            async with core.getLocalProxy() as proxy:
                self.eq('qwer', await proxy.callStorm('return (qwer)'))

                q = '$x=($lib.undef, 1, 2, $lib.queue.gen(beep)) return($x)'
                retn = await proxy.callStorm(q)
                self.eq(('1', '2'), retn)

                with self.raises(s_exc.StormRuntimeError):
                    q = '$foo=() $bar=$foo.index(10) return ( $bar )'
                    await proxy.callStorm(q)

                with self.raises(s_exc.SynErr) as cm:
                    q = 'return ( $lib.exit() )'
                    await proxy.callStorm(q)
                self.eq(cm.exception.get('errx'), 'StormExit')

                with self.raises(s_exc.StormRaise) as cm:
                    await proxy.callStorm('$lib.raise(Foo, bar, hehe=haha, key=(1))')

                self.eq(cm.exception.get('errname'), 'Foo')
                self.eq(cm.exception.get('mesg'), 'bar')
                self.eq(cm.exception.get('hehe'), 'haha')
                self.eq(cm.exception.get('key'), 1)

                # We convert StormLoopCtrl and StormGenrCtrl into StormRuntimeError
                opts = {'vars': {'i': 2}}
                q = 'if ($i = 2) { break }'
                with self.raises(s_exc.StormRuntimeError) as cm:
                    await core.callStorm(q, opts=opts)
                self.eq(cm.exception.get('mesg'),
                        'Loop control statement "break" used outside of a loop.')

                q = 'if ($i = 2) { continue }'
                with self.raises(s_exc.StormRuntimeError) as cm:
                    await core.callStorm(q, opts=opts)
                self.eq(cm.exception.get('mesg'),
                        'Loop control statement "continue" used outside of a loop.')

                q = 'if ($i = 2) { stop }'
                with self.raises(s_exc.StormRuntimeError) as cm:
                    await core.callStorm(q, opts=opts)
                self.eq(cm.exception.get('mesg'),
                        'Generator control statement "stop" used outside of a generator function.')

            with self.getAsyncLoggerStream('synapse.lib.view', 'callStorm cancelled') as stream:
                async with core.getLocalProxy() as proxy:

                    # async cancellation test
                    coro = proxy.callStorm('$lib.time.sleep(3) return ( $lib.true )')
                    try:
                        await asyncio.wait_for(coro, timeout=0.1)
                    except asyncio.TimeoutError:
                        logger.exception('Woohoo!')

                self.true(await stream.wait(6))

            host, port = await core.addHttpsPort(0, host='127.0.0.1')

            async with self.getHttpSess(port=port, auth=('visi', 'secret')) as sess:
                body = {'query': 'return(asdf)', 'opts': {'user': core.auth.rootuser.iden}}
                async with sess.get(f'https://localhost:{port}/api/v1/storm/call', json=body) as resp:
                    self.eq(resp.status, http.HTTPStatus.FORBIDDEN)

            async with self.getHttpSess(port=port) as sess:
                resp = await sess.post(f'https://localhost:{port}/api/v1/storm/call')
                self.eq(resp.status, http.HTTPStatus.UNAUTHORIZED)

            async with self.getHttpSess() as sess:
                async with sess.post(f'https://localhost:{port}/api/v1/login',
                                     json={'user': 'root', 'passwd': 'root'}) as resp:
                    retn = await resp.json()
                    self.eq('ok', retn.get('status'))
                    self.eq('root', retn['result']['name'])

                body = {'query': 'return (asdf)'}
                async with sess.get(f'https://localhost:{port}/api/v1/storm/call', json=body) as resp:
                    self.eq(resp.status, http.HTTPStatus.OK)
                    retn = await resp.json()
                    self.eq('ok', retn.get('status'))
                    self.eq('asdf', retn['result'])

                body = {'query': '$foo=() $bar=$foo.index(10) return ( $bar )'}
                async with sess.get(f'https://localhost:{port}/api/v1/storm/call', json=body) as resp:
                    self.eq(resp.status, http.HTTPStatus.BAD_REQUEST)
                    retn = await resp.json()
                    self.eq('err', retn.get('status'))
                    self.eq('StormRuntimeError', retn.get('code'))
                    self.eq('list index out of range', retn.get('mesg'))

                body = {'query': 'return ( $lib.exit() )'}
                async with sess.post(f'https://localhost:{port}/api/v1/storm/call', json=body) as resp:
                    self.eq(resp.status, http.HTTPStatus.BAD_REQUEST)
                    retn = await resp.json()
                    self.eq('err', retn.get('status'))
                    self.eq('StormExit', retn.get('code'))
                    self.eq('StormExit: ', retn.get('mesg'))

                # No body
                async with sess.get(f'https://localhost:{port}/api/v1/storm/call') as resp:
                    retn = await resp.json()
                    self.eq(resp.status, http.HTTPStatus.BAD_REQUEST)
                    self.eq('err', retn.get('status'))
                    self.eq('SchemaViolation', retn.get('code'))

    async def test_cortex_storm_dmon_log(self):

        async with self.getTestCore() as core:

            with self.getStructuredAsyncLoggerStream('synapse.storm.log',
                                                     'Running dmon') as stream:
                iden = await core.callStorm('''
                    $que = $lib.queue.add(foo)

                    $ddef = $lib.dmon.add(${
                        $lib.print(hi)
                        $lib.warn(omg)
                        $s = `Running {$auto.type} {$auto.iden}`
                        $lib.log.info($s, ({"iden": $auto.iden}))
                        $que = $lib.queue.byname(foo)
                        $que.put(done)
                    })

                    $que.get()
                    return($ddef.iden)
                ''')
                self.true(await stream.wait(6))

            mesg = stream.jsonlines()[0]
            self.eq(mesg.get('message'), f'Running dmon {iden}')
            self.eq(mesg.get('iden'), iden)

            opts = {'vars': {'iden': iden}}
            logs = await core.callStorm('return($lib.dmon.log($iden))', opts=opts)
            self.eq(logs[0][1][0], 'print')
            self.eq(logs[0][1][1]['mesg'], 'hi')
            self.eq(logs[1][1][0], 'warn')
            self.eq(logs[1][1][1]['mesg'], 'omg')

            async with core.getLocalProxy() as prox:
                logs = await prox.getStormDmonLog(iden)
                self.eq(logs[0][1][0], 'print')
                self.eq(logs[0][1][1]['mesg'], 'hi')
                self.eq(logs[1][1][0], 'warn')
                self.eq(logs[1][1][1]['mesg'], 'omg')

                self.len(0, await prox.getStormDmonLog('newp'))

    async def test_storm_impersonate_and_sudo(self):

        async with self.getTestCore() as core:

            self.eq(core._userFromOpts(None), core.auth.rootuser)
            self.eq(core._userFromOpts({'user': None}), core.auth.rootuser)

            with self.raises(s_exc.NoSuchUser):
                opts = {'user': 'newp'}
                await core.nodes('[ inet:ip=1.2.3.4 ]', opts=opts)

            visi = await core.auth.addUser('visi')
            async with core.getLocalProxy(user='visi') as proxy:

                opts = {'user': core.auth.rootuser.iden}
                with self.raises(s_exc.AuthDeny):
                    await proxy.callStorm('[ inet:ip=1.2.3.4 ]', opts=opts)

                await visi.addRule((True, ('impersonate',)))

                opts = {'user': core.auth.rootuser.iden}
                self.eq(1, await proxy.count('[ inet:ip=1.2.3.4 ]', opts=opts))

                with self.raises(s_exc.AuthDeny):
                    await proxy.callStorm('return({[ it:dev:str=woot ]})')

                with self.raises(s_exc.AuthDeny):
                    await core.callStorm('return((null))', opts={'user': visi.iden, 'sudo': True})

                await visi.addRule((True, ('storm', 'sudo')))

                opts = {'sudo': True}
                self.nn(await proxy.callStorm('return({[ it:dev:str=woot ]})', opts=opts))

    async def test_nodes(self):

        async with self.getTestCore() as core:
            await core.fini()
            with self.raises(s_exc.IsFini):
                await core.nodes('[ inet:ip=1.2.3.4 ]')

    async def test_cortex_prop_deref(self):

        async with self.getTestCore() as core:
            nodes = await core.nodes('[ test:int=10 test:str=woot ]')
            text = '''
                for $prop in (test:int, test:str) {
                    *$prop
                }
            '''
            self.len(2, await core.nodes(text))

            text = '''
                syn:prop=test:int $prop=$node.value() *$prop=10 -syn:prop
            '''
            nodes = await core.nodes(text)
            self.eq(nodes[0].ndef, ('test:int', 10))

            guid = 'da299a896ff52ab0e605341ab910dad5'

            opts = {'vars': {'guid': guid}}
            self.len(2, await core.nodes('[ inet:dns:a=(vertex.link, 1.2.3.4) (inet:iface=$guid :ip=1.2.3.4) ]',
                                         opts=opts))

            text = '''
                syn:form syn:prop:ro=1 syn:prop:ro=0

                $prop = $node.value()

                *$prop?=1.2.3.4

                -syn:form
                -syn:prop
            '''
            nodes = await core.nodes(text)
            self.len(3, nodes)

            self.eq(nodes[0].ndef, ('inet:ip', (4, 0x01020304)))
            self.eq(nodes[1].ndef, ('inet:dns:a', ('vertex.link', (4, 0x01020304))))
            self.eq(nodes[2].ndef, ('inet:iface', guid))

    async def test_cortex_tagprop(self):

        with self.getTestDir() as dirn:
            async with self.getTestCore(dirn=dirn) as core:

                await core.addTagProp('user', ('str', {}), {})
                await core.addTagProp('score', ('int', {'min': 0, 'max': 110}), {'doc': 'hi there'})
                await core.addTagProp('at', ('geo:latlong', {}), {'doc':
                                                                  'Where the node was when the tag was applied.'})

                # Lifting by a tagprop works before any writes happened
                self.len(0, await core.nodes('#foo.bar:score'))
                self.len(0, await core.nodes('#foo.bar:score=20'))

                await core.nodes('[ test:int=10 +#foo.bar:score=20 ]')
                await core.nodes('[ test:str=lulz +#blah:user=visi ]')
                await core.nodes('[ test:str=wow +#hehe:at=(10, 20) ]')

                # test all the syntax cases...
                self.len(1, await core.nodes('#foo.bar'))
                self.len(1, await core.nodes('#foo.bar:score'))
                self.len(1, await core.nodes('#foo.bar:score=20'))
                self.len(1, await core.nodes('#foo.bar:score<=30'))
                self.len(1, await core.nodes('#foo.bar:score>=10'))
                self.len(1, await core.nodes('#foo.bar:score*range=(10, 30)'))
                self.len(1, await core.nodes('$tag=foo.bar $prop=score #$tag:$prop'))
                self.len(1, await core.nodes('$tag=foo.bar $prop=score #$tag:$prop=20'))

                self.len(1, await core.nodes('#blah:user^=vi'))
                self.len(1, await core.nodes('#blah:user~=si'))

                self.len(1, await core.nodes('test:int#foo.bar:score'))
                self.len(1, await core.nodes('test:int#foo.bar:score=20'))
                self.len(1, await core.nodes('$form=test:int $tag=foo.bar *$form#$tag'))
                self.len(1, await core.nodes('$form=test:int $tag=foo.bar $prop=score *$form#$tag:$prop'))

                self.len(1, await core.nodes('test:int +#foo.bar'))
                self.len(1, await core.nodes('test:int +#foo.bar:score'))
                self.len(1, await core.nodes('test:int +#foo.bar:score=20'))
                self.len(1, await core.nodes('test:int +#foo.bar:score<=30'))
                self.len(1, await core.nodes('test:int +#foo.bar:score>=10'))
                self.len(1, await core.nodes('test:int +#foo.bar:score*range=(10, 30)'))
                self.len(1, await core.nodes('test:int +#*:score'))
                self.len(1, await core.nodes('test:int +#foo.*:score'))
                self.len(1, await core.nodes('$tag=* test:int +#*:score'))
                self.len(1, await core.nodes('$tag=foo.* test:int +#foo.*:score'))

                self.len(0, await core.nodes('test:int -#foo.bar'))
                self.len(0, await core.nodes('test:int -#foo.bar:score'))
                self.len(0, await core.nodes('test:int -#foo.bar:score=20'))
                self.len(0, await core.nodes('test:int -#foo.bar:score<=30'))
                self.len(0, await core.nodes('test:int -#foo.bar:score>=10'))
                self.len(0, await core.nodes('test:int -#foo.bar:score*range=(10, 30)'))

                self.len(1, await core.nodes('test:str +#hehe:at*near=((10, 20), 1km)'))

                # test use as a value...
                q = 'test:int $valu=#foo.bar:score [ +#foo.bar:score = $($valu + 20) ] +#foo.bar:score=40'
                self.len(1, await core.nodes(q))

                with self.raises(s_exc.BadTypeValu):
                    self.len(1, await core.nodes('test:int=10 [ +#foo.bar:score=asdf ]'))

                self.len(1, await core.nodes('test:int=10 [ +#foo.bar:score?=asdf ] +#foo.bar:score=40'))

                # test the "set existing" cases for lift indexes
                self.len(1, await core.nodes('test:int=10 [ +#foo.bar:score=100 ]'))
                self.len(1, await core.nodes('#foo.bar'))
                self.len(1, await core.nodes('#foo.bar:score'))
                self.len(1, await core.nodes('#foo.bar:score=100'))
                self.len(1, await core.nodes('#foo.bar:score<=110'))
                self.len(1, await core.nodes('#foo.bar:score>=90'))
                self.len(1, await core.nodes('#foo.bar:score*range=(90, 110)'))

                # remove the tag
                await core.nodes('test:int=10 [ -#foo.bar ]')
                self.len(0, await core.nodes('#foo.bar:score'))
                self.len(0, await core.nodes('#foo.bar:score=100'))
                self.len(1, await core.nodes('test:int=10 -#foo.bar:score'))

                # remove just the tagprop
                await core.nodes('test:int=10 [ +#foo.bar:score=100 ]')
                await core.nodes('test:int=10 [ -#foo.bar:score ]')
                self.len(0, await core.nodes('#foo.bar:score'))
                self.len(0, await core.nodes('#foo.bar:score=100'))
                self.len(1, await core.nodes('test:int=10 -#foo.bar:score'))

                # remove a higher-level tag
                self.len(1, await core.nodes('test:int=10 [ +#foo.bar:score=100 ]'))
                nodes = await core.nodes('test:int=10 [ -#foo ]')
                self.len(0, nodes[0]._getTagPropsDict())
                self.len(0, await core.nodes('#foo'))
                self.len(0, await core.nodes('#foo.bar:score'))
                self.len(0, await core.nodes('#foo.bar:score=100'))
                self.len(1, await core.nodes('test:int=10'))
                self.len(1, await core.nodes('test:int=10 -#foo.bar:score'))

                # test for adding two tags with the same prop to the same node
                nodes = await core.nodes('[ test:int=10 +#foo:score=20 +#bar:score=20 ]')
                self.len(1, nodes)
                self.eq(20, nodes[0].getTagProp('foo', 'score'))
                self.eq(20, nodes[0].getTagProp('bar', 'score'))

                # remove one of the tag props and everything still works
                nodes = await core.nodes('[ test:int=10 -#bar:score ]')
                self.len(1, nodes)
                self.eq(20, nodes[0].getTagProp('foo', 'score'))
                self.false(nodes[0].hasTagProp('bar', 'score'))

                await core.nodes('[ test:int=10 -#foo:score ]')

                # same, except for _changing_ the tagprop instead of removing
                await core.nodes('test:int=10 [ +#foo:score=20 +#bar:score=20 ]')
                nodes = await core.nodes('test:int=10 [ +#bar:score=30 ]')
                self.len(1, nodes)
                self.eq(20, nodes[0].getTagProp('foo', 'score'))
                self.eq(30, nodes[0].getTagProp('bar', 'score'))

                await core.nodes('test:int=10 [ -#foo -#bar ]')

                nodes = await core.nodes('$tag=foo $prop=score $valu=5 test:int=10 [ +#$tag:$prop=$valu ]')
                self.eq(5, nodes[0].getTagProp('foo', 'score'))

                q = '''
                    $list=(["foo", "score", 20])
                    [ test:int=10 +#$list.index(0):$list.index(1)=$list.index(2) ]
                '''
                nodes = await core.nodes(q)
                self.eq(20, nodes[0].getTagProp('foo', 'score'))

                with self.raises(s_exc.NoSuchCmpr):
                    await core.nodes('test:int=10 +#foo:score*newp=66')

                nodes = await core.nodes('$tag=foo $prop=score test:int=10 [ -#$tag:$prop ]')
                self.false(nodes[0].hasTagProp('foo', 'score'))

                modl = await core.getModelDict()
                self.nn(modl['tagprops'].get('score'))

                with self.raises(s_exc.DupPropName):
                    await core.addTagProp('score', ('int', {}), {})

                with self.raises(s_exc.BadTypeValu):
                    await core.nodes('test:int=10 [ +#bar:score=200 ]')

                with self.raises(s_exc.BadTypeValu):
                    await core.nodes('test:int=10 [ +#bar:score=-200 ]')

                await core.delTagProp('score')

                with self.raises(s_exc.NoSuchTagProp):
                    await core.delTagProp('score')

                modl = await core.getModelDict()
                self.none(modl['tagprops'].get('score'))

                with self.raises(s_exc.NoSuchTagProp):
                    await core.nodes('#foo.bar:score')

                with self.raises(s_exc.NoSuchTagProp):
                    await core.nodes('test:int=10 [ +#foo.bar:score=66 ]')

                with self.raises(s_exc.NoSuchTagProp):
                    await core.nodes('test:int=10 +#foo.bar:score=66')

                with self.raises(s_exc.NoSuchTagProp):
                    await core.nodes('test:int=10 $lib.print(#foo.bar:score)')

                with self.raises(s_exc.NoSuchType):
                    await core.addTagProp('derp', ('derp', {}), {})

                with self.raises(s_exc.BadTypeValu):
                    await core.nodes("$tag=(foo, bar) test:int#$tag:prop")

                with self.raises(s_exc.BadTypeValu):
                    await core.nodes("$tag=(foo, bar) test:int +#$tag:prop")

                with self.raises(s_exc.BadTypeValu):
                    await core.nodes("$tag=(foo, bar) test:int +#$tag:prop=5")

                with self.raises(s_exc.BadTypeValu):
                    await core.nodes("test:int $tag=(foo, bar) $lib.print(#$tag:prop)")

                with self.raises(s_exc.BadTypeValu):
                    await core.nodes("test:int $tag=(foo, bar) [ +#$tag:prop=foo ]")

                with self.raises(s_exc.BadTypeValu):
                    await core.nodes("test:int $tag=(foo, bar) [ -#$tag:prop ]")

                await core.addForm('_low:str', 'str', {'lower': True}, {})
                await core.addTagProp('lowstr', ('_low:str', {}), {})
                await core.addTagProp('normstr', ('_low:str', {'lower': False}), {})
                await core.addTagProp('refsnode', ('ndef', {}), {})
                await core.addTagProp('refsprop', ('nodeprop', {}), {})

                await core.nodes('''[
                    test:str=foo
                    +#foo:lowstr=fooBAR
                    +#foo:refsnode=(test:str, refd)
                    +#foo:refsprop=(test:str:hehe, nprop)
                    (test:str=bar :hehe=nprop)
                ]''')

                nodes = await core.nodes('_low:str=foobar <- *')
                self.len(1, nodes)
                self.eq(nodes[0].ndef, ('test:str', 'foo'))

                nodes = await core.nodes('test:str=refd <- *')
                self.len(1, nodes)
                self.eq(nodes[0].ndef, ('test:str', 'foo'))

                nodes = await core.nodes('test:str=bar <- *')
                self.len(1, nodes)
                self.eq(nodes[0].ndef, ('test:str', 'foo'))

                vdef2 = await core.view.fork()
                forkopts = {'view': vdef2.get('iden')}
                self.len(1, await core.nodes('_low:str=foobar <- *', opts=forkopts))
                self.len(1, await core.nodes('test:str=refd <- *', opts=forkopts))
                self.len(1, await core.nodes('test:str=bar <- *', opts=forkopts))

                await core.nodes('[ test:str=foo +#foo:lowstr=otherval ]', opts=forkopts)
                self.len(1, await core.nodes('_low:str=foobar <- *'))
                self.len(0, await core.nodes('_low:str=foobar <- *', opts=forkopts))

                await core.nodes('[ test:str=foo +#foo:refsnode={[ test:str=otherval ]} ]', opts=forkopts)
                self.len(1, await core.nodes('test:str=refd <- *'))
                self.len(0, await core.nodes('test:str=refd <- *', opts=forkopts))

                await core.nodes('[ test:str=foo +#foo:refsprop=(test:str, otherprop) ]', opts=forkopts)
                self.len(1, await core.nodes('test:str=bar <- *'))
                self.len(0, await core.nodes('test:str=bar <- *', opts=forkopts))

                await core.nodes('[ test:str=foo -#foo:lowstr -#foo:refsnode -#foo:refsprop]', opts=forkopts)
                self.len(0, await core.nodes('_low:str=foobar <- *', opts=forkopts))
                self.len(0, await core.nodes('test:str=refd <- *', opts=forkopts))
                self.len(0, await core.nodes('test:str=bar <- *', opts=forkopts))

                # Duplicate values in multiple layers of a view only return once
                await core.nodes('[ test:str=foo +#foo:lowstr=dupstr ]', opts=forkopts)
                await core.nodes('[ test:str=foo +#foo:lowstr=dupstr ]')
                self.len(1, await core.nodes('_low:str=dupstr <- *', opts=forkopts))

                # Renorming coverage for props with different typeopts
                await core.nodes('[ test:str=foo +#foo:normstr=normstr ]')
                self.len(1, await core.nodes('_low:str=normstr <- *', opts=forkopts))

                await core.nodes('[ test:str=foo +#foo:refsnode={[ test:str=otherval ]} ]')
                self.len(0, await core.nodes('test:str=refd <- *'))

                await core.nodes('[ test:str=foo +#foo:refsprop=(test:str, otherprop) ]')
                self.len(0, await core.nodes('test:str=bar <- *'))

                await core.delViewWithLayer(vdef2.get('iden'))
                await core.nodes('_low:str | delnode')

                # Can't delete a type still in use by tagprops
                with self.raises(s_exc.CantDelType):
                    await core.delForm('_low:str')

                await core.nodes('test:str=foo [ -#foo:lowstr -#foo:normstr]')
                await core.delTagProp('lowstr')
                await core.delTagProp('normstr')
                await core.delForm('_low:str')

                await core.addTagProp('serv', ('inet:server', {}), {})

                await core.nodes('[ test:str=bar +#bar:serv=1.2.3.4:80 ]')
                await core.nodes('[ test:str=nop +#bar:serv=1.2.3.4:123 ]')
                await core.nodes('[ test:int=1 +#bar:serv=1.2.3.4:80 ]')

                self.len(2, await core.nodes('#bar:serv.port=80'))
                self.len(2, await core.nodes('#bar:serv.port<100'))
                self.len(1, await core.nodes('#bar:serv.port>100'))
                self.len(1, await core.nodes('test:str#bar:serv.port=80'))
                self.len(1, await core.nodes('test:str#bar:serv.port<100'))
                self.len(1, await core.nodes('test:str#bar:serv.port>100'))

                await core.nodes('test:str=nop [ +#bar:serv=1.2.3.4:99 ]')
                self.len(0, await core.nodes('#bar:serv.port>100'))
                self.len(0, await core.nodes('test:str#bar:serv.port>100'))

                self.eq(80, await core.callStorm('test:str#bar:serv.port=80 return(#bar:serv.port)'))

                layr = core.getLayer()
                indxby = s_layer.IndxByTagPropVirt(layr, 'test:str', 'bar', 'serv', ['port'])
                self.eq(str(indxby), 'IndxByTagPropVirt: test:str#bar:serv.port')

                indxby = s_layer.IndxByTagPropVirt(layr, None, 'bar', 'serv', ['port'])
                self.eq(str(indxby), 'IndxByTagPropVirt: #bar:serv.port')

                indxby = s_layer.IndxByTagPropVirt(layr, None, None, 'serv', ['port'])
                self.eq(str(indxby), 'IndxByTagPropVirt: #*:serv.port')

                vals = []
                rvals = []
                servtype = core.model.type('inet:server')
                norm = (await servtype.norm('1.2.3.4:80'))[0]
                cmprvals = (('=', norm, servtype.stortype),)
                async for item in layr.liftByTagPropValu(None, None, 'serv', cmprvals):
                    vals.append(item[0])

                async for item in layr.liftByTagPropValu(None, None, 'serv', cmprvals, reverse=True):
                    rvals.append(item[0])

                self.eq(vals, rvals[::-1])
                self.len(2, vals)

                self.len(3, await core.nodes('#bar:serv.port'))
                await core.nodes('#bar:serv [ -#bar:serv ]')
                self.len(0, await core.nodes('#bar:serv.port'))

                self.len(0, await alist(layr.liftByTagProp(None, None, 'serv', reverse=True)))
                self.len(0, await alist(layr.liftByTagPropValu(None, None, 'serv', cmprvals)))

                await core.addTagProp('time', ('time', {}), {})
                prec = await core.callStorm('[ test:str=time +#foo:time=2020-01? ] return(#foo:time.precision)')
                self.eq(s_time.PREC_MONTH, prec)
                prec = await core.callStorm('test:str=time [ +#foo:time=2020? ] return(#foo:time.precision)')
                self.eq(s_time.PREC_YEAR, prec)

                await core.addTagProp('ival', ('ival', {}), {})
                prec = await core.callStorm('[ test:str=ival +#foo:ival=2020 ] return(#foo:ival.precision)')
                self.eq(s_time.PREC_MICRO, prec)
                prec = await core.callStorm('test:str=ival [ +#foo:ival.precision=day ] return(#foo:ival.precision)')
                self.eq(s_time.PREC_DAY, prec)
                prec = await core.callStorm('test:str=ival [ +#foo:ival.precision?=newp ] return(#foo:ival.precision)')
                self.eq(s_time.PREC_DAY, prec)

                with self.raises(s_exc.BadTypeValu):
                    await core.nodes('test:str=ival [ +#foo:ival.precision=newp ]')

                await core.nodes('test:str=ival [ +#foo:ival.precision=year ]')

                await core.nodes('test:str=time [ -#foo:time ]')
                await core.nodes('test:str=ival [ -#foo:ival ]')

            # Ensure that the tagprops persist
            async with self.getTestCore(dirn=dirn) as core:
                # Ensure we can still work with a tagprop, after restart, that was
                # defined with a type that came from a CoreModule model definition.
                self.len(1, await core.nodes('test:str +#hehe:at*near=((10, 20), 1km)'))

    async def test_cortex_prop_pivot(self):

        async with self.getTestReadWriteCores() as (core, wcore):
            self.len(1, await wcore.nodes('[inet:dns:a=(woot.com, 1.2.3.4)]'))

            nodes = await core.nodes('inet:dns:a :ip -> *')
            self.len(1, nodes)
            self.eq(nodes[0].ndef, ('inet:ip', (4, 0x01020304)))

            self.len(1, await core.nodes('inet:dns:a :ip -> *'))

    async def test_cortex_noderefs(self):

        async with self.getTestCore() as core:

            sorc = s_common.guid()
            nodes = await core.nodes('[inet:dns:a=(woot.com, 1.2.3.4)]')
            self.len(1, nodes)
            node = nodes[0]

            refs = dict(node.getNodeRefs())
            self.eq(refs.get('fqdn'), ('inet:fqdn', 'woot.com'))
            self.eq(refs.get('ip'), ('inet:ip', (4, 0x01020304)))

            self.len(1, await core.nodes('[test:str=testndef :somestr=$somestr :bar=$valu]',
                                         opts={'vars': {'somestr': sorc, 'valu': node.ndef}}))

            # test un-populated properties
            nodes = await core.nodes('[entity:contact="*"]')
            self.len(1, nodes)
            node = nodes[0]
            self.len(0, node.getNodeRefs())
            # test ndef field
            nodes = await core.nodes('[test:str=foo :bar=(inet:fqdn, woot.com)]')
            self.len(1, nodes)
            node = nodes[0]
            refs = dict(node.getNodeRefs())
            refs.get('ndef', ('inet:fqdn', 'woot.com'))
            # Test empty ndef
            nodes = await core.nodes('[test:str=woot]')
            self.len(1, nodes)
            node = nodes[0]
            refs = dict(node.getNodeRefs())
            self.none(refs.get('bar'))
            # test un-populated array prop
            nodes = await core.nodes('[test:arrayprop="*"]')
            self.len(1, nodes)
            node = nodes[0]
            refs = node.getNodeRefs()
            self.len(0, [r for r in refs if r[0] == 'ints'])
            # test array prop
            await node.set('ints', (1, 2, 3))
            refs = node.getNodeRefs()
            ints = sorted([r[1] for r in refs if r[0] == 'ints'])
            self.eq(ints, (('test:int', 1), ('test:int', 2), ('test:int', 3)))

            opts = {'vars': {'sorc': sorc}}
            nodes = await core.nodes('test:str:somestr=$sorc -> *', opts=opts)

            self.len(2, nodes)
            self.isin('inet:dns:a', {n.ndef[0] for n in nodes})

            opts = {'vars': {'sorc': sorc}}
            nodes = await core.nodes('test:str:somestr=$sorc :bar -> *', opts=opts)

            self.len(1, nodes)
            self.eq('inet:dns:a', nodes[0].ndef[0])

    async def test_cortex_lift_regex(self):

        async with self.getTestCore() as core:
            self.len(1, await core.nodes('[test:str=hezipha]'))
            self.len(1, await core.nodes('[test:compcomp=((20, lulzlulz),(40, lulz))]'))

            self.len(0, await core.nodes('test:comp:haha~="^zerg"'))
            self.len(1, await core.nodes('test:comp:haha~="^lulz$"'))
            self.len(1, await core.nodes('test:compcomp~="^lulz"'))
            self.len(0, await core.nodes('test:compcomp~="^newp"'))
            self.len(1, await core.nodes('test:str~="zip"'))

    async def test_cortex_lift_reverse(self):

        async with self.getTestCore() as core:

            async def nodeVals(query, prop=None, tag=None):
                nodes = await core.nodes(query)
                if prop:
                    return [node.get(prop) for node in nodes]
                if tag:
                    return [node.getTag(tag) for node in nodes]
                return [node.ndef[1] for node in nodes]

            async def buidRevEq(query):
                # TODO buid based ordering is not stable (and shouldn't be)
                val1 = list(sorted(await nodeVals(query)))
                val2 = list(sorted(await nodeVals(f'reverse({query})')))
                self.len(5, val1)
                self.len(5, val2)
                self.eq(val1, val2)

            await core.nodes('for $x in $lib.range(5) {[ test:int=$x ]}')

            self.eq([0, 1, 2, 3, 4], await nodeVals('test:int'))
            self.eq([4, 3, 2, 1, 0], await nodeVals('reverse(test:int)'))

            self.eq([0, 1, 2, 3], await nodeVals('test:int<=3'))
            self.eq([3, 2, 1, 0], await nodeVals('reverse(test:int<=3)'))

            self.eq([0, 1, 2], await nodeVals('test:int<3'))
            self.eq([2, 1, 0], await nodeVals('reverse(test:int<3)'))

            self.eq([2, 3, 4], await nodeVals('test:int>=2'))
            self.eq([4, 3, 2], await nodeVals('reverse(test:int>=2)'))

            self.eq([3, 4], await nodeVals('test:int>2'))
            self.eq([4, 3], await nodeVals('reverse(test:int>2)'))

            self.eq([1, 2, 3], await nodeVals('test:int*range=(1, 3)'))
            self.eq([3, 2, 1], await nodeVals('reverse(test:int*range=(1, 3))'))

            await core.nodes('for $x in $lib.range(5) {[ file:bytes=* :size=5 ]}')
            await buidRevEq('file:bytes:size=5')

            await core.nodes('for $x in $lib.range(3) {[ test:str=`foo{$x}` test:str=`bar{$x}` ]}')

            self.eq(['foo0', 'foo1', 'foo2'], await nodeVals('test:str~=foo'))
            self.eq(['foo2', 'foo1', 'foo0'], await nodeVals('reverse(test:str~=foo)'))

            await core.nodes('for $x in $lib.range(5) {[ risk:vuln=($x,) :name=eq :desc=`v{$x}` ]}')
            await buidRevEq('risk:vuln:name=eq')

            self.eq(['v2', 'v3', 'v4'], await nodeVals('risk:vuln:desc*range=(v2, v4)', prop='desc'))
            self.eq(['v4', 'v3', 'v2'], await nodeVals('reverse(risk:vuln:desc*range=(v2, v4))', prop='desc'))

            self.eq(['v0', 'v1', 'v2', 'v3', 'v4'], await nodeVals('risk:vuln:desc^=v', prop='desc'))
            self.eq(['v4', 'v3', 'v2', 'v1', 'v0'], await nodeVals('reverse(risk:vuln:desc^=v)', prop='desc'))

            await core.nodes('for $x in $lib.range(5) {[ inet:ip=([4, $x]) :place:loc=`foo.bar` ]}')
            await buidRevEq('inet:ip:place:loc=foo.bar')

            await core.nodes('for $x in $lib.range(3) {[ inet:ip=([4, $x]) :place:loc=`loc.{$x}` ]}')

            self.eq(['loc.0', 'loc.1', 'loc.2'], await nodeVals('inet:ip:place:loc^=loc', prop='place:loc'))
            self.eq(['loc.2', 'loc.1', 'loc.0'], await nodeVals('reverse(inet:ip:place:loc^=loc)', prop='place:loc'))

            await core.nodes('for $x in $lib.range(5) {[ inet:fqdn=`f{$x}.lk` ]}')

            self.eq(['f0.lk', 'f1.lk', 'f2.lk', 'f3.lk', 'f4.lk'], await nodeVals('inet:fqdn=*.lk'))
            self.eq(['f4.lk', 'f3.lk', 'f2.lk', 'f1.lk', 'f0.lk'], await nodeVals('reverse(inet:fqdn=*.lk)'))

            await core.nodes('for $x in $lib.range(5) {[ inet:ip=`::{$x}` ]}')

            self.eq([(6, 0), (6, 1), (6, 2), (6, 3), (6, 4)], await nodeVals('inet:ip>="::"'))
            self.eq([(6, 4), (6, 3), (6, 2), (6, 1), (6, 0)], await nodeVals('reverse(inet:ip>="::")'))

            self.eq([(6, 0), (6, 1), (6, 2), (6, 3)], await nodeVals('inet:ip<=([6, 3])'))
            self.eq([(6, 3), (6, 2), (6, 1), (6, 0)], await nodeVals('reverse(inet:ip<=([6, 3]))'))

            self.eq([(6, 0), (6, 1), (6, 2)], await nodeVals('inet:ip<([6, 3])'))
            self.eq([(6, 2), (6, 1), (6, 0)], await nodeVals('reverse(inet:ip<([6, 3]))'))

            self.eq([(6, 2), (6, 3), (6, 4)], await nodeVals('inet:ip>=([6, 2])'))
            self.eq([(6, 4), (6, 3), (6, 2)], await nodeVals('reverse(inet:ip>=([6, 2]))'))

            self.eq([(6, 3), (6, 4)], await nodeVals('inet:ip>([6, 2])'))
            self.eq([(6, 4), (6, 3)], await nodeVals('reverse(inet:ip>([6, 2]))'))

            self.eq([(6, 1), (6, 2), (6, 3)], await nodeVals('inet:ip*range=(([6, 1]), ([6, 3]))'))
            self.eq([(6, 3), (6, 2), (6, 1)], await nodeVals('reverse(inet:ip*range=(([6, 1]), ([6, 3])))'))

            await core.nodes('for $x in $lib.range(5) {[ inet:server=`[::5]:{$x}` ]}')
            await buidRevEq('inet:server:ip="::5"')

            await core.nodes('for $x in $lib.range(5) {[ test:hugenum=$x ]}')

            self.eq(['0', '1', '2', '3', '4'], await nodeVals('test:hugenum'))
            self.eq(['4', '3', '2', '1', '0'], await nodeVals('reverse(test:hugenum)'))

            self.eq(['0', '1', '2', '3'], await nodeVals('test:hugenum<=3'))
            self.eq(['3', '2', '1', '0'], await nodeVals('reverse(test:hugenum<=3)'))

            self.eq(['0', '1', '2'], await nodeVals('test:hugenum<3'))
            self.eq(['2', '1', '0'], await nodeVals('reverse(test:hugenum<3)'))

            self.eq(['2', '3', '4'], await nodeVals('test:hugenum>=2'))
            self.eq(['4', '3', '2'], await nodeVals('reverse(test:hugenum>=2)'))

            self.eq(['3', '4'], await nodeVals('test:hugenum>2'))
            self.eq(['4', '3'], await nodeVals('reverse(test:hugenum>2)'))

            self.eq(['1', '2', '3'], await nodeVals('test:hugenum*range=(1, 3)'))
            self.eq(['3', '2', '1'], await nodeVals('reverse(test:hugenum*range=(1, 3))'))

            await core.nodes('for $x in $lib.range(5) {[ econ:purchase=* :price=5 ]}')
            await buidRevEq('econ:purchase:price=5')

            await core.nodes('for $x in $lib.range(5) {[ test:float=($x - 2) ]}')

            self.eq([0.0, 1.0, 2.0, -1.0, -2.0], await nodeVals('test:float'))
            self.eq([-2.0, -1.0, 2.0, 1.0, 0.0], await nodeVals('reverse(test:float)'))

            self.eq([-2.0, -1.0, 0.0, 1.0], await nodeVals('test:float<=1'))
            self.eq([1.0, 0.0, -1.0, -2.0], await nodeVals('reverse(test:float<=1)'))

            self.eq([-2.0, -1.0, 0.0], await nodeVals('test:float<1'))
            self.eq([0.0, -1.0, -2.0], await nodeVals('reverse(test:float<1)'))

            self.eq([-1.0, 0.0, 1.0, 2.0], await nodeVals('test:float>=-1'))
            self.eq([2.0, 1.0, 0.0, -1.0], await nodeVals('reverse(test:float>=-1)'))

            self.eq([0.0, 1.0, 2.0], await nodeVals('test:float>=0'))
            self.eq([2.0, 1.0, 0.0], await nodeVals('reverse(test:float>=0)'))

            self.eq([0.0, 1.0, 2.0], await nodeVals('test:float>-1'))
            self.eq([2.0, 1.0, 0.0], await nodeVals('reverse(test:float>-1)'))

            self.eq([-1.0, 0.0, 1.0], await nodeVals('test:float*range=(-1, 1)'))
            self.eq([1.0, 0.0, -1.0], await nodeVals('reverse(test:float*range=(-1, 1))'))

            self.eq([0.0, 1.0], await nodeVals('test:float*range=(0, 1)'))
            self.eq([1.0, 0.0], await nodeVals('reverse(test:float*range=(0, 1))'))

            self.eq([-2.0, -1.0], await nodeVals('test:float*range=(-2, -1)'))
            self.eq([-1.0, -2.0], await nodeVals('reverse(test:float*range=(-2, -1))'))

            await core.nodes('for $x in $lib.range(5) {[ risk:vuln=* :cvss:v3_0:score=1.0 ]}')
            await buidRevEq('risk:vuln:cvss:v3_0:score=1.0')

            a_guid = "a" * 32
            opts = {'vars': {'guid': a_guid}}
            await core.nodes(f'for $x in $lib.range(5) {{[ risk:vuln=* :reporter=(ou:org, $guid) ]}}', opts=opts)
            await buidRevEq(f'risk:vuln:reporter=(ou:org, {a_guid})')

            pref = 'a' * 31
            await core.nodes(f'for $x in $lib.range(3) {{[ test:guid=`{pref}{{$x}}` ]}}')

            self.eq([f'{pref}0', f'{pref}1', f'{pref}2'], await nodeVals(f'test:guid^={pref[:-1]}'))
            self.eq([f'{pref}2', f'{pref}1', f'{pref}0'], await nodeVals(f'reverse(test:guid^={pref[:-1]})'))

            await core.nodes('for $x in $lib.range(5) {[ it:exec:proc=* :time=`202{$x}` ]}')

            self.eq((1609459200000000, 1640995200000000),
                    await nodeVals('it:exec:proc:time@=(2021, 2023)', prop='time'))
            self.eq((1640995200000000, 1609459200000000),
                    await nodeVals('reverse(it:exec:proc:time@=(2021, 2023))', prop='time'))

            await core.nodes('for $x in $lib.range(5) {[ test:str=$x :seen=`202{$x}` ]}')

            i2021 = (1609459200000000, 1609459200000001, 1)
            i2022 = (1640995200000000, 1640995200000001, 1)
            self.eq([i2021, i2022], await nodeVals('test:str:seen@=(2021, 2023)', prop='seen'))
            self.eq([i2022, i2021], await nodeVals('reverse(test:str:seen@=(2021, 2023))', prop='seen'))

            await core.nodes('for $x in $lib.range(5) {[ test:int=$x :seen=(2025, 2026) ]}')
            await buidRevEq('test:int:seen=(2025, 2026)')

            await core.nodes('for $x in $lib.range(5) {[ test:guid=($x,) :raw=(["foo"]) ]}')
            await buidRevEq('test:guid:raw=(["foo"])')

            await core.nodes('for $x in $lib.range(5) {[ test:guid=* :raw=`bar{$x}` ]}')
            await buidRevEq('test:guid:raw~=bar')

            await core.nodes('for $x in $lib.range(5) {[ geo:telem=* :place:latlong=(90, 90) ]}')
            await buidRevEq('geo:telem:place:latlong=(90, 90)')

            await core.nodes('for $x in $lib.range(5) {[ geo:telem=* :place:latlong=($x, $x) ]}')

            self.eq([(0.0, 0.0), (1.0, 1.0), (2.0, 2.0)],
                    await nodeVals('geo:telem:place:latlong*near=((0, 0), 400km)', prop='place:latlong'))
            self.eq([(2.0, 2.0), (1.0, 1.0), (0.0, 0.0)],
                    await nodeVals('reverse(geo:telem:place:latlong*near=((0, 0), 400km))', prop='place:latlong'))

            await core.nodes('for $x in $lib.range(5) {[ test:int=$x +#foo=2021 ]}')
            await buidRevEq('test:int#foo')
            await buidRevEq('test:int#foo=2021')

            await core.addTagProp('test', ('int', {}), {})
            await core.nodes('for $x in $lib.range(5) {[ test:int=$x +#foo:test=10 ]}')
            await buidRevEq('#foo:test')
            await buidRevEq('test:int#foo:test=10')

    async def test_indxchop(self):

        async with self.getTestCore() as core:

            self.len(1, await core.nodes('[test:str=$valu]', opts={'vars': {'valu': 'a' * 258}}))
            self.len(1, await core.nodes('test:str^=aa'))

    async def test_tags(self):

        async with self.getTestReadWriteCores() as (core, wcore):

            self.len(1, await wcore.nodes('[(test:str=newp)]'))

            nodes = await wcore.nodes('[(test:str=one +#foo.bar=(2016, 2017))]')
            self.len(1, nodes)
            node = nodes[0]
            self.eq((1451606400000000, 1483228800000000, 31622400000000), node.getTag('foo.bar', ('2016', '2017')))

            nodes = await wcore.nodes('[(test:comp=(10, hehe) +#foo.bar)]')
            self.len(1, nodes)

            self.len(1, await core.nodes('syn:tag=foo'))
            self.len(1, await core.nodes('syn:tag=foo.bar'))

            nodes = await core.nodes('test:str=one')
            self.len(1, nodes)
            node = nodes[0]
            self.true(node.hasTag('foo'))
            self.true(node.hasTag('foo.bar'))

            self.len(2, await core.nodes('#foo.bar'))
            self.len(1, await core.nodes('test:str#foo.bar'))

            with self.raises(s_exc.NoSuchForm):
                await core.nodes('test:newp#foo.bar')

            # delete a tag and it persists
            nodes = await wcore.nodes('test:str=one [-#foo]')
            self.len(1, nodes)
            node = nodes[0]
            self.false(node.hasTag('foo'))
            self.false(node.hasTag('foo.bar'))

            nodes = await wcore.nodes('test:str=one')
            self.len(1, nodes)
            node = nodes[0]
            self.false(node.hasTag('foo'))
            self.false(node.hasTag('foo.bar'))

            # Can norm a list of tag parts into a tag string and use it
            nodes = await wcore.nodes("$foo=('foo', 'bar.baz') $foo=$lib.cast('syn:tag', $foo) [test:int=0 +#$foo]")
            self.len(1, nodes)
            self.eq(set(nodes[0].getTagNames()), {'foo', 'foo.bar_baz'})

            nodes = await wcore.nodes("$foo=('foo', '...V...') $foo=$lib.cast('syn:tag', $foo) [test:int=1 +#$foo]")
            self.len(1, nodes)
            self.eq(set(nodes[0].getTagNames()), {'foo', 'foo.v'})

            # Cannot norm a list of tag parts directly when making tags on a node
            with self.raises(s_exc.BadTypeValu):
                await wcore.nodes("$foo=(('foo', 'bar.baz'),) [test:int=2 +#$foo]")

            # Can set a list of tags directly
            nodes = await wcore.nodes('$foo=("foo", "bar.baz") [test:int=3 +#$foo]')
            self.len(1, nodes)
            self.eq(set(nodes[0].getTagNames()), {'foo', 'bar', 'bar.baz'})

            nodes = await wcore.nodes('$foo=(["foo", "bar.baz"]) [test:int=4 +#$foo]')
            self.len(1, nodes)
            self.eq(set(nodes[0].getTagNames()), {'foo', 'bar', 'bar.baz'})

            nodes = await wcore.nodes('$foo=$lib.set("foo", "bar") [test:int=5 +#$foo]')
            self.len(1, nodes)
            self.eq(set(nodes[0].getTagNames()), {'foo', 'bar'})

            nodes = await wcore.nodes('$tags=(foo, bar, baz) [test:str=lol +#$tags=`200{$lib.len($node.tags())}`]')
            self.len(1, nodes)
            tags = nodes[0].getTags()
            self.len(3, tags)
            for name, valu in tags:
                self.eq(valu, (946684800000000, 946684800000001, 1))

            await self.asyncraises(s_exc.BadTypeValu, wcore.nodes("$tag='' #$tag"))
            await self.asyncraises(s_exc.BadTypeValu, wcore.nodes("$tag='' #$tag=2020"))
            await self.asyncraises(s_exc.BadTypeValu, wcore.nodes("$tag=$lib.null #foo.$tag"))
            await self.asyncraises(s_exc.BadTypeValu, wcore.nodes("$tag=(foo, bar) #$tag"))
            await self.asyncraises(s_exc.BadTypeValu, wcore.nodes("$tag=(foo, bar) ##$tag"))
            await self.asyncraises(s_exc.BadTypeValu, wcore.nodes("$tag=(foo, bar) inet:fqdn#$tag"))
            await self.asyncraises(s_exc.BadTypeValu, wcore.nodes("test:int $tag=$lib.null +#foo.$tag"))
            await self.asyncraises(s_exc.BadTypeValu, wcore.nodes("test:int $tag=(foo, bar) $lib.print(#$tag)"))
            await self.asyncraises(s_exc.BadTypeValu, wcore.nodes("test:int $tag=(foo, bar) +#$tag"))
            await self.asyncraises(s_exc.BadTypeValu, wcore.nodes("test:int $tag=(foo, bar) +#$tag=2020"))

    async def test_base_types1(self):

        async with self.getTestCore() as core:
            self.len(1, await core.nodes('[test:type10=one :intprop=21]'))
            nodes = await core.nodes('test:type10=one')
            self.len(1, nodes)
            node = nodes[0]
            self.eq(node.get('intprop'), 21)

    async def test_cortex_pure_cmds(self):

        cdef0 = {

            'name': 'testcmd0',

            'cmdargs': (
                ('tagname', {}),
                ('--domore', {'default': False, 'action': 'store_true'}),
            ),

            'cmdconf': {
                'hehe': 'haha',
            },

            'storm': '''
                $foo=$(10)
                if $cmdopts.domore {
                    [ +#$cmdconf.hehe ]
                }
                $lib.print(TAGNAME)
                $lib.print($cmdopts)
                [ +#$cmdopts.tagname ]
            ''',
        }

        with self.getTestDir() as dirn:

            async with self.getTestCore(dirn=dirn) as core:

                await core.setStormCmd(cdef0)

                nodes = await core.nodes('[ inet:asn=10 ] | testcmd0 zoinks')
                self.true(nodes[0].getTag('zoinks'))

                nodes = await core.nodes('[ inet:asn=11 ] | testcmd0 zoinks --domore')

                self.true(nodes[0].getTag('haha'))
                self.true(nodes[0].getTag('zoinks'))

                # test that cmdopts/cmdconf/locals dont leak
                with self.raises(s_exc.NoSuchVar):
                    q = '[ inet:asn=11 ] | testcmd0 zoinks --domore | if ($cmdopts) {[ +#hascmdopts ]}'
                    nodes = await core.nodes(q)

                with self.raises(s_exc.NoSuchVar):
                    q = '[ inet:asn=11 ] | testcmd0 zoinks --domore | if ($cmdconf) {[ +#hascmdconf ]}'
                    nodes = await core.nodes(q)

                with self.raises(s_exc.NoSuchVar):
                    q = '[ inet:asn=11 ] | testcmd0 zoinks --domore | if ($foo) {[ +#hasfoo ]}'
                    nodes = await core.nodes(q)

            # make sure it's still loaded...
            async with self.getTestCore(dirn=dirn) as core:

                await core.nodes('[ inet:asn=30 ] | testcmd0 zoinks')

                await core.delStormCmd('testcmd0')

                with self.raises(s_exc.NoSuchCmd):
                    await core.delStormCmd('newpcmd')

                with self.raises(s_exc.NoSuchName):
                    await core.nodes('[ inet:asn=31 ] | testcmd0 zoinks')

    async def test_base_types2(self):

        async with self.getTestReadWriteCores() as (core, wcore):

            # Test some default values
            nodes = await wcore.nodes('[test:type10=one]')
            self.len(1, nodes)
            node = nodes[0]
            tick = node.get('.created')
            created = node.repr('.created')

            utick = node.get('.updated')
            updated = node.repr('.updated')
            self.eq(tick, utick)
            self.eq(created, updated)

            self.len(1, await core.nodes('.created'))
            self.len(1, await core.nodes('.created=$tick', opts={'vars': {'tick': tick}}))
            self.len(1, await core.nodes('.created>=2010'))
            self.len(1, await core.nodes('.created>2010'))
            self.len(0, await core.nodes('.created<2010'))
            # The year the monolith returns
            self.len(1, await core.nodes('.created*range=(2010, 3001)'))
            self.len(1, await core.nodes('.created*range=("2010", "?")'))

            self.len(1, await core.nodes('.updated<=now'))
            self.len(0, await core.nodes('.updated>now'))
            self.len(1, await core.nodes('.updated=$tick', opts={'vars': {'tick': utick}}))

            vdef2 = await core.view.fork()
            forkopts = {'view': vdef2.get('iden')}

            await core.nodes('[test:str=foo]', opts=forkopts)
            self.len(2, await core.nodes('.created', opts=forkopts))

            # Add another node with a different created time in between our node with different values in
            # two layers to check non-mergesort deduping.
            await core.nodes('[test:str=bar]')
            await core.nodes('[test:str=foo]')
            self.len(3, await core.nodes('.created', opts=forkopts))

            forkopts['vars'] = {'tick': tick}
            self.len(2, await core.nodes('.created>$tick', opts=forkopts))
            self.len(0, await core.nodes('.created?=newp', opts=forkopts))

            nodes = await core.nodes('.created', opts=forkopts)
            revnodes = await core.nodes('reverse(.created)', opts=forkopts)
            self.eq(nodes, revnodes[::-1])

            with self.raises(s_exc.NoSuchProp):
                await core.nodes('.newp>1')

            self.len(1, await wcore.nodes('test:type10=one [:intprop=21 :strprop=qwer :locprop=us.va.reston]'))
            nodes = await wcore.nodes('[test:comp=(33, "THIRTY THREE")]')
            self.len(1, nodes)
            node = nodes[0]
            self.eq(node.get('hehe'), 33)
            self.eq(node.get('haha'), 'thirty three')

            utick = await core.callStorm('test:type10=one return(.updated)')
            self.gt(utick, tick)

            with self.raises(s_exc.ReadOnlyProp):
                await wcore.nodes('test:comp=(33, "THIRTY THREE") [ :hehe = 80]')

            self.len(0, await wcore.nodes('test:auto=autothis'))
            q = '[test:str=woot :bar=(test:auto, autothis) :baz=(test:type10:strprop, WOOT) :tick=20160505]'
            nodes = await wcore.nodes(q)
            self.len(1, nodes)
            node = nodes[0]
            self.eq(node.get('bar'), ('test:auto', 'autothis'))
            self.eq(node.get('baz'), ('test:type10:strprop', 'woot'))
            self.eq(node.get('tick'), 1462406400000000)
            self.len(1, await wcore.nodes('test:auto=autothis'))
            # add some time range bumper nodes
            self.len(1, await wcore.nodes('[test:str=toolow :tick=2015]'))
            self.len(1, await wcore.nodes('[test:str=toohigh :tick=2018]'))
            # test lifting by prop without value
            self.len(3, await core.nodes('test:str:tick'))
            nodes = await core.nodes('test:type10=one')
            self.len(1, nodes)
            node = nodes[0]
            self.eq(node.get('intprop'), 21)
            self.nn(node.get('.created'))
            self.len(2, await core.nodes('test:str^=too'))
            # Loc prop lookup
            nodes = await core.nodes('test:type10:locprop^=us.va')
            self.len(1, nodes)
            node = nodes[0]
            self.eq(node.ndef, ('test:type10', 'one'))

    async def test_eval(self):
        ''' Cortex.eval test '''

        async with self.getTestCore() as core:

            # test some edit syntax
            nodes = await core.nodes('[ test:comp=(10, haha) +#foo.bar -#foo.bar ]')
            self.len(1, nodes)
            self.nn(nodes[0].getTag('foo'))
            self.none(nodes[0].getTag('foo.bar'))

            # Make sure the 'view' key in optional opts parameter works
            nodes = await core.nodes('test:comp', opts={'view': core.view.iden})
            self.len(1, nodes)

            with self.raises(s_exc.NoSuchView):
                await core.nodes('test:comp', opts={'view': 'xxx'})

            nodes = await core.nodes('[ test:str="foo bar" :tick=2018]')
            self.len(1, nodes)
            self.eq(1514764800000000, nodes[0].get('tick'))
            self.eq('foo bar', nodes[0].ndef[1])

            nodes = await core.nodes('test:str="foo bar" [ -:tick ]')
            self.len(1, nodes)
            self.none(nodes[0].get('tick'))

            msgs = await core.stormlist('test:str [ -:newp ]')
            self.stormIsInErr('No property named newp.', msgs)

            msgs = await core.stormlist('test:str -test:str:newp')
            self.stormIsInErr('No property named test:str:newp.', msgs)

            msgs = await core.stormlist('test:str +test:newp>newp')
            self.stormIsInErr('No property named test:newp.', msgs)

            nodes = await core.nodes('[test:guid="*" :tick=2001]')
            self.len(1, nodes)
            self.true(s_common.isguid(nodes[0].ndef[1]))
            self.nn(nodes[0].get('tick'))

            nodes = await core.nodes('test:str="foo bar" +test:str')
            self.len(1, nodes)

            nodes = await core.nodes('test:str="foo bar" -test:str:tick')
            self.len(1, nodes)

            qstr = 'test:str="foo bar" +test:str="foo bar" [ :tick=2015 ] +test:str:tick=2015'
            nodes = await core.nodes(qstr)
            self.len(1, nodes)

            # Seed new nodes via nodedefs
            ndef = ('test:comp', (10, 'haha'))
            opts = {'ndefs': (ndef,)}
            # Seed nodes in the query with ndefs
            nodes = await core.nodes('[-#foo]', opts=opts)
            self.len(1, nodes)
            self.none(nodes[0].getTag('foo'))

            # Seed nodes in the query with idens
            opts = {'idens': (s_common.ehex(s_common.buid(('test:str', 'foo bar'))),)}
            nodes = await core.nodes('', opts=opts)
            self.len(1, nodes)
            self.eq(nodes[0].ndef, ('test:str', 'foo bar'))

            # Seed nodes in the query invalid idens
            opts = {'idens': ('deadb33f',)}
            with self.raises(s_exc.NoSuchIden):
                await core.nodes('', opts=opts)

            opts = {'idens': (None,)}
            with self.raises(s_exc.NoSuchIden):
                await core.nodes('', opts=opts)

            opts = {'idens': (True,)}
            with self.raises(s_exc.NoSuchIden):
                await core.nodes('', opts=opts)

            opts = {'idens': (None,)}
            msgs = await core.stormlist('', opts=opts)
            self.stormIsInErr('Iden must be 64 hex digits', msgs)

            # init / fini messages contain tick/tock/took/count information
            msgs = await core.stormlist('{}')
            self.len(2, msgs)

            (ityp, info) = msgs[0]
            self.eq('init', ityp)
            self.gt(info.get('tick'), 0)
            self.gt(info.get('abstick'), 0)
            self.eq(info.get('text'), '{}')
            self.eq(info.get('hash'), '99914b932bd37a50b983c5e7c90ae93b')

            (ftyp, fnfo) = msgs[1]
            self.eq('fini', ftyp)
            self.eq(fnfo.get('count'), 0)
            took = fnfo.get('took')
            self.ge(took, 0)
            self.ge(fnfo.get('tock'), info.get('tick'))
            self.ge(fnfo.get('abstock'), info.get('abstick'))
            self.eq(took, fnfo.get('tock') - info.get('tick'))
            self.eq(took, fnfo.get('abstock') - info.get('abstick'))

            # count = 2
            msgs = await core.stormlist('test:comp=(10, haha) test:str="foo bar" ')
            self.len(4, msgs)

            (ftyp, fnfo) = msgs[-1]
            self.eq('fini', ftyp)
            self.eq(fnfo.get('count'), 2)

            # Test and/or/not
            await core.nodes('[test:comp=(1, test) +#meep.morp +#bleep.blorp +#cond]')
            await core.nodes('[test:comp=(2, test) +#meep.morp +#bleep.zlorp +#cond]')
            await core.nodes('[test:comp=(3, foob) +#meep.gorp +#bleep.zlorp +#cond]')

            q = 'test:comp +(:hehe<2 and :haha=test)'
            self.len(1, await core.nodes(q))

            q = 'test:comp +(:hehe<2 and :haha=foob)'
            self.len(0, await core.nodes(q))

            q = 'test:comp +(:hehe<2 or :haha=test)'
            self.len(2, await core.nodes(q))

            q = 'test:comp +(:hehe<2 or :haha=foob)'
            self.len(2, await core.nodes(q))

            q = 'test:comp +(:hehe<2 or #meep.gorp)'
            self.len(2, await core.nodes(q))
            # TODO Add not tests

            with self.raises(s_exc.NoSuchCmpr):
                await core.nodes('test:str*near=newp')
            with self.raises(s_exc.NoSuchCmpr):
                await core.nodes('test:str +test:str@=2018')
            with self.raises(s_exc.NoSuchCmpr):
                await core.nodes('test:str +test:str:tick*near=newp')
            with self.raises(s_exc.NoSuchCmpr):
                await core.nodes('test:str +#test*near=newp')
            with self.raises(s_exc.BadTypeValu):
                await core.nodes('test:str +#test*in=newp')
            with self.raises(s_exc.BadSyntax):
                await core.nodes('test:str -> # } limit 10')
            with self.raises(s_exc.BadSyntax):
                await core.nodes('test:str -> # { limit 10')
            with self.raises(s_exc.BadSyntax):
                await core.nodes(' | | ')
            with self.raises(s_exc.BadSyntax):
                await core.nodes('[-test:str]')

            # Bad syntax in messge stream
            mesgs = await alist(core.storm(' | | | '))
            self.len(1, [mesg for mesg in mesgs if mesg[0] == 'init'])
            self.len(1, [mesg for mesg in mesgs if mesg[0] == 'fini'])
            # We still get a texthash
            texthash = [mesg for mesg in mesgs if mesg[0] == 'init'][0][1].get('hash')
            self.eq(texthash, hashlib.md5(' | | | '.encode()).hexdigest())
            # Lark sensitive test
            self.stormIsInErr("Unexpected token '|'", mesgs)
            errs = [mesg[1] for mesg in mesgs if mesg[0] == 'err']
            self.eq(errs[0][0], 'BadSyntax')

            # Scrape is not a default behavior
            with self.raises(s_exc.BadSyntax):
                await core.nodes('pennywise@vertex.link')

            self.len(2, await core.nodes(('[ test:str=foo test:str=bar ]')))

            opts = {'vars': {'foo': 'bar'}}

            nodes = await core.nodes('test:str=$foo', opts=opts)
            self.len(1, nodes)
            self.eq('bar', nodes[0].ndef[1])

            # Make sure a tag=valu comparison before the tag is accessed works
            self.len(0, await core.nodes('#newp=2020'))

    async def test_cortex_delnode(self):

        data = {}

        def onPropDel(node):
            data['prop:del'] = True

        def onNodeDel(node):
            data['node:del'] = True

        async with self.getTestCore() as core:

            form = core.model.forms.get('test:str')

            form.onDel(onNodeDel)
            form.props.get('tick').onDel(onPropDel)

            nodes = await core.nodes('[test:pivtarg=foo]')
            self.len(1, nodes)
            targ = nodes[0]

            self.len(1, await core.nodes('[test:pivcomp=(foo, bar)]'))

            with self.raises(s_exc.CantDelNode):
                await targ.delete()

            nodes = await core.nodes('[test:str=foo]')
            self.len(1, nodes)
            targ = nodes[0]
            self.len(1, await core.nodes('[test:arrayprop=* :strs=(foo, bar)]'))

            with self.raises(s_exc.CantDelNode):
                await targ.delete()

            nodes = await core.nodes('[(test:str=baz :tick=(100) +#hehe)]')
            self.len(1, nodes)
            tstr = nodes[0]

            nodes = await core.nodes('syn:tag=hehe')
            self.len(1, nodes)
            tagnode = nodes[0]

            with self.raises(s_exc.CantDelNode):
                await tagnode.delete()

            buid = tstr.buid
            await tstr.delete()

            self.true(data.get('prop:del'))
            self.true(data.get('node:del'))

            self.len(0, await core.nodes('test:str=baz'))
            self.len(0, await core.nodes('iden $valu', opts={'vars': {'valu': s_common.ehex(buid)}}))
            self.len(0, await core.nodes('test:str:tick'))

    async def test_pivot_inout(self):

        async def getPackNodes(core, query):
            nodes = await core.nodes(query)
            nodes = sorted([n.pack() for n in nodes])
            return nodes

        async with self.getTestReadWriteCores() as (core, wcore):
            # seed a node for pivoting

            await core.nodes('[ test:pivcomp=(foo,bar) :tick=2018 ]')
            await wcore.nodes('[ test:str=foo :bar=(meta:source, "*") ]')

            self.len(1, await core.nodes('meta:source -> test:str:bar'))

            q = 'test:pivcomp=(foo,bar) -> test:pivtarg'
            nodes = await getPackNodes(core, q)
            self.len(1, nodes)
            self.eq(nodes[0][0], ('test:pivtarg', 'foo'))

            # Regression test:  bug in implicit form pivot where absence of foreign key in source node was treated like
            # a match-any
            await wcore.nodes('[ test:int=42 ]')
            q = 'test:pivcomp -> test:int'
            nodes = await getPackNodes(core, q)
            self.len(0, nodes)

            # Multiple props of source form have type of destination form:  pivot through all the matching props.
            await wcore.nodes('[ test:pivcomp=(xxx,yyy) :width=42 ]')
            q = 'test:pivcomp -> test:int'
            nodes = await getPackNodes(core, q)
            self.len(1, nodes)

            q = 'test:pivcomp=(foo,bar) :targ -> test:pivtarg'
            nodes = await getPackNodes(core, q)
            self.len(1, nodes)
            self.eq(nodes[0][0], ('test:pivtarg', 'foo'))

            q = 'test:pivcomp=(foo,bar) :targ -+> test:pivtarg'
            nodes = await getPackNodes(core, q)
            self.len(2, nodes)
            self.eq(nodes[0][0], ('test:pivcomp', ('foo', 'bar')))
            self.eq(nodes[1][0], ('test:pivtarg', 'foo'))

            q = 'test:pivcomp=(foo,bar) :targ -+> *'
            nodes = await getPackNodes(core, q)
            self.len(2, nodes)
            self.eq(nodes[0][0], ('test:pivcomp', ('foo', 'bar')))
            self.eq(nodes[1][0], ('test:pivtarg', 'foo'))

            q = 'test:str=bar -> test:pivcomp:lulz'
            nodes = await getPackNodes(core, q)
            self.len(1, nodes)
            self.eq(nodes[0][0], ('test:pivcomp', ('foo', 'bar')))

            q = 'test:str=bar -+> test:pivcomp:lulz'
            nodes = await getPackNodes(core, q)
            self.len(2, nodes)
            self.eq(nodes[0][0], ('test:pivcomp', ('foo', 'bar')))
            self.eq(nodes[1][0], ('test:str', 'bar'))

            q = 'test:pivcomp=(foo,bar) -+> test:pivtarg'
            nodes = await getPackNodes(core, q)
            self.len(2, nodes)
            self.eq(nodes[0][0], ('test:pivcomp', ('foo', 'bar')))
            self.eq(nodes[1][0], ('test:pivtarg', 'foo'))

            q = 'test:pivcomp=(foo,bar) -> *'
            nodes = await getPackNodes(core, q)
            self.len(2, nodes)
            self.eq(nodes[0][0], ('test:pivtarg', 'foo'))
            self.eq(nodes[1][0], ('test:str', 'bar'))

            q = 'test:pivcomp=(foo,bar) -+> *'
            nodes = await getPackNodes(core, q)
            self.len(3, nodes)
            self.eq(nodes[0][0], ('test:pivcomp', ('foo', 'bar')))
            self.eq(nodes[1][0], ('test:pivtarg', 'foo'))
            self.eq(nodes[2][0], ('test:str', 'bar'))

            q = 'test:pivcomp=(foo,bar) :lulz -> test:str'
            nodes = await getPackNodes(core, q)
            self.len(1, nodes)
            self.eq(nodes[0][0], ('test:str', 'bar'))

            q = 'test:pivcomp=(foo,bar) :lulz -+> test:str'
            nodes = await getPackNodes(core, q)
            self.len(2, nodes)
            self.eq(nodes[0][0], ('test:pivcomp', ('foo', 'bar')))
            self.eq(nodes[1][0], ('test:str', 'bar'))

            q = 'test:str=bar <- *'
            nodes = await getPackNodes(core, q)
            self.len(1, nodes)
            self.eq(nodes[0][0], ('test:pivcomp', ('foo', 'bar')))

            q = 'test:str=bar <+- *'
            nodes = await getPackNodes(core, q)
            self.len(2, nodes)
            self.eq(nodes[0][0], ('test:pivcomp', ('foo', 'bar')))
            self.eq(nodes[1][0], ('test:str', 'bar'))

            # Add tag
            q = 'test:str=bar test:pivcomp=(foo,bar) [+#test.bar]'
            nodes = await getPackNodes(core, q)
            self.len(2, nodes)
            # Lift, filter, pivot in
            q = '#test.bar +test:str <- *'
            nodes = await getPackNodes(core, q)
            self.len(1, nodes)
            self.eq(nodes[0][0], ('test:pivcomp', ('foo', 'bar')))

            # Pivot tests with optimized lifts
            q = '#test.bar +test:str <+- *'
            nodes = await getPackNodes(core, q)
            self.len(2, nodes)

            q = '#test.bar +test:pivcomp -> *'
            nodes = await getPackNodes(core, q)
            self.len(2, nodes)

            q = '#test.bar +test:pivcomp -+> *'
            nodes = await getPackNodes(core, q)
            self.len(3, nodes)

            # tag a tag
            q = '[syn:tag=biz.meta +#super.foo +#super.baz +#second.tag]'
            nodes = await getPackNodes(core, q)
            self.len(1, nodes)

            # join syn:tag to tags
            q = 'syn:tag -+> #'
            base = await getPackNodes(core, 'syn:tag')
            nodes = await getPackNodes(core, q)
            self.len(9, base)
            self.len(12, nodes)

            q = 'syn:tag:base=meta -+> #'
            nodes = await getPackNodes(core, q)
            self.len(4, nodes)
            self.eq(nodes[0][0], ('syn:tag', 'biz.meta'))
            self.eq(nodes[1][0], ('syn:tag', 'second.tag'))
            self.eq(nodes[2][0], ('syn:tag', 'super.baz'))
            self.eq(nodes[3][0], ('syn:tag', 'super.foo'))

            q = 'syn:tag:base=meta -+> #*'
            nodes = await getPackNodes(core, q)
            self.len(6, nodes)
            self.eq(nodes[0][0], ('syn:tag', 'biz.meta'))
            self.eq(nodes[1][0], ('syn:tag', 'second'))
            self.eq(nodes[2][0], ('syn:tag', 'second.tag'))
            self.eq(nodes[3][0], ('syn:tag', 'super'))
            self.eq(nodes[4][0], ('syn:tag', 'super.baz'))
            self.eq(nodes[5][0], ('syn:tag', 'super.foo'))

            q = 'syn:tag:base=meta -+> #test'
            nodes = await getPackNodes(core, q)
            self.len(1, nodes)
            self.eq(nodes[0][0], ('syn:tag', 'biz.meta'))

            q = 'syn:tag:base=meta -+> #second'
            nodes = await getPackNodes(core, q)
            self.len(2, nodes)
            self.eq(nodes[0][0], ('syn:tag', 'biz.meta'))
            self.eq(nodes[1][0], ('syn:tag', 'second'))

            q = 'syn:tag:base=meta -+> #second.tag'
            nodes = await getPackNodes(core, q)
            self.len(2, nodes)
            self.eq(nodes[0][0], ('syn:tag', 'biz.meta'))
            self.eq(nodes[1][0], ('syn:tag', 'second.tag'))

            q = 'syn:tag:base=meta -+> #super.*'
            nodes = await getPackNodes(core, q)
            self.len(3, nodes)
            self.eq(nodes[0][0], ('syn:tag', 'biz.meta'))
            self.eq(nodes[1][0], ('syn:tag', 'super.baz'))
            self.eq(nodes[2][0], ('syn:tag', 'super.foo'))

            q = 'syn:tag:base=meta -+> #super.baz'
            nodes = await getPackNodes(core, q)
            self.len(2, nodes)
            self.eq(nodes[0][0], ('syn:tag', 'biz.meta'))
            self.eq(nodes[1][0], ('syn:tag', 'super.baz'))

            # tag a node
            q = '[test:str=tagyourtags +#biz.meta]'
            nodes = await getPackNodes(core, q)
            self.len(1, nodes)
            self.eq(nodes[0][0], ('test:str', 'tagyourtags'))

            q = 'test:str -+> #'
            nodes = await getPackNodes(core, q)
            self.len(6, nodes)
            self.eq(nodes[0][0], ('syn:tag', 'biz.meta'))
            self.eq(nodes[1][0], ('syn:tag', 'test.bar'))
            self.eq(nodes[2][0], ('test:str', 'bar'))
            self.eq(nodes[3][0], ('test:str', 'foo'))
            self.eq(nodes[4][0], ('test:str', 'tagyourtags'))
            self.eq(nodes[5][0], ('test:str', 'yyy'))

            q = 'test:str -+> #*'
            nodes = await getPackNodes(core, q)
            self.len(8, nodes)
            self.eq(nodes[0][0], ('syn:tag', 'biz'))
            self.eq(nodes[1][0], ('syn:tag', 'biz.meta'))
            self.eq(nodes[2][0], ('syn:tag', 'test'))
            self.eq(nodes[3][0], ('syn:tag', 'test.bar'))
            self.eq(nodes[4][0], ('test:str', 'bar'))
            self.eq(nodes[5][0], ('test:str', 'foo'))
            self.eq(nodes[6][0], ('test:str', 'tagyourtags'))
            self.eq(nodes[7][0], ('test:str', 'yyy'))

            q = 'test:str=bar -+> #'
            nodes = await getPackNodes(core, q)
            self.len(2, nodes)
            self.eq(nodes[0][0], ('syn:tag', 'test.bar'))
            self.eq(nodes[1][0], ('test:str', 'bar'))

            # tag conditional filters followed by * pivot operators
            # These are all going to yield zero nodes but should
            # parse cleanly.
            q = '#test.bar -#test <- *'
            nodes = await getPackNodes(core, q)
            self.len(0, nodes)

            q = '#test.bar -#test <+- *'
            nodes = await getPackNodes(core, q)
            self.len(0, nodes)

            q = '#test.bar -#test -> *'
            nodes = await getPackNodes(core, q)
            self.len(0, nodes)

            q = '#test.bar -#test -+> *'
            nodes = await getPackNodes(core, q)
            self.len(0, nodes)

            # Setup a propvalu pivot where the secondary prop may fail to norm
            # to the destination prop for some of the inbound nodes.
            await wcore.nodes('[ test:comp=(127,newp) ] [test:comp=(127,127)]')
            mesgs = await core.stormlist('test:comp :haha -> test:int')

            warns = [msg for msg in mesgs if msg[0] == 'warn']
            self.len(1, warns)
            emesg = "BadTypeValu ['newp'] during pivot: invalid literal for int() with base 0: 'newp'"
            self.eq(warns[0][1], {'name': 'test:int', 'valu': 'newp',
                                  'mesg': emesg})
            nodes = [msg for msg in mesgs if msg[0] == 'node']
            self.len(1, nodes)
            self.eq(nodes[0][1][0], ('test:int', 127))

            # Setup a form pivot where the primary prop may fail to norm
            # to the destination prop for some of the inbound nodes.
            self.len(1, await core.nodes('[test:int=10]'))
            self.len(1, await core.nodes('[test:int=25]'))
            self.len(1, await core.nodes('[(test:type10=test :intprop=25)]'))
            mesgs = await core.stormlist('test:int*in=(10, 25) -> test:type10:intprop')

            warns = [msg for msg in mesgs if msg[0] == 'warn']
            self.len(1, warns)
            emesg = "BadTypeValu [10] during pivot: value is below min=20"
            self.eq(warns[0][1], {'name': 'int', 'valu': '10',
                                  'mesg': emesg})
            nodes = [msg for msg in mesgs if msg[0] == 'node']
            self.len(1, nodes)
            self.eq(nodes[0][1][0], ('test:type10', 'test'))

            msgs = await core.stormlist('test:int :loc -> test:newp')
            self.stormIsInErr('No property named test:newp', msgs)

            # ndef pivots
            await core.nodes('''
                [
                    ( test:str=ndefpivdst )
                    ( test:str=ndefpivsrc :bar=(test:str, ndefpivdst) )
                    ( test:str=ndefpivprp :bar=(test:str, ndefpivdst) )
                ]
            ''')

            nodes = await core.nodes('test:str=ndefpivsrc -> test:str')
            self.eq(['ndefpivdst'], [n.ndef[1] for n in nodes])

            nodes = await core.nodes('test:str=ndefpivsrc -> test:str:bar')
            self.len(0, nodes)

            nodes = await core.nodes('test:str=ndefpivdst -> test:str:bar')
            self.sorteq(['ndefpivprp', 'ndefpivsrc'], [n.ndef[1] for n in nodes])

            nodes = await core.nodes('test:str=ndefpivsrc :bar -> * +test:str')
            self.eq(['ndefpivdst'], [n.ndef[1] for n in nodes])

            nodes = await core.nodes('test:str=ndefpivsrc :bar -> test:str:bar')
            self.sorteq(['ndefpivprp', 'ndefpivsrc'], [n.ndef[1] for n in nodes])

            nodes = await core.nodes('test:str=ndefpivsrc :bar -> test:str')
            self.eq(['ndefpivdst'], [n.ndef[1] for n in nodes])

            nodes = await core.nodes('test:str=ndefpivsrc :bar -> test:int')
            self.len(0, nodes)

            await core.nodes('test:str=ndefpivdst delnode')
            msgs = await core.stormlist('test:str=ndefpivsrc :bar -> test:str')
            self.len(0, [m for m in msgs if m[0] == 'node'])
            self.stormIsInWarn("Missing node corresponding to ndef ('test:str', 'ndefpivdst')", msgs)

            # Bad pivot syntax go here
            for q in ['test:pivcomp :lulz <- *',
                      'test:pivcomp :lulz <+- *',
                      'test:pivcomp :lulz <- test:str',
                      'test:pivcomp :lulz <+- test:str',
                      ]:
                with self.raises(s_exc.BadSyntax):
                    await core.nodes(q)

    async def test_cortex_storm_set_tag(self):

        async with self.getTestReadWriteCores() as (core, wcore):

            tick0 = (await core.model.type('time').norm('2014'))[0]
            tick1 = (await core.model.type('time').norm('2015'))[0]
            tick2 = (await core.model.type('time').norm('2016'))[0]

            self.len(1, await wcore.nodes('[ test:str=hehe +#foo=(2014,2016) ]'))
            self.len(1, await wcore.nodes('[ test:str=haha +#bar=2015 ]'))

            nodes = await core.nodes('test:str=hehe')
            self.len(1, nodes)
            node = nodes[0]
            self.eq(node.getTag('foo')[:2], (tick0, tick2))

            nodes = await core.nodes('test:str=haha')
            self.len(1, nodes)
            node = nodes[0]
            self.eq(node.getTag('bar')[:2], (tick1, tick1 + 1))

            view = core.getView()
            node = await view.getNodeByNdef(('test:str', 'haha'))
            self.eq(node.getTag('bar')[:2], (tick1, tick1 + 1))

            self.len(1, await wcore.nodes('[ test:str=haha +#bar=2016 ]'))
            nodes = await core.nodes('test:str=haha')
            self.len(1, nodes)
            node = nodes[0]
            self.eq(node.getTag('bar')[:2], (tick1, tick2 + 1))

            # Sad path
            with self.raises(s_exc.BadTypeValu) as cm:
                await core.nodes('test:str=hehe [+#newp.tag=(2022,2001)]')
            self.eq(cm.exception.get('valu'), ('2022', '2001'))

    async def test_cortex_storm_filt_ival(self):

        async with self.getTestReadWriteCores() as (core, wcore):

            self.len(1, await wcore.nodes('[ test:str=woot +#foo=(2015,2018) +#bar :seen=(2014,2016) ]'))

            self.len(1, await core.nodes('test:str=woot +:seen@=2015'))
            self.len(0, await core.nodes('test:str=woot +:seen@=2012'))
            self.len(1, await core.nodes('test:str=woot +:seen@=(2012,2015)'))
            self.len(0, await core.nodes('test:str=woot +:seen@=(2012,2013)'))

            self.len(1, await core.nodes('test:str=woot +:seen@=#foo'))
            self.len(0, await core.nodes('test:str=woot +:seen@=#bar'))
            self.len(0, await core.nodes('test:str=woot +:seen@=#baz'))

            self.len(1, await core.nodes('test:str=woot $foo=#foo +:seen@=$foo'))

            self.len(1, await core.nodes('test:str +#foo@=2016'))
            self.len(1, await core.nodes('test:str +#foo@=(2015, 2018)'))
            self.len(1, await core.nodes('test:str +#foo@=(2014, 2019)'))
            self.len(0, await core.nodes('test:str +#foo@=(2014, 20141231)'))

            with self.raises(s_exc.NoSuchCmpr):
                await core.nodes('test:str +#foo==(2022,2023)')

    async def test_cortex_storm_tagform(self):

        async with self.getTestReadWriteCores() as (core, wcore):

            self.len(1, await wcore.nodes('[ test:str=hehe ]'))
            self.len(1, await wcore.nodes('[ test:str=haha +#foo ]'))
            self.len(1, await wcore.nodes('[ test:str=woot +#foo=(2015,2018) ]'))

            self.len(2, await core.nodes('#foo'))
            self.len(3, await core.nodes('test:str'))

            self.len(2, await core.nodes('test:str#foo'))
            self.len(1, await core.nodes('test:str#foo@=2016'))
            self.len(0, await core.nodes('test:str#foo@=2020'))

            # test the overlap variants
            self.len(0, await core.nodes('test:str#foo@=(2012,2013)'))
            self.len(0, await core.nodes('test:str#foo@=(2020,2022)'))
            self.len(1, await core.nodes('test:str#foo@=(2012,2017)'))
            self.len(1, await core.nodes('test:str#foo@=(2017,2022)'))
            self.len(1, await core.nodes('test:str#foo@=(2012,2022)'))

    async def test_cortex_int_indx(self):

        async with self.getTestReadWriteCores() as (core, wcore):

            await wcore.nodes('[test:int=20]')

            self.len(0, await core.nodes('test:int>=30'))
            self.len(1, await core.nodes('test:int>=20'))
            self.len(1, await core.nodes('test:int>=10'))

            self.len(0, await core.nodes('test:int>30'))
            self.len(0, await core.nodes('test:int>20'))
            self.len(1, await core.nodes('test:int>10'))

            self.len(0, await core.nodes('test:int<=10'))
            self.len(1, await core.nodes('test:int<=20'))
            self.len(1, await core.nodes('test:int<=30'))

            self.len(0, await core.nodes('test:int<10'))
            self.len(0, await core.nodes('test:int<20'))
            self.len(1, await core.nodes('test:int<30'))

            self.len(0, await core.nodes('test:int +test:int>=30'))
            self.len(1, await core.nodes('test:int +test:int>=20'))
            self.len(1, await core.nodes('test:int +test:int>=10'))

            self.len(0, await core.nodes('test:int +test:int>30'))
            self.len(0, await core.nodes('test:int +test:int>20'))
            self.len(1, await core.nodes('test:int +test:int>10'))

            self.len(0, await core.nodes('test:int +test:int<=10'))
            self.len(1, await core.nodes('test:int +test:int<=20'))
            self.len(1, await core.nodes('test:int +test:int<=30'))

            self.len(0, await core.nodes('test:int +test:int<10'))
            self.len(0, await core.nodes('test:int +test:int<20'))
            self.len(1, await core.nodes('test:int +test:int<30'))

            # time indx is derived from the same lift helpers
            await wcore.nodes('[test:str=foo :tick=201808021201]')

            self.len(0, await core.nodes('test:str:tick>=201808021202'))
            self.len(1, await core.nodes('test:str:tick>=201808021201'))
            self.len(1, await core.nodes('test:str:tick>=201808021200'))

            self.len(0, await core.nodes('test:str:tick>201808021202'))
            self.len(0, await core.nodes('test:str:tick>201808021201'))
            self.len(1, await core.nodes('test:str:tick>201808021200'))

            self.len(1, await core.nodes('test:str:tick<=201808021202'))
            self.len(1, await core.nodes('test:str:tick<=201808021201'))
            self.len(0, await core.nodes('test:str:tick<=201808021200'))

            self.len(1, await core.nodes('test:str:tick<201808021202'))
            self.len(0, await core.nodes('test:str:tick<201808021201'))
            self.len(0, await core.nodes('test:str:tick<201808021200'))

            self.len(0, await core.nodes('test:str +test:str:tick>=201808021202'))
            self.len(1, await core.nodes('test:str +test:str:tick>=201808021201'))
            self.len(1, await core.nodes('test:str +test:str:tick>=201808021200'))

            self.len(0, await core.nodes('test:str +test:str:tick>201808021202'))
            self.len(0, await core.nodes('test:str +test:str:tick>201808021201'))
            self.len(1, await core.nodes('test:str +test:str:tick>201808021200'))

            self.len(1, await core.nodes('test:str +test:str:tick<=201808021202'))
            self.len(1, await core.nodes('test:str +test:str:tick<=201808021201'))
            self.len(0, await core.nodes('test:str +test:str:tick<=201808021200'))

            self.len(1, await core.nodes('test:str +test:str:tick<201808021202'))
            self.len(0, await core.nodes('test:str +test:str:tick<201808021201'))
            self.len(0, await core.nodes('test:str +test:str:tick<201808021200'))

            await wcore.nodes('[test:int=99999]')
            self.len(1, await core.nodes('test:int<=20'))
            self.len(2, await core.nodes('test:int>=20'))
            self.len(1, await core.nodes('test:int>20'))
            self.len(0, await core.nodes('test:int<20'))

    async def test_storm_cond_has(self):
        async with self.getTestCore() as core:

            await core.nodes('[ inet:ip=1.2.3.4 :asn=20 ]')
            self.len(1, await core.nodes('inet:ip=1.2.3.4 +:asn'))

            with self.raises(s_exc.BadSyntax):
                await core.nodes('[ inet:ip=1.2.3.4 +:foo ]')

    async def test_storm_cond_not(self):

        async with self.getTestCore() as core:

            self.len(1, await core.nodes('[ test:str=foo +#bar ]'))
            self.len(1, await core.nodes('[ test:str=foo +#bar ] +(not :seen)'))
            self.len(1, await core.nodes('[ test:str=foo +#bar ] +(#baz or not :seen)'))

    async def test_storm_totags(self):

        async with self.getTestCore() as core:

            nodes = await core.nodes('[ test:str=visi +#foo.bar ] -> #')

            self.len(1, nodes)
            self.eq(nodes[0].ndef[1], 'foo.bar')

            self.len(2, await core.nodes('test:str=visi -> #*'))
            self.len(1, await core.nodes('test:str=visi -> #foo.bar'))
            self.len(1, await core.nodes('test:str=visi -> #foo.*'))
            self.len(0, await core.nodes('test:str=visi -> #baz.*'))

    async def test_storm_fromtags(self):

        async with self.getTestCore() as core:

            await core.nodes('[ test:str=visi test:int=20 +#foo.bar ]')

            nodes = await core.nodes('syn:tag=foo.bar -> test:str')
            self.len(1, nodes)
            self.eq(nodes[0].ndef[1], 'visi')

            self.len(2, await core.nodes('syn:tag=foo.bar -> *'))

            # Attempt a formpivot from a syn:tag node to a secondary property
            # which is not valid
            with self.getAsyncLoggerStream('synapse.lib.ast',
                                           'Unknown time format') as stream:
                self.len(0, await core.nodes('syn:tag=foo.bar -> test:str:tick'))
                self.true(await stream.wait(4))

    async def test_storm_tagtags(self):

        async with self.getTestCore() as core:

            await core.nodes('[ test:str=visi +#foo.bar ] -> # [ +#baz.faz ]')

            nodes = await core.nodes('##baz.faz')

            self.len(1, nodes)
            self.eq(nodes[0].ndef[1], 'visi')

            # make an icky loop of tags...
            await core.nodes('syn:tag=baz.faz [ +#foo.bar ]')

            # should still be ok...
            nodes = await core.nodes('##baz.faz')

            self.len(1, nodes)
            self.eq(nodes[0].ndef[1], 'visi')

    async def test_storm_cancel(self):

        async with self.getTestCore() as core:

            evnt = asyncio.Event()

            self.len(0, core.boss.ps())

            async def todo():
                async for mesg in core.storm('[ test:str=foo test:str=bar ] | sleep 10'):
                    if mesg[0] == 'node':
                        evnt.set()

            task = core.schedCoro(todo())

            await evnt.wait()

            synts = core.boss.ps()

            self.len(1, synts)

            await synts[0].kill()

            self.len(0, core.boss.ps())

            await self.asyncraises(asyncio.CancelledError, task)

    async def test_cortex_formcounts(self):

        with self.getTestDir() as dirn:

            async with self.getTestCore(dirn=dirn) as core:

                nodes = await core.nodes('[ test:str=foo test:str=bar test:int=42 ]')
                self.len(3, nodes)

                self.eq(1, (await core.getFormCounts())['test:int'])
                self.eq(2, (await core.getFormCounts())['test:str'])

            # test that counts persist...
            async with self.getTestCore(dirn=dirn) as core:

                self.eq(1, (await core.getFormCounts())['test:int'])
                self.eq(2, (await core.getFormCounts())['test:str'])

                node = await core.getView().getNodeByNdef(('test:str', 'foo'))
                await node.delete()

                self.eq(1, (await core.getFormCounts())['test:str'])

    async def test_cortex_greedy(self):
        ''' Issue a large request, and make sure we can still do stuff in a reasonable amount of time'''

        async with self.getTestCore() as core:
            # Prime the fork pool on a solo run
            self.len(0, await core.nodes('.created | spin'))
            event = asyncio.Event()
            async def add_stuff():
                vals = list(range(20000))
                event.set()
                msgs = await core.stormlist('for $i in $vals {[test:int=$i]} | spin',
                                             opts={'editformat': 'none', 'vars': {'vals': vals}})
                self.stormHasNoWarnErr(msgs)

            fut = core.schedCoro(add_stuff())

            # Wait for him to get started
            before = time.time()
            await event.wait()

            nodes = await core.nodes('[test:str=hehe]')
            self.len(1, nodes)
            delta = time.time() - before

            # Note: before latency improvement, delta was > 4 seconds
            self.lt(delta, 0.5)

        # Make sure the task in flight can be killed in a reasonable time
        delta = time.time() - before
        self.lt(delta, 1.0)

    async def test_storm_pivprop(self):

        async with self.getTestCore() as core:

            self.len(1, await core.nodes('[ inet:asn=200 :owner:name=visi ]'))
            self.len(1, await core.nodes('[ inet:ip=1.2.3.4 :asn=200 ]'))
            self.len(1, await core.nodes('[ inet:ip=5.6.7.8 :asn=8080 ]'))
            self.len(1, await core.nodes('[ inet:ip=6.7.8.9 ]'))

            self.len(1, await core.nodes('inet:asn=200 +:owner:name=visi'))

            self.len(1, await core.nodes('inet:asn=200 +:owner:name=visi'))
            nodes = await core.nodes('inet:ip +:asn::owner:name=visi')

            self.len(1, nodes)
            self.eq(nodes[0].ndef, ('inet:ip', (4, 0x01020304)))

            nodes = await core.nodes('inet:ip +:asn::owner:name')
            self.len(1, nodes)

            self.len(1, await core.nodes('inet:ip.created +:asn::owner:name'))

            await core.nodes('[ entity:contact=* :email=visi@vertex.link ]')
            nodes = await core.nodes('entity:contact +:email::fqdn=vertex.link')
            self.len(1, nodes)

            nodes = await core.nodes('entity:contact +:email::fqdn')
            self.len(1, nodes)

            nodes = await core.nodes('entity:contact +:org::url::fqdn::notaprop')
            self.len(0, nodes)

            # test pivprop with an extmodel prop
            await core.addForm('_hehe:haha', 'int', {}, {'doc': 'The hehe:haha form.'})
            await core.addFormProp('inet:asn', '_pivo', ('_hehe:haha', {}), {})

            self.len(1, await core.nodes('inet:asn=200 [ :_pivo=10 ]'))

            nodes = await core.nodes('inet:ip +:asn::_pivo=10')
            self.len(1, nodes)

            nodes = await core.nodes('inet:ip +:asn::_pivo')
            self.len(1, nodes)

            await core.nodes('[ risk:vulnerable=* :node=(inet:ip, 1.2.3.4) ]')
            self.len(1, await core.nodes('risk:vulnerable +:node::asn::owner:name'))

            # try to pivot to a node that no longer exists
            await core.nodes('inet:asn | delnode --force')

            nodes = await core.nodes('inet:ip +:asn::name')
            self.len(0, nodes)

            # try to pivot to deleted form/props for coverage
            self.len(1, await core.nodes('[ inet:asn=200 :_pivo=10 ]'))

            core.model.delForm('_hehe:haha')
            with self.raises(s_exc.NoSuchForm):
                await core.nodes('inet:ip +:asn::_pivo::notaprop')

            await core.nodes('[ou:position=* :contact={[entity:contact=* :email=a@v.lk]}]')
            await core.nodes('[ou:position=* :contact={[entity:contact=* :email=b@v.lk]}]')
            await core.nodes('[ou:position=* :contact={[entity:contact=* :email=c@v.lk]}]')
            await core.nodes('[ou:position=* :contact={[entity:contact=* :emails=(a@v.lk, b@v.lk)]}]')
            await core.nodes('[ou:position=* :contact={[entity:contact=* :emails=(c@v.lk, d@v.lk)]}]')
            await core.nodes('[ou:position=* :contact={[entity:contact=* :emails=(a@v.lk, d@v.lk)]}]')

            nodes = await core.nodes('ou:position:contact::email::user=a')
            self.len(1, nodes)
            for node in nodes:
                self.eq('ou:position', node.ndef[0])

            nodes = await core.nodes('ou:position:contact::email::user*in=(a, b)')
            self.len(2, nodes)
            for node in nodes:
                self.eq('ou:position', node.ndef[0])

            nodes = await core.nodes('ou:position:contact::emails*[=a@v.lk]')
            self.len(2, nodes)
            for node in nodes:
                self.eq('ou:position', node.ndef[0])

            nodes = await core.nodes('ou:position:contact::emails*[in=(a@v.lk, c@v.lk)]')
            self.len(3, nodes)
            for node in nodes:
                self.eq('ou:position', node.ndef[0])

            await core.nodes('[entity:contribution=* :actor={[entity:contact=* :email=foo@vertex.link ]}]')
            await core.nodes('[entity:contribution=* :actor={[entity:contact=* :email=bar@vertex.link ]}]')
            await core.nodes('[entity:contribution=* :actor={[entity:contact=* :email=baz@vertex.link ]}]')
            await core.nodes('[entity:contribution=* :actor={[entity:contact=* :email=faz@vertex.link ]}]')

            await core.nodes('[entity:contribution=* :actor={[entity:contact=* :emails=(foo@vertex.link, bar@vertex.link) ]}]')
            await core.nodes('[entity:contribution=* :actor={[entity:contact=* :emails=(baz@vertex.link, faz@vertex.link) ]}]')
            await core.nodes('[entity:contribution=* :actor={[entity:contact=* :emails=(foo@vertex.link, faz@vertex.link) ]}]')

            nodes = await core.nodes('entity:contribution:actor::email::user=foo')
            self.len(1, nodes)
            for node in nodes:
                self.eq('entity:contribution', node.ndef[0])

            nodes = await core.nodes('entity:contribution:actor::email::user*in=(foo, bar)')
            self.len(2, nodes)
            for node in nodes:
                self.eq('entity:contribution', node.ndef[0])

            nodes = await core.nodes('entity:contribution:actor::emails*[=foo@vertex.link]')
            self.len(2, nodes)
            for node in nodes:
                self.eq('entity:contribution', node.ndef[0])

            nodes = await core.nodes('entity:contribution:actor::emails*[in=(foo@vertex.link, baz@vertex.link)]')
            self.len(3, nodes)
            for node in nodes:
                self.eq('entity:contribution', node.ndef[0])

            await core.nodes('[test:str=1 :pivvirt={[test:virtiface=* :server=tcp://1.2.3.4]}]')
            await core.nodes('[test:str=2 :pivvirt={[test:virtiface=* :server=udp://1.2.3.4]}]')
            await core.nodes('[test:str=3 :pivvirt={[test:virtiface=* :server=gre://1.2.3.4]}]')
            await core.nodes('[test:str=4 :pivvirt={[test:virtiface=* :servers=(tcp://1.2.3.4, tcp://2.3.4.5)]}]')
            await core.nodes('[test:str=5 :pivvirt={[test:virtiface=* :servers=(udp://1.2.3.4, udp://2.3.4.5)]}]')
            await core.nodes('[test:str=6 :pivvirt={[test:virtiface=* :servers=(tcp://1.2.3.4, udp://2.3.4.5)]}]')

            nodes = await core.nodes('test:str:pivvirt::server::proto=tcp')
            self.len(1, nodes)
            for node in nodes:
                self.eq('test:str', node.ndef[0])

            nodes = await core.nodes('test:str:pivvirt::server::proto*in=(tcp, udp)')
            self.len(2, nodes)
            for node in nodes:
                self.eq('test:str', node.ndef[0])

            nodes = await core.nodes('test:str:pivvirt::servers*[=tcp://1.2.3.4]')
            self.len(2, nodes)
            for node in nodes:
                self.eq('test:str', node.ndef[0])

            nodes = await core.nodes('test:str:pivvirt::servers*[in=(tcp://1.2.3.4, udp://1.2.3.4)]')
            self.len(3, nodes)
            for node in nodes:
                self.eq('test:str', node.ndef[0])

            with self.raises(s_exc.NoSuchProp):
                nodes = await core.nodes('entity:contact:email::newp=a')

            await core.nodes('[it:exec:fetch=* :http:request={[inet:http:request=* :flow={[inet:flow=* :client=tcp://1.2.3.4]} ]}]')
            await core.nodes('[it:exec:fetch=* :http:request={[inet:http:request=* :flow={[inet:flow=* :client=tcp://5.6.7.8]} ]}]')
            await core.nodes('[it:exec:fetch=* :http:request={[inet:http:request=* :flow={[inet:flow=* :client=tcp://1.2.3.5]} ]}]')

            self.len(2, await core.nodes('it:exec:fetch:http:request::flow::client.ip*in=(1.2.3.4, 5.6.7.8)'))
            self.len(2, await core.nodes('it:exec:fetch:http:request::flow::client::ip*in=(1.2.3.4, 5.6.7.8)'))

            await core.nodes('inet:ip=1.2.3.4 [:asn=5]')
            await core.nodes('inet:ip=1.2.3.5 [:asn=6]')
            await core.nodes('inet:ip=5.6.7.8 [:asn=7]')

            self.len(1, await core.nodes('it:exec:fetch:http:request::flow::client::ip::asn>6'))
            self.len(2, await core.nodes('it:exec:fetch:http:request::flow::client::ip::asn*in=(5,6)'))

            await core.nodes('[test:str=nvirt1 :bar={[test:guid=* :seen=2020]} ]')
            await core.nodes('[test:str=nvirt2 :bar={[test:guid=* :seen=2021]} ]')
            await core.nodes('[test:str=nvirt3 :bar={[test:guid=* :seen=2022]} ]')

            nodes = await core.nodes('test:str:bar::seen.min>2020')
            self.len(2, nodes)
            for node in nodes:
                self.eq('test:str', node.ndef[0])

            await core.nodes('test:guid:seen.min>2021 | delnode')
            self.len(1, await core.nodes('test:str:bar::seen.min>2020'))

            await core.nodes('[test:str=avirt1 :bar={[test:virtiface=* :servers=(tcp://1.2.3.4, udp://2.3.4.5)]}]')
            await core.nodes('[test:str=avirt2 :bar={[test:virtiface=* :servers=(udp://1.2.3.4, udp://2.3.4.5)]}]')
            await core.nodes('[test:str=avirt3 :bar={[test:virtiface=* :servers=(tcp://4.5.6.7, udp://7.8.4.5)]}]')

            nodes = await core.nodes('test:str:bar::servers*[.ip=1.2.3.4]')
            self.len(2, nodes)
            for node in nodes:
                self.eq('test:str', node.ndef[0])

            # When pivoting through mixed types, don't raise BadTypeValu for incompatible operations
            # since they could be valid in some cases
            self.len(0, await core.nodes('test:str:bar::seen*[=tcp]'))
            self.len(0, await core.nodes('test:str:bar::seen>2020'))

            await core.nodes('[test:str=newp :bar={[test:str=newp :hehe=newp]}]')
            self.len(0, await core.nodes('test:str:bar::hehe::foo=baz'))

class CortexBasicTest(s_t_utils.SynTest):
    '''
    The tests that are unlikely to break with different types of layers installed
    '''
    async def test_cortex_coreinfo(self):

        async with self.getTestCoreAndProxy() as (core, prox):

            coreinfo = await prox.getCoreInfoV2()

            for field in ('version', 'modeldict', 'stormdocs'):
                self.isin(field, coreinfo)

            layers = list(core.listLayers())
            self.len(1, layers)
            lyr = layers[0]
            info = await lyr.pack()
            self.eq(info['name'], 'default')

            views = list(core.listViews())
            self.len(1, views)
            view = views[0]
            info = await view.pack()
            self.eq(info['name'], 'default')

    async def test_cortex_model_dict(self):

        async with self.getTestCoreAndProxy() as (core, prox):

            model = await prox.getModelDict()

            tnfo = model['types'].get('inet:ip')

            self.nn(tnfo)
            self.eq(tnfo['info']['doc'], 'An IPv4 or IPv6 address.')
            self.none(tnfo.get('virts'))

            tnfo = model['types'].get('inet:sockaddr')
            self.eq(tnfo['virts'], {'ip': 'inet:ip', 'port': 'inet:port'})
            self.eq(tnfo['lift_cmprs'], ('=', '~=', '?=', 'in=', 'range=', '^='))
            self.eq(tnfo['filter_cmprs'], ('=', '!=', '~=', '^=', 'in=', 'range='))

            fnfo = model['forms'].get('inet:ip')
            self.nn(fnfo)

            pnfo = fnfo['props'].get('asn')

            self.nn(pnfo)
            self.eq(pnfo['type'][0], 'inet:asn')

            modelt = model['types']

            self.eq('yara', model['forms']['it:app:yara:rule']['props']['text']['display']['syntax'])

            fname = 'inet:dns:rev'
            cmodel = core.model.form(fname)
            modelf = model['forms'][fname]
            self.eq(cmodel.type.stortype, modelt[fname].get('stortype'))

            self.eq(cmodel.prop('ip').type.stortype,
                    modelt.get(modelf['props']['ip']['type'][0], {}).get('stortype'))

            fname = 'file:bytes'
            cmodel = core.model.form(fname)
            modelf = model['forms'][fname]
            self.eq(cmodel.type.stortype, modelt[fname].get('stortype'))

            self.eq(cmodel.prop('size').type.stortype,
                    modelt.get(modelf['props']['size']['type'][0], {}).get('stortype'))
            self.eq(cmodel.prop('sha256').type.stortype,
                    modelt.get(modelf['props']['sha256']['type'][0], {}).get('stortype'))

            fname = 'test:int'
            cmodel = core.model.form(fname)
            modelf = model['forms'][fname]
            self.eq(cmodel.type.stortype, modelt[fname].get('stortype'))

            mimemeta = model['interfaces'].get('file:mime:meta')
            self.nn(mimemeta)
            self.isin('props', mimemeta)
            self.eq('file', mimemeta['props'][0][0])

    async def test_storm_graph(self):

        async with self.getTestCoreAndProxy() as (core, prox):

            await core.nodes('[ inet:dns:a=(woot.com, 1.2.3.4) ]')

            opts = {'graph': True}
            msgs = await prox.storm('inet:dns:a', opts=opts).list()
            nodes = [m[1] for m in msgs if m[0] == 'node']

            self.len(4, nodes)

            for node in nodes:
                if node[0][0] == 'inet:dns:a':
                    self.len(0, node[1]['path']['edges'])
                elif node[0][0] == 'inet:ip':
                    self.eq(node[1]['path']['edges'], (
                        (0, {'type': 'prop', 'prop': 'ip', 'reverse': True}),
                    ))
                elif node[0] == ('inet:fqdn', 'woot.com'):
                    self.eq(node[1]['path']['edges'], (
                        (0, {'type': 'prop', 'prop': 'fqdn', 'reverse': True}),
                    ))

    async def test_onadd(self):
        arg_hit = {}

        async def testcb(node):
            arg_hit['hit'] = node

        async with self.getTestCore() as core:
            core.model.form('test:str').onAdd(testcb)

            nodes = await core.nodes('[test:str=hello]')
            self.len(1, nodes)
            node = nodes[0]
            self.eq(node, arg_hit.get('hit'))

            arg_hit['hit'] = None
            core.model.form('test:str').offAdd(testcb)
            nodes = await core.nodes('[test:str=goodbye]')
            self.len(1, nodes)
            self.none(arg_hit.get('hit'))

    async def test_cell(self):

        data = ('foo', 'bar', 'baz')

        async with self.getTestCoreAndProxy() as (core, proxy):

            corever = core.cellinfo.get('cortex:version')
            cellver = core.cellinfo.get('synapse:version')
            self.eq(corever, s_version.version)
            self.eq(corever, cellver)

            # test the remote storm result counting API
            self.eq(0, await proxy.count('test:pivtarg'))

            # Test the stormpkg apis
            otherpkg = {
                'name': 'foosball',
                'version': '0.0.1',
                'synapse_version': '>=3.0.0,<4.0.0',
            }
            self.none(await proxy.addStormPkg(otherpkg))
            pkgs = await proxy.getStormPkgs()
            self.len(1, pkgs)
            self.eq(pkgs, [otherpkg])
            pkg = await proxy.getStormPkg('foosball')
            self.eq(pkg, otherpkg)
            self.none(await proxy.delStormPkg('foosball'))
            pkgs = await proxy.getStormPkgs()
            self.len(0, pkgs)
            await self.asyncraises(s_exc.NoSuchPkg, proxy.delStormPkg('foosball'))

            self.none(await core._delStormPkg('foosball'))

            # This segfaults in regex < 2022.9.11
            query = '''test:str~="(?(?<=A)|(?(?![^B])C|D))"'''
            msgs = await core.stormlist(query)

            # test reqValidStorm
            self.true(await proxy.reqValidStorm('test:str=test'))
            self.true(await proxy.reqValidStorm('1.2.3.4 | spin', opts={'mode': 'lookup'}))
            self.true(await proxy.reqValidStorm('1.2.3.4 | spin', opts={'mode': 'autoadd'}))
            with self.raises(s_exc.BadSyntax):
                await proxy.reqValidStorm('1.2.3.4 ')
            with self.raises(s_exc.BadSyntax):
                await proxy.reqValidStorm('| 1.2.3.4 ', opts={'mode': 'lookup'})
            with self.raises(s_exc.BadSyntax):
                await proxy.reqValidStorm('| 1.2.3.4', opts={'mode': 'autoadd'})

    async def test_stormcmd(self):

        async with self.getTestCoreAndProxy() as (realcore, core):

            await realcore.nodes('[ inet:user=visi inet:user=whippit ]')

            self.eq(2, await core.count('inet:user'))

            # test cmd as last text syntax
            self.eq(1, await core.count('inet:user | limit 1'))

            self.eq(1, await core.count('inet:user | limit 1      '))

            # test cmd and trailing pipe and whitespace syntax
            self.eq(2, await core.count('inet:user | limit 10 | [ +#foo.bar ]'))
            self.eq(1, await core.count('inet:user | limit 10 | +inet:user=visi'))

            # test invalid option syntax
            msgs = await alist(core.storm('inet:user | limit --woot'))
            self.printed(msgs, 'Usage: limit [options] <count>')
            self.len(0, [m for m in msgs if m[0] == 'node'])

            oldverpkg = {
                'name': 'versionfail',
                'version': (0, 0, 1),
                'synapse_version': '>=1337.0.0,<2000.0.0',
                'commands': ()
            }

            with self.raises(s_exc.BadVersion):
                await core.addStormPkg(oldverpkg)

            oldverpkg = {
                'name': 'versionfail',
                'version': (0, 0, 1),
                'synapse_version': '>=1337.0.0,<2000.0.0',
                'commands': ()
            }

            with self.raises(s_exc.BadVersion):
                await core.addStormPkg(oldverpkg)

            oldverpkg = {
                'name': 'versionfail',
                'version': (0, 0, 1),
                'synapse_version': '>=0.0.1,<2.0.0',
                'commands': ()
            }

            with self.raises(s_exc.BadVersion):
                await core.addStormPkg(oldverpkg)

            noverpkg = {
                'name': 'nomin',
                'version': (0, 0, 1),
                'commands': ()
            }

            await core.addStormPkg(noverpkg)

            badcmdpkg = {
                'name': 'badcmd',
                'version': (0, 0, 1),
                'commands': ({
                    'name': 'invalidCMD',
                    'descr': 'test command',
                    'storm': '',
                },)
            }

            await self.asyncraises(s_exc.SchemaViolation, core.addStormPkg(badcmdpkg))
            await self.asyncraises(s_exc.BadArg, s_common.aspin(core.storm(None)))

    async def test_onsetdel(self):

        arg_hit = {}

        async def test_cb(node):
            arg_hit['hit'] = (node,)

        async with self.getTestCore() as core:
            core.model.prop('test:str:hehe').onSet(test_cb)

            nodes = await core.nodes('[test:str=hi :hehe=haha]')
            self.len(1, nodes)
            node = nodes[0]
            self.eq(node.get('hehe'), 'haha')
            self.eq(node, arg_hit['hit'][0])

            arg_hit.clear()
            nodes = await core.nodes('test:str=hi [:hehe=weee]')
            self.len(1, nodes)
            node = nodes[0]

            self.eq(node.get('hehe'), 'weee')
            self.eq(node, arg_hit['hit'][0])

            arg_hit.clear()
            core.model.prop('test:str:hehe').onDel(test_cb)

            nodes = await core.nodes('test:str=hi [-:hehe]')
            self.len(1, nodes)
            node = nodes[0]
            self.none(node.get('hehe'))
            self.eq(node, arg_hit['hit'][0])

    async def test_storm_logging(self):
        async with self.getTestCoreAndProxy() as (realcore, core):
            view = await core.callStorm('return( $lib.view.get().iden )')
            self.nn(view)

            # Storm logging
            with self.getAsyncLoggerStream('synapse.storm', 'Executing storm query {help ask} as [root]') \
                    as stream:
                await alist(core.storm('help ask'))
                self.true(await stream.wait(4))

            mesg = 'Executing storm query {help foo} as [root]'
            with self.getAsyncLoggerStream('synapse.storm', mesg) as stream:
                await alist(core.storm('help foo', opts={'show': ('init', 'fini', 'print',)}))
                self.true(await stream.wait(4))

            with self.getStructuredAsyncLoggerStream('synapse.storm', mesg) as stream:
                await alist(core.storm('help foo', opts={'show': ('init', 'fini', 'print',)}))
                self.true(await stream.wait(4))

            mesg = stream.jsonlines()[0]
            self.eq(mesg.get('view'), view)

    async def test_storm_mustquote(self):

        async with self.getTestCore() as core:
            await core.nodes('[ inet:ip=1.2.3.4 ]')
            self.len(1, await core.nodes('inet:ip=1.2.3.4|limit 20'))

    async def test_storm_cmdname(self):

        class Bork:
            name = 'foo:bar'

        class Bawk:
            name = '.foobar'

        async with self.getTestCore() as core:

            with self.raises(s_exc.BadCmdName):
                core.addStormCmd(Bork)

            with self.raises(s_exc.BadCmdName):
                core.addStormCmd(Bawk)

    async def test_storm_comment(self):

        async with self.getTestCore() as core:

            text = '''
            /* A
               multiline
               comment */
            [ inet:ip=1.2.3.4 ] // this is a comment
            // and this too...

            switch $foo {

                // The bar case...

                bar: {
                    [ +#hehe.haha ]
                }

                /*
                   The
                   baz
                   case
                */
                'baz faz': {}
            }
            '''
            opts = {'vars': {'foo': 'bar'}}
            nodes = await core.nodes(text, opts=opts)
            self.len(1, nodes)
            self.eq(nodes[0].ndef, ('inet:ip', (4, 0x01020304)))
            self.nn(nodes[0].getTag('hehe.haha'))

    async def test_storm_contbreak(self):

        async with self.getTestCore() as core:

            text = '''
            for $foo in $foos {

                [ inet:ip=1.2.3.4 ]

                switch $foo {
                    bar: { [ +#ohai ] break }
                    baz: { [ +#visi ] continue }
                }

                [ inet:ip=5.6.7.8 ]

                [ +#hehe ]
            }
            '''
            opts = {'vars': {'foos': ['baz', 'baz']}}
            await core.nodes(text, opts=opts)

            nodes = await core.nodes('inet:ip')
            self.len(1, nodes)
            self.nn(nodes[0].getTag('visi'))
            self.none(nodes[0].getTag('hehe'))

            await core.nodes('inet:ip | delnode')

            opts = {'vars': {'foos': ['bar', 'bar']}}
            await core.nodes(text, opts=opts)

            nodes = await core.nodes('inet:ip')
            self.len(1, nodes)
            self.nn(nodes[0].getTag('ohai'))
            self.none(nodes[0].getTag('hehe'))

            await core.nodes('inet:ip | delnode')

            opts = {'vars': {'foos': ['lols', 'lulz']}}
            await core.nodes(text, opts=opts)

            nodes = await core.nodes('inet:ip')
            for node in nodes:
                self.nn(node.getTag('hehe'))

            # Break and Continue cannot cross function boundaries and will instead raise a catchable StormRuntimeError
            keywords = ('break', 'continue')
            base_func_q = '''
            function inner(v) {
                if ( $v = 2 ) {
                    KEYWORD
                }
                return ( $v )
            }
            $N = (5)

            for $valu in $lib.range($N) {
                $lib.print(`{$inner($valu)}/{$N}`)
            }
            '''
            func_catch_q = '''
            function inner(v) {
                if ( $v = 2 ) {
                    KEYWORD
                }
                return ( $v )
            }
            $N = (5)
            try {
                for $valu in $lib.range($N) {
                    $lib.print(`{$inner($valu)}/{$N}`)
                }
            } catch StormRuntimeError as err {
                $lib.print(`caught: {$err.mesg}`)
            }
            '''
            for keyword in keywords:
                q = base_func_q.replace('KEYWORD', keyword)
                msgs = await core.stormlist(q)
                self.stormIsInPrint('1/5', msgs)
                self.stormNotInPrint('2/5', msgs)
                self.stormIsInErr(f'function inner - Loop control statement "{keyword}" used outside of a loop.',
                                  msgs)

                q = func_catch_q.replace('KEYWORD', keyword)
                msgs = await core.stormlist(q)
                self.stormIsInPrint('1/5', msgs)
                self.stormNotInPrint('2/5', msgs)
                self.stormIsInPrint(f'function inner - Loop control statement "{keyword}" used outside of a loop.',
                                    msgs)

            # The toplevel use of the keywords will convert them into StormRuntimeError in the message stream
            # but prevent them from being caught.
            base_top_q = '''
            $N = (5)
            for $j in $lib.range($N) {
                if ($j = 2) { break }
                $lib.print(`{$j}/{$N}`)
            }
            if ($j = 2) {
                KEYWORD
            }
            '''
            top_catch_q = '''
            $N = (5)
            for $j in $lib.range($N) {
                if ($j = 2) { break }
                $lib.print(`{$j}/{$N}`)
            }
            try {
                if ($j = 2) {
                    KEYWORD
                }
            } catch StormRuntimeError as err {
                $lib.print(`caught: {$err.mesg}`)
            }
            '''
            for keyword in keywords:
                q = base_top_q.replace('KEYWORD', keyword)
                msgs = await core.stormlist(q)
                self.stormIsInPrint('1/5', msgs)
                self.stormNotInPrint('2/5', msgs)
                self.stormIsInErr(f'Loop control statement "{keyword}" used outside of a loop.',
                                  msgs)
                errname = [m[1][0] for m in msgs if m[0] == 'err'][0]
                self.eq(errname, 'StormRuntimeError')

                q = top_catch_q.replace('KEYWORD', keyword)
                msgs = await core.stormlist(q)
                self.stormIsInPrint('1/5', msgs)
                self.stormNotInPrint('2/5', msgs)
                self.stormIsInErr(f'Loop control statement "{keyword}" used outside of a loop.',
                                    msgs)
                errname = [m[1][0] for m in msgs if m[0] == 'err'][0]
                self.eq(errname, 'StormRuntimeError')

    async def test_storm_varcall(self):

        async with self.getTestCore() as core:

            text = '''
            for $foo in $foos {

                ($fqdn, $ip) = $foo.split("|")

                [ inet:dns:a=($fqdn, $ip) ]
            }
            '''
            opts = {'vars': {'foos': ['vertex.link|1.2.3.4']}}
            await core.nodes(text, opts=opts)
            self.len(1, await core.nodes('inet:dns:a=(vertex.link,1.2.3.4)'))

    async def test_storm_dict_deref(self):

        async with self.getTestCore() as core:

            text = '''
            [ test:int=$hehe.haha ]
            '''
            opts = {'vars': {'hehe': {'haha': 20}}}
            nodes = await core.nodes(text, opts=opts)
            self.len(1, nodes)
            self.eq(nodes[0].ndef[1], 20)

            text = '''
            $a=({'foo': 'bar'})
            $b=({'baz': 'foo'})
            [ test:str=$a.`{$b.baz}` ]
            '''
            nodes = await core.nodes(text, opts=opts)
            self.len(1, nodes)
            self.eq(nodes[0].ndef[1], 'bar')

            text = '''
            $a=({'foo': 'cool'})
            $b=({'baz': 'foo'})
            [ test:str=$a.($b.baz) ]
            '''
            nodes = await core.nodes(text, opts=opts)
            self.len(1, nodes)
            self.eq(nodes[0].ndef[1], 'cool')

            text = '''
            $foo = ({})
            $bar=({'baz': 'buzz'})
            $foo.`{$bar.baz}` = fuzz
            [ test:str=$foo.buzz ]
            '''
            nodes = await core.nodes(text, opts=opts)
            self.len(1, nodes)
            self.eq(nodes[0].ndef[1], 'fuzz')

            text = '''
            $foo = ({})
            $bar=({'baz': 'fuzz'})
            $foo.($bar.baz) = buzz
            [ test:str=$foo.fuzz ]
            '''
            nodes = await core.nodes(text, opts=opts)
            self.len(1, nodes)
            self.eq(nodes[0].ndef[1], 'buzz')

            self.eq('BAZ', await core.callStorm("$foo=({'bar': 'baz'}) return($foo.('bar').upper())"))
            self.eq('BAZ', await core.callStorm("$foo=({'bar': 'baz'}) return($foo.$('bar').upper())"))
            self.eq('BAZ', await core.callStorm("return(({'bar': 'baz'}).('bar').upper())"))
            self.eq('BAZ', await core.callStorm("return(({'bar': 'baz'}).$('bar').upper())"))
            self.eq('BAZ', await core.callStorm("return((({'bar': 'baz'}).('bar').upper()))"))
            self.eq('BAZ', await core.callStorm("return((({'bar': 'baz'}).$('bar').upper()))"))

            # setitem and deref both toprim the key
            text = '''
            $x = ({})
            $y = (1.23)
            $x.$y = "foo"
            for ($k, $v) in $x { return(($k, $x.$k)) }
            '''
            self.eq((1.23, 'foo'), await core.callStorm(text))

            # constructor also toprims all keys
            text = '''
            $y = (1.23)
            $x = ({
                $y: "foo"
            })
            for ($k, $v) in $x { return(($k, $x.$k)) }
            '''
            self.eq((1.23, 'foo'), await core.callStorm(text))

            text = '''
            $y=$lib.null [ inet:fqdn=foo.com ] $y=$node spin |
            $x = ({
                "cool": {
                    $y: "foo"
                }
            })
            for ($k, $v) in $x {
                for ($k2, $v2) in $v {
                    return(($k2, $x.$k.$k2))
                }
            }
            '''
            self.eq(('foo.com', 'foo'), await core.callStorm(text))

            # using a mutable key raises an exception
            text = '''
            $x = ({})
            $y = ([(1.23)])
            $x.$y = "foo"
            '''
            await self.asyncraises(s_exc.BadArg, core.nodes(text))

            text = '''
            $y = ([(1.23)])
            $x = ({
                $y: "foo"
            })
            '''
            await self.asyncraises(s_exc.BadArg, core.nodes(text))

    async def test_storm_varlist_compute(self):

        async with self.getTestCore() as core:

            text = '''
                [ test:str=foo :seen=(2014,2015) ]
                ($tick, $tock) = :seen
                [ test:int=$tick ]
                +test:int
            '''
            nodes = await core.nodes(text)
            self.len(1, nodes)
            self.eq(nodes[0].ndef[1], 1388534400000000)

    async def test_storm_selfrefs(self):

        async with self.getTestCore() as core:

            nodes = await core.nodes('[ inet:fqdn=woot.com ] -> *')

            self.len(1, nodes)
            self.eq('com', nodes[0].ndef[1])

            await core.nodes('inet:fqdn=woot.com | delnode')

            self.len(0, await core.nodes('inet:fqdn=woot.com'))

    async def test_storm_addnode_runtsafe(self):

        async with self.getTestCore() as core:
            # test adding nodes from other nodes output
            q = '[ inet:fqdn=woot.com inet:fqdn=vertex.link ] [ inet:user = :zone ] +inet:user'
            nodes = await core.nodes(q)
            self.len(2, nodes)
            ndefs = list(sorted([n.ndef for n in nodes]))
            self.eq(ndefs, (('inet:user', 'vertex.link'), ('inet:user', 'woot.com')))

    async def test_storm_subgraph(self):

        async with self.getTestCore() as core:

            await core.nodes('[ inet:ip=1.2.3.4 :asn=20 ]')
            await core.nodes('[ inet:dns:a=(woot.com, 1.2.3.4) +#yepr ]')
            await core.nodes('[ inet:dns:a=(vertex.link, 5.5.5.5) +#nope ]')
            await core.nodes('[ inet:fqdn=vertex.link <(refs)+ {[ test:guid=cd5d6bff3fd78bbf1eee91afc80a50dd ]} ]')

            rules = {

                'degrees': 2,

                'pivots': [],

                'filters': ['-#nope'],

                'forms': {

                    'inet:fqdn': {
                        'pivots': ['<- *', '-> *'],
                        'filters': ['-inet:fqdn:issuffix=1'],
                    },

                    'syn:tag': {
                        'pivots': ['-> *'],
                    },

                    '*': {
                        'pivots': ['-> #'],
                    },

                }
            }

            def checkGraph(seeds, alldefs):
                # our TLDs should be omits
                self.len(2, seeds)
                self.len(5, alldefs)

                self.isin(('inet:fqdn', 'woot.com'), seeds)
                self.isin(('inet:fqdn', 'vertex.link'), seeds)

                self.nn(alldefs.get(('syn:tag', 'yepr')))
                self.nn(alldefs.get(('inet:dns:a', ('woot.com', (4, 0x01020304)))))

                self.none(alldefs.get(('inet:asn', 20)))
                self.none(alldefs.get(('syn:tag', 'nope')))
                self.none(alldefs.get(('inet:dns:a', ('vertex.link', (4, 0x05050505)))))

            seeds = []
            alldefs = {}

            async for node in core.view.iterStormPodes('inet:fqdn', opts={'graph': rules}):
                if node[1]['path'].get('graph:seed'):
                    seeds.append(node[0])

                alldefs[node[0]] = node[1]['path'].get('edges')

            checkGraph(seeds, alldefs)

            rules['name'] = 'foo'
            iden = await core.callStorm('return($lib.graph.add($rules).iden)', opts={'vars': {'rules': rules}})

            gdef = await core.addStormGraph(rules)
            iden2 = gdef['iden']

            mods = {
                'name': 'bar',
                'desc': 'foorules',
                'refs': True,
                'edges': False,
                'forms': {},
                'pivots': ['<(seen)- meta:source'],
                'degrees': 3,
                'filters': ['+#nope'],
                'filterinput': False,
                'yieldfiltered': True
            }

            await core.callStorm('$lib.graph.mod($iden, $info)', opts={'vars': {'iden': iden2, 'info': mods}})

            q = '$lib.graph.mod($iden, ({"iden": "foo"}))'
            await self.asyncraises(s_exc.BadArg, core.callStorm(q, opts={'vars': {'iden': iden2}}))

            gdef['scope'] = 'power-up'
            gdef['power-up'] = 'newp'
            await self.asyncraises(s_exc.SynErr, core._addStormGraph(gdef))

            gdef = await core.callStorm('return($lib.graph.get($iden))', opts={'vars': {'iden': iden}})
            self.eq(gdef['name'], 'foo')
            self.eq(gdef['creator'], core.auth.rootuser.iden)

            gdefs = await core.callStorm('return($lib.graph.list())')
            self.len(2, gdefs)
            self.eq(gdefs[0]['name'], 'bar')
            self.eq(gdefs[0]['creator'], core.auth.rootuser.iden)
            self.eq(gdefs[1]['name'], 'foo')
            self.eq(gdefs[1]['creator'], core.auth.rootuser.iden)

            seeds = []
            alldefs = {}
            async for node in core.view.iterStormPodes('inet:fqdn $lib.graph.activate($iden)', opts={'vars': {'iden': iden}}):

                if node[1]['path'].get('graph:seed'):
                    seeds.append(node[0])

                alldefs[node[0]] = node[1]['path'].get('edges')

            checkGraph(seeds, alldefs)

            seeds = []
            alldefs = {}
            async for node in core.view.iterStormPodes('inet:fqdn', opts={'graph': iden}):

                if node[1]['path'].get('graph:seed'):
                    seeds.append(node[0])

                alldefs[node[0]] = node[1]['path'].get('edges')

            checkGraph(seeds, alldefs)

            # now do the same options via the command...
            text = '''
                inet:fqdn | graph
                                --degrees 2
                                --filter { -#nope }
                                --pivot {}
                                --form-pivot inet:fqdn {<- * | limit 20}
                                --form-pivot inet:fqdn {-> * | limit 20}
                                --form-filter inet:fqdn {-inet:fqdn:issuffix=1}
                                --form-pivot syn:tag {-> *}
                                --form-pivot * {-> #}
            '''

            seeds = []
            alldefs = {}
            async for node in core.view.iterStormPodes(text):

                if node[1]['path'].get('graph:seed'):
                    seeds.append(node[0])

                alldefs[node[0]] = node[1]['path'].get('edges')

            checkGraph(seeds, alldefs)

            # filterinput=false behavior
            rules['filterinput'] = False
            seeds = []
            alldefs = {}
            async for node in core.view.iterStormPodes('inet:fqdn', opts={'graph': rules}):

                if node[1]['path'].get('graph:seed'):
                    seeds.append(node[0])

                alldefs[node[0]] = node[1]['path'].get('edges')

            # our TLDs are no longer omits
            self.len(4, seeds)
            self.len(7, alldefs)
            self.isin(('inet:fqdn', 'com'), seeds)
            self.isin(('inet:fqdn', 'link'), seeds)
            self.isin(('inet:fqdn', 'woot.com'), seeds)
            self.isin(('inet:fqdn', 'vertex.link'), seeds)

            # yieldfiltered = True
            rules.pop('filterinput', None)
            rules['yieldfiltered'] = True

            seeds = []
            alldefs = {}
            async for node in core.view.iterStormPodes('inet:fqdn', opts={'graph': rules}):

                if node[1]['path'].get('graph:seed'):
                    seeds.append(node[0])

                alldefs[node[0]] = node[1]['path'].get('edges')

            # The tlds are omitted, but since we are yieldfiltered=True,
            # we still get the seeds. We also get an inet:dns:a node we
            # previously omitted.
            self.len(4, seeds)
            self.len(8, alldefs)
            self.isin(('inet:dns:a', ('vertex.link', (4, 84215045))), alldefs)

            # refs
            rules = {
                'degrees': 2,
                'refs': True,
            }

            seeds = []
            alldefs = {}
            async for node in core.view.iterStormPodes('inet:dns:a:fqdn=woot.com', opts={'graph': rules}):

                if node[1]['path'].get('graph:seed'):
                    seeds.append(node[0])

                alldefs[node[0]] = node[1]['path'].get('edges')

            self.len(1, seeds)
            self.len(5, alldefs)
            # We did make it automatically away 2 degrees with just model refs
            self.eq({('inet:dns:a', ('woot.com', (4, 16909060))),
                     ('inet:fqdn', 'woot.com'),
                     ('inet:ip', (4, 16909060)),
                     ('inet:fqdn', 'com'),
                     ('inet:asn', 20)}, set(alldefs.keys()))

            # Construct a test that encounters nodes which are already
            # in the to-do queue. This is mainly a coverage test.
            q = '[inet:ip=([4, 0]) inet:ip=([4, 1]) inet:ip=([4, 2]) :asn=1138 +#deathstar]'
            await core.nodes(q)

            q = '#deathstar | graph --degrees 2'
            ndefs = set()
            async for node in core.view.iterStormPodes(q):
                ndefs.add(node[0])
            self.isin(('inet:asn', 1138), ndefs)

            # Runtsafety test
            q = '[ test:int=1 ]  | graph --degrees $node.value()'
            await self.asyncraises(s_exc.StormRuntimeError, core.nodes(q))

            opts = {'vars': {'iden': iden, 'iden2': iden2}}
            q = '''
            function acti() {
                $lib.graph.activate($iden)
                return($lib.graph.get())
            }
            return($acti().iden)'''

            self.eq(iden, await core.callStorm(q, opts=opts))
            self.none(await core.callStorm('return($lib.graph.get())'))

            otherpkg = {
                'name': 'graph.powerup',
                'version': '0.0.1',
                'graphs': [{'name': 'testgraph'}]
            }
            await core.addStormPkg(otherpkg)

            visi = await core.auth.addUser('visi')
            uopts = dict(opts)
            uopts['user'] = visi.iden
            opts['vars']['useriden'] = visi.iden

            await self.asyncraises(s_exc.AuthDeny, core.nodes('$lib.graph.del($iden2)', opts=uopts))
            await core.nodes('$lib.graph.grant($iden2, users, $useriden, 3)', opts=opts)

            await core.nodes('$lib.graph.mod($iden2, ({"name": "newname"}))', opts=uopts)
            gdef = await core.callStorm('return($lib.graph.get($iden2))', opts=opts)
            self.eq(gdef['name'], 'newname')

            await core.nodes('$lib.graph.revoke($iden2, users, $useriden)', opts=opts)
            await self.asyncraises(s_exc.AuthDeny, core.nodes('$lib.graph.mod($iden2, ({"name": "newp"}))', opts=uopts))

            await core.nodes('$lib.graph.grant($iden2, users, $useriden, 3)', opts=opts)
            await core.nodes('$lib.graph.del($iden2)', opts=uopts)

            self.len(2, await core.callStorm('return($lib.graph.list())', opts=opts))

            q = '$lib.graph.del($lib.guid(graph.powerup, testgraph))'
            await self.asyncraises(s_exc.AuthDeny, core.nodes(q))

            await core.callStorm('pkg.del graph.powerup')
            await core.callStorm('return($lib.graph.del($iden))', opts={'vars': {'iden': iden}})

            gdefs = await core.callStorm('return($lib.graph.list())')
            self.len(0, gdefs)

            await self.asyncraises(s_exc.NoSuchIden, core.nodes('$lib.graph.del(foo)'))
            await self.asyncraises(s_exc.NoSuchIden, core.nodes('$lib.graph.get(foo)'))
            await self.asyncraises(s_exc.NoSuchIden, core.nodes('$lib.graph.activate(foo)'))
            await self.asyncraises(s_exc.NoSuchIden, core.delStormGraph('foo'))

            q = '$lib.graph.add(({"name": "foo", "forms": {"newp": {}}}))'
            await self.asyncraises(s_exc.NoSuchForm, core.nodes(q))

            # default to full pivots including
            rules = {
                'refs': True,
                'edges': True,
                'degrees': 1,
            }
            msgs = await core.stormlist('inet:fqdn=vertex.link', opts={'graph': rules})

            nodes = {m[1][0]: m[1] for m in msgs if m[0] == 'node'}
            self.len(2, nodes)

            props = set()
            for edge in nodes[('inet:fqdn', 'link')][1]['path']['edges']:
                if edge[1].get('type') == 'prop':
                    props.add(edge[1].get('prop'))

            self.isin('domain', props)

            # include a light edge
            rules = {
                'refs': True,
                'edges': True,
                'degrees': 1,
                'forms': {
                    'inet:fqdn': {
                        'pivots': ['<(*)- *']
                    }
                }
            }

            msgs = await core.stormlist('inet:fqdn=vertex.link', opts={'graph': rules})

            nodes = {m[1][0]: m[1] for m in msgs if m[0] == 'node'}
            self.len(3, nodes)

            edgeinfo = nodes[('test:guid', 'cd5d6bff3fd78bbf1eee91afc80a50dd')][1]['path']['edges'][1][1]
            self.eq({'type': 'edge', 'verb': 'refs'}, edgeinfo)

            iden = await core.callStorm('''
                $rules = ({
                    "name": "graph proj",
                    "forms": {
                        "biz:deal": {
                            "pivots": [" --> *", " <-- *"],
                        },
                        "pol:country": {
                            "pivots": ["--> *", "<-- *"],
                            "filters": ["-file:bytes"]
                        },
                        "*": {
                            "pivots": ["-> #"]
                        }
                    },
                })
                return($lib.graph.add($rules).iden)
            ''')

            guids = {
                'race': 'cdd9e140d78830fb46d880dd36b62961',
                'biz': 'c5352253cb13545205664e088ad210f0',
                'orgA': '2e5dcdb52552ca22fa7996158588ea01',
                'orgB': '9ea20ce1375d0ff0d16acfe807289a95',
                'pol': '111e3b57f9bbf973febe74b1e98e89f8'
            }

            await core.callStorm('''[
                (pol:country=$pol
                    :name="some government"
                    :flag={[ file:bytes=({"sha256": "fd0a257397ee841ccd3b6ba76ad59c70310fd402ea3c9392d363f754ddaa67b5"}) ]}
                    <(refs)+ { [ pol:race=$race ] }
                    +#some.stuff)
                (ou:org=$orgA
                   :url=https://foo.bar.com/wat.html)
                (ou:org=$orgB
                   :url=https://neato.burrito.org/stuff.html
                   +#rep.stuff)
                (biz:deal=$biz
                    :buyer={[ ou:org=$orgA ]}
                    :seller={[ ou:org=$orgB ]}
                    <(refs)+ { pol:country=$pol })
            ]''', opts={'vars': guids})

            nodes = await core.nodes('biz:deal | $lib.graph.activate($iden)', opts={'vars': {'iden': iden}})
            self.len(4, nodes)
            ndefs = set([n.ndef for n in nodes])
            self.eq(ndefs, set([
                ('biz:deal', guids['biz']),
                ('ou:org', guids['orgA']),
                ('ou:org', guids['orgB']),
                ('pol:country', guids['pol']),
            ]))

        with self.getTestDir() as dirn:
            async with self.getTestCore(dirn=dirn) as core:
                visi = await core.auth.addUser('visi')
                opts = {'user': visi.iden}

                await core.addStormPkg(otherpkg)
                await core.nodes('$lib.graph.add(({"name": "foo"}))', opts=opts)
                await core.nodes('$lib.graph.add(({"name": "bar"}))')
                self.len(3, await core.callStorm('return($lib.graph.list())', opts=opts))

            async with self.getTestCore(dirn=dirn) as core:
                self.len(3, await core.callStorm('return($lib.graph.list())', opts=opts))

                gdef = await core.callStorm('return($lib.graph.add(({"name": "nodef"})))')
                self.eq(1, gdef['permissions']['default'])

                gdef = await core.callStorm('return($lib.graph.add(({"name": "def", "permissions": {"default": 0}})))')
                self.eq(0, gdef['permissions']['default'])

    async def test_graph_projection_query_validation(self):
        async with self.getTestCore() as core:
            valid = {
                'name': 'valid',
                'forms': {
                    'inet:fqdn': {
                        'pivots': ['<- *'],
                        'filters': []
                    }
                }
            }

            self.nn(await core.addStormGraph(valid))

            bad_form_pivot = {
                'name': 'bad form pivot',
                'forms': {
                    'inet:fqdn': {
                        'pivots': ['<- * |||'],
                        'filters': []
                    }
                }
            }

            await self.asyncraises(s_exc.BadSyntax, core.addStormGraph(bad_form_pivot))

            bad_form_filter = {
                'name': 'bad form filter',
                'forms': {
                    'inet:fqdn': {
                        'pivots': [],
                        'filters': ['+++:wat']
                    }
                }
            }

            await self.asyncraises(s_exc.BadSyntax, core.addStormGraph(bad_form_filter))

            bad_global_filter = {
                'name': 'bad global filter',
                'filters': ['+++:wat']
            }

            await self.asyncraises(s_exc.BadSyntax, core.addStormGraph(bad_global_filter))

            bad_global_pivot = {
                'name': 'bad global pivot',
                'pivots': ['-> * |||']
            }

            await self.asyncraises(s_exc.BadSyntax, core.addStormGraph(bad_global_pivot))

    async def test_storm_two_level_assignment(self):
        async with self.getTestCore() as core:
            q = '$foo=baz $bar=$foo [test:str=$bar]'
            nodes = await core.nodes(q)
            self.len(1, nodes)
            self.eq('baz', nodes[0].ndef[1])

    async def test_storm_quoted_variables(self):
        async with self.getTestCore() as core:
            q = '$"my var"=baz $bar=$"my var" [test:str=$bar]'
            nodes = await core.nodes(q)
            self.len(1, nodes)
            self.eq('baz', nodes[0].ndef[1])

            q = '$d = ({"field 1": "foo", "field 2": "bar"}) [test:str=$d.\'field 1\']'
            nodes = await core.nodes(q)
            self.len(1, nodes)
            self.eq('foo', nodes[0].ndef[1])

            q = '($"a", $"#", $c) = (1, 2, 3) [test:str=$"#"]'
            nodes = await core.nodes(q)
            self.len(1, nodes)
            self.eq('2', nodes[0].ndef[1])

    async def test_storm_type_node(self):

        async with self.getTestCore() as core:
            nodes = await core.nodes('[ ps:person="*" test:ndefcomp=(5, $node) ]')
            self.len(2, nodes)
            self.eq('test:ndefcomp', nodes[0].ndef[0])

            nodes = await core.nodes('[ test:int=1234 ] [test:str=$node.value()] -test:int')
            self.len(1, nodes)
            self.eq(nodes[0].ndef, ('test:str', '1234'))

            nodes = await core.nodes('test:int=1234 [test:str=$node.form()] -test:int')
            self.len(1, nodes)
            self.eq(nodes[0].ndef, ('test:str', 'test:int'))

    async def test_storm_subq_size(self):

        async with self.getTestCore() as core:

            await core.nodes('[ inet:dns:a=(woot.com, 1.2.3.4) inet:dns:a=(vertex.link, 1.2.3.4) ]')

            self.len(0, await core.nodes('inet:ip=1.2.3.4 +( { -> inet:dns:a }=0 )'))

            self.len(1, await core.nodes('inet:ip=1.2.3.4 +( { -> inet:dns:a }=2 )'))
            self.len(0, await core.nodes('inet:ip=1.2.3.4 +( { -> inet:dns:a }=3 )'))

            self.len(0, await core.nodes('inet:ip=1.2.3.4 +( { -> inet:dns:a }!=2 )'))
            self.len(1, await core.nodes('inet:ip=1.2.3.4 +( { -> inet:dns:a }!=3 )'))

            self.len(1, await core.nodes('inet:ip=1.2.3.4 +( { -> inet:dns:a }>=1 )'))
            self.len(1, await core.nodes('inet:ip=1.2.3.4 +( { -> inet:dns:a }>=2 )'))
            self.len(0, await core.nodes('inet:ip=1.2.3.4 +( { -> inet:dns:a }>=3 )'))

            self.len(0, await core.nodes('inet:ip=1.2.3.4 +( { -> inet:dns:a }<=1 )'))
            self.len(1, await core.nodes('inet:ip=1.2.3.4 +( { -> inet:dns:a }<=2 )'))
            self.len(1, await core.nodes('inet:ip=1.2.3.4 +( { -> inet:dns:a }<=3 )'))

            self.len(0, await core.nodes('inet:ip=1.2.3.4 +{ -> inet:dns:a } < 2 '))
            self.len(1, await core.nodes('inet:ip=1.2.3.4 +{ -> inet:dns:a } < 3 '))

            self.len(1, await core.nodes('inet:ip=1.2.3.4 +{ -> inet:dns:a } > 1 '))
            self.len(0, await core.nodes('inet:ip=1.2.3.4 +{ -> inet:dns:a } > 2 '))

            with self.raises(s_exc.NoSuchCmpr) as cm:
                await core.nodes('inet:ip=1.2.3.4 +{ -> inet:dns:a } @ 2')

            await core.nodes('[ risk:attack=* +(used)> {[ it:dev:str=foo ]} ]')
            await core.nodes('[ risk:attack=* +(used)> {[ it:dev:str=bar ]} ]')

            q = 'risk:attack +{ -(used)> * $valu=$node.value() } $lib.print($valu)'
            msgs = await core.stormlist(q)
            self.sorteq([m[1]['mesg'] for m in msgs if m[0] == 'print'], ['foo', 'bar'])

            q = 'risk:attack +{ -(used)> * $valu=$node.value() } = 1 $lib.print($valu)'
            msgs = await core.stormlist(q)
            self.sorteq([m[1]['mesg'] for m in msgs if m[0] == 'print'], ['foo', 'bar'])

            q = 'risk:attack -{ -(used)> * $valu=$node.value() } = 2 $lib.print($valu)'
            msgs = await core.stormlist(q)
            self.sorteq([m[1]['mesg'] for m in msgs if m[0] == 'print'], ['foo', 'bar'])

            q = 'risk:attack +{ -(used)> * $valu=$node.value() } > 0 $lib.print($valu)'
            msgs = await core.stormlist(q)
            self.sorteq([m[1]['mesg'] for m in msgs if m[0] == 'print'], ['foo', 'bar'])

            q = 'risk:attack -{ -(used)> * $valu=$node.value() } > 1 $lib.print($valu)'
            msgs = await core.stormlist(q)
            self.sorteq([m[1]['mesg'] for m in msgs if m[0] == 'print'], ['foo', 'bar'])

            q = 'risk:attack +{ -(used)> * $valu=$node.value() } >= 1 $lib.print($valu)'
            msgs = await core.stormlist(q)
            self.sorteq([m[1]['mesg'] for m in msgs if m[0] == 'print'], ['foo', 'bar'])

            q = 'risk:attack -{ -(used)> * $valu=$node.value() } >= 2 $lib.print($valu)'
            msgs = await core.stormlist(q)
            self.sorteq([m[1]['mesg'] for m in msgs if m[0] == 'print'], ['foo', 'bar'])

            q = 'risk:attack +{ -(used)> * $valu=$node.value() } < 2 $lib.print($valu)'
            msgs = await core.stormlist(q)
            self.sorteq([m[1]['mesg'] for m in msgs if m[0] == 'print'], ['foo', 'bar'])

            q = 'risk:attack -{ -(used)> * $valu=$node.value() } < 1 $lib.print($valu)'
            msgs = await core.stormlist(q)
            self.sorteq([m[1]['mesg'] for m in msgs if m[0] == 'print'], ['foo', 'bar'])

            q = 'risk:attack +{ -(used)> * $valu=$node.value() } <= 1 $lib.print($valu)'
            msgs = await core.stormlist(q)
            self.sorteq([m[1]['mesg'] for m in msgs if m[0] == 'print'], ['foo', 'bar'])

            q = 'risk:attack -{ -(used)> * $valu=$node.value() } <= 0 $lib.print($valu)'
            msgs = await core.stormlist(q)
            self.sorteq([m[1]['mesg'] for m in msgs if m[0] == 'print'], ['foo', 'bar'])

            q = 'risk:attack +{ -(used)> * $valu=$node.value() } != 0 $lib.print($valu)'
            msgs = await core.stormlist(q)
            self.sorteq([m[1]['mesg'] for m in msgs if m[0] == 'print'], ['foo', 'bar'])

            q = 'risk:attack -{ -(used)> * $valu=$node.value() } != 1 $lib.print($valu)'
            msgs = await core.stormlist(q)
            self.sorteq([m[1]['mesg'] for m in msgs if m[0] == 'print'], ['foo', 'bar'])

    async def test_cortex_in(self):

        async with self.getTestCore() as core:

            nodes = await core.nodes('[test:str=a test:str=b test:str=c]')
            self.len(3, nodes)

            self.len(0, await core.nodes('test:str*in=()'))
            self.len(0, await core.nodes('test:str*in=(d,)'))
            self.len(2, await core.nodes('test:str*in=(a, c)'))
            self.len(1, await core.nodes('test:str*in=(a, d)'))
            self.len(3, await core.nodes('test:str*in=(a, b, c)'))

            self.len(0, await core.nodes('test:str +test:str*in=()'))
            self.len(0, await core.nodes('test:str +test:str*in=(d,)'))
            self.len(2, await core.nodes('test:str +test:str*in=(a, c)'))
            self.len(1, await core.nodes('test:str +test:str*in=(a, d)'))
            self.len(3, await core.nodes('test:str +test:str*in=(a, b, c)'))

    async def test_cortex_view_invalid(self):

        async with self.getTestCore() as core:

            core.view.invalid = s_common.guid()
            with self.raises(s_exc.NoSuchLayer):
                await core.nodes('[ test:str=foo ]')

            core.view.invalid = None
            self.len(1, await core.nodes('[ test:str=foo ]'))

    async def test_tag_globbing(self):
        async with self.getTestCore() as core:
            nodes = await core.nodes('[(test:str=n1 +#foo.bar.baz)] [(test:str=n2 +#foo.bad.baz)] [test:str=n3]')
            self.len(3, nodes)

            # Setup worked correct
            self.len(3, await core.nodes('test:str'))
            self.len(2, await core.nodes('test:str +#foo'))

            # Now test globbing - exact match for *
            self.len(2, await core.nodes('test:str +#*'))
            self.len(1, await core.nodes('test:str -#*'))

            # Now test globbing - single star matches one tag level
            self.len(2, await core.nodes('test:str +#foo.*.baz'))
            self.len(1, await core.nodes('test:str +#*.bad'))
            self.len(2, await core.nodes('test:str +#foo*'))
            self.len(1, await core.nodes('test:str +#foo.bar.baz*'))
            # Double stars matches a whole lot more!
            self.len(2, await core.nodes('test:str +#foo.**.baz'))
            self.len(1, await core.nodes('test:str +#**.bar.baz'))
            self.len(2, await core.nodes('test:str +#**.baz'))
            self.len(1, await core.nodes('test:str +#foo.bar.baz**'))

    async def test_storm_lift_compute(self):
        async with self.getTestCore() as core:
            self.len(2, await core.nodes('[ inet:dns:a=(vertex.link,1.2.3.4) inet:dns:a=(woot.com,5.6.7.8)]'))
            self.len(4, await core.nodes('inet:dns:a inet:fqdn=:fqdn'))

    async def test_cortex_delnode_perms(self):

        async with self.getTestCore() as core:

            visi = await core.auth.addUser('visi')

            await visi.addRule((True, ('node', 'add')))
            await visi.addRule((True, ('node', 'prop', 'set')))
            await visi.addRule((True, ('node', 'tag', 'add')))

            opts = {'user': visi.iden}

            await core.nodes('[ test:cycle0=foo :cycle1=bar ]', opts=opts)
            await core.nodes('[ test:cycle1=bar :cycle0=foo ]', opts=opts)

            await core.nodes('[ test:str=foo +#lol ]', opts=opts)

            # no perms and not elevated...
            with self.raises(s_exc.AuthDeny):
                await core.nodes('test:str=foo | delnode', opts=opts)

            await visi.addRule((True, ('node', 'del')))

            self.len(0, await core.nodes('test:str=foo | delnode', opts=opts))

            with self.raises(s_exc.CantDelNode):
                await core.nodes('test:cycle0=foo | delnode', opts=opts)

            with self.raises(s_exc.AuthDeny):
                await core.nodes('test:cycle0=foo | delnode --force', opts=opts)

            await visi.setAdmin(True)

            self.len(0, await core.nodes('test:cycle0=foo | delnode --force', opts=opts))

    async def test_node_repr(self):

        async with self.getTestCore() as core:
            nodes = await core.nodes('[inet:ip=$valu]', opts={'vars': {'valu': (4, 0x01020304)}})
            self.len(1, nodes)
            node = nodes[0]
            self.eq('1.2.3.4', node.repr())

            nodes = await core.nodes('[inet:dns:a=(woot.com, 1.2.3.4)]')
            self.len(1, nodes)
            node = nodes[0]
            self.eq('1.2.3.4', node.repr('ip'))

    async def test_cortex_storm_vars(self):

        async with self.getTestCore() as core:

            opts = {'vars': {'foo': '1.2.3.4'}}

            self.len(1, await core.nodes('[ inet:ip=$foo ]', opts=opts))
            self.len(1, await core.nodes('$bar=5.5.5.5 [ inet:ip=$bar ]'))

            self.len(1, await core.nodes('[ inet:dns:a=(woot.com,1.2.3.4) ]'))

            self.len(2, await core.nodes('inet:dns:a=(woot.com,1.2.3.4) $hehe=:fqdn inet:fqdn=$hehe'))

            self.len(1, await core.nodes('inet:dns:a=(woot.com,1.2.3.4) $hehe=:fqdn +:fqdn=$hehe'))
            self.len(0, await core.nodes('inet:dns:a=(woot.com,1.2.3.4) $hehe=:fqdn -:fqdn=$hehe'))

            self.len(1, await core.nodes('[ test:pivcomp=(hehe,haha) :tick=2015 +#foo=(2014,2016) ]'))
            self.len(1, await core.nodes('test:pivtarg=hehe [ :seen=2015 ]'))

            self.len(1, await core.nodes('test:pivcomp=(hehe,haha) $ticktock=#foo -> test:pivtarg +:seen@=$ticktock'))

            self.len(1, await core.nodes('test:pivcomp=(hehe,haha) [ :seen=(2015,2018) ]'))

            nodes = await core.nodes('test:pivcomp=(hehe,haha) $seen=:seen :targ -> test:pivtarg [ :seen=$seen ]')
            self.len(1, nodes)
            node = nodes[0]
            self.eq(node.get('seen'), (1420070400000000, 1514764800000000, 94694400000000))

            with self.raises(s_exc.NoSuchProp):
                await core.nodes('inet:dns:a=(woot.com,1.2.3.4) $newp=:newp')

            # Vars can also be provided as tuple
            opts = {'vars': {'foo': ('hehe', 'haha')}}
            self.len(1, await core.nodes('test:pivcomp=$foo', opts=opts))

            # Vars can also be provided as integers
            norm = (await core.model.type('time').norm('2015'))[0]
            opts = {'vars': {'foo': norm}}
            self.len(1, await core.nodes('test:pivcomp:tick=$foo', opts=opts))

    async def test_cortex_nexslogen_off(self):
        '''
        Everything still works when no nexus log is kept
        '''
        conf = {'nexslog:en': False}
        async with self.getTestCore(conf=conf) as core:
            self.len(2, await core.nodes('[test:str=foo test:str=bar]'))
            self.len(2, await core.nodes('test:str'))

    async def test_feed_syn_nodes(self):

        async with self.getTestCore() as core0:

            await core0._addDataModels(s_t_utils.deprmodel)

            podes = []

            node1 = (await core0.nodes('[ test:int=1 ]'))[0]
            await node1.setData('foo', 'bar')
            pack = node1.pack()
            pack[1]['nodedata'] = {'foo': 'bar'}
            pack[1]['edges'] = (('refs', ('inet:ip', '1.2.3.4')),
                                ('newp', ('test:newp', 'newp')),
                                ('newp', ('test:int', 'newp')))
            podes.append(pack)

            node2 = (await core0.nodes('[ test:int=2 ] | [ +(refs)> { test:int=1 } ]'))[0]
            pack = node2.pack()
            pack[1]['edges'] = (('refs', node1.iden()), )
            podes.append(pack)

            node3 = (await core0.nodes('[ test:int=3 ]'))[0]
            podes.append(node3.pack())

            node = (await core0.nodes(f'[ test:int=4 ]'))[0]
            pack = node.pack()
            pack[1]['edges'] = [('refs', ('inet:ip', f'{y}')) for y in range(500)]
            podes.append(pack)

        async with self.getTestCore() as core1:

            await core1._addDataModels(s_t_utils.deprmodel)

            await core1.addFeedData(podes)
            self.len(4, await core1.nodes('test:int'))
            self.len(1, await core1.nodes('test:int=1 -(refs)> inet:ip +inet:ip=1.2.3.4'))
            self.len(0, await core1.nodes('test:int=1 -(newp)> *'))

            node1 = (await core1.nodes('test:int=1'))[0]
            self.eq('bar', await node1.getData('foo'))
            self.len(1, await core1.nodes('test:int=2 -(refs)> *'))

            await core1.addTagProp('test', ('int', {}), {})

            msgs = await core1.stormlist('test:int=1 [+#beep.beep:test=1138]')
            self.stormHasNoWarnErr(msgs)
            pode = [m[1] for m in msgs if m[0] == 'node'][0]
            pode = (('test:int', 4), pode[1])

            await core1.addFeedData([pode])
            nodes = await core1.nodes('test:int=4')
            self.eq(1138, nodes[0].getTagProp('beep.beep', 'test'))

            # Put bad data in
            data = [(('test:str', 'newp'), {'tags': {'test.newp': 'newp'}})]
            await core1.addFeedData(data)
            self.len(1, await core1.nodes('test:str=newp -#test.newp'))

            data = [(('test:str', 'opps'), {'tagprops': {'test.newp': {'newp': 'newp'}}})]
            await core1.addFeedData(data)
            self.len(1, await core1.nodes('test:str=opps +#test.newp'))

            data = [(('test:str', 'ahh'), {'nodedata': 123})]
            await core1.addFeedData(data)
            nodes = await core1.nodes('test:str=ahh')
            self.len(1, nodes)
            await self.agenlen(0, nodes[0].iterData())

            data = [(('test:str', 'baddata'), {'nodedata': {123: 'newp',
                                                            'newp': b'123'}})]
            await core1.addFeedData(data)
            nodes = await core1.nodes('test:str=baddata')
            self.len(1, nodes)
            await self.agenlen(0, nodes[0].iterData())

            data = [(('test:str', 'beef'), {'edges': [(node1.iden(), {})]})]
            await core1.addFeedData(data)
            nodes = await core1.nodes('test:str=beef')
            self.len(1, nodes)
            await self.agenlen(0, nodes[0].iterEdgesN1())

            data = [(('test:str', 'fake'), {'edges': [('newp', s_common.ehex(s_common.buid('fake')))]})]
            await core1.addFeedData(data)
            nodes = await core1.nodes('test:str=fake')
            self.len(1, nodes)
            await self.agenlen(0, nodes[0].iterEdgesN1())

            data = [(('syn:cmd', 'newp'), {})]
            await core1.addFeedData(data)
            self.len(0, await core1.nodes('syn:cmd=newp'))

            data = [(('test:str', 'beef'), {'edges': [('newp', ('syn:form', 'newp'))]})]
            await core1.addFeedData(data)
            nodes = await core1.nodes('test:str=beef')
            self.len(1, nodes)
            await self.agenlen(0, nodes[0].iterEdgesN1())

            # Feed into a forked view
            vdef2 = await core1.view.fork()
            view2_iden = vdef2.get('iden')

            data = [(('test:int', 1), {'tags': {'noprop': [None, None, None]},
                                       'tagprops': {'noprop': {'test': 'newp'}}})]
            await core1.addFeedData(data, viewiden=view2_iden)
            self.len(1, await core1.nodes('test:int=1 +#noprop', opts={'view': view2_iden}))

            data = [(('test:int', 1), {'tags': {'noprop': (None, None, None),
                                                'noprop.two': (None, None, None)},
                                       'tagprops': {'noprop': {'test': 1}}})]
            await core1.addFeedData(data, viewiden=view2_iden)
            nodes = await core1.nodes('test:int=1 +#noprop.two', opts={'view': view2_iden})
            self.len(1, nodes)
            self.eq(1, nodes[0].getTagProp('noprop', 'test'))

            # Test a bulk add
            tags = {'tags': {'test': (2020, 2022)}}
            data = [(('test:int', x), tags) for x in range(2001)]
            await core1.addFeedData(data)
            nodes = await core1.nodes('test:int#test')
            self.len(2001, nodes)

            await core1.nodes('movetag test newtag')

            data = [(('test:int', 1), {'props': {'int2': 2},
                                       'tags': {'test': [2020, 2021]},
                                       'tagprops': {'noprop': {'test': 1}}})]
            await core1.addFeedData(data, viewiden=view2_iden)
            nodes = await core1.nodes('test:int=1 +#newtag', opts={'view': view2_iden})
            self.len(1, nodes)
            self.eq(2, nodes[0].get('int2'))
            self.eq(1, nodes[0].getTagProp('noprop', 'test'))

            data = [(('test:int', 1), {'tags': {'test': (2020, 2022)}})]
            await core1.addFeedData(data, viewiden=view2_iden)
            nodes = await core1.nodes('test:int=1 +#newtag', opts={'view': view2_iden})
            self.len(1, nodes)
            self.eq((2020, 2022, 2), nodes[0].getTag('newtag'))

            await core1.setTagModel('test', 'regex', (None, '[0-9]{4}'))

            # This tag doesn't match the regex but should still make the node
            data = [(
                ('test:int', 8),
                {'tags': {'test.12345': (None, None, None)},
                 'tagprops': {'test.12345': {'score': (1, 1)}}}
            )]
            await core1.addFeedData(data)
            self.len(1, await core1.nodes('test:int=8 -#test.12345'))

            data = [(('test:int', 8), {'tags': {'test.1234': (None, None, None)}})]
            await core1.addFeedData(data)
            self.len(0, await core1.nodes('test:int=8 -#newtag.1234'))

            core1.view.layers[0].readonly = True
            data = [(('test:int', 8), {'tags': {'test.1235': (None, None, None)}})]
            await self.asyncraises(s_exc.IsReadOnly, core1.addFeedData(data))

            await core1.nodes('model.deprecated.lock test:deprform:deprprop2')

            data = [(('test:deprform', 'foo'), {'props': {'deprprop2': 'bar', 'okayprop': 'foo'}})]
            await core1.addFeedData(data, viewiden=view2_iden)
            nodes = await core1.nodes('test:deprform=foo', opts={'view': view2_iden})
            self.len(1, nodes)
            self.nn(nodes[0].get('okayprop'))
            self.none(nodes[0].get('deprprop2'))

            await core1.nodes('model.deprecated.lock test:deprprop')

            data = [(('test:deprform', 'dform'), {'props': {'deprprop': ['1', '2'],
                                                            'ndefprop': ('test:deprprop', 'a'),
                                                            'okayprop': 'okay'}})]
            await core1.addFeedData(data, viewiden=view2_iden)
            nodes = await core1.nodes('test:deprform=dform', opts={'view': view2_iden})
            self.len(1, nodes)
            self.nn(nodes[0].get('okayprop'))
            self.none(nodes[0].get('deprprop'))
            self.none(nodes[0].get('ndefprop'))
            self.len(0, await core1.nodes('test:deprprop', opts={'view': view2_iden}))

            with self.raises(s_exc.IsDeprLocked):
                q = '[test:deprform=dform :ndefprop=(test:deprprop, a)]'
                await core1.nodes(q, opts={'view': view2_iden})

            with self.raises(s_exc.IsDeprLocked):
                q = '[test:deprform=dform :deprprop=(1, 2)]'
                await core1.nodes(q, opts={'view': view2_iden})

    async def test_storm_sub_query(self):

        async with self.getTestCore() as core:
            # check that the sub-query can make changes but doesnt effect main query output
            nodes = await core.nodes('[ test:str=foo +#bar ] { [ +#baz ] -#bar }')
            node = nodes[0]
            self.nn(node.getTag('baz'))

            await core.nodes('[ test:str=oof +#bar ] { [ test:int=0xdeadbeef ] }')
            self.len(1, await core.nodes('test:int=3735928559'))

        # Test using subqueries for filtering
        async with self.getTestCore() as core:
            # Generic tests

            self.len(1, await core.nodes('[ test:str=bar +#baz ]'))
            self.len(1, await core.nodes('[ test:pivcomp=(foo,bar) ]'))

            self.len(0, await core.nodes('test:pivcomp=(foo,bar) -{ :lulz -> test:str +#baz }'))
            self.len(1, await core.nodes('test:pivcomp=(foo,bar) +{ :lulz -> test:str +#baz } +test:pivcomp'))

            # Practical real world example

            self.len(2, await core.nodes('[ inet:ip=1.2.3.4 :place:loc=us inet:dns:a=(vertex.link,1.2.3.4) ]'))
            self.len(2, await core.nodes('[ inet:ip=4.3.2.1 :place:loc=zz inet:dns:a=(example.com,4.3.2.1) ]'))
            self.len(1, await core.nodes('inet:ip::place:loc=us'))
            self.len(1, await core.nodes('inet:dns:a:fqdn=vertex.link'))
            self.len(1, await core.nodes('inet:ip:place:loc=zz'))
            self.len(1, await core.nodes('inet:dns:a:fqdn=example.com'))

            # lift all dns, pivot to ip where loc=us, remove the results
            # this should return the example node because the vertex node matches the filter and should be removed
            nodes = await core.nodes('inet:dns:a -{ :ip -> inet:ip +:place:loc=us }')
            self.len(1, nodes)
            self.eq(nodes[0].ndef[1], ('example.com', (4, 67305985)))

            # lift all dns, pivot to ip where loc=us, add the results
            # this should return the vertex node because only the vertex node matches the filter
            nodes = await core.nodes('inet:dns:a +{ :ip -> inet:ip +:place:loc=us }')
            self.len(1, nodes)
            self.eq(nodes[0].ndef[1], ('vertex.link', (4, 16909060)))

            # lift all dns, pivot to ip where cc!=us, remove the results
            # this should return the vertex node because the example node matches the filter and should be removed
            nodes = await core.nodes('inet:dns:a -{ :ip -> inet:ip -:place:loc=us }')
            self.len(1, nodes)
            self.eq(nodes[0].ndef[1], ('vertex.link', (4, 16909060)))

            # lift all dns, pivot to ip where cc!=us, add the results
            # this should return the example node because only the example node matches the filter
            nodes = await core.nodes('inet:dns:a +{ :ip -> inet:ip -:place:loc=us }')
            self.len(1, nodes)
            self.eq(nodes[0].ndef[1], ('example.com', (4, 67305985)))

            # lift all dns, pivot to ip where asn=1234, add the results
            # this should return nothing because no nodes have asn=1234
            self.len(0, await core.nodes('inet:dns:a +{ :ip -> inet:ip +:asn=1234 }'))

            # lift all dns, pivot to ip where asn!=1234, add the results
            # this should return everything because no nodes have asn=1234
            nodes = await core.nodes('inet:dns:a +{ :ip -> inet:ip -:asn=1234 }')
            self.len(2, nodes)

    async def test_storm_switchcase(self):

        async with self.getTestCore() as core:

            # non-runtsafe switch value
            text = '[inet:ip=([4, 1]) :asn=22] $asn=:asn switch $asn {42: {[+#foo42]} 22: {[+#foo22]}}'
            nodes = await core.nodes(text)
            self.len(1, nodes)
            self.nn(nodes[0].getTag('foo22'))
            self.none(nodes[0].getTag('foo42'))

            text = '[inet:ip=([4, 2]) :asn=42] $asn=:asn switch $asn {42: {[+#foo42]} 22: {[+#foo22]}}'
            nodes = await core.nodes(text)
            self.len(1, nodes)
            self.none(nodes[0].getTag('foo22'))
            self.nn(nodes[0].getTag('foo42'))

            text = '[inet:ip=([4, 3]) :asn=0] $asn=:asn switch $asn {42: {[+#foo42]} 22: {[+#foo22]}}'
            nodes = await core.nodes(text)
            self.len(1, nodes)
            self.none(nodes[0].getTag('foo22'))
            self.none(nodes[0].getTag('foo42'))

            # completely runsafe switch

            text = '$foo=foo switch $foo {foo: {$result=bar} nop: {$result=baz}} [test:str=$result]'
            nodes = await core.nodes(text)
            self.len(1, nodes)
            self.eq(nodes[0].ndef[1], 'bar')

            text = '$foo=nop switch $foo {foo: {$result=bar} nop: {$result=baz}} [test:str=$result]'
            nodes = await core.nodes(text)
            self.len(1, nodes)
            self.eq(nodes[0].ndef[1], 'baz')

            text = '$foo=nop switch $foo {foo: {$result=bar} *: {$result=baz}} [test:str=$result]'
            nodes = await core.nodes(text)
            self.len(1, nodes)
            self.eq(nodes[0].ndef[1], 'baz')

            text = '$foo=xxx $result=xxx switch $foo {foo: {$result=bar} nop: {$result=baz}} [test:str=$result]'
            nodes = await core.nodes(text)
            self.len(1, nodes)
            self.eq(nodes[0].ndef[1], 'xxx')

            text = '$foo=foo switch $foo {foo: {test:str=bar}}'
            nodes = await core.nodes(text)
            self.len(1, nodes)

            opts = {'vars': {'woot': 'hehe'}}
            text = '[test:str=a] switch $woot { hehe: {[+#baz]} }'
            nodes = await core.nodes(text, opts=opts)
            self.len(1, nodes)
            for node in nodes:
                self.eq(node.ndef[1], 'a')
                self.nn(node.getTag('baz'))
                self.none(node.getTag('faz'))
                self.none(node.getTag('jaz'))

            opts = {'vars': {'woot': 'haha hoho'}}
            text = '[test:str=b] switch $woot { hehe: {[+#baz]} "haha hoho": {[+#faz]} "lolz:lulz": {[+#jaz]} }'
            nodes = await core.nodes(text, opts=opts)
            self.len(1, nodes)
            for node in nodes:
                self.eq(node.ndef[1], 'b')
                self.none(node.getTag('baz'))
                self.nn(node.getTag('faz'))
                self.none(node.getTag('jaz'))

            opts = {'vars': {'woot': 'lolz:lulz'}}
            text = "[test:str=c] switch $woot { hehe: {[+#baz]} 'haha hoho': {[+#faz]} 'lolz:lulz': {[+#jaz]} }"
            nodes = await core.nodes(text, opts=opts)
            self.len(1, nodes)
            for node in nodes:
                self.eq(node.ndef[1], 'c')
                self.none(node.getTag('baz'))
                self.none(node.getTag('faz'))
                self.nn(node.getTag('jaz'))

            opts = {'vars': {'woot': 'lulz'}}
            text = '[test:str=c] switch $woot { hehe: {[+#baz]} *: {[+#jaz]} }'
            nodes = await core.nodes(text, opts=opts)
            self.len(1, nodes)
            for node in nodes:
                self.eq(node.ndef[1], 'c')
                self.none(node.getTag('baz'))
                self.nn(node.getTag('jaz'))

            opts = {'vars': {'woot': 'lulz'}}
            text = '''[test:str=c] $form=$node.form() switch $form { 'test:str': {[+#known]} *: {[+#unknown]} }'''
            nodes = await core.nodes(text, opts=opts)
            self.len(1, nodes)
            node = nodes[0]
            self.eq(node.ndef[1], 'c')
            self.nn(node.getTag('known'))
            self.none(node.getTag('unknown'))

            q = '$valu={[test:str=foo]} switch $valu { foo: {test:str=foo return($node.value()) } }'
            self.eq('foo', await core.callStorm(q))

            # multi-value switch cases
            q = '''
            [test:str=$inval]
            switch $node.value() {
                "foo": { return($node.value()) }
                ("boo", "bar"): { return($node.value()) }
                (coo, car): { return($node.value()) }
                ('doo', 'dar'): { return($node.value()) }
                ("goo", 'gar', gaz): { return($node.value()) }
            }
            $lib.raise(BadArg, `Failed match on {$inval}`)
            '''
            for inval in ('foo', 'boo', 'bar', 'coo', 'car', 'doo', 'dar', 'goo', 'gar', 'gaz'):
                valu = await core.callStorm(q, opts={'vars': {'inval': inval}})
                self.eq(valu, inval)

            # bare asterisk is allowed as a multi-value
            valu = await core.callStorm('$foo="*" switch $foo { *:{ return(default) } (someval, *): { return(multi) } }')
            self.eq(valu, 'multi')

            # multiple default cases is invalid
            msgs = await core.stormlist('$foo=foo switch $foo { *:{} *:{} }')
            self.stormIsInErr('Switch statements cannot have more than one default case. Found 2.', msgs)

            # multi-value case without a comma
            msgs = await core.stormlist('$foo=foo switch $foo { (foo bar): { $lib.print(woot) } }')
            self.stormIsInErr('Unexpected token', msgs)
            self.stormIsInErr('expecting one of: case multi-value, double-quoted string, single-quoted string', msgs)

            # multi-value case without a second value
            msgs = await core.stormlist('$foo=foo switch $foo { (foo, ): { $lib.print(woot) } }')
            self.stormIsInErr('Unexpected token', msgs)
            self.stormIsInErr('expecting one of: case multi-value, double-quoted string, single-quoted string', msgs)

            # multi-value case without a comma or second value
            msgs = await core.stormlist('$foo=foo switch $foo { (foo): { $lib.print(woot) } }')
            self.stormIsInErr('Unexpected token', msgs)
            self.stormIsInErr('expecting one of: ,', msgs)

    async def test_storm_tagvar(self):

        async with self.getTestCore() as core:

            opts = {'vars': {'tag': 'hehe.haha', 'mtag': '', }}

            nodes = await core.nodes('[ test:str=foo +#$tag ]', opts=opts)
            self.len(1, nodes)
            node = nodes[0]
            self.eq(node.ndef[1], 'foo')
            self.nn(node.getTag('hehe.haha'))

            nodes = await core.nodes('#$tag', opts=opts)
            self.len(1, nodes)
            node = nodes[0]
            self.eq(node.ndef[1], 'foo')
            self.nn(node.getTag('hehe.haha'))

            nodes = await core.nodes('$tag=hehe.haha test:str=foo +#$tag')
            self.len(1, nodes)
            node = nodes[0]
            self.eq(node.ndef[1], 'foo')
            self.nn(node.getTag('hehe.haha'))

            nodes = await core.nodes('[test:str=foo2] $tag="*" test:str +#$tag')
            self.len(1, nodes)
            node = nodes[0]
            self.eq(node.ndef[1], 'foo')
            self.nn(node.getTag('hehe.haha'))

            nodes = await core.nodes('$tag=hehe.* test:str +#$tag')
            self.len(1, nodes)
            node = nodes[0]
            self.eq(node.ndef[1], 'foo')

            nodes = await core.nodes('[test:str=foo :hehe=newtag] $tag=:hehe [+#$tag]')
            self.len(1, nodes)
            node = nodes[0]
            self.eq(node.ndef[1], 'foo')
            self.nn(node.getTag('newtag'))

            nodes = await core.nodes('#$tag [ -#$tag ]', opts=opts)
            self.len(1, nodes)
            node = nodes[0]
            self.eq(node.ndef[1], 'foo')
            self.none(node.getTag('hehe.haha'))

            mesgs = await core.stormlist('$var=timetag test:str=foo [+#$var=2019] $lib.print(#$var)')
            podes = [m[1] for m in mesgs if m[0] == 'node']
            self.len(1, podes)
            pode = podes[0]
            self.true(s_node.tagged(pode, '#timetag'))

            mesgs = await core.stormlist('test:str=foo $var=$node.value() [+#$var=2019] $lib.print(#$var)')
            self.stormIsInPrint('(1546300800000000, 1546300800000001, 1)', mesgs)
            podes = [m[1] for m in mesgs if m[0] == 'node']
            self.len(1, podes)
            pode = podes[0]
            self.true(s_node.tagged(pode, '#foo'))

            nodes = await core.nodes('$d = ({"foo": "bar"}) [test:str=yop +#$d.foo]')
            self.len(1, nodes)
            self.nn(nodes[0].getTag('bar'))

            q = '$t="{first}.{last}" [test:str=yop +#$t.format(first=foo, last=bar)]'
            nodes = await core.nodes(q)
            self.len(1, nodes)
            self.nn(nodes[0].getTag('foo.bar'))

            q = '$foo=(tag1,tag2,tag3) [test:str=x +#$foo]'
            nodes = await core.nodes(q)
            self.len(1, nodes)
            self.nn(nodes[0].getTag('tag1'))
            self.nn(nodes[0].getTag('tag2'))
            self.nn(nodes[0].getTag('tag3'))

            nodes = await core.nodes('[ test:str=foo +?#$mtag +?#$tag ]', opts=opts)
            self.len(1, nodes)
            node = nodes[0]
            self.eq(node.ndef[1], 'foo')
            self.nn(node.getTag('hehe.haha'))

            q = '$foo=(tag1,?,tag3) [test:str=x +?#$foo]'
            nodes = await core.nodes(q)
            self.len(1, nodes)
            self.nn(nodes[0].getTag('tag1'))
            self.nn(nodes[0].getTag('tag3'))

            q = '$t1="" $t2="" $t3=tag3 [test:str=x -#$t1 +?#$t2 +?#$t3]'
            nodes = await core.nodes(q)
            self.len(1, nodes)
            self.nn(nodes[0].getTag('tag3'))

            mesgs = await core.stormlist('test:str=foo $var=$node.value() [+?#$var=2019] $lib.print(#$var)')
            self.stormIsInPrint('(1546300800000000, 1546300800000001, 1)', mesgs)
            podes = [m[1] for m in mesgs if m[0] == 'node']
            self.len(1, podes)
            pode = podes[0]
            self.true(s_node.tagged(pode, '#foo'))

            mesgs = await core.stormlist('$var="" test:str=foo [+?#$var=2019]')
            podes = [m[1] for m in mesgs if m[0] == 'node']
            self.len(1, podes)
            pode = podes[0]
            self.true(s_node.tagged(pode, '#timetag'))

            nodes = await core.nodes('$d = ({"foo": ""}) [test:str=yop +?#$d.foo +#tag1]')
            self.len(1, nodes)
            self.none(nodes[0].getTag('foo.*'))
            self.nn(nodes[0].getTag('tag1'))

    async def test_storm_forloop(self):

        async with self.getTestCore() as core:

            opts = {'vars': {'fqdns': ('foo.com', 'bar.com')}}

            nodes = await core.nodes('for $fqdn in $fqdns { [ inet:fqdn=$fqdn ] }', opts=opts)
            self.sorteq(('bar.com', 'foo.com'), [n.ndef[1] for n in nodes])

            opts = {'vars': {'dnsa': (('foo.com', '1.2.3.4'), ('bar.com', '5.6.7.8'))}}

            nodes = await core.nodes('for ($fqdn, $ip) in $dnsa { [ inet:dns:a=($fqdn,$ip) ] }', opts=opts)
            self.eq((('foo.com', (4, 0x01020304)), ('bar.com', (4, 0x05060708))), [n.ndef[1] for n in nodes])

            with self.raises(s_exc.StormVarListError):
                await core.nodes('for ($fqdn,$ip,$boom) in $dnsa { [ inet:dns:a=($fqdn,$ip) ] }', opts=opts)

            q = '[ inet:ip=1.2.3.4 +#hehe +#haha ] for ($foo,$bar,$baz) in $node.tags() {[+#$foo]}'
            with self.raises(s_exc.StormVarListError):
                await core.nodes(q)

            await core.nodes('inet:ip=1.2.3.4 for $tag in $node.tags() { [ +#hoho ] { [inet:ip=5.5.5.5 +#$tag] } continue [ +#visi ] }')  # noqa: E501
            self.len(1, await core.nodes('inet:ip=5.5.5.5 +#hehe +#haha -#visi'))

            self.len(1, await core.nodes('''
                inet:ip=1.2.3.4
                for $tag in $node.tags() {
                    [ +#hoho ]
                    { [inet:ip=6.6.6.6 +#$tag] }
                    break
                    [ +#visi ]
                }
            '''))
            q = 'inet:ip=6.6.6.6 +(#hehe or #haha) -(#hehe and #haha) -#visi'
            self.len(1, await core.nodes(q))

            q = 'inet:ip=1.2.3.4 for $tag in $node.tags() { [test:str=$tag] }'  # noqa: E501
            nodes = await core.nodes(q)
            self.eq([n.ndef[0] for n in nodes], [*['test:str', 'inet:ip'] * 3])

            # non-runsafe iteration over a dictionary
            q = '''$dict=({"key1": "valu1", "key2": "valu2"}) [(test:str=test1) (test:str=test2)]
            for ($key, $valu) in $dict {
                [:hehe=$valu]
            }
            '''
            nodes = await core.nodes(q)
            # Each input node is yielded *twice* from the runtime
            self.len(4, nodes)
            self.eq({'test1', 'test2'}, {n.ndef[1] for n in nodes})
            for node in nodes:
                self.eq(node.get('hehe'), 'valu2')

            # None values don't yield anything
            q = '''$foo = ({})
            for $name in $foo.bar { [ test:str=$name ] }
            '''
            nodes = await core.nodes(q)
            self.len(0, nodes)

            # Even with a inbound node, zero loop iterations will not yield inbound nodes.
            q = '''test:str=test1 $foo = ({})
            for $name in $foo.bar { [ test:str=$name ] }
            '''
            nodes = await core.nodes(q)
            self.len(0, nodes)

            q = '''$list=([["inet:fqdn", "nest.com"]])
            for ($form, $valu) in $list { [ *$form=$valu ] }
            '''
            nodes = await core.nodes(q)
            self.len(1, nodes)
            self.eq(('inet:fqdn', 'nest.com'), nodes[0].ndef)

            q = '''inet:fqdn=nest.com $list=([[$node.form(), $node.value()]])
            for ($form, $valu) in $list { [ *$form=$valu ] }
            '''
            nodes = await core.nodes(q)
            self.len(2, nodes)
            self.eq(('inet:fqdn', 'nest.com'), nodes[0].ndef)
            self.eq(('inet:fqdn', 'nest.com'), nodes[1].ndef)

            with self.raises(s_exc.StormRuntimeError) as err:
                await core.nodes('[ it:dev:int=1 ] for $n in $node.value() { }')
            self.isin("'int' object is not iterable: 1", err.exception.errinfo.get('mesg'))

            with self.raises(s_exc.StormRuntimeError) as err:
                await core.nodes('for $n in { .created return($node) } { }')
            self.isin("'node' object is not iterable", err.exception.errinfo.get('mesg'))

    async def test_storm_whileloop(self):

        async with self.getTestCore() as core:
            q = '$x = 0 while $($x < 10) { $x=$($x+1) [test:int=$x]}'
            nodes = await core.nodes(q)
            self.len(10, nodes)

            # It should work the same with a continue at the end
            q = '$x = 0 while $($x < 10) { $x=$($x+1) [test:int=$x] continue}'
            nodes = await core.nodes(q)
            self.len(10, nodes)

            # Non Runtsafe test
            q = '''
            test:int=4 test:int=5 $x=$node.value()
            while 1 {
                $x=$($x-1)
                if $($x=$(2)) {continue}
                elif $($x=$(1)) {break}
                $lib.print($x)
            } '''
            msgs = await core.stormlist(q)
            prints = [m[1].get('mesg') for m in msgs if m[0] == 'print']
            self.eq(['3', '4', '3'], prints)

            # Non runtsafe yield test
            q = 'test:int=4 while $node.value() { [test:str=$node.value()] break}'
            nodes = await core.nodes(q)
            self.len(1, nodes)

            q = '$x = 10 while 1 { $x=$($x-2) if $($x=$(4)) {continue} [test:int=$x]  if $($x<=0) {break} }'
            nodes = await core.nodes(q)
            self.eq([8, 6, 2, 0], [n.ndef[1] for n in nodes])

    async def test_storm_varmeth(self):

        async with self.getTestCore() as core:

            opts = {'vars': {'blob': 'woot.com|1.2.3.4'}}
            nodes = await core.nodes('[ inet:dns:a=$blob.split("|") ]', opts=opts)

            self.len(1, nodes)
            for node in nodes:
                self.eq(node.ndef[0], 'inet:dns:a')
                self.eq(node.ndef[1], ('woot.com', (4, 0x01020304)))

    async def test_storm_formpivot(self):

        async with self.getTestCore() as core:

            nodes = await core.nodes('[ inet:dns:a=(woot.com,1.2.3.4) ]')

            # this tests getdst()
            nodes = await core.nodes('inet:fqdn=woot.com -> inet:dns:a')
            self.len(1, nodes)
            for node in nodes:
                self.eq(node.ndef, ('inet:dns:a', ('woot.com', (4, 0x01020304))))

            # this tests getsrc()
            nodes = await core.nodes('inet:fqdn=woot.com -> inet:dns:a -> inet:ip')
            self.len(1, nodes)
            for node in nodes:
                self.eq(node.ndef, ('inet:ip', (4, 0x01020304)))

            with self.raises(s_exc.NoSuchPivot):
                nodes = await core.nodes('[ test:int=10 ] -> test:taxonomy')

            nodes = await core.nodes('[ test:str=woot :bar=(inet:fqdn, woot.com) ] -> inet:fqdn')
            self.eq(nodes[0].ndef, ('inet:fqdn', 'woot.com'))

    async def test_storm_expressions(self):
        async with self.getTestCore() as core:

            async def _test(q, ansr):
                nodes = await core.nodes(f'[test:int={q}]')
                self.len(1, nodes)
                self.eq(nodes[0].ndef, ('test:int', ansr))

            await _test('$(42)', 42)
            await _test('$(2 + 4)', 6)
            await _test('$(4 - 2)', 2)
            await _test('$(4 -2)', 2)
            await _test('$(4- 2)', 2)
            await _test('$(4-2)', 2)
            await _test('$(2 * 4)', 8)
            await _test('$(1 + 2 * 4)', 9)
            await _test('$(1 + 2 * 4)', 9)
            await _test('$((1 + 2) * 4)', 12)
            await _test('$(1 < 1)', 0)
            await _test('$(1 <= 1)', 1)
            await _test('$(1 > 1)', 0)
            await _test('$(1 >= 1)', 1)
            await _test('$(1 >= 1 + 1)', 0)
            await _test('$(1 >= 1 + 1 * -2)', 1)
            await _test('$(1 - 1 - 1)', -1)
            await _test('$(4 / 2 / 2)', 1)
            await _test('$(1 / 2)', 0)
            await _test('$(1 != 1)', 0)
            await _test('$(2 != 1)', 1)
            await _test('$(2 = 1)', 0)
            await _test('$(2 = 2)', 1)
            await _test('$(2 = 2.0)', 1)
            await _test('$("foo" = "foo")', 1)
            await _test('$("foo" != "foo")', 0)
            await _test('$("foo2" = "foo")', 0)
            await _test('$("foo2" != "foo")', 1)
            await _test('$(0 and 1)', 0)
            await _test('$(1 and 1)', 1)
            await _test('$(1 or 1)', 1)
            await _test('$(0 or 0)', 0)
            await _test('$(1 or 0)', 1)
            await _test('$(not 0)', 1)
            await _test('$(not 1)', 0)
            await _test('$(1 or 0 and 0)', 1)  # and > or
            await _test('$(not 1 and 1)', 0)  # not > and
            await _test('$(not 1 > 1)', 1)  # cmp > not

            opts = {'vars': {'none': None}}
            # runtsafe
            nodes = await core.nodes('if $($none) {[test:str=yep]}', opts=opts)
            self.len(0, nodes)

            # non-runtsafe
            nodes = await core.nodes('[test:int=42] if $($none) {[test:str=$node]} else {spin}', opts=opts)
            self.len(0, nodes)

            nodes = await core.nodes('if $(not $none) {[test:str=yep]}', opts=opts)
            self.len(1, nodes)
            nodes = await core.nodes('[test:int=42] if $(not $none) {[test:str=yep]} else {spin}', opts=opts)
            self.len(2, nodes)

            # TODO:  implement move-along mechanism
            # await _test('$(1 / 0)', 0)

            # Test non-runtsafe
            q = '[test:type10=1 :intprop=24] $val=:intprop [test:int=$(1 + $val)]'
            nodes = await core.nodes(q)
            self.len(2, nodes)
            self.eq(nodes[0].ndef, ('test:int', 25))

            # Test invalid comparisons
            q = '$val=(1,2,3) [test:str=$("foo" >= $val)]'
            await self.asyncraises(s_exc.BadCast, core.nodes(q))

            q = '$val=(1,2,3) [test:str=$($val >= "foo")]'
            await self.asyncraises(s_exc.BadCast, core.nodes(q))

            q = '$val=42 [test:str=$(42<$val)]'
            nodes = await core.nodes(q)
            self.len(1, nodes)
            self.eq(nodes[0].ndef, ('test:str', 'false'))

            q = '[test:str=foo :hehe=42] [test:str=$(not :hehe<42)]'
            nodes = await core.nodes(q)
            self.len(2, nodes)
            self.eq(nodes[0].ndef, ('test:str', 'true'))

            with self.raises(s_exc.StormRuntimeError) as cm:
                await core.nodes('$x=(1 / 0)')
            self.eq('Cannot divide by zero', cm.exception.get('mesg'))

            with self.raises(s_exc.StormRuntimeError) as cm:
                await core.nodes('$x=(1 % 0)')
            self.eq('Cannot divide by zero', cm.exception.get('mesg'))

            with self.raises(s_exc.StormRuntimeError) as cm:
                await core.nodes('$x=(1.0 / 0.0)')
            self.eq('Cannot divide by zero', cm.exception.get('mesg'))

            with self.raises(s_exc.StormRuntimeError) as cm:
                await core.nodes('$x=(1.0 % 0.0)')
            self.eq('Invalid operation on a Number', cm.exception.get('mesg'))

    async def test_storm_filter_vars(self):
        '''
        Test variable filters (e.g. +$foo) and expression filters (e.g. +$(:hehe < 4))

        '''
        async with self.getTestCore() as core:

            # variable filter, non-runtsafe, true path
            q = '[test:type10=1 :strprop=1] $foo=:strprop +$foo'
            nodes = await core.nodes(q)
            self.len(1, nodes)

            # variable filter, non-runtsafe, false path
            q = '[test:type10=1 :strprop=1] $foo=:strprop -$foo'
            nodes = await core.nodes(q)
            self.len(0, nodes)

            # variable filter, runtsafe, true path
            q = '[test:type10=1 :strprop=1] $foo=1 +$foo'
            nodes = await core.nodes(q)
            self.len(1, nodes)

            # variable filter, runtsafe, false path
            q = '[test:type10=1 :strprop=1] $foo=$(0) -$foo'
            nodes = await core.nodes(q)
            self.len(1, nodes)

            # expression filter, non-runtsafe, true path
            q = '[test:type10=2 :strprop=1] | spin | test:type10 +$(:strprop)'
            nodes = await core.nodes(q)
            self.len(2, nodes)

            # expression filter, non-runtsafe, false path
            q = '[test:type10=1 :strprop=1] -$(:strprop + 0)'
            nodes = await core.nodes(q)
            self.len(0, nodes)

            # expression filter, runtsafe, true path
            q = '[test:type10=1 :strprop=1] +$(1)'
            nodes = await core.nodes(q)
            self.len(1, nodes)

            # expression filter, runtsafe, false path
            q = '[test:type10=1 :strprop=1] -$(0)'
            nodes = await core.nodes(q)
            self.len(1, nodes)

            q = '''[test:guid=(g0,) :tick="1992/06/19 22:22:17.000000"]
            -(test:guid:size <= 16384 and test:guid:tick < 2014/01/01)'''
            self.len(1, await core.nodes(q))

    async def test_storm_filter(self):
        async with self.getTestCore() as core:
            q = '[test:str=test +#test=(2018,2019)]'
            nodes = await core.nodes(q)
            self.len(1, nodes)

            q = 'test:str=test $foo=test $bar=(2018,2019) +#$foo=$bar'
            nodes = await core.nodes(q)
            self.len(1, nodes)

            q = 'test:str=test $foo=$node.value() $bar=(2018,2019) +#$foo=$bar'
            nodes = await core.nodes(q)
            self.len(1, nodes)

            # Filter by var as node
            q = '[ps:person=*] $person = $node { [(test:str=foo :bar=$person)] } -ps:person test:str +:bar=$person'
            nodes = await core.nodes(q)
            self.len(1, nodes)

            # Lift by var as node
            q = '[ps:person=*] $person = $node { [test:ndef=$person] }  test:ndef=$person'
            nodes = await core.nodes(q)
            self.len(2, nodes)

    async def test_storm_ifstmt(self):

        async with self.getTestCore() as core:
            nodes = await core.nodes('[test:int=1 :int2=1] if :int2 {[+#woot]}')
            self.true(nodes[0].hasTag('woot'))
            nodes = await core.nodes('[test:int=1 :int2=0] if $(:int2) {[+#woot2]}')
            self.false(nodes[0].hasTag('woot2'))

            nodes = await core.nodes('[test:int=1 :int2=1] if $(:int2) {[+#woot3]} else {[+#nowoot3]}')
            self.true(nodes[0].hasTag('woot3'))
            self.false(nodes[0].hasTag('nowoot3'))

            nodes = await core.nodes('[test:int=2 :int2=0] if $(:int2) {[+#woot3]} else {[+#nowoot3]}')
            self.false(nodes[0].hasTag('woot3'))
            self.true(nodes[0].hasTag('nowoot3'))

            q = '[test:int=0 :int2=0] if $(:int2) {[+#woot41]} elif $($node.value()) {[+#woot42]}'
            nodes = await core.nodes(q)
            self.false(nodes[0].hasTag('woot41'))
            self.false(nodes[0].hasTag('woot42'))

            q = '[test:int=0 :int2=1] if $(:int2) {[+#woot51]} elif $($node.value()) {[+#woot52]}'
            nodes = await core.nodes(q)
            self.true(nodes[0].hasTag('woot51'))
            self.false(nodes[0].hasTag('woot52'))

            q = '[test:int=1 :int2=1] if $(:int2) {[+#woot61]} elif $($node.value()) {[+#woot62]}'
            nodes = await core.nodes(q)
            self.true(nodes[0].hasTag('woot61'))
            self.false(nodes[0].hasTag('woot62'))

            q = '[test:int=2 :int2=0] if $(:int2) {[+#woot71]} elif $($node.value()) {[+#woot72]}'
            nodes = await core.nodes(q)
            self.false(nodes[0].hasTag('woot71'))
            self.true(nodes[0].hasTag('woot72'))

            q = ('[test:int=0 :int2=0] if $(:int2) {[+#woot81]} '
                 'elif $($node.value()) {[+#woot82]} else {[+#woot83]}')
            nodes = await core.nodes(q)
            self.false(nodes[0].hasTag('woot81'))
            self.false(nodes[0].hasTag('woot82'))
            self.true(nodes[0].hasTag('woot83'))

            q = ('[test:int=0 :int2=42] if $(:int2) {[+#woot91]} '
                 'elif $($node.value()){[+#woot92]}else {[+#woot93]}')
            nodes = await core.nodes(q)
            self.true(nodes[0].hasTag('woot91'))
            self.false(nodes[0].hasTag('woot92'))
            self.false(nodes[0].hasTag('woot93'))

            q = ('[test:int=1 :int2=0] if $(:int2){[+#woota1]} '
                 'elif $($node.value()) {[+#woota2]} else {[+#woota3]}')
            nodes = await core.nodes(q)
            self.false(nodes[0].hasTag('woota1'))
            self.true(nodes[0].hasTag('woota2'))
            self.false(nodes[0].hasTag('woota3'))

            q = ('[test:int=1 :int2=1] if $(:int2) {[+#wootb1]} '
                 'elif $($node.value()) {[+#wootb2]} else{[+#wootb3]}')
            nodes = await core.nodes(q)
            self.true(nodes[0].hasTag('wootb1'))
            self.false(nodes[0].hasTag('wootb2'))
            self.false(nodes[0].hasTag('wootb3'))

            # Runtsafe condition with nodes
            nodes = await core.nodes('[test:str=yep2] if $(1) {[+#woot]}')
            self.true(nodes[0].hasTag('woot'))

            # Runtsafe condition with nodes, condition is false
            nodes = await core.nodes('[test:str=yep2] if $(0) {[+#woot2]}')
            self.false(nodes[0].hasTag('woot2'))

            # Completely runtsafe, condition is true
            q = '$foo=yawp if $foo {$bar=lol} else {$bar=rofl} [test:str=yep3 +#$bar]'
            nodes = await core.nodes(q)
            self.true(nodes[0].hasTag('lol'))
            self.false(nodes[0].hasTag('rofl'))

            # Completely runtsafe, condition is false
            q = '$foo=$(0) if $($foo) {$bar=lol} else {$bar=rofl} [test:str=yep4 +#$bar]'
            nodes = await core.nodes(q)
            self.false(nodes[0].hasTag('lol'))
            self.true(nodes[0].hasTag('rofl'))

            # Non-constant runtsafe
            q = '$vals=(1,2,3,4) for $i in $vals {if $($i="1") {[test:int=$i]}}'
            nodes = await core.nodes(q)
            self.len(1, nodes)

    async def test_storm_order(self):
        q = '''[test:str=foo :hehe=bar] $tvar=() $tvar.append(1) $tvar.append(:hehe) $lib.print(('').join($tvar)) '''
        async with self.getTestCore() as core:
            mesgs = await core.stormlist(q)
            self.stormIsInPrint('1bar', mesgs)

    async def test_cortex_mirror(self):

        with self.getTestDir() as dirn:

            path00 = s_common.gendir(dirn, 'core00')
            path01 = s_common.gendir(dirn, 'core01')

            async with self.getTestCore(dirn=path00) as core00:
                await core00.nodes('[ inet:ip=1.2.3.4 ]')

            s_tools_backup.backup(path00, path01)

            async with self.getTestCore(dirn=path00) as core00:

                self.false(core00.conf.get('mirror'))

                await core00.nodes('[ inet:ip=1.2.3.4 ]')

                ip00 = await core00.nodes('[ inet:ip=3.3.3.3 ]')

                qiden = await core00.callStorm('$q = $lib.queue.add(hehe) return($q.iden)')
                q = 'trigger.add node:add --form inet:fqdn {$lib.queue.byname(hehe).put($node.repr())}'
                msgs = await core00.stormlist(q)

                ddef = await core00.callStorm('return($lib.dmon.add(${$lib.time.sleep(10)}, name=hehedmon))')
                await core00.callStorm('return($lib.dmon.del($iden))', opts={'vars': {'iden': ddef.get('iden')}})

                url = core00.getLocalUrl()

                core01conf = {'mirror': url}

                async with self.getTestCore(dirn=path01, conf=core01conf) as core01:

                    await core00.nodes('[ inet:fqdn=vertex.link ]')
                    await core00.nodes('queue.add visi')

                    await core01.sync()

                    ip01 = await core01.nodes('inet:ip=3.3.3.3')
                    self.eq(ip00[0].get('.created'), ip01[0].get('.created'))

                    self.len(1, await core01.nodes('inet:fqdn=vertex.link'))

                    q = 'for ($offs, $fqdn) in $lib.queue.byname(hehe).gets(wait=0) { inet:fqdn=$fqdn }'
                    self.len(2, await core01.nodes(q))

                    msgs = await core01.stormlist('queue.list')
                    self.stormIsInPrint('visi', msgs)

                    opts = {'vars': {'iden': ddef.get('iden')}}
                    ddef1 = await core01.callStorm('return($lib.dmon.get($iden))', opts=opts)
                    self.none(ddef1)

                    # Validate that mirrors can still write
                    await core01.nodes('queue.add visi2')
                    msgs = await core01.stormlist('queue.list')
                    self.stormIsInPrint('visi2', msgs)

                    await core01.nodes('[ inet:fqdn=www.vertex.link ]')
                    self.len(1, await core01.nodes('inet:fqdn=www.vertex.link'))

                    # get the nexus index
                    nexusind = core01.nexsroot.nexslog.index()

                await core00.nodes('[ inet:ip=5.5.5.5 ]')

                # test what happens when we go down and come up again...
                async with self.getTestCore(dirn=path01, conf=core01conf) as core01:

                    # check that startup does not create any events
                    self.eq(nexusind, core01.nexsroot.nexslog.index())

                    await core00.nodes('[ inet:fqdn=woot.com ]')
                    await core01.sync()

                    q = 'for ($offs, $fqdn) in $lib.queue.byname(hehe).gets(wait=0) { inet:fqdn=$fqdn }'
                    self.len(5, await core01.nodes(q))
                    self.len(1, await core01.nodes('inet:ip=5.5.5.5'))

                    opts = {'vars': {'iden': ddef.get('iden')}}
                    ddef = await core01.callStorm('return($lib.dmon.get($iden))', opts=opts)
                    self.none(ddef)

                    await core00.callStorm('queue.del $iden', opts={'vars': {'iden': qiden}})
                    await core01.sync()

                    self.none(await core00.getAuthGate('queue:hehe'))
                    self.none(await core01.getAuthGate('queue:hehe'))

            # now lets start up in the opposite order...
            async with self.getTestCore(dirn=path01, conf=core01conf) as core01:

                async with self.getTestCore(dirn=path00) as core00:

                    self.len(1, await core00.nodes('[ inet:ip=6.6.6.6 ]'))

                    await core01.sync()

                    self.len(1, await core01.nodes('inet:ip=6.6.6.6'))

                # what happens if *he* goes down and comes back up again?
                async with self.getTestCore(dirn=path00) as core00:

                    await core00.nodes('[ inet:ip=7.7.7.7 ]')

                    await core01.sync()

                    self.len(1, (await core01.nodes('inet:ip=7.7.7.7')))

                # Try a write with the leader down
                with mock.patch('synapse.lib.nexus.FOLLOWER_WRITE_WAIT_S', 2):
                    await self.asyncraises(s_exc.LinkErr, core01.nodes('[inet:ip=7.7.7.8]'))

                # Bring the leader back up and try again
                async with self.getTestCore(dirn=path00) as core00:
                    self.len(1, await core01.nodes('[ inet:ip=7.7.7.8 ]'))

                # remove the mirrorness from the Cortex and ensure that we can
                # write to the Cortex. This will move the core01 ahead of
                # core00 & core01 can become the leader. By default this is
                # not a graceful promotion.
                await core01.promote()
                self.false(core01.nexsroot._mirready.is_set())

                self.len(1, await core01.nodes('[inet:ip=9.9.9.8]'))
                new_url = core01.getLocalUrl()
                new_conf = {'mirror': new_url}
                async with self.getTestCore(dirn=path00, conf=new_conf) as core00:
                    await core00.sync()
                    self.len(1, await core00.nodes('inet:ip=9.9.9.8'))

    async def test_cortex_mirror_culled(self):

        with self.getTestDir() as dirn:

            path00 = s_common.gendir(dirn, 'core00')    # upstream
            path01 = s_common.gendir(dirn, 'core01')    # mirror
            path02 = s_common.gendir(dirn, 'core02')    # mirror of mirror
            path02b = s_common.gendir(dirn, 'core02b')  # mirror of mirror restore

            async with self.getTestCore(dirn=path00) as core00:
                await core00.nodes('[ inet:ip=1.2.3.4 ]')

            s_tools_backup.backup(path00, path01)
            s_tools_backup.backup(path00, path02)

            async with self.getTestCore(dirn=path00) as core00:

                url00 = core00.getLocalUrl()

                lowuser = await core00.auth.addUser('low')
                opts = {'user': lowuser.iden}
                await self.asyncraises(s_exc.AuthDeny, core00.callStorm('$lib.cell.trimNexsLog()', opts=opts))

                async with self.getTestCore(dirn=path01, conf={'mirror': url00}) as core01:

                    url01 = core01.getLocalUrl()

                    async with self.getTestCore(dirn=path02, conf={'mirror': url01}) as core02:

                        url02 = core02.getLocalUrl()
                        consumers = [url01, url02]
                        opts = {'vars': {'cons': consumers}}
                        strim = 'return($lib.cell.trimNexsLog(consumers=$cons))'

                        await core00.nodes('[ inet:ip=10.0.0.0/28 ]')
                        ips00 = await core00.count('inet:ip')

                        await core01.sync()
                        await core02.sync()

                        self.eq(ips00, await core01.count('inet:ip'))
                        self.eq(ips00, await core02.count('inet:ip'))

                        ind = await core00.getNexsIndx()
                        ret = await core00.callStorm(strim, opts=opts)
                        self.eq(ind, ret)

                        await core01.sync()
                        await core02.sync()

                        # all the logs match
                        log00 = await alist(core00.nexsroot.nexslog.iter(0))
                        log01 = await alist(core01.nexsroot.nexslog.iter(0))
                        log02 = await alist(core02.nexsroot.nexslog.iter(0))
                        self.true(log00 == log01 == log02)

                        # simulate a waiter timing out
                        with mock.patch('synapse.cortex.CoreApi.waitNexsOffs', return_value=False):
                            await self.asyncraises(s_exc.SynErr, core00.callStorm(strim, opts=opts))

                    # consumer offline
                    await self.asyncraises(s_exc.NoSuchPath, core00.callStorm(strim, opts=opts))

                    # admin can still cull and break the mirror
                    await core00.nodes('[ inet:ip=127.0.0.1/28 ]')

                    ind = await core00.rotateNexsLog()
                    await core01.sync()
                    self.true(await core00.cullNexsLog(ind - 1))
                    await core01.sync()

                    log00 = await alist(core00.nexsroot.nexslog.iter(0))
                    log01 = await alist(core01.nexsroot.nexslog.iter(0))
                    self.eq(log00, log01)

                    with self.getAsyncLoggerStream('synapse.lib.nexus', 'offset is out of sync') as stream:
                        async with self.getTestCore(dirn=path02, conf={'mirror': url01}) as core02:
                            self.true(await stream.wait(6))
                            self.true(core02.nexsroot.isfini)

                # restore mirror
                s_tools_backup.backup(path01, path02b)

                async with self.getTestCore(dirn=path01, conf={'mirror': url00}) as core01:

                    url01 = core01.getLocalUrl()

                    async with self.getTestCore(dirn=path02b, conf={'mirror': url01}) as core02:

                        url02 = core02.getLocalUrl()
                        opts = {'vars': {'url01': url01, 'url02': url02}}
                        strim = 'return($lib.cell.trimNexsLog(consumers=($url01, $url02), timeout=$lib.null))'

                        await core00.nodes('[ inet:ip=11.0.0.0/28 ]')
                        ips00 = await core00.count('inet:ip')

                        await core01.sync()
                        await core02.sync()

                        self.eq(ips00, await core01.count('inet:ip'))
                        self.eq(ips00, await core02.count('inet:ip'))

                        # all the logs match
                        log00 = await alist(core00.nexsroot.nexslog.iter(0))
                        log01 = await alist(core01.nexsroot.nexslog.iter(0))
                        log02 = await alist(core02.nexsroot.nexslog.iter(0))
                        self.true(log00 == log01 == log02)

                        rng00 = core00.nexsroot.nexslog._ranges
                        rng01 = core01.nexsroot.nexslog._ranges
                        rng02 = core02.nexsroot.nexslog._ranges
                        self.true(rng00 == rng01 == rng02)

                        # can call trim from a mirror
                        # NOTE: core02 will have a prox to itself to wait for offset
                        ind = await core02.getNexsIndx()
                        ret = await core02.callStorm(strim, opts=opts)
                        self.eq(ind, ret)

                        await core01.sync()
                        await core02.sync()

                        # all the logs match
                        log00 = await alist(core00.nexsroot.nexslog.iter(0))
                        log01 = await alist(core01.nexsroot.nexslog.iter(0))
                        log02 = await alist(core02.nexsroot.nexslog.iter(0))
                        self.true(log00 == log01 == log02)

    async def test_cortex_mirror_of_mirror(self):

        with self.getTestDir() as dirn:

            path00 = s_common.gendir(dirn, 'core00')
            path01 = s_common.gendir(dirn, 'core01')
            path02 = s_common.gendir(dirn, 'core02')
            path02a = s_common.gendir(dirn, 'core02a')

            async with self.getTestCore(dirn=path00) as core00:
                await core00.nodes('[ inet:ip=1.2.3.4 ]')

            s_tools_backup.backup(path00, path01)
            s_tools_backup.backup(path01, path02)
            s_tools_backup.backup(path01, path02a)

            async with self.getTestCore(dirn=path00) as core00:

                self.false(core00.conf.get('mirror'))

                await core00.nodes('[ inet:ip=1.2.3.4 ]')
                await core00.nodes('$lib.queue.add(hehe)')
                q = 'trigger.add node:add --form inet:fqdn {$lib.queue.get(hehe).put($node.repr())}'
                await core00.nodes(q)

                url = core00.getLocalUrl()

                core01conf = {'mirror': url}
                async with self.getTestCore(dirn=path01, conf=core01conf) as core01:
                    url2 = core01.getLocalUrl()

                    core02conf = {'mirror': url2}
                    async with self.getTestCore(dirn=path02, conf=core02conf) as core02:

                        await core00.nodes('[ inet:fqdn=vertex.link ]')
                        await core00.nodes('queue.add visi')

                        await core01.sync()
                        self.len(1, await core01.nodes('inet:fqdn=vertex.link'))

                        await core02.sync()

                        self.len(1, await core02.nodes('inet:fqdn=vertex.link'))

                        # Changes from the bottom get dispersed
                        self.len(1, await core02.nodes('[ inet:fqdn=test.vertex.link ]'))
                        self.len(1, await core00.nodes('inet:fqdn=test.vertex.link'))
                        self.len(1, await core01.nodes('inet:fqdn=test.vertex.link'))

                        # Changes from the middle get dispersed
                        self.len(1, await core01.nodes('[ inet:fqdn=test2.vertex.link ]'))
                        self.len(1, await core00.nodes('inet:fqdn=test2.vertex.link'))
                        await core02.sync()
                        self.len(1, await core02.nodes('inet:fqdn=test2.vertex.link'))

                        # Bring up a sibling mirror to the bottom
                        async with self.getTestCore(dirn=path02a, conf=core02conf) as core02a:
                            self.len(1, await core02a.nodes('[ inet:fqdn=test3.vertex.link ]'))
                            self.len(1, await core02a.nodes('inet:fqdn=test2.vertex.link'))

                            # Make sure sibling can see changes from other sibling
                            await core02.sync()
                            self.len(1, await core02.nodes('inet:fqdn=test3.vertex.link'))

                            logentrycount00 = await core00.nexsroot.index()
                            logentrycount01 = await core01.nexsroot.index()
                            logentrycount02 = await core02.nexsroot.index()
                            logentrycount02a = await core02a.nexsroot.index()

                            self.eq(logentrycount00, logentrycount01)
                            self.eq(logentrycount01, logentrycount02)
                            self.eq(logentrycount02, logentrycount02a)

    async def test_norms(self):
        async with self.getTestCoreAndProxy() as (core, prox):
            # getPropNorm base tests
            norm, info = await core.getPropNorm('test:str', 1234)
            self.eq(norm, '1234')
            self.eq(info, {})

            intt = core.model.type('test:int')
            lowt = core.model.type('test:lower')
            enfo = {'subs': {'hehe': (intt.typehash, 1234, {}),
                             'haha': (lowt.typehash, '1234', {})},
                    'adds': (('test:int', 1234, {}),)}

            norm, info = await core.getPropNorm('test:comp', ('1234', '1234'))
            self.eq(norm, (1234, '1234'))
            self.eq(info, enfo)

            await self.asyncraises(s_exc.BadTypeValu, core.getPropNorm('test:int', 'newp'))
            await self.asyncraises(s_exc.NoSuchProp, core.getPropNorm('test:newp', 'newp'))

            norm, info = await prox.getPropNorm('test:str', 1234)
            self.eq(norm, '1234')
            self.eq(info, {})

            norm, info = await prox.getPropNorm('test:comp', ('1234', '1234'))
            self.eq(norm, (1234, '1234'))
            self.eq(info, enfo)

            await self.asyncraises(s_exc.BadTypeValu, prox.getPropNorm('test:int', 'newp'))
            await self.asyncraises(s_exc.NoSuchProp, prox.getPropNorm('test:newp', 'newp'))

            # getTypeNorm base tests
            norm, info = await core.getTypeNorm('test:str', 1234)
            self.eq(norm, '1234')
            self.eq(info, {})

            norm, info = await core.getTypeNorm('test:comp', ('1234', '1234'))
            self.eq(norm, (1234, '1234'))
            self.eq(info, enfo)

            await self.asyncraises(s_exc.BadTypeValu, core.getTypeNorm('test:int', 'newp'))
            await self.asyncraises(s_exc.NoSuchType, core.getTypeNorm('test:newp', 'newp'))

            norm, info = await prox.getTypeNorm('test:str', 1234)
            self.eq(norm, '1234')
            self.eq(info, {})

            norm, info = await prox.getTypeNorm('test:comp', ('1234', '1234'))
            self.eq(norm, (1234, '1234'))
            self.eq(info, enfo)

            await self.asyncraises(s_exc.BadTypeValu, prox.getTypeNorm('test:int', 'newp'))
            await self.asyncraises(s_exc.NoSuchType, prox.getTypeNorm('test:newp', 'newp'))

            # getPropNorm can norm sub props
            norm, info = await core.getPropNorm('test:str:tick', '3001')
            self.eq(norm, 32535216000000000)
            self.eq(info, {})
            # but getTypeNorm won't handle that
            await self.asyncraises(s_exc.NoSuchType, core.getTypeNorm('test:str:tick', '3001'))

            # specify typeopts to getTypeNorm/getPropNorm
            norm, info = await prox.getTypeNorm('array', ('  TIME   ', '   pass   ', '   the  '), typeopts={'uniq': True, 'sorted': True, 'type': 'str', 'typeopts': {'strip': True, 'lower': True}})
            self.eq(norm, ('pass', 'the', 'time'))

            norm, info = await prox.getPropNorm('test:comp', "1234:comedy", typeopts={'sepr': ':'})
            self.eq(norm, (1234, "comedy"))

            # getTypeNorm can norm types which aren't defined as forms/props
            norm, info = await core.getTypeNorm('test:lower', 'ASDF')
            self.eq(norm, 'asdf')
            # but getPropNorm won't handle that
            await self.asyncraises(s_exc.NoSuchProp, core.getPropNorm('test:lower', 'ASDF'))

    async def test_addview(self):
        async with self.getTestCore() as core:
            visi = await core.auth.addUser('visi')

            (await core.addLayer()).get('iden')
            deflayr = (await core.getLayerDef()).get('iden')

            vdef = {'layers': (deflayr,)}
            view = (await core.addView(vdef)).get('iden')
            self.nn(core.getView(view))
            self.false(visi.allowed(('view', 'read'), gateiden=view))

            vdef['worldreadable'] = True
            view = (await core.addView(vdef)).get('iden')
            self.nn(core.getView(view))
            self.true(visi.allowed(('view', 'read'), gateiden=view))

            # Missing layers
            vdef = {'name': 'mylayer'}
            await self.asyncraises(s_exc.SchemaViolation, core.addView(vdef))

            # Layer not a string
            vdef = {'layers': (123,)}
            await self.asyncraises(s_exc.SchemaViolation, core.addView(vdef))

    async def test_view_setlayers(self):

        async with self.getTestCore() as core:

            self.len(1, await core.nodes('[ test:str=deflayr ]'))

            newlayr = (await core.addLayer()).get('iden')
            deflayr = (await core.getLayerDef()).get('iden')

            vdef = {'layers': (deflayr,)}
            view = (await core.addView(vdef)).get('iden')

            opts = {'view': view}
            self.len(1, await core.nodes('test:str=deflayr', opts=opts))

            await core.setViewLayers((newlayr, deflayr), iden=view)

            self.len(1, await core.nodes('[ test:str=newlayr ]', opts=opts))
            self.len(0, await core.nodes('test:str=newlayr'))

    async def test_view_set_parent(self):
        async with self.getTestCore() as core:

            layer1 = (await core.addLayer()).get('iden')
            layer2 = (await core.addLayer()).get('iden')
            layer3 = (await core.addLayer()).get('iden')
            layer4 = (await core.addLayer()).get('iden')

            videna = (await core.addView(
                {'layers': (layer1,)}
            )).get('iden')

            videnb = (await core.addView(
                {'layers': (layer2, layer3)}
            )).get('iden')

            videnc = (await core.addView(
                {'layers': (layer4,)}
            )).get('iden')

            viewa = core.getView(videna)
            viewb = core.getView(videnb)

            self.len(1, viewa.layers)
            self.len(2, viewb.layers)

            await viewa.setViewInfo('parent', videnb)

            # Make sure View A has all the layers we expect it to have - one
            # from itself and two from View B. Also make sure they're in the
            # order we expect.
            self.len(3, viewa.layers)
            self.eq(layer1, viewa.layers[0].iden)
            self.eq(layer2, viewa.layers[1].iden)
            self.eq(layer3, viewa.layers[2].iden)

            self.len(2, viewb.layers)

            # This fails because viewb has more than one layer
            with self.raises(s_exc.BadArg):
                await viewb.setViewInfo('parent', videnc)

    async def test_cortex_storm_lib_dmon(self):

        with self.getTestDir() as dirn:

            async with self.getTestCoreAndProxy(dirn=dirn) as (core, prox):
                nodes = await core.nodes('''

                    $lib.print(hi)

                    $tx = $lib.queue.add(tx)
                    $rx = $lib.queue.add(rx)

                    $ddef = $lib.dmon.add(${

                        $rx = $lib.queue.byname(tx)
                        $tx = $lib.queue.byname(rx)

                        $ip = nope
                        for ($offs, $ip) in $rx.gets(wait=1) {
                            [ inet:ip=$ip ]
                            $rx.cull($offs)
                            $tx.put($ip)
                        }
                    })

                    $tx.put(1.2.3.4)

                    for ($xoff, $xpv4) in $rx.gets(size=1, wait=1) { }

                    $lib.print(xed)

                    inet:ip=$xpv4

                    $lib.dmon.del($ddef.iden)

                    $lib.queue.del($tx.iden)
                    $lib.queue.del($rx.iden)
                ''')
                self.len(1, nodes)
                self.len(0, await prox.getStormDmons())

                with self.raises(s_exc.NoSuchIden):
                    await core.nodes('$lib.dmon.del(newp)')

                await core.stormlist('auth.user.add user')
                user = await core.auth.getUserByName('user')
                asuser = {'user': user.iden}

                ddef = await core.callStorm('return($lib.dmon.add(${$lib.print(foo)}))')
                iden = ddef.get('iden')
                asuser['vars'] = {'iden': iden}

                with self.raises(s_exc.AuthDeny):
                    await core.callStorm(f'$lib.dmon.del($iden)', opts=asuser)

                # remove the dmon without a nexus entry to verify recover works
                await core._delStormDmon(iden)
                self.none(await core.callStorm('return($lib.dmon.get($iden))', opts=asuser))
                self.eq('storm:dmon:add', (await core.nexsroot.nexslog.last())[1][1])

            async with self.getTestCoreAndProxy(dirn=dirn) as (core, prox):

                self.nn(await core.callStorm('return($lib.dmon.get($iden))', opts=asuser))
                self.nn(core.stormdmondefs.get(iden))

    async def test_cortex_storm_dmon_view(self):

        with self.getTestDir() as dirn:
            async with self.getTestCore(dirn=dirn) as core:
                # twiddle the dmon manager
                self.true(core.stormdmons.enabled)
                await core.stormdmons.stop()
                await core.stormdmons.start()
                self.len(1, await core.nodes('[test:int=1]'))
                await core.nodes('$q=$lib.queue.add(dmon)')
                vdef2 = await core.view.fork()
                view2_iden = vdef2.get('iden')

                q = '''
                $lib.dmon.add(${
                    $q = $lib.queue.byname(dmon)
                    for ($offs, $item) in $q.gets(size=3, wait=12)
                        {
                            [ test:int=$item ]
                            $lib.print(`made {$node.ndef()}`)
                            $q.cull($offs)
                        }
                    }, name=viewdmon)
                '''
                await core.nodes(q, opts={'view': view2_iden})

                q = '''$q = $lib.queue.byname(dmon) $q.puts((1, 3, 5))'''
                with self.getAsyncLoggerStream('synapse.lib.storm',
                                               "made ('test:int', 5)") as stream:
                    await core.nodes(q)
                    self.true(await stream.wait(6))

                nodes = await core.nodes('test:int', opts={'view': view2_iden})
                self.len(3, nodes)
                nodes = await core.nodes('test:int')
                self.len(1, nodes)

                visi = await core.auth.addUser('visi')
                await visi.setAdmin(True)
                await visi.setProfileValu('cortex:view', view2_iden)

                await core.nodes('$q=$lib.queue.add(dmon2)')
                q = '''
                $q = $lib.queue.byname(dmon2)
                for ($offs, $item) in $q.gets(size=3, wait=12) {
                    [ test:str=$item ]
                    $lib.print("made {ndef}", ndef=$node.ndef())
                    $q.cull($offs)
                }
                '''
                ddef = {'user': visi.iden, 'storm': q, 'iden': s_common.guid()}
                await core.addStormDmon(ddef)

                with self.raises(s_exc.DupIden):
                    await core.addStormDmon(ddef)

                q = '''$q = $lib.queue.byname(dmon2) $q.puts((1, 3, 5))'''
                with self.getAsyncLoggerStream('synapse.lib.storm',
                                               "made ('test:str', '5')") as stream:
                    await core.nodes(q)
                    self.true(await stream.wait(6))

                nodes = await core.nodes('test:str', opts={'view': view2_iden})
                self.len(3, nodes)
                nodes = await core.nodes('test:str')
                self.len(0, nodes)

                # Kill the dmon and remove view2
                await core.stormdmons.stop()

                await core.delView(view2_iden)
                with self.raises(s_exc.NoSuchView):
                    await core.nodes('test:int', opts={'view': view2_iden})

            with self.getAsyncLoggerStream('synapse.lib.storm',
                                           'Dmon View is invalid. Stopping Dmon') as stream:
                async with self.getTestCore(dirn=dirn) as core:
                    self.true(await stream.wait(6))
                    msgs = await core.stormlist('dmon.list')
                    self.stormIsInPrint('fatal error: invalid view', msgs)

    async def test_cortex_storm_cmd_bads(self):

        async with self.getTestCore() as core:

            with self.raises(s_exc.BadCmdName):
                await core.setStormCmd({'name': ')(*&#$)*', 'storm': ''})

            with self.raises(s_exc.CantDelCmd):
                await core.delStormCmd('sleep')

            self.none(await core._delStormCmd('newp'))

    async def test_cortex_storm_lib_dmon_cmds(self):
        async with self.getTestCore() as core:
            await core.nodes('''
                $q = $lib.queue.add(visi)
                $lib.queue.add(boom)

                $lib.dmon.add(${
                    $lib.print('Starting wootdmon')
                    $lib.queue.byname(visi).put(blah)
                    for ($offs, $item) in $lib.queue.byname(boom).gets(wait=1) {
                        [ inet:ip=$item ]
                    }
                }, name=wootdmon)

                for ($offs, $item) in $q.gets(size=1) { $q.cull($offs) }
            ''')

            # dmon is now fully running
            msgs = await core.stormlist('dmon.list')
            self.stormIsInPrint('(wootdmon            ): running', msgs)

            dmon = list(core.stormdmons.dmons.values())[0]

            # make the dmon blow up
            await core.nodes('''
                $lib.queue.byname(boom).put(hehe)
                $q = $lib.queue.byname(visi)
                for ($offs, $item) in $q.gets(size=1) { $q.cull($offs) }
            ''')

            self.true(await s_coro.event_wait(dmon.err_evnt, 6))

            msgs = await core.stormlist('dmon.list')
            self.stormIsInPrint('(wootdmon            ): error', msgs)

            # invalid storm query
            await self.asyncraises(s_exc.BadSyntax, core.nodes('$lib.dmon.add(" | | | ")'))

    async def test_cortex_storm_dmon_exit(self):

        async with self.getTestCore() as core:

            await core.nodes('''
                $q = $lib.queue.add(visi)
                $lib.user.vars.foo = $(10)

                $lib.dmon.add(${

                    $foo = $lib.user.vars.foo

                    $lib.queue.byname(visi).put(step)

                    if $( $foo = 20 ) {
                        for $tick in $lib.time.ticker(10) {
                            $lib.print(woot)
                        }
                    }

                    $lib.user.vars.foo = $(20)

                }, name=wootdmon)

            ''')
            # wait for him to exit once and loop...
            await core.nodes('for $x in $lib.queue.byname(visi).gets(size=2) {}')
            await core.stormlist('for $x in $lib.queue.byname(visi).gets(size=2) { $lib.print(hehe) }')

    async def test_cortex_ext_model(self):

        with self.getTestDir() as dirn:

            async with self.getTestCore(dirn=dirn) as core:

                with self.raises(s_exc.BadFormDef):
                    await core.addForm('inet:ip', 'int', {}, {})

                with self.raises(s_exc.NoSuchForm):
                    await core.delForm('_newp')

                with self.raises(s_exc.NoSuchType):
                    await core.addForm('_inet:ip', 'foo', {}, {})

                # blowup for bad names
                with self.raises(s_exc.BadPropDef):
                    await core.addFormProp('inet:ip', 'visi', ('int', {}), {})

                with self.raises(s_exc.NoSuchForm):
                    await core.addFormProp('inet:newp', '_visi', ('int', {}), {})

                await core.addFormProp('inet:ip', '_visi', ('int', {}), {})

                nodes = await core.nodes('[inet:ip=1.2.3.4 :_visi=30 ]')
                self.len(1, nodes)

                self.len(1, await core.nodes('syn:prop:base="_visi"'))

                await core.addForm('_hehe:haha', 'int', {}, {'doc': 'The hehe:haha form.', 'deprecated': True})
                self.len(1, await core.nodes('[ _hehe:haha=10 ]'))

                with self.raises(s_exc.DupFormName):
                    await core.addForm('_hehe:haha', 'int', {}, {'doc': 'The hehe:haha form.', 'deprecated': True})

                await core.addFormProp('_hehe:haha', '_visi', ('str', {}), {})
                self.len(1, await core.nodes('_hehe:haha [ :_visi=lolz ]'))

                await core.addEdge(('inet:fqdn', '_goes', None), {})
                await core._addEdge(('inet:fqdn', '_goes', None), {})

                with self.raises(s_exc.DupEdgeType):
                    await core.addEdge(('inet:fqdn', '_goes', None), {})

                await core.addType('_test:type', 'str', {}, {'interfaces': [('meta:taxonomy', {})]})
                self.eq([('meta:taxonomy', {})], core.model.type('_test:type').info.get('interfaces'))

                with self.raises(s_exc.NoSuchType):
                    await core.addType('_test:newp', 'newp', {}, {})

                with self.raises(s_exc.BadTypeDef):
                    await core.addType('_test:newp', 'array', {'type': 'newp'}, {})

                # manually edit in borked entries
                core.exttypes.set('_type:bork', ('_type:bork', None, None, None))
                core.extforms.set('_hehe:bork', ('_hehe:bork', 'int', None, None))
                core.extedges.set(s_common.guid('newp'), ((None, '_does', 'newp'), {}))

            async with self.getTestCore(dirn=dirn) as core:

                self.none(core.model.form('_hehe:bork'))
                self.none(core.model.edge((None, '_does', 'newp')))

                self.nn(core.model.edge(('inet:fqdn', '_goes', None)))

                self.len(1, await core.nodes('_hehe:haha=10'))
                self.len(1, await core.nodes('_hehe:haha:_visi=lolz'))

                prop = core.model.prop('inet:ip:_visi')
                nodes = await core.nodes('[inet:ip=5.5.5.5 :_visi=100]')
                self.len(1, nodes)

                nodes = await core.nodes('inet:ip:_visi>30')
                self.len(1, nodes)

                self.nn(core.model.type('_test:type'))
                self.nn(core.model.prop('inet:ip:_visi'))
                self.nn(core.model.form('inet:ip').prop('_visi'))

                await core.nodes('inet:ip:_visi [ -:_visi ]')
                await core.delFormProp('inet:ip', '_visi')

                with self.raises(s_exc.NoSuchProp):
                    await core.delFormProp('inet:ip', '_visi')

                with self.raises(s_exc.CantDelProp):
                    await core.delFormProp('_hehe:haha', '_visi')

                with self.raises(s_exc.NoSuchForm):
                    await core.delForm('_hehe:newpnewp')

                with self.raises(s_exc.CantDelForm):
                    await core.delForm('_hehe:haha')

                with self.raises(s_exc.BadFormDef):
                    await core.delForm('hehe:haha')

                with self.raises(s_exc.NoSuchEdge):
                    await core.delEdge(('newp', 'newp', 'newp'))

                with self.raises(s_exc.NoSuchType):
                    await core.delType('_newp')

                await core._delEdge(('newp', 'newp', 'newp'))

                prop = core.model.prop('_hehe:haha:_visi')
                await core.nodes('_hehe:haha [ -:_visi ]')
                await core.delFormProp('_hehe:haha', '_visi')

                await core.nodes('_hehe:haha | delnode')
                await core.delForm('_hehe:haha')

                self.none(core.model.form('_hehe:haha'))
                self.none(core.model.type('_hehe:haha'))
                self.none(core.model.prop('_hehe:haha:_visi'))
                self.none(core.model.prop('inet:ip._visi'))
                self.none(core.model.form('inet:ip').prop('._visi'))

                vdef2 = await core.view.fork()
                opts = {'view': vdef2.get('iden')}

                await core.addTagProp('added', ('time', {}), {})

                await core.nodes('inet:ip=1.2.3.4 [ +#foo.bar ]')
                await core.nodes('inet:ip=1.2.3.4 [ +#foo.bar:added="2049" ]', opts=opts)

                with self.raises(s_exc.CantDelProp):
                    await core.delTagProp('added')

                await core.nodes('inet:ip=1.2.3.4 [ -#foo.bar:added ]', opts=opts)
                await core.delTagProp('added')

                # test the remote APIs
                async with core.getLocalProxy() as prox:

                    await prox.addFormProp('inet:ip', '_blah', ('int', {}), {})
                    self.len(1, await core.nodes('inet:ip=1.2.3.4 [ :_blah=10 ]'))

                    self.len(1, await core.nodes('inet:ip=1.2.3.4 [ -:_blah ]'))
                    await prox.delFormProp('inet:ip', '_blah')

                    with self.raises(s_exc.NoSuchProp):
                        await prox.delFormProp('inet:ip', 'asn')

                    await prox.addTagProp('added', ('time', {}), {})

                    with self.raises(s_exc.NoSuchTagProp):
                        await core.nodes('inet:ip=1.2.3.4 [ +#foo.bar:time="2049" ]')

                    self.len(1, await core.nodes('inet:ip=1.2.3.4 [ +#foo.bar:added="2049" ]'))

                    await core.nodes('#foo.bar [ -#foo ]')
                    await prox.delTagProp('added')

                    await prox.addForm('_hehe:hoho', 'str', {}, {})
                    self.nn(core.model.form('_hehe:hoho'))
                    self.len(1, await core.nodes('[ _hehe:hoho=lololol ]'))

                    await core.nodes('_hehe:hoho | delnode')
                    await prox.delForm('_hehe:hoho')
                    self.none(core.model.form('_hehe:hoho'))

                    with self.raises(s_exc.BadPropDef):
                        await prox.addFormProp('test:str', '_blah:blah^blah', ('int', {}), {})
                    with self.raises(s_exc.BadPropDef):
                        await prox.addTagProp('_blah:blah^blah', ('int', {}), {})

        # Mirrors on newer model versions should not be able to add extended model elements
        # based on model elements the leader doesn't have
        async with self.getTestAha() as aha:

            conf = {'aha:provision': await aha.addAhaSvcProv('00.cortex')}
            core00 = await aha.enter_context(self.getTestCore(conf=conf))

            conf = {'aha:provision': await aha.addAhaSvcProv('01.cortex', {'mirror': 'cortex'})}
            core01 = await aha.enter_context(self.getTestCore(conf=conf))

            # Add a type directly to the mirror's model to simulate different model version
            core01.model.addType('_newmodel:type', 'str', {}, {})

            with self.raises(s_exc.NoSuchType):
                await core01.addType('_test:type', '_newmodel:type', {}, {})

            await core01.sync()
            self.none(core01.model.type('_test:type'))

            with self.raises(s_exc.NoSuchType):
                await core01.addForm('_hehe:haha', '_newmodel:type', {}, {})

            await core01.sync()
            self.none(core01.model.form('_hehe:haha'))

            with self.raises(s_exc.NoSuchType):
                await core01.addFormProp('inet:asn', '_newer', ('_newmodel:type', {}), {})

            await core01.sync()
            self.none(core01.model.prop('inet:asn:_newer'))

            with self.raises(s_exc.NoSuchType):
                await core01.addTagProp('user', ('_newmodel:type', {}), {})

            await core01.sync()
            self.none(core01.model.tagprop('user'))

            core01.model.addForm('_newmodel:type', {}, {})

            with self.raises(s_exc.NoSuchForm):
                await core01.addEdge(('_newmodel:type', '_foo', None), {})

            await core01.sync()
            self.none(core01.model.edge(('_newmodel:type', '_foo', None)))

    async def test_cortex_axon(self):
        async with self.getTestCore() as core:
            # By default, a cortex has a local Axon instance available
            await core.axready.wait()
            size, sha2 = await core.axon.put(b'asdfasdf')
            self.eq(size, 8)
            self.eq(s_common.ehex(sha2), '2413fb3709b05939f04cf2e92f7d0897fc2596f9ad0b8a9ea855c7bfebaae892')
            self.true(core.nexsroot is core.axon.nexsroot)
        self.true(core.axon.isfini)
        self.false(core.axready.is_set())

        with self.getTestDir() as dirn:

            async with self.getTestAxon(dirn=dirn) as axon:
                aurl = axon.getLocalUrl()

            conf = {'axon': aurl}
            async with self.getTestCore(conf=conf) as core:
                async with self.getTestAxon(dirn=dirn) as axon:
                    self.true(await asyncio.wait_for(core.axready.wait(), 10))

                    # Use dyncalls, not direct object access.
                    asdfhash_h = '2413fb3709b05939f04cf2e92f7d0897fc2596f9ad0b8a9ea855c7bfebaae892'
                    size, sha2 = await core.callStorm('return( $lib.axon.put($buf) )',
                                                      {'vars': {'buf': b'asdfasdf'}})
                    self.eq(size, 8)
                    self.eq(sha2, asdfhash_h)
                    self.true(await core.callStorm('return( $lib.axon.has($hash) )',
                                                   {'vars': {'hash': asdfhash_h}}))

                unset = False
                for _ in range(20):
                    aset = core.axready.is_set()
                    if aset is False:
                        unset = True
                        break
                    await asyncio.sleep(0.1)
                self.true(unset)

                async with self.getTestAxon(dirn=dirn) as axon:
                    self.true(await asyncio.wait_for(core.axready.wait(), 10))
                    # ensure we can use the proxy
                    self.eq(await axon.metrics(),
                            await core.axon.metrics())

    async def test_cortex_delLayerView(self):

        with self.getTestDir() as dirn:
            async with self.getTestCore(dirn=dirn) as core:

                # Can't delete the default view
                await self.asyncraises(s_exc.SynErr, core.delView(core.view.iden))
                await self.asyncraises(s_exc.SynErr, core._delViewWithLayer(core.view.iden, None, None))

                # Can't delete a layer in a view
                await self.asyncraises(s_exc.SynErr, core.delLayer(core.view.layers[0].iden))

                # Can't delete a nonexistent view
                await self.asyncraises(s_exc.NoSuchView, core.delView('XXX'))
                await self.asyncraises(s_exc.NoSuchView, core.delViewWithLayer('XXX'))

                # Can't delete a nonexistent layer
                await self.asyncraises(s_exc.NoSuchLayer, core.delLayer('XXX'))

                # Fork the main view
                vdef2 = await core.view.fork()
                view2_iden = vdef2.get('iden')

                # Can't delete a view twice
                await core.delView(view2_iden)
                await self.asyncraises(s_exc.NoSuchView, core.delView(view2_iden))

                layr = await core.addLayer()
                layriden = layr['iden']
                vdef3 = {'layers': (layriden,)}
                view3_iden = (await core.addView(vdef3)).get('iden')

                opts = {'view': view3_iden}
                await core.callStorm('$lib.view.get().set(protected, $lib.true)', opts=opts)

                await self.asyncraises(s_exc.CantDelView, core.delViewWithLayer(view3_iden))

                await core.callStorm('$lib.view.get().set(protected, $lib.false)', opts=opts)

                view3 = core.getView(view3_iden)
                vdef4 = await view3.fork()

                deadlayr = view3.layers[0].iden
                view4_iden = vdef4.get('iden')
                view4 = core.getView(view4_iden)

                self.eq(view4.parent, view3)
                self.len(2, view4.layers)

                await core.auth.rootuser.setPasswd('secret')
                host, port = await core.dmon.listen('tcp://127.0.0.1:0/')
                layr2 = await core.callStorm('$layer=$lib.layer.add() return($layer)')
                varz = {'iden': layriden, 'tgt': layr2.get('iden'), 'port': port}
                opts = {'vars': varz, 'view': view3_iden}

                pullq = '$layer=$lib.layer.get($iden).addPull(`tcp://root:secret@127.0.0.1:{$port}/*/layer/{$tgt}`)'
                pushq = '$layer=$lib.layer.get($iden).addPush(`tcp://root:secret@127.0.0.1:{$port}/*/layer/{$tgt}`)'
                msgs = await core.stormlist(pullq, opts=opts)
                self.stormHasNoWarnErr(msgs)

                msgs = await core.stormlist(pushq, opts=opts)
                self.stormHasNoWarnErr(msgs)

                coros = len(core.activecoros)

                layridens = [lyr.iden for lyr in view4.layers if lyr.iden != view3.layers[0].iden]
                events = [
                    {'event': 'view:setlayers', 'info': {'iden': view4.iden, 'layers': layridens}},
                    {'event': 'view:set', 'info': {'iden': view4.iden, 'name': 'parent', 'valu': None}}
                ]
                task = core.schedCoro(s_t_utils.waitForBehold(core, events))

                await core.delViewWithLayer(view3_iden)

                await asyncio.wait_for(task, timeout=1)

                # push/pull activecoros have been deleted
                self.len(coros - 2, core.activecoros)

                self.none(view4.parent)
                self.len(1, view4.layers)
                self.none(core.getLayer(deadlayr))

                vdef5 = await view4.fork()
                view5 = core.getView(vdef5.get('iden'))

                usedlayr = view4.layers[0].iden
                vdef6 = {'layers': (usedlayr,)}
                view6 = core.getView((await core.addView(vdef6)).get('iden'))

                await core.delViewWithLayer(view4_iden)

                self.none(view5.parent)
                self.len(1, view5.layers)

                self.nn(core.getLayer(usedlayr))
                self.eq([usedlayr], [lyr.iden for lyr in view6.layers])

                layrs = list(core.layers.keys())
                viewdefs = {}
                for vdef in await core.getViewDefs():
                    vdef['layers'] = [layr['iden'] for layr in vdef['layers']]
                    viewdefs[vdef['iden']] = vdef

            async with self.getTestCore(dirn=dirn) as core:
                self.sorteq(layrs, list(core.layers.keys()))

                viewdefs2 = {}
                for vdef in await core.getViewDefs():
                    vdef['layers'] = [layr['iden'] for layr in vdef['layers']]
                    viewdefs2[vdef['iden']] = vdef

                self.eq(len(viewdefs), len(viewdefs2))

                for iden, vdef in viewdefs.items():
                    self.eq(vdef, viewdefs2.get(iden))

    async def test_cortex_view_opts(self):
        '''
        Test that the view opts work
        '''
        async with self.getTestCore() as core:
            nodes = await core.nodes('[ test:int=11 ]')
            self.len(1, nodes)
            viewiden = core.view.iden

            nodes = await core.nodes('test:int=11', opts={'view': viewiden})
            self.len(1, nodes)

            with self.raises(s_exc.NoSuchView):
                await core.nodes('test:int=11', opts={'view': 'NOTAVIEW'})

    async def test_cortex_getLayer(self):
        async with self.getTestCore() as core:
            layr = core.view.layers[0]
            self.eq(layr, core.getLayer())
            self.none(core.getLayer('XXX'))

            view = core.view
            self.eq(view, core.getView())
            self.eq(view, core.getView(view.iden))
            self.none(core.getView('xxx'))

    async def test_cortex_cron_deluser(self):

        async with self.getTestCore() as core:

            visi = await core.auth.addUser('visi')
            await visi.setAdmin(True)

            asvisi = {'user': visi.iden}
            await core.stormlist('cron.add --daily 13:37 {$lib.print(woot)}', opts=asvisi)
            await core.auth.delUser(visi.iden)

            self.len(1, await core.callStorm('return($lib.cron.list())'))
            msgs = await core.stormlist('cron.list')
            self.stormIsInPrint('$lib.print(woot)', msgs)

    async def test_cortex_behold(self):
        async with self.getTestCore() as core:
            async with core.getLocalProxy() as prox:
                class TstServ(s_stormsvc.StormSvc):
                    _storm_svc_name = 'tstserv'
                    _storm_svc_vers = (0, 0, 2)
                    _storm_svc_pkgs = [
                        {  # type: ignore
                            'name': 'foo',
                            'version': (0, 0, 1),
                            'synapse_version': '>=2.100.0,<3.0.0',
                            'modules': [],
                            'commands': []
                        }
                    ]

                async def action():
                    await asyncio.sleep(0.1)
                    await core.callStorm('return($lib.view.get().fork())')
                    await core.callStorm('return($lib.cron.add(query="{meta:note=*}", hourly=30))')
                    tdef = {'cond': 'node:add', 'storm': '[test:str="foobar"]', 'form': 'test:int'}
                    opts = {'vars': {'tdef': tdef}}
                    trig = await core.callStorm('return($lib.trigger.add($tdef))', opts=opts)
                    opts = {'vars': {'trig': trig['iden'], 'edits': {'enabled': False}}}

                    await core.callStorm('$lib.trigger.mod($trig, $edits)', opts=opts)
                    await core.callStorm('return($lib.trigger.del($trig))', opts=opts)

                    async with self.getTestDmon() as dmon:
                        dmon.share('tstservone', TstServ())
                        host, port = dmon.addr
                        surl = f'tcp://127.0.0.1:{port}/tstservone'
                        await core.callStorm(f'service.add alegitservice {surl}')
                        await core.callStorm('$lib.service.wait(alegitservice)')

                task = core.schedCoro(action())
                replay = s_common.envbool('SYNDEV_NEXUS_REPLAY')
                dlen = 9 if replay else 8

                data = []
                async for mesg in prox.behold():
                    data.append(mesg)
                    if len(data) == dlen:
                        break

                await asyncio.wait_for(task, timeout=1)
                self.eq(data[0]['event'], 'layer:add')
                self.gt(data[0]['offset'], 0)
                self.len(1, data[0]['gates'])
                self.true(type(data[0]['info']) is dict)
                self.true(type(data[0]['gates']) is tuple)
                self.len(1, data[0]['gates'])

                self.eq(data[1]['event'], 'view:add')
                self.gt(data[1]['offset'], data[0]['offset'])
                self.true(type(data[1]['info']) is dict)
                self.true(type(data[1]['gates']) is tuple)
                self.len(1, data[1]['gates'])

                self.eq(data[2]['event'], 'cron:add')
                self.gt(data[2]['offset'], data[1]['offset'])
                self.true(type(data[2]['info']) is dict)
                self.true(type(data[2]['gates']) is tuple)
                self.len(1, data[2]['gates'])

                view = await core.callStorm('return($lib.view.get().iden)')

                self.eq(data[3]['event'], 'trigger:add')
                self.gt(data[3]['offset'], data[2]['offset'])
                self.len(1, data[3]['gates'])
                self.false(data[3]['info']['async'])
                self.eq(data[3]['info']['cond'], 'node:add')
                self.true(data[3]['info']['enabled'])
                self.eq(data[3]['info']['form'], 'test:int')
                self.eq(data[3]['info']['storm'], '[test:str="foobar"]')
                self.eq(data[3]['info']['username'], 'root')
                self.eq(data[3]['info']['view'], view)

                self.eq(data[4]['event'], 'trigger:set')
                self.gt(data[4]['offset'], data[3]['offset'])
                self.len(1, data[4]['gates'])
                self.eq(data[4]['info']['name'], 'enabled')
                self.false(data[4]['info']['valu'])
                self.eq(data[4]['info']['view'], view)

                off = 5
                if replay:
                    self.eq(data[off]['event'], 'trigger:set')
                    self.gt(data[off]['offset'], data[3]['offset'])
                    self.len(1, data[off]['gates'])
                    self.eq(data[off]['info']['name'], 'enabled')
                    self.false(data[off]['info']['valu'])
                    self.eq(data[off]['info']['view'], view)
                    off += 1

                self.eq(data[off]['event'], 'trigger:del')
                self.gt(data[off]['offset'], data[4]['offset'])
                self.len(1, data[off]['gates'])
                self.nn(data[off]['info'].get('iden'))
                self.eq(data[off]['info']['view'], view)
                off += 1

                self.eq(data[off]['event'], 'svc:add')
                self.eq(data[off]['info']['name'], 'alegitservice')
                off += 1

                self.eq(data[off]['event'], 'svc:set')
                self.eq(data[off]['info']['name'], 'alegitservice')
                self.eq(data[off]['info']['svcname'], 'tstserv')
                self.eq(data[off]['info']['version'], (0, 0, 2))
                self.eq(data[off]['info']['iden'], data[off - 1]['info']['iden'])

    async def test_stormpkg_sad(self):
        base_pkg = {
            'name': 'boom',
            'desc': 'The boom Module',
            'version': (0, 0, 1),
            'synapse_version': '>=3.0.0,<4.0.0',
            'modules': [
                {
                    'name': 'boom.mod',
                    'storm': '''
                    function f(a) {return ($a)}
                    ''',
                },
            ],
            'commands': [
                {
                    'name': 'boom.cmd',
                    'storm': '''
                    $boomlib = $lib.import(boom.mod)
                    $retn = $boomlib.f($arg)
                    ''',
                },
            ],
        }
        with self.getTestDir() as dirn:
            async with self.getTestCore(dirn=dirn) as core:
                pkg = copy.deepcopy(base_pkg)
                pkg.pop('name')
                with self.raises(s_exc.SchemaViolation) as cm:
                    await core.addStormPkg(pkg)
                self.eq(cm.exception.errinfo.get('mesg'),
                        "data must contain ['name'] properties")

                pkg = copy.deepcopy(base_pkg)
                pkg.pop('version')
                with self.raises(s_exc.SchemaViolation) as cm:
                    await core.addStormPkg(pkg)
                self.eq(cm.exception.errinfo.get('mesg'),
                        "data must contain ['version'] properties")

                pkg = copy.deepcopy(base_pkg)
                pkg['modules'][0].pop('name')
                with self.raises(s_exc.SchemaViolation) as cm:
                    await core.addStormPkg(pkg)
                self.eq(cm.exception.errinfo.get('mesg'),
                        "data.modules[0] must contain ['name'] properties")

                pkg = copy.deepcopy(base_pkg)
                pkg['commands'][0]['cmdargs'] = ((
                    '--debug',
                    {'default': False},
                    {'help': 'Words'},
                ),)
                with self.raises(s_exc.SchemaViolation) as cm:
                    await core.addStormPkg(pkg)
                self.eq(cm.exception.errinfo.get('mesg'),
                        "data.commands[0].cmdargs[0] must contain only specified items")

                pkg = copy.deepcopy(base_pkg)
                pkg['configvars'] = (
                    {'name': 'foo', 'varname': 'foo', 'desc': 'foo', 'scopes': ['self'],
                     'type': 'newp'},
                )
                with self.raises(s_exc.NoSuchType) as cm:
                    await core.addStormPkg(pkg)
                self.eq(cm.exception.errinfo.get('mesg'),
                        "Storm package boom has unknown config var type newp.")

                pkg = copy.deepcopy(base_pkg)
                pkg['configvars'] = (
                    {'name': 'foo', 'varname': 'foo', 'desc': 'foo', 'scopes': ['self'],
                     'type': ['inet:fqdn', ['str', 'newp']]},
                )
                with self.raises(s_exc.NoSuchType) as cm:
                    await core.addStormPkg(pkg)
                self.eq(cm.exception.errinfo.get('mesg'),
                        "Storm package boom has unknown config var type newp.")

    async def test_cortex_view_persistence(self):
        with self.getTestDir() as dirn:
            async with self.getTestCore(dirn=dirn) as core:
                view = core.view
                NKIDS = 3
                for _ in range(NKIDS):
                    await view.fork()

                self.len(NKIDS + 1, core.layers)

            async with self.getTestCore(dirn=dirn) as core:
                self.len(NKIDS + 1, core.layers)
                for view in core.views.values():
                    if view == core.view:
                        continue
                    self.eq(core.view, view.parent)

    async def test_cortex_vars(self):

        async with self.getTestCore() as core:

            await core.auth.addUser('visi')
            async with core.getLocalProxy(user='visi') as proxy:
                with self.raises(s_exc.AuthDeny):
                    await proxy.setStormVar('hehe', 'haha')
                with self.raises(s_exc.AuthDeny):
                    await proxy.getStormVar('hehe')
                with self.raises(s_exc.AuthDeny):
                    await proxy.popStormVar('hehe')

            async with core.getLocalProxy() as proxy:
                self.eq('haha', await proxy.setStormVar('hehe', 'haha'))
                self.eq('haha', await proxy.getStormVar('hehe'))
                self.eq('hoho', await proxy.getStormVar('lolz', default='hoho'))
                self.eq('haha', await proxy.popStormVar('hehe'))
                self.eq('hoho', await proxy.popStormVar('lolz', default='hoho'))

    async def test_cortex_all_layr_read(self):
        async with self.getTestCore() as core:
            layr = core.getView().layers[0].iden
            visi = await core.auth.addUser('visi')
            visi.confirm(('layer', 'read'), gateiden=layr)

    async def test_cortex_export(self):

        async with self.getTestCore() as core:

            visi = await core.auth.addUser('visi')
            await visi.setPasswd('secret')

            await core.auth.rootuser.setPasswd('secret')

            host, port = await core.addHttpsPort(0, host='127.0.0.1')

            altview = await core.callStorm('$layr = $lib.layer.add() return($lib.view.add(layers=($layr.iden,)).iden)')

            await core.addTagProp('user', ('str', {}), {'doc': 'real nice tagprop ya got there'})
            await core.addTagProp('rank', ('int', {}), {'doc': 'be a shame if'})
            await core.addTagProp('file', ('file:path', {}), {'doc': 'something happened to it'})

            await core.nodes('[ inet:email=visi@vertex.link +#visi.woot:rank=43 +#foo.bar:user=vertex ]')
            await core.nodes('[ inet:fqdn=hehe.com ]')
            await core.nodes('[doc:report = * :title="Vertex Project Winning" +#visi:file="/foo/bar/baz" +#visi.woot:rank=1 +(refs)> { inet:email=visi@vertex.link inet:fqdn=hehe.com }]')

            async with core.getLocalProxy() as proxy:

                opts = {}
                podes = []

                async for p in proxy.exportStorm('doc:report inet:email', opts=opts):
                    if not podes:
                        tasks = [t for t in core.boss.tasks.values() if t.name == 'storm:export']
                        self.true(len(tasks) == 1 and tasks[0].info.get('view') == core.view.iden)
                    podes.append(p)

                meta = podes.pop(0)
                iden = core.auth.rootuser.iden
                created = meta['created']
                self.eq(meta, {
                    'type': 'meta',
                    'vers': 1,
                    'forms': {'doc:report': 1, 'inet:email': 1},
                    'edges': {'doc:report': {'refs': ('inet:email',)}},
                    'count': 2,
                    'creatorname': 'root',
                    'creatoriden': iden,
                    'created': created,
                    'synapse_ver': '3.0.0',
                    'query': 'doc:report inet:email'
                })

                self.len(2, podes)
                news = [p for p in podes if p[0][0] == 'doc:report'][0]
                email = [p for p in podes if p[0][0] == 'inet:email'][0]

                self.nn(email[1]['tags']['visi'])
                self.nn(email[1]['tags']['visi.woot'])
                self.nn(email[1]['tags'].get('foo'))
                self.nn(email[1]['tags'].get('foo.bar'))
                self.len(2, email[1]['tagprops'])
                self.eq(email[1]['tagprops'], {'foo.bar': {'user': 'vertex'}, 'visi.woot': {'rank': 43}})
                self.len(2, news[1]['tagprops'])
                self.eq(news[1]['tagprops'], {'visi': {'file': '/foo/bar/baz'}, 'visi.woot': {'rank': 1}})
                self.len(1, news[1]['edges'])
                self.eq(news[1]['edges'][0], ('refs', '2346d7bed4b0fae05e00a413bbf8716c9e08857eb71a1ecf303b8972823f2899'))

                # concat the bytes and add back to the axon
                byts = b''.join(s_msgpack.en(p) for p in podes)
                size, sha256b = await core.axon.put(byts)
                sha256 = s_common.ehex(sha256b)

                opts = {'view': altview, 'vars': {'sha256': sha256}}
                with self.raises(s_exc.BadDataValu) as cm:
                    await proxy.callStorm('return($lib.feed.fromAxon($sha256))', opts=opts)
                self.isin('Invalid syn.nodes data.', cm.exception.get('mesg'))

                # try-again w/ meta node: concat the bytes and add back to the axon
                byts = s_msgpack.en(meta) + b''.join(s_msgpack.en(p) for p in podes)
                size, sha256b = await core.axon.put(byts)
                sha256 = s_common.ehex(sha256b)
                opts['vars']['sha256'] = sha256

                self.eq(2, await proxy.callStorm('return($lib.feed.fromAxon($sha256))', opts=opts))
                self.len(1, await core.nodes('doc:report -(refs)> *', opts={'view': altview}))
                self.eq(2, await proxy.feedFromAxon(sha256))

                opts['limit'] = 1
                self.len(2, await alist(proxy.exportStorm('doc:report inet:email', opts=opts)))

            async with self.getHttpSess(port=port) as sess:
                resp = await sess.post(f'https://localhost:{port}/api/v1/storm/export')
                self.eq(resp.status, http.HTTPStatus.UNAUTHORIZED)

            async with self.getHttpSess(port=port, auth=('visi', 'secret')) as sess:
                body = {'query': 'inet:ip', 'opts': {'user': core.auth.rootuser.iden}}
                async with sess.get(f'https://localhost:{port}/api/v1/storm/export', json=body) as resp:
                    self.eq(resp.status, http.HTTPStatus.FORBIDDEN)

            async with self.getHttpSess(port=port, auth=('root', 'secret')) as sess:

                resp = await sess.post(f'https://localhost:{port}/api/v1/storm/export')
                self.eq(resp.status, http.HTTPStatus.BAD_REQUEST)
                reply = await resp.json()
                self.eq('err', reply.get('status'))
                self.eq('SchemaViolation', reply.get('code'))

                body = {'query': 'doc:report inet:email'}
                resp = await sess.post(f'https://localhost:{port}/api/v1/storm/export', json=body)
                self.eq(resp.status, http.HTTPStatus.OK)
                byts = await resp.read()

                podes = [i[1] for i in s_msgpack.Unpk().feed(byts)]
                meta = podes.pop(0)
                self.eq(meta['edges'], {'doc:report': {'refs': ('inet:email',)}})

                news = [p for p in podes if p[0][0] == 'doc:report'][0]
                email = [p for p in podes if p[0][0] == 'inet:email'][0]

                self.nn(email[1]['tags']['visi'])
                self.nn(email[1]['tags']['visi.woot'])
                self.nn(email[1]['tags'].get('foo'))
                self.nn(email[1]['tags'].get('foo.bar'))
                self.len(1, news[1]['edges'])
                self.eq(news[1]['edges'][0], ('refs', '2346d7bed4b0fae05e00a413bbf8716c9e08857eb71a1ecf303b8972823f2899'))

                body = {'query': 'inet:ip=asdfasdf'}
                resp = await sess.post(f'https://localhost:{port}/api/v1/storm/export', json=body)
                retval = await resp.json()
                self.eq(resp.status, http.HTTPStatus.BAD_REQUEST)
                self.eq('err', retval['status'])
                self.eq('BadTypeValu', retval['code'])

            async def boom(*args, **kwargs):
                for x in (): yield x
                raise s_exc.BadArg()

            core.axon.iterMpkFile = boom
            with self.raises(s_exc.BadArg):
                await core.feedFromAxon(s_common.ehex(sha256b))

    async def test_cortex_feed_remote_axon(self):

        async with self.getTestAxon() as axon:
            aurl = axon.getLocalUrl()
            async with self.getTestCore(conf={'axon': aurl}) as core:
                await core.auth.rootuser.setPasswd('root')
                host, port = await core.dmon.listen('tcp://127.0.0.1:0')
                curl = f'tcp://root:root@127.0.0.1:{port}/*'

                test_data = b'foobar'
                size, sha256b = await axon.put(test_data)
                sha256 = s_common.ehex(sha256b)
                opts = {'vars': {'sha256': sha256}}

                async with await s_telepath.Client.anit(curl) as client_obj:
                    await client_obj.waitready()
                    with self.raises(s_exc.BadDataValu) as cm:
                        await client_obj.callStorm(f'$lib.feed.fromAxon($sha256)', opts=opts)
                    self.isin('Invalid syn.nodes data.', cm.exception.get('mesg'))

    async def test_cortex_export_toaxon(self):
        async with self.getTestCore() as core:
            await core.nodes('[inet:dns:a=(vertex.link, 1.2.3.4)]')
            size, sha256 = await core.exportStormToAxon('.created')
            byts = b''.join([b async for b in core.axon.get(s_common.uhex(sha256))])
            self.isin(b'vertex.link', byts)

    async def test_cortex_export_metadata(self):

        async with self.getTestCore() as core:
            rootiden = core.auth.rootuser.iden
            with self.raises(s_exc.BadVersion) as cexc:
                meta = {'type': 'meta', 'vers': 2, 'forms': {}, 'count': 0, 'synapse_ver': '3.0.0',
                        'creatorname': 'root', 'creatoriden': rootiden, 'created': 1710000000000}
                await core.reqValidExportStormMeta(meta)
            self.isin('Unsupported export version', cexc.exception.get('mesg'))

            with self.raises(s_exc.BadVersion) as cexc:
                meta = {'type': 'meta', 'vers': 1, 'forms': {}, 'count': 0, 'synapse_ver': '3abc',
                        'creatorname': 'root', 'creatoriden': rootiden, 'created': 1710000000000}
                await core.reqValidExportStormMeta(meta)
            self.isin('Malformed synapse version', cexc.exception.get('mesg'))

    async def test_cortex_lookup_mode(self):
        async with self.getTestCoreAndProxy() as (_core, proxy):
            retn = await proxy.count('[inet:email=foo.com@vertex.link]')
            self.eq(1, retn)

            opts = {'mode': 'lookup'}
            retn = await proxy.count('foo.com@vertex.link', opts=opts)
            self.eq(1, retn)

    async def test_tag_model(self):

        async with self.getTestCore() as core:

            visi = await core.auth.addUser('visi')
            asvisi = {'user': visi.iden}

            self.len(0, await core.callStorm('return($lib.model.tags.list())'))

            self.none(await core.callStorm('return($lib.model.tags.get(foo.bar))'))
            self.none(await core.callStorm('return($lib.model.tags.pop(foo.bar, regex))'))

            with self.raises(s_exc.SchemaViolation):
                await core.nodes('$lib.model.tags.set(cno.cve, newp, newp)')

            with self.raises(s_exc.AuthDeny):
                await core.nodes('$lib.model.tags.set(cno.cve, regex, ())', opts=asvisi)

            with self.raises(s_exc.AuthDeny):
                await core.nodes('$lib.model.tags.pop(cno.cve, regex)', opts=asvisi)

            with self.raises(s_exc.AuthDeny):
                await core.nodes('$lib.model.tags.del(cno.cve)', opts=asvisi)

            await core.nodes('''
                $regx = ($lib.null, $lib.null, "[0-9]{4}", "[0-9]{5}")
                $lib.model.tags.set(cno.cve, regex, $regx)
            ''')

            nodes = await core.nodes('[ inet:ip=1.2.3.4 +#cno.cve.2021.12345 ]')

            with self.raises(s_exc.BadTypeValu):
                await core.nodes('[ inet:ip=1.2.3.4 +#cno.cve.foo ]')

            with self.raises(s_exc.BadTypeValu):
                await core.nodes('[ inet:ip=1.2.3.4 +#cno.cve.2021.hehe ]')

            with self.raises(s_exc.BadTypeValu):
                await core.nodes('[ inet:ip=1.2.3.4 +#cno.cve.2021.123456 ]')

            with self.raises(s_exc.BadTypeValu):
                await core.nodes('[ inet:ip=1.2.3.4 +#cno.cve.12345 ]')

            nodes = await core.nodes('[ test:str=beep +?#cno.cve.12345 ]')
            self.len(1, nodes)
            self.none(nodes[0].get('#cno'))
            self.none(nodes[0].get('#cno.cve'))
            self.none(nodes[0].get('#cno.cve.12345'))

            self.eq((None, None, '[0-9]{4}', '[0-9]{5}'), await core.callStorm('''
                return($lib.model.tags.pop(cno.cve, regex))
            '''))

            self.none(await core.callStorm('return($lib.model.tags.pop(cno.cve, regex))'))

            await core.nodes('[ inet:ip=1.2.3.4 +#cno.cve.2021.hehe ]')

            await core.setTagModel('cno.cve', 'regex', (None, None, '[0-9]{4}', '[0-9]{5}'))
            with self.raises(s_exc.BadTypeValu):
                await core.nodes('[ inet:ip=1.2.3.4 +#cno.cve.2021.haha ]')

            ok, valu = await core.callStorm('return($lib.trycast(syn:tag, cno.cve.2021.haha))')
            self.false(ok)
            self.eq(valu['err'], 'BadTypeValu')
            self.true(valu['errfile'].endswith('synapse/lib/types.py'))
            self.eq(valu['errinfo'], {
                'mesg': 'Tag part (haha) of tag (cno.cve.2021.haha) does not match the tag model regex: [[0-9]{5}]',
                'name': 'syn:tag',
                'valu': 'cno.cve.2021.haha'
            })
            self.gt(valu['errline'], 0)
            self.eq(valu['errmsg'],
                    "BadTypeValu: mesg='Tag part (haha) of tag (cno.cve.2021.haha) does "
                    "not match the tag model regex: [[0-9]{5}]' name='syn:tag' "
                    "valu='cno.cve.2021.haha'"
            )

            with self.raises(s_exc.BadTypeValu):
                await core.callStorm('return($lib.cast(syn:tag, cno.cve.2021.haha))')

            self.none(await core.callStorm('$lib.model.tags.del(cno.cve)'))
            self.none(await core.callStorm('return($lib.model.tags.get(cno.cve))'))

            await core.nodes('[ inet:ip=1.2.3.4 +#cno.cve.2021.haha ]')

            # clear out the #cno.cve tags and test prune behavior.
            await core.nodes('#cno.cve [ -#cno.cve ]')

            await core.nodes('[ inet:ip=1.2.3.4 +#cno.cve.2021.12345.foo +#cno.cve.2021.55555.bar ]')

            await core.nodes('$lib.model.tags.set(cno.cve, prune, (2))')

            # test that the pruning behavior detects non-leaf boundaries
            nodes = await core.nodes('[ inet:ip=1.2.3.4 -#cno.cve.2021.55555 ]')
            self.sorteq(('cno', 'cno.cve', 'cno.cve.2021', 'cno.cve.2021.12345', 'cno.cve.2021.12345.foo'), [t[0] for t in nodes[0].getTags()])

            # double delete shouldn't prune
            nodes = await core.nodes('[ inet:ip=1.2.3.4 -#cno.cve.2021.55555 ]')
            self.sorteq(('cno', 'cno.cve', 'cno.cve.2021', 'cno.cve.2021.12345', 'cno.cve.2021.12345.foo'), [t[0] for t in nodes[0].getTags()])

            # test that the pruning behavior stops at the correct level
            nodes = await core.nodes('[ inet:ip=1.2.3.4 -#cno.cve.2021.12345.foo ]')
            self.sorteq(('cno', 'cno.cve', 'cno.cve.2021', 'cno.cve.2021.12345'), [t[0] for t in nodes[0].getTags()])

            # test that the pruning behavior detects when it needs to prune
            nodes = await core.nodes('[ inet:ip=1.2.3.4 -#cno.cve.2021.12345 ]')
            self.len(1, nodes)
            self.eq((('cno', (None, None, None)),), nodes[0].getTags())

            # test that the prune caches get cleared correctly
            await core.nodes('$lib.model.tags.pop(cno.cve, prune)')
            await core.nodes('[ inet:ip=1.2.3.4 +#cno.cve.2021.12345 ]')
            nodes = await core.nodes('[ inet:ip=1.2.3.4 -#cno.cve.2021.12345 ]')
            self.len(1, nodes)
            self.sorteq(('cno', 'cno.cve', 'cno.cve.2021'), [t[0] for t in nodes[0].getTags()])

            with self.raises(s_exc.SchemaViolation):
                await core.nodes('$lib.model.tags.set(cno.cve, prune, (0))')

    async def test_cortex_iterrows(self):

        async with self.getTestCoreAndProxy() as (core, prox):
            await core.addTagProp('score', ('int', {}), {})

            nodes = await core.nodes('[(inet:ip=([4, 1]) :asn=10 +#foo=(2020,2021) +#foo:score=42)]')
            self.len(1, nodes)
            nid1 = nodes[0].intnid()

            nodes = await core.nodes('[(inet:ip=([4, 2]) :asn=20 +#foo=(2019,2020) +#foo:score=41)]')
            self.len(1, nodes)
            nid2 = nodes[0].intnid()

            nodes = await core.nodes('[(inet:ip=([4, 3]) :asn=30 +#foo=(2018, 2020) +#foo:score=99)]')
            self.len(1, nodes)
            nid3 = nodes[0].intnid()

            self.len(1, await core.nodes('[test:str=yolo]'))
            self.len(1, await core.nodes('[test:str=$valu]', opts={'vars': {'valu': 'z' * 500}}))

            badiden = 'xxx'
            await self.agenraises(s_exc.NoSuchLayer, prox.iterPropRows(badiden, 'inet:ip', 'asn'))

            # rows are (nid, valu) tuples
            layriden = core.view.layers[0].iden
            rows = await alist(prox.iterPropRows(layriden, 'inet:ip', 'asn'))

            self.eq((10, 20, 30), tuple(sorted([row[1] for row in rows])))

            tm = lambda x, y: (s_time.parse(x), s_time.parse(y), s_time.parse(y) - s_time.parse(x))  # NOQA

            # iterFormRows
            await self.agenraises(s_exc.NoSuchLayer, prox.iterFormRows(badiden, 'inet:ip'))

            rows = await alist(prox.iterFormRows(layriden, 'inet:ip'))
            self.eq([(nid1, (4, 1)), (nid2, (4, 2)), (nid3, (4, 3))], rows)

            # iterTagRows
            expect = sorted(
                [
                    (nid1, (tm('2020', '2021'))),
                    (nid2, (tm('2019', '2020'))),
                    (nid3, (tm('2018', '2020'))),
                ], key=lambda x: x[1])

            await self.agenraises(s_exc.NoSuchLayer, prox.iterTagRows(badiden, 'foo', form='newpform'))
            rows = await alist(prox.iterTagRows(layriden, 'foo', form='newpform'))
            self.eq([], rows)

            rows = await alist(prox.iterTagRows(layriden, 'foo', form='inet:ip'))
            self.eq(expect, rows)

            rows = await alist(prox.iterTagRows(layriden, 'foo', form='inet:ip', starttupl=expect[1]))
            self.eq(expect[1:], rows)

            expect = [
                (nid2, 41,),
                (nid1, 42,),
                (nid3, 99,),
            ]

            await self.agenraises(s_exc.NoSuchLayer, prox.iterTagPropRows(badiden, 'foo', 'score', form='inet:ip',
                                                                          stortype=s_layer.STOR_TYPE_I64,
                                                                          startvalu=42))

            rows = await alist(prox.iterTagPropRows(layriden, 'foo', 'score', form='inet:ip',
                                                    stortype=s_layer.STOR_TYPE_I64, startvalu=42))
            self.eq(expect[1:], rows)

    async def test_cortex_depr_props_warning(self):

        with self.getTestDir() as dirn:
            with self.getLoggerStream('synapse.cortex') as stream:

                async with self.getTestCore(dirn=dirn) as core:

                    await core._addDataModels(s_t_utils.deprmodel)

                    # Create a test:deprprop so it doesn't generate a warning
                    await core.callStorm('[test:dep:easy=foobar :guid=*]')

                    # Lock test:deprprop:ext so it doesn't generate a warning
                    await core.callStorm('model.deprecated.lock test:dep:str')

                # Check that we saw the warnings
                stream.seek(0)
                data = stream.read()

                self.eq(1, data.count('deprecated properties unlocked'))
                self.isin('deprecated properties unlocked and not in use', data)

                match = regex.match(r'Detected (?P<count>\d+) deprecated properties', data)
                count = int(match.groupdict().get('count'))

                here = stream.tell()

                async with self.getTestCore(dirn=dirn) as core:
                    await core._addDataModels(s_t_utils.deprmodel)

                # Check that the warnings are gone now
                stream.seek(here)
                data = stream.read()

                if (count - 3) == 0:
                    self.eq(0, data.count('deprecated properties unlocked'))
                else:
                    self.eq(1, data.count('deprecated properties unlocked'))
                    self.isin(f'Detected {count - 3} deprecated properties', data)

    async def test_cortex_dmons_after_modelrev(self):
        with self.getTestDir() as dirn:
            async with self.getTestCore(dirn=dirn) as core:

                # Add a dmon so something gets started
                await core.callStorm('''
                    $ddef = $lib.dmon.add(${
                        $lib.print(hi)
                        $lib.warn(omg)
                        $s = `Running {$auto.type} {$auto.iden}`
                        $lib.log.info($s, ({"iden": $auto.iden}))
                    })
                ''')

                # Create this so we can find the model rev version before the
                # latest
                mrev = s_modelrev.ModelRev(core)

                # Add a layer and regress the version so it gets migrated on the
                # next start
                ldef = await core.addLayer()
                layr = core.getLayer(ldef['iden'])
                await layr.setModelVers((0, 0, 0))

            async def _pass(todo):
                pass

            def _fake(self, core):
                self.core = core
                self.revs = ((s_modelrev.maxvers, _pass),)

            with mock.patch.object(s_modelrev.ModelRev, '__init__', _fake):
                with self.getLoggerStream('') as stream:
                    async with self.getTestCore(dirn=dirn) as core:
                        pass

            stream.seek(0)
            data = stream.read()

            # Check that the model migration happens before the dmons start
            mrevstart = data.find('beginning model migration')
            dmonstart = data.find('Starting Dmon')
            self.ne(-1, mrevstart)
            self.ne(-1, dmonstart)
            self.lt(mrevstart, dmonstart)

    async def test_cortex_vaults(self):
        '''
        Simple usage testing.
        '''
        async with self.getTestCore() as core:

            vtype1 = 'synapse-test1'
            vtype2 = 'synapse-test2'

            # Create some test users
            visi1 = await core.auth.addUser('visi1')
            visi2 = await core.auth.addUser('visi2')
            contributor = await core.auth.addRole('contributor')
            await visi1.grant(contributor.iden)

            gvault = {
                'name': 'global1',
                'type': vtype1,
                'scope': 'global',
                'owner': None,
                'configs': {},
                'secrets': {},
            }
            giden = await core.addVault(gvault)

            rvault = {
                'name': 'role1',
                'type': vtype1,
                'scope': 'role',
                'owner': contributor.iden,
                'configs': {},
                'secrets': {},
            }
            riden = await core.addVault(rvault)

            uvault = {
                'name': 'user1',
                'type': vtype1,
                'scope': 'user',
                'owner': visi1.iden,
                'configs': {},
                'secrets': {},
            }
            uiden = await core.addVault(uvault)

            svault = {
                'name': 'unscoped1',
                'type': vtype1,
                'scope': None,
                'owner': visi1.iden,
                'configs': {},
                'secrets': {},
            }
            siden = await core.addVault(svault)

            vault = core.getVault(giden)
            self.eq(vault.get('iden'), giden)

            vault = core.getVaultByName('global1')
            self.eq(vault.get('iden'), giden)

            vault = core.getVaultByType(vtype1, visi1.iden, scope='global')
            self.eq(vault.get('iden'), giden)

            vault = core.getVaultByType(vtype1, visi1.iden, scope='role')
            self.eq(vault.get('iden'), riden)

            vault = core.getVaultByType(vtype1, visi1.iden, scope='user')
            self.eq(vault.get('iden'), uiden)

            vault = core.reqVault(giden)
            self.eq(vault.get('iden'), giden)

            vault = core.reqVaultByName('global1')
            self.eq(vault.get('iden'), giden)
            self.eq(vault.get('name'), 'global1')

            vault = core.reqVaultByType(vtype1, visi1.iden, scope='global')
            self.eq(vault.get('iden'), giden)

            self.true(await core.setVaultConfigs(giden, 'color', 'orange'))
            self.true(await core.setVaultSecrets(giden, 'apikey', 'foobar'))

            await core.replaceVaultConfigs(giden, {'rubiks': 'cube'})
            vault = core.reqVault(giden)
            self.eq({'rubiks': 'cube'}, vault['configs'])

            await core.replaceVaultSecrets(giden, {'secret': 'squirrel'})
            vault = core.reqVault(giden)
            self.eq({'secret': 'squirrel'}, vault['secrets'])

            vaults = list(core.listVaults())
            self.len(4, vaults)

            self.true(await core.setVaultPerm(giden, visi1.iden, s_cell.PERM_EDIT))

            self.true(await core.renameVault(giden, 'global2'))
            vault = core.reqVaultByName('global2')
            self.eq(vault.get('iden'), giden)
            self.eq(vault.get('name'), 'global2')

            with self.raises(s_exc.DupName):
                await core.renameVault(giden, 'global2')

            self.none(await core.delVault('asdf'))

            await core.delVault(giden)
            vaults = list(core.listVaults())
            self.len(3, vaults)

    async def test_cortex_vaults_errors(self):
        '''
        Simple argument checking and simple permission checking tests.
        '''
        async with self.getTestCore() as core:

            vtype1 = 'synapse-test1'
            vtype2 = 'synapse-test2'

            # Create some test users
            visi1 = await core.auth.addUser('visi1')
            visi2 = await core.auth.addUser('visi2')
            contributor = await core.auth.addRole('contributor')
            await visi1.grant(contributor.iden)

            gvault = {
                'name': 'global1',
                'type': vtype1,
                'scope': 'global',
                'owner': None,
                'configs': {},
                'secrets': {},
            }
            giden = await core.addVault(gvault)

            rvault = {
                'name': 'role1',
                'type': vtype1,
                'scope': 'role',
                'owner': contributor.iden,
                'configs': {},
                'secrets': {},
            }
            riden = await core.addVault(rvault)

            self.none(core.getVault('asdf'))

            with self.raises(s_exc.DupName) as exc:
                # type/scope/iden collision
                await core.addVault(gvault)
            self.eq(f'Vault already exists for type {vtype1}, scope global, owner None.', exc.exception.get('mesg'))

            with self.raises(s_exc.BadArg) as exc:
                # vdef is not a dict
                await core.addVault([])
            self.eq('Invalid vault definition provided.', exc.exception.get('mesg'))

            with self.raises(s_exc.DupName) as exc:
                # name collision
                vault = s_msgpack.deepcopy(gvault)
                vault['scope'] = None
                vault['owner'] = visi1.iden
                await core.addVault(vault)
            self.eq('Vault global1 already exists.', exc.exception.get('mesg'))

            with self.raises(s_exc.NoSuchName) as exc:
                # Non-existent vault name
                core.reqVaultByName('newp')
            self.eq('Vault not found for name: newp.', exc.exception.get('mesg'))

            with self.raises(s_exc.SchemaViolation):
                # len(name) == 0
                vault = s_msgpack.deepcopy(gvault)
                vault['name'] = ''
                await core.addVault(vault)

            with self.raises(s_exc.SchemaViolation):
                # len(name) > 256
                vault = s_msgpack.deepcopy(gvault)
                vault['name'] = 'A' * 257
                await core.addVault(vault)

            with self.raises(s_exc.SchemaViolation):
                # len(vtype) == 0
                vault = s_msgpack.deepcopy(gvault)
                vault['type'] = ''
                await core.addVault(vault)

            with self.raises(s_exc.SchemaViolation):
                # len(vtype) > 256
                vault = s_msgpack.deepcopy(gvault)
                vault['type'] = 'A' * 257
                await core.addVault(vault)

            with self.raises(s_exc.SchemaViolation):
                # scope not in (None, 'user', 'role', 'global')
                vault = s_msgpack.deepcopy(gvault)
                vault['scope'] = 'newp'
                await core.addVault(vault)

            with self.raises(s_exc.SchemaViolation):
                # data != dict
                vault = s_msgpack.deepcopy(gvault)
                vault['data'] = self
                await core.addVault(vault)

            with self.raises(s_exc.BadArg) as exc:
                # configs not msgpack safe
                vault = {
                    'name': 'unscoped1',
                    'type': vtype1,
                    'scope': None,
                    'owner': visi1.iden,
                    'configs': {'foo': self},
                    'secrets': {},
                }
                await core.addVault(vault)
            self.eq('Vault configs must be msgpack safe.', exc.exception.get('mesg'))

            with self.raises(s_exc.BadArg) as exc:
                # secrets not msgpack safe
                vault = {
                    'name': 'unscoped1',
                    'type': vtype1,
                    'scope': None,
                    'owner': visi1.iden,
                    'configs': {},
                    'secrets': {'foo': self},
                }
                await core.addVault(vault)
            self.eq('Vault secrets must be msgpack safe.', exc.exception.get('mesg'))

            with self.raises(s_exc.BadArg) as exc:
                # Iden == None, scope != 'global'
                vault = s_msgpack.deepcopy(gvault)
                vault['owner'] = None
                vault['scope'] = None
                await core.addVault(vault)
            self.eq('Owner required for unscoped, user, and role vaults.', exc.exception.get('mesg'))

            with self.raises(s_exc.NoSuchUser) as exc:
                # user with iden does not exist
                vault = {
                    'name': 'global2',
                    'type': 'type2',
                    'scope': 'user',
                    'owner': '0123456789abcdef0123456789abcdef',
                    'configs': {},
                    'secrets': {},
                }
                await core.addVault(vault)
            self.eq('User with iden 0123456789abcdef0123456789abcdef not found.', exc.exception.get('mesg'))

            with self.raises(s_exc.NoSuchRole) as exc:
                # role with iden does not exist
                vault = s_msgpack.deepcopy(gvault)
                vault['name'] = 'role2'
                vault['scope'] = 'role'
                vault['owner'] = visi1.iden
                await core.addVault(vault)
            self.eq(f'Role with iden {visi1.iden} not found.', exc.exception.get('mesg'))

            with self.raises(s_exc.BadArg) as exc:
                await core.setVaultSecrets(giden, 'newp', s_common.novalu)
            self.eq('Key newp not found in vault secrets.', exc.exception.get('mesg'))

            with self.raises(s_exc.BadArg) as exc:
                await core.setVaultConfigs(giden, 'newp', s_common.novalu)
            self.eq('Key newp not found in vault configs.', exc.exception.get('mesg'))

            with self.raises(s_exc.BadArg) as exc:
                # Invalid vault iden format
                await core.setVaultSecrets('1234', 'foo', 'bar')
            self.eq('Iden is not a valid iden: 1234.', exc.exception.get('mesg'))

            with self.raises(s_exc.BadArg) as exc:
                # Invalid vault iden format
                await core.setVaultConfigs('1234', 'foo', 'bar')
            self.eq('Iden is not a valid iden: 1234.', exc.exception.get('mesg'))

            with self.raises(s_exc.NoSuchIden) as exc:
                # vault with iden does not exist
                await core.setVaultSecrets(visi1.iden, 'foo', 'bar')
            self.eq(f'Vault not found for iden: {visi1.iden}.', exc.exception.get('mesg'))

            with self.raises(s_exc.NoSuchIden) as exc:
                # vault with iden does not exist
                await core.setVaultConfigs(visi1.iden, 'foo', 'bar')
            self.eq(f'Vault not found for iden: {visi1.iden}.', exc.exception.get('mesg'))

            with self.raises(s_exc.NotMsgpackSafe) as exc:
                # data not msgpack safe
                await core.setVaultSecrets(giden, 'foo', self)
            self.eq(f'Vault secrets must be msgpack safe.', exc.exception.get('mesg'))

            with self.raises(s_exc.NotMsgpackSafe) as exc:
                # data not msgpack safe
                await core.setVaultConfigs(giden, 'foo', self)
            self.eq(f'Vault configs must be msgpack safe.', exc.exception.get('mesg'))

            with self.raises(s_exc.NotMsgpackSafe) as exc:
                # data not msgpack safe
                await core.setVaultSecrets(giden, self, 'bar')
            self.eq(f'Vault secrets must be msgpack safe.', exc.exception.get('mesg'))

            with self.raises(s_exc.NotMsgpackSafe) as exc:
                # data not msgpack safe
                await core.setVaultConfigs(giden, self, 'bar')
            self.eq(f'Vault configs must be msgpack safe.', exc.exception.get('mesg'))

            with self.raises(s_exc.NoSuchIden) as exc:
                # iden not valid
                await core.setVaultPerm(giden, '1234', s_cell.PERM_EDIT)
            self.eq(f'Iden 1234 is not a valid user or role.', exc.exception.get('mesg'))

            with self.raises(s_exc.BadArg) as exc:
                # Invalid scope
                core._getVaultByTSI('vtype', 'newp', 'iden')
            self.eq('Invalid scope: newp.', exc.exception.get('mesg'))

            with self.raises(s_exc.BadArg) as exc:
                # Invalid scope
                core.getVaultByType(vtype1, 'iden', 'newp')
            self.eq('Invalid scope: newp.', exc.exception.get('mesg'))

            with self.raises(s_exc.NoSuchUser) as exc:
                # Invalid user iden
                core.getVaultByType(vtype1, contributor.iden, 'role')
            self.eq(f'No user with iden {contributor.iden}.', exc.exception.get('mesg'))

            # User in role but no perm to vault
            await core.setVaultPerm(riden, visi2.iden, s_cell.PERM_DENY)
            await visi2.grant(contributor.iden)
            self.none(core.getVaultByType(vtype1, visi2.iden, 'role'))

            # Requested type/scope doesn't exist
            self.none(core.getVaultByType(vtype1, visi1.iden, 'user'))

            # Requested type doesn't exist
            self.none(core.getVaultByType(vtype2, visi1.iden))

            with self.raises(s_exc.NoSuchName) as exc:
                # Requested type/scope doesn't exist
                core.reqVaultByType(vtype1, visi1.iden, 'user')
            self.eq(f'Vault not found for type: {vtype1}.', exc.exception.get('mesg'))

            with self.raises(s_exc.BadArg) as exc:
                await core.replaceVaultSecrets(giden, self)
            self.eq('valu must be a dictionary.', exc.exception.get('mesg'))

            with self.raises(s_exc.NotMsgpackSafe) as exc:
                await core.replaceVaultSecrets(giden, {'foo': self})
            self.eq('Vault secrets must be msgpack safe.', exc.exception.get('mesg'))

            with self.raises(s_exc.BadArg) as exc:
                await core.replaceVaultConfigs(giden, self)
            self.eq('valu must be a dictionary.', exc.exception.get('mesg'))

            with self.raises(s_exc.NotMsgpackSafe) as exc:
                await core.replaceVaultConfigs(giden, {'foo': self})
            self.eq('Vault configs must be msgpack safe.', exc.exception.get('mesg'))

            class LongRepr:
                def __repr__(self):
                    return 'Abcd. ' * 1000

            valu = {'foo': LongRepr()}

            with self.raises(s_exc.NotMsgpackSafe) as exc:
                await core.replaceVaultSecrets(giden, valu)
            self.eq(
                "{'foo': Abcd. Abcd. Abcd. Abcd. Abcd. Abcd. Abcd. Abcd. [...]",
                exc.exception.get('valu'))

            with self.raises(s_exc.NotMsgpackSafe) as exc:
                await core.replaceVaultConfigs(giden, {'foo': LongRepr()})
            self.eq(
                "{'foo': Abcd. Abcd. Abcd. Abcd. Abcd. Abcd. Abcd. Abcd. [...]",
                exc.exception.get('valu'))

    async def test_cortex_user_scope(self):
        async with self.getTestCore() as core:  # type: s_cortex.Cortex
            udef = await core.addUser('admin')
            admin = udef.get('iden')
            await core.setUserAdmin(admin, True)
            async with core.getLocalProxy() as prox:

                # Proxy our storm requests as the admin user
                opts = {'user': admin}

                self.eq('admin', await prox.callStorm('return( $lib.user.name()  )', opts=opts))

                with self.getStructuredAsyncLoggerStream('synapse.lib.cell') as stream:

                    q = 'return( ($lib.user.name(), $lib.auth.users.add(lowuser) ))'
                    (whoami, udef) = await prox.callStorm(q, opts=opts)
                    self.eq('admin', whoami)
                    self.eq('lowuser', udef.get('name'))

                msgs = stream.jsonlines()
                mesg = [m for m in msgs if 'Added user' in m.get('message')][0]
                self.eq('Added user=lowuser', mesg.get('message'))
                self.eq('admin', mesg.get('username'))
                self.eq('lowuser', mesg.get('target_username'))

                with self.getStructuredAsyncLoggerStream('synapse.lib.cell') as stream:

                    q = 'auth.user.mod lowuser --admin $lib.true'
                    msgs = []
                    async for mesg in prox.storm(q, opts=opts):
                        msgs.append(mesg)
                    self.stormHasNoWarnErr(msgs)

                msgs = stream.jsonlines()
                mesg = [m for m in msgs if 'Set admin' in m.get('message')][0]
                self.isin('Set admin=True for lowuser', mesg.get('message'))
                self.eq('admin', mesg.get('username'))
                self.eq('lowuser', mesg.get('target_username'))

    async def test_cortex_ext_httpapi(self):
        # Cortex API tests for Extended HttpAPI
        async with self.getTestCore() as core:  # type: s_cortex.Cortex

            newp = s_common.guid()
            with self.raises(s_exc.SynErr):
                await core.setHttpApiIndx(newp, 0)

            unfo = await core.getUserDefByName('root')
            view = core.getView()
            info = await core.addHttpExtApi({
                'path': 'test/path/(hehe|haha)/(.*)',
                'owner': unfo.get('iden'),
                'view': view.iden,
            })

            info2 = await core.addHttpExtApi({
                'path': 'something/else',
                'owner': unfo.get('iden'),
                'view': view.iden,
            })

            info3 = await core.addHttpExtApi({
                'path': 'something/else/goes/here',
                'owner': unfo.get('iden'),
                'view': view.iden,
            })

            othr = s_common.guid()
            info4 = await core.addHttpExtApi({
                'iden': othr,
                'path': 'another/item',
                'owner': unfo.get('iden'),
                'view': view.iden,
            })
            self.eq(info4.get('iden'), othr)

            iden = info.get('iden')

            adef = await core.getHttpExtApi(iden)
            self.eq(adef, info)

            adef = await core.getHttpExtApi(othr)
            self.eq(adef, info4)

            adef, args = await core.getHttpExtApiByPath('test/path/hehe/wow')
            self.eq(adef, info)
            self.eq(args, ('hehe', 'wow'))

            adef, args = await core.getHttpExtApiByPath('test/path/hehe/wow/more/')
            self.eq(adef, info)
            self.eq(args, ('hehe', 'wow/more/'))

            adef, args = await core.getHttpExtApiByPath('test/path/HeHe/wow')
            self.none(adef)
            self.eq(args, ())

            async with core.getLocalProxy() as prox:
                adef, args = await prox.getHttpExtApiByPath('test/path/haha/words')
                self.eq(adef, info)
                self.eq(args, ('haha', 'words'))

            self.len(4, core._exthttpapicache)

            # Reordering / safety
            self.eq(1, await core.setHttpApiIndx(info4.get('iden'), 1))

            # Cache is cleared when reloading
            self.len(0, core._exthttpapicache)
            adef, args = await core.getHttpExtApiByPath('test/path/hehe/wow')
            self.eq(adef, info)
            self.len(1, core._exthttpapicache)

            self.eq([adef.get('iden') for adef in await core.getHttpExtApis()],
                    [info.get('iden'), info4.get('iden'), info2.get('iden'), info3.get('iden')])

            items = await core.getHttpExtApis()
            self.eq(items, (info, info4, info2, info3))

            # Tiny sleep to ensure that updated ticks forward when modified
            created = adef.get('created')
            updated = adef.get('updated')
            await asyncio.sleep(0.005)
            adef = await core.modHttpExtApi(iden, 'name', 'wow')
            self.eq(adef.get('created'), created)
            self.gt(adef.get('updated'), updated)

            # Sad path

            with self.raises(s_exc.SchemaViolation):
                await core.addHttpExtApi({
                    'iden': 'lolnope',
                    'path': 'not/gonna/happen',
                    'owner': unfo.get('iden'),
                    'view': view.iden
                })

            with self.raises(s_exc.DupIden) as ectx:
                await core.addHttpExtApi({
                    'iden': othr,
                    'path': 'bad/dup',
                    'owner': unfo.get('iden'),
                    'view': view.iden
                })
            self.eq(ectx.exception.get('iden'), othr)

            with self.raises(s_exc.SynErr):
                await core.setHttpApiIndx(newp, 0)

            with self.raises(s_exc.BadArg):
                await core.setHttpApiIndx(newp, -1)

            with self.raises(s_exc.NoSuchUser):
                await core.modHttpExtApi(iden, 'owner', newp)

            with self.raises(s_exc.NoSuchView):
                await core.modHttpExtApi(iden, 'view', newp)

            with self.raises(s_exc.BadArg):
                await core.modHttpExtApi(iden, 'created', 1234)

            with self.raises(s_exc.BadArg):
                await core.modHttpExtApi(iden, 'updated', 1234)

            with self.raises(s_exc.BadArg):
                await core.modHttpExtApi(iden, 'creator', s_common.guid())

            with self.raises(s_exc.BadArg):
                await core.modHttpExtApi(iden, 'newp', newp)

            with self.raises(s_exc.NoSuchIden):
                await core.modHttpExtApi(newp, 'path', 'a/new/path/')

            with self.raises(s_exc.NoSuchIden):
                await core.getHttpExtApi(newp)

            self.none(await core.delHttpExtApi(newp))

            with self.raises(s_exc.BadArg):
                await core.delHttpExtApi('notAGuid')

    async def test_cortex_abrv(self):

        async with self.getTestCore() as core:

            offs = core.indxabrv.offs

            self.eq(s_common.int64en(offs), core.setIndxAbrv(s_layer.INDX_PROP, 'visi', 'foo'))
            # another to check the cache...
            self.eq(s_common.int64en(offs), core.getIndxAbrv(s_layer.INDX_PROP, 'visi', 'foo'))
            self.eq(s_common.int64en(offs + 1), core.setIndxAbrv(s_layer.INDX_PROP, 'whip', None))
            self.eq(('visi', 'foo'), core.getAbrvIndx(s_common.int64en(offs)))
            self.eq(('whip', None), core.getAbrvIndx(s_common.int64en(offs + 1)))
            self.raises(s_exc.NoSuchAbrv, core.getAbrvIndx, s_common.int64en(offs + 2))

    async def test_cortex_query_offload(self):

        async def _hang(*args, **kwargs):
            await asyncio.sleep(6)
            return

        async with self.getTestAha() as aha:

            ahanet = aha.conf.req('aha:network')

            async with await s_base.Base.anit() as base:

                with self.getTestDir() as dirn:

                    dirn00 = s_common.genpath(dirn, 'cell00')
                    dirn01 = s_common.genpath(dirn, 'cell01')

                    core00 = await base.enter_context(self.addSvcToAha(aha, '00.core', s_cortex.Cortex, dirn=dirn00))
                    provinfo = {'mirror': 'core'}
                    core01 = await base.enter_context(self.addSvcToAha(aha, '01.core', s_cortex.Cortex, dirn=dirn01, provinfo=provinfo))

                    self.len(1, await core00.nodes('[inet:asn=0]'))
                    await core01.sync()
                    self.len(1, await core01.nodes('inet:asn=0'))

                    msgs = await core00.stormlist('cortex.storm.pool.get')
                    self.stormHasNoWarnErr(msgs)
                    self.stormIsInPrint('No Storm pool configuration found.', msgs)

                    msgs = await core00.stormlist('aha.pool.add pool00...')
                    self.stormHasNoWarnErr(msgs)
                    self.stormIsInPrint('Created AHA service pool: pool00.synapse', msgs)

                    msgs = await core00.stormlist('aha.pool.svc.add pool00... 01.core...')
                    self.stormHasNoWarnErr(msgs)
                    self.stormIsInPrint('AHA service (01.core...) added to service pool (pool00.synapse)', msgs)

                    msgs = await core00.stormlist('cortex.storm.pool.set newp')
                    self.stormIsInErr(':// not found in [newp]', msgs)

                    msgs = await core00.stormlist('cortex.storm.pool.set --connection-timeout 1 --sync-timeout 1 aha://pool00...')
                    self.stormHasNoWarnErr(msgs)
                    self.stormIsInPrint('Storm pool configuration set.', msgs)

                    await core00.fini()
                    await core01.fini()

                    core00 = await base.enter_context(self.getTestCore(dirn=dirn00))
                    core01 = await base.enter_context(self.getTestCore(dirn=dirn01, conf={'storm:log': True}))

                    await core00.stormpool.waitready(timeout=12)

                    # storm()
                    q = 'inet:asn=0'
                    qhash = s_storm.queryhash(q)
                    with self.getStructuredAsyncLoggerStream('synapse') as stream:
                        msgs = await alist(core00.storm(q))
                        self.len(1, [m for m in msgs if m[0] == 'node'])

                    data = stream.getvalue()
                    self.notin('Timeout', data)
                    msgs = stream.jsonlines()
                    self.len(2, msgs)

                    self.eq(msgs[0].get('message'), f'Offloading Storm query to mirror 01.core.{ahanet}.')
                    self.eq(msgs[0].get('hash'), qhash)
                    self.eq(msgs[0].get('mirror'), f'01.core.{ahanet}')

                    self.eq(msgs[1].get('message'), f'Executing storm query {{{q}}} as [root]')
                    self.eq(msgs[1].get('hash'), qhash)
                    self.eq(msgs[1].get('pool:from'), f'00.core.{ahanet}')

                    # callStorm()
                    q = 'inet:asn=0 return($lib.true)'
                    qhash = s_storm.queryhash(q)
                    with self.getStructuredAsyncLoggerStream('synapse') as stream:
                        self.true(await core00.callStorm(q))

                    data = stream.getvalue()
                    self.notin('Timeout', data)
                    msgs = stream.jsonlines()
                    self.len(2, msgs)

                    self.eq(msgs[0].get('message'), f'Offloading Storm query to mirror 01.core.{ahanet}.')
                    self.eq(msgs[0].get('hash'), qhash)
                    self.eq(msgs[0].get('mirror'), f'01.core.{ahanet}')

                    self.eq(msgs[1].get('message'), f'Executing storm query {{{q}}} as [root]')
                    self.eq(msgs[1].get('hash'), qhash)
                    self.eq(msgs[1].get('pool:from'), f'00.core.{ahanet}')

                    # exportStorm()
                    q = 'inet:asn=0'
                    qhash = s_storm.queryhash(q)
                    with self.getStructuredAsyncLoggerStream('synapse') as stream:
                        self.len(2, await alist(core00.exportStorm(q)))

                    data = stream.getvalue()
                    self.notin('Timeout', data)
                    msgs = stream.jsonlines()
                    self.len(2, msgs)

                    self.eq(msgs[0].get('message'), f'Offloading Storm query to mirror 01.core.{ahanet}.')
                    self.eq(msgs[0].get('hash'), qhash)
                    self.eq(msgs[0].get('mirror'), f'01.core.{ahanet}')

                    self.eq(msgs[1].get('message'), f'Executing storm query {{{q}}} as [root]')
                    self.eq(msgs[1].get('hash'), qhash)
                    self.eq(msgs[1].get('pool:from'), f'00.core.{ahanet}')

                    # count()
                    q = 'inet:asn=0'
                    qhash = s_storm.queryhash(q)
                    with self.getStructuredAsyncLoggerStream('synapse') as stream:
                        self.eq(1, await core00.count(q))

                    data = stream.getvalue()
                    self.notin('Timeout', data)
                    msgs = stream.jsonlines()
                    self.len(2, msgs)

                    self.eq(msgs[0].get('message'), f'Offloading Storm query to mirror 01.core.{ahanet}.')
                    self.eq(msgs[0].get('hash'), qhash)
                    self.eq(msgs[0].get('mirror'), f'01.core.{ahanet}')

                    self.eq(msgs[1].get('message'), f'Executing storm query {{{q}}} as [root]')
                    self.eq(msgs[1].get('hash'), qhash)
                    self.eq(msgs[1].get('pool:from'), f'00.core.{ahanet}')

                    with self.getLoggerStream('synapse') as stream:
                        core01.boss.is_shutdown = True
                        self.stormHasNoWarnErr(await core00.stormlist('inet:asn=0'))
                        core01.boss.is_shutdown = False

                    stream.seek(0)
                    self.isin('Proxy for pool mirror [01.core.synapse] is shutting down. Skipping.', stream.read())

                    with mock.patch('synapse.cortex.CoreApi.getNexsIndx', _hang):

                        with self.getLoggerStream('synapse') as stream:
                            msgs = await alist(core00.storm('inet:asn=0'))
                            self.len(1, [m for m in msgs if m[0] == 'node'])

                        stream.seek(0)
                        data = stream.read()
                        self.notin('Offloading Storm query', data)
                        self.isin('Timeout waiting for pool mirror [01.core.synapse] Nexus offset', data)
                        self.notin('Timeout waiting for query mirror', data)

                    await core00.stormpool.waitready(timeout=12)

                    with mock.patch('synapse.telepath.Proxy.getPoolLink', _hang):

                        with self.getLoggerStream('synapse') as stream:
                            msgs = await alist(core00.storm('inet:asn=0'))
                            self.len(1, [m for m in msgs if m[0] == 'node'])

                        stream.seek(0)
                        data = stream.read()
                        self.notin('Offloading Storm query', data)
                        self.isin('Timeout waiting for pool mirror [01.core.synapse] Nexus offset', data)
                        self.notin('Timeout waiting for query mirror', data)

                    await core00.stormpool.waitready(timeout=12)

                    with self.getLoggerStream('synapse') as stream:
                        msgs = await alist(core00.storm('inet:asn=0'))
                        self.len(1, [m for m in msgs if m[0] == 'node'])

                    stream.seek(0)
                    data = stream.read()
                    self.isin('Offloading Storm query', data)
                    self.notin('Timeout waiting for pool mirror', data)
                    self.notin('Timeout waiting for query mirror', data)

                    orig = s_telepath.ClientV2.proxy
                    async def finidproxy(self, timeout=None):
                        prox = await orig(self, timeout=timeout)
                        await prox.fini()
                        return prox

                    with mock.patch('synapse.telepath.ClientV2.proxy', finidproxy):
                        with self.getLoggerStream('synapse') as stream:
                            msgs = await alist(core00.storm('inet:asn=0'))
                            self.len(1, [m for m in msgs if m[0] == 'node'])

                    stream.seek(0)
                    data = stream.read()
                    self.isin('Proxy for pool mirror [01.core.synapse] was shutdown. Skipping.', data)

                    msgs = await core00.stormlist('cortex.storm.pool.set --connection-timeout 1 --sync-timeout 1 aha://pool00...')
                    self.stormHasNoWarnErr(msgs)
                    self.stormIsInPrint('Storm pool configuration set.', msgs)
                    await core00.stormpool.waitready(timeout=12)

                    core01.nexsroot.nexslog.indx = 0

                    with mock.patch('synapse.cortex.MAX_NEXUS_DELTA', 1):

                        nexsoffs = await core00.getNexsIndx()

                        with self.getLoggerStream('synapse') as stream:
                            msgs = await alist(core00.storm('inet:asn=0'))
                            self.len(1, [m for m in msgs if m[0] == 'node'])

                        stream.seek(0)
                        data = stream.read()
                        explog = ('Pool mirror [01.core.synapse] is too far out of sync. Skipping.')
                        self.isin(explog, data)
                        self.notin('Offloading Storm query', data)

                    with self.getLoggerStream('synapse') as stream:
                        msgs = await alist(core00.storm('inet:asn=0'))
                        self.len(1, [m for m in msgs if m[0] == 'node'])

                    stream.seek(0)
                    data = stream.read()
                    self.isin('Offloading Storm query', data)
                    self.isin('Timeout waiting for query mirror', data)

                    with self.getLoggerStream('synapse') as stream:
                        self.true(await core00.callStorm('inet:asn=0 return($lib.true)'))

                    stream.seek(0)
                    data = stream.read()
                    self.isin('Offloading Storm query', data)
                    self.isin('Timeout waiting for query mirror', data)

                    with self.getLoggerStream('synapse') as stream:
                        self.len(2, await alist(core00.exportStorm('inet:asn=0')))

                    stream.seek(0)
                    data = stream.read()
                    self.isin('Offloading Storm query', data)
                    self.isin('Timeout waiting for query mirror', data)

                    with self.getLoggerStream('synapse') as stream:
                        self.eq(1, await core00.count('inet:asn=0'))

                    stream.seek(0)
                    data = stream.read()
                    self.isin('Offloading Storm query', data)
                    self.isin('Timeout waiting for query mirror', data)

                    opts = {'nexsoffs': 1000000, 'nexstimeout': 0}
                    with self.raises(s_exc.TimeOut):
                        await alist(core01.storm('inet:asn=0', opts=opts))

                    with self.raises(s_exc.TimeOut):
                        await core00.callStorm('inet:asn=0', opts=opts)

                    with self.raises(s_exc.TimeOut):
                        await alist(core00.exportStorm('inet:asn=0', opts=opts))

                    with self.raises(s_exc.TimeOut):
                        await core00.count('inet:asn=0', opts=opts)

                    core00.stormpool.ready.clear()

                    with self.getLoggerStream('synapse') as stream:
                        msgs = await alist(core00.storm('inet:asn=0'))
                        self.len(1, [m for m in msgs if m[0] == 'node'])

                    stream.seek(0)
                    data = stream.read()
                    self.isin('Timeout waiting for pool mirror proxy.', data)
                    self.isin('Pool members exhausted. Running query locally.', data)

                    await core01.fini()

                    with self.getLoggerStream('synapse') as stream:
                        msgs = await alist(core00.storm('inet:asn=0'))
                        self.len(1, [m for m in msgs if m[0] == 'node'])

                    stream.seek(0)
                    data = stream.read()
                    self.isin('Storm query mirror pool is empty, running query locally.', data)

                    with self.getLoggerStream('synapse') as stream:
                        self.true(await core00.callStorm('inet:asn=0 return($lib.true)'))

                    stream.seek(0)
                    data = stream.read()
                    self.isin('Storm query mirror pool is empty, running query locally.', data)

                    with self.getLoggerStream('synapse') as stream:
                        self.len(2, await alist(core00.exportStorm('inet:asn=0')))

                    stream.seek(0)
                    data = stream.read()
                    self.isin('Storm query mirror pool is empty, running query locally.', data)

                    with self.getLoggerStream('synapse') as stream:
                        self.eq(1, await core00.count('inet:asn=0'))

                    stream.seek(0)
                    data = stream.read()
                    self.isin('Storm query mirror pool is empty, running query locally.', data)

                    core01 = await base.enter_context(self.getTestCore(dirn=dirn01))
                    await core01.promote(graceful=True)

                    self.true(core01.isactive)
                    self.false(core00.isactive)

                    # Let the mirror reconnect
                    self.true(await asyncio.wait_for(core01.stormpool.ready.wait(), timeout=12))

                    with self.getLoggerStream('synapse') as stream:
                        self.true(await core01.callStorm('inet:asn=0 return($lib.true)'))

                    stream.seek(0)
                    data = stream.read()
                    # test that it reverts to local when referencing self
                    self.notin('Offloading Storm query', data)
                    self.notin('Timeout waiting for query mirror', data)

                    waiter = core01.stormpool.waiter(1, 'svc:del')
                    msgs = await core01.stormlist('aha.pool.svc.del pool00... 01.core...', opts={'mirror': False})
                    self.stormHasNoWarnErr(msgs)
                    self.stormIsInPrint('AHA service (01.core.synapse) removed from service pool (pool00.synapse)', msgs)

                    # TODO: this wait should not return None
                    await waiter.wait(timeout=3)
                    with self.getLoggerStream('synapse') as stream:
                        msgs = await alist(core01.storm('inet:asn=0'))
                        self.len(1, [m for m in msgs if m[0] == 'node'])

                    stream.seek(0)
                    data = stream.read()
                    self.isin('Storm query mirror pool is empty', data)

                    with self.getLoggerStream('synapse') as stream:
                        msgs = await alist(core01.storm('inet:asn=0', opts={'mirror': False}))
                        self.len(1, [m for m in msgs if m[0] == 'node'])

                    stream.seek(0)
                    data = stream.read()
                    self.notin('Storm query mirror pool is empty', data)

                    msgs = await core00.stormlist('cortex.storm.pool.get')
                    self.stormHasNoWarnErr(msgs)
                    self.stormIsInPrint('Storm Pool URL: aha://pool00...', msgs)

                    msgs = await core00.stormlist('cortex.storm.pool.del')
                    self.stormHasNoWarnErr(msgs)
                    self.stormIsInPrint('Storm pool configuration removed.', msgs)

                    msgs = await core00.stormlist('cortex.storm.pool.get')
                    self.stormHasNoWarnErr(msgs)
                    self.stormIsInPrint('No Storm pool configuration found.', msgs)

                    msgs = await alist(core01.storm('inet:asn=0', opts={'mirror': False}))
                    self.len(1, [m for m in msgs if m[0] == 'node'])

    async def test_cortex_check_nexus_init(self):
        # This test is a simple safety net for making sure no nexus events
        # happen before the nexus subsystem is initialized (initNexusSubsystem).
        # It's possible for code which calls nexus APIs to run but not do
        # anything which wouldn't be caught here. I don't think there's a good
        # way to check for that condition though.

        class Cortex(s_cortex.Cortex):
            async def initServiceStorage(self):
                self._test_pre_service_storage_index = await self.nexsroot.index()
                ret = await super().initServiceStorage()
                self._test_post_service_storage_index = await self.nexsroot.index()
                return ret

            async def initNexusSubsystem(self):
                self._test_pre_nexus_index = await self.nexsroot.index()
                ret = await super().initNexusSubsystem()
                self._test_post_nexus_index = await self.nexsroot.index()
                return ret

        conf = {
            'nexslog:en': True,
        }

        with self.getTestDir() as dirn:
            async with await Cortex.anit(dirn, conf=conf) as core:
                offs = core._test_pre_service_storage_index
                self.eq(core._test_post_service_storage_index, offs)
                self.eq(core._test_pre_nexus_index, offs)
                self.ge(core._test_post_nexus_index, core._test_pre_nexus_index)

    async def test_cortex_safemode(self):
        safemode = {'safemode': True}
        nosafe = {'safemode': False}

        # Cortex safemode disables the following functionality:
        # - crons
        # - triggers
        # - dmons
        # - storm package onloads
        # - merge tasks (e.g. for quorum)
        # - storm pools

        # Make sure we're logging the message
        with self.getStructuredAsyncLoggerStream('synapse.lib.cell', 'Booting cortex in safe-mode.') as stream:
            async with self.getTestCore(conf=safemode) as core:
                self.true(core.safemode)
                self.true(await stream.wait(10))
        msgs = stream.jsonlines()
        self.len(1, msgs)
        self.eq(msgs[0].get('message'), 'Booting cortex in safe-mode. Some functionality may be disabled.')
        self.eq(msgs[0].get('level'), 'WARNING')

        # Check crons, triggers, dmons in this section
        with self.getTestDir() as dirn:

            # Setup the cortex
            async with self.getTestCore(dirn=dirn) as core:
                await core.nodes('$lib.queue.add(queue:safemode:done)')
                # Add a cron job and immediately disable it
                q = '''
                cron.add --minute +1 {
                    $now = $lib.cast(time, now)
                    $lib.log.warning(`SAFEMODE CRON: {$now}`)
                    [ test:str=CRON :tick=$now ]
                } |
                $job = $lib.cron.list().0
                cron.mod --enabled (false) $job.iden
                '''
                await core.callStorm(q)
                jobs = await core.listCronJobs()
                self.len(1, jobs)
                self.eq(jobs[0].get('enabled'), False)

                # Add a regular trigger
                q = '''
                $lib.log.warning(`SAFEMODE TRIGGER: {$node}`)
                $tick = :tick
                $str = { [( test:str=TRIGGER :hehe=$tick )] }
                $queue = $lib.queue.gen(queue:safemode)
                $queue.put($tick)
                '''
                opts = {'vars': {'query': q}}
                await core.callStorm(f'trigger.add prop:set --prop test:str:tick {{{q}}}')

                # Add an async trigger
                q = '''
                $lib.log.warning(`SAFEMODE ATRIGGER: {$node}`)
                $tick = :tick
                $str = { [( test:str=ATRIGGER :hehe=$tick )] }
                $queue = $lib.queue.gen(queue:safemode)
                $queue.put($tick)
                '''
                opts = {'vars': {'query': q}}
                await core.callStorm(f'trigger.add prop:set --prop test:str:tick --async {{{q}}}')

                # Add a dmon
                q = '''
                $queue = $lib.queue.gen(queue:safemode)
                $queue2 = $lib.queue.gen(queue:safemode:done)
                while (true) {
                    ($offs, $item) = $queue.get()
                    $lib.log.warning(`SAFEMODE DMON: {$item}`)
                    [ test:str=DMON :hehe=$item ]
                    $queue2.put($item)
                }
                '''
                await core.callStorm(f'$iden = $lib.dmon.add(${{{q}}}) $lib.dmon.start($iden)')

                nodes = await core.nodes('test:str')
                self.len(0, nodes)

            # Run in safemode and verify cron, trigger, and dmons don't execute
            with self.getLoggerStream('synapse.storm') as stream:
                async with self.getTestCore(dirn=dirn, conf=safemode) as core:
                    await core.callStorm('cron.mod --enabled (true) $lib.cron.list().0.iden')
                    # Increment the cron tick to get it to fire
                    core.agenda._addTickOff(60)

                    # Add a test:str:tick to get the trigger to fire
                    await core.callStorm('[ test:str=newp :tick=1234 ]')

                    # Check for test:strs
                    nodes = await core.nodes('test:str')
                    self.len(1, nodes)
                    self.eq(nodes[0].repr(), 'newp')

                    with self.raises(TimeoutError):
                        q = await core.getCoreQueueByName('queue:safemode:done')
                        async with asyncio.timeout(2):
                            item = await core.coreQueueGet(q['iden'], wait=True)

                    # Add a dmon to make sure it doesn't start

                    await core.nodes('$lib.queue.add(queue:safemode:started)')
                    q = '''
                    $queue = $lib.queue.gen(queue:safemode)
                    $queue2 = $lib.queue.byname(queue:safemode:started)
                    while (true) {
                        $queue2.put(foo)
                        $lib.log.warning(`SAFEMODE DMON START`)
                        ($offs, $item) = $queue.get()
                    }
                    '''
                    await core.callStorm(f'$iden = $lib.dmon.add(${{{q}}}) $lib.dmon.start($iden)')

                    with self.raises(TimeoutError):
                        q = await core.getCoreQueueByName('queue:safemode:started')
                        async with asyncio.timeout(2):
                            item = await core.coreQueueGet(q['iden'], wait=True)

                stream.seek(0)
                data = stream.read()
                self.notin('SAFEMODE CRON', data)
                self.notin('SAFEMODE TRIGGER', data)
                self.notin('SAFEMODE ATRIGGER', data)
                self.notin('SAFEMODE DMON', data)

            with self.getLoggerStream('synapse.storm') as stream:
                async with self.getTestCore(dirn=dirn) as core:
                    core.agenda._addTickOff(60)

                    q = await core.getCoreQueueByName('queue:safemode:done')
                    async with asyncio.timeout(5):
                        item = await core.coreQueueGet(q['iden'], wait=True)
                    self.len(2, item)

                    nodes = await core.nodes('test:str')
                    self.len(5, nodes)
                    self.sorteq(
                        ['newp', 'CRON', 'TRIGGER', 'DMON', 'ATRIGGER'],
                        [k.repr() for k in nodes]
                    )

                stream.seek(0)
                data = stream.read()
                self.isin('SAFEMODE CRON', data)
                self.isin('SAFEMODE TRIGGER', data)
                self.isin('SAFEMODE ATRIGGER', data)
                self.isin('SAFEMODE DMON', data)

        # Check storm package onload handlers are not executed
        with self.getTestDir() as dirn:
            async with self.getTestCore(dirn=dirn, conf=safemode) as core:
                pkgdef = {
                    'name': 'foopkg',
                    'version': (0, 0, 1),
                    'onload': '$lib.import(foo.setup).onload()',
                    'modules': (
                        {
                            'name': 'foo.setup',
                            'storm': '''
                                function onload() {
                                    $lib.warn('foopkg onload')
                                    return()
                                }
                            ''',
                        },
                    )
                }

                waiter = core.waiter(1, 'core:pkg:onload:skipped')
                await core.addStormPkg(pkgdef)
                events = await waiter.wait(timeout=10)
                self.nn(events)
                self.len(1, events)
                self.eq(events, (('core:pkg:onload:skipped', {'pkg': 'foopkg', 'reason': 'safemode'}),))

            with self.getAsyncLoggerStream('synapse.cortex', 'foopkg onload output: foopkg onload') as stream:
                async with self.getTestCore(dirn=dirn, conf=nosafe) as core:
                    self.false(core.safemode)
                    await stream.wait(timeout=10)

        # Check merge tasks are not executed
        with self.getTestDir() as dirn:
            async with self.getTestCore(dirn=dirn, conf=safemode) as core:
                alliden = core.auth.allrole.iden

                blackout = await core.auth.addUser('blackout')
                await blackout.allow(('view', 'read'))

                await core.auth.rootuser.grant(alliden)

                view = core.getView()
                qnfo = {
                    'count': 1,
                    'roles': [alliden],
                }
                await view.setViewInfo('quorum', qnfo)

                forkiden = (await view.fork()).get('iden')

                opts = {'view': forkiden}

                nodes = await core.nodes('[ test:str=fork ]', opts=opts)
                self.len(1, nodes)

                await core.callStorm('$lib.view.get().setMergeRequest()', opts=opts)
                await core.callStorm('$lib.view.get().setMergeVote()', opts=opts | {'user': blackout.iden})

                fork = core.getView(forkiden)

                self.true(await fork.isMergeReady())
                self.none(fork.mergetask)

                self.len(0, await core.nodes('test:str'))

            async with self.getTestCore(dirn=dirn, conf=nosafe) as core:

                fork = core.getView(forkiden)

                self.true(await fork.isMergeReady())
                self.nn(fork.mergetask)

                async with asyncio.timeout(5):
                    await fork.mergetask

                nodes = await core.nodes('test:str')
                self.len(1, nodes)
                self.eq(nodes[0].repr(), 'fork')

        # Check storm pools are not enabled
        async with self.getTestAha() as aha:

            ahanet = aha.conf.req('aha:network')

            async with await s_base.Base.anit() as base:

                with self.getTestDir() as dirn:

                    dirn00 = s_common.genpath(dirn, 'cell00')
                    dirn01 = s_common.genpath(dirn, 'cell01')

                    core00 = await base.enter_context(self.addSvcToAha(aha, '00.core', s_cortex.Cortex, dirn=dirn00,
                                                                       conf=safemode))
                    provinfo = {'mirror': 'core'}
                    core01 = await base.enter_context(self.addSvcToAha(aha, '01.core', s_cortex.Cortex, dirn=dirn01,
                                                                       provinfo=provinfo))

                    msgs = await core01.stormlist('aha.pool.add pool00...')
                    self.stormHasNoWarnErr(msgs)
                    self.stormIsInPrint('Created AHA service pool: pool00.synapse', msgs)

                    msgs = await core01.stormlist('aha.pool.svc.add pool00... 01.core...')
                    self.stormHasNoWarnErr(msgs)
                    self.stormIsInPrint('AHA service (01.core...) added to service pool (pool00.synapse)', msgs)

                    msgs = await core00.stormlist('cortex.storm.pool.set --connection-timeout 1 --sync-timeout 1 aha://pool00...')
                    self.stormHasNoWarnErr(msgs)
                    self.stormIsInPrint('Storm pool configuration set.', msgs)

                    # Make sure queries still work
                    nodes = await core00.nodes('[ it:dev:str="stormpools!" ]', opts={'mirror': True})
                    self.len(1, nodes)

                    self.none(core00.stormpool)

                    await core00.fini()

                    # Now disable safemode and check that the stormpool is enabled
                    core00 = await base.enter_context(self.getTestCore(dirn=dirn00, conf=nosafe))

                    nodes = await core00.nodes('it:dev:str', opts={'mirror': True})
                    self.len(1, nodes)

                    self.nn(core00.stormpool)

                    await core00.fini()
                    await core01.fini()

    async def test_cortex_prop_copy(self):
        async with self.getTestCore() as core:
            q = '[test:arrayprop=(ap0,) :strs=(foo, bar, baz)]'
            self.len(1, await core.nodes(q))

            q = 'test:arrayprop=(ap0,) $l=:strs $r=$l.rem(baz) return(($r, $l))'
            valu = await core.callStorm(q)
            self.true(valu[0])
            self.sorteq(valu[1], ['foo', 'bar'])

            # modifying the property value shouldn't update the node
            nodes = await core.nodes('test:arrayprop=(ap0,) $l=:strs $l.rem(baz)')
            self.len(1, nodes)
            self.sorteq(nodes[0].get('strs'), ['foo', 'bar', 'baz'])

            data = {
                'str': 'strval',
                'int': 1,
                'dict': {'dictkey': 'dictval'},
                'list': ('listval0', 'listval1'),
                'tuple': ('tupleval0', 'tupleval1'),
            }

            opts = {
                'vars': {
                    'data': data,
                }
            }
            q = '''
                [ test:guid=(d0,)
                    :raw=$data
                    :comp=(1, foo)
                ]
            '''
            self.len(1, await core.nodes(q, opts=opts))

            q = '''
                test:guid=(d0,)
                $d=:raw
                $d.list.rem(listval0)
                $d.str = foo
                $d.int = ($d.int + 1)
                $d.dict.foo = bar
                $d.tuple.append(tupleval2)
                return($d)
            '''
            valu = await core.callStorm(q)
            self.eq(valu, {
                    'str': 'foo',
                    'int': 2,
                    'dict': {'dictkey': 'dictval', 'foo': 'bar'},
                    'list': ('listval1',),
                    'tuple': ('tupleval0', 'tupleval1', 'tupleval2'),
            })

            # modifying the property value shouldn't update the node
            q = '''
                test:guid=(d0,)
                $d=:raw
                $d.dict = $lib.undef
            '''
            nodes = await core.nodes(q)
            self.len(1, nodes)
            self.eq(nodes[0].get('raw')['dict'], {'dictkey': 'dictval'})

            q = '''
                test:guid=(d0,)
                $c=:comp
                $c.rem((1))
                return(($c, :comp))
            '''
            valu = await core.callStorm(q)
            self.eq(valu, (
                (1, 'foo'),
                (1, 'foo'),
            ))

            # Nodeprops could have mutable types in them so make sure modifying
            # them doesn't cause modifications to the node
            q = '''
                $data = { test:guid=(d0,) return(:raw) }
                [ test:str=foobar :baz=(test:guid:raw, $data) ]
                ($prop, $valu) = :baz
                $valu.list.rem(listval0)
                return((:baz, $valu))
            '''
            valu = await core.callStorm(q)

            exp = {
                'str': 'strval',
                'int': 1,
                'dict': {'dictkey': 'dictval'},
                'list': ('listval1',),
                'tuple': ('tupleval0', 'tupleval1'),
            }

            self.eq(valu, (('test:guid:raw', data), exp))

            # Make sure $node.props aren't modifiable either
            nodes = await core.nodes('test:str=foobar $node.props.baz.1.list.rem(listval0)')
            self.len(1, nodes)
            self.eq(nodes[0].get('baz'), ('test:guid:raw', data))

            # Dereferencing mutable types from $node.props should
            # return mutable instances without mutating the original prop valu
            valu = await core.callStorm('test:str=foobar ($prop, $valu) = :baz $valu.list.rem(listval0) return((:baz, $valu))')
            self.eq(valu, (('test:guid:raw', data), exp))<|MERGE_RESOLUTION|>--- conflicted
+++ resolved
@@ -73,17 +73,7 @@
                 await core.setPropLocked('inet:ip:asn', False)
                 await core.setTagPropLocked('score', False)
 
-<<<<<<< HEAD
                 await core.nodes('[ inet:ip=1.2.3.4 :asn=99 +#foo:score=10 ]')
-=======
-                await core.nodes('[ inet:ipv4=1.2.3.4 :asn=99 .seen=now +#foo:score=10 ]')
-
-            conf = {'modules': [('NewpModule', {})]}
-            warn = '''"'modules' Cortex config value" is deprecated'''
-            with self.getAsyncLoggerStream('synapse.common', warn) as stream:
-                async with self.getTestCore(dirn=dirn, conf=conf) as core:
-                    self.true(await stream.wait(timeout=12))
->>>>>>> 86d5c99c
 
     async def test_cortex_cellguid(self):
         iden = s_common.guid()
