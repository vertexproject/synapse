--- conflicted
+++ resolved
@@ -1280,11 +1280,7 @@
             async for node in core.eval('inet:dns:a=(woot.com,1.2.3.4) $seen=.seen :fqdn -> inet:fqdn [ .seen=$seen ]'):
                 self.eq(node.get('.seen'), (1420070400000, 1514764800000))
 
-<<<<<<< HEAD
-            await self.agenraises(s_exc.BadSyntax, core.eval('inet:dns:a=(woot.com,1.2.3.4) $newp=.newp'))
-=======
             await self.agenraises(s_exc.NoSuchProp, core.eval('inet:dns:a=(woot.com,1.2.3.4) $newp=.newp'))
->>>>>>> a524619d
 
             # Vars can also be provided as tuple
             opts = {'vars': {'foo': ('hehe', 'haha')}}
