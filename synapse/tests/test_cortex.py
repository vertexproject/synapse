import synapse.exc as s_exc
import synapse.common as s_common
import synapse.tests.common as s_test

class CortexTest(s_test.SynTest):

    def test_onadd(self):

        with self.getTestCore() as core:

            with core.snap() as snap:

                func = s_test.CallBack()
                core.model.form('inet:ipv4').onAdd(func)

                node = snap.addNode('inet:ipv4', '1.2.3.4')
                self.eq(node.buid, func.args[0].buid)

    def test_adddata(self):

        data = ('foo', 'bar', 'baz')

        with self.getTestCore() as core:

            core.addFeedData('com.test.record', data)

            vals = []
            for node in core.eval('teststr'):
                vals.append(node.ndef[1])

            vals.sort()

            self.eq(vals, ('bar', 'baz', 'foo'))

    def test_indxchop(self):

        with self.getTestCore() as core:

            with core.snap() as snap:
                valu = 'a' * 257
                snap.addNode('teststr', valu)

                nodes = list(snap.getNodesBy('teststr', 'aa', cmpr='^='))
                self.len(1, nodes)

    def test_cell(self):

        data = ('foo', 'bar', 'baz')

        with self.getTestDmon(mirror='dmoncore') as dmon:

            core = dmon._getTestProxy('core')

            nodes = ((('inet:user', 'visi'), {}), )

            nodes = list(core.addNodes(nodes))
            self.len(1, nodes)

            nodes = list(core.getNodesBy('inet:user', 'visi'))
            self.len(1, nodes)
            self.eq('visi', nodes[0][0][1])

            opts = {'ndefs': [('inet:user', 'visi')]}

            nodes = list(core.eval('', opts=opts))

            self.len(1, nodes)
            self.eq('visi', nodes[0][0][1])

            core.addFeedData('com.test.record', data)

            # test the remote storm result counting API
            self.eq(0, core.count('pivtarg'))
            self.eq(1, core.count('inet:user'))

    def test_stormcmd(self):

        with self.getTestCore() as core:

            msgs = list(core.storm('|help'))
            self.printed(msgs, 'help: List available commands and a brief description for each.')

            msgs = list(core.storm('help'))
            self.printed(msgs, 'help: List available commands and a brief description for each.')

            list(core.eval('[ inet:user=visi inet:user=whippit ]'))

            self.len(2, list(core.eval('inet:user')))

            # test cmd as last text syntax
            self.len(1, list(core.eval('inet:user | limit 1')))

            # test cmd and trailing pipe syntax
            self.len(1, list(core.eval('inet:user | limit 1|')))

            # test cmd and trailing pipe and whitespace syntax
            self.len(1, list(core.eval('inet:user | limit 1    |     ')))

            # test cmd and trailing pipe and whitespace syntax
            self.len(2, list(core.eval('inet:user | limit 10 | [ +#foo.bar ]')))
            self.len(1, list(core.eval('inet:user | limit 10 | +inet:user=visi')))

            # test invalid option sytnax
            msgs = list(core.storm('inet:user | limit --woot'))
            self.printed(msgs, 'usage: limit [-h] count')
            self.len(0, [m for m in msgs if m[0] == 'node'])

    def test_onsetdel(self):

        with self.getTestCore() as core:

            with core.snap() as snap:

                func = s_test.CallBack()
                core.model.prop('inet:ipv4:loc').onSet(func)

                node = snap.addNode('inet:ipv4', '1.2.3.4')
                node.set('loc', 'US.  VA')

                self.eq(func.args[0].buid, node.buid)
                self.eq(func.args[1], '??')

                func = s_test.CallBack()
                core.model.prop('inet:ipv4:loc').onDel(func)

                node.pop('loc')

                self.eq(func.args[0].buid, node.buid)
                self.eq(func.args[1], 'us.va')

                self.none(node.get('loc'))

            with core.snap() as snap:
                node = snap.addNode('inet:ipv4', '1.2.3.4')
                self.none(node.get('loc'))

    def test_tags(self):

        with self.getTestCore() as core:

            with core.snap() as snap:

                snap.addNode('teststr', 'newp')

                node = snap.addNode('teststr', 'one')
                node.addTag('foo.bar', ('2016', '2017'))

                self.eq((1451606400000, 1483228800000), node.getTag('foo.bar', ('2016', '2017')))

                node1 = snap.addNode('testcomp', (10, 'hehe'))
                node1.addTag('foo.bar')

                self.nn(snap.getNodeByNdef(('syn:tag', 'foo')))
                self.nn(snap.getNodeByNdef(('syn:tag', 'foo.bar')))

            with core.snap() as snap:

                node = snap.getNodeByNdef(('teststr', 'one'))

                self.true(node.hasTag('foo'))
                self.true(node.hasTag('foo.bar'))

                self.raises(s_exc.NoSuchForm, list, snap.getNodesBy('noway#foo.bar'))

                self.len(2, list(snap.getNodesBy('#foo.bar')))
                self.len(1, list(snap.getNodesBy('teststr#foo.bar')))

            with core.snap() as snap:

                node = snap.addNode('teststr', 'one')

                node.delTag('foo')

                self.false(node.hasTag('foo'))
                self.false(node.hasTag('foo.bar'))

            with core.snap() as snap:

                node = snap.addNode('teststr', 'one')
                self.false(node.hasTag('foo'))
                self.false(node.hasTag('foo.bar'))

    def test_base_types(self):

        with self.getTestCore() as core:

            with core.snap() as snap:
                node = snap.addNode('testtype10', 'one')
                node.set('intprop', 21)

            with core.snap() as snap:
                node = snap.getNodeByNdef(('testtype10', 'one'))
                self.nn(node)
                self.eq(node.get('intprop'), 21)

        with self.getTestCore() as core:

            with core.snap() as snap:

                node = snap.addNode('testtype10', 'one')
                self.nn(node.get('.created'))

                nodes = list(snap.getNodesBy('.created', '2010', cmpr='>='))

                self.eq(node.get('intprop'), 20)
                self.eq(node.get('locprop'), '??')
                self.eq(node.get('strprop'), 'asdf')

                self.true(s_common.isguid(node.get('guidprop')))

                # add another node with default vals
                snap.addNode('testtype10', 'two')

                # modify default vals on initial node
                node.set('intprop', 21)
                node.set('strprop', 'qwer')
                node.set('locprop', 'us.va.reston')

                node = snap.addNode('testcomp', (33, 'THIRTY THREE'))

                self.eq(node.get('hehe'), 33)
                self.eq(node.get('haha'), 'thirty three')

                self.raises(s_exc.ReadOnlyProp, node.set, 'hehe', 80)

                self.none(snap.getNodeByNdef(('testauto', 'autothis')))

                props = {
                    'bar': ('testauto', 'autothis'),
                    'baz': ('testtype10:strprop', 'WOOT'),
                    'tick': '20160505',
                }
                node = snap.addNode('teststr', 'woot', props=props)
                self.eq(node.get('bar'), ('testauto', 'autothis'))
                self.eq(node.get('baz'), ('testtype10:strprop', 'woot'))
                self.eq(node.get('tick'), 1462406400000)

                nodes = list(snap.getNodesBy('teststr:tick', '20160505'))
                self.len(1, nodes)
                self.eq(nodes[0].ndef, ('teststr', 'woot'))

                # add some time range bumper nodes
                snap.addNode('teststr', 'toolow', props={'tick': '2015'})
                snap.addNode('teststr', 'toohigh', props={'tick': '2018'})

                # test a few time range syntax options...
                nodes = list(snap.getNodesBy('teststr:tick', '2016*'))
                self.len(1, nodes)
                self.eq(nodes[0].ndef, ('teststr', 'woot'))

                # test a few time range syntax options...
                nodes = list(snap.getNodesBy('teststr:tick', ('2016', '2017'), cmpr='*range='))
                self.len(1, nodes)
                self.eq(nodes[0].ndef, ('teststr', 'woot'))

                nodes = list(snap.getNodesBy('teststr:tick', ('2016', '2017'), cmpr='*range='))
                self.len(1, nodes)
                self.eq(nodes[0].ndef, ('teststr', 'woot'))

                self.nn(snap.getNodeByNdef(('testauto', 'autothis')))

                # test lifting by prop without value
                nodes = list(snap.getNodesBy('teststr:tick'))
                self.len(3, nodes)

            with core.snap() as snap:

                node = snap.addNode('testtype10', 'one')
                print(repr(node.pack()))
                self.eq(node.get('intprop'), 21)

                self.nn(node.get('.created'))

                nodes = list(snap.getNodesBy('teststr', 'too', cmpr='^='))
                self.len(2, nodes)

                # test loc prop prefix based lookup
                nodes = list(snap.getNodesBy('testtype10:locprop', 'us.va'))

                self.len(1, nodes)
                self.eq(nodes[0].ndef[1], 'one')

                nodes = list(snap.getNodesBy('testcomp', (33, 'thirty three')))

                self.len(1, nodes)

                self.eq(nodes[0].get('hehe'), 33)
                self.eq(nodes[0].ndef[1], (33, 'thirty three'))

    def test_pivprop(self):

        with self.getTestCore() as core:

            with core.snap() as snap:

                pivc = snap.addNode('pivcomp', ('woot', 'rofl'))
                self.eq(pivc.get('targ'), 'woot')

                pivt = snap.getNodeByNdef(('pivtarg', 'woot'))
                pivt.set('name', 'visi')
                self.nn(pivt)

            with core.snap() as snap:
                pivc = snap.getNodeByNdef(('pivcomp', ('woot', 'rofl')))
                self.eq(pivc.get('targ::name'), 'visi')

    def test_storm(self):

        with self.getTestCore() as core:

            # test some edit syntax
            for node in core.eval('[ testcomp=(10, haha) +#foo.bar -#foo.bar ]'):
                self.nn(node.getTag('foo'))
                self.none(node.getTag('foo.bar'))

            for node in core.eval('[ teststr="foo bar" :tick=2018]'):
                self.eq(1514764800000, node.get('tick'))
                self.eq('foo bar', node.ndef[1])

            for node in core.eval('teststr="foo bar" [ -:tick ]'):
                self.none(node.get('tick'))

            for node in core.eval('[ pivcomp=(foo,bar) ] -> pivtarg'):
                self.eq(node.ndef[0], 'pivtarg')
                self.eq(node.ndef[1], 'foo')

            for node in core.eval('pivcomp=(foo,bar) :targ -> pivtarg'):
                self.eq(node.ndef[0], 'pivtarg')
                self.eq(node.ndef[1], 'foo')

            nodes = sorted([n.pack() for n in core.eval('pivcomp=(foo,bar) -> pivtarg')])

            self.len(1, nodes)
            self.eq(nodes[0][0], ('pivtarg', 'foo'))

            nodes = sorted([n.pack() for n in core.eval('pivcomp=(foo,bar) -+> pivtarg')])

            self.len(2, nodes)
            self.eq(nodes[0][0], ('pivcomp', ('foo', 'bar')))
            self.eq(nodes[1][0], ('pivtarg', 'foo'))

            nodes = [n.pack() for n in core.eval('teststr="foo bar" +teststr')]
            self.len(1, nodes)

            nodes = [n.pack() for n in core.eval('teststr="foo bar" -teststr:tick')]
            self.len(1, nodes)

            qstr = 'teststr="foo bar" +teststr="foo bar" [ :tick=2015 ] +teststr:tick=2015'
            nodes = [n.pack() for n in core.eval(qstr)]
            self.len(1, nodes)

            ndef = ('testcomp', (10, 'haha'))
            opts = {'ndefs': (ndef,)}

            for node in core.eval('[-#foo]', opts=opts):
                self.none(node.getTag('foo'))

            def wind(func, text):
                return list(func(text))

            self.raises(s_exc.NoSuchOpt, wind, core.eval, '%foo=asdf')
            self.raises(s_exc.BadOptValu, wind, core.eval, '%limit=asdf')

            self.len(2, list(core.eval(('[ teststr=foo teststr=bar ]'))))
            self.len(1, list(core.eval(('teststr %limit=1'))))

            opts = {'vars': {'foo': 'bar'}}

            for node in core.eval('teststr=$foo', opts=opts):
                self.eq('bar', node.ndef[1])

    def test_feed_splice(self):

        iden = s_common.guid()

        with self.getTestCore() as core:

            offs = core.getFeedOffs(iden)
            self.eq(0, offs)

            mesg = ('node:add', {'ndef': ('teststr', 'foo')})
            offs = core.addFeedData('syn.splice', [mesg], seqn=(iden, offs))

            self.eq(1, offs)

            with core.snap() as snap:
                node = snap.getNodeByNdef(('teststr', 'foo'))
                self.nn(node)

            mesg = ('prop:set', {'ndef': ('teststr', 'foo'), 'prop': 'tick', 'valu': 200})
            offs = core.addFeedData('syn.splice', [mesg], seqn=(iden, offs))

            with core.snap() as snap:
                node = snap.getNodeByNdef(('teststr', 'foo'))
                self.eq(200, node.get('tick'))

            mesg = ('prop:del', {'ndef': ('teststr', 'foo'), 'prop': 'tick'})
            offs = core.addFeedData('syn.splice', [mesg], seqn=(iden, offs))

            with core.snap() as snap:
                node = snap.getNodeByNdef(('teststr', 'foo'))
                self.none(node.get('tick'))

            mesg = ('tag:add', {'ndef': ('teststr', 'foo'), 'tag': 'bar', 'valu': (200, 300)})
            offs = core.addFeedData('syn.splice', [mesg], seqn=(iden, offs))

            with core.snap() as snap:
                node = snap.getNodeByNdef(('teststr', 'foo'))
                self.eq((200, 300), node.getTag('bar'))

            mesg = ('tag:del', {'ndef': ('teststr', 'foo'), 'tag': 'bar'})
            offs = core.addFeedData('syn.splice', [mesg], seqn=(iden, offs))

            with core.snap() as snap:
                node = snap.getNodeByNdef(('teststr', 'foo'))
                self.none(node.getTag('bar'))

    def test_strict(self):

        with self.getTestCore() as core:

            with core.snap() as snap:

                node = snap.addNode('teststr', 'foo')

                self.raises(s_exc.NoSuchProp, node.set, 'newpnewp', 10)
                self.raises(s_exc.BadPropValu, node.set, 'tick', (20, 30))

                snap.strict = False

                self.none(snap.addNode('teststr', s_common.novalu))

                self.false(node.set('newpnewp', 10))
                self.false(node.set('tick', (20, 30)))

    def test_getcoremods(self):
        with self.getTestDmon(mirror='dmoncoreauth') as dmon:
            pconf = {'user': 'root', 'passwd': 'root'}
            with dmon._getTestProxy('core', **pconf) as core:
                mods = core.getCoreMods()
                mods = {k: v for k, v in mods}
                conf = mods.get('synapse.tests.utils.TestModule')
                self.nn(conf)
                self.eq(conf.get('key'), 'valu')

<<<<<<< HEAD
    def test_cell_splices(self):
=======
    def test_cortex_delnode(self):

        data = {}

        def onPropDel(node, oldv):
            data['prop:del'] = True
            self.eq(oldv, 100)

        def onNodeDel(node):
            data['node:del'] = True

        with self.getTestCore() as core:

            form = core.model.forms.get('teststr')

            form.onDel(onNodeDel)
            form.props.get('tick').onDel(onPropDel)

            with core.snap() as snap:

                targ = snap.addNode('pivtarg', 'foo')
                pivo = snap.addNode('pivcomp', ('foo', 'bar'))

                self.raises(s_exc.CantDelNode, targ.delete)

                tstr = snap.addNode('teststr', 'baz')
                tstr.set('tick', 100)

                buid = tstr.buid

                tstr.delete()

                self.true(data.get('prop:del'))
                self.true(data.get('node:del'))

                # confirm that the snap cache is clear
                self.none(snap.getNodeByBuid(tstr.buid))
                self.none(snap.getNodeByNdef(('teststr', 'baz')))

            with core.snap() as snap:

                # test that secondary props are gone at the row level...
                prop = snap.model.prop('teststr:tick')
                lops = prop.getLiftOps(100)
                self.len(0, list(snap.getLiftRows(lops)))

                # test that primary prop is gone at the row level...
                prop = snap.model.prop('teststr')
                lops = prop.getLiftOps('baz')
                self.len(0, list(snap.getLiftRows(lops)))

                # check that buid rows are gone...
                self.len(0, list(snap._getBuidProps(buid)))

                # final top level API check
                self.none(snap.getNodeByNdef(('teststr', 'baz')))

    def test_cortex_delnode_perms(self):

        with self.getTestDmon(mirror='dmoncoreauth') as dmon:

            pconf = {'user': 'root', 'passwd': 'root'}

            with dmon._getTestProxy('core', **pconf) as core:

                list(core.eval('sudo | [ cycle0=foo :cycle1=bar ]'))
                list(core.eval('sudo | [ cycle1=bar :cycle0=foo ]'))

                list(core.eval('sudo | [ teststr=foo +#lol ]'))

                # no perms and not elevated...
                self.raises(s_exc.AuthDeny, list, core.eval('teststr=foo | delnode'))

                rule = (True, ('node:del',))
                core.addAuthRule('root', rule)

                # should still deny because node has tag we can't delete
                self.raises(s_exc.AuthDeny, list, core.eval('teststr=foo | delnode'))

                rule = (True, ('tag:del', 'lol'))
                core.addAuthRule('root', rule)

                self.len(0, list(core.eval('teststr=foo | delnode')))

                self.raises(s_exc.CantDelNode, list, core.eval('cycle0=foo | delnode'))

                self.len(0, list(core.eval('cycle0=foo | delnode --force')))

    def test_cortex_sudo(self):

        with self.getTestDmon(mirror='dmoncoreauth') as dmon:

            pconf = {'user': 'root', 'passwd': 'root'}

            with dmon._getTestProxy('core', **pconf) as core:

                self.raises(s_exc.AuthDeny, list, core.eval('[ inet:ipv4=1.2.3.4 ]'))

                nodes = list(core.eval('sudo | [ inet:ipv4=1.2.3.4 ]'))
                self.len(1, nodes)

    def test_cortex_snap_cancel(self):

        with self.getTestCore() as core:

            with core.snap() as snap:
                snap.cancel()
                self.raises(s_exc.Canceled, snap.getNodeByNdef, ('teststr', 'foo'))

            with core.snap() as snap:

                snap.addNode('teststr', 'foo')
                snap.addNode('teststr', 'bar')

                genr = snap.getNodesBy('teststr')

                self.nn(next(genr))

                snap.cancel()

                self.raises(s_exc.Canceled, next, genr)

    def test_cortex_cell_splices(self):
>>>>>>> c1fb3c66

        with self.getTestDmon(mirror='dmoncoreauth') as dmon:

            pconf = {'user': 'root', 'passwd': 'root'}

            with dmon._getTestProxy('core', **pconf) as core:

                self.len(0, list(core.splices(0, 1000)))

                list(core.eval('sudo | [ teststr=foo ]'))

                self.ge(len(list(core.splices(0, 1000))), 2)

    def test_pivot_inout(self):

        with self.getTestCore() as core:

            list(core.eval('[ pivcomp=(foo,bar) :tick=2018 ]'))

            nodes = sorted([n.pack() for n in core.eval('pivcomp=(foo,bar) -> *')])

            self.len(2, nodes)
            self.eq(nodes[0][0], ('pivtarg', 'foo'))
            self.eq(nodes[1][0], ('teststr', 'bar'))

            nodes = sorted([n.pack() for n in core.eval('pivcomp=(foo,bar) -+> *')])

            self.len(3, nodes)
            self.eq(nodes[0][0], ('pivcomp', ('foo', 'bar')))
            self.eq(nodes[1][0], ('pivtarg', 'foo'))
            self.eq(nodes[2][0], ('teststr', 'bar'))

            nodes = sorted([n.pack() for n in core.eval('teststr=bar <- *')])

            self.len(1, nodes)
            self.eq(nodes[0][0], ('pivcomp', ('foo', 'bar')))

            nodes = sorted([n.pack() for n in core.eval('teststr=bar <+- *')])

            self.len(2, nodes)
            self.eq(nodes[0][0], ('pivcomp', ('foo', 'bar')))
            self.eq(nodes[1][0], ('teststr', 'bar'))

    def test_node_repr(self):

        with self.getTestCore() as core:

            with core.snap() as snap:

                node = snap.addNode('inet:ipv4', 0x01020304)
                self.eq('1.2.3.4', node.repr())

                node = snap.addNode('inet:dns:a', ('woot.com', 0x01020304))
                self.eq('1.2.3.4', node.repr('ipv4'))

    def test_coverage(self):

        # misc tests to increase code coverage
        with self.getTestCore() as core:

            node = (('teststr', 'foo'), {})

            list(core.addNodes((node,)))

            self.nn(core.getNodeByNdef(('teststr', 'foo')))<|MERGE_RESOLUTION|>--- conflicted
+++ resolved
@@ -443,9 +443,6 @@
                 self.nn(conf)
                 self.eq(conf.get('key'), 'valu')
 
-<<<<<<< HEAD
-    def test_cell_splices(self):
-=======
     def test_cortex_delnode(self):
 
         data = {}
@@ -569,7 +566,6 @@
                 self.raises(s_exc.Canceled, next, genr)
 
     def test_cortex_cell_splices(self):
->>>>>>> c1fb3c66
 
         with self.getTestDmon(mirror='dmoncoreauth') as dmon:
 
