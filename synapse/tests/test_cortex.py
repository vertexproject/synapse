--- conflicted
+++ resolved
@@ -6288,63 +6288,6 @@
             msgs = await core.stormlist('cron.list')
             self.stormIsInPrint('$lib.print(woot)', msgs)
 
-<<<<<<< HEAD
-    async def test_cortex_migrationmode(self):
-        async with self.getTestCore() as core:
-            async with core.getLocalProxy(user='root') as prox:
-
-                await prox.addUser('fred', passwd='secret')
-
-                self.true(core.agenda.enabled)
-                self.true(core.trigson)
-
-                # add triggers
-                # node:add case
-                tdef = {'cond': 'node:add', 'form': 'test:str', 'storm': '[ test:int=1 ]'}
-                await core.view.addTrigger(tdef)
-                await core.nodes('[ test:str=foo ]')
-                self.len(1, await core.nodes('test:int'))
-
-                # node:del case
-                tdef = {'cond': 'node:del', 'storm': '[ test:int=2 ]', 'form': 'test:str'}
-                await core.view.addTrigger(tdef)
-                await core.nodes('test:str=foo | delnode')
-                self.len(2, await core.nodes('test:int'))
-
-                # tag:add case
-                tdef = {'cond': 'tag:add', 'storm': '[ test:int=3 ]', 'tag': 'footag'}
-                await core.view.addTrigger(tdef)
-                await core.nodes('[ test:str=foo +#footag ]')
-                self.len(3, await core.nodes('test:int'))
-
-                # enable migration mode
-                await prox.enableMigrationMode()
-
-                self.false(core.agenda.enabled)
-                self.false(core.trigson)
-
-                # check that triggers don't fire
-                await core.nodes('test:int | delnode')
-                await core.nodes('[test:str=foo] [+#footag] | delnode')
-                self.len(0, await core.nodes('test:int'))
-
-                # disable migration mode
-                await prox.disableMigrationMode()
-
-                self.true(core.agenda.enabled)
-                self.true(core.trigson)
-
-                # check that triggers fire
-                await core.nodes('[test:str=foo] [+#footag] | delnode')
-                self.len(3, await core.nodes('test:int'))
-
-            async with core.getLocalProxy(user='fred') as prox:
-                # non-admin cannot enable/disable migration mode
-                await self.asyncraises(s_exc.AuthDeny, prox.enableMigrationMode())
-                await self.asyncraises(s_exc.AuthDeny, prox.disableMigrationMode())
-
-=======
->>>>>>> d4ce23ba
     async def test_cortex_behold(self):
         async with self.getTestCore() as core:
             async with core.getLocalProxy() as prox:
