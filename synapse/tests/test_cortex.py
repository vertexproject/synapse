import time
import asyncio

from unittest.mock import patch

import synapse.exc as s_exc
import synapse.glob as s_glob
import synapse.common as s_common
import synapse.cortex as s_cortex
import synapse.telepath as s_telepath
import synapse.datamodel as s_datamodel

import synapse.lib.coro as s_coro
import synapse.lib.node as s_node
import synapse.lib.msgpack as s_msgpack

import synapse.tests.utils as s_t_utils
from synapse.tests.utils import alist

class CortexTest(s_t_utils.SynTest):

    async def test_cortex_prop_pivot(self):

        async with self.getTestCore() as core:

            async with await core.snap() as snap:
                await snap.addNode('inet:dns:a', ('woot.com', '1.2.3.4'))

            nodes = [n.pack() async for n in core.eval('inet:dns:a :ipv4 -> *')]
            self.len(1, nodes)
            self.eq(nodes[0][0], ('inet:ipv4', 0x01020304))

            # 3: init + inet:ipv4 + fini
            await self.agenlen(3, core.streamstorm('inet:dns:a :ipv4 -> *'))

    async def test_cortex_of_the_future(self):

        # test "future/ongoing" time stamp.
        async with self.getTestCore() as core:

            async with await core.snap() as snap:

                node = await snap.addNode('test:str', 'foo')
                await node.addTag('lol', valu=('2015', '?'))

                self.eq((1420070400000, 0x7fffffffffffffff), node.getTag('lol'))

            nodes = [n.pack() async for n in core.eval('test:str=foo +#lol@=2014')]
            self.len(0, nodes)

            nodes = [n.pack() async for n in core.eval('test:str=foo +#lol@=2016')]
            self.len(1, nodes)

    async def test_cortex_noderefs(self):

        async with self.getTestCore() as core:

            sorc = s_common.guid()

            async with await core.snap() as snap:

                node = await snap.addNode('inet:dns:a', ('woot.com', '1.2.3.4'))

                refs = dict(node.getNodeRefs())

                self.eq(refs.get('fqdn'), ('inet:fqdn', 'woot.com'))
                self.eq(refs.get('ipv4'), ('inet:ipv4', 0x01020304))

                await node.seen('now', source=sorc)

            opts = {'vars': {'sorc': sorc}}
            nodes = [n.pack() async for n in core.eval('meta:seen:source=$sorc -> *', opts=opts)]

            self.len(2, nodes)
            self.true('inet:dns:a' in [n[0][0] for n in nodes])

            opts = {'vars': {'sorc': sorc}}
            nodes = [n.pack() async for n in core.eval('meta:seen:source=$sorc :node -> *', opts=opts)]

            self.len(1, nodes)
            self.true('inet:dns:a' in [n[0][0] for n in nodes])

    async def test_cortex_iter_props(self):

        async with self.getTestCore() as core:

            async with await core.snap() as snap:

                props = {'asn': 10, '.seen': '2016'}
                node = await snap.addNode('inet:ipv4', 0x01020304, props=props)
                self.eq(node.get('asn'), 10)

                props = {'asn': 20, '.seen': '2015'}
                node = await snap.addNode('inet:ipv4', 0x05050505, props=props)
                self.eq(node.get('asn'), 20)

            # rows are (buid, valu) tuples
            layr = core.view.layers[0]
            rows = await alist(layr.iterPropRows('inet:ipv4', 'asn'))

            self.eq((10, 20), tuple(sorted([row[1] for row in rows])))

            # rows are (buid, valu) tuples
            rows = await alist(layr.iterUnivRows('.seen'))

            ivals = ((1420070400000, 1420070400001), (1451606400000, 1451606400001))
            self.eq(ivals, tuple(sorted([row[1] for row in rows])))

    async def test_cortex_lift_regex(self):
        async with self.getTestCore() as core:
            core.model.addUnivProp('favcolor', ('str', {}), {})

            async with await core.snap() as snap:
                await snap.addNode('test:str', 'hezipha', props={'.favcolor': 'red'})
                await snap.addNode('test:comp', (20, 'lulzlulz'))

            self.len(0, await alist(core.eval('test:comp:haha~="^zerg"')))
            self.len(1, await alist(core.eval('test:comp:haha~="^lulz"')))

            self.len(1, await alist(core.eval('test:str~="zip"')))
            self.len(1, await alist(core.eval('test:str~="zip"')))
            self.len(1, await alist(core.eval('.favcolor~="^r"')))

    @s_glob.synchelp
    async def test_feed_conf(self):

        async with self.getTestCryo() as cryo:

            host, port = await cryo.dmon.listen('tcp://127.0.0.1:0/')

            cryo.insecure = True

            tname = 'tank:blahblah'
            #host, port = dst_dmon.addr
            tank_addr = f'tcp://{host}:{port}/*/{tname}'

            recs = ['a', 'b', 'c']

            conf = {
                'feeds': [
                    {'type': 'com.test.record',
                     'cryotank': tank_addr,
                     'size': 1,
                     }
                ],
            }

            # initialize the tank and get his iden
            async with await s_telepath.openurl(tank_addr) as tank:
                iden = await tank.iden()

            # Spin up a source core configured to eat data from the cryotank
            with self.getTestDir() as dirn:

                async with self.getTestCore(dirn=dirn, conf=conf) as core:

                    waiter = core.waiter(3, 'core:feed:loop')

                    async with await s_telepath.openurl(tank_addr) as tank:
                        await tank.puts(recs)
                    # self.true(evt.wait(3))
                    self.true(await waiter.wait(4))

                    offs = await core.view.layers[0].getOffset(iden)
                    self.eq(offs, 3)
                    await self.agenlen(3, core.storm('test:str'))

    async def test_cortex_coreinfo(self):

        async with self.getTestCoreAndProxy() as (core, prox):

            coreinfo = await prox.getCoreInfo()

            for field in ('version', 'modeldef', 'stormcmds'):
                self.isin(field, coreinfo)

    async def test_cortex_model_dict(self):

        async with self.getTestCoreAndProxy() as (core, prox):

            model = await prox.getModelDict()

            tnfo = model['types'].get('inet:ipv4')

            self.nn(tnfo)
            self.eq(tnfo['info']['doc'], 'An IPv4 address.')

            fnfo = model['forms'].get('inet:ipv4')
            self.nn(fnfo)

            pnfo = fnfo['props'].get('asn')

            self.nn(pnfo)
            self.eq(pnfo['type'][0], 'inet:asn')

    async def test_storm_graph(self):

        async with self.getTestCoreAndProxy() as (core, prox):

            await prox.addNode('inet:dns:a', ('woot.com', '1.2.3.4'))

            opts = {'graph': True}
            nodes = [n async for n in prox.eval('inet:dns:a', opts=opts)]

            self.len(5, nodes)

            for node in nodes:
                if node[0][0] == 'inet:dns:a':
                    edges = node[1]['path']['edges']
                    idens = list(sorted(e[0] for e in edges))
                    self.eq(idens, ('20153b758f9d5eaaa38e4f4a65c36da797c3e59e549620fa7c4895e1a920991f', 'd7fb3ae625e295c9279c034f5d91a7ad9132c79a9c2b16eecffc8d1609d75849'))

    @s_glob.synchelp
    async def test_splice_cryo(self):

        async with self.getTestCryo() as cryo:

            host, port = await cryo.dmon.listen('tcp://127.0.0.1:0/')
            tank_addr = f'tcp://{host}:{port}/*/tank:blahblah'

            # Spin up a source core configured to send splices to dst core
            with self.getTestDir() as dirn:
                conf = {
                    'splice:cryotank': tank_addr,
                }
                async with self.getTestCore(dirn=dirn, conf=conf) as src_core:

                    waiter = src_core.waiter(2, 'core:splice:cryotank:sent')
                    # Form a node and make sure that it exists
                    async with await src_core.snap() as snap:
                        await snap.addNode('test:str', 'teehee')
                        self.nn(await snap.getNodeByNdef(('test:str', 'teehee')))

                    await waiter.wait(timeout=3)
                    await src_core.fini()
                    await src_core.waitfini()

            # Now that the src core is closed, make sure that the splice exists in the tank
            tank = cryo.tanks.get('tank:blahblah')
            slices = [x async for x in tank.slice(0, size=1000)]
            # # TestModule creates one node and 3 splices
            self.len(3 + 2, slices)

            slices = slices[3:]
            data = slices[0]
            self.isinstance(data[1], tuple)
            self.len(2, data[1])
            self.eq(data[1][0], 'node:add')
            self.eq(data[1][1].get('ndef'), ('test:str', 'teehee'))
            self.nn(data[1][1].get('user'))
            self.ge(data[1][1].get('time'), 0)

            data = slices[1]
            self.isinstance(data[1], tuple)
            self.len(2, data[1])
            self.eq(data[1][0], 'prop:set')
            self.eq(data[1][1].get('ndef'), ('test:str', 'teehee'))
            self.eq(data[1][1].get('prop'), '.created')
            self.ge(data[1][1].get('valu'), 0)
            self.none(data[1][1].get('oldv'))
            self.nn(data[1][1].get('user'))
            self.ge(data[1][1].get('time'), 0)

    async def test_splice_sync(self):

        # Save off the alternative write layer because we only want the source cortex to use that
        #saved_alt, self.alt_write_layer = self.alt_write_layer, None
        async with self.getTestCore() as core0:
            evt = asyncio.Event()

            def onAdd(node):
                evt.set()

            core0.model.form('test:str').onAdd(onAdd)

            # Spin up a source core configured to send splices to dst core
            conf = {
                'splice:sync': core0.getLocalUrl(),
            }
            async with self.getTestCore(conf=conf) as core1:

                # Form a node and make sure that it exists
                waiter = core1.waiter(2, 'core:splice:sync:sent')
                async with await core1.snap() as snap:
                    await snap.addNode('test:str', 'teehee')
                    self.nn(await snap.getNodeByNdef(('test:str', 'teehee')))

                await waiter.wait(timeout=5)

            self.true(await s_coro.event_wait(evt, timeout=3))

            # Now that the src core is closed, make sure that the node exists
            # in the dst core without creating it
            async with await core0.snap() as snap:
                node = await snap.getNodeByNdef(('test:str', 'teehee'))
                self.eq(node.ndef, ('test:str', 'teehee'))

    async def test_onadd(self):
        arg_hit = {}

        async def testcb(node):
            arg_hit['hit'] = node

        async with self.getTestCore() as core:

            async with await core.snap() as snap:

                core.model.form('inet:ipv4').onAdd(testcb)

                node = await snap.addNode('inet:ipv4', '1.2.3.4')
                self.eq(node, arg_hit.get('hit'))

                arg_hit['hit'] = None
                core.model.form('inet:ipv4').offAdd(testcb)
                node = await snap.addNode('inet:ipv4', '1.2.3.5')
                self.none(arg_hit.get('hit'))

    async def test_adddata(self):

        data = ('foo', 'bar', 'baz')

        async with self.getTestCore() as core:

            await core.addFeedData('com.test.record', data)

            vals = [node.ndef[1] async for node in core.eval('test:str')]

            vals.sort()

            self.eq(vals, ('bar', 'baz', 'foo'))

    async def test_indxchop(self):

        async with self.getTestCore() as core:

            async with await core.snap() as snap:
                valu = 'a' * 257
                await snap.addNode('test:str', valu)

                nodes = await alist(snap.getNodesBy('test:str', 'aa', cmpr='^='))
                self.len(1, nodes)

    async def test_cell(self):

        data = ('foo', 'bar', 'baz')

        async with self.getTestCoreAndProxy() as (core, proxy):

            nodes = ((('inet:user', 'visi'), {}), )

            nodes = await alist(proxy.addNodes(nodes))
            self.len(1, nodes)

            nodes = await alist(proxy.getNodesBy('inet:user', 'visi'))
            self.len(1, nodes)
            self.eq('visi', nodes[0][0][1])

            node = await proxy.addNode('test:str', 'foo')

            pack = await proxy.addNodeTag(node[1].get('iden'), '#foo.bar')
            self.eq(pack[1]['tags'].get('foo.bar'), (None, None))

            pack = await proxy.setNodeProp(node[1].get('iden'), 'tick', '2015')
            self.eq(pack[1]['props'].get('tick'), 1420070400000)

            self.len(1, await alist(proxy.eval('test:str#foo.bar')))
            self.len(1, await alist(proxy.eval('test:str:tick=2015')))

            await proxy.delNodeTag(node[1].get('iden'), '#foo.bar')
            self.len(0, await alist(proxy.eval('test:str#foo.bar')))

            opts = {'ndefs': [('inet:user', 'visi')]}

            nodes = await alist(proxy.eval('', opts=opts))

            self.len(1, nodes)
            self.eq('visi', nodes[0][0][1])

            await proxy.addFeedData('com.test.record', data)

            # test the remote storm result counting API
            self.eq(0, await proxy.count('test:pivtarg'))
            self.eq(1, await proxy.count('inet:user'))

    async def test_stormcmd(self):

        async with self.getTestCoreAndProxy() as (realcore, core):

            msgs = await alist(core.storm('|help'))
            self.printed(msgs, 'help: List available commands and a brief description for each.')

            msgs = await alist(core.storm('help'))
            self.printed(msgs, 'help: List available commands and a brief description for each.')

            await alist(core.eval('[ inet:user=visi inet:user=whippit ]'))

            await self.agenlen(2, core.eval('inet:user'))

            # test cmd as last text syntax
            await self.agenlen(1, core.eval('inet:user | limit 1'))

            await self.agenlen(1, core.eval('inet:user | limit 1      '))

            # test cmd and trailing pipe and whitespace syntax
            await self.agenlen(2, core.eval('inet:user | limit 10 | [ +#foo.bar ]'))
            await self.agenlen(1, core.eval('inet:user | limit 10 | +inet:user=visi'))

            # test invalid option syntax
            msgs = await alist(core.storm('inet:user | limit --woot'))
            self.printed(msgs, 'usage: limit [-h] count')
            self.len(0, [m for m in msgs if m[0] == 'node'])

    async def test_onsetdel(self):

        args_hit = None

        async def test_cb(*args):
            nonlocal args_hit
            args_hit = args

        async with self.getTestCore() as core:

            async with await core.snap() as snap:

                core.model.prop('inet:ipv4:loc').onSet(test_cb)

                node = await snap.addNode('inet:ipv4', '1.2.3.4')
                await node.set('loc', 'US.  VA')

                self.eq(args_hit, [node, '??'])

                args_hit = None
                core.model.prop('inet:ipv4:loc').onDel(test_cb)

                await node.pop('loc')
                self.eq(args_hit, [node, 'us.va'])

                self.none(node.get('loc'))

            async with await core.snap() as snap:
                node = await snap.addNode('inet:ipv4', '1.2.3.4')
                self.none(node.get('loc'))

    async def test_tags(self):

        async with self.getTestCore() as core:

            async with await core.snap() as snap:

                await snap.addNode('test:str', 'newp')

                node = await snap.addNode('test:str', 'one')
                await node.addTag('foo.bar', ('2016', '2017'))

                self.eq((1451606400000, 1483228800000), node.getTag('foo.bar', ('2016', '2017')))

                node1 = await snap.addNode('test:comp', (10, 'hehe'))
                await node1.addTag('foo.bar')

                self.nn(await snap.getNodeByNdef(('syn:tag', 'foo')))
                self.nn(await snap.getNodeByNdef(('syn:tag', 'foo.bar')))

            async with await core.snap() as snap:

                node = await snap.getNodeByNdef(('test:str', 'one'))

                self.true(node.hasTag('foo'))
                self.true(node.hasTag('foo.bar'))

                await self.agenraises(s_exc.NoSuchForm, snap.getNodesBy('noway#foo.bar'))

                self.len(2, await alist(snap.getNodesBy('#foo.bar')))
                self.len(1, await alist(snap.getNodesBy('test:str#foo.bar')))

            async with await core.snap() as snap:

                node = await snap.addNode('test:str', 'one')

                await node.delTag('foo')

                self.false(node.hasTag('foo'))
                self.false(node.hasTag('foo.bar'))

            async with await core.snap() as snap:

                node = await snap.addNode('test:str', 'one')
                self.false(node.hasTag('foo'))
                self.false(node.hasTag('foo.bar'))

    async def test_base_types1(self):

        async with self.getTestCore() as core:

            async with await core.snap() as snap:
                node = await snap.addNode('test:type10', 'one')
                await node.set('intprop', 21)

            async with await core.snap() as snap:
                node = await snap.getNodeByNdef(('test:type10', 'one'))
                self.nn(node)
                self.eq(node.get('intprop'), 21)

    async def test_base_types2(self):

        async with self.getTestCore() as core:

            # Test some default values
            async with await core.snap() as snap:

                node = await snap.addNode('test:type10', 'one')
                self.nn(node.get('.created'))
                created = node.reprs().get('.created')

                self.eq(node.get('intprop'), 20)
                self.eq(node.get('locprop'), '??')
                self.eq(node.get('strprop'), 'asdf')

                self.true(s_common.isguid(node.get('guidprop')))

            # open a new snap, commiting the previous snap and do some lifts by univ prop
            async with await core.snap() as snap:

                nodes = await alist(snap.getNodesBy('.created', ))
                self.len(1 + 1, nodes)

                nodes = await alist(snap.getNodesBy('.created', node.get('.created')))
                self.len(1, nodes)

                nodes = await alist(snap.getNodesBy('.created', '2010', cmpr='>='))
                self.len(1 + 1, nodes)

                nodes = await alist(snap.getNodesBy('.created', ('2010', '3001'), cmpr='*range='))
                self.len(1 + 1, nodes)

                nodes = await alist(snap.getNodesBy('.created', ('2010', '?'), cmpr='*range='))
                self.len(1 + 1, nodes)

                await self.agenlen(2, core.eval('.created'))
                await self.agenlen(1, core.eval(f'.created="{created}"'))
                await self.agenlen(2, core.eval('.created>2010'))
                await self.agenlen(0, core.eval('.created<2010'))
                # The year the monolith returns
                await self.agenlen(2, core.eval('.created*range=(2010, 3001)'))
                await self.agenlen(2, core.eval('.created*range=("2010", "?")'))

            # The .created time is ro
            await self.asyncraises(s_exc.ReadOnlyProp, core.eval(f'.created="{created}" [.created=3001]').list())

            # Open another snap to test some more default value behavior
            async with await core.snap() as snap:
                # Grab an updated reference to the first node
                node = (await alist(snap.getNodesBy('test:type10', 'one')))[0]
                # add another node with default vals
                await snap.addNode('test:type10', 'two')

                # modify default vals on initial node
                await node.set('intprop', 21)
                await node.set('strprop', 'qwer')
                await node.set('locprop', 'us.va.reston')

                node = await snap.addNode('test:comp', (33, 'THIRTY THREE'))

                self.eq(node.get('hehe'), 33)
                self.eq(node.get('haha'), 'thirty three')

                await self.asyncraises(s_exc.ReadOnlyProp, node.set('hehe', 80))

                self.none(await snap.getNodeByNdef(('test:auto', 'autothis')))

                props = {
                    'bar': ('test:auto', 'autothis'),
                    'baz': ('test:type10:strprop', 'WOOT'),
                    'tick': '20160505',
                }
                node = await snap.addNode('test:str', 'woot', props=props)
                self.eq(node.get('bar'), ('test:auto', 'autothis'))
                self.eq(node.get('baz'), ('test:type10:strprop', 'woot'))
                self.eq(node.get('tick'), 1462406400000)

                nodes = await alist(snap.getNodesBy('test:str:tick', '20160505'))
                self.len(1, nodes)
                self.eq(nodes[0].ndef, ('test:str', 'woot'))

                # add some time range bumper nodes
                await snap.addNode('test:str', 'toolow', props={'tick': '2015'})
                await snap.addNode('test:str', 'toohigh', props={'tick': '2018'})

                # test a few time range syntax options...
                nodes = await alist(snap.getNodesBy('test:str:tick', '2016*'))
                self.len(1, nodes)
                self.eq(nodes[0].ndef, ('test:str', 'woot'))

                # test a few time range syntax options...
                nodes = await alist(snap.getNodesBy('test:str:tick', ('2016', '2017'), cmpr='*range='))
                self.len(1, nodes)
                self.eq(nodes[0].ndef, ('test:str', 'woot'))

                nodes = await alist(snap.getNodesBy('test:str:tick', ('2016', '2017'), cmpr='*range='))
                self.len(1, nodes)
                self.eq(nodes[0].ndef, ('test:str', 'woot'))

                self.nn(await snap.getNodeByNdef(('test:auto', 'autothis')))

                # test lifting by prop without value
                nodes = await alist(snap.getNodesBy('test:str:tick'))
                self.len(3, nodes)

            async with await core.snap() as snap:

                node = await snap.addNode('test:type10', 'one')
                self.eq(node.get('intprop'), 21)

                self.nn(node.get('.created'))

                nodes = await alist(snap.getNodesBy('test:str', 'too', cmpr='^='))
                self.len(2, nodes)

                # test loc prop prefix based lookup
                nodes = await alist(snap.getNodesBy('test:type10:locprop', 'us.va', cmpr='^='))

                self.len(1, nodes)
                self.eq(nodes[0].ndef[1], 'one')

                nodes = await alist(snap.getNodesBy('test:comp', (33, 'thirty three')))

                self.len(1, nodes)

                self.eq(nodes[0].get('hehe'), 33)
                self.eq(nodes[0].ndef[1], (33, 'thirty three'))

    async def test_eval(self):
        ''' Cortex.eval test '''

        async with self.getTestCore() as core:

            # test some edit syntax
            async for node in core.eval('[ test:comp=(10, haha) +#foo.bar -#foo.bar ]'):
                self.nn(node.getTag('foo'))
                self.none(node.getTag('foo.bar'))

            async for node in core.eval('[ test:str="foo bar" :tick=2018]'):
                self.eq(1514764800000, node.get('tick'))
                self.eq('foo bar', node.ndef[1])

            async for node in core.eval('test:str="foo bar" [ -:tick ]'):
                self.none(node.get('tick'))

            async for node in core.eval('[test:guid="*" :tick=2001]'):
                self.true(s_common.isguid(node.ndef[1]))
                self.nn(node.get('tick'))

            nodes = [n.pack() async for n in core.eval('test:str="foo bar" +test:str')]
            self.len(1, nodes)

            nodes = [n.pack() async for n in core.eval('test:str="foo bar" -test:str:tick')]
            self.len(1, nodes)

            qstr = 'test:str="foo bar" +test:str="foo bar" [ :tick=2015 ] +test:str:tick=2015'
            nodes = [n.pack() async for n in core.eval(qstr)]
            self.len(1, nodes)

            # Seed new nodes via nodedesf
            ndef = ('test:comp', (10, 'haha'))
            opts = {'ndefs': (ndef,)}
            # Seed nodes in the query with ndefs
            async for node in core.eval('[-#foo]', opts=opts):
                self.none(node.getTag('foo'))

            # Seed nodes in the query with idens
            opts = {'idens': (nodes[0][1].get('iden'),)}
            nodes = await alist(core.eval('', opts=opts))
            self.len(1, nodes)
            self.eq(nodes[0].pack()[0], ('test:str', 'foo bar'))

            # Seed nodes in the query invalid idens
            opts = {'idens': ('deadb33f',)}
            await self.agenraises(s_exc.NoSuchIden, core.eval('', opts=opts))

            # Test and/or/not
            await alist(core.eval('[test:comp=(1, test) +#meep.morp +#bleep.blorp +#cond]'))
            await alist(core.eval('[test:comp=(2, test) +#meep.morp +#bleep.zlorp +#cond]'))
            await alist(core.eval('[test:comp=(3, foob) +#meep.gorp +#bleep.zlorp +#cond]'))

            q = 'test:comp +(:hehe<2 and :haha=test)'
            self.len(1, await alist(core.eval(q)))

            q = 'test:comp +(:hehe<2 and :haha=foob)'
            self.len(0, await alist(core.eval(q)))

            q = 'test:comp +(:hehe<2 or :haha=test)'
            self.len(2, await alist(core.eval(q)))

            q = 'test:comp +(:hehe<2 or :haha=foob)'
            self.len(2, await alist(core.eval(q)))

            q = 'test:comp +(:hehe<2 or #meep.gorp)'
            self.len(2, await alist(core.eval(q)))
            # TODO Add not tests

            await self.agenraises(s_exc.NoSuchOpt, core.eval('%foo=asdf'))
            await self.agenraises(s_exc.BadOptValu, core.eval('%limit=asdf'))
            await self.agenraises(s_exc.NoSuchCmpr, core.eval('test:str*near=newp'))
            await self.agenraises(s_exc.NoSuchCmpr, core.eval('test:str +test:str@=2018'))
            await self.agenraises(s_exc.BadStormSyntax, core.eval('test:str +#test*near=newp'))
            await self.agenraises(s_exc.NoSuchCmpr, core.eval('test:str +test:str:tick*near=newp'))
            await self.agenraises(s_exc.BadStormSyntax, core.eval(' | | '))
            await self.agenraises(s_exc.BadStormSyntax, core.eval('[-test:str]'))
            # Scrape is not a default behavior
            await self.agenraises(s_exc.BadStormSyntax, core.eval('pennywise@vertex.link'))

            await self.agenlen(2, core.eval(('[ test:str=foo test:str=bar ]')))
            await self.agenlen(1, core.eval(('test:str %limit=1')))

            opts = {'vars': {'foo': 'bar'}}

            async for node in core.eval('test:str=$foo', opts=opts):
                self.eq('bar', node.ndef[1])

    async def test_remote_storm(self):

        # Remote storm test paths
        async with self.getTestCoreAndProxy() as (realcore, core):
                # Storm logging
            with self.getAsyncLoggerStream('synapse.cortex', 'Executing storm query {help ask} as [root]') \
                    as stream:
                await alist(core.storm('help ask'))
                self.true(await stream.wait(4))
            # Bad syntax
            mesgs = await alist(core.storm(' | | | '))
            self.len(0, [mesg for mesg in mesgs if mesg[0] == 'init'])
            self.len(1, [mesg for mesg in mesgs if mesg[0] == 'fini'])
            mesgs = [mesg for mesg in mesgs if mesg[0] == 'err']
            self.len(1, mesgs)
            enfo = mesgs[0][1]
            self.eq(enfo[0], 'BadStormSyntax')

    async def test_feed_splice(self):

        iden = s_common.guid()

        async with self.getTestCore() as core:

            offs = await core.getFeedOffs(iden)
            self.eq(0, offs)

            mesg = ('node:add', {'ndef': ('test:str', 'foo')})
            offs = await core.addFeedData('syn.splice', [mesg], seqn=(iden, offs))

            self.eq(1, offs)

            async with await core.snap() as snap:
                node = await snap.getNodeByNdef(('test:str', 'foo'))
                self.nn(node)

            mesg = ('prop:set', {'ndef': ('test:str', 'foo'), 'prop': 'tick', 'valu': 200})
            offs = await core.addFeedData('syn.splice', [mesg], seqn=(iden, offs))

            async with await core.snap() as snap:
                node = await snap.getNodeByNdef(('test:str', 'foo'))
                self.eq(200, node.get('tick'))

            mesg = ('prop:del', {'ndef': ('test:str', 'foo'), 'prop': 'tick'})
            offs = await core.addFeedData('syn.splice', [mesg], seqn=(iden, offs))

            async with await core.snap() as snap:
                node = await snap.getNodeByNdef(('test:str', 'foo'))
                self.none(node.get('tick'))

            mesg = ('tag:add', {'ndef': ('test:str', 'foo'), 'tag': 'bar', 'valu': (200, 300)})
            offs = await core.addFeedData('syn.splice', [mesg], seqn=(iden, offs))

            async with await core.snap() as snap:
                node = await snap.getNodeByNdef(('test:str', 'foo'))
                self.eq((200, 300), node.getTag('bar'))

            mesg = ('tag:del', {'ndef': ('test:str', 'foo'), 'tag': 'bar'})
            offs = await core.addFeedData('syn.splice', [mesg], seqn=(iden, offs))

            async with await core.snap() as snap:
                node = await snap.getNodeByNdef(('test:str', 'foo'))
                self.none(node.getTag('bar'))

    async def test_splice_generation(self):

        async with self.getTestCore() as core:

            await alist(core.eval('[test:str=hello]'))
            await alist(core.eval('test:str=hello [:tick="2001"]'))
            await alist(core.eval('test:str=hello [:tick="2002"]'))
            await alist(core.eval('test:str [+#foo.bar]'))
            await alist(core.eval('test:str [+#foo.bar=(2000,2002)]'))
            await alist(core.eval('test:str [+#foo.bar=(2000,20020601)]'))
            await alist(core.eval('test:str [-#foo]'))
            await alist(core.eval('test:str [-:tick]'))
            await alist(core.eval('test:str | delnode --force'))

            _splices = await alist(core.view.layers[0].splices(0, 10000))
            splices = []
            # strip out user and time
            for splice in _splices:
                splice[1].pop('user', None)
                splice[1].pop('time', None)
                splice[1].pop('prov', None)
                splices.append(splice)

            # Ensure the splices are unique
            self.len(len(splices), {s_msgpack.en(s) for s in splices})

            # Check to ensure a few expected splices exist
            mesg = ('node:add', {'ndef': ('test:str', 'hello')})
            self.isin(mesg, splices)

            mesg = ('prop:set', {'ndef': ('test:str', 'hello'), 'prop': 'tick', 'valu': 978307200000})
            self.isin(mesg, splices)

            mesg = ('prop:set',
                    {'ndef': ('test:str', 'hello'), 'prop': 'tick', 'valu': 1009843200000, 'oldv': 978307200000})
            self.isin(mesg, splices)

            mesg = ('tag:add', {'ndef': ('test:str', 'hello'), 'tag': 'foo', 'valu': (None, None)})
            self.isin(mesg, splices)

            mesg = ('tag:add', {'ndef': ('test:str', 'hello'), 'tag': 'foo.bar', 'valu': (None, None)})
            self.isin(mesg, splices)

            mesg = ('tag:add', {'ndef': ('test:str', 'hello'), 'tag': 'foo.bar', 'valu': (946684800000, 1009843200000)})
            self.isin(mesg, splices)

            mesg = ('tag:add', {'ndef': ('test:str', 'hello'), 'tag': 'foo.bar', 'valu': (946684800000, 1022889600000)})
            self.isin(mesg, splices)

            mesg = ('tag:del', {'ndef': ('test:str', 'hello'), 'tag': 'foo', 'valu': (None, None)})
            self.isin(mesg, splices)

            mesg = ('prop:del', {'ndef': ('test:str', 'hello'), 'prop': 'tick', 'valu': 1009843200000})
            self.isin(mesg, splices)

            mesg = ('node:del', {'ndef': ('test:str', 'hello')})
            self.isin(mesg, splices)

    async def test_strict(self):

        async with self.getTestCore() as core:

            async with await core.snap() as snap:

                node = await snap.addNode('test:str', 'foo')

                await self.asyncraises(s_exc.NoSuchProp, node.set('newpnewp', 10))
                await self.asyncraises(s_exc.BadPropValu, node.set('tick', (20, 30)))

                snap.strict = False

                self.none(await snap.addNode('test:str', s_common.novalu))

                self.false(await node.set('newpnewp', 10))
                self.false(await node.set('tick', (20, 30)))

    async def test_getcoremods(self):

        async with self.getTestCoreAndProxy() as (core, prox):

            self.nn(core.getCoreMod('synapse.tests.utils.TestModule'))

            # Ensure that the module load creates a node.
<<<<<<< HEAD
            await self.agenlen(1, core.eval('meta:source=8f1401de15918358d5247e21ca29a814 | uniq'))
=======
            await self.agenlen(1, core.eval('meta:source=8f1401de15918358d5247e21ca29a814'))
>>>>>>> a524619d

            mods = dict(await prox.getCoreMods())

            conf = mods.get('synapse.tests.utils.TestModule')
            self.nn(conf)
            self.eq(conf.get('key'), 'valu')

    async def test_cortex_delnode(self):

        data = {}

        def onPropDel(node, oldv):
            data['prop:del'] = True
            self.eq(oldv, 100)

        def onNodeDel(node):
            data['node:del'] = True

        async with self.getTestCore() as core:

            form = core.model.forms.get('test:str')

            form.onDel(onNodeDel)
            form.props.get('tick').onDel(onPropDel)

            async with await core.snap() as snap:

                targ = await snap.addNode('test:pivtarg', 'foo')
                await snap.addNode('test:pivcomp', ('foo', 'bar'))

                await self.asyncraises(s_exc.CantDelNode, targ.delete())

                tstr = await snap.addNode('test:str', 'baz')
                await tstr.set('tick', 100)
                await tstr.addTag('hehe')

                tagnode = await snap.getNodeByNdef(('syn:tag', 'hehe'))
                await self.asyncraises(s_exc.CantDelNode, tagnode.delete())

                buid = tstr.buid

                await tstr.delete()

                self.true(data.get('prop:del'))
                self.true(data.get('node:del'))

                # confirm that the snap cache is clear
                self.none(await snap.getNodeByBuid(tstr.buid))
                self.none(await snap.getNodeByNdef(('test:str', 'baz')))

            async with await core.snap() as snap:

                # test that secondary props are gone at the row level...
                prop = snap.model.prop('test:str:tick')
                lops = prop.getLiftOps(100)
                await self.agenlen(0, snap.getLiftRows(lops))

                # test that primary prop is gone at the row level...
                prop = snap.model.prop('test:str')
                lops = prop.getLiftOps('baz')
                await self.agenlen(0, snap.getLiftRows(lops))

                # check that buid rows are gone...
                self.eq(None, await snap.getNodeByBuid(buid))

                # final top level API check
                self.none(await snap.getNodeByNdef(('test:str', 'baz')))

    async def test_cortex_delnode_perms(self):

        async with self.getTestCoreAndProxy() as (realcore, core):

            await core.addAuthUser('visi')
            await core.setUserPasswd('visi', 'secret')

            await core.addAuthRule('visi', (True, ('node:add',)))
            await core.addAuthRule('visi', (True, ('prop:set',)))
            await core.addAuthRule('visi', (True, ('tag:add',)))

            uconf = {'user': 'visi', 'passwd': 'secret'}

            async with realcore.getLocalProxy(user='visi') as asvisi:

                await alist(asvisi.eval('[ test:cycle0=foo :cycle1=bar ]'))
                await alist(asvisi.eval('[ test:cycle1=bar :cycle0=foo ]'))

                await alist(asvisi.eval('[ test:str=foo +#lol ]'))

                # no perms and not elevated...
                await self.agenraises(s_exc.AuthDeny, asvisi.eval('test:str=foo | delnode'))

                rule = (True, ('node:del',))
                await core.addAuthRule('visi', rule)

                # should still deny because node has tag we can't delete
                await self.agenraises(s_exc.AuthDeny, asvisi.eval('test:str=foo | delnode'))

                rule = (True, ('tag:del', 'lol'))
                await core.addAuthRule('visi', rule)

                await self.agenlen(0, asvisi.eval('test:str=foo | delnode'))

                await self.agenraises(s_exc.CantDelNode, asvisi.eval('test:cycle0=foo | delnode'))
                await self.agenraises(s_exc.AuthDeny, asvisi.eval('test:cycle0=foo | delnode --force'))

                await core.setAuthAdmin('visi', True)

                await self.agenlen(0, asvisi.eval('test:cycle0=foo | delnode --force'))

    async def test_cortex_cell_splices(self):

        async with self.getTestCore() as core:

            async with core.getLocalProxy() as prox:
                # TestModule creates one node and 3 splices
                await self.agenlen(3, prox.splices(0, 1000))

                await alist(prox.eval('[ test:str=foo ]'))

                self.ge(len(await alist(prox.splices(0, 1000))), 3)

    async def test_pivot_inout(self):

        async def getPackNodes(core, query):
            nodes = sorted([n.pack() async for n in core.eval(query)])
            return nodes

        async with self.getTestCore() as core:

            # seed a node for pivoting
            await alist(core.eval('[ test:pivcomp=(foo,bar) :tick=2018 ]'))
            await alist(core.eval('[ edge:refs=((ou:org, "*"), (test:pivcomp,(foo,bar))) ]'))

            self.len(1, await core.eval('ou:org -> edge:refs:n1').list())

            q = 'test:pivcomp=(foo,bar) -> test:pivtarg'
            nodes = await getPackNodes(core, q)
            self.len(1, nodes)
            self.eq(nodes[0][0], ('test:pivtarg', 'foo'))

            # Regression test:  bug in implicit form pivot where absence of foreign key in source node was treated like
            # a match-any
            await alist(core.eval('[ test:int=42 ]'))
            q = 'test:pivcomp -> test:int'
            nodes = await getPackNodes(core, q)
            self.len(0, nodes)

            # Multiple props of source form have type of destination form:  pivot through all the matching props.
            await alist(core.eval('[ test:pivcomp=(xxx,yyy) :width=42 ]'))
            q = 'test:pivcomp -> test:int'
            nodes = await getPackNodes(core, q)
            self.len(1, nodes)

            q = 'test:pivcomp=(foo,bar) :targ -> test:pivtarg'
            nodes = await getPackNodes(core, q)
            self.len(1, nodes)
            self.eq(nodes[0][0], ('test:pivtarg', 'foo'))

            q = 'test:str=bar -> test:pivcomp:lulz'
            nodes = await getPackNodes(core, q)
            self.len(1, nodes)
            self.eq(nodes[0][0], ('test:pivcomp', ('foo', 'bar')))

            q = 'test:str=bar -+> test:pivcomp:lulz'
            nodes = await getPackNodes(core, q)
            self.len(2, nodes)
            self.eq(nodes[0][0], ('test:pivcomp', ('foo', 'bar')))
            self.eq(nodes[1][0], ('test:str', 'bar'))

            q = 'test:pivcomp=(foo,bar) -+> test:pivtarg'
            nodes = await getPackNodes(core, q)
            self.len(2, nodes)
            self.eq(nodes[0][0], ('test:pivcomp', ('foo', 'bar')))
            self.eq(nodes[1][0], ('test:pivtarg', 'foo'))

            q = 'test:pivcomp=(foo,bar) -> *'
            nodes = await getPackNodes(core, q)
            self.len(2, nodes)
            self.eq(nodes[0][0], ('test:pivtarg', 'foo'))
            self.eq(nodes[1][0], ('test:str', 'bar'))

            q = 'test:pivcomp=(foo,bar) -+> *'
            nodes = await getPackNodes(core, q)
            self.len(3, nodes)
            self.eq(nodes[0][0], ('test:pivcomp', ('foo', 'bar')))
            self.eq(nodes[1][0], ('test:pivtarg', 'foo'))
            self.eq(nodes[2][0], ('test:str', 'bar'))

            q = 'test:pivcomp=(foo,bar) :lulz -> test:str'
            nodes = await getPackNodes(core, q)
            self.len(1, nodes)
            self.eq(nodes[0][0], ('test:str', 'bar'))

            q = 'test:pivcomp=(foo,bar) :lulz -+> test:str'
            nodes = await getPackNodes(core, q)
            self.len(2, nodes)
            self.eq(nodes[0][0], ('test:pivcomp', ('foo', 'bar')))
            self.eq(nodes[1][0], ('test:str', 'bar'))

            q = 'test:str=bar <- *'
            nodes = await getPackNodes(core, q)
            self.len(1, nodes)
            self.eq(nodes[0][0], ('test:pivcomp', ('foo', 'bar')))

            q = 'test:str=bar <+- *'
            nodes = await getPackNodes(core, q)
            self.len(2, nodes)
            self.eq(nodes[0][0], ('test:pivcomp', ('foo', 'bar')))
            self.eq(nodes[1][0], ('test:str', 'bar'))

            # A simple edge for testing pivotinfrom with a edge to n2
            await alist(core.eval('[ edge:has=((test:str, foobar), (test:str, foo)) ]'))

            q = 'test:str=foobar -+> edge:has'
            nodes = await getPackNodes(core, q)
            self.len(2, nodes)
            self.eq(nodes[0][0], ('edge:has', (('test:str', 'foobar'), ('test:str', 'foo'))))
            self.eq(nodes[1][0], ('test:str', 'foobar'))

            # traverse from node to edge:n1
            q = 'test:str=foo <- edge:has'
            nodes = await getPackNodes(core, q)
            self.len(1, nodes)
            self.eq(nodes[0][0], ('edge:has', (('test:str', 'foobar'), ('test:str', 'foo'))))

            # traverse from node to edge:n1 with a join
            q = 'test:str=foo <+- edge:has'
            nodes = await getPackNodes(core, q)
            self.len(2, nodes)
            self.eq(nodes[0][0], ('edge:has', (('test:str', 'foobar'), ('test:str', 'foo'))))
            self.eq(nodes[1][0], ('test:str', 'foo'))

            # Traverse from a edge to :n2
            # (this is technically a circular query)
            q = 'test:str=foobar -> edge:has <- test:str'
            nodes = await getPackNodes(core, q)
            self.len(1, nodes)
            self.eq(nodes[0][0], ('test:str', 'foobar'))

            # Traverse from a edge to :n2 with a join
            # (this is technically a circular query)
            q = 'test:str=foobar -> edge:has <+- test:str'
            nodes = await getPackNodes(core, q)
            self.len(2, nodes)
            self.eq(nodes[0][0], ('edge:has', (('test:str', 'foobar'), ('test:str', 'foo'))))
            self.eq(nodes[1][0], ('test:str', 'foobar'))

            # Add tag
            q = 'test:str=bar test:pivcomp=(foo,bar) [+#test.bar]'
            nodes = await getPackNodes(core, q)
            self.len(2, nodes)
            # Lift, filter, pivot in
            q = '#test.bar +test:str <- *'
            nodes = await getPackNodes(core, q)
            self.len(1, nodes)
            self.eq(nodes[0][0], ('test:pivcomp', ('foo', 'bar')))

            # Pivot tests with optimized lifts
            q = '#test.bar +test:str <+- *'
            nodes = await getPackNodes(core, q)
            self.len(2, nodes)

            q = '#test.bar +test:pivcomp -> *'
            nodes = await getPackNodes(core, q)
            self.len(2, nodes)

            q = '#test.bar +test:pivcomp -+> *'
            nodes = await getPackNodes(core, q)
            self.len(3, nodes)

            # tag conditional filters followed by * pivot operators
            # These are all going to yield zero nodes but should
            # parse cleanly.
            q = '#test.bar -#test <- *'
            nodes = await getPackNodes(core, q)
            self.len(0, nodes)

            q = '#test.bar -#test <+- *'
            nodes = await getPackNodes(core, q)
            self.len(0, nodes)

            q = '#test.bar -#test -> *'
            nodes = await getPackNodes(core, q)
            self.len(0, nodes)

            q = '#test.bar -#test -+> *'
            nodes = await getPackNodes(core, q)
            self.len(0, nodes)

            # Setup a propvalu pivot where the secondary prop may fail to norm
            # to the destination prop for some of the inbound nodes.
            await alist(core.eval('[ test:comp=(127,newp) ] [test:comp=(127,127)]'))
            mesgs = await alist(core.streamstorm('test:comp :haha -> test:int'))

            warns = [msg for msg in mesgs if msg[0] == 'warn']
            self.len(1, warns)
            emesg = "BadTypeValu ['newp'] during pivot: invalid literal for int() with base 0: 'newp'"
            self.eq(warns[0][1], {'name': 'test:int', 'valu': 'newp',
                                  'mesg': emesg})
            nodes = [msg for msg in mesgs if msg[0] == 'node']
            self.len(1, nodes)
            self.eq(nodes[0][1][0], ('test:int', 127))

            # Setup a form pivot where the primary prop may fail to norm
            # to the destination prop for some of the inbound nodes.
            async with await core.snap() as snap:
                node = await snap.addNode('test:int', 10)
                node = await snap.addNode('test:int', 25)
                node = await snap.addNode('test:type10', 'test', {'intprop': 25})
            mesgs = await alist(core.streamstorm('test:int*in=(10, 25) -> test:type10:intprop'))

            warns = [msg for msg in mesgs if msg[0] == 'warn']
            self.len(1, warns)
            emesg = "BadTypeValu [10] during pivot: value is below min=20"
            self.eq(warns[0][1], {'name': 'int', 'valu': 10,
                                  'mesg': emesg})
            nodes = [msg for msg in mesgs if msg[0] == 'node']
            self.len(1, nodes)
            self.eq(nodes[0][1][0], ('test:type10', 'test'))

            # Bad pivots go here
            for q in ['test:pivcomp :lulz <- *',
                      'test:pivcomp :lulz <+- *',
                      'test:pivcomp :lulz <- test:str',
                      'test:pivcomp :lulz <+- test:str',
                      ]:
                await self.agenraises(s_exc.BadStormSyntax, core.eval(q))

    async def test_node_repr(self):

        async with self.getTestCore() as core:

            async with await core.snap() as snap:

                node = await snap.addNode('inet:ipv4', 0x01020304)
                self.eq('1.2.3.4', node.repr())

                node = await snap.addNode('inet:dns:a', ('woot.com', 0x01020304))
                self.eq('1.2.3.4', node.repr('ipv4'))

    async def test_coverage(self):

        # misc tests to increase code coverage
        async with self.getTestCore() as core:

            node = (('test:str', 'foo'), {})

            await alist(core.addNodes((node,)))

            self.nn(await core.getNodeByNdef(('test:str', 'foo')))

    async def test_cortex_storm_set_univ(self):

        async with self.getTestCore() as core:

            await alist(core.eval('[ test:str=woot .seen=(2014,2015) ]'))

            async with await core.snap() as snap:

                node = await snap.getNodeByNdef(('test:str', 'woot'))
                self.eq(node.get('.seen'), (1388534400000, 1420070400000))

    async def test_cortex_storm_set_tag(self):

        async with self.getTestCore() as core:

            tick0 = core.model.type('time').norm('2014')[0]
            tick1 = core.model.type('time').norm('2015')[0]
            tick2 = core.model.type('time').norm('2016')[0]

            await self.agenlen(1, core.eval('[ test:str=hehe +#foo=(2014,2016) ]'))
            await self.agenlen(1, core.eval('[ test:str=haha +#bar=2015 ]'))

            async with await core.snap() as snap:

                node = await snap.getNodeByNdef(('test:str', 'hehe'))
                self.eq(node.getTag('foo'), (tick0, tick2))

                node = await snap.getNodeByNdef(('test:str', 'haha'))
                self.eq(node.getTag('bar'), (tick1, tick1 + 1))

            await self.agenlen(1, core.eval('[ test:str=haha +#bar=2016 ]'))

            async with await core.snap() as snap:

                node = await snap.getNodeByNdef(('test:str', 'haha'))
                self.eq(node.getTag('bar'), (tick1, tick2 + 1))

    async def test_cortex_storm_vars(self):

        async with self.getTestCore() as core:

            opts = {'vars': {'foo': '1.2.3.4'}}

            await self.agenlen(1, core.eval('[ inet:ipv4=$foo ]', opts=opts))
            await self.agenlen(1, core.eval('$bar=5.5.5.5 [ inet:ipv4=$bar ]'))

            await self.agenlen(1, core.eval('[ inet:dns:a=(woot.com,1.2.3.4) ]'))

            await self.agenlen(2, core.eval('inet:dns:a=(woot.com,1.2.3.4) $hehe=:fqdn inet:fqdn=$hehe'))

            await self.agenlen(1, core.eval('inet:dns:a=(woot.com,1.2.3.4) $hehe=:fqdn +:fqdn=$hehe'))
            await self.agenlen(0, core.eval('inet:dns:a=(woot.com,1.2.3.4) $hehe=:fqdn -:fqdn=$hehe'))

            await self.agenlen(1, core.eval('[ test:pivcomp=(hehe,haha) :tick=2015 +#foo=(2014,2016) ]'))
            await self.agenlen(1, core.eval('test:pivtarg=hehe [ .seen=2015 ]'))

            await self.agenlen(1, core.eval('test:pivcomp=(hehe,haha) $ticktock=#foo -> test:pivtarg +.seen@=$ticktock'))

            await self.agenlen(1, core.eval('inet:dns:a=(woot.com,1.2.3.4) [ .seen=(2015,2018) ]'))

            async for node in core.eval('inet:dns:a=(woot.com,1.2.3.4) $seen=.seen :fqdn -> inet:fqdn [ .seen=$seen ]'):
                self.eq(node.get('.seen'), (1420070400000, 1514764800000))

            await self.agenraises(s_exc.NoSuchProp, core.eval('inet:dns:a=(woot.com,1.2.3.4) $newp=.newp'))

            # Vars can also be provided as tuple
            opts = {'vars': {'foo': ('hehe', 'haha')}}
            await self.agenlen(1, core.eval('test:pivcomp=$foo', opts=opts))

            # Vars can also be provided as integers
            norm = core.model.type('time').norm('2015')[0]
            opts = {'vars': {'foo': norm}}
            await self.agenlen(1, core.eval('test:pivcomp:tick=$foo', opts=opts))

    async def test_cortex_storm_filt_ival(self):

        async with self.getTestCore() as core:

            await self.agenlen(1, core.eval('[ test:str=woot +#foo=(2015,2018) +#bar .seen=(2014,2016) ]'))

            await self.agenlen(1, core.eval('test:str=woot +.seen@=2015'))
            await self.agenlen(0, core.eval('test:str=woot +.seen@=2012'))
            await self.agenlen(1, core.eval('test:str=woot +.seen@=(2012,2015)'))
            await self.agenlen(0, core.eval('test:str=woot +.seen@=(2012,2013)'))

            await self.agenlen(1, core.eval('test:str=woot +.seen@=#foo'))
            await self.agenlen(0, core.eval('test:str=woot +.seen@=#bar'))
            await self.agenlen(0, core.eval('test:str=woot +.seen@=#baz'))

            await self.agenlen(1, core.eval('test:str=woot $foo=#foo +.seen@=$foo'))

            await self.agenlen(1, core.eval('test:str +#foo@=2016'))
            await self.agenlen(1, core.eval('test:str +#foo@=(2015, 2018)'))
            await self.agenlen(1, core.eval('test:str +#foo@=(2014, 2019)'))
            await self.agenlen(0, core.eval('test:str +#foo@=(2014, 20141231)'))

            await self.agenlen(1, core.eval('[ inet:dns:a=(woot.com,1.2.3.4) .seen=(2015,2016) ]'))
            await self.agenlen(1, core.eval('[ inet:fqdn=woot.com +#bad=(2015,2016) ]'))

            await self.agenlen(1, core.eval('inet:fqdn +#bad $fqdnbad=#bad -> inet:dns:a:fqdn +.seen@=$fqdnbad'))

            # await self.agenlen(1, core.eval('[ test:str=woot +#foo=(2015,2018) .seen=(2014,2016) ]'))

    async def test_cortex_storm_tagform(self):

        async with self.getTestCore() as core:

            await self.agenlen(1, core.eval('[ test:str=hehe ]'))
            await self.agenlen(1, core.eval('[ test:str=haha +#foo ]'))
            await self.agenlen(1, core.eval('[ test:str=woot +#foo=(2015,2018) ]'))

            await self.agenlen(2, core.eval('#foo'))
            await self.agenlen(3, core.eval('test:str'))

            await self.agenlen(2, core.eval('test:str#foo'))
            await self.agenlen(1, core.eval('test:str#foo@=2016'))
            await self.agenlen(0, core.eval('test:str#foo@=2020'))

            # test the overlap variants
            await self.agenlen(0, core.eval('test:str#foo@=(2012,2013)'))
            await self.agenlen(0, core.eval('test:str#foo@=(2020,2022)'))
            await self.agenlen(1, core.eval('test:str#foo@=(2012,2017)'))
            await self.agenlen(1, core.eval('test:str#foo@=(2017,2022)'))
            await self.agenlen(1, core.eval('test:str#foo@=(2012,2022)'))

    async def test_cortex_storm_indx_none(self):
        async with self.getTestCore() as core:
            await self.agenraises(s_exc.NoSuchIndx, core.eval('graph:node:data=10'))

    async def _validate_feed(self, core, gestdef, guid, seen, pack=False):

        async def awaitagen(obj):
            '''
            Remote async gen methods act differently than local cells in that an extra await is needed.
            '''
            if s_coro.iscoro(obj):
                return await obj
            return obj
        # Helper for syn_ingest tests
        await core.addFeedData('syn.ingest', [gestdef])

        # Nodes are made from the forms directive
        q = 'test:str=1234 test:str=duck test:str=knight'
        await self.agenlen(3, await awaitagen(core.eval(q)))
        q = 'test:int=1234'
        await self.agenlen(1, await awaitagen(core.eval(q)))
        q = 'test:pivcomp=(hehe,haha)'
        await self.agenlen(1, await awaitagen(core.eval(q)))

        # packed nodes are made from the nodes directive
        nodes = await alist(await awaitagen(core.eval('test:str=ohmy')))
        if pack:
            nodes = [node.pack() for node in nodes]
        self.len(1, nodes)
        node = nodes[0]
        self.eq(node[1]['props'].get('bar'), ('test:int', 137))
        self.eq(node[1]['props'].get('tick'), 978307200000)
        self.isin('beep.beep', node[1]['tags'])
        self.isin('beep.boop', node[1]['tags'])
        self.isin('test.foo', node[1]['tags'])

        nodes = await alist(await awaitagen(core.eval('test:int=8675309')))
        if pack:
            nodes = [node.pack() for node in nodes]
        self.len(1, nodes)
        node = nodes[0]
        self.isin('beep.morp', node[1]['tags'])
        self.isin('test.foo', node[1]['tags'])

        # Sources are made, as are seen nodes.
        q = f'meta:source={guid} -> meta:seen:source'
        nodes = await alist(await awaitagen(core.eval(q)))
        if pack:
            nodes = [node.pack() for node in nodes]
        self.len(9, nodes)
        for node in nodes:
            self.isin('.seen', node[1].get('props', {}))

        # Included tags are made
        await self.agenlen(9, await awaitagen(core.eval(f'#test')))

        # As are tag times
        nodes = await alist(await awaitagen(core.eval('#test.baz')))
        if pack:
            nodes = [node.pack() for node in nodes]
        self.eq(nodes[0][1].get('tags', {}).get('test.baz', ()),
                (1388534400000, 1420070400000))

        # Edges are made
        await self.agenlen(1, await awaitagen(core.eval('edge:refs')))
        await self.agenlen(1, await awaitagen(core.eval('edge:wentto')))

    async def test_syn_ingest_remote(self):
        guid = s_common.guid()
        seen = s_common.now()
        gestdef = self.getIngestDef(guid, seen)

        # Test Remote Cortex
        async with self.getTestCoreAndProxy() as (realcore, core):

            # Setup user permissions
            await core.addAuthRole('creator')
            await core.addAuthRule('creator', (True, ('node:add',)))
            await core.addAuthRule('creator', (True, ('prop:set',)))
            await core.addAuthRule('creator', (True, ('tag:add',)))
            await core.addUserRole('root', 'creator')
            await self._validate_feed(core, gestdef, guid, seen)

    async def test_syn_ingest_local(self):
        guid = s_common.guid()
        seen = s_common.now()
        gestdef = self.getIngestDef(guid, seen)

        async with self.getTestCore() as core:
            await self._validate_feed(core, gestdef, guid, seen, pack=True)

    async def test_cortex_int_indx(self):

        async with self.getTestCore() as core:

            await alist(core.eval('[test:int=20]'))

            await self.agenlen(0, core.eval('test:int>=30'))
            await self.agenlen(1, core.eval('test:int>=20'))
            await self.agenlen(1, core.eval('test:int>=10'))

            await self.agenlen(0, core.eval('test:int>30'))
            await self.agenlen(0, core.eval('test:int>20'))
            await self.agenlen(1, core.eval('test:int>10'))

            await self.agenlen(0, core.eval('test:int<=10'))
            await self.agenlen(1, core.eval('test:int<=20'))
            await self.agenlen(1, core.eval('test:int<=30'))

            await self.agenlen(0, core.eval('test:int<10'))
            await self.agenlen(0, core.eval('test:int<20'))
            await self.agenlen(1, core.eval('test:int<30'))

            await self.agenlen(0, core.eval('test:int +test:int>=30'))
            await self.agenlen(1, core.eval('test:int +test:int>=20'))
            await self.agenlen(1, core.eval('test:int +test:int>=10'))

            await self.agenlen(0, core.eval('test:int +test:int>30'))
            await self.agenlen(0, core.eval('test:int +test:int>20'))
            await self.agenlen(1, core.eval('test:int +test:int>10'))

            await self.agenlen(0, core.eval('test:int +test:int<=10'))
            await self.agenlen(1, core.eval('test:int +test:int<=20'))
            await self.agenlen(1, core.eval('test:int +test:int<=30'))

            await self.agenlen(0, core.eval('test:int +test:int<10'))
            await self.agenlen(0, core.eval('test:int +test:int<20'))
            await self.agenlen(1, core.eval('test:int +test:int<30'))

            # time indx is derived from the same lift helpers
            await alist(core.eval('[test:str=foo :tick=201808021201]'))

            await self.agenlen(0, core.eval('test:str:tick>=201808021202'))
            await self.agenlen(1, core.eval('test:str:tick>=201808021201'))
            await self.agenlen(1, core.eval('test:str:tick>=201808021200'))

            await self.agenlen(0, core.eval('test:str:tick>201808021202'))
            await self.agenlen(0, core.eval('test:str:tick>201808021201'))
            await self.agenlen(1, core.eval('test:str:tick>201808021200'))

            await self.agenlen(1, core.eval('test:str:tick<=201808021202'))
            await self.agenlen(1, core.eval('test:str:tick<=201808021201'))
            await self.agenlen(0, core.eval('test:str:tick<=201808021200'))

            await self.agenlen(1, core.eval('test:str:tick<201808021202'))
            await self.agenlen(0, core.eval('test:str:tick<201808021201'))
            await self.agenlen(0, core.eval('test:str:tick<201808021200'))

            await self.agenlen(0, core.eval('test:str +test:str:tick>=201808021202'))
            await self.agenlen(1, core.eval('test:str +test:str:tick>=201808021201'))
            await self.agenlen(1, core.eval('test:str +test:str:tick>=201808021200'))

            await self.agenlen(0, core.eval('test:str +test:str:tick>201808021202'))
            await self.agenlen(0, core.eval('test:str +test:str:tick>201808021201'))
            await self.agenlen(1, core.eval('test:str +test:str:tick>201808021200'))

            await self.agenlen(1, core.eval('test:str +test:str:tick<=201808021202'))
            await self.agenlen(1, core.eval('test:str +test:str:tick<=201808021201'))
            await self.agenlen(0, core.eval('test:str +test:str:tick<=201808021200'))

            await self.agenlen(1, core.eval('test:str +test:str:tick<201808021202'))
            await self.agenlen(0, core.eval('test:str +test:str:tick<201808021201'))
            await self.agenlen(0, core.eval('test:str +test:str:tick<201808021200'))

            await alist(core.eval('[test:int=99999]'))
            await self.agenlen(1, core.eval('test:int<=20'))
            await self.agenlen(2, core.eval('test:int>=20'))
            await self.agenlen(1, core.eval('test:int>20'))
            await self.agenlen(0, core.eval('test:int<20'))

    async def test_cortex_onofftag(self):

        async with self.getTestCore() as core:

            tags = {}

            def onadd(node, tag, valu):
                tags[tag] = valu

            def ondel(node, tag, valu):
                self.none(node.getTag(tag))
                self.false(node.hasTag(tag))
                tags.pop(tag)

            core.onTagAdd('foo', onadd)
            core.onTagAdd('foo.bar', onadd)
            core.onTagAdd('foo.bar.baz', onadd)

            core.onTagDel('foo', ondel)
            core.onTagDel('foo.bar', ondel)
            core.onTagDel('foo.bar.baz', ondel)

            core.onTagAdd('glob.*', onadd)
            core.onTagDel('glob.*', ondel)

            async with await core.snap() as snap:

                node = await snap.addNode('test:str', 'hehe')
                await node.addTag('foo.bar.baz', valu=(200, 300))

                self.eq(tags.get('foo'), (None, None))
                self.eq(tags.get('foo.bar'), (None, None))
                self.eq(tags.get('foo.bar.baz'), (200, 300))

                await node.delTag('foo.bar')

                self.eq(tags.get('foo'), (None, None))

                self.none(tags.get('foo.bar'))
                self.none(tags.get('foo.bar.baz'))

                core.offTagAdd('foo.bar', onadd)
                core.offTagDel('foo.bar', ondel)
                core.offTagAdd('foo.bar', lambda x: 0)
                core.offTagDel('foo.bar', lambda x: 0)

                await node.addTag('foo.bar', valu=(200, 300))
                self.none(tags.get('foo.bar'))

                tags['foo.bar'] = 'fake'
                await node.delTag('foo.bar')
                self.eq(tags.get('foo.bar'), 'fake')

                # Coverage for removing something from a
                # tag we never added a handler for.
                core.offTagAdd('test.newp', lambda x: 0)
                core.offTagDel('test.newp', lambda x: 0)

                # Test tag glob handlers
                await node.addTag('glob.foo', valu=(200, 300))
                self.eq(tags.get('glob.foo'), (200, 300))

                await node.delTag('glob.foo')
                self.none(tags.get('glob.foo'))

                await node.addTag('glob.foo.bar', valu=(200, 300))
                self.none(tags.get('glob.foo.bar'))

                # Test handlers don't run after removed
                core.offTagAdd('glob.*', onadd)
                core.offTagDel('glob.*', ondel)
                await node.addTag('glob.faz', valu=(200, 300))
                self.none(tags.get('glob.faz'))
                tags['glob.faz'] = (1, 2)
                await node.delTag('glob.faz')
                self.eq(tags['glob.faz'], (1, 2))

    async def test_cortex_univ(self):

        async with self.getTestCore() as core:

            # Ensure that the test model loads a univ property
            prop = core.model.prop('.test:univ')
            self.isinstance(prop, s_datamodel.Univ)

            # Add a univprop directly via API for testing
            core.model.addUnivProp('hehe', ('int', {}), {})

            await self.agenlen(1, core.eval('[ test:str=woot .hehe=20 ]'))
            await self.agenlen(1, core.eval('.hehe'))
            await self.agenlen(1, core.eval('test:str.hehe=20'))
            await self.agenlen(0, core.eval('test:str.hehe=19'))
            await self.agenlen(1, core.eval('.hehe [ -.hehe ]'))
            await self.agenlen(0, core.eval('.hehe'))

        # ensure that we can delete univ props in a authenticated setting
        async with self.getTestCoreAndProxy() as (realcore, core):

            realcore.model.addUnivProp('hehe', ('int', {}), {})
            await self.agenlen(1, realcore.eval('[ test:str=woot .hehe=20 ]'))
            await self.agenlen(1, realcore.eval('[ test:str=pennywise .hehe=8086 ]'))

            podes = await alist(core.eval('test:str=woot [-.hehe]'))
            self.none(s_node.prop(podes[0], '.hehe'))
            podes = await alist(core.eval('test:str=pennywise [-.hehe]'))
            self.none(s_node.prop(podes[0], '.hehe'))

    async def test_cortex_snap_eval(self):
        async with self.getTestCore() as core:
            async with await core.snap() as snap:
                await self.agenlen(2, snap.eval('[test:str=foo test:str=bar]'))
            await self.agenlen(2, core.eval('test:str'))

    async def test_feed_syn_nodes(self):
        async with self.getTestCore() as core0:
            q = '[test:int=1 test:int=2 test:int=3]'
            podes = [n.pack() async for n in core0.eval(q)]
            self.len(3, podes)
        async with self.getTestCore() as core1:
            await core1.addFeedData('syn.nodes', podes)
            await self.agenlen(3, core1.eval('test:int'))

    async def test_stat(self):

        async with self.getTestCoreAndProxy() as (realcore, core):
            coreiden = realcore.iden
            ostat = await core.stat()
            self.eq(ostat.get('iden'), coreiden)
            self.isin('layer', ostat)
            await self.agenlen(1, (core.eval('[test:str=123 :tick=2018]')))
            nstat = await core.stat()
            self.ge(nstat.get('layer').get('splicelog_indx'), ostat.get('layer').get('splicelog_indx'))

            core_counts = realcore.counts
            counts = nstat.get('formcounts')
            self.eq(counts.get('test:str'), 1)
            self.eq(counts, core_counts)

    async def test_offset(self):
        async with self.getTestCoreAndProxy() as (realcore, core):
            iden = s_common.guid()
            self.eq(await core.getFeedOffs(iden), 0)
            self.none(await core.setFeedOffs(iden, 10))
            self.eq(await core.getFeedOffs(iden), 10)
            self.none(await core.setFeedOffs(iden, 0))
            self.eq(await core.getFeedOffs(iden), 0)
            await self.asyncraises(s_exc.BadConfValu, core.setFeedOffs(iden, -1))

    async def test_storm_sub_query(self):

        async with self.getTestCore() as core:
            # check that the sub-query can make changes but doesnt effect main query output
            node = (await alist(core.eval('[ test:str=foo +#bar ] { [ +#baz ] -#bar }')))[0]
            self.nn(node.getTag('baz'))

            nodes = await alist(core.eval('[ test:str=oof +#bar ] { [ test:int=0xdeadbeef ] }'))
            await self.agenlen(1, core.eval('test:int=3735928559'))

        # Test using subqueries for filtering
        async with self.getTestCore() as core:
            # Generic tests

            await self.agenlen(1, core.eval('[ test:str=bar +#baz ]'))
            await self.agenlen(1, core.eval('[ test:pivcomp=(foo,bar) ]'))

            await self.agenlen(0, core.eval('test:pivcomp=(foo,bar) -{ :lulz -> test:str +#baz }'))
            await self.agenlen(1, core.eval('test:pivcomp=(foo,bar) +{ :lulz -> test:str +#baz } +test:pivcomp'))

            # Practical real world example

            await self.agenlen(2, core.eval('[ inet:ipv4=1.2.3.4 :loc=us inet:dns:a=(vertex.link,1.2.3.4) ]'))
            await self.agenlen(2, core.eval('[ inet:ipv4=4.3.2.1 :loc=zz inet:dns:a=(example.com,4.3.2.1) ]'))
            await self.agenlen(1, core.eval('inet:ipv4:loc=us'))
            await self.agenlen(1, core.eval('inet:dns:a:fqdn=vertex.link'))
            await self.agenlen(1, core.eval('inet:ipv4:loc=zz'))
            await self.agenlen(1, core.eval('inet:dns:a:fqdn=example.com'))

            # lift all dns, pivot to ipv4 where loc=us, remove the results
            # this should return the example node because the vertex node matches the filter and should be removed
            nodes = await alist(core.eval('inet:dns:a -{ :ipv4 -> inet:ipv4 +:loc=us }'))
            self.len(1, nodes)
            self.eq(nodes[0].ndef[1], ('example.com', 67305985))

            # lift all dns, pivot to ipv4 where loc=us, add the results
            # this should return the vertex node because only the vertex node matches the filter
            nodes = await alist(core.eval('inet:dns:a +{ :ipv4 -> inet:ipv4 +:loc=us }'))
            self.len(1, nodes)
            self.eq(nodes[0].ndef[1], ('vertex.link', 16909060))

            # lift all dns, pivot to ipv4 where cc!=us, remove the results
            # this should return the vertex node because the example node matches the filter and should be removed
            nodes = await alist(core.eval('inet:dns:a -{ :ipv4 -> inet:ipv4 -:loc=us }'))
            self.len(1, nodes)
            self.eq(nodes[0].ndef[1], ('vertex.link', 16909060))

            # lift all dns, pivot to ipv4 where cc!=us, add the results
            # this should return the example node because only the example node matches the filter
            nodes = await alist(core.eval('inet:dns:a +{ :ipv4 -> inet:ipv4 -:loc=us }'))
            self.len(1, nodes)
            self.eq(nodes[0].ndef[1], ('example.com', 67305985))

            # lift all dns, pivot to ipv4 where asn=1234, add the results
            # this should return nothing because no nodes have asn=1234
            await self.agenlen(0, core.eval('inet:dns:a +{ :ipv4 -> inet:ipv4 +:asn=1234 }'))

            # lift all dns, pivot to ipv4 where asn!=1234, add the results
            # this should return everything because no nodes have asn=1234
            nodes = await alist(core.eval('inet:dns:a +{ :ipv4 -> inet:ipv4 -:asn=1234 }'))
            self.len(2, nodes)

    async def test_storm_cond_has(self):
        async with self.getTestCore() as core:

            await core.eval('[ inet:ipv4=1.2.3.4 :asn=20 ]').list()
            self.len(1, await core.eval('inet:ipv4=1.2.3.4 +:asn').list())

            with self.raises(s_exc.BadStormSyntax):
                await core.eval('[ inet:ipv4=1.2.3.4 +:foo ]').list()

    async def test_storm_cond_not(self):

        async with self.getTestCore() as core:

            await self.agenlen(1, core.eval('[ test:str=foo +#bar ]'))
            await self.agenlen(1, core.eval('[ test:str=foo +#bar ] +(not .seen)'))
            await self.agenlen(1, core.eval('[ test:str=foo +#bar ] +(#baz or not .seen)'))

    async def test_storm_totags(self):

        async with self.getTestCore() as core:

            nodes = await alist(core.eval('[ test:str=visi +#foo.bar ] -> #'))

            self.len(1, nodes)
            self.eq(nodes[0].ndef[1], 'foo.bar')

            await self.agenlen(2, core.eval('test:str=visi -> #*'))
            await self.agenlen(1, core.eval('test:str=visi -> #foo.*'))
            await self.agenlen(0, core.eval('test:str=visi -> #baz.*'))

    async def test_storm_fromtags(self):

        async with self.getTestCore() as core:

            await alist(core.eval('[ test:str=visi test:int=20 +#foo.bar ]'))

            nodes = await alist(core.eval('syn:tag=foo.bar -> test:str'))
            self.len(1, nodes)
            self.eq(nodes[0].ndef[1], 'visi')

            await self.agenlen(2, core.eval('syn:tag=foo.bar -> *'))

            # Attempt a formpivot from a syn:tag node to a secondary property
            # which is not valid
            with self.getAsyncLoggerStream('synapse.lib.ast',
                                           'Unknown time format') as stream:
                self.len(0, await core.eval('syn:tag=foo.bar -> test:str:tick').list())
                self.true(await stream.wait(4))

    async def test_storm_tagtags(self):

        async with self.getTestCore() as core:

            await core.eval('[ test:str=visi +#foo.bar ] -> # [ +#baz.faz ]').spin()

            nodes = await core.eval('##baz.faz').list()
            self.len(1, nodes)
            self.eq(nodes[0].ndef[1], 'visi')

            # make an icky loop of tags...
            await alist(core.eval('syn:tag=baz.faz [ +#foo.bar ]'))

            # should still be ok...
            nodes = await alist(core.eval('##baz.faz'))
            self.len(1, nodes)
            self.eq(nodes[0].ndef[1], 'visi')

    async def test_storm_cancel(self):

        async with self.getTestCore() as core:

            evnt = asyncio.Event()

            self.len(0, core.boss.ps())

            async def todo():
                async for node in core.eval('[ test:str=foo test:str=bar ] | sleep 10'):
                    evnt.set()

            task = core.schedCoro(todo())

            await evnt.wait()

            synts = core.boss.ps()

            self.len(1, synts)

            await synts[0].kill()

            self.len(0, core.boss.ps())

            await self.asyncraises(asyncio.CancelledError, task)

    async def test_cortex_formcounts(self):

        with self.getTestDir() as dirn:

            async with self.getTestCore(dirn=dirn) as core:

                await core.loadCoreModule('synapse.tests.utils.TestModule')

                await core.eval('[ test:str=foo test:str=bar test:int=42 ]').spin()

                self.eq(1, core.counts['test:int'])
                self.eq(2, core.counts['test:str'])

                core.counts['test:str'] = 99

                await core.eval('reindex --form-counts').spin()

                self.eq(1, core.counts['test:int'])
                self.eq(2, core.counts['test:str'])

            # test that counts persist...
            async with self.getTestCore(dirn=dirn) as core:

                await core.loadCoreModule('synapse.tests.utils.TestModule')

                self.eq(1, core.counts['test:int'])
                self.eq(2, core.counts['test:str'])

                node = await core.getNodeByNdef(('test:str', 'foo'))
                await node.delete()

                self.eq(1, core.counts['test:str'])

    async def test_cortex_greedy(self):
        ''' Issue a large snap request, and make sure we can still do stuff in a reasonable amount of time'''

        async with self.getTestCore() as core:

            async with await core.snap() as snap:

                event = asyncio.Event()

                async def add_stuff():
                    event.set()
                    ips = ((('inet:ipv4', x), {}) for x in range(20000))

                    await alist(snap.addNodes(ips))

                snap.schedCoro(add_stuff())

                # Wait for him to get started
                before = time.time()
                await event.wait()

                await snap.addNode('inet:dns:a', ('woot.com', 0x01020304))
                delta = time.time() - before

                # Note: before latency improvement, delta was > 4 seconds
                self.lt(delta, 0.5)

            # Make sure the task in flight can be killed in a reasonable time
            delta = time.time() - before
            self.lt(delta, 1.0)

    async def test_storm_switchcase(self):

        async with self.getTestCore() as core:

            opts = {'vars': {'woot': 'hehe'}}
            text = '[test:str=a] switch $woot { hehe: {[+#baz]} }'
            nodes = await core.eval(text, opts=opts).list()
            self.len(1, nodes)
            for node in nodes:
                self.eq(node.ndef[1], 'a')
                self.nn(node.getTag('baz'))
                self.none(node.getTag('faz'))
                self.none(node.getTag('jaz'))

            opts = {'vars': {'woot': 'haha hoho'}}
            text = '[test:str=b] switch $woot { hehe: {[+#baz]} haha hoho: {[+#faz]} "lolz:lulz": {[+#jaz]} }'
            nodes = await core.eval(text, opts=opts).list()
            self.len(1, nodes)
            for node in nodes:
                self.eq(node.ndef[1], 'b')
                self.none(node.getTag('baz'))
                self.nn(node.getTag('faz'))
                self.none(node.getTag('jaz'))

            opts = {'vars': {'woot': 'lolz:lulz'}}
            text = '[test:str=c] switch $woot { hehe: {[+#baz]} haha hoho: {[+#faz]} "lolz:lulz": {[+#jaz]} }'
            nodes = await core.eval(text, opts=opts).list()
            self.len(1, nodes)
            for node in nodes:
                self.eq(node.ndef[1], 'c')
                self.none(node.getTag('baz'))
                self.none(node.getTag('faz'))
                self.nn(node.getTag('jaz'))

            opts = {'vars': {'woot': 'lulz'}}
            text = '[test:str=c] switch $woot { hehe: {[+#baz]} *: {[+#jaz]} }'
            nodes = await core.eval(text, opts=opts).list()
            self.len(1, nodes)
            for node in nodes:
                self.eq(node.ndef[1], 'c')
                self.none(node.getTag('baz'))
                self.nn(node.getTag('jaz'))

    async def test_storm_tagvar(self):

        async with self.getTestCore() as core:

            opts = {'vars': {'tag': 'hehe.haha'}}

            async for node in core.eval('[ test:str=foo +#$tag ]', opts=opts):
                self.eq(node.ndef[1], 'foo')
                self.nn(node.getTag('hehe.haha'))

            async for node in core.eval('#$tag', opts=opts):
                self.eq(node.ndef[1], 'foo')
                self.nn(node.getTag('hehe.haha'))

            async for node in core.eval('#$tag [ -#$tag ]', opts=opts):
                self.eq(node.ndef[1], 'foo')
                self.none(node.getTag('hehe.haha'))

    async def test_storm_forloop(self):

        async with self.getTestCore() as core:

            opts = {'vars': {'fqdns': ('foo.com', 'bar.com')}}

            vals = []
            async for node in core.eval('for $fqdn in $fqdns { [ inet:fqdn=$fqdn ] }', opts=opts):
                vals.append(node.ndef[1])

            self.eq(('bar.com', 'foo.com'), sorted(vals))

            opts = {'vars': {'dnsa': (('foo.com', '1.2.3.4'), ('bar.com', '5.6.7.8'))}}

            vals = []
            async for node in core.eval('for ($fqdn, $ipv4) in $dnsa { [ inet:dns:a=($fqdn,$ipv4) ] }', opts=opts):
                vals.append(node.ndef[1])

            self.eq((('foo.com', 0x01020304), ('bar.com', 0x05060708)), vals)

            with self.raises(s_exc.StormVarListError):
                await core.eval('for ($fqdn,$ipv4,$boom) in $dnsa { [ inet:dns:a=($fqdn,$ipv4) ] }', opts=opts).list()

            with self.raises(s_exc.StormVarListError):
                await core.eval('[ inet:ipv4=1.2.3.4 +#hehe +#haha ] for ($foo,$bar,$baz) in $node.tags() {[+#$foo]}').list()

            await core.eval('inet:ipv4=1.2.3.4 for $tag in $node.tags() { [ +#hoho ] { [inet:ipv4=5.5.5.5 +#$tag] } continue [ +#visi ] }').list()
            self.len(1, await core.eval('inet:ipv4=5.5.5.5 +#hehe +#haha -#visi').list())

            await core.eval('inet:ipv4=1.2.3.4 for $tag in $node.tags() { [ +#hoho ] { [inet:ipv4=6.6.6.6 +#$tag] } break [ +#visi ]}').list()
            self.len(1, await core.eval('inet:ipv4=6.6.6.6 +(#hehe or #haha) -(#hehe and #haha) -#visi').list())

    async def test_storm_varmeth(self):

        async with self.getTestCore() as core:

            opts = {'vars': {'blob': 'woot.com|1.2.3.4'}}
            nodes = await alist(core.eval('[ inet:dns:a=$blob.split("|") ]', opts=opts))

            self.len(1, nodes)
            for node in nodes:
                self.eq(node.ndef[0], 'inet:dns:a')
                self.eq(node.ndef[1], ('woot.com', 0x01020304))

    async def test_storm_formpivot(self):

        async with self.getTestCore() as core:

            nodes = await alist(core.eval('[ inet:dns:a=(woot.com,1.2.3.4) ]'))

            # this tests getdst()
            nodes = await alist(core.eval('inet:fqdn=woot.com -> inet:dns:a'))
            self.len(1, nodes)
            for node in nodes:
                self.eq(node.ndef, ('inet:dns:a', ('woot.com', 0x01020304)))

            # this tests getsrc()
            nodes = await alist(core.eval('inet:fqdn=woot.com -> inet:dns:a -> inet:ipv4'))
            self.len(1, nodes)
            for node in nodes:
                self.eq(node.ndef, ('inet:ipv4', 0x01020304))

            with self.raises(s_exc.NoSuchPivot):
                nodes = await alist(core.eval('inet:ipv4 -> test:str'))

    async def test_storm_mustquote(self):

        async with self.getTestCore() as core:
            await core.storm('[ inet:ipv4=1.2.3.4 ]').list()
            self.len(1, await core.storm('inet:ipv4=1.2.3.4|limit 20').list())

    async def test_storm_cmdname(self):

        class Bork:
            name = 'foo:bar'

        class Bawk:
            name = '.foobar'

        async with self.getTestCore() as core:

            with self.raises(s_exc.BadCmdName):
                core.addStormCmd(Bork)

            with self.raises(s_exc.BadCmdName):
                core.addStormCmd(Bawk)

    async def test_storm_comment(self):

        async with self.getTestCore() as core:

            text = '''
            /* A
               multiline
               comment */
            [ inet:ipv4=1.2.3.4 ] // this is a comment
            // and this too...

            switch $foo {

                // The bar case...

                bar: {
                    [ +#hehe.haha ]
                }

                /*
                   The
                   baz
                   case
                */
                baz faz: {}
            }
            '''
            opts = {'vars': {'foo': 'bar'}}
            nodes = await alist(core.eval(text, opts=opts))
            self.len(1, nodes)
            for node in nodes:
                self.eq(node.ndef, ('inet:ipv4', 0x01020304))
                self.nn(node.getTag('hehe.haha'))

    async def test_storm_varlistset(self):

        async with self.getTestCore() as core:

            opts = {'vars': {'blob': ('vertex.link', '9001')}}
            text = '($fqdn, $crap) = $blob [ inet:fqdn=$fqdn ]'

            nodes = await core.eval(text, opts=opts).list()
            self.len(1, nodes)
            for node in nodes:
                self.eq(node.ndef, ('inet:fqdn', 'vertex.link'))

    async def test_storm_pivprop(self):

        async with self.getTestCore() as core:

            await core.eval('[ inet:asn=200 :name=visi ]').spin()
            await core.eval('[ inet:ipv4=1.2.3.4 :asn=200 ]').spin()
            await core.eval('[ inet:ipv4=5.6.7.8 :asn=8080 ]').spin()

            nodes = await core.eval('inet:ipv4 +:asn::name=visi').list()
            self.len(1, nodes)
            self.eq(nodes[0].ndef, ('inet:ipv4', 0x01020304))

    async def test_storm_contbreak(self):

        async with self.getTestCore() as core:

            text = '''
            for $foo in $foos {

                [ inet:ipv4=1.2.3.4 ]

                switch $foo {
                    bar: { [ +#ohai ] break }
                    baz: { [ +#visi ] continue }
                }

                [ inet:ipv4=5.6.7.8 ]

                [ +#hehe ]
            }
            '''
            opts = {'vars': {'foos': ['baz', 'baz']}}
            await core.eval(text, opts=opts).list()

            nodes = await core.eval('inet:ipv4').list()
            self.len(1, nodes)
            self.nn(nodes[0].getTag('visi'))
            self.none(nodes[0].getTag('hehe'))

            await core.eval('inet:ipv4 | delnode').list()

            opts = {'vars': {'foos': ['bar', 'bar']}}
            await core.eval(text, opts=opts).list()

            nodes = await core.eval('inet:ipv4').list()
            self.len(1, nodes)
            self.nn(nodes[0].getTag('ohai'))
            self.none(nodes[0].getTag('hehe'))

            await core.eval('inet:ipv4 | delnode').list()

            opts = {'vars': {'foos': ['lols', 'lulz']}}
            await core.eval(text, opts=opts).list()

            nodes = await core.eval('inet:ipv4').list()
            for node in nodes:
                self.nn(node.getTag('hehe'))

    async def test_storm_varcall(self):

        async with self.getTestCore() as core:

            text = '''
            for $foo in $foos {

                ($fqdn, $ipv4) = $foo.split("|")

                [ inet:dns:a=($fqdn, $ipv4) ]
            }
            '''
            opts = {'vars': {'foos': ['vertex.link|1.2.3.4']}}
            await core.eval(text, opts=opts).list()
            self.len(1, await core.eval('inet:dns:a=(vertex.link,1.2.3.4)').list())

    async def test_storm_dict_deref(self):

        async with self.getTestCore() as core:

            text = '''
            [ test:int=$hehe.haha ]
            '''
            opts = {'vars': {'hehe': {'haha': 20}}}
            nodes = await core.eval(text, opts=opts).list()
            self.len(1, nodes)
            self.eq(nodes[0].ndef[1], 20)

    async def test_storm_varlist_compute(self):

        async with self.getTestCore() as core:

            text = '''
                [ test:str=foo .seen=(2014,2015) ]
                ($tick, $tock) = .seen
                [ test:int=$tick ]
                +test:int
            '''
            nodes = await core.eval(text).list()
            self.len(1, nodes)
            self.eq(nodes[0].ndef[1], 1388534400000)

    async def test_storm_selfrefs(self):

        async with self.getTestCore() as core:

            nodes = await core.eval('[ inet:fqdn=woot.com ] -> *').list()

            self.len(1, nodes)
            self.eq('com', nodes[0].ndef[1])

            await core.eval('inet:fqdn=woot.com | delnode').list()

            self.len(0, await core.eval('inet:fqdn=woot.com').list())

    async def test_storm_addnode_runtsafe(self):

        async with self.getTestCore() as core:
            # test adding nodes from other nodes output
            nodes = await core.eval('[ inet:fqdn=woot.com inet:fqdn=vertex.link ] [ inet:user = :zone ] +inet:user').list()
            self.len(2, nodes)
            ndefs = list(sorted([n.ndef for n in nodes]))
            self.eq(ndefs, (('inet:user', 'vertex.link'), ('inet:user', 'woot.com')))

    async def test_storm_subgraph(self):

        async with self.getTestCore() as core:

            await core.eval('[ inet:ipv4=1.2.3.4 :asn=20 ]').list()
            await core.eval('[ inet:dns:a=(woot.com, 1.2.3.4) +#yepr ]').list()
            await core.eval('[ inet:dns:a=(vertex.link, 5.5.5.5) +#nope ]').list()

            rules = {

                'degrees': 2,

                'pivots': ['<- meta:seen <- meta:source'],

                'filters': ['-#nope'],

                'forms': {

                    'inet:fqdn': {
                        'pivots': ['<- *', '-> *'],
                        'filters': ['-inet:fqdn:issuffix=1'],
                    },

                    'syn:tag': {
                        'pivots': ['-> *'],
                    },

                    '*': {
                        'pivots': ['-> #'],
                    },

                }
            }

            seeds = []
            alldefs = {}

            async for node, path in core.storm('inet:fqdn', opts={'graph': rules}):

                if path.metadata.get('graph:seed'):
                    seeds.append(node.ndef)

                alldefs[node.ndef] = path.metadata.get('edges')

            # our TLDs should be omits
            self.len(2, seeds)
            self.len(4, alldefs)

            self.isin(('inet:fqdn', 'woot.com'), seeds)
            self.isin(('inet:fqdn', 'vertex.link'), seeds)

            self.nn(alldefs.get(('syn:tag', 'yepr')))
            self.nn(alldefs.get(('inet:dns:a', ('woot.com', 0x01020304))))

            self.none(alldefs.get(('inet:asn', 20)))
            self.none(alldefs.get(('syn:tag', 'nope')))
            self.none(alldefs.get(('inet:dns:a', ('vertex.link', 0x05050505))))

            # now do the same options via the command...
            text = '''
                inet:fqdn | graph
                                --degrees 2
                                --filter { -#nope }
                                --pivot { <- meta:seen <- meta:source }
                                --form-pivot inet:fqdn {<- * | limit 20}
                                --form-pivot inet:fqdn {-> * | limit 20}
                                --form-filter inet:fqdn {-inet:fqdn:issuffix=1}
                                --form-pivot syn:tag {-> *}
                                --form-pivot * {-> #}
            '''

            seeds = []
            alldefs = {}

            async for node, path in core.storm(text):

                if path.metadata.get('graph:seed'):
                    seeds.append(node.ndef)

                alldefs[node.ndef] = path.metadata.get('edges')

            # our TLDs should be omits
            self.len(2, seeds)
            self.len(4, alldefs)

            self.isin(('inet:fqdn', 'woot.com'), seeds)
            self.isin(('inet:fqdn', 'vertex.link'), seeds)

            self.nn(alldefs.get(('syn:tag', 'yepr')))
            self.nn(alldefs.get(('inet:dns:a', ('woot.com', 0x01020304))))

            self.none(alldefs.get(('inet:asn', 20)))
            self.none(alldefs.get(('syn:tag', 'nope')))
            self.none(alldefs.get(('inet:dns:a', ('vertex.link', 0x05050505))))

    async def test_storm_lib_time(self):

        async with self.getTestCore() as core:
            nodes = await core.eval('[ ps:person="*" :dob = $lib.time.fromunix(20) ]').list()
            self.len(1, nodes)
            self.eq(20000, nodes[0].get('dob'))

    async def test_storm_two_level_assignment(self):
        async with self.getTestCore() as core:
            q = '$foo=baz $bar=$foo [test:str=$bar]'
            nodes = await core.eval(q).list()
            self.len(1, nodes)
            self.eq('baz', nodes[0].ndef[1])

    async def test_storm_lib_custom(self):

        async with self.getTestCore() as core:
            # Test the registered function from test utils
            q = '[ ps:person="*" :name = $lib.test.beep(loud) ]'
            nodes = await core.eval(q).list()
            self.len(1, nodes)
            self.eq('a loud beep!', nodes[0].get('name'))

            q = '$test = $lib.test.beep(test) [test:str=$test]'
            nodes = await core.eval(q).list()
            self.len(1, nodes)
            self.eq('A test beep!', nodes[0].ndef[1])

            # Regression:  variable substitution in function raises exception
            q = '$foo=baz $test = $lib.test.beep($foo) [test:str=$test]'
            nodes = await core.eval(q).list()
            self.len(1, nodes)
            self.eq('A baz beep!', nodes[0].ndef[1])

    async def test_storm_type_node(self):

        async with self.getTestCore() as core:
            nodes = await core.eval('[ ps:person="*" edge:has=($node, (inet:fqdn,woot.com)) ]').list()
            self.len(2, nodes)
            self.eq('edge:has', nodes[1].ndef[0])

            nodes = await core.eval('[test:str=test] [ edge:refs=($node,(test:int, 1234)) ] -test:str').list()
            self.len(1, nodes)
            self.eq(nodes[0].ndef[1], (('test:str', 'test'), ('test:int', 1234)))

            nodes = await core.eval('test:int=1234 [test:str=$node.value()] -test:int').list()
            self.len(1, nodes)
            self.eq(nodes[0].ndef, ('test:str', '1234'))

            nodes = await core.eval('test:int=1234 [test:str=$node.form()] -test:int').list()
            self.len(1, nodes)
            self.eq(nodes[0].ndef, ('test:str', 'test:int'))

    async def test_storm_subq_size(self):

        async with self.getTestCore() as core:

            await core.storm('[ inet:dns:a=(woot.com, 1.2.3.4) inet:dns:a=(vertex.link, 1.2.3.4) ]').list()

            self.len(0, await core.storm('inet:ipv4=1.2.3.4 +( { -> inet:dns:a }=0 )').list())

            self.len(1, await core.storm('inet:ipv4=1.2.3.4 +( { -> inet:dns:a }=2 )').list())
            self.len(0, await core.storm('inet:ipv4=1.2.3.4 +( { -> inet:dns:a }=3 )').list())

            self.len(0, await core.storm('inet:ipv4=1.2.3.4 +( { -> inet:dns:a }!=2 )').list())
            self.len(1, await core.storm('inet:ipv4=1.2.3.4 +( { -> inet:dns:a }!=3 )').list())

            self.len(1, await core.storm('inet:ipv4=1.2.3.4 +( { -> inet:dns:a }>=1 )').list())
            self.len(1, await core.storm('inet:ipv4=1.2.3.4 +( { -> inet:dns:a }>=2 )').list())
            self.len(0, await core.storm('inet:ipv4=1.2.3.4 +( { -> inet:dns:a }>=3 )').list())

            self.len(0, await core.storm('inet:ipv4=1.2.3.4 +( { -> inet:dns:a }<=1 )').list())
            self.len(1, await core.storm('inet:ipv4=1.2.3.4 +( { -> inet:dns:a }<=2 )').list())
            self.len(1, await core.storm('inet:ipv4=1.2.3.4 +( { -> inet:dns:a }<=3 )').list())

            self.len(0, await core.storm('inet:ipv4=1.2.3.4 +{ -> inet:dns:a } < 2 ').list())
            self.len(1, await core.storm('inet:ipv4=1.2.3.4 +{ -> inet:dns:a } < 3 ').list())

            self.len(1, await core.storm('inet:ipv4=1.2.3.4 +{ -> inet:dns:a } > 1 ').list())
            self.len(0, await core.storm('inet:ipv4=1.2.3.4 +{ -> inet:dns:a } > 2 ').list())

    async def test_cortex_in(self):
        async with self.getTestCore() as core:
            async with await core.snap() as snap:
                node = await snap.addNode('test:str', 'a')
                node = await snap.addNode('test:str', 'b')
                node = await snap.addNode('test:str', 'c')

            self.len(0, await core.storm('test:str*in=()').list())
            self.len(0, await core.storm('test:str*in=(d)').list())
            self.len(2, await core.storm('test:str*in=(a, c)').list())
            self.len(1, await core.storm('test:str*in=(a, d)').list())
            self.len(3, await core.storm('test:str*in=(a, b, c)').list())

            self.len(0, await core.storm('test:str +test:str*in=()').list())
            self.len(0, await core.storm('test:str +test:str*in=(d)').list())
            self.len(2, await core.storm('test:str +test:str*in=(a, c)').list())
            self.len(1, await core.storm('test:str +test:str*in=(a, d)').list())
            self.len(3, await core.storm('test:str +test:str*in=(a, b, c)').list())

    async def test_runt(self):
        async with self.getTestCore() as core:

            # Ensure that lifting by form/prop/values works.
            nodes = await core.eval('test:runt').list()
            self.len(4, nodes)

            nodes = await core.eval('test:runt.created').list()
            self.len(4, nodes)

            nodes = await core.eval('test:runt:tick=2010').list()
            self.len(2, nodes)

            nodes = await core.eval('test:runt:tick=2001').list()
            self.len(1, nodes)

            nodes = await core.eval('test:runt:tick=2019').list()
            self.len(0, nodes)

            nodes = await core.eval('test:runt:lulz="beep.sys"').list()
            self.len(1, nodes)

            nodes = await core.eval('test:runt:lulz').list()
            self.len(2, nodes)

            nodes = await core.eval('test:runt:tick=$foo', {'vars': {'foo': '2010'}}).list()
            self.len(2, nodes)

            # Ensure that a lift by a universal property doesn't lift a runt node
            # accidentally.
            nodes = await core.eval('.created').list()
            self.ge(len(nodes), 1)
            self.notin('test:ret', {node.ndef[0] for node in nodes})

            # Ensure we can do filter operations on runt nodes
            nodes = await core.eval('test:runt +:tick*range=(1999, 2003)').list()
            self.len(1, nodes)

            nodes = await core.eval('test:runt -:tick*range=(1999, 2003)').list()
            self.len(3, nodes)

            # Ensure we can pivot to/from runt nodes
            async with await core.snap() as snap:
                node = await snap.addNode('test:str', 'beep.sys')

            nodes = await core.eval('test:runt :lulz -> test:str').list()
            self.len(1, nodes)
            self.eq(nodes[0].ndef, ('test:str', 'beep.sys'))

            nodes = await core.eval('test:str -> test:runt:lulz').list()
            self.len(1, nodes)
            self.eq(nodes[0].ndef, ('test:runt', 'beep'))

            # Lift by ndef/iden/opts does not work since runt support is not plumbed
            # into any caching which those lifts perform.
            ndef = ('test:runt', 'blah')
            iden = '15e33ccff08f9f96b5cea9bf0bcd2a55a96ba02af87f8850ba656f2a31429224'
            nodes = await core.eval(f'iden {iden}').list()
            self.len(0, nodes)

            nodes = await core.eval('', {'idens': [iden]}).list()
            self.len(0, nodes)

            nodes = await core.eval('', {'ndefs': [ndef]}).list()
            self.len(0, nodes)

            # Ensure that add/edit a read-only runt prop fails, whether or not it exists.
            await self.asyncraises(s_exc.IsRuntForm,
                                   core.eval('test:runt=beep [:tick=3001]').list())
            await self.asyncraises(s_exc.IsRuntForm,
                                   core.eval('test:runt=woah [:tick=3001]').list())

            # Ensure that we can add/edit secondary props which has a callback.
            nodes = await core.eval('test:runt=beep [:lulz=beepbeep.sys]').list()
            self.eq(nodes[0].get('lulz'), 'beepbeep.sys')
            await nodes[0].set('lulz', 'beepbeep.sys')  # We can do no-operation edits
            self.eq(nodes[0].get('lulz'), 'beepbeep.sys')

            # We can set props which were not there previously
            nodes = await core.eval('test:runt=woah [:lulz=woah.sys]').list()
            self.eq(nodes[0].get('lulz'), 'woah.sys')

            # A edit may throw an exception due to some prop-specific normalization reason.
            await self.asyncraises(s_exc.BadPropValu, core.eval('test:runt=woah [:lulz=no.way]').list())

            # Setting a property which has no callback or ro fails.
            await self.asyncraises(s_exc.IsRuntForm, core.eval('test:runt=woah [:newp=pennywise]').list())

            # Ensure that delete a read-only runt prop fails, whether or not it exists.
            await self.asyncraises(s_exc.IsRuntForm,
                                   core.eval('test:runt=beep [-:tick]').list())
            await self.asyncraises(s_exc.IsRuntForm,
                                   core.eval('test:runt=woah [-:tick]').list())

            # Ensure that we can delete a secondary prop which has a callback.
            nodes = await core.eval('test:runt=beep [-:lulz]').list()
            self.none(nodes[0].get('lulz'))

            nodes = await core.eval('test:runt=woah [-:lulz]').list()
            self.none(nodes[0].get('lulz'))

            # Deleting a property which has no callback or ro fails.
            await self.asyncraises(s_exc.IsRuntForm, core.eval('test:runt=woah [-:newp]').list())

            # # Ensure that adding tags on runt nodes fails
            await self.asyncraises(s_exc.IsRuntForm, core.eval('test:runt=beep [+#hehe]').list())
            await self.asyncraises(s_exc.IsRuntForm, core.eval('test:runt=beep [-#hehe]').list())

            # Ensure that adding / deleting test runt nodes fails
            await self.asyncraises(s_exc.IsRuntForm, core.eval('[test:runt=" oh MY! "]').list())
            await self.asyncraises(s_exc.IsRuntForm, core.eval('test:runt=beep | delnode').list())

            # Ensure that non-equality based lift comparators for the test runt nodes fails.
            await self.asyncraises(s_exc.BadCmprValu, core.eval('test:runt~="b.*"').list())
            await self.asyncraises(s_exc.BadCmprValu, core.eval('test:runt:tick*range=(1999, 2001)').list())

            # Sad path for underlying Cortex.runRuntLift
            await self.agenraises(s_exc.NoSuchLift, core.runRuntLift('test:newp', 'newp'))

    async def test_cortex_view_borked(self):

        async with self.getTestCore() as core:

            core.view.borked = s_common.guid()
            with self.raises(s_exc.NoSuchLayer):
                await core.eval('[ test:str=foo ]').list()

            core.view.borked = None
            self.len(1, await core.eval('[ test:str=foo ]').list())

    async def test_tag_globbing(self):
        async with self.getTestCore() as core:
            async with await core.snap() as snap:
                node = await snap.addNode('test:str', 'n1')
                await node.addTag('foo.bar.baz', (None, None))

                node = await snap.addNode('test:str', 'n2')
                await node.addTag('foo.bad.baz', (None, None))

                node = await snap.addNode('test:str', 'n3')  # No tags on him

            # Setup worked correct
            self.len(3, await core.eval('test:str').list())
            self.len(2, await core.eval('test:str +#foo').list())

            # Now test globbing - exact match for *
            self.len(2, await core.eval('test:str +#*').list())
            self.len(1, await core.eval('test:str -#*').list())

            # Now test globbing - single star matches one tag level
            self.len(2, await core.eval('test:str +#foo.*.baz').list())
            self.len(1, await core.eval('test:str +#*.bad').list())
            # Double stars matches a whole lot more!
            self.len(2, await core.eval('test:str +#foo.**.baz').list())
            self.len(1, await core.eval('test:str +#**.bar.baz').list())
            self.len(2, await core.eval('test:str +#**.baz').list())

    async def test_provstackmigration_pre010(self):
        async with self.getRegrCore('pre-010') as core:
            provstacks = list(core.provstor.provStacks(0, 1000))
            self.gt(len(provstacks), 5)
            self.false(core.layer.layrslab.dbexists('prov'))
            self.false(core.layer.layrslab.dbexists('provs'))<|MERGE_RESOLUTION|>--- conflicted
+++ resolved
@@ -863,11 +863,7 @@
             self.nn(core.getCoreMod('synapse.tests.utils.TestModule'))
 
             # Ensure that the module load creates a node.
-<<<<<<< HEAD
-            await self.agenlen(1, core.eval('meta:source=8f1401de15918358d5247e21ca29a814 | uniq'))
-=======
             await self.agenlen(1, core.eval('meta:source=8f1401de15918358d5247e21ca29a814'))
->>>>>>> a524619d
 
             mods = dict(await prox.getCoreMods())
 
