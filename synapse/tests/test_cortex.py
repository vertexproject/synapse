import time
import asyncio
import unittest

from unittest.mock import patch

import synapse.exc as s_exc
import synapse.glob as s_glob
import synapse.common as s_common
import synapse.telepath as s_telepath

import synapse.lib.coro as s_coro
import synapse.lib.node as s_node
import synapse.lib.msgpack as s_msgpack

import synapse.tests.utils as s_t_utils
from synapse.tests.utils import alist

class CortexTest(s_t_utils.SynTest):

    async def test_cortex_prop_pivot(self):

        async with self.getTestCore() as core:

            async with await core.snap() as snap:
                await snap.addNode('inet:dns:a', ('woot.com', '1.2.3.4'))

            nodes = [n.pack() async for n in core.eval('inet:dns:a :ipv4 -> *')]
            self.len(1, nodes)
            self.eq(nodes[0][0], ('inet:ipv4', 0x01020304))

            # 3: init + inet:ipv4 + fini
            await self.agenlen(3, core.streamstorm('inet:dns:a :ipv4 -> *'))

    async def test_cortex_of_the_future(self):

        # test "future/ongoing" time stamp.
        async with self.getTestCore() as core:

            async with await core.snap() as snap:

                node = await snap.addNode('teststr', 'foo')
                await node.addTag('lol', valu=('2015', '?'))

                self.eq((1420070400000, 0x7fffffffffffffff), node.getTag('lol'))

            nodes = [n.pack() async for n in core.eval('teststr=foo +#lol@=2014')]
            self.len(0, nodes)

            nodes = [n.pack() async for n in core.eval('teststr=foo +#lol@=2016')]
            self.len(1, nodes)

    async def test_cortex_noderefs(self):

        async with self.getTestCore() as core:

            sorc = s_common.guid()

            async with await core.snap() as snap:

                node = await snap.addNode('inet:dns:a', ('woot.com', '1.2.3.4'))

                refs = dict(node.getNodeRefs())

                self.eq(refs.get('fqdn'), ('inet:fqdn', 'woot.com'))
                self.eq(refs.get('ipv4'), ('inet:ipv4', 0x01020304))

                await node.seen('now', source=sorc)

            opts = {'vars': {'sorc': sorc}}
            nodes = [n.pack() async for n in core.eval('seen:source=$sorc -> *', opts=opts)]

            self.len(2, nodes)
            self.true('inet:dns:a' in [n[0][0] for n in nodes])

            opts = {'vars': {'sorc': sorc}}
            nodes = [n.pack() async for n in core.eval('seen:source=$sorc :node -> *', opts=opts)]

            self.len(1, nodes)
            self.true('inet:dns:a' in [n[0][0] for n in nodes])

    async def test_cortex_iter_props(self):

        async with self.getTestCore() as core:

            async with await core.snap() as snap:

                props = {'asn': 10, '.seen': '2016'}
                node = await snap.addNode('inet:ipv4', 0x01020304, props=props)
                self.eq(node.get('asn'), 10)

                props = {'asn': 20, '.seen': '2015'}
                node = await snap.addNode('inet:ipv4', 0x05050505, props=props)
                self.eq(node.get('asn'), 20)

            # rows are (buid, valu) tuples
            layr = core.view.layers[0]
            rows = await alist(layr.iterPropRows('inet:ipv4', 'asn'))

            self.eq((10, 20), tuple(sorted([row[1] for row in rows])))

            # rows are (buid, valu) tuples
            rows = await alist(layr.iterUnivRows('.seen'))

            ivals = ((1420070400000, 1420070400001), (1451606400000, 1451606400001))
            self.eq(ivals, tuple(sorted([row[1] for row in rows])))

    async def test_cortex_lift_regex(self):
        async with self.getTestCore() as core:
            core.model.addUnivProp('favcolor', ('str', {}), {})

            async with await core.snap() as snap:
                await snap.addNode('teststr', 'hezipha', props={'.favcolor': 'red'})
                await snap.addNode('testcomp', (20, 'lulzlulz'))

            self.len(0, await alist(core.eval('testcomp:haha~="^zerg"')))
            self.len(1, await alist(core.eval('testcomp:haha~="^lulz"')))

            self.len(1, await alist(core.eval('teststr~="zip"')))
            self.len(1, await alist(core.eval('teststr~="zip"')))
            self.len(1, await alist(core.eval('.favcolor~="^r"')))

    @s_glob.synchelp
    @patch('synapse.lib.lmdb.DEFAULT_MAP_SIZE', s_t_utils.TEST_MAP_SIZE)
    async def test_feed_conf(self):
        async with self.getTestDmon(mirror='cryodmon') as dst_dmon:

            name = 'cryo00'
            tname = 'tank:blahblah'
            host, port = dst_dmon.addr
            tank_addr = f'tcp://{host}:{port}/{name}/{tname}'

            recs = ['a', 'b', 'c']

            conf = {
                'feeds': [
                    {'type': 'com.test.record',
                     'cryotank': tank_addr,
                     'size': 1,
                     }
                ],
                'modules': ('synapse.tests.utils.TestModule',),
            }

            # initialize the tank and get his iden
            async with await s_telepath.openurl(tank_addr) as tank:
                iden = await tank.getCellIden()

            # Spin up a source core configured to eat data from the cryotank
            with self.getTestDir() as dirn:

                async with await self.getTestCell(dirn, 'cortex', conf=conf) as core:

                    waiter = core.waiter(3, 'core:feed:loop')

                    async with await s_telepath.openurl(tank_addr) as tank:
                        await tank.puts(recs)
                    # self.true(evt.wait(3))
                    self.true(await waiter.wait(4))

                    offs = await core.layer.getOffset(iden)
                    self.eq(offs, 3)
                    await self.agenlen(3, core.storm('teststr'))

            with self.getTestDir() as dirn:
                # Sad path testing
                conf['feeds'][0]['type'] = 'com.clown'
                await self.asyncraises(s_exc.NoSuchType, self.getTestCell(dirn, 'cortex', conf=conf))

    async def test_cortex_coreinfo(self):
        async with self.getTestDmon(mirror='dmoncore') as dmon, \
                await self.agetTestProxy(dmon, 'core') as core:

            coreinfo = await core.getCoreInfo()
            for field in ('version', 'modeldef', 'stormcmds'):
                self.isin(field, coreinfo)

            # Verify serializability
            s_msgpack.en(coreinfo)

    async def test_cortex_model_dict(self):

        async with self.getTestDmon(mirror='dmoncore') as dmon, \
                await self.agetTestProxy(dmon, 'core') as core:

            model = await core.getModelDict()

            tnfo = model['types'].get('inet:ipv4')

            self.nn(tnfo)
            self.eq(tnfo['info']['doc'], 'An IPv4 address.')

            fnfo = model['forms'].get('inet:ipv4')
            self.nn(fnfo)

            pnfo = fnfo['props'].get('asn')

            self.nn(pnfo)
            self.eq(pnfo['type'][0], 'inet:asn')

    async def test_storm_graph(self):

        async with self.getTestDmon(mirror='dmoncore') as dmon, \
                await self.agetTestProxy(dmon, 'core') as core:

            await core.addNode('inet:dns:a', ('woot.com', '1.2.3.4'))

            opts = {'graph': True}
            nodes = await alist(await core.eval('inet:dns:a', opts=opts))

            self.len(5, nodes)

            for node in nodes:
                if node[0][0] == 'inet:dns:a':
                    edges = node[1]['path']['edges']
                    idens = list(sorted(e[0] for e in edges))
                    self.eq(idens, ('20153b758f9d5eaaa38e4f4a65c36da797c3e59e549620fa7c4895e1a920991f', 'd7fb3ae625e295c9279c034f5d91a7ad9132c79a9c2b16eecffc8d1609d75849'))

    @s_glob.synchelp
    @patch('synapse.lib.lmdb.DEFAULT_MAP_SIZE', s_t_utils.TEST_MAP_SIZE)
    async def test_splice_cryo(self):
        async with self.getTestDmon(mirror='cryodmon') as dst_dmon:
            name = 'cryo00'
            host, port = dst_dmon.addr
            tank_addr = f'tcp://{host}:{port}/{name}/tank:blahblah'

            # Spin up a source core configured to send splices to dst core
            with self.getTestDir() as dirn:
                conf = {
                    'splice:cryotank': tank_addr,
                    'modules': ('synapse.tests.utils.TestModule',),
                }
                src_core = await self.getTestCell(dirn, 'cortex', conf=conf)

                waiter = src_core.waiter(2, 'core:splice:cryotank:sent')
                # Form a node and make sure that it exists
                async with await src_core.snap() as snap:
                    await snap.addNode('teststr', 'teehee')
                    self.nn(await snap.getNodeByNdef(('teststr', 'teehee')))

                await waiter.wait(timeout=3)
                await src_core.fini()
                await src_core.waitfini()

            # Now that the src core is closed, make sure that the splice exists in the tank
            tankcell = dst_dmon.shared.get(name)
            tank = tankcell.tanks.get('tank:blahblah')
            slices = list(tank.slice(0, 1000))
            # # TestModule creates one node and 3 splices
            self.len(3 + 2, slices)

            slices = slices[3:]
            data = slices[0]
            self.isinstance(data[1], tuple)
            self.len(2, data[1])
            self.eq(data[1][0], 'node:add')
            self.eq(data[1][1].get('ndef'), ('teststr', 'teehee'))
            self.eq(data[1][1].get('user'), '?')
            self.ge(data[1][1].get('time'), 0)

            data = slices[1]
            self.isinstance(data[1], tuple)
            self.len(2, data[1])
            self.eq(data[1][0], 'prop:set')
            self.eq(data[1][1].get('ndef'), ('teststr', 'teehee'))
            self.eq(data[1][1].get('prop'), '.created')
            self.ge(data[1][1].get('valu'), 0)
            self.none(data[1][1].get('oldv'))
            self.eq(data[1][1].get('user'), '?')
            self.ge(data[1][1].get('time'), 0)

    async def test_splice_sync(self):
        # Save off the alternative write layer because we only want the source cortex to use that
        saved_alt, self.alt_write_layer = self.alt_write_layer, None
        async with self.getTestDmon(mirror='dmoncore') as dst_dmon:
            name = 'core'
            host, port = dst_dmon.addr
            dst_core = dst_dmon.shared.get(name)
            dst_core_addr = f'tcp://{host}:{port}/{name}'
            evt = asyncio.Event(loop=dst_dmon.loop)

            def onAdd(node):
                evt.set()

            dst_core.model.form('teststr').onAdd(onAdd)

            self.alt_write_layer = saved_alt

            # Spin up a source core configured to send splices to dst core
            with self.getTestDir() as dirn:
                conf = {
                    'splice:sync': dst_core_addr,
                    'modules': ('synapse.tests.utils.TestModule',),
                }
                async with await self.getTestCell(dirn, 'cortex', conf=conf) as src_core:
                    # Form a node and make sure that it exists
                    waiter = src_core.waiter(2, 'core:splice:sync:sent')
                    async with await src_core.snap() as snap:
                        await snap.addNode('teststr', 'teehee')
                        self.nn(await snap.getNodeByNdef(('teststr', 'teehee')))

                    await waiter.wait(timeout=5)

            self.true(await s_coro.event_wait(evt, timeout=3))
            # Now that the src core is closed, make sure that the node exists
            # in the dst core without creating it
            async with await dst_core.snap() as snap:
                node = await snap.getNodeByNdef(('teststr', 'teehee'))
                self.eq(node.ndef, ('teststr', 'teehee'))

    async def test_onadd(self):
        arg_hit = {}

        async def testcb(node):
            arg_hit['hit'] = node

        async with self.getTestCore() as core:

            async with await core.snap() as snap:

                core.model.form('inet:ipv4').onAdd(testcb)

                node = await snap.addNode('inet:ipv4', '1.2.3.4')
                self.eq(node, arg_hit.get('hit'))

    async def test_adddata(self):

        data = ('foo', 'bar', 'baz')

        async with self.getTestCore() as core:

            await core.addFeedData('com.test.record', data)

            vals = [node.ndef[1] async for node in core.eval('teststr')]

            vals.sort()

            self.eq(vals, ('bar', 'baz', 'foo'))

    async def test_indxchop(self):

        async with self.getTestCore() as core:

            async with await core.snap() as snap:
                valu = 'a' * 257
                await snap.addNode('teststr', valu)

                nodes = await alist(snap.getNodesBy('teststr', 'aa', cmpr='^='))
                self.len(1, nodes)

    async def test_cell(self):

        data = ('foo', 'bar', 'baz')

        async with self.getTestDmon(mirror='dmoncore') as dmon, \
                await self.agetTestProxy(dmon, 'core') as core:

            nodes = ((('inet:user', 'visi'), {}), )

            nodes = await alist(await core.addNodes(nodes))
            self.len(1, nodes)

            nodes = await alist(await core.getNodesBy('inet:user', 'visi'))
            self.len(1, nodes)
            self.eq('visi', nodes[0][0][1])

            node = await core.addNode('teststr', 'foo')

            pack = await core.addNodeTag(node[1].get('iden'), '#foo.bar')
            self.eq(pack[1]['tags'].get('foo.bar'), (None, None))

            pack = await core.setNodeProp(node[1].get('iden'), 'tick', '2015')
            self.eq(pack[1]['props'].get('tick'), 1420070400000)

            self.len(1, await alist(await core.eval('teststr#foo.bar')))
            self.len(1, await alist(await core.eval('teststr:tick=2015')))

            await core.delNodeTag(node[1].get('iden'), '#foo.bar')
            self.len(0, await alist(await core.eval('teststr#foo.bar')))

            opts = {'ndefs': [('inet:user', 'visi')]}

            nodes = await alist(await core.eval('', opts=opts))

            self.len(1, nodes)
            self.eq('visi', nodes[0][0][1])

            await core.addFeedData('com.test.record', data)

            # test the remote storm result counting API
            self.eq(0, await core.count('pivtarg'))
            self.eq(1, await core.count('inet:user'))

    async def test_stormcmd(self):

        async with self.getTestDmon(mirror='dmoncore') as dmon, \
                await self.agetTestProxy(dmon, 'core') as core:

            msgs = await alist(await core.storm('|help'))
            self.printed(msgs, 'help: List available commands and a brief description for each.')

            msgs = await alist(await core.storm('help'))
            self.printed(msgs, 'help: List available commands and a brief description for each.')

            await alist(await core.eval('[ inet:user=visi inet:user=whippit ]'))

            await self.agenlen(2, await core.eval('inet:user'))

            # test cmd as last text syntax
            await self.agenlen(1, await core.eval('inet:user | limit 1'))

            # test cmd and trailing pipe syntax
            await self.agenlen(1, await core.eval('inet:user | limit 1|'))

            # test cmd and trailing pipe and whitespace syntax
            await self.agenlen(1, await core.eval('inet:user | limit 1    |     '))

            # test cmd and trailing pipe and whitespace syntax
            await self.agenlen(2, await core.eval('inet:user | limit 10 | [ +#foo.bar ]'))
            await self.agenlen(1, await core.eval('inet:user | limit 10 | +inet:user=visi'))

            # test invalid option syntax
            msgs = await alist(await core.storm('inet:user | limit --woot'))
            self.printed(msgs, 'usage: limit [-h] count')
            self.len(0, [m for m in msgs if m[0] == 'node'])

    async def test_onsetdel(self):

        args_hit = None

        async def test_cb(*args):
            nonlocal args_hit
            args_hit = args

        async with self.getTestCore() as core:

            async with await core.snap() as snap:

                core.model.prop('inet:ipv4:loc').onSet(test_cb)

                node = await snap.addNode('inet:ipv4', '1.2.3.4')
                await node.set('loc', 'US.  VA')

                self.eq(args_hit, [node, '??'])

                args_hit = None
                core.model.prop('inet:ipv4:loc').onDel(test_cb)

                await node.pop('loc')
                self.eq(args_hit, [node, 'us.va'])

                self.none(node.get('loc'))

            async with await core.snap() as snap:
                node = await snap.addNode('inet:ipv4', '1.2.3.4')
                self.none(node.get('loc'))

    async def test_tags(self):

        async with self.getTestCore() as core:

            async with await core.snap() as snap:

                await snap.addNode('teststr', 'newp')

                node = await snap.addNode('teststr', 'one')
                await node.addTag('foo.bar', ('2016', '2017'))

                self.eq((1451606400000, 1483228800000), node.getTag('foo.bar', ('2016', '2017')))

                node1 = await snap.addNode('testcomp', (10, 'hehe'))
                await node1.addTag('foo.bar')

                self.nn(await snap.getNodeByNdef(('syn:tag', 'foo')))
                self.nn(await snap.getNodeByNdef(('syn:tag', 'foo.bar')))

            async with await core.snap() as snap:

                node = await snap.getNodeByNdef(('teststr', 'one'))

                self.true(node.hasTag('foo'))
                self.true(node.hasTag('foo.bar'))

                await self.agenraises(s_exc.NoSuchForm, snap.getNodesBy('noway#foo.bar'))

                self.len(2, await alist(snap.getNodesBy('#foo.bar')))
                self.len(1, await alist(snap.getNodesBy('teststr#foo.bar')))

            async with await core.snap() as snap:

                node = await snap.addNode('teststr', 'one')

                await node.delTag('foo')

                self.false(node.hasTag('foo'))
                self.false(node.hasTag('foo.bar'))

            async with await core.snap() as snap:

                node = await snap.addNode('teststr', 'one')
                self.false(node.hasTag('foo'))
                self.false(node.hasTag('foo.bar'))

    async def test_base_types1(self):

        async with self.getTestCore() as core:

            async with await core.snap() as snap:
                node = await snap.addNode('testtype10', 'one')
                await node.set('intprop', 21)

            async with await core.snap() as snap:
                node = await snap.getNodeByNdef(('testtype10', 'one'))
                self.nn(node)
                self.eq(node.get('intprop'), 21)

    async def test_base_types2(self):
        async with self.getTestCore() as core:

            # Test some default values
            async with await core.snap() as snap:

                node = await snap.addNode('testtype10', 'one')
                self.nn(node.get('.created'))
                created = node.reprs().get('.created')

                self.eq(node.get('intprop'), 20)
                self.eq(node.get('locprop'), '??')
                self.eq(node.get('strprop'), 'asdf')

                self.true(s_common.isguid(node.get('guidprop')))

            # open a new snap, commiting the previous snap and do some lifts by univ prop
            async with await core.snap() as snap:

                nodes = await alist(snap.getNodesBy('.created', ))
                self.len(1 + 1, nodes)

                nodes = await alist(snap.getNodesBy('.created', node.get('.created')))
                self.len(1, nodes)

                nodes = await alist(snap.getNodesBy('.created', '2010', cmpr='>='))
                self.len(1 + 1, nodes)

                nodes = await alist(snap.getNodesBy('.created', ('2010', '3001'), cmpr='*range='))
                self.len(1 + 1, nodes)

                nodes = await alist(snap.getNodesBy('.created', ('2010', '?'), cmpr='*range='))
                self.len(1 + 1, nodes)

                await self.agenlen(2, core.eval('.created'))
                await self.agenlen(1, core.eval(f'.created="{created}"'))
                await self.agenlen(2, core.eval('.created>2010'))
                await self.agenlen(0, core.eval('.created<2010'))
                # The year the monolith returns
                await self.agenlen(2, core.eval('.created*range=(2010, 3001)'))
                await self.agenlen(2, core.eval('.created*range=("2010", "?")'))

            # The .created time is ro
            await self.asyncraises(s_exc.ReadOnlyProp, core.eval(f'.created="{created}" [.created=3001]').list())

            # Open another snap to test some more default value behavior
            async with await core.snap() as snap:
                # Grab an updated reference to the first node
                node = (await alist(snap.getNodesBy('testtype10', 'one')))[0]
                # add another node with default vals
                await snap.addNode('testtype10', 'two')

                # modify default vals on initial node
                await node.set('intprop', 21)
                await node.set('strprop', 'qwer')
                await node.set('locprop', 'us.va.reston')

                node = await snap.addNode('testcomp', (33, 'THIRTY THREE'))

                self.eq(node.get('hehe'), 33)
                self.eq(node.get('haha'), 'thirty three')

                await self.asyncraises(s_exc.ReadOnlyProp, node.set('hehe', 80))

                self.none(await snap.getNodeByNdef(('testauto', 'autothis')))

                props = {
                    'bar': ('testauto', 'autothis'),
                    'baz': ('testtype10:strprop', 'WOOT'),
                    'tick': '20160505',
                }
                node = await snap.addNode('teststr', 'woot', props=props)
                self.eq(node.get('bar'), ('testauto', 'autothis'))
                self.eq(node.get('baz'), ('testtype10:strprop', 'woot'))
                self.eq(node.get('tick'), 1462406400000)

                nodes = await alist(snap.getNodesBy('teststr:tick', '20160505'))
                self.len(1, nodes)
                self.eq(nodes[0].ndef, ('teststr', 'woot'))

                # add some time range bumper nodes
                await snap.addNode('teststr', 'toolow', props={'tick': '2015'})
                await snap.addNode('teststr', 'toohigh', props={'tick': '2018'})

                # test a few time range syntax options...
                nodes = await alist(snap.getNodesBy('teststr:tick', '2016*'))
                self.len(1, nodes)
                self.eq(nodes[0].ndef, ('teststr', 'woot'))

                # test a few time range syntax options...
                nodes = await alist(snap.getNodesBy('teststr:tick', ('2016', '2017'), cmpr='*range='))
                self.len(1, nodes)
                self.eq(nodes[0].ndef, ('teststr', 'woot'))

                nodes = await alist(snap.getNodesBy('teststr:tick', ('2016', '2017'), cmpr='*range='))
                self.len(1, nodes)
                self.eq(nodes[0].ndef, ('teststr', 'woot'))

                self.nn(await snap.getNodeByNdef(('testauto', 'autothis')))

                # test lifting by prop without value
                nodes = await alist(snap.getNodesBy('teststr:tick'))
                self.len(3, nodes)

            async with await core.snap() as snap:

                node = await snap.addNode('testtype10', 'one')
                self.eq(node.get('intprop'), 21)

                self.nn(node.get('.created'))

                nodes = await alist(snap.getNodesBy('teststr', 'too', cmpr='^='))
                self.len(2, nodes)

                # test loc prop prefix based lookup
                nodes = await alist(snap.getNodesBy('testtype10:locprop', 'us.va', cmpr='^='))

                self.len(1, nodes)
                self.eq(nodes[0].ndef[1], 'one')

                nodes = await alist(snap.getNodesBy('testcomp', (33, 'thirty three')))

                self.len(1, nodes)

                self.eq(nodes[0].get('hehe'), 33)
                self.eq(nodes[0].ndef[1], (33, 'thirty three'))

    @unittest.skip('functionality temporarily removed')
    async def test_pivprop(self):

        async with self.getTestCore() as core:

            async with await core.snap() as snap:

                pivc = await snap.addNode('pivcomp', ('woot', 'rofl'))
                self.eq(pivc.get('targ'), 'woot')

                pivt = await snap.getNodeByNdef(('pivtarg', 'woot'))
                await pivt.set('name', 'visi')
                self.nn(pivt)

            async with await core.snap() as snap:
                pivc = await snap.getNodeByNdef(('pivcomp', ('woot', 'rofl')))
                self.eq(pivc.get('targ::name'), 'visi')

    async def test_eval(self):
        ''' Cortex.eval test '''

        async with self.getTestCore() as core:

            # test some edit syntax
            async for node in core.eval('[ testcomp=(10, haha) +#foo.bar -#foo.bar ]'):
                self.nn(node.getTag('foo'))
                self.none(node.getTag('foo.bar'))

            async for node in core.eval('[ teststr="foo bar" :tick=2018]'):
                self.eq(1514764800000, node.get('tick'))
                self.eq('foo bar', node.ndef[1])

            async for node in core.eval('teststr="foo bar" [ -:tick ]'):
                self.none(node.get('tick'))

            async for node in core.eval('[testguid="*" :tick=2001]'):
                self.true(s_common.isguid(node.ndef[1]))
                self.nn(node.get('tick'))

            nodes = [n.pack() async for n in core.eval('teststr="foo bar" +teststr')]
            self.len(1, nodes)

            nodes = [n.pack() async for n in core.eval('teststr="foo bar" -teststr:tick')]
            self.len(1, nodes)

            qstr = 'teststr="foo bar" +teststr="foo bar" [ :tick=2015 ] +teststr:tick=2015'
            nodes = [n.pack() async for n in core.eval(qstr)]
            self.len(1, nodes)

            # Seed new nodes via nodedesf
            ndef = ('testcomp', (10, 'haha'))
            opts = {'ndefs': (ndef,)}
            # Seed nodes in the query with ndefs
            async for node in core.eval('[-#foo]', opts=opts):
                self.none(node.getTag('foo'))

            # Seed nodes in the query with idens
            opts = {'idens': (nodes[0][1].get('iden'),)}
            nodes = await alist(core.eval('', opts=opts))
            self.len(1, nodes)
            self.eq(nodes[0].pack()[0], ('teststr', 'foo bar'))

            # Seed nodes in the query invalid idens
            opts = {'idens': ('deadb33f',)}
            await self.agenraises(s_exc.NoSuchIden, core.eval('', opts=opts))

            # Test and/or/not
            await alist(core.eval('[testcomp=(1, test) +#meep.morp +#bleep.blorp +#cond]'))
            await alist(core.eval('[testcomp=(2, test) +#meep.morp +#bleep.zlorp +#cond]'))
            await alist(core.eval('[testcomp=(3, foob) +#meep.gorp +#bleep.zlorp +#cond]'))

            q = 'testcomp +(:hehe<2 and :haha=test)'
            self.len(1, await alist(core.eval(q)))

            q = 'testcomp +(:hehe<2 and :haha=foob)'
            self.len(0, await alist(core.eval(q)))

            q = 'testcomp +(:hehe<2 or :haha=test)'
            self.len(2, await alist(core.eval(q)))

            q = 'testcomp +(:hehe<2 or :haha=foob)'
            self.len(2, await alist(core.eval(q)))

            q = 'testcomp +(:hehe<2 or #meep.gorp)'
            self.len(2, await alist(core.eval(q)))
            # TODO Add not tests

            await self.agenraises(s_exc.NoSuchOpt, core.eval('%foo=asdf'))
            await self.agenraises(s_exc.BadOptValu, core.eval('%limit=asdf'))
            await self.agenraises(s_exc.NoSuchCmpr, core.eval('teststr*near=newp'))
            await self.agenraises(s_exc.NoSuchCmpr, core.eval('teststr +teststr@=2018'))
            await self.agenraises(s_exc.NoSuchCmpr, core.eval('teststr +#test*near=newp'))
            await self.agenraises(s_exc.NoSuchCmpr, core.eval('teststr +teststr:tick*near=newp'))
            await self.agenraises(s_exc.BadStormSyntax, core.eval(' | | '))
            await self.agenraises(s_exc.BadStormSyntax, core.eval('[-teststr]'))

            await self.agenlen(2, core.eval(('[ teststr=foo teststr=bar ]')))
            await self.agenlen(1, core.eval(('teststr %limit=1')))

            opts = {'vars': {'foo': 'bar'}}

            async for node in core.eval('teststr=$foo', opts=opts):
                self.eq('bar', node.ndef[1])

    async def test_remote_storm(self):

        # Remote storm test paths
        async with self.getTestDmon(mirror='dmoncoreauth') as dmon:
            pconf = {'user': 'root', 'passwd': 'root'}
            async with await self.agetTestProxy(dmon, 'core', **pconf) as core:
                # Storm logging
                with self.getAsyncLoggerStream('synapse.cortex', 'Executing storm query {help ask} as [root]') \
                        as stream:
                    await alist(await core.storm('help ask'))
                    self.true(await stream.wait(4))
                # Bad syntax
                mesgs = await alist(await core.storm(' | | | '))
                self.len(0, [mesg for mesg in mesgs if mesg[0] == 'init'])
                self.len(1, [mesg for mesg in mesgs if mesg[0] == 'fini'])
                mesgs = [mesg for mesg in mesgs if mesg[0] == 'err']
                self.len(1, mesgs)
                enfo = mesgs[0][1]
                self.eq(enfo[0], 'BadStormSyntax')

    async def test_feed_splice(self):

        iden = s_common.guid()

        async with self.getTestCore() as core:

            offs = await core.getFeedOffs(iden)
            self.eq(0, offs)

            mesg = ('node:add', {'ndef': ('teststr', 'foo')})
            offs = await core.addFeedData('syn.splice', [mesg], seqn=(iden, offs))

            self.eq(1, offs)

            async with await core.snap() as snap:
                node = await snap.getNodeByNdef(('teststr', 'foo'))
                self.nn(node)

            mesg = ('prop:set', {'ndef': ('teststr', 'foo'), 'prop': 'tick', 'valu': 200})
            offs = await core.addFeedData('syn.splice', [mesg], seqn=(iden, offs))

            async with await core.snap() as snap:
                node = await snap.getNodeByNdef(('teststr', 'foo'))
                self.eq(200, node.get('tick'))

            mesg = ('prop:del', {'ndef': ('teststr', 'foo'), 'prop': 'tick'})
            offs = await core.addFeedData('syn.splice', [mesg], seqn=(iden, offs))

            async with await core.snap() as snap:
                node = await snap.getNodeByNdef(('teststr', 'foo'))
                self.none(node.get('tick'))

            mesg = ('tag:add', {'ndef': ('teststr', 'foo'), 'tag': 'bar', 'valu': (200, 300)})
            offs = await core.addFeedData('syn.splice', [mesg], seqn=(iden, offs))

            async with await core.snap() as snap:
                node = await snap.getNodeByNdef(('teststr', 'foo'))
                self.eq((200, 300), node.getTag('bar'))

            mesg = ('tag:del', {'ndef': ('teststr', 'foo'), 'tag': 'bar'})
            offs = await core.addFeedData('syn.splice', [mesg], seqn=(iden, offs))

            async with await core.snap() as snap:
                node = await snap.getNodeByNdef(('teststr', 'foo'))
                self.none(node.getTag('bar'))

    async def test_splice_generation(self):

        async with self.getTestCore() as core:

            await alist(core.eval('[teststr=hello]'))
            await alist(core.eval('teststr=hello [:tick="2001"]'))
            await alist(core.eval('teststr=hello [:tick="2002"]'))
            await alist(core.eval('teststr [+#foo.bar]'))
            await alist(core.eval('teststr [+#foo.bar=(2000,2002)]'))
            await alist(core.eval('teststr [+#foo.bar=(2000,20020601)]'))
            await alist(core.eval('teststr [-#foo]'))
            await alist(core.eval('teststr [-:tick]'))
            await alist(core.eval('teststr | delnode --force'))

            _splices = await alist(core.layer.splices(0, 10000))
            splices = []
            # strip out user and time
            for splice in _splices:
                splice[1].pop('user', None)
                splice[1].pop('time', None)
                splices.append(splice)

            # Ensure the splices are unique
            self.len(len(splices), {s_msgpack.en(s) for s in splices})

            # Check to ensure a few expected splices exist
            mesg = ('node:add', {'ndef': ('teststr', 'hello')})
            self.isin(mesg, splices)

            mesg = ('prop:set', {'ndef': ('teststr', 'hello'), 'prop': 'tick', 'valu': 978307200000, 'oldv': None})
            self.isin(mesg, splices)

            mesg = ('prop:set',
                    {'ndef': ('teststr', 'hello'), 'prop': 'tick', 'valu': 1009843200000, 'oldv': 978307200000})
            self.isin(mesg, splices)

            mesg = ('tag:add', {'ndef': ('teststr', 'hello'), 'tag': 'foo', 'valu': (None, None)})
            self.isin(mesg, splices)

            mesg = ('tag:add', {'ndef': ('teststr', 'hello'), 'tag': 'foo.bar', 'valu': (None, None)})
            self.isin(mesg, splices)

            mesg = ('tag:add', {'ndef': ('teststr', 'hello'), 'tag': 'foo.bar', 'valu': (946684800000, 1009843200000)})
            self.isin(mesg, splices)

            mesg = ('tag:add', {'ndef': ('teststr', 'hello'), 'tag': 'foo.bar', 'valu': (946684800000, 1022889600000)})
            self.isin(mesg, splices)

            mesg = ('tag:del', {'ndef': ('teststr', 'hello'), 'tag': 'foo', 'valu': (None, None)})
            self.isin(mesg, splices)

            mesg = ('prop:del', {'ndef': ('teststr', 'hello'), 'prop': 'tick', 'valu': 1009843200000})
            self.isin(mesg, splices)

            mesg = ('node:del', {'ndef': ('teststr', 'hello')})
            self.isin(mesg, splices)

    async def test_strict(self):

        async with self.getTestCore() as core:

            async with await core.snap() as snap:

                node = await snap.addNode('teststr', 'foo')

                await self.asyncraises(s_exc.NoSuchProp, node.set('newpnewp', 10))
                await self.asyncraises(s_exc.BadPropValu, node.set('tick', (20, 30)))

                snap.strict = False

                self.none(await snap.addNode('teststr', s_common.novalu))

                self.false(await node.set('newpnewp', 10))
                self.false(await node.set('tick', (20, 30)))

    async def test_getcoremods(self):
        async with self.getTestDmon(mirror='dmoncoreauth') as dmon:

            pconf = {'user': 'root', 'passwd': 'root'}

            core = dmon.shared.get('core')
            self.nn(core.getCoreMod('synapse.tests.utils.TestModule'))

            # Ensure that the module load creates a node.
            await self.agenlen(1, core.eval('source=8f1401de15918358d5247e21ca29a814'))

            async with await self.agetTestProxy(dmon, 'core', **pconf) as prox:

                mods = await prox.getCoreMods()

                mods = {k: v for k, v in mods}
                conf = mods.get('synapse.tests.utils.TestModule')
                self.nn(conf)
                self.eq(conf.get('key'), 'valu')

    async def test_cortex_delnode(self):

        data = {}

        def onPropDel(node, oldv):
            data['prop:del'] = True
            self.eq(oldv, 100)

        def onNodeDel(node):
            data['node:del'] = True

        async with self.getTestCore() as core:

            form = core.model.forms.get('teststr')

            form.onDel(onNodeDel)
            form.props.get('tick').onDel(onPropDel)

            async with await core.snap() as snap:

                targ = await snap.addNode('pivtarg', 'foo')
                await snap.addNode('pivcomp', ('foo', 'bar'))

                await self.asyncraises(s_exc.CantDelNode, targ.delete())

                tstr = await snap.addNode('teststr', 'baz')
                await tstr.set('tick', 100)
                await tstr.addTag('hehe')

                tagnode = await snap.getNodeByNdef(('syn:tag', 'hehe'))
                await self.asyncraises(s_exc.CantDelNode, tagnode.delete())

                buid = tstr.buid

                await tstr.delete()

                self.true(data.get('prop:del'))
                self.true(data.get('node:del'))

                # confirm that the snap cache is clear
                self.none(await snap.getNodeByBuid(tstr.buid))
                self.none(await snap.getNodeByNdef(('teststr', 'baz')))

            async with await core.snap() as snap:

                # test that secondary props are gone at the row level...
                prop = snap.model.prop('teststr:tick')
                lops = prop.getLiftOps(100)
                await self.agenlen(0, snap.getLiftRows(lops))

                # test that primary prop is gone at the row level...
                prop = snap.model.prop('teststr')
                lops = prop.getLiftOps('baz')
                await self.agenlen(0, snap.getLiftRows(lops))

                # check that buid rows are gone...
                self.eq(None, await snap._getNodeByBuid(buid))

                # final top level API check
                self.none(await snap.getNodeByNdef(('teststr', 'baz')))

    async def test_cortex_delnode_perms(self):

        async with self.getTestDmon(mirror='dmoncoreauth') as dmon:

            pconf = {'user': 'root', 'passwd': 'root'}

            async with await self.agetTestProxy(dmon, 'core', **pconf) as core:

                await core.addAuthUser('visi')
                await core.setUserPasswd('visi', 'secret')

                await core.addAuthRule('visi', (True, ('node:add',)))
                await core.addAuthRule('visi', (True, ('prop:set',)))
                await core.addAuthRule('visi', (True, ('tag:add',)))

                uconf = {'user': 'visi', 'passwd': 'secret'}
                async with await self.agetTestProxy(dmon, 'core', **uconf) as asvisi:

                    await alist(await asvisi.eval('[ cycle0=foo :cycle1=bar ]'))
                    await alist(await asvisi.eval('[ cycle1=bar :cycle0=foo ]'))

                    await alist(await asvisi.eval('[ teststr=foo +#lol ]'))

                    # no perms and not elevated...
                    await self.agenraises(s_exc.AuthDeny, await asvisi.eval('teststr=foo | delnode'))

                    rule = (True, ('node:del',))
                    await core.addAuthRule('visi', rule)

                    # should still deny because node has tag we can't delete
                    await self.agenraises(s_exc.AuthDeny, await asvisi.eval('teststr=foo | delnode'))

                    rule = (True, ('tag:del', 'lol'))
                    await core.addAuthRule('visi', rule)

                    await self.agenlen(0, await asvisi.eval('teststr=foo | delnode'))

                    await self.agenraises(s_exc.CantDelNode, await asvisi.eval('cycle0=foo | delnode'))
                    await self.agenraises(s_exc.AuthDeny, await asvisi.eval('cycle0=foo | delnode --force'))

                    await core.setAuthAdmin('visi', True)

                    await self.agenlen(0, await asvisi.eval('cycle0=foo | delnode --force'))

    async def test_cortex_cell_splices(self):

        async with self.getTestCore() as core:

            async with core.getLocalProxy() as prox:
                # TestModule creates one node and 3 splices
                await self.agenlen(3, await prox.splices(0, 1000))

                await alist(await prox.eval('[ teststr=foo ]'))

                self.ge(len(await alist(await prox.splices(0, 1000))), 3)

    async def test_pivot_inout(self):

        async def getPackNodes(core, query):
            nodes = sorted([n.pack() async for n in core.eval(query)])
            return nodes

        async with self.getTestCore() as core:

            # seed a node for pivoting
            await alist(core.eval('[ pivcomp=(foo,bar) :tick=2018 ]'))
            await alist(core.eval('[ refs=((ou:org, "*"), (pivcomp,(foo,bar))) ]'))

            self.len(1, await core.eval('ou:org -> refs:n1').list())

            q = 'pivcomp=(foo,bar) -> pivtarg'
            nodes = await getPackNodes(core, q)
            self.len(1, nodes)
            self.eq(nodes[0][0], ('pivtarg', 'foo'))

            # Regression test:  bug in implicit form pivot where absence of foreign key in source node was treated like
            # a match-any
            await alist(core.eval('[ testint=42 ]'))
            q = 'pivcomp -> testint'
            nodes = await getPackNodes(core, q)
            self.len(0, nodes)

            # Multiple props of source form have type of destination form:  pivot through all the matching props.
            await alist(core.eval('[ pivcomp=(xxx,yyy) :width=42 ]'))
            q = 'pivcomp -> testint'
            nodes = await getPackNodes(core, q)
            self.len(1, nodes)

            q = 'pivcomp=(foo,bar) :targ -> pivtarg'
            nodes = await getPackNodes(core, q)
            self.len(1, nodes)
            self.eq(nodes[0][0], ('pivtarg', 'foo'))

            q = 'teststr=bar -> pivcomp:lulz'
            nodes = await getPackNodes(core, q)
            self.len(1, nodes)
            self.eq(nodes[0][0], ('pivcomp', ('foo', 'bar')))

            q = 'teststr=bar -+> pivcomp:lulz'
            nodes = await getPackNodes(core, q)
            self.len(2, nodes)
            self.eq(nodes[0][0], ('pivcomp', ('foo', 'bar')))
            self.eq(nodes[1][0], ('teststr', 'bar'))

            q = 'pivcomp=(foo,bar) -+> pivtarg'
            nodes = await getPackNodes(core, q)
            self.len(2, nodes)
            self.eq(nodes[0][0], ('pivcomp', ('foo', 'bar')))
            self.eq(nodes[1][0], ('pivtarg', 'foo'))

            q = 'pivcomp=(foo,bar) -> *'
            nodes = await getPackNodes(core, q)
            self.len(2, nodes)
            self.eq(nodes[0][0], ('pivtarg', 'foo'))
            self.eq(nodes[1][0], ('teststr', 'bar'))

            q = 'pivcomp=(foo,bar) -+> *'
            nodes = await getPackNodes(core, q)
            self.len(3, nodes)
            self.eq(nodes[0][0], ('pivcomp', ('foo', 'bar')))
            self.eq(nodes[1][0], ('pivtarg', 'foo'))
            self.eq(nodes[2][0], ('teststr', 'bar'))

            q = 'pivcomp=(foo,bar) :lulz -> teststr'
            nodes = await getPackNodes(core, q)
            self.len(1, nodes)
            self.eq(nodes[0][0], ('teststr', 'bar'))

            q = 'pivcomp=(foo,bar) :lulz -+> teststr'
            nodes = await getPackNodes(core, q)
            self.len(2, nodes)
            self.eq(nodes[0][0], ('pivcomp', ('foo', 'bar')))
            self.eq(nodes[1][0], ('teststr', 'bar'))

            q = 'teststr=bar <- *'
            nodes = await getPackNodes(core, q)
            self.len(1, nodes)
            self.eq(nodes[0][0], ('pivcomp', ('foo', 'bar')))

            q = 'teststr=bar <+- *'
            nodes = await getPackNodes(core, q)
            self.len(2, nodes)
            self.eq(nodes[0][0], ('pivcomp', ('foo', 'bar')))
            self.eq(nodes[1][0], ('teststr', 'bar'))

            # A simple edge for testing pivotinfrom with a edge to n2
            await alist(core.eval('[has=((teststr, foobar), (teststr, foo))]'))

            q = 'teststr=foobar -+> has'
            nodes = await getPackNodes(core, q)
            self.len(2, nodes)
            self.eq(nodes[0][0], ('has', (('teststr', 'foobar'), ('teststr', 'foo'))))
            self.eq(nodes[1][0], ('teststr', 'foobar'))

            # traverse from node to edge:n1
            q = 'teststr=foo <- has'
            nodes = await getPackNodes(core, q)
            self.len(1, nodes)
            self.eq(nodes[0][0], ('has', (('teststr', 'foobar'), ('teststr', 'foo'))))

            # traverse from node to edge:n1 with a join
            q = 'teststr=foo <+- has'
            nodes = await getPackNodes(core, q)
            self.len(2, nodes)
            self.eq(nodes[0][0], ('has', (('teststr', 'foobar'), ('teststr', 'foo'))))
            self.eq(nodes[1][0], ('teststr', 'foo'))

            # Traverse from a edge to :n2
            # (this is technically a circular query)
            q = 'teststr=foobar -> has <- teststr'
            nodes = await getPackNodes(core, q)
            self.len(1, nodes)
            self.eq(nodes[0][0], ('teststr', 'foobar'))

            # Traverse from a edge to :n2 with a join
            # (this is technically a circular query)
            q = 'teststr=foobar -> has <+- teststr'
            nodes = await getPackNodes(core, q)
            self.len(2, nodes)
            self.eq(nodes[0][0], ('has', (('teststr', 'foobar'), ('teststr', 'foo'))))
            self.eq(nodes[1][0], ('teststr', 'foobar'))

            # Add tag
            q = 'teststr=bar pivcomp=(foo,bar) [+#test.bar]'
            nodes = await getPackNodes(core, q)
            self.len(2, nodes)
            # Lift, filter, pivot in
            q = '#test.bar +teststr <- *'
            nodes = await getPackNodes(core, q)
            self.len(1, nodes)
            self.eq(nodes[0][0], ('pivcomp', ('foo', 'bar')))

            # Pivot tests with optimized lifts
            q = '#test.bar +teststr <+- *'
            nodes = await getPackNodes(core, q)
            self.len(2, nodes)

            q = '#test.bar +pivcomp -> *'
            nodes = await getPackNodes(core, q)
            self.len(2, nodes)

            q = '#test.bar +pivcomp -+> *'
            nodes = await getPackNodes(core, q)
            self.len(3, nodes)

            # tag conditional filters followed by * pivot operators
            # These are all going to yield zero nodes but should
            # parse cleanly.
            q = '#test.bar -#test <- *'
            nodes = await getPackNodes(core, q)
            self.len(0, nodes)

            q = '#test.bar -#test <+- *'
            nodes = await getPackNodes(core, q)
            self.len(0, nodes)

            q = '#test.bar -#test -> *'
            nodes = await getPackNodes(core, q)
            self.len(0, nodes)

            q = '#test.bar -#test -+> *'
            nodes = await getPackNodes(core, q)
            self.len(0, nodes)

            # Setup a propvalu pivot where the secondary prop may fail to norm
            # to the destination prop for some of the inbound nodes.
            await alist(core.eval('[ testcomp=(127,newp) ] [testcomp=(127,127)]'))
            mesgs = await alist(core.streamstorm('testcomp :haha -> testint'))

            warns = [msg for msg in mesgs if msg[0] == 'warn']
            self.len(1, warns)
            emesg = "BadTypeValu ['newp'] during pivot: invalid literal for int() with base 0: 'newp'"
            self.eq(warns[0][1], {'name': 'testint', 'valu': 'newp',
                                  'mesg': emesg})
            nodes = [msg for msg in mesgs if msg[0] == 'node']
            self.len(1, nodes)
            self.eq(nodes[0][1][0], ('testint', 127))

            # Setup a form pivot where the primary prop may fail to norm
            # to the destination prop for some of the inbound nodes.
            async with await core.snap() as snap:
                node = await snap.addNode('testint', 10)
                node = await snap.addNode('testint', 25)
                node = await snap.addNode('testtype10', 'test', {'intprop': 25})
            mesgs = await alist(core.streamstorm('testint*in=(10, 25) -> testtype10:intprop'))

            warns = [msg for msg in mesgs if msg[0] == 'warn']
            self.len(1, warns)
            emesg = "BadTypeValu [10] during pivot: value is below min=20"
            self.eq(warns[0][1], {'name': 'int', 'valu': 10,
                                  'mesg': emesg})
            nodes = [msg for msg in mesgs if msg[0] == 'node']
            self.len(1, nodes)
            self.eq(nodes[0][1][0], ('testtype10', 'test'))

            # Bad pivots go here
            for q in ['pivcomp :lulz <- *',
                      'pivcomp :lulz <+- *',
                      'pivcomp :lulz <- teststr',
                      'pivcomp :lulz <+- teststr',
                      ]:
                await self.agenraises(s_exc.BadStormSyntax, core.eval(q))

    async def test_node_repr(self):

        async with self.getTestCore() as core:

            async with await core.snap() as snap:

                node = await snap.addNode('inet:ipv4', 0x01020304)
                self.eq('1.2.3.4', node.repr())

                node = await snap.addNode('inet:dns:a', ('woot.com', 0x01020304))
                self.eq('1.2.3.4', node.repr('ipv4'))

    async def test_coverage(self):

        # misc tests to increase code coverage
        async with self.getTestCore() as core:

            node = (('teststr', 'foo'), {})

            await alist(core.addNodes((node,)))

            self.nn(await core.getNodeByNdef(('teststr', 'foo')))

    async def test_cortex_storm_set_univ(self):

        async with self.getTestCore() as core:

            await alist(core.eval('[ teststr=woot .seen=(2014,2015) ]'))

            async with await core.snap() as snap:

                node = await snap.getNodeByNdef(('teststr', 'woot'))
                self.eq(node.get('.seen'), (1388534400000, 1420070400000))

    async def test_cortex_storm_set_tag(self):

        async with self.getTestCore() as core:

            tick0 = core.model.type('time').norm('2014')[0]
            tick1 = core.model.type('time').norm('2015')[0]
            tick2 = core.model.type('time').norm('2016')[0]

            await self.agenlen(1, core.eval('[ teststr=hehe +#foo=(2014,2016) ]'))
            await self.agenlen(1, core.eval('[ teststr=haha +#bar=2015 ]'))

            async with await core.snap() as snap:

                node = await snap.getNodeByNdef(('teststr', 'hehe'))
                self.eq(node.getTag('foo'), (tick0, tick2))

                node = await snap.getNodeByNdef(('teststr', 'haha'))
                self.eq(node.getTag('bar'), (tick1, tick1 + 1))

            await self.agenlen(1, core.eval('[ teststr=haha +#bar=2016 ]'))

            async with await core.snap() as snap:

                node = await snap.getNodeByNdef(('teststr', 'haha'))
                self.eq(node.getTag('bar'), (tick1, tick2 + 1))

    async def test_cortex_storm_vars(self):

        async with self.getTestCore() as core:

            opts = {'vars': {'foo': '1.2.3.4'}}

            await self.agenlen(1, core.eval('[ inet:ipv4=$foo ]', opts=opts))
            await self.agenlen(1, core.eval('$bar=5.5.5.5 [ inet:ipv4=$bar ]'))

            await self.agenlen(1, core.eval('[ inet:dns:a=(woot.com,1.2.3.4) ]'))

            await self.agenlen(2, core.eval('inet:dns:a=(woot.com,1.2.3.4) $hehe=:fqdn inet:fqdn=$hehe'))

            await self.agenlen(1, core.eval('inet:dns:a=(woot.com,1.2.3.4) $hehe=:fqdn +:fqdn=$hehe'))
            await self.agenlen(0, core.eval('inet:dns:a=(woot.com,1.2.3.4) $hehe=:fqdn -:fqdn=$hehe'))

            await self.agenlen(1, core.eval('[ pivcomp=(hehe,haha) :tick=2015 +#foo=(2014,2016) ]'))
            await self.agenlen(1, core.eval('pivtarg=hehe [ .seen=2015 ]'))

            await self.agenlen(1, core.eval('pivcomp=(hehe,haha) $ticktock=#foo -> pivtarg +.seen@=$ticktock'))

            await self.agenlen(1, core.eval('inet:dns:a=(woot.com,1.2.3.4) [ .seen=(2015,2018) ]'))

            async for node in core.eval('inet:dns:a=(woot.com,1.2.3.4) $seen=.seen :fqdn -> inet:fqdn [ .seen=$seen ]'):
                self.eq(node.get('.seen'), (1420070400000, 1514764800000))

            await self.agenraises(s_exc.BadStormSyntax, core.eval('inet:dns:a=(woot.com,1.2.3.4) $newp=.newp'))

            # Vars can also be provided as tuple
            opts = {'vars': {'foo': ('hehe', 'haha')}}
            await self.agenlen(1, core.eval('pivcomp=$foo', opts=opts))

            # Vars can also be provided as integers
            norm = core.model.type('time').norm('2015')[0]
            opts = {'vars': {'foo': norm}}
            await self.agenlen(1, core.eval('pivcomp:tick=$foo', opts=opts))

    async def test_cortex_storm_filt_ival(self):

        async with self.getTestCore() as core:

            await self.agenlen(1, core.eval('[ teststr=woot +#foo=(2015,2018) +#bar .seen=(2014,2016) ]'))

            await self.agenlen(1, core.eval('teststr=woot +.seen@=2015'))
            await self.agenlen(0, core.eval('teststr=woot +.seen@=2012'))
            await self.agenlen(1, core.eval('teststr=woot +.seen@=(2012,2015)'))
            await self.agenlen(0, core.eval('teststr=woot +.seen@=(2012,2013)'))

            await self.agenlen(1, core.eval('teststr=woot +.seen@=#foo'))
            await self.agenlen(0, core.eval('teststr=woot +.seen@=#bar'))
            await self.agenlen(0, core.eval('teststr=woot +.seen@=#baz'))

            await self.agenlen(1, core.eval('teststr=woot $foo=#foo +.seen@=$foo'))

            await self.agenlen(1, core.eval('teststr +#foo@=2016'))
            await self.agenlen(1, core.eval('teststr +#foo@=(2015, 2018)'))
            await self.agenlen(1, core.eval('teststr +#foo@=(2014, 2019)'))
            await self.agenlen(0, core.eval('teststr +#foo@=(2014, 20141231)'))

            await self.agenlen(1, core.eval('[ inet:dns:a=(woot.com,1.2.3.4) .seen=(2015,2016) ]'))
            await self.agenlen(1, core.eval('[ inet:fqdn=woot.com +#bad=(2015,2016) ]'))

            await self.agenlen(1, core.eval('inet:fqdn +#bad $fqdnbad=#bad -> inet:dns:a:fqdn +.seen@=$fqdnbad'))

            # await self.agenlen(1, core.eval('[ teststr=woot +#foo=(2015,2018) .seen=(2014,2016) ]'))

    async def test_cortex_storm_tagform(self):

        async with self.getTestCore() as core:

            await self.agenlen(1, core.eval('[ teststr=hehe ]'))
            await self.agenlen(1, core.eval('[ teststr=haha +#foo ]'))
            await self.agenlen(1, core.eval('[ teststr=woot +#foo=(2015,2018) ]'))

            await self.agenlen(2, core.eval('#foo'))
            await self.agenlen(3, core.eval('teststr'))

            await self.agenlen(2, core.eval('teststr#foo'))
            await self.agenlen(1, core.eval('teststr#foo@=2016'))
            await self.agenlen(0, core.eval('teststr#foo@=2020'))

            # test the overlap variants
            await self.agenlen(0, core.eval('teststr#foo@=(2012,2013)'))
            await self.agenlen(0, core.eval('teststr#foo@=(2020,2022)'))
            await self.agenlen(1, core.eval('teststr#foo@=(2012,2017)'))
            await self.agenlen(1, core.eval('teststr#foo@=(2017,2022)'))
            await self.agenlen(1, core.eval('teststr#foo@=(2012,2022)'))

    async def test_cortex_storm_indx_none(self):
        async with self.getTestCore() as core:
            await self.agenraises(s_exc.NoSuchIndx, core.eval('graph:node:data=10'))

    async def _validate_feed(self, core, gestdef, guid, seen, pack=False):

        async def awaitagen(obj):
            '''
            Remote async gen methods act differently than local cells in that an extra await is needed.
            '''
            if s_coro.iscoro(obj):
                return await obj
            return obj
        # Helper for syn_ingest tests
        await core.addFeedData('syn.ingest', [gestdef])

        # Nodes are made from the forms directive
        q = 'teststr=1234 teststr=duck teststr=knight'
        await self.agenlen(3, await awaitagen(core.eval(q)))
        q = 'testint=1234'
        await self.agenlen(1, await awaitagen(core.eval(q)))
        q = 'pivcomp=(hehe,haha)'
        await self.agenlen(1, await awaitagen(core.eval(q)))

        # packed nodes are made from the nodes directive
        nodes = await alist(await awaitagen(core.eval('teststr=ohmy')))
        if pack:
            nodes = [node.pack() for node in nodes]
        self.len(1, nodes)
        node = nodes[0]
        self.eq(node[1]['props'].get('bar'), ('testint', 137))
        self.eq(node[1]['props'].get('tick'), 978307200000)
        self.isin('beep.beep', node[1]['tags'])
        self.isin('beep.boop', node[1]['tags'])
        self.isin('test.foo', node[1]['tags'])

        nodes = await alist(await awaitagen(core.eval('testint=8675309')))
        if pack:
            nodes = [node.pack() for node in nodes]
        self.len(1, nodes)
        node = nodes[0]
        self.isin('beep.morp', node[1]['tags'])
        self.isin('test.foo', node[1]['tags'])

        # Sources are made, as are seen nodes.
        q = f'source={guid} -> seen:source'
        nodes = await alist(await awaitagen(core.eval(q)))
        if pack:
            nodes = [node.pack() for node in nodes]
        self.len(9, nodes)
        for node in nodes:
            self.isin('.seen', node[1].get('props', {}))

        # Included tags are made
        await self.agenlen(9, await awaitagen(core.eval(f'#test')))

        # As are tag times
        nodes = await alist(await awaitagen(core.eval('#test.baz')))
        if pack:
            nodes = [node.pack() for node in nodes]
        self.eq(nodes[0][1].get('tags', {}).get('test.baz', ()),
                (1388534400000, 1420070400000))

        # Edges are made
        await self.agenlen(1, await awaitagen(core.eval('refs')))
        await self.agenlen(1, await awaitagen(core.eval('wentto')))

    async def test_syn_ingest_remote(self):
        guid = s_common.guid()
        seen = s_common.now()
        gestdef = self.getIngestDef(guid, seen)

        # Test Remote Cortex
        async with self.getTestDmon(mirror='dmoncoreauth') as dmon:
            pconf = {'user': 'root', 'passwd': 'root'}
            async with await self.agetTestProxy(dmon, 'core', **pconf) as core:

                # Setup user permissions
                await core.addAuthRole('creator')
                await core.addAuthRule('creator', (True, ('node:add',)))
                await core.addAuthRule('creator', (True, ('prop:set',)))
                await core.addAuthRule('creator', (True, ('tag:add',)))
                await core.addUserRole('root', 'creator')
                await self._validate_feed(core, gestdef, guid, seen)

    async def test_syn_ingest_local(self):
        guid = s_common.guid()
        seen = s_common.now()
        gestdef = self.getIngestDef(guid, seen)

        async with self.getTestCore() as core:
            await self._validate_feed(core, gestdef, guid, seen, pack=True)

    async def test_cortex_int_indx(self):

        async with self.getTestCore() as core:

            await alist(core.eval('[testint=20]'))

            await self.agenlen(0, core.eval('testint>=30'))
            await self.agenlen(1, core.eval('testint>=20'))
            await self.agenlen(1, core.eval('testint>=10'))

            await self.agenlen(0, core.eval('testint>30'))
            await self.agenlen(0, core.eval('testint>20'))
            await self.agenlen(1, core.eval('testint>10'))

            await self.agenlen(0, core.eval('testint<=10'))
            await self.agenlen(1, core.eval('testint<=20'))
            await self.agenlen(1, core.eval('testint<=30'))

            await self.agenlen(0, core.eval('testint<10'))
            await self.agenlen(0, core.eval('testint<20'))
            await self.agenlen(1, core.eval('testint<30'))

            await self.agenlen(0, core.eval('testint +testint>=30'))
            await self.agenlen(1, core.eval('testint +testint>=20'))
            await self.agenlen(1, core.eval('testint +testint>=10'))

            await self.agenlen(0, core.eval('testint +testint>30'))
            await self.agenlen(0, core.eval('testint +testint>20'))
            await self.agenlen(1, core.eval('testint +testint>10'))

            await self.agenlen(0, core.eval('testint +testint<=10'))
            await self.agenlen(1, core.eval('testint +testint<=20'))
            await self.agenlen(1, core.eval('testint +testint<=30'))

            await self.agenlen(0, core.eval('testint +testint<10'))
            await self.agenlen(0, core.eval('testint +testint<20'))
            await self.agenlen(1, core.eval('testint +testint<30'))

            # time indx is derived from the same lift helpers
            await alist(core.eval('[teststr=foo :tick=201808021201]'))

            await self.agenlen(0, core.eval('teststr:tick>=201808021202'))
            await self.agenlen(1, core.eval('teststr:tick>=201808021201'))
            await self.agenlen(1, core.eval('teststr:tick>=201808021200'))

            await self.agenlen(0, core.eval('teststr:tick>201808021202'))
            await self.agenlen(0, core.eval('teststr:tick>201808021201'))
            await self.agenlen(1, core.eval('teststr:tick>201808021200'))

            await self.agenlen(1, core.eval('teststr:tick<=201808021202'))
            await self.agenlen(1, core.eval('teststr:tick<=201808021201'))
            await self.agenlen(0, core.eval('teststr:tick<=201808021200'))

            await self.agenlen(1, core.eval('teststr:tick<201808021202'))
            await self.agenlen(0, core.eval('teststr:tick<201808021201'))
            await self.agenlen(0, core.eval('teststr:tick<201808021200'))

            await self.agenlen(0, core.eval('teststr +teststr:tick>=201808021202'))
            await self.agenlen(1, core.eval('teststr +teststr:tick>=201808021201'))
            await self.agenlen(1, core.eval('teststr +teststr:tick>=201808021200'))

            await self.agenlen(0, core.eval('teststr +teststr:tick>201808021202'))
            await self.agenlen(0, core.eval('teststr +teststr:tick>201808021201'))
            await self.agenlen(1, core.eval('teststr +teststr:tick>201808021200'))

            await self.agenlen(1, core.eval('teststr +teststr:tick<=201808021202'))
            await self.agenlen(1, core.eval('teststr +teststr:tick<=201808021201'))
            await self.agenlen(0, core.eval('teststr +teststr:tick<=201808021200'))

            await self.agenlen(1, core.eval('teststr +teststr:tick<201808021202'))
            await self.agenlen(0, core.eval('teststr +teststr:tick<201808021201'))
            await self.agenlen(0, core.eval('teststr +teststr:tick<201808021200'))

            await alist(core.eval('[testint=99999]'))
            await self.agenlen(1, core.eval('testint<=20'))
            await self.agenlen(2, core.eval('testint>=20'))
            await self.agenlen(1, core.eval('testint>20'))
            await self.agenlen(0, core.eval('testint<20'))

    async def test_cortex_onofftag(self):

        async with self.getTestCore() as core:

            tags = {}

            def onadd(node, tag, valu):
                tags[tag] = valu

            def ondel(node, tag, valu):
                self.none(node.getTag(tag))
                self.false(node.hasTag(tag))
                tags.pop(tag)

            core.onTagAdd('foo', onadd)
            core.onTagAdd('foo.bar', onadd)
            core.onTagAdd('foo.bar.baz', onadd)

            core.onTagDel('foo', ondel)
            core.onTagDel('foo.bar', ondel)
            core.onTagDel('foo.bar.baz', ondel)

            async with await core.snap() as snap:

                node = await snap.addNode('teststr', 'hehe')
                await node.addTag('foo.bar.baz', valu=(200, 300))

                self.eq(tags.get('foo'), (None, None))
                self.eq(tags.get('foo.bar'), (None, None))
                self.eq(tags.get('foo.bar.baz'), (200, 300))

                await node.delTag('foo.bar')

                self.eq(tags.get('foo'), (None, None))

                self.none(tags.get('foo.bar'))
                self.none(tags.get('foo.bar.baz'))

                core.offTagAdd('foo.bar', onadd)
                core.offTagDel('foo.bar', ondel)
                core.offTagAdd('foo.bar', lambda x: 0)
                core.offTagDel('foo.bar', lambda x: 0)

                await node.addTag('foo.bar', valu=(200, 300))
                self.none(tags.get('foo.bar'))

                tags['foo.bar'] = 'fake'
                await node.delTag('foo.bar')
                self.eq(tags.get('foo.bar'), 'fake')

                # Coverage for removing something from a
                # tag we never added a handler for.
                core.offTagAdd('test.newp', lambda x: 0)
                core.offTagDel('test.newp', lambda x: 0)

    async def test_cortex_univ(self):

        async with self.getTestCore() as core:

            core.model.addUnivProp('hehe', ('int', {}), {})

            await self.agenlen(1, core.eval('[ teststr=woot .hehe=20 ]'))
            await self.agenlen(1, core.eval('.hehe'))
            await self.agenlen(1, core.eval('teststr.hehe=20'))
            await self.agenlen(0, core.eval('teststr.hehe=19'))
            await self.agenlen(1, core.eval('.hehe [ -.hehe ]'))
            await self.agenlen(0, core.eval('.hehe'))

        # ensure that we can delete univ props in a authenticated setting
        async with self.getTestDmon(mirror='dmoncoreauth') as dmon:
            realcore = dmon.shared['core']
            realcore.model.addUnivProp('hehe', ('int', {}), {})
            await self.agenlen(1, realcore.eval('[ teststr=woot .hehe=20 ]'))
            await self.agenlen(1, realcore.eval('[ teststr=pennywise .hehe=8086 ]'))

            pconf = {'user': 'root', 'passwd': 'root'}
            async with await self.agetTestProxy(dmon, 'core', **pconf) as core:
                podes = await alist(await core.eval('teststr=woot [-.hehe]'))
                self.none(s_node.prop(podes[0], '.hehe'))
                podes = await alist(await core.eval('teststr=pennywise [-.hehe]'))
                self.none(s_node.prop(podes[0], '.hehe'))

    async def test_cortex_snap_eval(self):
        async with self.getTestCore() as core:
            async with await core.snap() as snap:
                await self.agenlen(2, snap.eval('[teststr=foo teststr=bar]'))
            await self.agenlen(2, core.eval('teststr'))

    async def test_feed_syn_nodes(self):
        async with self.getTestCore() as core0:
            q = '[testint=1 testint=2 testint=3]'
            podes = [n.pack() async for n in core0.eval(q)]
            self.len(3, podes)
        async with self.getTestCore() as core1:
            await core1.addFeedData('syn.nodes', podes)
            await self.agenlen(3, core1.eval('testint'))

    async def test_stat(self):

        async with self.getTestDmon(mirror='dmoncoreauth') as dmon:
            coreiden = dmon.shared['core'].iden
            pconf = {'user': 'root', 'passwd': 'root'}
            async with await self.agetTestProxy(dmon, 'core', **pconf) as core:
                ostat = await core.stat()
                self.eq(ostat.get('iden'), coreiden)
                self.isin('layer', ostat)
                await self.agenlen(1, (await core.eval('[teststr=123 :tick=2018]')))
                nstat = await core.stat()
                self.gt(nstat.get('layer').get('splicelog_indx'), ostat.get('layer').get('splicelog_indx'))

                core_counts = dmon.shared['core'].counts
                counts = nstat.get('formcounts')
                self.eq(counts.get('teststr'), 1)
                self.eq(counts, core_counts)

    async def test_offset(self):
        async with self.getTestDmon(mirror='dmoncoreauth') as dmon:
            pconf = {'user': 'root', 'passwd': 'root'}
            async with await self.agetTestProxy(dmon, 'core', **pconf) as core:
                iden = s_common.guid()
                self.eq(await core.getFeedOffs(iden), 0)
                self.none(await core.setFeedOffs(iden, 10))
                self.eq(await core.getFeedOffs(iden), 10)
                self.none(await core.setFeedOffs(iden, 0))
                self.eq(await core.getFeedOffs(iden), 0)
                await self.asyncraises(s_exc.BadConfValu, core.setFeedOffs(iden, -1))

    async def test_storm_sub_query(self):

        async with self.getTestCore() as core:
            # check that the sub-query can make changes but doesnt effect main query output
            node = (await alist(core.eval('[ teststr=foo +#bar ] { [ +#baz ] -#bar }')))[0]
            self.nn(node.getTag('baz'))

            nodes = await alist(core.eval('[ teststr=oof +#bar ] { [ testint=0xdeadbeef ] }'))
            await self.agenlen(1, core.eval('testint=3735928559'))

        # Test using subqueries for filtering
        async with self.getTestCore() as core:
            # Generic tests

            await self.agenlen(1, core.eval('[ teststr=bar +#baz ]'))
            await self.agenlen(1, core.eval('[ pivcomp=(foo,bar) ]'))

            await self.agenlen(0, core.eval('pivcomp=(foo,bar) -{ :lulz -> teststr +#baz }'))
            await self.agenlen(1, core.eval('pivcomp=(foo,bar) +{ :lulz -> teststr +#baz } +pivcomp'))

            # Practical real world example

            await self.agenlen(2, core.eval('[ inet:ipv4=1.2.3.4 :loc=us inet:dns:a=(vertex.link,1.2.3.4) ]'))
            await self.agenlen(2, core.eval('[ inet:ipv4=4.3.2.1 :loc=zz inet:dns:a=(example.com,4.3.2.1) ]'))
            await self.agenlen(1, core.eval('inet:ipv4:loc=us'))
            await self.agenlen(1, core.eval('inet:dns:a:fqdn=vertex.link'))
            await self.agenlen(1, core.eval('inet:ipv4:loc=zz'))
            await self.agenlen(1, core.eval('inet:dns:a:fqdn=example.com'))

            # lift all dns, pivot to ipv4 where loc=us, remove the results
            # this should return the example node because the vertex node matches the filter and should be removed
            nodes = await alist(core.eval('inet:dns:a -{ :ipv4 -> inet:ipv4 +:loc=us }'))
            self.len(1, nodes)
            self.eq(nodes[0].ndef[1], ('example.com', 67305985))

            # lift all dns, pivot to ipv4 where loc=us, add the results
            # this should return the vertex node because only the vertex node matches the filter
            nodes = await alist(core.eval('inet:dns:a +{ :ipv4 -> inet:ipv4 +:loc=us }'))
            self.len(1, nodes)
            self.eq(nodes[0].ndef[1], ('vertex.link', 16909060))

            # lift all dns, pivot to ipv4 where cc!=us, remove the results
            # this should return the vertex node because the example node matches the filter and should be removed
            nodes = await alist(core.eval('inet:dns:a -{ :ipv4 -> inet:ipv4 -:loc=us }'))
            self.len(1, nodes)
            self.eq(nodes[0].ndef[1], ('vertex.link', 16909060))

            # lift all dns, pivot to ipv4 where cc!=us, add the results
            # this should return the example node because only the example node matches the filter
            nodes = await alist(core.eval('inet:dns:a +{ :ipv4 -> inet:ipv4 -:loc=us }'))
            self.len(1, nodes)
            self.eq(nodes[0].ndef[1], ('example.com', 67305985))

            # lift all dns, pivot to ipv4 where asn=1234, add the results
            # this should return nothing because no nodes have asn=1234
            await self.agenlen(0, core.eval('inet:dns:a +{ :ipv4 -> inet:ipv4 +:asn=1234 }'))

            # lift all dns, pivot to ipv4 where asn!=1234, add the results
            # this should return everything because no nodes have asn=1234
            nodes = await alist(core.eval('inet:dns:a +{ :ipv4 -> inet:ipv4 -:asn=1234 }'))
            self.len(2, nodes)

    async def test_storm_cond_has(self):
        async with self.getTestCore() as core:

            await core.eval('[ inet:ipv4=1.2.3.4 :asn=20 ]').list()
            self.len(1, await core.eval('inet:ipv4=1.2.3.4 +:asn').list())

            with self.raises(s_exc.BadStormSyntax):
                await core.eval('[ inet:ipv4=1.2.3.4 +:foo ]').list()

    async def test_storm_cond_not(self):

        async with self.getTestCore() as core:

            await self.agenlen(1, core.eval('[ teststr=foo +#bar ]'))
            await self.agenlen(1, core.eval('[ teststr=foo +#bar ] +(not .seen)'))
            await self.agenlen(1, core.eval('[ teststr=foo +#bar ] +(#baz or not .seen)'))

    async def test_storm_totags(self):

        async with self.getTestCore() as core:

            nodes = await alist(core.eval('[ teststr=visi +#foo.bar ] -> #'))

            self.len(1, nodes)
            self.eq(nodes[0].ndef[1], 'foo.bar')

            await self.agenlen(2, core.eval('teststr=visi -> #*'))
            await self.agenlen(1, core.eval('teststr=visi -> #foo.*'))
            await self.agenlen(0, core.eval('teststr=visi -> #baz.*'))

    async def test_storm_fromtags(self):

        async with self.getTestCore() as core:

            await alist(core.eval('[ teststr=visi testint=20 +#foo.bar ]'))

            nodes = await alist(core.eval('syn:tag=foo.bar -> teststr'))
            self.len(1, nodes)
            self.eq(nodes[0].ndef[1], 'visi')

            await self.agenlen(2, core.eval('syn:tag=foo.bar -> *'))

            # Attempt a formpivot from a syn:tag node to a secondary property
            # which is not valid
            with self.getAsyncLoggerStream('synapse.lib.ast',
                                           'Unknown time format') as stream:
                self.len(0, await core.eval('syn:tag=foo.bar -> teststr:tick').list())
                self.true(await stream.wait(4))

    async def test_storm_tagtags(self):

        async with self.getTestCore() as core:

            await core.eval('[ teststr=visi +#foo.bar ] -> # [ +#baz.faz ]').spin()

            nodes = await core.eval('##baz.faz').list()
            self.len(1, nodes)
            self.eq(nodes[0].ndef[1], 'visi')

            # make an icky loop of tags...
            await alist(core.eval('syn:tag=baz.faz [ +#foo.bar ]'))

            # should still be ok...
            nodes = await alist(core.eval('##baz.faz'))
            self.len(1, nodes)
            self.eq(nodes[0].ndef[1], 'visi')

    async def test_storm_cancel(self):

        async with self.getTestCore() as core:

            evnt = asyncio.Event()

            self.len(0, core.boss.ps())

            async def todo():
                async for node in core.eval('[ teststr=foo teststr=bar ] | sleep 10'):
                    evnt.set()

            task = core.schedCoro(todo())

            await evnt.wait()

            synts = core.boss.ps()

            self.len(1, synts)

            await synts[0].kill()

            self.len(0, core.boss.ps())

            await self.asyncraises(asyncio.CancelledError, task)

    async def test_cortex_formcounts(self):

        with self.getTestDir() as dirn:

            async with await self.getTestCell(dirn, 'cortex') as core:

                await core.loadCoreModule('synapse.tests.utils.TestModule')

                await core.eval('[ teststr=foo teststr=bar testint=42 ]').spin()

                self.eq(1, core.counts['testint'])
                self.eq(2, core.counts['teststr'])

                core.counts['teststr'] = 99

                await core.eval('reindex --form-counts').spin()

                self.eq(1, core.counts['testint'])
                self.eq(2, core.counts['teststr'])

            # test that counts persist...
            async with await self.getTestCell(dirn, 'cortex') as core:

                await core.loadCoreModule('synapse.tests.utils.TestModule')

                self.eq(1, core.counts['testint'])
                self.eq(2, core.counts['teststr'])

                node = await core.getNodeByNdef(('teststr', 'foo'))
                await node.delete()

                self.eq(1, core.counts['teststr'])

    async def test_cortex_greedy(self):
        ''' Issue a large snap request, and make sure we can still do stuff in a reasonable amount of time'''

        async with self.getTestCore() as core:

            async with await core.snap() as snap:

                event = asyncio.Event()

                async def add_stuff():
                    event.set()
                    ips = ((('inet:ipv4', x), {}) for x in range(20000))

                    await alist(snap.addNodes(ips))

                snap.schedCoro(add_stuff())

                # Wait for him to get started
                before = time.time()
                await event.wait()

                await snap.addNode('inet:dns:a', ('woot.com', 0x01020304))
                delta = time.time() - before

                # Note: before latency improvement, delta was > 4 seconds
                self.lt(delta, 0.5)

            # Make sure the task in flight can be killed in a reasonable time
            delta = time.time() - before
            self.lt(delta, 1.0)

    async def test_storm_switchcase(self):

        async with self.getTestCore() as core:

            opts = {'vars': {'woot': 'hehe'}}
            text = '[teststr=a] switch $woot { hehe: {[+#baz]} }'
            nodes = await core.eval(text, opts=opts).list()
            self.len(1, nodes)
            for node in nodes:
                self.eq(node.ndef[1], 'a')
                self.nn(node.getTag('baz'))
                self.none(node.getTag('faz'))
                self.none(node.getTag('jaz'))

            opts = {'vars': {'woot': 'haha hoho'}}
            text = '[teststr=b] switch $woot { hehe: {[+#baz]} haha hoho: {[+#faz]} "lolz:lulz": {[+#jaz]} }'
            nodes = await core.eval(text, opts=opts).list()
            self.len(1, nodes)
            for node in nodes:
                self.eq(node.ndef[1], 'b')
                self.none(node.getTag('baz'))
                self.nn(node.getTag('faz'))
                self.none(node.getTag('jaz'))

            opts = {'vars': {'woot': 'lolz:lulz'}}
            text = '[teststr=c] switch $woot { hehe: {[+#baz]} haha hoho: {[+#faz]} "lolz:lulz": {[+#jaz]} }'
            nodes = await core.eval(text, opts=opts).list()
            self.len(1, nodes)
            for node in nodes:
                self.eq(node.ndef[1], 'c')
                self.none(node.getTag('baz'))
                self.none(node.getTag('faz'))
                self.nn(node.getTag('jaz'))

            opts = {'vars': {'woot': 'lulz'}}
            text = '[teststr=c] switch $woot { hehe: {[+#baz]} *: {[+#jaz]} }'
            nodes = await core.eval(text, opts=opts).list()
            self.len(1, nodes)
            for node in nodes:
                self.eq(node.ndef[1], 'c')
                self.none(node.getTag('baz'))
                self.nn(node.getTag('jaz'))

    async def test_storm_tagvar(self):

        async with self.getTestCore() as core:

            opts = {'vars': {'tag': 'hehe.haha'}}

            async for node in core.eval('[ teststr=foo +#$tag ]', opts=opts):
                self.eq(node.ndef[1], 'foo')
                self.nn(node.getTag('hehe.haha'))

            async for node in core.eval('#$tag', opts=opts):
                self.eq(node.ndef[1], 'foo')
                self.nn(node.getTag('hehe.haha'))

            async for node in core.eval('#$tag [ -#$tag ]', opts=opts):
                self.eq(node.ndef[1], 'foo')
                self.none(node.getTag('hehe.haha'))

    async def test_storm_forloop(self):

        async with self.getTestCore() as core:

            opts = {'vars': {'fqdns': ('foo.com', 'bar.com')}}

            vals = []
            async for node in core.eval('for $fqdn in $fqdns { [ inet:fqdn=$fqdn ] }', opts=opts):
                vals.append(node.ndef[1])

            self.eq(('bar.com', 'foo.com'), sorted(vals))

            opts = {'vars': {'dnsa': (('foo.com', '1.2.3.4'), ('bar.com', '5.6.7.8'))}}

            vals = []
            async for node in core.eval('for ($fqdn, $ipv4) in $dnsa { [ inet:dns:a=($fqdn,$ipv4) ] }', opts=opts):
                vals.append(node.ndef[1])

            self.eq((('foo.com', 0x01020304), ('bar.com', 0x05060708)), vals)

            with self.raises(s_exc.StormVarListError):
                await core.eval('for ($fqdn,$ipv4,$boom) in $dnsa { [ inet:dns:a=($fqdn,$ipv4) ] }', opts=opts).list()

            with self.raises(s_exc.StormVarListError):
                await core.eval('[ inet:ipv4=1.2.3.4 +#hehe +#haha ] for ($foo,$bar,$baz) in $node.tags() {[+#$foo]}').list()

            await core.eval('inet:ipv4=1.2.3.4 for $tag in $node.tags() { [ +#hoho ] { [inet:ipv4=5.5.5.5 +#$tag] } continue [ +#visi ] }').list()
            self.len(1, await core.eval('inet:ipv4=5.5.5.5 +#hehe +#haha -#visi').list())

            await core.eval('inet:ipv4=1.2.3.4 for $tag in $node.tags() { [ +#hoho ] { [inet:ipv4=6.6.6.6 +#$tag] } break [ +#visi ]}').list()
            self.len(1, await core.eval('inet:ipv4=6.6.6.6 +(#hehe or #haha) -(#hehe and #haha) -#visi').list())

    async def test_storm_varmeth(self):

        async with self.getTestCore() as core:

            opts = {'vars': {'blob': 'woot.com|1.2.3.4'}}
            nodes = await alist(core.eval('[ inet:dns:a=$blob.split("|") ]', opts=opts))

            self.len(1, nodes)
            for node in nodes:
                self.eq(node.ndef[0], 'inet:dns:a')
                self.eq(node.ndef[1], ('woot.com', 0x01020304))

    async def test_storm_scrape(self):

        async with self.getTestCore() as core:

            nodes = await alist(core.eval('[ inet:fqdn=vertex.link inet:ipv4=1.2.3.4 ]'))
            self.len(2, nodes)

            nodes = await alist(core.eval('vertex.link'))
            self.len(1, nodes)
            for node in nodes:
                self.eq(node.ndef[0], 'inet:fqdn')
                self.eq(node.ndef[1], 'vertex.link')

            nodes = await alist(core.eval('1.2.3.4'))
            self.len(1, nodes)
            for node in nodes:
                self.eq(node.ndef[0], 'inet:ipv4')
                self.eq(node.ndef[1], 0x01020304)

    async def test_storm_formpivot(self):

        async with self.getTestCore() as core:

            nodes = await alist(core.eval('[ inet:dns:a=(woot.com,1.2.3.4) ]'))

            # this tests getdst()
            nodes = await alist(core.eval('inet:fqdn=woot.com -> inet:dns:a'))
            self.len(1, nodes)
            for node in nodes:
                self.eq(node.ndef, ('inet:dns:a', ('woot.com', 0x01020304)))

            # this tests getsrc()
            nodes = await alist(core.eval('inet:fqdn=woot.com -> inet:dns:a -> inet:ipv4'))
            self.len(1, nodes)
            for node in nodes:
                self.eq(node.ndef, ('inet:ipv4', 0x01020304))

            with self.raises(s_exc.NoSuchPivot):
                nodes = await alist(core.eval('inet:ipv4 -> teststr'))

    async def test_storm_mustquote(self):

        async with self.getTestCore() as core:
            await core.storm('[ inet:ipv4=1.2.3.4 ]').list()
            self.len(1, await core.storm('inet:ipv4=1.2.3.4|limit 20').list())

    async def test_storm_cmdname(self):

        class Bork:
            name = 'foo:bar'

        async with self.getTestCore() as core:
            with self.raises(s_exc.BadCmdName):
                core.addStormCmd(Bork)

    async def test_storm_comment(self):

        async with self.getTestCore() as core:

            text = '''
            /* A
               multiline
               comment */
            [ inet:ipv4=1.2.3.4 ] // this is a comment
            // and this too...

            switch $foo {

                // The bar case...

                bar: {
                    [ +#hehe.haha ]
                }

                /*
                   The
                   baz
                   case
                */
                baz faz: {}
            }
            '''
            opts = {'vars': {'foo': 'bar'}}
            nodes = await alist(core.eval(text, opts=opts))
            self.len(1, nodes)
            for node in nodes:
                self.eq(node.ndef, ('inet:ipv4', 0x01020304))
                self.nn(node.getTag('hehe.haha'))

    async def test_storm_varlistset(self):

        async with self.getTestCore() as core:

            opts = {'vars': {'blob': ('vertex.link', '9001')}}
            text = '($fqdn, $crap) = $blob [ inet:fqdn=$fqdn ]'

            nodes = await core.eval(text, opts=opts).list()
            self.len(1, nodes)
            for node in nodes:
                self.eq(node.ndef, ('inet:fqdn', 'vertex.link'))

    async def test_storm_pivprop(self):

        async with self.getTestCore() as core:

            await core.eval('[ inet:asn=200 :name=visi ]').spin()
            await core.eval('[ inet:ipv4=1.2.3.4 :asn=200 ]').spin()

            nodes = await core.eval('inet:ipv4 +:asn::name=visi').list()
            self.len(1, nodes)

    async def test_storm_contbreak(self):

        async with self.getTestCore() as core:

            text = '''
            for $foo in $foos {

                [ inet:ipv4=1.2.3.4 ]

                switch $foo {
                    bar: { [ +#ohai ] break }
                    baz: { [ +#visi ] continue }
                }

                [ inet:ipv4=5.6.7.8 ]

                [ +#hehe ]
            }
            '''
            opts = {'vars': {'foos': ['baz', 'baz']}}
            await core.eval(text, opts=opts).list()

            nodes = await core.eval('inet:ipv4').list()
            self.len(1, nodes)
            self.nn(nodes[0].getTag('visi'))
            self.none(nodes[0].getTag('hehe'))

            await core.eval('inet:ipv4 | delnode').list()

            opts = {'vars': {'foos': ['bar', 'bar']}}
            await core.eval(text, opts=opts).list()

            nodes = await core.eval('inet:ipv4').list()
            self.len(1, nodes)
            self.nn(nodes[0].getTag('ohai'))
            self.none(nodes[0].getTag('hehe'))

            await core.eval('inet:ipv4 | delnode').list()

            opts = {'vars': {'foos': ['lols', 'lulz']}}
            await core.eval(text, opts=opts).list()

            nodes = await core.eval('inet:ipv4').list()
            for node in nodes:
                self.nn(node.getTag('hehe'))

    async def test_storm_varcall(self):

        async with self.getTestCore() as core:

            text = '''
            for $foo in $foos {

                ($fqdn, $ipv4) = $foo.split("|")

                [ inet:dns:a=($fqdn, $ipv4) ]
            }
            '''
            opts = {'vars': {'foos': ['vertex.link|1.2.3.4']}}
            await core.eval(text, opts=opts).list()
            self.len(1, await core.eval('inet:dns:a=(vertex.link,1.2.3.4)').list())

    async def test_storm_dict_deref(self):

        async with self.getTestCore() as core:

            text = '''
            [ testint=$hehe.haha ]
            '''
            opts = {'vars': {'hehe': {'haha': 20}}}
            nodes = await core.eval(text, opts=opts).list()
            self.len(1, nodes)
            self.eq(nodes[0].ndef[1], 20)

    async def test_storm_varlist_compute(self):

        async with self.getTestCore() as core:

            text = '''
                [ teststr=foo .seen=(2014,2015) ]
                ($tick, $tock) = .seen
                [ testint=$tick ]
                +testint
            '''
            nodes = await core.eval(text).list()
            self.len(1, nodes)
            self.eq(nodes[0].ndef[1], 1388534400000)

    async def test_storm_selfrefs(self):

        async with self.getTestCore() as core:

            nodes = await core.eval('[ inet:fqdn=woot.com ] -> *').list()

            self.len(1, nodes)
            self.eq('com', nodes[0].ndef[1])

            await core.eval('inet:fqdn=woot.com | delnode').list()

            self.len(0, await core.eval('inet:fqdn=woot.com').list())

    async def test_storm_addnode_runtsafe(self):

        async with self.getTestCore() as core:
            # test adding nodes from other nodes output
            nodes = await core.eval('[ inet:fqdn=woot.com inet:fqdn=vertex.link ] [ inet:user = :zone ] +inet:user').list()
            self.len(2, nodes)
            ndefs = list(sorted([n.ndef for n in nodes]))
            self.eq(ndefs, (('inet:user', 'vertex.link'), ('inet:user', 'woot.com')))

    async def test_storm_subgraph(self):

        async with self.getTestCore() as core:

            await core.eval('[ inet:ipv4=1.2.3.4 :asn=20 ]').list()
            await core.eval('[ inet:dns:a=(woot.com, 1.2.3.4) +#yepr ]').list()
            await core.eval('[ inet:dns:a=(vertex.link, 5.5.5.5) +#nope ]').list()

            rules = {

                'degrees': 2,

                'pivots': ['<- seen <- source'],

                'filters': ['-#nope'],

                'forms': {

                    'inet:fqdn': {
                        'pivots': ['<- *', '-> *'],
                        'filters': ['-inet:fqdn:issuffix=1'],
                    },

                    'syn:tag': {
                        'pivots': ['-> *'],
                    },

                    '*': {
                        'pivots': ['-> #'],
                    },

                }
            }

            seeds = []
            alldefs = {}

            async for node, path in core.storm('inet:fqdn', opts={'graph': rules}):

                if path.metadata.get('graph:seed'):
                    seeds.append(node.ndef)

                alldefs[node.ndef] = path.metadata.get('edges')

            # our TLDs should be omits
            self.len(2, seeds)
            self.len(4, alldefs)

            self.isin(('inet:fqdn', 'woot.com'), seeds)
            self.isin(('inet:fqdn', 'vertex.link'), seeds)

            self.nn(alldefs.get(('syn:tag', 'yepr')))
            self.nn(alldefs.get(('inet:dns:a', ('woot.com', 0x01020304))))

            self.none(alldefs.get(('inet:asn', 20)))
            self.none(alldefs.get(('syn:tag', 'nope')))
            self.none(alldefs.get(('inet:dns:a', ('vertex.link', 0x05050505))))

            # now do the same options via the command...
            text = '''
                inet:fqdn | graph
                                --degrees 2
                                --filter { -#nope }
                                --pivot { <- seen <- source }
                                --form-pivot inet:fqdn {<- * | limit 20}
                                --form-pivot inet:fqdn {-> * | limit 20}
                                --form-filter inet:fqdn {-inet:fqdn:issuffix=1}
                                --form-pivot syn:tag {-> *}
                                --form-pivot * {-> #}
            '''

            seeds = []
            alldefs = {}

            async for node, path in core.storm(text):

                if path.metadata.get('graph:seed'):
                    seeds.append(node.ndef)

                alldefs[node.ndef] = path.metadata.get('edges')

            # our TLDs should be omits
            self.len(2, seeds)
            self.len(4, alldefs)

            self.isin(('inet:fqdn', 'woot.com'), seeds)
            self.isin(('inet:fqdn', 'vertex.link'), seeds)

            self.nn(alldefs.get(('syn:tag', 'yepr')))
            self.nn(alldefs.get(('inet:dns:a', ('woot.com', 0x01020304))))

            self.none(alldefs.get(('inet:asn', 20)))
            self.none(alldefs.get(('syn:tag', 'nope')))
            self.none(alldefs.get(('inet:dns:a', ('vertex.link', 0x05050505))))

    async def test_storm_lib_time(self):

        async with self.getTestCore() as core:
            nodes = await core.eval('[ ps:person="*" :dob = $lib.time.fromunix(20) ]').list()
            self.len(1, nodes)
            self.eq(20000, nodes[0].get('dob'))

    async def test_storm_lib_custom(self):

        async with self.getTestCore() as core:
            # Test the registered function from test utils
            q = '[ ps:person="*" :name = $lib.test.beep(loud) ]'
            nodes = await core.eval(q).list()
            self.len(1, nodes)
            self.eq('a loud beep!', nodes[0].get('name'))

            q = '$test = $lib.test.beep(test) [teststr=$test]'
            nodes = await core.eval(q).list()
            self.len(1, nodes)
            self.eq('A test beep!', nodes[0].ndef[1])

    async def test_storm_type_node(self):

        async with self.getTestCore() as core:
            nodes = await core.eval('[ ps:person="*" has=($node, (inet:fqdn,woot.com)) ]').list()
            self.len(2, nodes)
            self.eq('has', nodes[1].ndef[0])

            nodes = await core.eval('[teststr=test] [refs=($node,(testint, 1234))] -teststr').list()
            self.len(1, nodes)
            self.eq(nodes[0].ndef[1], (('teststr', 'test'), ('testint', 1234)))

            nodes = await core.eval('testint=1234 [teststr=$node.value()] -testint').list()
            self.len(1, nodes)
            self.eq(nodes[0].ndef, ('teststr', '1234'))

            nodes = await core.eval('testint=1234 [teststr=$node.form()] -testint').list()
            self.len(1, nodes)
            self.eq(nodes[0].ndef, ('teststr', 'testint'))

    async def test_storm_subq_size(self):

        async with self.getTestCore() as core:

            await core.storm('[ inet:dns:a=(woot.com, 1.2.3.4) inet:dns:a=(vertex.link, 1.2.3.4) ]').list()

            self.len(0, await core.storm('inet:ipv4=1.2.3.4 +( { -> inet:dns:a }=0 )').list())

            self.len(1, await core.storm('inet:ipv4=1.2.3.4 +( { -> inet:dns:a }=2 )').list())
            self.len(0, await core.storm('inet:ipv4=1.2.3.4 +( { -> inet:dns:a }=3 )').list())

            self.len(0, await core.storm('inet:ipv4=1.2.3.4 +( { -> inet:dns:a }!=2 )').list())
            self.len(1, await core.storm('inet:ipv4=1.2.3.4 +( { -> inet:dns:a }!=3 )').list())

            self.len(1, await core.storm('inet:ipv4=1.2.3.4 +( { -> inet:dns:a }>=1 )').list())
            self.len(1, await core.storm('inet:ipv4=1.2.3.4 +( { -> inet:dns:a }>=2 )').list())
            self.len(0, await core.storm('inet:ipv4=1.2.3.4 +( { -> inet:dns:a }>=3 )').list())

            self.len(0, await core.storm('inet:ipv4=1.2.3.4 +( { -> inet:dns:a }<=1 )').list())
            self.len(1, await core.storm('inet:ipv4=1.2.3.4 +( { -> inet:dns:a }<=2 )').list())
            self.len(1, await core.storm('inet:ipv4=1.2.3.4 +( { -> inet:dns:a }<=3 )').list())

            self.len(0, await core.storm('inet:ipv4=1.2.3.4 +{ -> inet:dns:a } < 2 ').list())
            self.len(1, await core.storm('inet:ipv4=1.2.3.4 +{ -> inet:dns:a } < 3 ').list())

            self.len(1, await core.storm('inet:ipv4=1.2.3.4 +{ -> inet:dns:a } > 1 ').list())
            self.len(0, await core.storm('inet:ipv4=1.2.3.4 +{ -> inet:dns:a } > 2 ').list())

    async def test_cortex_in(self):
        async with self.getTestCore() as core:
            async with await core.snap() as snap:
                node = await snap.addNode('teststr', 'a')
                node = await snap.addNode('teststr', 'b')
                node = await snap.addNode('teststr', 'c')

            self.len(0, await core.storm('teststr*in=()').list())
            self.len(0, await core.storm('teststr*in=(d)').list())
            self.len(2, await core.storm('teststr*in=(a, c)').list())
            self.len(1, await core.storm('teststr*in=(a, d)').list())
            self.len(3, await core.storm('teststr*in=(a, b, c)').list())

            self.len(0, await core.storm('teststr +teststr*in=()').list())
            self.len(0, await core.storm('teststr +teststr*in=(d)').list())
            self.len(2, await core.storm('teststr +teststr*in=(a, c)').list())
            self.len(1, await core.storm('teststr +teststr*in=(a, d)').list())
            self.len(3, await core.storm('teststr +teststr*in=(a, b, c)').list())

    async def test_runt(self):
        async with self.getTestCore() as core:

            # Ensure that lifting by form/prop/values works.
            nodes = await core.eval('test:runt').list()
            self.len(4, nodes)

            nodes = await core.eval('test:runt.created').list()
            self.len(4, nodes)

            nodes = await core.eval('test:runt:tick=2010').list()
            self.len(2, nodes)

            nodes = await core.eval('test:runt:tick=2001').list()
            self.len(1, nodes)

            nodes = await core.eval('test:runt:tick=2019').list()
            self.len(0, nodes)

            nodes = await core.eval('test:runt:lulz="beep.sys"').list()
            self.len(1, nodes)

            nodes = await core.eval('test:runt:lulz').list()
            self.len(2, nodes)

            nodes = await core.eval('test:runt:tick=$foo', {'vars': {'foo': '2010'}}).list()
            self.len(2, nodes)

            # Ensure that a lift by a universal property doesn't lift a runt node
            # accidentally.
            nodes = await core.eval('.created').list()
            self.ge(len(nodes), 1)
            self.notin('test:ret', {node.ndef[0] for node in nodes})

            # Ensure we can do filter operations on runt nodes
            nodes = await core.eval('test:runt +:tick*range=(1999, 2003)').list()
            self.len(1, nodes)

            nodes = await core.eval('test:runt -:tick*range=(1999, 2003)').list()
            self.len(3, nodes)

            # Ensure we can pivot to/from runt nodes
            async with await core.snap() as snap:
                node = await snap.addNode('teststr', 'beep.sys')

            nodes = await core.eval('test:runt :lulz -> teststr').list()
            self.len(1, nodes)
            self.eq(nodes[0].ndef, ('teststr', 'beep.sys'))

            nodes = await core.eval('teststr -> test:runt:lulz').list()
            self.len(1, nodes)
            self.eq(nodes[0].ndef, ('test:runt', 'beep'))

            # Lift by ndef/iden/opts does not work since runt support is not plumbed
            # into any caching which those lifts perform.
            ndef = ('test:runt', 'blah')
            iden = '15e33ccff08f9f96b5cea9bf0bcd2a55a96ba02af87f8850ba656f2a31429224'
            nodes = await core.eval(f'iden {iden}').list()
            self.len(0, nodes)

            nodes = await core.eval('', {'idens': [iden]}).list()
            self.len(0, nodes)

            nodes = await core.eval('', {'ndefs': [ndef]}).list()
            self.len(0, nodes)

            # Ensure that add/edit a read-only runt prop fails, whether or not it exists.
            await self.asyncraises(s_exc.IsRuntForm,
                                   core.eval('test:runt=beep [:tick=3001]').list())
            await self.asyncraises(s_exc.IsRuntForm,
                                   core.eval('test:runt=woah [:tick=3001]').list())

            # Ensure that we can add/edit secondary props which has a callback.
            nodes = await core.eval('test:runt=beep [:lulz=beepbeep.sys]').list()
            self.eq(nodes[0].get('lulz'), 'beepbeep.sys')
            await nodes[0].set('lulz', 'beepbeep.sys')  # We can do no-operation edits
            self.eq(nodes[0].get('lulz'), 'beepbeep.sys')

            # We can set props which were not there previously
            nodes = await core.eval('test:runt=woah [:lulz=woah.sys]').list()
            self.eq(nodes[0].get('lulz'), 'woah.sys')

            # A edit may throw an exception due to some prop-specific normalization reason.
            await self.asyncraises(s_exc.BadPropValu, core.eval('test:runt=woah [:lulz=no.way]').list())

            # Setting a property which has no callback or ro fails.
            await self.asyncraises(s_exc.IsRuntForm, core.eval('test:runt=woah [:newp=pennywise]').list())

            # Ensure that delete a read-only runt prop fails, whether or not it exists.
            await self.asyncraises(s_exc.IsRuntForm,
                                   core.eval('test:runt=beep [-:tick]').list())
            await self.asyncraises(s_exc.IsRuntForm,
                                   core.eval('test:runt=woah [-:tick]').list())

            # Ensure that we can delete a secondary prop which has a callback.
            nodes = await core.eval('test:runt=beep [-:lulz]').list()
            self.none(nodes[0].get('lulz'))

            nodes = await core.eval('test:runt=woah [-:lulz]').list()
            self.none(nodes[0].get('lulz'))

            # Deleting a property which has no callback or ro fails.
            await self.asyncraises(s_exc.IsRuntForm, core.eval('test:runt=woah [-:newp]').list())

            # # Ensure that adding tags on runt nodes fails
            await self.asyncraises(s_exc.IsRuntForm, core.eval('test:runt=beep [+#hehe]').list())
            await self.asyncraises(s_exc.IsRuntForm, core.eval('test:runt=beep [-#hehe]').list())

            # Ensure that adding / deleting test runt nodes fails
            await self.asyncraises(s_exc.IsRuntForm, core.eval('[test:runt=" oh MY! "]').list())
            await self.asyncraises(s_exc.IsRuntForm, core.eval('test:runt=beep | delnode').list())

            # Ensure that non-equality based lift comparators for the test runt nodes fails.
            await self.asyncraises(s_exc.BadCmprValu, core.eval('test:runt~="b.*"').list())
            await self.asyncraises(s_exc.BadCmprValu, core.eval('test:runt:tick*range=(1999, 2001)').list())

            # Sad path for underlying Cortex.runRuntLift
            await self.agenraises(s_exc.NoSuchLift, core.runRuntLift('test:newp', 'newp'))

<<<<<<< HEAD
    async def test_cortex_axon(self):
        async with self.getTestCore() as core:
            async with await core.getLocalProxy() as prox:
                async with await prox.axon() as axon:
                    await axon.put(b'asdfasdf')
=======
    async def test_cortex_view_borked(self):

        async with self.getTestCore() as core:

            core.view.borked = s_common.guid()
            with self.raises(s_exc.NoSuchLayer):
                await core.eval('[ teststr=foo ]').list()

            core.view.borked = None
            self.len(1, await core.eval('[ teststr=foo ]').list())
>>>>>>> c061472b
<|MERGE_RESOLUTION|>--- conflicted
+++ resolved
@@ -2523,13 +2523,6 @@
             # Sad path for underlying Cortex.runRuntLift
             await self.agenraises(s_exc.NoSuchLift, core.runRuntLift('test:newp', 'newp'))
 
-<<<<<<< HEAD
-    async def test_cortex_axon(self):
-        async with self.getTestCore() as core:
-            async with await core.getLocalProxy() as prox:
-                async with await prox.axon() as axon:
-                    await axon.put(b'asdfasdf')
-=======
     async def test_cortex_view_borked(self):
 
         async with self.getTestCore() as core:
@@ -2540,4 +2533,9 @@
 
             core.view.borked = None
             self.len(1, await core.eval('[ teststr=foo ]').list())
->>>>>>> c061472b
+
+    async def test_cortex_axon(self):
+        async with self.getTestCore() as core:
+            async with await core.getLocalProxy() as prox:
+                async with await prox.axon() as axon:
+                    await axon.put(b'asdfasdf')