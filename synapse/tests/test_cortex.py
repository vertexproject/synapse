import copy
import time
import shutil
import asyncio

import synapse.exc as s_exc
import synapse.common as s_common
import synapse.cortex as s_cortex

import synapse.lib.coro as s_coro
import synapse.lib.node as s_node
import synapse.telepath as s_telepath

import synapse.tools.backup as s_tools_backup

import synapse.tests.utils as s_t_utils
from synapse.tests.utils import alist

class CortexTest(s_t_utils.SynTest):
    '''
    The tests that should be run with different types of layers
    '''
    async def test_cortex_prop_deref(self):

        async with self.getTestCore() as core:
            nodes = await core.nodes('[ test:int=10 test:str=woot ]')
            text = '''
                for $prop in (test:int, test:str) {
                    *$prop
                }
            '''
            self.len(2, await core.nodes(text))

            text = '''
                syn:prop=test:int $prop=$node.value() *$prop=10 -syn:prop
            '''
            nodes = await core.nodes(text)
            self.eq(nodes[1].ndef, ('test:int', 10))

            guid = 'da299a896ff52ab0e605341ab910dad5'

            opts = {'vars': {'guid': guid}}
            self.len(2, await core.nodes('[ inet:dns:a=(vertex.link, 1.2.3.4) (inet:iface=$guid :ipv4=1.2.3.4) ]',
                                         opts=opts))

            text = '''
                syn:form syn:prop:ro=1 syn:prop:ro=0

                $prop = $node.value()

                *$prop?=1.2.3.4

                -syn:form
                -syn:prop
            '''
            nodes = await core.nodes(text)
            self.len(3, nodes)

            self.eq(nodes[0].ndef, ('inet:ipv4', 0x01020304))
            self.eq(nodes[1].ndef, ('inet:dns:a', ('vertex.link', 0x01020304)))
            self.eq(nodes[2].ndef, ('inet:iface', guid))

    async def test_cortex_tagprop(self):

        with self.getTestDir() as dirn:
            async with self.getTestCore(dirn=dirn) as core:

                await core.addTagProp('user', ('str', {}), {})
                await core.addTagProp('score', ('int', {}), {'doc': 'hi there'})
                await core.addTagProp('at', ('geo:latlong', {}), {'doc':
                                                                  'Where the node was when the tag was applied.'})

                await core.nodes('[ test:int=10 +#foo.bar:score=20 ]')
                await core.nodes('[ test:str=lulz +#blah:user=visi ]')
                await core.nodes('[ test:str=wow +#hehe:at=(10, 20) ]')

                # test all the syntax cases...
                self.len(1, await core.nodes('#foo.bar'))
                self.len(1, await core.nodes('#foo.bar:score'))
                self.len(1, await core.nodes('#foo.bar:score=20'))
                self.len(1, await core.nodes('#foo.bar:score<=30'))
                self.len(1, await core.nodes('#foo.bar:score>=10'))
                self.len(1, await core.nodes('#foo.bar:score*range=(10, 30)'))

                self.len(1, await core.nodes('#blah:user^=vi'))

                self.len(1, await core.nodes('#:score'))
                self.len(1, await core.nodes('#:score=20'))
                self.len(1, await core.nodes('test:int#foo.bar:score'))
                self.len(1, await core.nodes('test:int#foo.bar:score=20'))

                self.len(1, await core.nodes('test:int +#foo.bar'))
                self.len(1, await core.nodes('test:int +#foo.bar:score'))
                self.len(1, await core.nodes('test:int +#foo.bar:score=20'))
                self.len(1, await core.nodes('test:int +#foo.bar:score<=30'))
                self.len(1, await core.nodes('test:int +#foo.bar:score>=10'))
                self.len(1, await core.nodes('test:int +#foo.bar:score*range=(10, 30)'))

                self.len(0, await core.nodes('test:int -#foo.bar'))
                self.len(0, await core.nodes('test:int -#foo.bar:score'))
                self.len(0, await core.nodes('test:int -#foo.bar:score=20'))
                self.len(0, await core.nodes('test:int -#foo.bar:score<=30'))
                self.len(0, await core.nodes('test:int -#foo.bar:score>=10'))
                self.len(0, await core.nodes('test:int -#foo.bar:score*range=(10, 30)'))

                self.len(1, await core.nodes('test:str +#hehe:at*near=((10, 20), 1km)'))

                # test use as a value...
                q = 'test:int $valu=#foo.bar:score [ +#foo.bar:score = $($valu + 20) ] +#foo.bar:score=40'
                self.len(1, await core.nodes(q))

                with self.raises(s_exc.CantDelProp):
                    await core.delTagProp('score')

                with self.raises(s_exc.BadPropValu):
                    self.len(1, await core.nodes('test:int=10 [ +#foo.bar:score=asdf ]'))

                self.len(1, await core.nodes('test:int=10 [ +#foo.bar:score?=asdf ] +#foo.bar:score=40'))

                # test the "set existing" cases for lift indexes
                self.len(1, await core.nodes('test:int=10 [ +#foo.bar:score=100 ]'))
                self.len(1, await core.nodes('#foo.bar'))
                self.len(1, await core.nodes('#foo.bar:score'))
                self.len(1, await core.nodes('#foo.bar:score=100'))
                self.len(1, await core.nodes('#foo.bar:score<=110'))
                self.len(1, await core.nodes('#foo.bar:score>=90'))
                self.len(1, await core.nodes('#foo.bar:score*range=(90, 110)'))

                # remove the tag
                await core.nodes('test:int=10 [ -#foo.bar ]')
                self.len(0, await core.nodes('#foo.bar:score'))
                self.len(0, await core.nodes('#foo.bar:score=100'))
                self.len(1, await core.nodes('test:int=10 -#foo.bar:score'))

                # remove just the tagprop
                await core.nodes('test:int=10 [ +#foo.bar:score=100 ]')
                await core.nodes('test:int=10 [ -#foo.bar:score ]')
                self.len(0, await core.nodes('#foo.bar:score'))
                self.len(0, await core.nodes('#foo.bar:score=100'))
                self.len(1, await core.nodes('test:int=10 -#foo.bar:score'))

                # remove a higher-level tag
                await core.nodes('test:int=10 [ +#foo.bar:score=100 ]')
                nodes = await core.nodes('test:int=10 [ -#foo ]')
                self.len(0, nodes[0].tagprops)
                self.len(0, await core.nodes('#foo'))
                self.len(0, await core.nodes('#foo.bar:score'))
                self.len(0, await core.nodes('#foo.bar:score=100'))
                self.len(1, await core.nodes('test:int=10 -#foo.bar:score'))

                # test for adding two tags with the same prop to the same node
                nodes = await core.nodes('[ test:int=10 +#foo:score=20 +#bar:score=20 ]')
                self.len(1, nodes)
                self.eq(20, nodes[0].getTagProp('foo', 'score'))
                self.eq(20, nodes[0].getTagProp('bar', 'score'))
                nodes = await core.nodes('#:score')
                self.len(1, nodes)
                self.eq(20, nodes[0].getTagProp('foo', 'score'))
                self.eq(20, nodes[0].getTagProp('bar', 'score'))

                #    remove one of the tag props and everything still works
                nodes = await core.nodes('[ test:int=10 -#bar:score ]')
                self.len(1, nodes)
                self.eq(20, nodes[0].getTagProp('foo', 'score'))
                self.false(nodes[0].hasTagProp('bar', 'score'))
                nodes = await core.nodes('#:score')
                self.len(1, nodes)
                self.eq(20, nodes[0].getTagProp('foo', 'score'))
                self.false(nodes[0].hasTagProp('bar', 'score'))

                await core.nodes('[ test:int=10 -#foo:score ]')
                nodes = await core.nodes('#:score')
                self.len(0, nodes)

                #    same, except for _changing_ the tagprop instead of removing
                await core.nodes('test:int=10 [ +#foo:score=20 +#bar:score=20 ]')
                nodes = await core.nodes('test:int=10 [ +#bar:score=30 ]')
                self.len(1, nodes)
                self.eq(20, nodes[0].getTagProp('foo', 'score'))
                self.eq(30, nodes[0].getTagProp('bar', 'score'))
                nodes = await core.nodes('#:score')
                self.len(1, nodes)
                self.eq(20, nodes[0].getTagProp('foo', 'score'))
                self.eq(30, nodes[0].getTagProp('bar', 'score'))

                await core.nodes('test:int=10 [ -#foo -#bar ]')
                nodes = await core.nodes('#:score')
                self.len(0, nodes)

                with self.raises(s_exc.NoSuchCmpr):
                    await core.nodes('test:int=10 +#foo.bar:score*newp=66')

                modl = await core.getModelDict()
                self.nn(modl['tagprops'].get('score'))

                with self.raises(s_exc.DupPropName):
                    await core.addTagProp('score', ('int', {}), {})

                await core.delTagProp('score')

                with self.raises(s_exc.NoSuchProp):
                    await core.delTagProp('score')

                modl = await core.getModelDict()
                self.none(modl['tagprops'].get('score'))

                with self.raises(s_exc.NoSuchTagProp):
                    await core.nodes('#foo.bar:score')

                with self.raises(s_exc.NoSuchTagProp):
                    await core.nodes('test:int=10 [ +#foo.bar:score=66 ]')

                with self.raises(s_exc.NoSuchTagProp):
                    await core.nodes('test:int=10 +#foo.bar:score=66')

                with self.raises(s_exc.NoSuchType):
                    await core.addTagProp('derp', ('derp', {}), {})

            # Ensure that the tagprops persist
            async with self.getTestCore(dirn=dirn) as core:
                # Ensure we can still work with a tagprop, after restart, that was
                # defined with a type that came from a CoreModule model definition.
                self.len(1, await core.nodes('test:str +#hehe:at*near=((10, 20), 1km)'))

    async def test_cortex_prop_pivot(self):

        async with self.getTestReadWriteCores() as (core, wcore):

            async with await wcore.snap() as snap:
                await snap.addNode('inet:dns:a', ('woot.com', '1.2.3.4'))

            nodes = [n.pack() async for n in core.eval('inet:dns:a :ipv4 -> *')]
            self.len(1, nodes)
            self.eq(nodes[0][0], ('inet:ipv4', 0x01020304))

            # 3: init + inet:ipv4 + fini
            await self.agenlen(3, core.streamstorm('inet:dns:a :ipv4 -> *'))

    async def test_cortex_of_the_future(self):
        '''
        test "future/ongoing" time stamp.
        '''
        async with self.getTestReadWriteCores() as (core, wcore):

            async with await wcore.snap() as snap:

                node = await snap.addNode('test:str', 'foo')
                await node.addTag('lol', valu=('2015', '?'))

                self.eq((1420070400000, 0x7fffffffffffffff), node.getTag('lol'))

            nodes = [n.pack() async for n in core.eval('test:str=foo +#lol@=2014')]
            self.len(0, nodes)

            nodes = [n.pack() async for n in core.eval('test:str=foo +#lol@=2016')]
            self.len(1, nodes)

    async def test_cortex_noderefs(self):

        async with self.getTestReadWriteCores() as (core, wcore):

            sorc = s_common.guid()

            async with await wcore.snap() as snap:

                node = await snap.addNode('inet:dns:a', ('woot.com', '1.2.3.4'))

                refs = dict(node.getNodeRefs())

                self.eq(refs.get('fqdn'), ('inet:fqdn', 'woot.com'))
                self.eq(refs.get('ipv4'), ('inet:ipv4', 0x01020304))

                await node.seen('now', source=sorc)

                # test un-populated properties
                node = await snap.addNode('ps:contact', '*')
                self.len(0, node.getNodeRefs())

                # test ndef field
                node = await snap.addNode('geo:nloc', (('inet:fqdn', 'woot.com'), '34.1,-118.3', 'now'))
                refs = dict(node.getNodeRefs())
                refs.get('ndef', ('inet:fqdn', 'woot.com'))

                # test un-populated ndef field
                node = await snap.addNode('test:str', 'woot')
                refs = dict(node.getNodeRefs())
                self.none(refs.get('bar'))

                node = await snap.addNode('test:arrayprop', '*')

                # test un-populated array prop
                refs = node.getNodeRefs()
                self.len(0, [r for r in refs if r[0] == 'ints'])

                # test array prop
                await node.set('ints', (1, 2, 3))
                refs = node.getNodeRefs()
                ints = sorted([r[1] for r in refs if r[0] == 'ints'])
                self.eq(ints, (('test:int', 1), ('test:int', 2), ('test:int', 3)))

            opts = {'vars': {'sorc': sorc}}
            nodes = [n.pack() async for n in core.eval('meta:seen:source=$sorc -> *', opts=opts)]

            self.len(2, nodes)
            self.true('inet:dns:a' in [n[0][0] for n in nodes])

            opts = {'vars': {'sorc': sorc}}
            nodes = [n.pack() async for n in core.eval('meta:seen:source=$sorc :node -> *', opts=opts)]

            self.len(1, nodes)
            self.true('inet:dns:a' in [n[0][0] for n in nodes])

    async def test_cortex_iter_props(self):

        async with self.getTestCore() as core:

            async with await core.snap() as snap:

                props = {'asn': 10, '.seen': '2016'}
                node = await snap.addNode('inet:ipv4', 0x01020304, props=props)
                self.eq(node.get('asn'), 10)

                props = {'asn': 20, '.seen': '2015'}
                node = await snap.addNode('inet:ipv4', 0x05050505, props=props)
                self.eq(node.get('asn'), 20)

            # rows are (buid, valu) tuples
            layr = core.view.layers[0]
            rows = await alist(layr.iterPropRows('inet:ipv4', 'asn'))

            self.eq((10, 20), tuple(sorted([row[1] for row in rows])))

            # rows are (buid, valu) tuples
            rows = await alist(layr.iterUnivRows('.seen'))

            ivals = ((1420070400000, 1420070400001), (1451606400000, 1451606400001))
            self.eq(ivals, tuple(sorted([row[1] for row in rows])))

    async def test_cortex_lift_regex(self):
        async with self.getTestReadWriteCores() as (core, wcore):
            core.model.addUnivProp('favcolor', ('str', {}), {})
            if wcore != core:
                wcore.model.addUnivProp('favcolor', ('str', {}), {})

            async with await wcore.snap() as snap:
                await snap.addNode('test:str', 'hezipha', props={'.favcolor': 'red'})
                await snap.addNode('test:comp', (20, 'lulzlulz'))

            self.len(0, await alist(core.eval('test:comp:haha~="^zerg"')))
            self.len(1, await alist(core.eval('test:comp:haha~="^lulz"')))

            self.len(1, await alist(core.eval('test:str~="zip"')))
            self.len(1, await alist(core.eval('test:str~="zip"')))
            self.len(1, await alist(core.eval('.favcolor~="^r"')))

    async def test_indxchop(self):

        async with self.getTestCore() as core:

            async with await core.snap() as snap:
                valu = 'a' * 257
                await snap.addNode('test:str', valu)

                nodes = await snap.nodes('test:str^=aa')
                self.len(1, nodes)

    async def test_tags(self):

        async with self.getTestReadWriteCores() as (core, wcore):

            async with await wcore.snap() as snap:

                await snap.addNode('test:str', 'newp')

                node = await snap.addNode('test:str', 'one')
                await node.addTag('foo.bar', ('2016', '2017'))

                self.eq((1451606400000, 1483228800000), node.getTag('foo.bar', ('2016', '2017')))

                node1 = await snap.addNode('test:comp', (10, 'hehe'))
                await node1.addTag('foo.bar')

            async with await core.snap() as snap:

                self.nn(await snap.getNodeByNdef(('syn:tag', 'foo')))
                self.nn(await snap.getNodeByNdef(('syn:tag', 'foo.bar')))

            async with await core.snap() as snap:

                node = await snap.getNodeByNdef(('test:str', 'one'))

                self.true(node.hasTag('foo'))
                self.true(node.hasTag('foo.bar'))

                self.len(2, await snap.nodes('#foo.bar'))
                self.len(1, await snap.nodes('test:str#foo.bar'))

            async with await wcore.snap() as snap:

                node = await snap.addNode('test:str', 'one')

                await node.delTag('foo')

                self.false(node.hasTag('foo'))
                self.false(node.hasTag('foo.bar'))

            async with await wcore.snap() as snap:

                node = await snap.addNode('test:str', 'one')
                self.false(node.hasTag('foo'))
                self.false(node.hasTag('foo.bar'))

    async def test_base_types1(self):

        async with self.getTestCore() as core:

            async with await core.snap() as snap:
                node = await snap.addNode('test:type10', 'one')
                await node.set('intprop', 21)

            async with await core.snap() as snap:
                node = await snap.getNodeByNdef(('test:type10', 'one'))
                self.nn(node)
                self.eq(node.get('intprop'), 21)

    async def test_cortex_pure_cmds(self):

        cdef0 = {

            'name': 'testcmd0',

            'cmdargs': (
                ('tagname', {}),
                ('--domore', {'default': False, 'action': 'store_true'}),
            ),

            'cmdconf': {
                'hehe': 'haha',
            },

            'storm': '$foo=$(10) if $cmdopts.domore { [ +#$cmdconf.hehe ] } [ +#$cmdopts.tagname ]',
        }

        cdef1 = {
            'name': 'testcmd1',
            'cmdargs': (
                ('name', {}),
            ),
            'storm': '''
                $varname = $cmdopts.name
                $realname = $path.vars.$varname
                if $realname {
                    [ inet:user=$realname ] | testcmd0 lulz
                }
            ''',
        }

        with self.getTestDir() as dirn:

            async with await s_cortex.Cortex.anit(dirn) as core:

                async with core.getLocalProxy() as prox:

                    await prox.setStormCmd(cdef0)
                    await prox.setStormCmd(cdef1)

                    nodes = await core.nodes('[ inet:asn=10 ] | testcmd0 zoinks')
                    self.true(nodes[0].tags.get('zoinks'))

                    nodes = await core.nodes('[ inet:asn=11 ] | testcmd0 zoinks --domore')

                    self.true(nodes[0].tags.get('haha'))
                    self.true(nodes[0].tags.get('zoinks'))

                    # test that cmdopts/cmdconf/locals dont leak
                    with self.raises(s_exc.NoSuchVar):
                        q = '[ inet:asn=11 ] | testcmd0 zoinks --domore | if ($cmdopts) {[ +#hascmdopts ]}'
                        nodes = await core.nodes(q)

                    with self.raises(s_exc.NoSuchVar):
                        q = '[ inet:asn=11 ] | testcmd0 zoinks --domore | if ($cmdconf) {[ +#hascmdconf ]}'
                        nodes = await core.nodes(q)

                    with self.raises(s_exc.NoSuchVar):
                        q = '[ inet:asn=11 ] | testcmd0 zoinks --domore | if ($foo) {[ +#hasfoo ]}'
                        nodes = await core.nodes(q)

                    # test nested storm commands
                    nodes = await core.nodes('[ inet:email=visi@vertex.link ] $username = :user | testcmd1 username')
                    self.len(2, nodes)
                    self.eq(nodes[0].ndef, ('inet:user', 'visi'))
                    self.nn(nodes[0].tags.get('lulz'))

            # make sure it's still loaded...
            async with await s_cortex.Cortex.anit(dirn) as core:

                async with core.getLocalProxy() as prox:

                    await core.nodes('[ inet:asn=30 ] | testcmd0 zoinks')

                    await prox.delStormCmd('testcmd0')

                    with self.raises(s_exc.NoSuchCmd):
                        await prox.delStormCmd('newpcmd')

                    with self.raises(s_exc.NoSuchName):
                        await core.nodes('[ inet:asn=31 ] | testcmd0 zoinks')

    async def test_base_types2(self):

        async with self.getTestReadWriteCores() as (core, wcore):

            # Test some default values
            async with await wcore.snap() as snap:

                node = await snap.addNode('test:type10', 'one')
                self.nn(node.get('.created'))
                created = node.reprs().get('.created')

            # open a new snap, commiting the previous snap and do some lifts by univ prop
            async with await core.snap() as snap:

                nodes = await snap.nodes('.created')
                self.len(1 + 1, nodes)

                tick = node.get('.created')
                nodes = await snap.nodes('.created=$tick', opts={'vars': {'tick': tick}})
                self.len(1, nodes)

                nodes = await snap.nodes('.created>=2010')
                self.len(1 + 1, nodes)

                nodes = await snap.nodes('.created*range=("2010", "3001")')
                self.len(1 + 1, nodes)

                nodes = await snap.nodes('.created*range=(2010,?)')
                self.len(1 + 1, nodes)

                await self.agenlen(2, core.eval('.created'))
                await self.agenlen(1, core.eval(f'.created="{created}"'))
                await self.agenlen(2, core.eval('.created>2010'))
                await self.agenlen(0, core.eval('.created<2010'))
                # The year the monolith returns
                await self.agenlen(2, core.eval('.created*range=(2010, 3001)'))
                await self.agenlen(2, core.eval('.created*range=("2010", "?")'))

            # The .created time is ro
            await self.asyncraises(s_exc.ReadOnlyProp, core.eval(f'.created="{created}" [.created=3001]').list())

            # Open another snap to test some more default value behavior
            async with await wcore.snap() as snap:

                # Grab an updated reference to the first node
                node = (await snap.nodes('test:type10=one'))[0]
                # add another node with default vals
                await snap.addNode('test:type10', 'two')

                # modify default vals on initial node
                await node.set('intprop', 21)
                await node.set('strprop', 'qwer')
                await node.set('locprop', 'us.va.reston')

                node = await snap.addNode('test:comp', (33, 'THIRTY THREE'))

                self.eq(node.get('hehe'), 33)
                self.eq(node.get('haha'), 'thirty three')

                await self.asyncraises(s_exc.ReadOnlyProp, node.set('hehe', 80))

                self.none(await snap.getNodeByNdef(('test:auto', 'autothis')))

                props = {
                    'bar': ('test:auto', 'autothis'),
                    'baz': ('test:type10:strprop', 'WOOT'),
                    'tick': '20160505',
                }
                node = await snap.addNode('test:str', 'woot', props=props)
                self.eq(node.get('bar'), ('test:auto', 'autothis'))
                self.eq(node.get('baz'), ('test:type10:strprop', 'woot'))
                self.eq(node.get('tick'), 1462406400000)

                # add some time range bumper nodes
                await snap.addNode('test:str', 'toolow', props={'tick': '2015'})
                await snap.addNode('test:str', 'toohigh', props={'tick': '2018'})

                self.nn(await snap.getNodeByNdef(('test:auto', 'autothis')))

                # test lifting by prop without value
                nodes = await snap.nodes('test:str:tick')
                self.len(3, nodes)

            async with await wcore.snap() as snap:

                node = await snap.addNode('test:type10', 'one')
                self.eq(node.get('intprop'), 21)

                self.nn(node.get('.created'))

                nodes = await snap.nodes('test:str^=too')
                self.len(2, nodes)

                # test loc prop prefix based lookup
                nodes = await snap.nodes('test:type10:locprop^=us.va')

                self.len(1, nodes)
                self.eq(nodes[0].ndef[1], 'one')

                nodes = await snap.nodes('test:comp=(33, "thirty three")')

                self.len(1, nodes)

                self.eq(nodes[0].get('hehe'), 33)
                self.eq(nodes[0].ndef[1], (33, 'thirty three'))

    async def test_eval(self):
        ''' Cortex.eval test '''

        async with self.getTestCore() as core:

            # test some edit syntax
            async for node in core.eval('[ test:comp=(10, haha) +#foo.bar -#foo.bar ]'):
                self.nn(node.getTag('foo'))
                self.none(node.getTag('foo.bar'))

            # Make sure the 'view' key in optional opts parameter works
            nodes = await alist(core.eval('test:comp', opts={'view': core.view.iden}))
            self.len(1, nodes)

            await self.asyncraises(s_exc.NoSuchView, alist(core.eval('test:comp', opts={'view': 'xxx'})))

            async for node in core.eval('[ test:str="foo bar" :tick=2018]'):
                self.eq(1514764800000, node.get('tick'))
                self.eq('foo bar', node.ndef[1])

            async for node in core.eval('test:str="foo bar" [ -:tick ]'):
                self.none(node.get('tick'))

            async for node in core.eval('[test:guid="*" :tick=2001]'):
                self.true(s_common.isguid(node.ndef[1]))
                self.nn(node.get('tick'))

            nodes = [n.pack() async for n in core.eval('test:str="foo bar" +test:str')]
            self.len(1, nodes)

            nodes = [n.pack() async for n in core.eval('test:str="foo bar" -test:str:tick')]
            self.len(1, nodes)

            qstr = 'test:str="foo bar" +test:str="foo bar" [ :tick=2015 ] +test:str:tick=2015'
            nodes = [n.pack() async for n in core.eval(qstr)]
            self.len(1, nodes)

            # Seed new nodes via nodedesf
            ndef = ('test:comp', (10, 'haha'))
            opts = {'ndefs': (ndef,)}
            # Seed nodes in the query with ndefs
            async for node in core.eval('[-#foo]', opts=opts):
                self.none(node.getTag('foo'))

            # Seed nodes in the query with idens
            opts = {'idens': (nodes[0][1].get('iden'),)}
            nodes = await alist(core.eval('', opts=opts))
            self.len(1, nodes)
            self.eq(nodes[0].pack()[0], ('test:str', 'foo bar'))

            # Seed nodes in the query invalid idens
            opts = {'idens': ('deadb33f',)}
            await self.agenraises(s_exc.NoSuchIden, core.eval('', opts=opts))

            # Test and/or/not
            await alist(core.eval('[test:comp=(1, test) +#meep.morp +#bleep.blorp +#cond]'))
            await alist(core.eval('[test:comp=(2, test) +#meep.morp +#bleep.zlorp +#cond]'))
            await alist(core.eval('[test:comp=(3, foob) +#meep.gorp +#bleep.zlorp +#cond]'))

            q = 'test:comp +(:hehe<2 and :haha=test)'
            self.len(1, await alist(core.eval(q)))

            q = 'test:comp +(:hehe<2 and :haha=foob)'
            self.len(0, await alist(core.eval(q)))

            q = 'test:comp +(:hehe<2 or :haha=test)'
            self.len(2, await alist(core.eval(q)))

            q = 'test:comp +(:hehe<2 or :haha=foob)'
            self.len(2, await alist(core.eval(q)))

            q = 'test:comp +(:hehe<2 or #meep.gorp)'
            self.len(2, await alist(core.eval(q)))
            # TODO Add not tests

            await self.agenraises(s_exc.NoSuchCmpr, core.eval('test:str*near=newp'))
            await self.agenraises(s_exc.NoSuchCmpr, core.eval('test:str +test:str@=2018'))
            await self.agenraises(s_exc.BadTypeValu, core.eval('test:str +#test*near=newp'))
            await self.agenraises(s_exc.NoSuchCmpr, core.eval('test:str +test:str:tick*near=newp'))
            await self.agenraises(s_exc.BadSyntax, core.eval('test:str -> # } limit 10'))
            await self.agenraises(s_exc.BadSyntax, core.eval('test:str -> # { limit 10'))
            await self.agenraises(s_exc.BadSyntax, core.eval(' | | '))
            await self.agenraises(s_exc.BadSyntax, core.eval('[-test:str]'))
            # Scrape is not a default behavior
            await self.agenraises(s_exc.BadSyntax, core.eval('pennywise@vertex.link'))

            await self.agenlen(2, core.eval(('[ test:str=foo test:str=bar ]')))

            opts = {'vars': {'foo': 'bar'}}

            async for node in core.eval('test:str=$foo', opts=opts):
                self.eq('bar', node.ndef[1])

    async def test_cortex_delnode(self):

        data = {}

        def onPropDel(node, oldv):
            data['prop:del'] = True
            self.eq(oldv, 100)

        def onNodeDel(node):
            data['node:del'] = True

        async with self.getTestCore() as core:

            form = core.model.forms.get('test:str')

            form.onDel(onNodeDel)
            form.props.get('tick').onDel(onPropDel)

            async with await core.snap() as snap:

                targ = await snap.addNode('test:pivtarg', 'foo')
                await snap.addNode('test:pivcomp', ('foo', 'bar'))

                await self.asyncraises(s_exc.CantDelNode, targ.delete())

                tstr = await snap.addNode('test:str', 'baz')

                await tstr.set('tick', 100)
                await tstr.addTag('hehe')

                nodes = await snap.nodes('[ test:str=baz :tick=$(100) +#hehe ]')
                self.len(1, nodes)
                self.eq(100, nodes[0].get('tick'))
                self.eq((None, None), nodes[0].getTag('hehe'))

                self.len(1, await core.nodes('#hehe'))
                self.len(1, await snap.nodes('#hehe'))
                self.len(1, await snap.nodes('test:str=baz'))
                self.len(1, await snap.nodes('test:str:tick=$(100)'))

                tagnode = await snap.getNodeByNdef(('syn:tag', 'hehe'))
                with self.raises(s_exc.CantDelNode):
                    await tagnode.delete()

                buid = tstr.buid

                await tstr.delete()

                self.true(data.get('prop:del'))
                self.true(data.get('node:del'))

                # confirm that the snap cache is clear
                self.none(await snap.getNodeByBuid(tstr.buid))
                self.none(await snap.getNodeByNdef(('test:str', 'baz')))

            async with await core.snap() as snap:
                self.len(0, await snap.nodes('test:str:tick'))
                self.eq(None, await snap.getNodeByBuid(buid))

    async def test_pivot_inout(self):

        async def getPackNodes(core, query):
            nodes = sorted([n.pack() async for n in core.eval(query)])
            return nodes

        async with self.getTestReadWriteCores() as (core, wcore):

            # seed a node for pivoting
            await alist(wcore.eval('[ test:pivcomp=(foo,bar) :tick=2018 ]'))
            await alist(wcore.eval('[ edge:refs=((ou:org, "*"), (test:pivcomp,(foo,bar))) ]'))

            self.len(1, await core.eval('ou:org -> edge:refs:n1').list())

            q = 'test:pivcomp=(foo,bar) -> test:pivtarg'
            nodes = await getPackNodes(core, q)
            self.len(1, nodes)
            self.eq(nodes[0][0], ('test:pivtarg', 'foo'))

            # Regression test:  bug in implicit form pivot where absence of foreign key in source node was treated like
            # a match-any
            await alist(wcore.eval('[ test:int=42 ]'))
            q = 'test:pivcomp -> test:int'
            nodes = await getPackNodes(core, q)
            self.len(0, nodes)

            # Multiple props of source form have type of destination form:  pivot through all the matching props.
            await alist(wcore.eval('[ test:pivcomp=(xxx,yyy) :width=42 ]'))
            q = 'test:pivcomp -> test:int'
            nodes = await getPackNodes(core, q)
            self.len(1, nodes)

            q = 'test:pivcomp=(foo,bar) :targ -> test:pivtarg'
            nodes = await getPackNodes(core, q)
            self.len(1, nodes)
            self.eq(nodes[0][0], ('test:pivtarg', 'foo'))

            q = 'test:str=bar -> test:pivcomp:lulz'
            nodes = await getPackNodes(core, q)
            self.len(1, nodes)
            self.eq(nodes[0][0], ('test:pivcomp', ('foo', 'bar')))

            q = 'test:str=bar -+> test:pivcomp:lulz'
            nodes = await getPackNodes(core, q)
            self.len(2, nodes)
            self.eq(nodes[0][0], ('test:pivcomp', ('foo', 'bar')))
            self.eq(nodes[1][0], ('test:str', 'bar'))

            q = 'test:pivcomp=(foo,bar) -+> test:pivtarg'
            nodes = await getPackNodes(core, q)
            self.len(2, nodes)
            self.eq(nodes[0][0], ('test:pivcomp', ('foo', 'bar')))
            self.eq(nodes[1][0], ('test:pivtarg', 'foo'))

            q = 'test:pivcomp=(foo,bar) -> *'
            nodes = await getPackNodes(core, q)
            self.len(2, nodes)
            self.eq(nodes[0][0], ('test:pivtarg', 'foo'))
            self.eq(nodes[1][0], ('test:str', 'bar'))

            q = 'test:pivcomp=(foo,bar) -+> *'
            nodes = await getPackNodes(core, q)
            self.len(3, nodes)
            self.eq(nodes[0][0], ('test:pivcomp', ('foo', 'bar')))
            self.eq(nodes[1][0], ('test:pivtarg', 'foo'))
            self.eq(nodes[2][0], ('test:str', 'bar'))

            q = 'test:pivcomp=(foo,bar) :lulz -> test:str'
            nodes = await getPackNodes(core, q)
            self.len(1, nodes)
            self.eq(nodes[0][0], ('test:str', 'bar'))

            q = 'test:pivcomp=(foo,bar) :lulz -+> test:str'
            nodes = await getPackNodes(core, q)
            self.len(2, nodes)
            self.eq(nodes[0][0], ('test:pivcomp', ('foo', 'bar')))
            self.eq(nodes[1][0], ('test:str', 'bar'))

            q = 'test:str=bar <- *'
            nodes = await getPackNodes(core, q)
            self.len(1, nodes)
            self.eq(nodes[0][0], ('test:pivcomp', ('foo', 'bar')))

            q = 'test:str=bar <+- *'
            nodes = await getPackNodes(core, q)
            self.len(2, nodes)
            self.eq(nodes[0][0], ('test:pivcomp', ('foo', 'bar')))
            self.eq(nodes[1][0], ('test:str', 'bar'))

            # A simple edge for testing pivotinfrom with a edge to n2
            await alist(wcore.eval('[ edge:has=((test:str, foobar), (test:str, foo)) ]'))

            q = 'test:str=foobar -+> edge:has'
            nodes = await getPackNodes(core, q)
            self.len(2, nodes)
            self.eq(nodes[0][0], ('edge:has', (('test:str', 'foobar'), ('test:str', 'foo'))))
            self.eq(nodes[1][0], ('test:str', 'foobar'))

            # traverse from node to edge:n1
            q = 'test:str=foo <- edge:has'
            nodes = await getPackNodes(core, q)
            self.len(1, nodes)
            self.eq(nodes[0][0], ('edge:has', (('test:str', 'foobar'), ('test:str', 'foo'))))

            # traverse from node to edge:n1 with a join
            q = 'test:str=foo <+- edge:has'
            nodes = await getPackNodes(core, q)
            self.len(2, nodes)
            self.eq(nodes[0][0], ('edge:has', (('test:str', 'foobar'), ('test:str', 'foo'))))
            self.eq(nodes[1][0], ('test:str', 'foo'))

            # Traverse from a edge to :n2
            # (this is technically a circular query)
            q = 'test:str=foobar -> edge:has <- test:str'
            nodes = await getPackNodes(core, q)
            self.len(1, nodes)
            self.eq(nodes[0][0], ('test:str', 'foobar'))

            # Traverse from a edge to :n2 with a join
            # (this is technically a circular query)
            q = 'test:str=foobar -> edge:has <+- test:str'
            nodes = await getPackNodes(core, q)
            self.len(2, nodes)
            self.eq(nodes[0][0], ('edge:has', (('test:str', 'foobar'), ('test:str', 'foo'))))
            self.eq(nodes[1][0], ('test:str', 'foobar'))

            # Add tag
            q = 'test:str=bar test:pivcomp=(foo,bar) [+#test.bar]'
            nodes = await getPackNodes(core, q)
            self.len(2, nodes)
            # Lift, filter, pivot in
            q = '#test.bar +test:str <- *'
            nodes = await getPackNodes(core, q)
            self.len(1, nodes)
            self.eq(nodes[0][0], ('test:pivcomp', ('foo', 'bar')))

            # Pivot tests with optimized lifts
            q = '#test.bar +test:str <+- *'
            nodes = await getPackNodes(core, q)
            self.len(2, nodes)

            q = '#test.bar +test:pivcomp -> *'
            nodes = await getPackNodes(core, q)
            self.len(2, nodes)

            q = '#test.bar +test:pivcomp -+> *'
            nodes = await getPackNodes(core, q)
            self.len(3, nodes)

            # tag conditional filters followed by * pivot operators
            # These are all going to yield zero nodes but should
            # parse cleanly.
            q = '#test.bar -#test <- *'
            nodes = await getPackNodes(core, q)
            self.len(0, nodes)

            q = '#test.bar -#test <+- *'
            nodes = await getPackNodes(core, q)
            self.len(0, nodes)

            q = '#test.bar -#test -> *'
            nodes = await getPackNodes(core, q)
            self.len(0, nodes)

            q = '#test.bar -#test -+> *'
            nodes = await getPackNodes(core, q)
            self.len(0, nodes)

            # Do a PropPivotOut with a :prop value which is not a form.
            tgud = s_common.guid()
            tstr = 'boom'
            async with await wcore.snap() as snap:
                await snap.addNode('test:str', tstr)
                await snap.addNode('test:guid', tgud)
                await snap.addNode('test:edge', (('test:guid', tgud), ('test:str', tstr)))

            q = f'test:str={tstr} <- test:edge :n1:form -> *'
            mesgs = await alist(core.streamstorm(q))
            self.stormIsInWarn('The source property "n1:form" type "str" is not a form. Cannot pivot.',
                               mesgs)
            self.len(0, [m for m in mesgs if m[0] == 'node'])

            # Setup a propvalu pivot where the secondary prop may fail to norm
            # to the destination prop for some of the inbound nodes.
            await alist(wcore.eval('[ test:comp=(127,newp) ] [test:comp=(127,127)]'))
            mesgs = await alist(core.streamstorm('test:comp :haha -> test:int'))

            warns = [msg for msg in mesgs if msg[0] == 'warn']
            self.len(1, warns)
            emesg = "BadTypeValu ['newp'] during pivot: invalid literal for int() with base 0: 'newp'"
            self.eq(warns[0][1], {'name': 'test:int', 'valu': 'newp',
                                  'mesg': emesg})
            nodes = [msg for msg in mesgs if msg[0] == 'node']
            self.len(1, nodes)
            self.eq(nodes[0][1][0], ('test:int', 127))

            # Setup a form pivot where the primary prop may fail to norm
            # to the destination prop for some of the inbound nodes.
            async with await core.snap() as snap:
                await snap.addNode('test:int', 10)
                await snap.addNode('test:int', 25)
                await snap.addNode('test:type10', 'test', {'intprop': 25})
            mesgs = await alist(core.streamstorm('test:int*in=(10, 25) -> test:type10:intprop'))

            warns = [msg for msg in mesgs if msg[0] == 'warn']
            self.len(1, warns)
            emesg = "BadTypeValu [10] during pivot: value is below min=20"
            self.eq(warns[0][1], {'name': 'int', 'valu': 10,
                                  'mesg': emesg})
            nodes = [msg for msg in mesgs if msg[0] == 'node']
            self.len(1, nodes)
            self.eq(nodes[0][1][0], ('test:type10', 'test'))

            # Bad pivots go here
            for q in ['test:pivcomp :lulz <- *',
                      'test:pivcomp :lulz <+- *',
                      'test:pivcomp :lulz <- test:str',
                      'test:pivcomp :lulz <+- test:str',
                      ]:
                await self.agenraises(s_exc.BadSyntax, core.eval(q))

    async def test_cortex_storm_set_univ(self):

        async with self.getTestReadWriteCores() as (core, wcore):

            await alist(wcore.eval('[ test:str=woot .seen=(2014,2015) ]'))

            async with await core.snap() as snap:

                node = await snap.getNodeByNdef(('test:str', 'woot'))
                self.eq(node.get('.seen'), (1388534400000, 1420070400000))

    async def test_cortex_storm_set_tag(self):

        async with self.getTestReadWriteCores() as (core, wcore):

            tick0 = core.model.type('time').norm('2014')[0]
            tick1 = core.model.type('time').norm('2015')[0]
            tick2 = core.model.type('time').norm('2016')[0]

            await self.agenlen(1, wcore.eval('[ test:str=hehe +#foo=(2014,2016) ]'))
            await self.agenlen(1, wcore.eval('[ test:str=haha +#bar=2015 ]'))

            async with await core.snap() as snap:

                node = await snap.getNodeByNdef(('test:str', 'hehe'))
                self.eq(node.getTag('foo'), (tick0, tick2))

                node = await snap.getNodeByNdef(('test:str', 'haha'))
                self.eq(node.getTag('bar'), (tick1, tick1 + 1))

            await self.agenlen(1, wcore.eval('[ test:str=haha +#bar=2016 ]'))

            async with await core.snap() as snap:

                node = await snap.getNodeByNdef(('test:str', 'haha'))
                self.eq(node.getTag('bar'), (tick1, tick2 + 1))

    async def test_cortex_storm_filt_ival(self):

        async with self.getTestReadWriteCores() as (core, wcore):

            await self.agenlen(1, wcore.eval('[ test:str=woot +#foo=(2015,2018) +#bar .seen=(2014,2016) ]'))

            await self.agenlen(1, core.eval('test:str=woot +.seen@=2015'))
            await self.agenlen(0, core.eval('test:str=woot +.seen@=2012'))
            await self.agenlen(1, core.eval('test:str=woot +.seen@=(2012,2015)'))
            await self.agenlen(0, core.eval('test:str=woot +.seen@=(2012,2013)'))

            await self.agenlen(1, core.eval('test:str=woot +.seen@=#foo'))
            await self.agenlen(0, core.eval('test:str=woot +.seen@=#bar'))
            await self.agenlen(0, core.eval('test:str=woot +.seen@=#baz'))

            await self.agenlen(1, core.eval('test:str=woot $foo=#foo +.seen@=$foo'))

            await self.agenlen(1, core.eval('test:str +#foo@=2016'))
            await self.agenlen(1, core.eval('test:str +#foo@=(2015, 2018)'))
            await self.agenlen(1, core.eval('test:str +#foo@=(2014, 2019)'))
            await self.agenlen(0, core.eval('test:str +#foo@=(2014, 20141231)'))

            await self.agenlen(1, wcore.eval('[ inet:dns:a=(woot.com,1.2.3.4) .seen=(2015,2016) ]'))
            await self.agenlen(1, wcore.eval('[ inet:fqdn=woot.com +#bad=(2015,2016) ]'))

            await self.agenlen(1, core.eval('inet:fqdn +#bad $fqdnbad=#bad -> inet:dns:a:fqdn +.seen@=$fqdnbad'))

    async def test_cortex_storm_tagform(self):

        async with self.getTestReadWriteCores() as (core, wcore):

            await self.agenlen(1, wcore.eval('[ test:str=hehe ]'))
            await self.agenlen(1, wcore.eval('[ test:str=haha +#foo ]'))
            await self.agenlen(1, wcore.eval('[ test:str=woot +#foo=(2015,2018) ]'))

            await self.agenlen(2, core.eval('#foo'))
            await self.agenlen(3, core.eval('test:str'))

            await self.agenlen(2, core.eval('test:str#foo'))
            await self.agenlen(1, core.eval('test:str#foo@=2016'))
            await self.agenlen(0, core.eval('test:str#foo@=2020'))

            # test the overlap variants
            await self.agenlen(0, core.eval('test:str#foo@=(2012,2013)'))
            await self.agenlen(0, core.eval('test:str#foo@=(2020,2022)'))
            await self.agenlen(1, core.eval('test:str#foo@=(2012,2017)'))
            await self.agenlen(1, core.eval('test:str#foo@=(2017,2022)'))
            await self.agenlen(1, core.eval('test:str#foo@=(2012,2022)'))

    async def test_cortex_int_indx(self):

        async with self.getTestReadWriteCores() as (core, wcore):

            await alist(wcore.eval('[test:int=20]'))

            await self.agenlen(0, core.eval('test:int>=30'))
            await self.agenlen(1, core.eval('test:int>=20'))
            await self.agenlen(1, core.eval('test:int>=10'))

            await self.agenlen(0, core.eval('test:int>30'))
            await self.agenlen(0, core.eval('test:int>20'))
            await self.agenlen(1, core.eval('test:int>10'))

            await self.agenlen(0, core.eval('test:int<=10'))
            await self.agenlen(1, core.eval('test:int<=20'))
            await self.agenlen(1, core.eval('test:int<=30'))

            await self.agenlen(0, core.eval('test:int<10'))
            await self.agenlen(0, core.eval('test:int<20'))
            await self.agenlen(1, core.eval('test:int<30'))

            await self.agenlen(0, core.eval('test:int +test:int>=30'))
            await self.agenlen(1, core.eval('test:int +test:int>=20'))
            await self.agenlen(1, core.eval('test:int +test:int>=10'))

            await self.agenlen(0, core.eval('test:int +test:int>30'))
            await self.agenlen(0, core.eval('test:int +test:int>20'))
            await self.agenlen(1, core.eval('test:int +test:int>10'))

            await self.agenlen(0, core.eval('test:int +test:int<=10'))
            await self.agenlen(1, core.eval('test:int +test:int<=20'))
            await self.agenlen(1, core.eval('test:int +test:int<=30'))

            await self.agenlen(0, core.eval('test:int +test:int<10'))
            await self.agenlen(0, core.eval('test:int +test:int<20'))
            await self.agenlen(1, core.eval('test:int +test:int<30'))

            # time indx is derived from the same lift helpers
            await alist(wcore.eval('[test:str=foo :tick=201808021201]'))

            await self.agenlen(0, core.eval('test:str:tick>=201808021202'))
            await self.agenlen(1, core.eval('test:str:tick>=201808021201'))
            await self.agenlen(1, core.eval('test:str:tick>=201808021200'))

            await self.agenlen(0, core.eval('test:str:tick>201808021202'))
            await self.agenlen(0, core.eval('test:str:tick>201808021201'))
            await self.agenlen(1, core.eval('test:str:tick>201808021200'))

            await self.agenlen(1, core.eval('test:str:tick<=201808021202'))
            await self.agenlen(1, core.eval('test:str:tick<=201808021201'))
            await self.agenlen(0, core.eval('test:str:tick<=201808021200'))

            await self.agenlen(1, core.eval('test:str:tick<201808021202'))
            await self.agenlen(0, core.eval('test:str:tick<201808021201'))
            await self.agenlen(0, core.eval('test:str:tick<201808021200'))

            await self.agenlen(0, core.eval('test:str +test:str:tick>=201808021202'))
            await self.agenlen(1, core.eval('test:str +test:str:tick>=201808021201'))
            await self.agenlen(1, core.eval('test:str +test:str:tick>=201808021200'))

            await self.agenlen(0, core.eval('test:str +test:str:tick>201808021202'))
            await self.agenlen(0, core.eval('test:str +test:str:tick>201808021201'))
            await self.agenlen(1, core.eval('test:str +test:str:tick>201808021200'))

            await self.agenlen(1, core.eval('test:str +test:str:tick<=201808021202'))
            await self.agenlen(1, core.eval('test:str +test:str:tick<=201808021201'))
            await self.agenlen(0, core.eval('test:str +test:str:tick<=201808021200'))

            await self.agenlen(1, core.eval('test:str +test:str:tick<201808021202'))
            await self.agenlen(0, core.eval('test:str +test:str:tick<201808021201'))
            await self.agenlen(0, core.eval('test:str +test:str:tick<201808021200'))

            await alist(wcore.eval('[test:int=99999]'))
            await self.agenlen(1, core.eval('test:int<=20'))
            await self.agenlen(2, core.eval('test:int>=20'))
            await self.agenlen(1, core.eval('test:int>20'))
            await self.agenlen(0, core.eval('test:int<20'))

    async def test_cortex_univ(self):

        async with self.getTestCore() as core:

            # Ensure that the test model loads a univ property
            prop = core.model.prop('.test:univ')
            self.true(prop.isuniv)

            # Add a univprop directly via API for testing
            core.model.addUnivProp('hehe', ('int', {}), {})

            await self.agenlen(1, core.eval('[ test:str=woot .hehe=20 ]'))
            await self.agenlen(1, core.eval('.hehe'))
            await self.agenlen(1, core.eval('test:str.hehe=20'))
            await self.agenlen(0, core.eval('test:str.hehe=19'))
            await self.agenlen(1, core.eval('.hehe [ -.hehe ]'))
            await self.agenlen(0, core.eval('.hehe'))

        # ensure that we can delete univ props in a authenticated setting
        async with self.getTestCoreAndProxy() as (realcore, core):

            realcore.model.addUnivProp('hehe', ('int', {}), {})
            await self.agenlen(1, realcore.eval('[ test:str=woot .hehe=20 ]'))
            await self.agenlen(1, realcore.eval('[ test:str=pennywise .hehe=8086 ]'))

            podes = await alist(core.eval('test:str=woot [-.hehe]'))
            self.none(s_node.prop(podes[0], '.hehe'))
            podes = await alist(core.eval('test:str=pennywise [-.hehe]'))
            self.none(s_node.prop(podes[0], '.hehe'))

    async def test_storm_cond_has(self):
        async with self.getTestCore() as core:

            await core.eval('[ inet:ipv4=1.2.3.4 :asn=20 ]').list()
            self.len(1, await core.eval('inet:ipv4=1.2.3.4 +:asn').list())

            with self.raises(s_exc.BadSyntax):
                await core.eval('[ inet:ipv4=1.2.3.4 +:foo ]').list()

    async def test_storm_cond_not(self):

        async with self.getTestCore() as core:

            await self.agenlen(1, core.eval('[ test:str=foo +#bar ]'))
            await self.agenlen(1, core.eval('[ test:str=foo +#bar ] +(not .seen)'))
            await self.agenlen(1, core.eval('[ test:str=foo +#bar ] +(#baz or not .seen)'))

    async def test_storm_totags(self):

        async with self.getTestCore() as core:

            nodes = await alist(core.eval('[ test:str=visi +#foo.bar ] -> #'))

            self.len(1, nodes)
            self.eq(nodes[0].ndef[1], 'foo.bar')

            await self.agenlen(2, core.eval('test:str=visi -> #*'))
            await self.agenlen(1, core.eval('test:str=visi -> #foo.bar'))
            await self.agenlen(1, core.eval('test:str=visi -> #foo.*'))
            await self.agenlen(0, core.eval('test:str=visi -> #baz.*'))

    async def test_storm_fromtags(self):

        async with self.getTestCore() as core:

            await alist(core.eval('[ test:str=visi test:int=20 +#foo.bar ]'))

            nodes = await alist(core.eval('syn:tag=foo.bar -> test:str'))
            self.len(1, nodes)
            self.eq(nodes[0].ndef[1], 'visi')

            await self.agenlen(2, core.eval('syn:tag=foo.bar -> *'))

            # Attempt a formpivot from a syn:tag node to a secondary property
            # which is not valid
            with self.getAsyncLoggerStream('synapse.lib.ast',
                                           'Unknown time format') as stream:
                self.len(0, await core.eval('syn:tag=foo.bar -> test:str:tick').list())
                self.true(await stream.wait(4))

    async def test_storm_tagtags(self):

        async with self.getTestCore() as core:

            await core.nodes('[ test:str=visi +#foo.bar ] -> # [ +#baz.faz ]')

            nodes = await core.nodes('##baz.faz')

            self.len(1, nodes)
            self.eq(nodes[0].ndef[1], 'visi')

            # make an icky loop of tags...
            await core.nodes('syn:tag=baz.faz [ +#foo.bar ]')

            # should still be ok...
            nodes = await core.nodes('##baz.faz')

            self.len(1, nodes)
            self.eq(nodes[0].ndef[1], 'visi')

    async def test_storm_cancel(self):

        async with self.getTestCore() as core:

            evnt = asyncio.Event()

            self.len(0, core.boss.ps())

            async def todo():
                async for node in core.eval('[ test:str=foo test:str=bar ] | sleep 10'):
                    evnt.set()

            task = core.schedCoro(todo())

            await evnt.wait()

            synts = core.boss.ps()

            self.len(1, synts)

            await synts[0].kill()

            self.len(0, core.boss.ps())

            await self.asyncraises(asyncio.CancelledError, task)

    async def test_cortex_formcounts(self):

        with self.getTestDir() as dirn:

            async with self.getTestCore(dirn=dirn) as core:

                nodes = await core.nodes('[ test:str=foo test:str=bar test:int=42 ]')
                self.len(3, nodes)

                self.eq(1, (await core.getFormCounts())['test:int'])
                self.eq(2, (await core.getFormCounts())['test:str'])

            # test that counts persist...
            async with self.getTestCore(dirn=dirn) as core:

                self.eq(1, (await core.getFormCounts())['test:int'])
                self.eq(2, (await core.getFormCounts())['test:str'])

                node = await core.getNodeByNdef(('test:str', 'foo'))
                await node.delete()

                self.eq(1, (await core.getFormCounts())['test:str'])

    async def test_cortex_greedy(self):
        ''' Issue a large snap request, and make sure we can still do stuff in a reasonable amount of time'''

        async with self.getTestCore() as core:

            async with await core.snap() as snap:

                event = asyncio.Event()

                async def add_stuff():
                    event.set()
                    ips = ((('inet:ipv4', x), {}) for x in range(20000))

                    await alist(snap.addNodes(ips))

                snap.schedCoro(add_stuff())

                # Wait for him to get started
                before = time.time()
                await event.wait()

                await snap.addNode('inet:dns:a', ('woot.com', 0x01020304))
                delta = time.time() - before

                # Note: before latency improvement, delta was > 4 seconds
                self.lt(delta, 0.5)

            # Make sure the task in flight can be killed in a reasonable time
            delta = time.time() - before
            self.lt(delta, 1.0)

    async def test_storm_pivprop(self):

        async with self.getTestCore() as core:

            self.len(1, await core.nodes('[ inet:asn=200 :name=visi ]'))
            self.len(1, await core.nodes('[ inet:ipv4=1.2.3.4 :asn=200 ]'))
            self.len(1, await core.nodes('[ inet:ipv4=5.6.7.8 :asn=8080 ]'))

            async with await core.snap() as snap:
                self.nn(await snap.getNodeByNdef(('inet:asn', 200)))

            self.len(1, await core.nodes('inet:asn=200 +:name=visi'))

            self.len(1, await core.nodes('inet:asn=200 +:name=visi'))
            nodes = await core.nodes('inet:ipv4 +:asn::name=visi')

            self.len(1, nodes)
            self.eq(nodes[0].ndef, ('inet:ipv4', 0x01020304))

    async def test_mirror_offset_migration(self):
        '''
        0.1.0-mirror has previously mirrored from 0.1.0.  Make sure that the post-migrated mirror picks up from where
        it left off after the layers changed idens
        '''
        # FIXME
        self.skip('Need to implement, test 0.1.x -> 0.2.0 layer metadata migration')
        with self.getAsyncLoggerStream('synapse.cortex', 'offset=6)') as stream:
            async with self.getRegrCore('0.1.0') as core, self.getRegrCore('0.1.0-mirror') as coremirr:
                url = core.getLocalUrl()
                await coremirr.initCoreMirror(url)
                self.true(await stream.wait(4))

class CortexBasicTest(s_t_utils.SynTest):
    '''
    The tests that are unlikely to break with different types of layers installed
    '''
    async def test_cortex_bad_config(self):
        '''
        Try to load the TestModule twice
        '''
        conf = {'modules': [('synapse.tests.utils.TestModule', {'key': 'valu'})]}
        with self.raises(s_exc.ModAlreadyLoaded):
            async with self.getTestCore(conf=conf):
                pass

        async with self.getTestCore() as core:
            with self.raises(s_exc.ModAlreadyLoaded):
                await core.loadCoreModule('synapse.tests.utils.TestModule')

    async def test_feed_conf(self):
        self.skip('Pending moving feedloop to daemon')

        async with self.getTestCryo() as cryo:
            croot = cryo.auth.getUserByName('root')
            await croot.setPasswd('croot')

            host, port = await cryo.dmon.listen('tcp://127.0.0.1:0/')

            tname = 'tank:blahblah'
            tank_addr = f'tcp://root:croot@{host}:{port}/*/{tname}'

            recs = ['a', 'b', 'c']

            conf = {
                'feeds': [
                    {'type': 'com.test.record',
                     'cryotank': tank_addr,
                     'size': 1,
                     }
                ],
            }

            # initialize the tank and get his iden
            async with await s_telepath.openurl(tank_addr) as tank:
                iden = await tank.iden()

            # Spin up a source core configured to eat data from the cryotank
            with self.getTestDir() as dirn:

                async with self.getTestCore(dirn=dirn, conf=conf) as core:

                    waiter = core.waiter(3, 'core:feed:loop')

                    async with await s_telepath.openurl(tank_addr) as tank:
                        await tank.puts(recs)
                    self.true(await waiter.wait(4))

                    offs = await core.view.layers[0].getOffset(iden)
                    self.eq(offs, 3)
                    await self.agenlen(2, core.storm('test:str'))

    async def test_cortex_coreinfo(self):

        async with self.getTestCoreAndProxy() as (core, prox):

            coreinfo = await prox.getCoreInfo()

            for field in ('version', 'modeldef', 'stormcmds'):
                self.isin(field, coreinfo)

    async def test_cortex_model_dict(self):

        async with self.getTestCoreAndProxy() as (core, prox):

            model = await prox.getModelDict()

            tnfo = model['types'].get('inet:ipv4')

            self.nn(tnfo)
            self.eq(tnfo['info']['doc'], 'An IPv4 address.')

            fnfo = model['forms'].get('inet:ipv4')
            self.nn(fnfo)

            pnfo = fnfo['props'].get('asn')

            self.nn(pnfo)
            self.eq(pnfo['type'][0], 'inet:asn')

    async def test_storm_graph(self):

        async with self.getTestCoreAndProxy() as (core, prox):

            await prox.addNode('inet:dns:a', ('woot.com', '1.2.3.4'))

            opts = {'graph': True}
            nodes = [n async for n in prox.eval('inet:dns:a', opts=opts)]

            self.len(4, nodes)

            for node in nodes:
                if node[0][0] == 'inet:dns:a':
                    edges = node[1]['path']['edges']
                    idens = list(sorted(e[0] for e in edges))
                    self.eq(idens, ('20153b758f9d5eaaa38e4f4a65c36da797c3e59e549620fa7c4895e1a920991f',
                                    'd7fb3ae625e295c9279c034f5d91a7ad9132c79a9c2b16eecffc8d1609d75849'))

            await prox.addNode('edge:refs', (('test:int', 10), ('test:int', 20)))

            nodes = [n async for n in prox.eval('edge:refs', opts=opts)]

            self.len(3, nodes)
            self.eq(nodes[0][0][0], 'edge:refs')
            edges = nodes[0][1]['path']['edges']
            idens = list(sorted(e[0] for e in edges))
            self.eq(idens, (
                '2ff879e667e9cca52f1c78485f7864c4c5a242c67d4b90105210dde8edf3c068',
                '979b56497b5fd75813676738172c2f435aee3e4bdcf43930843eba5b34bb06fc',
            ))

    async def test_splice_cryo(self):
        self.skip('Pending moving cryoloop to daemon')

        async with self.getTestCryo() as cryo:

            tank_addr = cryo.getLocalUrl(share='cryotank/blahblah')

            # Spin up a source core configured to send splices to dst core
            with self.getTestDir() as dirn:
                conf = {
                    'splice:cryotank': tank_addr,
                }
                async with self.getTestCore(dirn=dirn, conf=conf) as src_core:

                    waiter = src_core.waiter(1, 'core:splice:cryotank:sent')
                    # Form a node and make sure that it exists
                    async with await src_core.snap() as snap:
                        self.nn(await snap.addNode('test:str', 'teehee'))

                    self.true(await waiter.wait(timeout=10))
                await src_core.waitfini()

            # Now that the src core is closed, make sure that the splice exists in the tank
            tank = cryo.tanks.get('blahblah')
            slices = [x async for x in tank.slice(0, size=1000)]
            # # TestModule creates one node and 3 splices

            self.len(3 + 2, slices)
            slices = slices[3:]
            data = slices[0]
            self.isinstance(data[1], tuple)
            self.len(2, data[1])
            self.eq(data[1][0], 'node:add')
            self.eq(data[1][1].get('ndef'), ('test:str', 'teehee'))
            self.nn(data[1][1].get('user'))
            self.ge(data[1][1].get('time'), 0)

            data = slices[1]
            self.isinstance(data[1], tuple)
            self.len(2, data[1])
            self.eq(data[1][0], 'prop:set')
            self.eq(data[1][1].get('ndef'), ('test:str', 'teehee'))
            self.eq(data[1][1].get('prop'), '.created')
            self.ge(data[1][1].get('valu'), 0)
            self.none(data[1][1].get('oldv'))
            self.nn(data[1][1].get('user'))
            self.ge(data[1][1].get('time'), 0)

    async def test_splice_sync(self):
        self.skip('Pending moving pushloop to daemon')

        async with self.getTestCore() as core0:
            evt = asyncio.Event()

            def onAdd(node):
                evt.set()

            core0.model.form('test:str').onAdd(onAdd)

            # Spin up a source core configured to send splices to dst core
            conf = {
                'splice:sync': core0.getLocalUrl(),
            }
            async with self.getTestCore(conf=conf) as core1:

                # Form a node and make sure that it exists
                waiter = core1.waiter(2, 'core:splice:sync:sent')
                async with await core1.snap() as snap:
                    await snap.addNode('test:str', 'teehee')
                    self.nn(await snap.getNodeByNdef(('test:str', 'teehee')))

                await waiter.wait(timeout=5)

            self.true(await s_coro.event_wait(evt, timeout=3))

            # Now that the src core is closed, make sure that the node exists
            # in the dst core without creating it
            async with await core0.snap() as snap:
                node = await snap.getNodeByNdef(('test:str', 'teehee'))
                self.eq(node.ndef, ('test:str', 'teehee'))

    async def test_onadd(self):
        arg_hit = {}

        async def testcb(node):
            arg_hit['hit'] = node

        async with self.getTestCore() as core:

            async with await core.snap() as snap:

                core.model.form('inet:ipv4').onAdd(testcb)

                node = await snap.addNode('inet:ipv4', '1.2.3.4')
                self.eq(node, arg_hit.get('hit'))

                arg_hit['hit'] = None
                core.model.form('inet:ipv4').offAdd(testcb)
                node = await snap.addNode('inet:ipv4', '1.2.3.5')
                self.none(arg_hit.get('hit'))

    async def test_adddata(self):

        data = ('foo', 'bar', 'baz')

        async with self.getTestCore() as core:

            await core.addFeedData('com.test.record', data)

            vals = [node.ndef[1] async for node in core.eval('test:str')]

            vals.sort()

            self.eq(vals, ('bar', 'baz', 'foo'))

    async def test_cell(self):

        data = ('foo', 'bar', 'baz')

        async with self.getTestCoreAndProxy() as (core, proxy):

            nodes = ((('inet:user', 'visi'), {}),)

            nodes = await alist(proxy.addNodes(nodes))
            self.len(1, nodes)

            node = await proxy.addNode('test:str', 'foo')

            pack = await proxy.addNodeTag(node[1].get('iden'), '#foo.bar')
            self.eq(pack[1]['tags'].get('foo.bar'), (None, None))

            pack = await proxy.setNodeProp(node[1].get('iden'), 'tick', '2015')
            self.eq(pack[1]['props'].get('tick'), 1420070400000)

            self.len(1, await alist(proxy.eval('test:str#foo.bar')))
            self.len(1, await alist(proxy.eval('test:str:tick=2015')))

            pack = await proxy.delNodeProp(node[1].get('iden'), 'tick')
            self.none(pack[1]['props'].get('tick'))

            iden = s_common.ehex(s_common.buid('newp'))
            await self.asyncraises(s_exc.NoSuchIden, proxy.delNodeProp(iden, 'tick'))

            await proxy.delNodeTag(node[1].get('iden'), '#foo.bar')
            self.len(0, await alist(proxy.eval('test:str#foo.bar')))

            opts = {'ndefs': [('inet:user', 'visi')]}

            nodes = await alist(proxy.eval('', opts=opts))

            self.len(1, nodes)
            self.eq('visi', nodes[0][0][1])

            await proxy.addFeedData('com.test.record', data)

            # test the remote storm result counting API
            self.eq(0, await proxy.count('test:pivtarg'))
            self.eq(1, await proxy.count('inet:user'))

            # Test the getFeedFuncs command to enumerate feed functions.
            ret = await proxy.getFeedFuncs()
            resp = {rec.get('name'): rec for rec in ret}
            self.isin('com.test.record', resp)
            self.isin('syn.splice', resp)
            self.isin('syn.nodes', resp)
            self.isin('syn.ingest', resp)
            rec = resp.get('syn.nodes')
            self.eq(rec.get('name'), 'syn.nodes')
            self.eq(rec.get('desc'), 'Add nodes to the Cortex via the packed node format.')
            self.eq(rec.get('fulldoc'), 'Add nodes to the Cortex via the packed node format.')

            # Test the stormpkg apis
            otherpkg = {
                'name': 'foosball',
                'version': (0, 0, 1),
            }
            self.none(await proxy.addStormPkg(otherpkg))
            pkgs = await proxy.getStormPkgs()
            self.len(1, pkgs)
            self.eq(pkgs, [otherpkg])
            pkg = await proxy.getStormPkg('foosball')
            self.eq(pkg, otherpkg)
            self.none(await proxy.delStormPkg('foosball'))
            pkgs = await proxy.getStormPkgs()
            self.len(0, pkgs)
            await self.asyncraises(s_exc.NoSuchPkg, proxy.delStormPkg('foosball'))

    async def test_stormcmd(self):

        async with self.getTestCoreAndProxy() as (realcore, core):

            msgs = await alist(core.storm('|help'))
            self.printed(msgs, 'package: synapse')
            self.stormIsInPrint('help', msgs)
            self.stormIsInPrint(': List available commands and a brief description for each.', msgs)

            msgs = await alist(core.storm('help'))
            self.printed(msgs, 'package: synapse')
            self.stormIsInPrint('help', msgs)
            self.stormIsInPrint(': List available commands and a brief description for each.', msgs)

            # test that storm package commands that didn't come from
            # a storm service are displayed
            otherpkg = {
                'name': 'foosball',
                'version': (0, 0, 1),
                'commands': ({
                    'name': 'testcmd',
                    'descr': 'test command',
                    'storm': '[ inet:ipv4=1.2.3.4 ]',
                },)
            }
            self.none(await core.addStormPkg(otherpkg))

            msgs = await alist(core.storm('help'))
            self.printed(msgs, 'package: foosball')
            self.stormIsInPrint('testcmd', msgs)
            self.stormIsInPrint(': test command', msgs)

            await alist(core.eval('[ inet:user=visi inet:user=whippit ]'))

            await self.agenlen(2, core.eval('inet:user'))

            # test cmd as last text syntax
            await self.agenlen(1, core.eval('inet:user | limit 1'))

            await self.agenlen(1, core.eval('inet:user | limit 1      '))

            # test cmd and trailing pipe and whitespace syntax
            await self.agenlen(2, core.eval('inet:user | limit 10 | [ +#foo.bar ]'))
            await self.agenlen(1, core.eval('inet:user | limit 10 | +inet:user=visi'))

            # test invalid option syntax
            msgs = await alist(core.storm('inet:user | limit --woot'))
            self.printed(msgs, 'usage: limit [-h] count')
            self.len(0, [m for m in msgs if m[0] == 'node'])

    async def test_onsetdel(self):

        args_hit = None

        async def test_cb(*args):
            nonlocal args_hit
            args_hit = args

        async with self.getTestCore() as core:

            async with await core.snap() as snap:

                core.model.prop('inet:ipv4:loc').onSet(test_cb)

                node = await snap.addNode('inet:ipv4', '1.2.3.4')
                await node.set('loc', 'US.  VA')

                self.eq(args_hit, [node, None])

                args_hit = None
                core.model.prop('inet:ipv4:loc').onDel(test_cb)

                await node.pop('loc')
                self.eq(args_hit, [node, 'us.va'])

                self.none(node.get('loc'))

            async with await core.snap() as snap:
                node = await snap.addNode('inet:ipv4', '1.2.3.4')
                self.none(node.get('loc'))

    async def test_cortex_onofftag(self):

        async with self.getTestCore() as core:

            tags = {}

            def onadd(node, tag, valu):
                tags[tag] = valu

            def ondel(node, tag, valu):
                self.none(node.getTag(tag))
                self.false(node.hasTag(tag))
                tags.pop(tag)

            core.onTagAdd('foo', onadd)
            core.onTagAdd('foo.bar', onadd)
            core.onTagAdd('foo.bar.baz', onadd)

            core.onTagDel('foo', ondel)
            core.onTagDel('foo.bar', ondel)
            core.onTagDel('foo.bar.baz', ondel)

            core.onTagAdd('glob.*', onadd)
            core.onTagDel('glob.*', ondel)

            async with await core.snap() as snap:

                node = await snap.addNode('test:str', 'hehe')
                await node.addTag('foo.bar.baz', valu=(200, 300))

                self.eq(tags.get('foo'), (None, None))
                self.eq(tags.get('foo.bar'), (None, None))
                self.eq(tags.get('foo.bar.baz'), (200, 300))

                await node.delTag('foo.bar')

                self.eq(tags.get('foo'), (None, None))

                self.none(tags.get('foo.bar'))
                self.none(tags.get('foo.bar.baz'))

                core.offTagAdd('foo.bar', onadd)
                core.offTagDel('foo.bar', ondel)
                core.offTagAdd('foo.bar', lambda x: 0)
                core.offTagDel('foo.bar', lambda x: 0)

                await node.addTag('foo.bar', valu=(200, 300))
                self.none(tags.get('foo.bar'))

                tags['foo.bar'] = 'fake'
                await node.delTag('foo.bar')
                self.eq(tags.get('foo.bar'), 'fake')

                # Coverage for removing something from a
                # tag we never added a handler for.
                core.offTagAdd('test.newp', lambda x: 0)
                core.offTagDel('test.newp', lambda x: 0)

                # Test tag glob handlers
                await node.addTag('glob.foo', valu=(200, 300))
                self.eq(tags.get('glob.foo'), (200, 300))

                await node.delTag('glob.foo')
                self.none(tags.get('glob.foo'))

                await node.addTag('glob.foo.bar', valu=(200, 300))
                self.none(tags.get('glob.foo.bar'))

                # Test handlers don't run after removed
                core.offTagAdd('glob.*', onadd)
                core.offTagDel('glob.*', ondel)
                await node.addTag('glob.faz', valu=(200, 300))
                self.none(tags.get('glob.faz'))
                tags['glob.faz'] = (1, 2)
                await node.delTag('glob.faz')
                self.eq(tags['glob.faz'], (1, 2))

    async def test_remote_storm(self):

        # Remote storm test paths
        async with self.getTestCoreAndProxy() as (realcore, core):
            # Storm logging
            with self.getAsyncLoggerStream('synapse.cortex', 'Executing storm query {help ask} as [root]') \
                    as stream:
                await alist(core.storm('help ask'))
                self.true(await stream.wait(4))
            # Bad syntax
            mesgs = await alist(core.storm(' | | | '))
            self.len(0, [mesg for mesg in mesgs if mesg[0] == 'init'])
            self.len(1, [mesg for mesg in mesgs if mesg[0] == 'fini'])
            mesgs = [mesg for mesg in mesgs if mesg[0] == 'err']
            self.len(1, mesgs)
            enfo = mesgs[0][1]
            self.eq(enfo[0], 'BadSyntax')

    async def test_strict(self):

        async with self.getTestCore() as core:

            async with await core.snap() as snap:

                node = await snap.addNode('test:str', 'foo')

                await self.asyncraises(s_exc.NoSuchProp, node.set('newpnewp', 10))
                await self.asyncraises(s_exc.BadPropValu, node.set('tick', (20, 30)))

                snap.strict = False
                # FIXME:  discuss if this is still correct behavior.  Fails
                self.skip('hmm norming of novalu')
                self.none(await snap.addNode('test:str', s_common.novalu))

                self.false(await node.set('newpnewp', 10))
                self.false(await node.set('tick', (20, 30)))

    async def test_getcoremods(self):

        async with self.getTestCoreAndProxy() as (core, prox):

            self.nn(core.getCoreMod('synapse.tests.utils.TestModule'))

            # Ensure that the module load creates a node.
            await self.agenlen(1, core.eval('meta:source=8f1401de15918358d5247e21ca29a814'))

            mods = dict(await prox.getCoreMods())

            conf = mods.get('synapse.tests.utils.TestModule')
            self.nn(conf)
            self.eq(conf.get('key'), 'valu')

    async def test_storm_mustquote(self):

        async with self.getTestCore() as core:
            await core.storm('[ inet:ipv4=1.2.3.4 ]').list()
            self.len(1, await core.storm('inet:ipv4=1.2.3.4|limit 20').list())

    async def test_storm_cmdname(self):

        class Bork:
            name = 'foo:bar'

        class Bawk:
            name = '.foobar'

        async with self.getTestCore() as core:

            with self.raises(s_exc.BadCmdName):
                core.addStormCmd(Bork)

            with self.raises(s_exc.BadCmdName):
                core.addStormCmd(Bawk)

    async def test_storm_comment(self):

        async with self.getTestCore() as core:

            text = '''
            /* A
               multiline
               comment */
            [ inet:ipv4=1.2.3.4 ] // this is a comment
            // and this too...

            switch $foo {

                // The bar case...

                bar: {
                    [ +#hehe.haha ]
                }

                /*
                   The
                   baz
                   case
                */
                'baz faz': {}
            }
            '''
            opts = {'vars': {'foo': 'bar'}}
            nodes = await alist(core.eval(text, opts=opts))
            self.len(1, nodes)
            for node in nodes:
                self.eq(node.ndef, ('inet:ipv4', 0x01020304))
                self.nn(node.getTag('hehe.haha'))

    async def test_storm_varlistset(self):

        async with self.getTestCore() as core:

            opts = {'vars': {'blob': ('vertex.link', '9001')}}
            text = '($fqdn, $crap) = $blob [ inet:fqdn=$fqdn ]'

            nodes = await core.eval(text, opts=opts).list()
            self.len(1, nodes)
            for node in nodes:
                self.eq(node.ndef, ('inet:fqdn', 'vertex.link'))

    async def test_storm_contbreak(self):

        async with self.getTestCore() as core:

            text = '''
            for $foo in $foos {

                [ inet:ipv4=1.2.3.4 ]

                switch $foo {
                    bar: { [ +#ohai ] break }
                    baz: { [ +#visi ] continue }
                }

                [ inet:ipv4=5.6.7.8 ]

                [ +#hehe ]
            }
            '''
            opts = {'vars': {'foos': ['baz', 'baz']}}
            await core.eval(text, opts=opts).list()

            nodes = await core.eval('inet:ipv4').list()
            self.len(1, nodes)
            self.nn(nodes[0].getTag('visi'))
            self.none(nodes[0].getTag('hehe'))

            await core.eval('inet:ipv4 | delnode').list()

            opts = {'vars': {'foos': ['bar', 'bar']}}
            await core.eval(text, opts=opts).list()

            nodes = await core.eval('inet:ipv4').list()
            self.len(1, nodes)
            self.nn(nodes[0].getTag('ohai'))
            self.none(nodes[0].getTag('hehe'))

            await core.eval('inet:ipv4 | delnode').list()

            opts = {'vars': {'foos': ['lols', 'lulz']}}
            await core.eval(text, opts=opts).list()

            nodes = await core.eval('inet:ipv4').list()
            for node in nodes:
                self.nn(node.getTag('hehe'))

    async def test_storm_varcall(self):

        async with self.getTestCore() as core:

            text = '''
            for $foo in $foos {

                ($fqdn, $ipv4) = $foo.split("|")

                [ inet:dns:a=($fqdn, $ipv4) ]
            }
            '''
            opts = {'vars': {'foos': ['vertex.link|1.2.3.4']}}
            await core.eval(text, opts=opts).list()
            self.len(1, await core.eval('inet:dns:a=(vertex.link,1.2.3.4)').list())

    async def test_storm_dict_deref(self):

        async with self.getTestCore() as core:

            text = '''
            [ test:int=$hehe.haha ]
            '''
            opts = {'vars': {'hehe': {'haha': 20}}}
            nodes = await core.eval(text, opts=opts).list()
            self.len(1, nodes)
            self.eq(nodes[0].ndef[1], 20)

    async def test_storm_varlist_compute(self):

        async with self.getTestCore() as core:

            text = '''
                [ test:str=foo .seen=(2014,2015) ]
                ($tick, $tock) = .seen
                [ test:int=$tick ]
                +test:int
            '''
            nodes = await core.eval(text).list()
            self.len(1, nodes)
            self.eq(nodes[0].ndef[1], 1388534400000)

    async def test_storm_selfrefs(self):

        async with self.getTestCore() as core:

            nodes = await core.eval('[ inet:fqdn=woot.com ] -> *').list()

            self.len(1, nodes)
            self.eq('com', nodes[0].ndef[1])

            await core.eval('inet:fqdn=woot.com | delnode').list()

            self.len(0, await core.eval('inet:fqdn=woot.com').list())

    async def test_storm_addnode_runtsafe(self):

        async with self.getTestCore() as core:
            # test adding nodes from other nodes output
            q = '[ inet:fqdn=woot.com inet:fqdn=vertex.link ] [ inet:user = :zone ] +inet:user'
            nodes = await core.eval(q).list()
            self.len(2, nodes)
            ndefs = list(sorted([n.ndef for n in nodes]))
            self.eq(ndefs, (('inet:user', 'vertex.link'), ('inet:user', 'woot.com')))

    async def test_storm_subgraph(self):

        async with self.getTestCore() as core:

            await core.eval('[ inet:ipv4=1.2.3.4 :asn=20 ]').list()
            await core.eval('[ inet:dns:a=(woot.com, 1.2.3.4) +#yepr ]').list()
            await core.eval('[ inet:dns:a=(vertex.link, 5.5.5.5) +#nope ]').list()

            rules = {

                'degrees': 2,

                'pivots': ['<- meta:seen <- meta:source'],

                'filters': ['-#nope'],

                'forms': {

                    'inet:fqdn': {
                        'pivots': ['<- *', '-> *'],
                        'filters': ['-inet:fqdn:issuffix=1'],
                    },

                    'syn:tag': {
                        'pivots': ['-> *'],
                    },

                    '*': {
                        'pivots': ['-> #'],
                    },

                }
            }

            seeds = []
            alldefs = {}

            async for node, path in core.storm('inet:fqdn', opts={'graph': rules}):

                if path.metadata.get('graph:seed'):
                    seeds.append(node.ndef)

                alldefs[node.ndef] = path.metadata.get('edges')

            # our TLDs should be omits
            self.len(2, seeds)
            self.len(4, alldefs)

            self.isin(('inet:fqdn', 'woot.com'), seeds)
            self.isin(('inet:fqdn', 'vertex.link'), seeds)

            self.nn(alldefs.get(('syn:tag', 'yepr')))
            self.nn(alldefs.get(('inet:dns:a', ('woot.com', 0x01020304))))

            self.none(alldefs.get(('inet:asn', 20)))
            self.none(alldefs.get(('syn:tag', 'nope')))
            self.none(alldefs.get(('inet:dns:a', ('vertex.link', 0x05050505))))

            # now do the same options via the command...
            text = '''
                inet:fqdn | graph
                                --degrees 2
                                --filter { -#nope }
                                --pivot { <- meta:seen <- meta:source }
                                --form-pivot inet:fqdn {<- * | limit 20}
                                --form-pivot inet:fqdn {-> * | limit 20}
                                --form-filter inet:fqdn {-inet:fqdn:issuffix=1}
                                --form-pivot syn:tag {-> *}
                                --form-pivot * {-> #}
            '''

            seeds = []
            alldefs = {}

            async for node, path in core.storm(text):

                if path.metadata.get('graph:seed'):
                    seeds.append(node.ndef)

                alldefs[node.ndef] = path.metadata.get('edges')

            # our TLDs should be omits
            self.len(2, seeds)
            self.len(4, alldefs)

            self.isin(('inet:fqdn', 'woot.com'), seeds)
            self.isin(('inet:fqdn', 'vertex.link'), seeds)

            self.nn(alldefs.get(('syn:tag', 'yepr')))
            self.nn(alldefs.get(('inet:dns:a', ('woot.com', 0x01020304))))

            self.none(alldefs.get(('inet:asn', 20)))
            self.none(alldefs.get(('syn:tag', 'nope')))
            self.none(alldefs.get(('inet:dns:a', ('vertex.link', 0x05050505))))

    async def test_storm_two_level_assignment(self):
        async with self.getTestCore() as core:
            q = '$foo=baz $bar=$foo [test:str=$bar]'
            nodes = await core.eval(q).list()
            self.len(1, nodes)
            self.eq('baz', nodes[0].ndef[1])

    async def test_storm_quoted_variables(self):
        async with self.getTestCore() as core:
            q = '$"my var"=baz $bar=$"my var" [test:str=$bar]'
            nodes = await core.nodes(q)
            self.len(1, nodes)
            self.eq('baz', nodes[0].ndef[1])

            q = '$d = $lib.dict("field 1"=foo, "field 2"=bar) [test:str=$d.\'field 1\']'
            nodes = await core.nodes(q)
            self.len(1, nodes)
            self.eq('foo', nodes[0].ndef[1])

            q = '($"a", $"#", $c) = (1, 2, 3) [test:str=$"#"]'
            nodes = await core.nodes(q)
            self.len(1, nodes)
            self.eq('2', nodes[0].ndef[1])

    async def test_storm_lib_custom(self):

        async with self.getTestCore() as core:
            # Test the registered function from test utils
            q = '[ ps:person="*" :name = $lib.test.beep(loud) ]'
            nodes = await core.eval(q).list()
            self.len(1, nodes)
            self.eq('a loud beep!', nodes[0].get('name'))

            q = '$test = $lib.test.beep(test) [test:str=$test]'
            nodes = await core.eval(q).list()
            self.len(1, nodes)
            self.eq('A test beep!', nodes[0].ndef[1])

            # Regression:  variable substitution in function raises exception
            q = '$foo=baz $test = $lib.test.beep($foo) [test:str=$test]'
            nodes = await core.eval(q).list()
            self.len(1, nodes)
            self.eq('A baz beep!', nodes[0].ndef[1])

    async def test_storm_type_node(self):

        async with self.getTestCore() as core:
            nodes = await core.eval('[ ps:person="*" edge:has=($node, (inet:fqdn,woot.com)) ]').list()
            self.len(2, nodes)
            self.eq('edge:has', nodes[0].ndef[0])

            nodes = await core.eval('[test:str=test] [ edge:refs=($node,(test:int, 1234)) ] -test:str').list()
            self.len(1, nodes)
            self.eq(nodes[0].ndef[1], (('test:str', 'test'), ('test:int', 1234)))

            nodes = await core.eval('test:int=1234 [test:str=$node.value()] -test:int').list()
            self.len(1, nodes)
            self.eq(nodes[0].ndef, ('test:str', '1234'))

            nodes = await core.eval('test:int=1234 [test:str=$node.form()] -test:int').list()
            self.len(1, nodes)
            self.eq(nodes[0].ndef, ('test:str', 'test:int'))

    async def test_storm_subq_size(self):

        async with self.getTestCore() as core:

            await core.storm('[ inet:dns:a=(woot.com, 1.2.3.4) inet:dns:a=(vertex.link, 1.2.3.4) ]').list()

            self.len(0, await core.storm('inet:ipv4=1.2.3.4 +( { -> inet:dns:a }=0 )').list())

            self.len(1, await core.storm('inet:ipv4=1.2.3.4 +( { -> inet:dns:a }=2 )').list())
            self.len(0, await core.storm('inet:ipv4=1.2.3.4 +( { -> inet:dns:a }=3 )').list())

            self.len(0, await core.storm('inet:ipv4=1.2.3.4 +( { -> inet:dns:a }!=2 )').list())
            self.len(1, await core.storm('inet:ipv4=1.2.3.4 +( { -> inet:dns:a }!=3 )').list())

            self.len(1, await core.storm('inet:ipv4=1.2.3.4 +( { -> inet:dns:a }>=1 )').list())
            self.len(1, await core.storm('inet:ipv4=1.2.3.4 +( { -> inet:dns:a }>=2 )').list())
            self.len(0, await core.storm('inet:ipv4=1.2.3.4 +( { -> inet:dns:a }>=3 )').list())

            self.len(0, await core.storm('inet:ipv4=1.2.3.4 +( { -> inet:dns:a }<=1 )').list())
            self.len(1, await core.storm('inet:ipv4=1.2.3.4 +( { -> inet:dns:a }<=2 )').list())
            self.len(1, await core.storm('inet:ipv4=1.2.3.4 +( { -> inet:dns:a }<=3 )').list())

            self.len(0, await core.storm('inet:ipv4=1.2.3.4 +{ -> inet:dns:a } < 2 ').list())
            self.len(1, await core.storm('inet:ipv4=1.2.3.4 +{ -> inet:dns:a } < 3 ').list())

            self.len(1, await core.storm('inet:ipv4=1.2.3.4 +{ -> inet:dns:a } > 1 ').list())
            self.len(0, await core.storm('inet:ipv4=1.2.3.4 +{ -> inet:dns:a } > 2 ').list())

    async def test_cortex_in(self):

        async with self.getTestCore() as core:

            async with await core.snap() as snap:
                await snap.addNode('test:str', 'a')
                await snap.addNode('test:str', 'b')
                await snap.addNode('test:str', 'c')

            self.len(0, await core.storm('test:str*in=()').list())
            self.len(0, await core.storm('test:str*in=(d)').list())
            self.len(2, await core.storm('test:str*in=(a, c)').list())
            self.len(1, await core.storm('test:str*in=(a, d)').list())
            self.len(3, await core.storm('test:str*in=(a, b, c)').list())

            self.len(0, await core.storm('test:str +test:str*in=()').list())
            self.len(0, await core.storm('test:str +test:str*in=(d)').list())
            self.len(2, await core.storm('test:str +test:str*in=(a, c)').list())
            self.len(1, await core.storm('test:str +test:str*in=(a, d)').list())
            self.len(3, await core.storm('test:str +test:str*in=(a, b, c)').list())

    async def test_runt(self):
        async with self.getTestCore() as core:
            self.skip('Pending getting runt nodes working')

            # Ensure that lifting by form/prop/values works.
            nodes = await core.eval('test:runt').list()
            self.len(4, nodes)

            nodes = await core.eval('test:runt.created').list()
            self.len(4, nodes)

            nodes = await core.eval('test:runt:tick=2010').list()
            self.len(2, nodes)

            nodes = await core.eval('test:runt:tick=2001').list()
            self.len(1, nodes)

            nodes = await core.eval('test:runt:tick=2019').list()
            self.len(0, nodes)

            nodes = await core.eval('test:runt:lulz="beep.sys"').list()
            self.len(1, nodes)

            nodes = await core.eval('test:runt:lulz').list()
            self.len(2, nodes)

            nodes = await core.eval('test:runt:tick=$foo', {'vars': {'foo': '2010'}}).list()
            self.len(2, nodes)

            # Ensure that a lift by a universal property doesn't lift a runt node
            # accidentally.
            nodes = await core.eval('.created').list()
            self.ge(len(nodes), 1)
            self.notin('test:ret', {node.ndef[0] for node in nodes})

            # Ensure we can do filter operations on runt nodes
            nodes = await core.eval('test:runt +:tick*range=(1999, 2003)').list()
            self.len(1, nodes)

            nodes = await core.eval('test:runt -:tick*range=(1999, 2003)').list()
            self.len(3, nodes)

            # Ensure we can pivot to/from runt nodes
            async with await core.snap() as snap:
                await snap.addNode('test:str', 'beep.sys')

            nodes = await core.eval('test:runt :lulz -> test:str').list()
            self.len(1, nodes)
            self.eq(nodes[0].ndef, ('test:str', 'beep.sys'))

            nodes = await core.eval('test:str -> test:runt:lulz').list()
            self.len(1, nodes)
            self.eq(nodes[0].ndef, ('test:runt', 'beep'))

            # Lift by ndef/iden/opts does not work since runt support is not plumbed
            # into any caching which those lifts perform.
            ndef = ('test:runt', 'blah')
            iden = '15e33ccff08f9f96b5cea9bf0bcd2a55a96ba02af87f8850ba656f2a31429224'
            nodes = await core.eval(f'iden {iden}').list()
            self.len(0, nodes)

            nodes = await core.eval('', {'idens': [iden]}).list()
            self.len(0, nodes)

            nodes = await core.eval('', {'ndefs': [ndef]}).list()
            self.len(0, nodes)

            # Ensure that add/edit a read-only runt prop fails, whether or not it exists.
            await self.asyncraises(s_exc.IsRuntForm,
                                   core.eval('test:runt=beep [:tick=3001]').list())
            await self.asyncraises(s_exc.IsRuntForm,
                                   core.eval('test:runt=woah [:tick=3001]').list())

            # Ensure that we can add/edit secondary props which has a callback.
            nodes = await core.eval('test:runt=beep [:lulz=beepbeep.sys]').list()
            self.eq(nodes[0].get('lulz'), 'beepbeep.sys')
            await nodes[0].set('lulz', 'beepbeep.sys')  # We can do no-operation edits
            self.eq(nodes[0].get('lulz'), 'beepbeep.sys')

            # We can set props which were not there previously
            nodes = await core.eval('test:runt=woah [:lulz=woah.sys]').list()
            self.eq(nodes[0].get('lulz'), 'woah.sys')

            # A edit may throw an exception due to some prop-specific normalization reason.
            await self.asyncraises(s_exc.BadPropValu, core.eval('test:runt=woah [:lulz=no.way]').list())

            # Setting a property which has no callback or ro fails.
            await self.asyncraises(s_exc.IsRuntForm, core.eval('test:runt=woah [:newp=pennywise]').list())

            # Ensure that delete a read-only runt prop fails, whether or not it exists.
            await self.asyncraises(s_exc.IsRuntForm,
                                   core.eval('test:runt=beep [-:tick]').list())
            await self.asyncraises(s_exc.IsRuntForm,
                                   core.eval('test:runt=woah [-:tick]').list())

            # Ensure that we can delete a secondary prop which has a callback.
            nodes = await core.eval('test:runt=beep [-:lulz]').list()
            self.none(nodes[0].get('lulz'))

            nodes = await core.eval('test:runt=woah [-:lulz]').list()
            self.none(nodes[0].get('lulz'))

            # Deleting a property which has no callback or ro fails.
            await self.asyncraises(s_exc.IsRuntForm, core.eval('test:runt=woah [-:newp]').list())

            # # Ensure that adding tags on runt nodes fails
            await self.asyncraises(s_exc.IsRuntForm, core.eval('test:runt=beep [+#hehe]').list())
            await self.asyncraises(s_exc.IsRuntForm, core.eval('test:runt=beep [-#hehe]').list())

            # Ensure that adding / deleting test runt nodes fails
            await self.asyncraises(s_exc.IsRuntForm, core.eval('[test:runt=" oh MY! "]').list())
            await self.asyncraises(s_exc.IsRuntForm, core.eval('test:runt=beep | delnode').list())

            # Ensure that non-equality based lift comparators for the test runt nodes fails.
            await self.asyncraises(s_exc.BadCmprValu, core.eval('test:runt~="b.*"').list())
            await self.asyncraises(s_exc.BadCmprValu, core.eval('test:runt:tick*range=(1999, 2001)').list())

            # Sad path for underlying Cortex.runRuntLift
            await self.agenraises(s_exc.NoSuchLift, core.runRuntLift('test:newp', 'newp'))

    async def test_cortex_view_invalid(self):

        async with self.getTestCore() as core:

            core.view.invalid = s_common.guid()
            with self.raises(s_exc.NoSuchLayer):
                await core.eval('[ test:str=foo ]').list()

            core.view.invalid = None
            self.len(1, await core.eval('[ test:str=foo ]').list())

    async def test_tag_globbing(self):
        async with self.getTestCore() as core:
            async with await core.snap() as snap:
                node = await snap.addNode('test:str', 'n1')
                await node.addTag('foo.bar.baz', (None, None))

                node = await snap.addNode('test:str', 'n2')
                await node.addTag('foo.bad.baz', (None, None))

                node = await snap.addNode('test:str', 'n3')  # No tags on him

            # Setup worked correct
            self.len(3, await core.eval('test:str').list())
            self.len(2, await core.eval('test:str +#foo').list())

            # Now test globbing - exact match for *
            self.len(2, await core.eval('test:str +#*').list())
            self.len(1, await core.eval('test:str -#*').list())

            # Now test globbing - single star matches one tag level
            self.len(2, await core.eval('test:str +#foo.*.baz').list())
            self.len(1, await core.eval('test:str +#*.bad').list())
            # Double stars matches a whole lot more!
            self.len(2, await core.eval('test:str +#foo.**.baz').list())
            self.len(1, await core.eval('test:str +#**.bar.baz').list())
            self.len(2, await core.eval('test:str +#**.baz').list())

    async def test_storm_lift_compute(self):
        async with self.getTestCore() as core:
            self.len(2, await core.nodes('[ inet:dns:a=(vertex.link,1.2.3.4) inet:dns:a=(woot.com,5.6.7.8)]'))
            self.len(4, await core.nodes('inet:dns:a inet:fqdn=:fqdn'))

    async def test_cortex_hive(self):
        async with self.getTestCore() as core:
            await core.hive.set(('visi',), 200)
            async with core.getLocalProxy(share='cortex/hive') as hive:
                self.eq(200, await hive.get(('visi',)))

    async def test_delevent(self):
        ''' Tests deleting a node with a property without an index '''
        async with self.getTestCore() as core:
            async with await core.snap() as snap:
                evt_guid = s_common.guid('evt')
                node = await snap.addNode('graph:event', evt_guid, {'name': 'an event', 'data': 'beep'})

                await node.delete(force=True)

    async def test_cortex_delnode_perms(self):

        async with self.getTestCoreAndProxy() as (realcore, core):

            await core.addAuthUser('visi')
            await core.setUserPasswd('visi', 'secret')

            await core.addUserRule('visi', (True, ('node:add',)))
            await core.addUserRule('visi', (True, ('prop:set',)))
            await core.addUserRule('visi', (True, ('tag:add',)))

            async with realcore.getLocalProxy(user='visi') as asvisi:

                await alist(asvisi.eval('[ test:cycle0=foo :cycle1=bar ]'))
                await alist(asvisi.eval('[ test:cycle1=bar :cycle0=foo ]'))

                await alist(asvisi.eval('[ test:str=foo +#lol ]'))

                # no perms and not elevated...
                await self.agenraises(s_exc.AuthDeny, asvisi.eval('test:str=foo | delnode'))

                rule = (True, ('node:del',))
                await core.addUserRule('visi', rule)

                # should still deny because node has tag we can't delete
                await self.agenraises(s_exc.AuthDeny, asvisi.eval('test:str=foo | delnode'))

                rule = (True, ('tag:del', 'lol'))
                await core.addUserRule('visi', rule)

                await self.agenlen(0, asvisi.eval('test:str=foo | delnode'))

                await self.agenraises(s_exc.CantDelNode, asvisi.eval('test:cycle0=foo | delnode'))
                await self.agenraises(s_exc.AuthDeny, asvisi.eval('test:cycle0=foo | delnode --force'))

                await core.setUserAdmin('visi', True)

                await self.agenlen(0, asvisi.eval('test:cycle0=foo | delnode --force'))

# FIXME: need to make the final call on what splices look like

#    async def test_cortex_cell_splices(self):
#
#        async with self.getTestCore() as core:
#
#            async with core.getLocalProxy() as prox:
#                # TestModule creates one node and 3 splices
#                await self.agenlen(3, prox.splices(0, 1000))
#
#                await alist(prox.eval('[ test:str=foo ]'))
#
#                splicelist = await alist(prox.splices(0, 1000))
#                splicecount = len(splicelist)
#                self.ge(splicecount, 3)
#
#                # should get the same splices in reverse order
#                splicelist.reverse()
#                self.eq(await alist(prox.splicesBack(splicecount, 1000)), splicelist)
#                self.eq(await alist(prox.splicesBack(splicecount, 3)), splicelist[:3])
#
#                self.eq(await alist(prox.spliceHistory()), splicelist)
#
#                await prox.addAuthUser('visi')
#                await prox.setUserPasswd('visi', 'secret')
#
#                await prox.addUserRule('visi', (True, ('node:add',)))
#                await prox.addUserRule('visi', (True, ('prop:set',)))
#
#                async with core.getLocalProxy(user='visi') as asvisi:
#
#                    # normal user can't user splicesBack
#                    await self.agenraises(s_exc.AuthDeny, asvisi.splicesBack(1000, 1000))
#
#                    # make sure a normal user only gets their own splices
#                    await alist(asvisi.eval('[ test:str=bar ]'))
#                    await self.agenlen(2, asvisi.spliceHistory())
#
#                    # should get all splices now as an admin
#                    await prox.setUserAdmin('visi', True)
#                    await self.agenlen(splicecount + 2, asvisi.spliceHistory())

    async def test_node_repr(self):

        async with self.getTestCore() as core:

            async with await core.snap() as snap:

                node = await snap.addNode('inet:ipv4', 0x01020304)
                self.eq('1.2.3.4', node.repr())

                node = await snap.addNode('inet:dns:a', ('woot.com', 0x01020304))
                self.eq('1.2.3.4', node.repr('ipv4'))

    async def test_coverage(self):

        # misc tests to increase code coverage
        async with self.getTestCore() as core:

            node = (('test:str', 'foo'), {})

            await alist(core.addNodes((node,)))

            self.nn(await core.getNodeByNdef(('test:str', 'foo')))

    async def test_cortex_storm_vars(self):

        async with self.getTestCore() as core:

            opts = {'vars': {'foo': '1.2.3.4'}}

            await self.agenlen(1, core.eval('[ inet:ipv4=$foo ]', opts=opts))
            await self.agenlen(1, core.eval('$bar=5.5.5.5 [ inet:ipv4=$bar ]'))

            await self.agenlen(1, core.eval('[ inet:dns:a=(woot.com,1.2.3.4) ]'))

            await self.agenlen(2, core.eval('inet:dns:a=(woot.com,1.2.3.4) $hehe=:fqdn inet:fqdn=$hehe'))

            await self.agenlen(1, core.eval('inet:dns:a=(woot.com,1.2.3.4) $hehe=:fqdn +:fqdn=$hehe'))
            await self.agenlen(0, core.eval('inet:dns:a=(woot.com,1.2.3.4) $hehe=:fqdn -:fqdn=$hehe'))

            await self.agenlen(1, core.eval('[ test:pivcomp=(hehe,haha) :tick=2015 +#foo=(2014,2016) ]'))
            await self.agenlen(1, core.eval('test:pivtarg=hehe [ .seen=2015 ]'))

            await self.agenlen(1,
                               core.eval('test:pivcomp=(hehe,haha) $ticktock=#foo -> test:pivtarg +.seen@=$ticktock'))

            await self.agenlen(1, core.eval('inet:dns:a=(woot.com,1.2.3.4) [ .seen=(2015,2018) ]'))

            async for node in core.eval('inet:dns:a=(woot.com,1.2.3.4) $seen=.seen :fqdn -> inet:fqdn [ .seen=$seen ]'):
                self.eq(node.get('.seen'), (1420070400000, 1514764800000))

            await self.agenraises(s_exc.NoSuchProp, core.eval('inet:dns:a=(woot.com,1.2.3.4) $newp=.newp'))

            # Vars can also be provided as tuple
            opts = {'vars': {'foo': ('hehe', 'haha')}}
            await self.agenlen(1, core.eval('test:pivcomp=$foo', opts=opts))

            # Vars can also be provided as integers
            norm = core.model.type('time').norm('2015')[0]
            opts = {'vars': {'foo': norm}}
            await self.agenlen(1, core.eval('test:pivcomp:tick=$foo', opts=opts))

    async def _validate_feed(self, core, gestdef, guid, seen, pack=False):

        async def awaitagen(obj):
            '''
            Remote async gen methods act differently than local cells in that an extra await is needed.
            '''
            if s_coro.iscoro(obj):
                return await obj
            return obj
        # Helper for syn_ingest tests
        await core.addFeedData('syn.ingest', [gestdef])

        # Nodes are made from the forms directive
        q = 'test:str=1234 test:str=duck test:str=knight'
        await self.agenlen(3, await awaitagen(core.eval(q)))
        q = 'test:int=1234'
        await self.agenlen(1, await awaitagen(core.eval(q)))
        q = 'test:pivcomp=(hehe,haha)'
        await self.agenlen(1, await awaitagen(core.eval(q)))

        # packed nodes are made from the nodes directive
        nodes = await alist(await awaitagen(core.eval('test:str=ohmy')))
        if pack:
            nodes = [node.pack() for node in nodes]
        self.len(1, nodes)
        node = nodes[0]
        self.eq(node[1]['props'].get('bar'), ('test:int', 137))
        self.eq(node[1]['props'].get('tick'), 978307200000)
        self.isin('beep.beep', node[1]['tags'])
        self.isin('beep.boop', node[1]['tags'])
        self.isin('test.foo', node[1]['tags'])

        nodes = await alist(await awaitagen(core.eval('test:int=8675309')))
        if pack:
            nodes = [node.pack() for node in nodes]
        self.len(1, nodes)
        node = nodes[0]
        self.isin('beep.morp', node[1]['tags'])
        self.isin('test.foo', node[1]['tags'])

        # Sources are made, as are seen nodes.
        q = f'meta:source={guid} -> meta:seen:source'
        nodes = await alist(await awaitagen(core.eval(q)))
        if pack:
            nodes = [node.pack() for node in nodes]
        self.len(9, nodes)
        for node in nodes:
            self.isin('.seen', node[1].get('props', {}))

        # Included tags are made
        await self.agenlen(9, await awaitagen(core.eval(f'#test')))

        # As are tag times
        nodes = await alist(await awaitagen(core.eval('#test.baz')))
        if pack:
            nodes = [node.pack() for node in nodes]
        self.eq(nodes[0][1].get('tags', {}).get('test.baz', ()),
                (1388534400000, 1420070400000))

        # Edges are made
        await self.agenlen(1, await awaitagen(core.eval('edge:refs')))
        await self.agenlen(1, await awaitagen(core.eval('edge:wentto')))

    async def test_syn_ingest_remote(self):
        guid = s_common.guid()
        seen = s_common.now()
        gestdef = self.getIngestDef(guid, seen)

        # Test Remote Cortex
        async with self.getTestCoreAndProxy() as (realcore, core):

            # Setup user permissions
            await core.addAuthRole('creator')
            await core.addRoleRule('creator', (True, ('node:add',)))
            await core.addRoleRule('creator', (True, ('prop:set',)))
            await core.addRoleRule('creator', (True, ('tag:add',)))
            await core.addUserRole('root', 'creator')
            await self._validate_feed(core, gestdef, guid, seen)

    async def test_syn_ingest_local(self):
        guid = s_common.guid()
        seen = s_common.now()
        gestdef = self.getIngestDef(guid, seen)

        async with self.getTestCore() as core:
            await self._validate_feed(core, gestdef, guid, seen, pack=True)

    async def test_cortex_snap_eval(self):
        async with self.getTestCore() as core:
            async with await core.snap() as snap:
                await self.agenlen(2, snap.eval('[test:str=foo test:str=bar]'))
            await self.agenlen(2, core.eval('test:str'))

    async def test_feed_syn_nodes(self):
        async with self.getTestCore() as core0:
            q = '[test:int=1 test:int=2 test:int=3]'
            podes = [n.pack() async for n in core0.eval(q)]
            self.len(3, podes)
        async with self.getTestCore() as core1:
            await core1.addFeedData('syn.nodes', podes)
            await self.agenlen(3, core1.eval('test:int'))

            await core1.addTagProp('test', ('int', {}), {})
            async with await core1.snap() as snap:
                node = await snap.getNodeByNdef(('test:int', 1))
                await node.setTagProp('beep.beep', 'test', 1138)
                pode = node.pack()

            pode = (('test:int', 4), pode[1])

            await core1.addFeedData('syn.nodes', [pode])
            nodes = await core1.nodes('test:int=4')
            self.eq(1138, nodes[0].getTagProp('beep.beep', 'test'))

            # Put bad data in
            with self.getAsyncLoggerStream('synapse.lib.snap',
                                           "Error making node: [test:str=newp]") as stream:
                data = [(('test:str', 'newp'), {'tags': {'test.newp': 'newp'}})]
                await core1.addFeedData('syn.nodes', data)
                self.true(await stream.wait(6))

            with self.getAsyncLoggerStream('synapse.lib.snap',
                                           'Tagprop [newp] does not exist, cannot set it') as stream:
                data = [(('test:str', 'opps'), {'tagprops': {'test.newp': {'newp': 'newp'}}})]
                await core1.addFeedData('syn.nodes', data)
                self.true(await stream.wait(6))

    async def test_stat(self):

        async with self.getTestCoreAndProxy() as (realcore, core):
            coreiden = realcore.iden
            ostat = await core.stat()
            self.eq(ostat.get('iden'), coreiden)
            self.isin('layer', ostat)
            await self.agenlen(1, (core.eval('[test:str=123 :tick=2018]')))
            nstat = await core.stat()

            counts = nstat.get('formcounts')
            self.eq(counts.get('test:str'), 1)

<<<<<<< HEAD
        conf = {'dedicated': True}
        async with self.getTestCoreAndProxy(conf=conf) as (realcore, core):
            nstat = await core.stat()
            layr = nstat.get('layer')
            self.gt(layr.get('lock_goal'), 0)
=======
    async def test_offset(self):
        async with self.getTestCoreAndProxy() as (realcore, core):
            iden = s_common.guid()
            self.eq(await core.getFeedOffs(iden), 0)
            self.none(await core.setFeedOffs(iden, 10))
            self.eq(await core.getFeedOffs(iden), 10)
            self.none(await core.setFeedOffs(iden, 0))
            self.eq(await core.getFeedOffs(iden), 0)
            await self.asyncraises(s_exc.BadConfValu, core.setFeedOffs(iden, -1))
>>>>>>> 98cfb84b

    async def test_storm_sub_query(self):

        async with self.getTestCore() as core:
            # check that the sub-query can make changes but doesnt effect main query output
            node = (await alist(core.eval('[ test:str=foo +#bar ] { [ +#baz ] -#bar }')))[0]
            self.nn(node.getTag('baz'))

            nodes = await alist(core.eval('[ test:str=oof +#bar ] { [ test:int=0xdeadbeef ] }'))
            await self.agenlen(1, core.eval('test:int=3735928559'))

        # Test using subqueries for filtering
        async with self.getTestCore() as core:
            # Generic tests

            await self.agenlen(1, core.eval('[ test:str=bar +#baz ]'))
            await self.agenlen(1, core.eval('[ test:pivcomp=(foo,bar) ]'))

            await self.agenlen(0, core.eval('test:pivcomp=(foo,bar) -{ :lulz -> test:str +#baz }'))
            await self.agenlen(1, core.eval('test:pivcomp=(foo,bar) +{ :lulz -> test:str +#baz } +test:pivcomp'))

            # Practical real world example

            await self.agenlen(2, core.eval('[ inet:ipv4=1.2.3.4 :loc=us inet:dns:a=(vertex.link,1.2.3.4) ]'))
            await self.agenlen(2, core.eval('[ inet:ipv4=4.3.2.1 :loc=zz inet:dns:a=(example.com,4.3.2.1) ]'))
            await self.agenlen(1, core.eval('inet:ipv4:loc=us'))
            await self.agenlen(1, core.eval('inet:dns:a:fqdn=vertex.link'))
            await self.agenlen(1, core.eval('inet:ipv4:loc=zz'))
            await self.agenlen(1, core.eval('inet:dns:a:fqdn=example.com'))

            # lift all dns, pivot to ipv4 where loc=us, remove the results
            # this should return the example node because the vertex node matches the filter and should be removed
            nodes = await alist(core.eval('inet:dns:a -{ :ipv4 -> inet:ipv4 +:loc=us }'))
            self.len(1, nodes)
            self.eq(nodes[0].ndef[1], ('example.com', 67305985))

            # lift all dns, pivot to ipv4 where loc=us, add the results
            # this should return the vertex node because only the vertex node matches the filter
            nodes = await alist(core.eval('inet:dns:a +{ :ipv4 -> inet:ipv4 +:loc=us }'))
            self.len(1, nodes)
            self.eq(nodes[0].ndef[1], ('vertex.link', 16909060))

            # lift all dns, pivot to ipv4 where cc!=us, remove the results
            # this should return the vertex node because the example node matches the filter and should be removed
            nodes = await alist(core.eval('inet:dns:a -{ :ipv4 -> inet:ipv4 -:loc=us }'))
            self.len(1, nodes)
            self.eq(nodes[0].ndef[1], ('vertex.link', 16909060))

            # lift all dns, pivot to ipv4 where cc!=us, add the results
            # this should return the example node because only the example node matches the filter
            nodes = await alist(core.eval('inet:dns:a +{ :ipv4 -> inet:ipv4 -:loc=us }'))
            self.len(1, nodes)
            self.eq(nodes[0].ndef[1], ('example.com', 67305985))

            # lift all dns, pivot to ipv4 where asn=1234, add the results
            # this should return nothing because no nodes have asn=1234
            await self.agenlen(0, core.eval('inet:dns:a +{ :ipv4 -> inet:ipv4 +:asn=1234 }'))

            # lift all dns, pivot to ipv4 where asn!=1234, add the results
            # this should return everything because no nodes have asn=1234
            nodes = await alist(core.eval('inet:dns:a +{ :ipv4 -> inet:ipv4 -:asn=1234 }'))
            self.len(2, nodes)

    async def test_storm_switchcase(self):

        async with self.getTestCore() as core:

            # non-runtsafe switch value
            text = '[inet:ipv4=1 :asn=22] $asn=:asn switch $asn {42: {[+#foo42]} 22: {[+#foo22]}}'
            nodes = await core.eval(text).list()
            self.len(1, nodes)
            self.nn(nodes[0].getTag('foo22'))
            self.none(nodes[0].getTag('foo42'))

            text = '[inet:ipv4=2 :asn=42] $asn=:asn switch $asn {42: {[+#foo42]} 22: {[+#foo22]}}'
            nodes = await core.eval(text).list()
            self.len(1, nodes)
            self.none(nodes[0].getTag('foo22'))
            self.nn(nodes[0].getTag('foo42'))

            text = '[inet:ipv4=3 :asn=0] $asn=:asn switch $asn {42: {[+#foo42]} 22: {[+#foo22]}}'
            nodes = await core.eval(text).list()
            self.len(1, nodes)
            self.none(nodes[0].getTag('foo22'))
            self.none(nodes[0].getTag('foo42'))

            # completely runsafe switch

            text = '$foo=foo switch $foo {foo: {$result=bar} nop: {$result=baz}} [test:str=$result]'
            nodes = await core.eval(text).list()
            self.len(1, nodes)
            self.eq(nodes[0].ndef[1], 'bar')

            text = '$foo=nop switch $foo {foo: {$result=bar} nop: {$result=baz}} [test:str=$result]'
            nodes = await core.eval(text).list()
            self.len(1, nodes)
            self.eq(nodes[0].ndef[1], 'baz')

            text = '$foo=nop switch $foo {foo: {$result=bar} *: {$result=baz}} [test:str=$result]'
            nodes = await core.eval(text).list()
            self.len(1, nodes)
            self.eq(nodes[0].ndef[1], 'baz')

            text = '$foo=xxx $result=xxx switch $foo {foo: {$result=bar} nop: {$result=baz}} [test:str=$result]'
            nodes = await core.eval(text).list()
            self.len(1, nodes)
            self.eq(nodes[0].ndef[1], 'xxx')

            text = '$foo=foo switch $foo {foo: {test:str=bar}}'
            nodes = await core.eval(text).list()
            self.len(1, nodes)

            opts = {'vars': {'woot': 'hehe'}}
            text = '[test:str=a] switch $woot { hehe: {[+#baz]} }'
            nodes = await core.eval(text, opts=opts).list()
            self.len(1, nodes)
            for node in nodes:
                self.eq(node.ndef[1], 'a')
                self.nn(node.getTag('baz'))
                self.none(node.getTag('faz'))
                self.none(node.getTag('jaz'))

            opts = {'vars': {'woot': 'haha hoho'}}
            text = '[test:str=b] switch $woot { hehe: {[+#baz]} "haha hoho": {[+#faz]} "lolz:lulz": {[+#jaz]} }'
            nodes = await core.eval(text, opts=opts).list()
            self.len(1, nodes)
            for node in nodes:
                self.eq(node.ndef[1], 'b')
                self.none(node.getTag('baz'))
                self.nn(node.getTag('faz'))
                self.none(node.getTag('jaz'))

            opts = {'vars': {'woot': 'lolz:lulz'}}
            text = "[test:str=c] switch $woot { hehe: {[+#baz]} 'haha hoho': {[+#faz]} 'lolz:lulz': {[+#jaz]} }"
            nodes = await core.eval(text, opts=opts).list()
            self.len(1, nodes)
            for node in nodes:
                self.eq(node.ndef[1], 'c')
                self.none(node.getTag('baz'))
                self.none(node.getTag('faz'))
                self.nn(node.getTag('jaz'))

            opts = {'vars': {'woot': 'lulz'}}
            text = '[test:str=c] switch $woot { hehe: {[+#baz]} *: {[+#jaz]} }'
            nodes = await core.eval(text, opts=opts).list()
            self.len(1, nodes)
            for node in nodes:
                self.eq(node.ndef[1], 'c')
                self.none(node.getTag('baz'))
                self.nn(node.getTag('jaz'))

            opts = {'vars': {'woot': 'lulz'}}
            text = '''[test:str=c] $form=$node.form() switch $form { 'test:str': {[+#known]} *: {[+#unknown]} }'''
            nodes = await core.eval(text, opts=opts).list()
            self.len(1, nodes)
            node = nodes[0]
            self.eq(node.ndef[1], 'c')
            self.nn(node.getTag('known'))
            self.none(node.getTag('unknown'))

    async def test_storm_tagvar(self):

        async with self.getTestCore() as core:

            opts = {'vars': {'tag': 'hehe.haha', 'mtag': '', }}

            nodes = await core.nodes('[ test:str=foo +#$tag ]', opts=opts)
            self.len(1, nodes)
            node = nodes[0]
            self.eq(node.ndef[1], 'foo')
            self.nn(node.getTag('hehe.haha'))

            nodes = await core.nodes('#$tag', opts=opts)
            self.len(1, nodes)
            node = nodes[0]
            self.eq(node.ndef[1], 'foo')
            self.nn(node.getTag('hehe.haha'))

            nodes = await core.nodes('$tag=hehe.haha test:str=foo +#$tag')
            self.len(1, nodes)
            node = nodes[0]
            self.eq(node.ndef[1], 'foo')
            self.nn(node.getTag('hehe.haha'))

            nodes = await core.nodes('[test:str=foo2] $tag="*" test:str +#$tag')
            self.len(1, nodes)
            node = nodes[0]
            self.eq(node.ndef[1], 'foo')
            self.nn(node.getTag('hehe.haha'))

            nodes = await core.nodes('$tag=hehe.* test:str +#$tag')
            self.len(1, nodes)
            node = nodes[0]
            self.eq(node.ndef[1], 'foo')

            nodes = await core.nodes('[test:str=foo :hehe=newtag] $tag=:hehe [+#$tag]')
            self.len(1, nodes)
            node = nodes[0]
            self.eq(node.ndef[1], 'foo')
            self.nn(node.getTag('newtag'))

            nodes = await core.nodes('#$tag [ -#$tag ]', opts=opts)
            self.len(1, nodes)
            node = nodes[0]
            self.eq(node.ndef[1], 'foo')
            self.none(node.getTag('hehe.haha'))

            mesgs = await core.streamstorm('$var=timetag test:str=foo [+#$var=2019] $lib.print(#$var)').list()
            podes = [m[1] for m in mesgs if m[0] == 'node']
            self.len(1, podes)
            pode = podes[0]
            self.true(s_node.tagged(pode, '#timetag'))

            mesgs = await core.streamstorm('test:str=foo $var=$node.value() [+#$var=2019] $lib.print(#$var)').list()
            self.stormIsInPrint('(1546300800000, 1546300800001)', mesgs)
            podes = [m[1] for m in mesgs if m[0] == 'node']
            self.len(1, podes)
            pode = podes[0]
            self.true(s_node.tagged(pode, '#foo'))

            nodes = await core.nodes('$d = $lib.dict(foo=bar) [test:str=yop +#$d.foo]')
            self.len(1, nodes)
            self.nn(nodes[0].getTag('bar'))

            q = '[test:str=yop +#$lib.str.format("{first}.{last}", first=foo, last=bar)]'
            nodes = await core.nodes(q)
            self.len(1, nodes)
            self.nn(nodes[0].getTag('foo.bar'))

            q = '$foo=(tag1,tag2,tag3) [test:str=x +#$foo]'
            nodes = await core.nodes(q)
            self.len(1, nodes)
            self.nn(nodes[0].getTag('tag1'))
            self.nn(nodes[0].getTag('tag2'))
            self.nn(nodes[0].getTag('tag3'))

            nodes = await core.nodes('[ test:str=foo +?#$mtag +?#$tag ]', opts=opts)
            self.len(1, nodes)
            node = nodes[0]
            self.eq(node.ndef[1], 'foo')
            self.nn(node.getTag('hehe.haha'))

            q = '$foo=(tag1,?,tag3) [test:str=x +?#$foo]'
            nodes = await core.nodes(q)
            self.len(1, nodes)
            self.nn(nodes[0].getTag('tag1'))
            self.nn(nodes[0].getTag('tag3'))

            q = '$t1="" $t2="" $t3=tag3 [test:str=x -#$t1 +?#$t2 +?#$t3]'
            nodes = await core.nodes(q)
            self.len(1, nodes)
            self.nn(nodes[0].getTag('tag3'))

            mesgs = await core.streamstorm('test:str=foo $var=$node.value() [+?#$var=2019] $lib.print(#$var)').list()
            self.stormIsInPrint('(1546300800000, 1546300800001)', mesgs)
            podes = [m[1] for m in mesgs if m[0] == 'node']
            self.len(1, podes)
            pode = podes[0]
            self.true(s_node.tagged(pode, '#foo'))

            mesgs = await core.streamstorm('$var="" test:str=foo [+?#$var=2019] $lib.print(#$var)').list()
            podes = [m[1] for m in mesgs if m[0] == 'node']
            self.len(1, podes)
            pode = podes[0]
            self.true(s_node.tagged(pode, '#timetag'))

            nodes = await core.nodes('$d = $lib.dict(foo="") [test:str=yop +?#$d.foo +#tag1]')
            self.len(1, nodes)
            self.none(nodes[0].getTag('foo.*'))
            self.nn(nodes[0].getTag('tag1'))

    async def test_storm_forloop(self):

        async with self.getTestCore() as core:

            opts = {'vars': {'fqdns': ('foo.com', 'bar.com')}}

            vals = []
            async for node in core.eval('for $fqdn in $fqdns { [ inet:fqdn=$fqdn ] }', opts=opts):
                vals.append(node.ndef[1])

            self.sorteq(('bar.com', 'foo.com'), vals)

            opts = {'vars': {'dnsa': (('foo.com', '1.2.3.4'), ('bar.com', '5.6.7.8'))}}

            vals = []
            async for node in core.eval('for ($fqdn, $ipv4) in $dnsa { [ inet:dns:a=($fqdn,$ipv4) ] }', opts=opts):
                vals.append(node.ndef[1])

            self.eq((('foo.com', 0x01020304), ('bar.com', 0x05060708)), vals)

            with self.raises(s_exc.StormVarListError):
                await core.eval('for ($fqdn,$ipv4,$boom) in $dnsa { [ inet:dns:a=($fqdn,$ipv4) ] }', opts=opts).list()

            q = '[ inet:ipv4=1.2.3.4 +#hehe +#haha ] for ($foo,$bar,$baz) in $node.tags() {[+#$foo]}'
            with self.raises(s_exc.StormVarListError):
                await core.eval(q).list()

            await core.eval('inet:ipv4=1.2.3.4 for $tag in $node.tags() { [ +#hoho ] { [inet:ipv4=5.5.5.5 +#$tag] } continue [ +#visi ] }').list()  # noqa: E501
            self.len(1, await core.eval('inet:ipv4=5.5.5.5 +#hehe +#haha -#visi').list())

            q = 'inet:ipv4=1.2.3.4 for $tag in $node.tags() { [ +#hoho ] { [inet:ipv4=6.6.6.6 +#$tag] } break [ +#visi ]}'  # noqa: E501
            self.len(1, await core.nodes(q))
            q = 'inet:ipv4=6.6.6.6 +(#hehe or #haha) -(#hehe and #haha) -#visi'
            self.len(1, await core.nodes(q))

            q = 'inet:ipv4=1.2.3.4 for $tag in $node.tags() { [test:str=$tag] }'  # noqa: E501
            nodes = await core.nodes(q)
            self.eq([n.ndef[0] for n in nodes], [*['test:str', 'inet:ipv4'] * 3])

            # non-runsafe iteration over a dictionary
            q = '''$dict=$lib.dict(key1=valu1, key2=valu2) [(test:str=test1) (test:str=test2)]
            for ($key, $valu) in $dict {
                [:hehe=$valu]
            }
            '''
            nodes = await core.nodes(q)
            # Each input node is yielded *twice* from the runtime
            self.len(4, nodes)
            self.eq({'test1', 'test2'}, {n.ndef[1] for n in nodes})
            for node in nodes:
                self.eq(node.get('hehe'), 'valu2')

            # None values don't yield anything
            q = '''$foo = $lib.dict()
            for $name in $foo.bar { [ test:str=$name ] }
            '''
            nodes = await core.nodes(q)
            self.len(0, nodes)

            # Even with a inbound node, zero loop iterations will not yield inbound nodes.
            q = '''test:str=test1 $foo = $lib.dict()
            for $name in $foo.bar { [ test:str=$name ] }
            '''
            nodes = await core.nodes(q)
            self.len(0, nodes)

    async def test_storm_whileloop(self):

        async with self.getTestCore() as core:
            q = '$x = 0 while $($x < 10) { $x=$($x+1) [test:int=$x]}'
            nodes = await core.nodes(q)
            self.len(10, nodes)

            # It should work the same with a continue at the end
            q = '$x = 0 while $($x < 10) { $x=$($x+1) [test:int=$x] continue}'
            nodes = await core.nodes(q)
            self.len(10, nodes)

            # Non Runtsafe test
            q = '''
            test:int=4 test:int=5 $x=$node.value()
            while 1 {
                $x=$($x-1)
                if $($x=$(2)) {continue}
                elif $($x=$(1)) {break}
                $lib.print($x)
            } '''
            msgs = await core.streamstorm(q).list()
            prints = [m[1].get('mesg') for m in msgs if m[0] == 'print']
            self.eq(['3', '4', '3'], prints)

            # Non runtsafe yield test
            q = 'test:int=4 while $node.value() { [test:str=$node.value()] break}'
            nodes = await core.nodes(q)
            self.len(1, nodes)

            q = '$x = 10 while 1 { $x=$($x-2) if $($x=$(4)) {continue} [test:int=$x]  if $($x<=0) {break} }'
            nodes = await core.nodes(q)
            self.eq([8, 6, 2, 0], [n.ndef[1] for n in nodes])

    async def test_storm_varmeth(self):

        async with self.getTestCore() as core:

            opts = {'vars': {'blob': 'woot.com|1.2.3.4'}}
            nodes = await alist(core.eval('[ inet:dns:a=$blob.split("|") ]', opts=opts))

            self.len(1, nodes)
            for node in nodes:
                self.eq(node.ndef[0], 'inet:dns:a')
                self.eq(node.ndef[1], ('woot.com', 0x01020304))

    async def test_storm_formpivot(self):

        async with self.getTestCore() as core:

            nodes = await alist(core.eval('[ inet:dns:a=(woot.com,1.2.3.4) ]'))

            # this tests getdst()
            nodes = await alist(core.eval('inet:fqdn=woot.com -> inet:dns:a'))
            self.len(1, nodes)
            for node in nodes:
                self.eq(node.ndef, ('inet:dns:a', ('woot.com', 0x01020304)))

            # this tests getsrc()
            nodes = await alist(core.eval('inet:fqdn=woot.com -> inet:dns:a -> inet:ipv4'))
            self.len(1, nodes)
            for node in nodes:
                self.eq(node.ndef, ('inet:ipv4', 0x01020304))

            with self.raises(s_exc.NoSuchPivot):
                nodes = await core.nodes('[ test:int=10 ] -> test:type')

            nodes = await core.nodes('[ test:str=woot :bar=(inet:fqdn, woot.com) ] -> inet:fqdn')
            self.eq(nodes[0].ndef, ('inet:fqdn', 'woot.com'))

    async def test_storm_expressions(self):
        async with self.getTestCore() as core:

            async def _test(q, ansr):
                nodes = await core.nodes(f'[test:int={q}]')
                self.len(1, nodes)
                self.eq(nodes[0].ndef, ('test:int', ansr))

            await _test('$(42)', 42)
            await _test('$(2 + 4)', 6)
            await _test('$(4 - 2)', 2)
            await _test('$(4 -2)', 2)
            await _test('$(4- 2)', 2)
            await _test('$(4-2)', 2)
            await _test('$(2 * 4)', 8)
            await _test('$(1 + 2 * 4)', 9)
            await _test('$(1 + 2 * 4)', 9)
            await _test('$((1 + 2) * 4)', 12)
            await _test('$(1 < 1)', 0)
            await _test('$(1 <= 1)', 1)
            await _test('$(1 > 1)', 0)
            await _test('$(1 >= 1)', 1)
            await _test('$(1 >= 1 + 1)', 0)
            await _test('$(1 >= 1 + 1 * -2)', 1)
            await _test('$(1 - 1 - 1)', -1)
            await _test('$(4 / 2 / 2)', 1)
            await _test('$(1 / 2)', 0)
            await _test('$(1 != 1)', 0)
            await _test('$(2 != 1)', 1)
            await _test('$(2 = 1)', 0)
            await _test('$(2 = 2)', 1)
            await _test('$(2 = 2.0)', 1)
            await _test('$("foo" = "foo")', 1)
            await _test('$("foo" != "foo")', 0)
            await _test('$("foo2" = "foo")', 0)
            await _test('$("foo2" != "foo")', 1)
            await _test('$(0 and 1)', 0)
            await _test('$(1 and 1)', 1)
            await _test('$(1 or 1)', 1)
            await _test('$(0 or 0)', 0)
            await _test('$(1 or 0)', 1)
            await _test('$(not 0)', 1)
            await _test('$(not 1)', 0)
            await _test('$(1 or 0 and 0)', 1)  # and > or
            await _test('$(not 1 and 1)', 0)  # not > and
            await _test('$(not 1 > 1)', 1)  # cmp > not

            opts = {'vars': {'none': None}}
            # runtsafe
            nodes = await core.nodes('if $($none) {[test:str=yep]}', opts=opts)
            self.len(0, nodes)

            # non-runtsafe
            nodes = await core.nodes('[test:int=42] if $($none) {[test:str=$node]} else {spin}', opts=opts)
            self.len(0, nodes)

            nodes = await core.nodes('if $(not $none) {[test:str=yep]}', opts=opts)
            self.len(1, nodes)
            nodes = await core.nodes('[test:int=42] if $(not $none) {[test:str=yep]} else {spin}', opts=opts)
            self.len(2, nodes)

            # TODO:  implement move-along mechanism
            # await _test('$(1 / 0)', 0)

            # Test non-runtsafe
            q = '[test:type10=1 :intprop=24] $val=:intprop [test:int=$(1 + $val)]'
            nodes = await core.nodes(q)
            self.len(2, nodes)
            self.eq(nodes[0].ndef, ('test:int', 25))

            # Test invalid comparisons
            q = '$val=(1,2,3) [test:str=$("foo" = $val)]'
            await self.asyncraises(s_exc.BadCmprType, core.nodes(q))

            q = '$val=(1,2,3) [test:str=$($val = "foo")]'
            await self.asyncraises(s_exc.BadCmprType, core.nodes(q))

            q = '$val=42 [test:str=$(42<$val)]'
            nodes = await core.nodes(q)
            self.len(1, nodes)
            self.eq(nodes[0].ndef, ('test:str', '0'))

            q = '[test:str=foo :hehe=42] [test:str=$(not :hehe<42)]'
            nodes = await core.nodes(q)
            self.len(2, nodes)
            self.eq(nodes[0].ndef, ('test:str', '1'))

    async def test_storm_filter_vars(self):
        '''
        Test variable filters (e.g. +$foo) and expression filters (e.g. +$(:hehe < 4))

        '''
        async with self.getTestCore() as core:

            # variable filter, non-runtsafe, true path
            q = '[test:type10=1 :strprop=1] $foo=:strprop +$foo'
            nodes = await core.nodes(q)
            self.len(1, nodes)

            # variable filter, non-runtsafe, false path
            q = '[test:type10=1 :strprop=1] $foo=:strprop -$foo'
            nodes = await core.nodes(q)
            self.len(0, nodes)

            # variable filter, runtsafe, true path
            q = '[test:type10=1 :strprop=1] $foo=1 +$foo'
            nodes = await core.nodes(q)
            self.len(1, nodes)

            # variable filter, runtsafe, false path
            q = '[test:type10=1 :strprop=1] $foo=$(0) -$foo'
            nodes = await core.nodes(q)
            self.len(1, nodes)

            # expression filter, non-runtsafe, true path
            q = '[test:type10=2 :strprop=1] | spin | test:type10 +$(:strprop)'
            nodes = await core.nodes(q)
            self.len(2, nodes)

            # expression filter, non-runtsafe, false path
            q = '[test:type10=1 :strprop=1] -$(:strprop + 0)'
            nodes = await core.nodes(q)
            self.len(0, nodes)

            # expression filter, runtsafe, true path
            q = '[test:type10=1 :strprop=1] +$(1)'
            nodes = await core.nodes(q)
            self.len(1, nodes)

            # expression filter, runtsafe, false path
            q = '[test:type10=1 :strprop=1] -$(0)'
            nodes = await core.nodes(q)
            self.len(1, nodes)

    async def test_storm_filter(self):
        async with self.getTestCore() as core:
            q = '[test:str=test +#test=(2018,2019)]'
            nodes = await core.nodes(q)
            self.len(1, nodes)

            q = 'test:str=test $foo=test $bar=(2018,2019) +#$foo=$bar'
            nodes = await core.nodes(q)
            self.len(1, nodes)

            q = 'test:str=test $foo=$node.value() $bar=(2018,2019) +#$foo=$bar'
            nodes = await core.nodes(q)
            self.len(1, nodes)

    async def test_storm_ifstmt(self):

        async with self.getTestCore() as core:
            nodes = await core.nodes('[test:type10=1 :strprop=1] if :strprop {[+#woot]}')
            self.true(nodes[0].hasTag('woot'))
            nodes = await core.nodes('[test:type10=1 :strprop=0] if $(:strprop) {[+#woot2]}')
            self.false(nodes[0].hasTag('woot2'))

            nodes = await core.nodes('[test:type10=1 :strprop=1] if $(:strprop) {[+#woot3]} else {[+#nowoot3]}')
            self.true(nodes[0].hasTag('woot3'))
            self.false(nodes[0].hasTag('nowoot3'))

            nodes = await core.nodes('[test:type10=2 :strprop=0] if $(:strprop) {[+#woot3]} else {[+#nowoot3]}')
            self.false(nodes[0].hasTag('woot3'))
            self.true(nodes[0].hasTag('nowoot3'))

            q = '[test:type10=0 :strprop=0] if $(:strprop) {[+#woot41]} elif $($node.value()) {[+#woot42]}'
            nodes = await core.nodes(q)
            self.false(nodes[0].hasTag('woot41'))
            self.false(nodes[0].hasTag('woot42'))

            q = '[test:type10=0 :strprop=1] if $(:strprop) {[+#woot51]} elif $($node.value()) {[+#woot52]}'
            nodes = await core.nodes(q)
            self.true(nodes[0].hasTag('woot51'))
            self.false(nodes[0].hasTag('woot52'))

            q = '[test:type10=1 :strprop=1] if $(:strprop) {[+#woot61]} elif $($node.value()) {[+#woot62]}'
            nodes = await core.nodes(q)
            self.true(nodes[0].hasTag('woot61'))
            self.false(nodes[0].hasTag('woot62'))

            q = '[test:type10=2 :strprop=0] if $(:strprop) {[+#woot71]} elif $($node.value()) {[+#woot72]}'
            nodes = await core.nodes(q)
            self.false(nodes[0].hasTag('woot71'))
            self.true(nodes[0].hasTag('woot72'))

            q = ('[test:type10=0 :strprop=0] if $(:strprop) {[+#woot81]} '
                 'elif $($node.value()) {[+#woot82]} else {[+#woot83]}')
            nodes = await core.nodes(q)
            self.false(nodes[0].hasTag('woot81'))
            self.false(nodes[0].hasTag('woot82'))
            self.true(nodes[0].hasTag('woot83'))

            q = ('[test:type10=0 :strprop=42] if $(:strprop) {[+#woot91]} '
                 'elif $($node.value()){[+#woot92]}else {[+#woot93]}')
            nodes = await core.nodes(q)
            self.true(nodes[0].hasTag('woot91'))
            self.false(nodes[0].hasTag('woot92'))
            self.false(nodes[0].hasTag('woot93'))

            q = ('[test:type10=1 :strprop=0] if $(:strprop){[+#woota1]} '
                 'elif $($node.value()) {[+#woota2]} else {[+#woota3]}')
            nodes = await core.nodes(q)
            self.false(nodes[0].hasTag('woota1'))
            self.true(nodes[0].hasTag('woota2'))
            self.false(nodes[0].hasTag('woota3'))

            q = ('[test:type10=1 :strprop=1] if $(:strprop) {[+#wootb1]} '
                 'elif $($node.value()) {[+#wootb2]} else{[+#wootb3]}')
            nodes = await core.nodes(q)
            self.true(nodes[0].hasTag('wootb1'))
            self.false(nodes[0].hasTag('wootb2'))
            self.false(nodes[0].hasTag('wootb3'))

            # Runtsafe condition with nodes
            nodes = await core.nodes('[test:str=yep2] if $(1) {[+#woot]}')
            self.true(nodes[0].hasTag('woot'))

            # Runtsafe condition with nodes, condition is false
            nodes = await core.nodes('[test:str=yep2] if $(0) {[+#woot2]}')
            self.false(nodes[0].hasTag('woot2'))

            # Completely runtsafe, condition is true
            q = '$foo=yawp if $foo {$bar=lol} else {$bar=rofl} [test:str=yep3 +#$bar]'
            nodes = await core.nodes(q)
            self.true(nodes[0].hasTag('lol'))
            self.false(nodes[0].hasTag('rofl'))

            # Completely runtsafe, condition is false
            q = '$foo=0 if $($foo) {$bar=lol} else {$bar=rofl} [test:str=yep4 +#$bar]'
            nodes = await core.nodes(q)
            self.false(nodes[0].hasTag('lol'))
            self.true(nodes[0].hasTag('rofl'))

            # Non-constant runtsafe
            q = '$vals=(1,2,3,4) for $i in $vals {if $($i="1") {[test:int=$i]}}'
            nodes = await core.nodes(q)
            self.len(1, nodes)

    async def test_storm_order(self):
        q = '''[test:str=foo :hehe=bar] $tvar=$lib.text() $tvar.add(1) $tvar.add(:hehe) $lib.print($tvar.str()) '''
        async with self.getTestCore() as core:
            mesgs = await core.streamstorm(q).list()
            self.stormIsInPrint('1bar', mesgs)

# FIXME:  pending splices
#    async def test_feed_splice(self):
#
#        iden = s_common.guid()
#
#        async with self.getTestCore() as core:
#
#            offs = await core.getFeedOffs(iden)
#            self.eq(0, offs)
#
#            mesg = ('node:add', {'ndef': ('test:str', 'foo')})
#            offs = await core.addFeedData('syn.splice', [mesg], seqn=(iden, offs))
#
#            self.eq(1, offs)
#
#            async with await core.snap() as snap:
#                node = await snap.getNodeByNdef(('test:str', 'foo'))
#                self.nn(node)
#
#            mesg = ('prop:set', {'ndef': ('test:str', 'foo'), 'prop': 'tick', 'valu': 200})
#            offs = await core.addFeedData('syn.splice', [mesg], seqn=(iden, offs))
#
#            async with await core.snap() as snap:
#                node = await snap.getNodeByNdef(('test:str', 'foo'))
#                self.eq(200, node.get('tick'))
#
#            mesg = ('prop:del', {'ndef': ('test:str', 'foo'), 'prop': 'tick'})
#            offs = await core.addFeedData('syn.splice', [mesg], seqn=(iden, offs))
#
#            async with await core.snap() as snap:
#                node = await snap.getNodeByNdef(('test:str', 'foo'))
#                self.none(node.get('tick'))
#
#            mesg = ('tag:add', {'ndef': ('test:str', 'foo'), 'tag': 'bar', 'valu': (200, 300)})
#            offs = await core.addFeedData('syn.splice', [mesg], seqn=(iden, offs))
#
#            async with await core.snap() as snap:
#                node = await snap.getNodeByNdef(('test:str', 'foo'))
#                self.eq((200, 300), node.getTag('bar'))
#
#            mesg = ('tag:del', {'ndef': ('test:str', 'foo'), 'tag': 'bar'})
#            offs = await core.addFeedData('syn.splice', [mesg], seqn=(iden, offs))
#
#            async with await core.snap() as snap:
#                node = await snap.getNodeByNdef(('test:str', 'foo'))
#                self.none(node.getTag('bar'))
#
#            await core.addTagProp('score', ('int', {}), {})
#            splice = ('tag:prop:set', {'ndef': ('test:str', 'foo'), 'tag': 'lol', 'prop': 'score', 'valu': 100,
#                                       'curv': None})
#            await core.addFeedData('syn.splice', [splice])
#
#            self.len(1, await core.nodes('#lol:score=100'))
#
#            splice = ('tag:prop:del', {'ndef': ('test:str', 'foo'), 'tag': 'lol', 'prop': 'score', 'valu': 100})
#            await core.addFeedData('syn.splice', [splice])
#
#            self.len(0, await core.nodes('#lol:score=100'))
#
#    async def test_splice_generation(self):
#
#        async with self.getTestCore() as core:
#
#            await core.addTagProp('confidence', ('int', {}), {})
#
#            await core.nodes('[test:str=hello]')
#            await core.nodes('test:str=hello [:tick="2001"]')
#            await core.nodes('test:str=hello [:tick="2002"]')
#            await core.nodes('test:str [+#foo.bar]')
#            await core.nodes('test:str [+#foo.bar=(2000,2002)]')
#            await core.nodes('test:str [+#foo.bar=(2000,20020601)]')
#            # Add a tag inside the time window of the previously added tag
#            await core.nodes('test:str [+#foo.bar=(2000,20020501)]')
#            await core.nodes('test:str [-#foo]')
#            await core.nodes('test:str [-:tick]')
#
#            await core.nodes('test:str=hello [ +#lol:confidence=100 ]')
#            await core.nodes('test:str=hello [ -#lol:confidence  ]')
#
#            await core.nodes('test:str | delnode --force')
#
#            _splices = await alist(core.view.layers[0].splices(0, 10000))
#            splices = []
#            # strip out user and time
#            for splice in _splices:
#                splice[1].pop('user', None)
#                splice[1].pop('time', None)
#                splice[1].pop('prov', None)
#                splices.append(splice)
#
#            # Ensure the splices are unique
#            self.len(len(splices), {s_msgpack.en(s) for s in splices})
#
#            # Check to ensure a few expected splices exist
#            mesg = ('node:add', {'ndef': ('test:str', 'hello')})
#            self.isin(mesg, splices)
#
#            mesg = ('prop:set', {'ndef': ('test:str', 'hello'), 'prop': 'tick', 'valu': 978307200000})
#            self.isin(mesg, splices)
#
#            mesg = ('prop:set',
#                    {'ndef': ('test:str', 'hello'), 'prop': 'tick', 'valu': 1009843200000, 'oldv': 978307200000})
#            self.isin(mesg, splices)
#
#            mesg = ('tag:add', {'ndef': ('test:str', 'hello'), 'tag': 'foo', 'valu': (None, None)})
#            self.isin(mesg, splices)
#
#            mesg = ('tag:add', {'ndef': ('test:str', 'hello'), 'tag': 'foo.bar', 'valu': (None, None)})
#            self.isin(mesg, splices)
#
#            mesg = ('tag:add', {'ndef': ('test:str', 'hello'), 'tag': 'foo.bar', 'valu': (946684800000, 1009843200000)})
#            self.isin(mesg, splices)
#
#            mesg = ('tag:add', {'ndef': ('test:str', 'hello'), 'tag': 'foo.bar', 'valu': (946684800000, 1022889600000)})
#            self.isin(mesg, splices)
#
#            # Ensure our inside-window tag add did not generate a splice.
#            mesg = ('tag:add', {'ndef': ('test:str', 'hello'), 'tag': 'foo.bar', 'valu': (946684800000, 1020211200000)})
#            self.notin(mesg, splices)
#
#            mesg = ('tag:del', {'ndef': ('test:str', 'hello'), 'tag': 'foo', 'valu': (None, None)})
#            self.isin(mesg, splices)
#
#            mesg = ('prop:del', {'ndef': ('test:str', 'hello'), 'prop': 'tick', 'valu': 1009843200000})
#            self.isin(mesg, splices)
#
#            mesg = ('node:del', {'ndef': ('test:str', 'hello')})
#            self.isin(mesg, splices)
#
#            mesg = ('tag:prop:set', {'ndef': ('test:str', 'hello'), 'tag': 'lol', 'prop': 'confidence', 'valu': 100,
#                                     'curv': None})
#            self.isin(mesg, splices)
#
#            mesg = ('tag:prop:del', {'ndef': ('test:str', 'hello'), 'tag': 'lol', 'prop': 'confidence', 'valu': 100})
#            self.isin(mesg, splices)
#
#        # Splices may be disabled though.
#        async with self.getTestCore(conf={'splice:en': False}) as core:
#            nodes = await core.nodes('[test:str=hello]')
#            self.len(1, nodes)
#            splices = await alist(core.view.layers[0].splices(0, 10000))
#            self.len(0, splices)
#
#    async def test_cortex_waitfor(self):
#
#        async with self.getTestCore() as core:
#            evnt = await core._getWaitFor('inet:fqdn', 'vertex.link')
#            await core.nodes('[ inet:fqdn=vertex.link ]')
#            self.true(evnt.is_set())

    async def test_cortex_mirror(self):

        with self.getTestDir() as dirn:

            path00 = s_common.gendir(dirn, 'core00')
            path01 = s_common.gendir(dirn, 'core01')

            async with self.getTestCore(dirn=path00) as core00:
                await core00.nodes('[ inet:ipv4=1.2.3.4 ]')

            s_tools_backup.backup(path00, path01)

            async with self.getTestCore(dirn=path00) as core00:

                await core00.nodes('[ inet:ipv4=1.2.3.4 ]')

                url = core00.getLocalUrl()

                async with await s_cortex.Cortex.anit(dirn=path01) as core01:
                    offs = await core00.getNexusOffs()
                    mirroffs = await core01.getNexusOffs()
                    self.gt(offs, mirroffs)

                    evnt = await core01.waitNexusOffs(offs)

                    await core01.initCoreMirror(url)
                    await asyncio.wait_for(evnt.wait(), timeout=2.0)

                    await core00.nodes('[ inet:fqdn=vertex.link ]')

                    offs = await core00.getNexusOffs()
                    evnt = await core01.waitNexusOffs(offs)
                    await asyncio.wait_for(evnt.wait(), timeout=2.0)

                    self.len(1, await core01.nodes('inet:fqdn=vertex.link'))

                await core00.nodes('[ inet:ipv4=5.5.5.5 ]')

                # test what happens when we go down and come up again...
                async with await s_cortex.Cortex.anit(dirn=path01) as core01:
                    offs = await core00.getNexusOffs()
                    mirroffs = await core01.getNexusOffs()
                    self.gt(offs, mirroffs)

                    evnt = await core01.waitNexusOffs(offs)

                    await core01.initCoreMirror(url)
                    await asyncio.wait_for(evnt.wait(), timeout=2.0)

            # now lets start up in the opposite order...
            async with await s_cortex.Cortex.anit(dirn=path01) as core01:

                await core01.initCoreMirror(url)

                async with await s_cortex.Cortex.anit(dirn=path00) as core00:

                    await core00.nodes('[ inet:ipv4=6.6.6.6 ]')

                    offs = await core00.getNexusOffs()
                    evnt = await core01.waitNexusOffs(offs)
                    await asyncio.wait_for(evnt.wait(), timeout=2.0)

                    self.len(1, (await core01.nodes('inet:ipv4=6.6.6.6')))

                # what happens if *he* goes down and comes back up again?
                async with await s_cortex.Cortex.anit(dirn=path00) as core00:

                    await core00.nodes('[ inet:ipv4=7.7.7.7 ]')

                    offs = await core00.getNexusOffs()
                    evnt = await core01.waitNexusOffs(offs)
                    await asyncio.wait_for(evnt.wait(), timeout=2.0)

                    self.len(1, (await core01.nodes('inet:ipv4=7.7.7.7')))

    async def test_norms(self):
        async with self.getTestCoreAndProxy() as (core, prox):
            # getPropNorm base tests
            norm, info = await core.getPropNorm('test:str', 1234)
            self.eq(norm, '1234')
            self.eq(info, {})

            norm, info = await core.getPropNorm('test:comp', ('1234', '1234'))
            self.eq(norm, (1234, '1234'))
            self.eq(info, {'subs': {'hehe': 1234, 'haha': '1234'}, 'adds': []})

            await self.asyncraises(s_exc.BadTypeValu, core.getPropNorm('test:int', 'newp'))
            await self.asyncraises(s_exc.NoSuchProp, core.getPropNorm('test:newp', 'newp'))

            norm, info = await prox.getPropNorm('test:str', 1234)
            self.eq(norm, '1234')
            self.eq(info, {})

            norm, info = await prox.getPropNorm('test:comp', ('1234', '1234'))
            self.eq(norm, (1234, '1234'))
            self.eq(info, {'subs': {'hehe': 1234, 'haha': '1234'}, 'adds': ()})

            await self.asyncraises(s_exc.BadTypeValu, prox.getPropNorm('test:int', 'newp'))
            await self.asyncraises(s_exc.NoSuchProp, prox.getPropNorm('test:newp', 'newp'))

            # getTypeNorm base tests
            norm, info = await core.getTypeNorm('test:str', 1234)
            self.eq(norm, '1234')
            self.eq(info, {})

            norm, info = await core.getTypeNorm('test:comp', ('1234', '1234'))
            self.eq(norm, (1234, '1234'))
            self.eq(info, {'subs': {'hehe': 1234, 'haha': '1234'}, 'adds': []})

            await self.asyncraises(s_exc.BadTypeValu, core.getTypeNorm('test:int', 'newp'))
            await self.asyncraises(s_exc.NoSuchType, core.getTypeNorm('test:newp', 'newp'))

            norm, info = await prox.getTypeNorm('test:str', 1234)
            self.eq(norm, '1234')
            self.eq(info, {})

            norm, info = await prox.getTypeNorm('test:comp', ('1234', '1234'))
            self.eq(norm, (1234, '1234'))
            self.eq(info, {'subs': {'hehe': 1234, 'haha': '1234'}, 'adds': ()})

            await self.asyncraises(s_exc.BadTypeValu, prox.getTypeNorm('test:int', 'newp'))
            await self.asyncraises(s_exc.NoSuchType, prox.getTypeNorm('test:newp', 'newp'))

            # getPropNorm can norm sub props
            norm, info = await core.getPropNorm('test:str:tick', '3001')
            self.eq(norm, 32535216000000)
            self.eq(info, {})
            # but getTypeNorm won't handle that
            await self.asyncraises(s_exc.NoSuchType, core.getTypeNorm('test:str:tick', '3001'))

            # getTypeNorm can norm types which aren't defined as forms/props
            norm, info = await core.getTypeNorm('test:lower', 'ASDF')
            self.eq(norm, 'asdf')
            # but getPropNorm won't handle that
            await self.asyncraises(s_exc.NoSuchProp, core.getPropNorm('test:lower', 'ASDF'))

    async def test_view_setlayers(self):

        with self.getTestDir() as dirn:
            path00 = s_common.gendir(dirn, 'core00')
            path01 = s_common.gendir(dirn, 'core01')

            async with self.getTestCore(dirn=path00) as core00:
                self.len(1, await core00.eval('[ test:str=core00 ]').list())

                iden00 = core00.getLayer().iden

            async with self.getTestCore(dirn=path01) as core01:

                self.len(1, await core01.eval('[ test:str=core01 ]').list())
                layer1 = await core01.addLayer()
                iden00b = layer1.iden
                iden01 = core01.getLayer().iden
                # Set the default view for core01 to have a read layer with
                # the new iden
                await core01.setViewLayers((iden01, iden00b))

            # Blow away the old layer at the destination and replace it
            # with our layer from core00
            src = s_common.gendir(path00, 'layers', iden00)
            dst = s_common.gendir(path01, 'layers', iden00b)
            shutil.rmtree(dst)
            shutil.copytree(src, dst)

            # Ensure data from both layers is present in the cortex
            async with self.getTestCore(dirn=path01) as core01:
                self.len(2, await core01.eval('test:str*in=(core00, core01) | uniq').list())

    async def test_cortex_lockmemory(self):
        '''
        Verify that dedicated configuration setting impacts the layer
        '''
        conf = {'layers:lockmemory': False}
        async with self.getTestCore(conf=conf) as core:
            layr = core.view.layers[0]
            self.false(layr.lockmemory)

        conf = {'layers:lockmemory': True}
        async with self.getTestCore(conf=conf) as core:
            layr = core.view.layers[0]
            self.true(layr.lockmemory)

    async def test_cortex_storm_lib_dmon(self):
        async with self.getTestCore() as core:
            nodes = await core.nodes('''

                $lib.print(hi)

                $tx = $lib.queue.add(tx)
                $rx = $lib.queue.add(rx)

                $ddef = $lib.dmon.add(${

                    $rx = $lib.queue.get(tx)
                    $tx = $lib.queue.get(rx)

                    $ipv4 = nope
                    for ($offs, $ipv4) in $rx.gets(wait=1) {
                        [ inet:ipv4=$ipv4 ]
                        $rx.cull($offs)
                        $tx.put($ipv4)
                    }
                })

                $tx.put(1.2.3.4)

                for ($xoff, $xpv4) in $rx.gets(size=1, wait=1) { }

                $lib.print(xed)

                inet:ipv4=$xpv4

                $lib.dmon.del($ddef.iden)

                $lib.queue.del(tx)
                $lib.queue.del(rx)
            ''')
            self.len(1, nodes)
            self.len(0, await core.getStormDmons())

            with self.raises(s_exc.NoSuchIden):
                await core.nodes('$lib.dmon.del(newp)')

    async def test_cortex_storm_dmon_ps(self):

        with self.getTestDir() as dirn:

            async with await s_cortex.Cortex.anit(dirn) as core:
                async with core.getLocalProxy() as prox:
                    await core.nodes('$lib.queue.add(visi)')
                    ddef = {'storm': '$lib.queue.get(visi).put(done) for $tick in $lib.time.ticker(1) {}'}
                    dmon = await core.addStormDmon(ddef)
                    # Storm task pairs are promoted as tasks
                    retn = await prox.ps()
                    dmon_loop_tasks = [task for task in retn if task.get('name') == 'storm:dmon:loop']
                    dmon_main_tasks = [task for task in retn if task.get('name') == 'storm:dmon:main']
                    self.len(1, dmon_loop_tasks)
                    self.len(1, dmon_main_tasks)
                    self.eq(dmon_loop_tasks[0].get('info').get('iden'), dmon.iden)
                    self.eq(dmon_main_tasks[0].get('info').get('iden'), dmon.iden)
                    # We can kill the loop task and it will respawn
                    mpid = dmon_main_tasks[0].get('iden')
                    lpid = dmon_loop_tasks[0].get('iden')
                    self.true(await prox.kill(lpid))
                    await asyncio.sleep(0)
                    retn = await prox.ps()
                    dmon_loop_tasks = [task for task in retn if task.get('name') == 'storm:dmon:loop']
                    dmon_main_tasks = [task for task in retn if task.get('name') == 'storm:dmon:main']
                    self.len(1, dmon_loop_tasks)
                    self.len(1, dmon_main_tasks)
                    self.eq(dmon_main_tasks[0].get('iden'), mpid)
                    self.ne(dmon_loop_tasks[0].get('iden'), lpid)
                    # If we kill the main task, there is no respawn
                    self.true(await prox.kill(mpid))
                    await asyncio.sleep(0)
                    retn = await prox.ps()
                    dmon_loop_tasks = [task for task in retn if task.get('name') == 'storm:dmon:loop']
                    dmon_main_tasks = [task for task in retn if task.get('name') == 'storm:dmon:main']
                    self.len(0, dmon_loop_tasks)
                    self.len(0, dmon_main_tasks)

            async with await s_cortex.Cortex.anit(dirn) as core:
                # two entries means he ran twice ( once on add and once on restart )
                await core.nodes('$lib.queue.get(visi).gets(size=2)')

            with self.raises(s_exc.NoSuchIden):
                await core.delStormDmon(s_common.guid())

            iden = s_common.guid()
            with self.raises(s_exc.NeedConfValu):
                await core.runStormDmon(iden, {})

            with self.raises(s_exc.NoSuchUser):
                await core.runStormDmon(iden, {'user': s_common.guid()})

    async def test_cortex_storm_dmon_view(self):

        with self.getTestDir() as dirn:
            async with self.getTestCore(dirn=dirn) as core:
                self.len(1, await core.nodes('[test:int=1]'))
                await core.nodes('$q=$lib.queue.add(dmon)')
                view2 = await core.view.fork()
                view2_iden = view2.iden

                q = '''
                $lib.dmon.add(${
                    $q = $lib.queue.get(dmon)
                     for ($offs, $item) in $q.gets(size=3, wait=12)
                        {
                            [ test:int=$item ]
                            $lib.print("made {ndef}", ndef=$node.ndef())
                            $q.cull($offs)
                        }
                    }, name=viewdmon)
                '''
                # Iden is captured from the current snap
                await core.nodes(q, opts={'view': view2_iden})
                await asyncio.sleep(0)

                q = '''$q = $lib.queue.get(dmon) $q.puts((1, 3, 5))'''
                with self.getAsyncLoggerStream('synapse.lib.storm',
                                               "made ('test:int', 5)") as stream:
                    await core.nodes(q)
                    self.true(await stream.wait(6))

                nodes = await core.nodes('test:int', opts={'view': view2_iden})
                self.len(3, nodes)
                nodes = await core.nodes('test:int')
                self.len(1, nodes)

                # Kill the dmon and remove view2
                for dmon in list(core.stormdmons.values()):
                    await dmon.fini()

                await core.delView(view2_iden)
                with self.raises(s_exc.NoSuchView):
                    await core.nodes('test:int', opts={'view': view2_iden})

            with self.getAsyncLoggerStream('synapse.lib.storm',
                                           'Dmon View is invalid. Exiting Dmon') as stream:
                async with self.getTestCore(dirn=dirn) as core:
                    self.true(await stream.wait(6))
                    msgs = await core.streamstorm('dmon.list').list()
                    self.stormIsInPrint('fatal error: invalid view', msgs)

    async def test_cortex_storm_cmd_bads(self):

        async with self.getTestCore() as core:

            with self.raises(s_exc.BadCmdName):
                await core.setStormCmd({'name': ')(*&#$)*', 'storm': ''})

            with self.raises(s_exc.CantDelCmd):
                await core.delStormCmd('sleep')

    async def test_cortex_storm_lib_dmon_cmds(self):
        async with self.getTestCore() as core:
            await core.nodes('''
                $q = $lib.queue.add(visi)
                $lib.queue.add(boom)

                $lib.dmon.add(${
                    $lib.print('Starting wootdmon')
                    $lib.queue.get(visi).put(blah)
                    for ($offs, $item) in $lib.queue.get(boom).gets(wait=1) {
                        [ inet:ipv4=$item ]
                    }
                }, name=wootdmon)

                for ($offs, $item) in $q.gets(size=1) { $q.cull($offs) }
            ''')

            await asyncio.sleep(0)

            # dmon is now fully running
            msgs = await core.streamstorm('dmon.list').list()
            self.stormIsInPrint('(wootdmon            ): running', msgs)

            # make the dmon blow up
            await core.nodes('''
                $lib.queue.get(boom).put(hehe)
                for ($offs, $item) in $q.gets(size=1) { $q.cull($offs) }
            ''')

            await asyncio.sleep(0)

            msgs = await core.streamstorm('dmon.list').list()
            self.stormIsInPrint('(wootdmon            ): error', msgs)

    async def test_cortex_storm_dmon_exit(self):

        async with self.getTestCore() as core:

            await core.nodes('''
                $q = $lib.queue.add(visi)
                $lib.user.vars.set(foo, $(10))

                $lib.dmon.add(${

                    $foo = $lib.user.vars.get(foo)

                    $lib.queue.get(visi).put(step)

                    if $( $foo = 20 ) {
                        for $tick in $lib.time.ticker(10) {
                            $lib.print(woot)
                        }
                    }

                    $lib.user.vars.set(foo, $(20))

                }, name=wootdmon)

            ''')
            # wait for him to exit once and loop...
            await core.nodes('for $x in $lib.queue.get(visi).gets(size=2) {}')
            async for mesg in core.streamstorm('for $x in $lib.queue.get(visi).gets(size=2) { $lib.print(hehe) }'):
                print(repr(mesg))

    async def test_cortex_ext_model(self):

        with self.getTestDir() as dirn:

            async with await s_cortex.Cortex.anit(dirn) as core:

                # blowup for bad names
                with self.raises(s_exc.BadPropDef):
                    await core.addFormProp('inet:ipv4', 'visi', ('int', {}), {})

                with self.raises(s_exc.BadPropDef):
                    await core.addUnivProp('woot', ('str', {'lower': True}), {})

                # blowup for defvals
                with self.raises(s_exc.BadPropDef):
                    await core.addFormProp('inet:ipv4', '_visi', ('int', {}), {'defval': 20})

                with self.raises(s_exc.BadPropDef):
                    await core.addUnivProp('_woot', ('str', {'lower': True}), {'defval': 'asdf'})

                with self.raises(s_exc.NoSuchForm):
                    await core.addFormProp('inet:newp', '_visi', ('int', {}), {})

                await core.addFormProp('inet:ipv4', '_visi', ('int', {}), {})
                await core.addUnivProp('_woot', ('str', {'lower': True}), {})

                nodes = await core.nodes('[inet:ipv4=1.2.3.4 :_visi=30 ._woot=HEHE ]')
                self.len(1, nodes)

                self.len(1, await core.nodes('syn:prop:base="_visi"'))
                self.len(1, await core.nodes('syn:prop=inet:ipv4._woot'))
                self.len(1, await core.nodes('._woot=hehe'))

            async with await s_cortex.Cortex.anit(dirn) as core:

                nodes = await core.nodes('[inet:ipv4=5.5.5.5 :_visi=100]')
                self.len(1, nodes)

                nodes = await core.nodes('inet:ipv4:_visi>30')
                self.len(1, nodes)

                nodes = await core.nodes('._woot=hehe')
                self.len(1, nodes)

                with self.raises(s_exc.CantDelUniv):
                    await core.delUnivProp('_woot')

                with self.raises(s_exc.CantDelProp):
                    await core.delFormProp('inet:ipv4', '_visi')

                await core.nodes('._woot [ -._woot ]')

                self.nn(core.model.prop('._woot'))
                self.nn(core.model.prop('inet:ipv4._woot'))
                self.nn(core.model.form('inet:ipv4').prop('._woot'))

                await core.delUnivProp('_woot')

                with self.raises(s_exc.NoSuchUniv):
                    await core.delUnivProp('_woot')

                self.none(core.model.prop('._woot'))
                self.none(core.model.prop('inet:ipv4._woot'))
                self.none(core.model.form('inet:ipv4').prop('._woot'))

                self.nn(core.model.prop('inet:ipv4:_visi'))
                self.nn(core.model.form('inet:ipv4').prop('_visi'))

                await core.nodes('inet:ipv4:_visi [ -:_visi ]')
                await core.delFormProp('inet:ipv4', '_visi')

                with self.raises(s_exc.NoSuchProp):
                    await core.delFormProp('inet:ipv4', '_visi')

                self.none(core.model.prop('inet:ipv4._visi'))
                self.none(core.model.form('inet:ipv4').prop('._visi'))

                # test the remote APIs
                async with core.getLocalProxy() as prox:

                    await prox.addUnivProp('_r100', ('str', {}), {})
                    self.len(1, await core.nodes('inet:ipv4=1.2.3.4 [ ._r100=woot ]'))

                    with self.raises(s_exc.CantDelUniv):
                        await prox.delUnivProp('_r100')

                    self.len(1, await core.nodes('._r100 [ -._r100 ]'))
                    await prox.delUnivProp('_r100')

                    await prox.addFormProp('inet:ipv4', '_blah', ('int', {}), {})
                    self.len(1, await core.nodes('inet:ipv4=1.2.3.4 [ :_blah=10 ]'))

                    with self.raises(s_exc.CantDelProp):
                        await prox.delFormProp('inet:ipv4', '_blah')

                    self.len(1, await core.nodes('inet:ipv4=1.2.3.4 [ -:_blah ]'))
                    await prox.delFormProp('inet:ipv4', '_blah')

                    with self.raises(s_exc.NoSuchProp):
                        await prox.delFormProp('inet:ipv4', 'asn')

                    with self.raises(s_exc.NoSuchUniv):
                        await prox.delUnivProp('seen')

                    await prox.addTagProp('added', ('time', {}), {})

                    with self.raises(s_exc.NoSuchTagProp):
                        await core.nodes('inet:ipv4=1.2.3.4 [ +#foo.bar:time="2049" ]')

                    self.len(1, await core.nodes('inet:ipv4=1.2.3.4 [ +#foo.bar:added="2049" ]'))

                    with self.raises(s_exc.CantDelProp):
                        await prox.delTagProp('added')

                    await core.nodes('#foo.bar [ -#foo ]')
                    await prox.delTagProp('added')

    async def test_cortex_axon(self):
        async with self.getTestCore() as core:
            # By default, a cortex has a local Axon instance available
            await core.axready.wait()
            size, sha2 = await core.axon.put(b'asdfasdf')
            self.eq(size, 8)
            self.eq(s_common.ehex(sha2), '2413fb3709b05939f04cf2e92f7d0897fc2596f9ad0b8a9ea855c7bfebaae892')
        self.true(core.axon.isfini)
        self.false(core.axready.is_set())

        with self.getTestDir() as dirn:

            async with self.getTestAxon(dirn=dirn) as axon:
                aurl = axon.getLocalUrl()

            conf = {'axon': aurl}
            async with self.getTestCore(conf=conf) as core:
                async with self.getTestAxon(dirn=dirn) as axon:
                    self.true(await asyncio.wait_for(core.axready.wait(), 10))
                    size, sha2 = await core.axon.put(b'asdfasdf')
                    self.eq(size, 8)
                    self.eq(s_common.ehex(sha2), '2413fb3709b05939f04cf2e92f7d0897fc2596f9ad0b8a9ea855c7bfebaae892')

                unset = False
                for i in range(20):
                    aset = core.axready.is_set()
                    if aset is False:
                        unset = True
                        break
                    await asyncio.sleep(0.1)
                self.true(unset)

                async with self.getTestAxon(dirn=dirn) as axon:
                    self.true(await asyncio.wait_for(core.axready.wait(), 10))
                    # ensure we can use the proxy
                    self.eq(await axon.metrics(),
                            await core.axon.metrics())

    async def test_cortex_delLayerView(self):
        async with self.getTestCore() as core:

            # Can't delete the default view
            await self.asyncraises(s_exc.SynErr, core.delView(core.view.iden))

            # Can't delete a layer in a view
            await self.asyncraises(s_exc.SynErr, core.delLayer(core.view.layers[0].iden))

            # Can't delete a nonexistent view
            await self.asyncraises(s_exc.NoSuchView, core.delView('XXX'))

            # Can't delete a nonexistent layer
            await self.asyncraises(s_exc.NoSuchLayer, core.delLayer('XXX'))

            # Fork the main view
            view2 = await core.view.fork()

            viewiden = view2.iden

            # Can't delete a view twice
            await core.delView(viewiden)
            await self.asyncraises(s_exc.NoSuchView, core.delView(viewiden))

    async def test_cortex_view_opts(self):
        '''
        Test that the view opts work
        '''
        async with self.getTestCore() as core:
            nodes = await alist(core.eval('[ test:int=11 ]'))
            self.len(1, nodes)
            viewiden = core.view.iden

            nodes = await alist(core.eval('test:int=11', opts={'view': viewiden}))
            self.len(1, nodes)

            await self.agenraises(s_exc.NoSuchView, core.eval('test:int=11', opts={'view': 'NOTAVIEW'}))

    async def test_cortex_getLayer(self):
        async with self.getTestCore() as core:
            layr = core.view.layers[0]
            self.eq(layr, core.getLayer())
            self.eq(layr, core.getLayer(core.iden))
            self.none(core.getLayer('XXX'))

            view = core.view
            self.eq(view, core.getView())
            self.eq(view, core.getView(view.iden))
            self.eq(view, core.getView(core.iden))
            self.none(core.getView('xxx'))

    async def test_cortex_cronjob_perms(self):
        async with self.getTestCore() as realcore:
            async with realcore.getLocalProxy() as core:
                await core.addAuthUser('fred')
                await core.setUserPasswd('fred', 'secret')
                iden = await core.addCronJob('[test:str=foo]', {'dayofmonth': 1}, None, None)

            async with realcore.getLocalProxy(user='fred') as core:
                # Rando user can't make cron jobs
                await self.asyncraises(s_exc.AuthDeny, core.addCronJob('[test:int=1]', {'month': 1}, None, None))

                # Rando user can't mod cron jobs
                await self.asyncraises(s_exc.AuthDeny, core.updateCronJob(iden, '[test:str=bar]'))

                # Rando user doesn't see any cron jobs
                self.len(0, await core.listCronJobs())

                # Rando user can't delete cron jobs
                await self.asyncraises(s_exc.AuthDeny, core.delCronJob(iden))

                # Rando user can't enable/disable cron jobs
                await self.asyncraises(s_exc.AuthDeny, core.enableCronJob(iden))
                await self.asyncraises(s_exc.AuthDeny, core.disableCronJob(iden))

    async def test_cortex_watch(self):

        async with self.getTestCore() as core:

            async with core.getLocalProxy() as prox:

                async def nodes():
                    await asyncio.sleep(0.1)    # due to telepath proxy causing task switch
                    await core.nodes('[ test:int=10 +#foo.bar +#baz.faz ]')
                    await core.nodes('test:int=10 [ -#foo.bar -#baz.faz ]')

                task = core.schedCoro(nodes())

                data = []
                async for mesg in prox.watch({'tags': ['foo.bar', 'baz.*']}):
                    data.append(mesg)
                    if len(data) == 4:
                        break

                await asyncio.wait_for(task, timeout=1)

                self.eq(data[0][0], 'tag:add')
                self.eq(data[0][1]['tag'], 'foo.bar')

                self.eq(data[1][0], 'tag:add')
                self.eq(data[1][1]['tag'], 'baz.faz')

                self.eq(data[2][0], 'tag:del')
                self.eq(data[2][1]['tag'], 'foo.bar')

                self.eq(data[3][0], 'tag:del')
                self.eq(data[3][1]['tag'], 'baz.faz')

    async def test_stormpkg_sad(self):
        base_pkg = {
            'name': 'boom',
            'desc': 'The boom Module',
            'version': (0, 0, 1),
            'modules': [
                {
                    'name': 'boom.mod',
                    'storm': '''
                    function f(a) {return ($a)}
                    ''',
                },
            ],
            'commands': [
                {
                    'name': 'boom.cmd',
                    'storm': '''
                    $boomlib = $lib.import(boom.mod)
                    $retn = $boomlib.f($arg)
                    ''',
                },
            ],
        }
        with self.getTestDir() as dirn:
            async with self.getTestCore(dirn=dirn) as core:
                # await core.addStormPkg(base_pkg)
                pkg = copy.deepcopy(base_pkg)
                pkg.pop('name')
                with self.raises(s_exc.BadPkgDef) as cm:
                    await core.addStormPkg(pkg)
                self.eq(cm.exception.get('mesg'),
                        'Package definition has no "name" field.')

                pkg = copy.deepcopy(base_pkg)
                pkg.pop('version')
                with self.raises(s_exc.BadPkgDef) as cm:
                    await core.addStormPkg(pkg)
                self.eq(cm.exception.get('mesg'),
                        'Package definition has no "version" field.')

                pkg = copy.deepcopy(base_pkg)
                pkg['modules'][0].pop('name')
                with self.raises(s_exc.BadPkgDef) as cm:
                    await core.addStormPkg(pkg)
                self.eq(cm.exception.get('mesg'),
                        'Package module is missing a name.')

                pkg = copy.deepcopy(base_pkg)
                pkg.pop('version')
                await core.pkghive.set('boom_pkg', pkg)

            with self.getAsyncLoggerStream('synapse.cortex',
                                           'Error loading pkg') as stream:
                async with self.getTestCore(dirn=dirn) as core:
                    self.true(await stream.wait(6))<|MERGE_RESOLUTION|>--- conflicted
+++ resolved
@@ -2723,13 +2723,12 @@
             counts = nstat.get('formcounts')
             self.eq(counts.get('test:str'), 1)
 
-<<<<<<< HEAD
         conf = {'dedicated': True}
         async with self.getTestCoreAndProxy(conf=conf) as (realcore, core):
             nstat = await core.stat()
             layr = nstat.get('layer')
             self.gt(layr.get('lock_goal'), 0)
-=======
+
     async def test_offset(self):
         async with self.getTestCoreAndProxy() as (realcore, core):
             iden = s_common.guid()
@@ -2739,7 +2738,6 @@
             self.none(await core.setFeedOffs(iden, 0))
             self.eq(await core.getFeedOffs(iden), 0)
             await self.asyncraises(s_exc.BadConfValu, core.setFeedOffs(iden, -1))
->>>>>>> 98cfb84b
 
     async def test_storm_sub_query(self):
 
