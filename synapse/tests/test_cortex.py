--- conflicted
+++ resolved
@@ -400,7 +400,6 @@
                 self.false(node.set('newpnewp', 10))
                 self.false(node.set('tick', (20, 30)))
 
-<<<<<<< HEAD
     def test_cortex_getcoremods(self):
         with self.getTestDmon(mirror='dmoncoreauth') as dmon:
             pconf = {'user': 'root', 'passwd': 'root'}
@@ -410,7 +409,7 @@
                 conf = mods.get('synapse.tests.utils.TestModule')
                 self.nn(conf)
                 self.eq(conf.get('key'), 'valu')
-=======
+
     def test_cortex_pivot_inout(self):
 
         with self.getTestCore() as core:
@@ -439,5 +438,4 @@
 
             self.len(2, nodes)
             self.eq(nodes[0][0], ('pivcomp', ('foo', 'bar')))
-            self.eq(nodes[1][0], ('teststr', 'bar'))
->>>>>>> 9c7f0513
+            self.eq(nodes[1][0], ('teststr', 'bar'))