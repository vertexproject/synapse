import time
import shutil
import asyncio

import synapse.exc as s_exc
import synapse.common as s_common
import synapse.telepath as s_telepath
import synapse.datamodel as s_datamodel

import synapse.lib.coro as s_coro
import synapse.lib.node as s_node
import synapse.lib.msgpack as s_msgpack

import synapse.tools.backup as s_tools_backup

import synapse.tests.utils as s_t_utils
from synapse.tests.utils import alist

class CortexTest(s_t_utils.SynTest):
    '''
    The tests that should be run with different types of layers
    '''
    async def test_cortex_prop_pivot(self):

        async with self.getTestReadWriteCores() as (core, wcore):

            async with await wcore.snap() as snap:
                await snap.addNode('inet:dns:a', ('woot.com', '1.2.3.4'))

            nodes = [n.pack() async for n in core.eval('inet:dns:a :ipv4 -> *')]
            self.len(1, nodes)
            self.eq(nodes[0][0], ('inet:ipv4', 0x01020304))

            # 3: init + inet:ipv4 + fini
            await self.agenlen(3, core.streamstorm('inet:dns:a :ipv4 -> *'))

    async def test_cortex_of_the_future(self):

        # test "future/ongoing" time stamp.
        async with self.getTestReadWriteCores() as (core, wcore):

            async with await wcore.snap() as snap:

                node = await snap.addNode('test:str', 'foo')
                await node.addTag('lol', valu=('2015', '?'))

                self.eq((1420070400000, 0x7fffffffffffffff), node.getTag('lol'))

            nodes = [n.pack() async for n in core.eval('test:str=foo +#lol@=2014')]
            self.len(0, nodes)

            nodes = [n.pack() async for n in core.eval('test:str=foo +#lol@=2016')]
            self.len(1, nodes)

    async def test_cortex_noderefs(self):

        async with self.getTestReadWriteCores() as (core, wcore):

            sorc = s_common.guid()

            async with await wcore.snap() as snap:

                node = await snap.addNode('inet:dns:a', ('woot.com', '1.2.3.4'))

                refs = dict(node.getNodeRefs())

                self.eq(refs.get('fqdn'), ('inet:fqdn', 'woot.com'))
                self.eq(refs.get('ipv4'), ('inet:ipv4', 0x01020304))

                await node.seen('now', source=sorc)

            opts = {'vars': {'sorc': sorc}}
            nodes = [n.pack() async for n in core.eval('meta:seen:source=$sorc -> *', opts=opts)]

            self.len(2, nodes)
            self.true('inet:dns:a' in [n[0][0] for n in nodes])

            opts = {'vars': {'sorc': sorc}}
            nodes = [n.pack() async for n in core.eval('meta:seen:source=$sorc :node -> *', opts=opts)]

            self.len(1, nodes)
            self.true('inet:dns:a' in [n[0][0] for n in nodes])

    async def test_cortex_iter_props(self):

        async with self.getTestCore() as core:

            async with await core.snap() as snap:

                props = {'asn': 10, '.seen': '2016'}
                node = await snap.addNode('inet:ipv4', 0x01020304, props=props)
                self.eq(node.get('asn'), 10)

                props = {'asn': 20, '.seen': '2015'}
                node = await snap.addNode('inet:ipv4', 0x05050505, props=props)
                self.eq(node.get('asn'), 20)

            # rows are (buid, valu) tuples
            layr = core.view.layers[0]
            rows = await alist(layr.iterPropRows('inet:ipv4', 'asn'))

            self.eq((10, 20), tuple(sorted([row[1] for row in rows])))

            # rows are (buid, valu) tuples
            rows = await alist(layr.iterUnivRows('.seen'))

            ivals = ((1420070400000, 1420070400001), (1451606400000, 1451606400001))
            self.eq(ivals, tuple(sorted([row[1] for row in rows])))

    async def test_cortex_lift_regex(self):
        async with self.getTestReadWriteCores() as (core, wcore):
            core.model.addUnivProp('favcolor', ('str', {}), {})
            if wcore != core:
                wcore.model.addUnivProp('favcolor', ('str', {}), {})

            async with await wcore.snap() as snap:
                await snap.addNode('test:str', 'hezipha', props={'.favcolor': 'red'})
                await snap.addNode('test:comp', (20, 'lulzlulz'))

            self.len(0, await alist(core.eval('test:comp:haha~="^zerg"')))
            self.len(1, await alist(core.eval('test:comp:haha~="^lulz"')))

            self.len(1, await alist(core.eval('test:str~="zip"')))
            self.len(1, await alist(core.eval('test:str~="zip"')))
            self.len(1, await alist(core.eval('.favcolor~="^r"')))

    async def test_indxchop(self):

        async with self.getTestCore() as core:

            async with await core.snap() as snap:
                valu = 'a' * 257
                await snap.addNode('test:str', valu)

                nodes = await alist(snap.getNodesBy('test:str', 'aa', cmpr='^='))
                self.len(1, nodes)

    async def test_tags(self):

        async with self.getTestReadWriteCores() as (core, wcore):

            async with await wcore.snap() as snap:

                await snap.addNode('test:str', 'newp')

                node = await snap.addNode('test:str', 'one')
                await node.addTag('foo.bar', ('2016', '2017'))

                self.eq((1451606400000, 1483228800000), node.getTag('foo.bar', ('2016', '2017')))

                node1 = await snap.addNode('test:comp', (10, 'hehe'))
                await node1.addTag('foo.bar')

            async with await core.snap() as snap:

                self.nn(await snap.getNodeByNdef(('syn:tag', 'foo')))
                self.nn(await snap.getNodeByNdef(('syn:tag', 'foo.bar')))

            async with await core.snap() as snap:

                node = await snap.getNodeByNdef(('test:str', 'one'))

                self.true(node.hasTag('foo'))
                self.true(node.hasTag('foo.bar'))

                await self.agenraises(s_exc.NoSuchForm, snap.getNodesBy('noway#foo.bar'))

                self.len(2, await alist(snap.getNodesBy('#foo.bar')))
                self.len(1, await alist(snap.getNodesBy('test:str#foo.bar')))

            async with await wcore.snap() as snap:

                node = await snap.addNode('test:str', 'one')

                await node.delTag('foo')

                self.false(node.hasTag('foo'))
                self.false(node.hasTag('foo.bar'))

            async with await wcore.snap() as snap:

                node = await snap.addNode('test:str', 'one')
                self.false(node.hasTag('foo'))
                self.false(node.hasTag('foo.bar'))

    async def test_base_types1(self):

        async with self.getTestCore() as core:

            async with await core.snap() as snap:
                node = await snap.addNode('test:type10', 'one')
                await node.set('intprop', 21)

            async with await core.snap() as snap:
                node = await snap.getNodeByNdef(('test:type10', 'one'))
                self.nn(node)
                self.eq(node.get('intprop'), 21)

    async def test_base_types2(self):

        async with self.getTestReadWriteCores() as (core, wcore):

            # Test some default values
            async with await wcore.snap() as snap:

                node = await snap.addNode('test:type10', 'one')
                self.nn(node.get('.created'))
                created = node.reprs().get('.created')

                self.eq(node.get('intprop'), 20)
                self.eq(node.get('locprop'), '??')
                self.eq(node.get('strprop'), 'asdf')

                self.true(s_common.isguid(node.get('guidprop')))

            # open a new snap, commiting the previous snap and do some lifts by univ prop
            async with await core.snap() as snap:

                nodes = await alist(snap.getNodesBy('.created', ))
                self.len(1 + 1, nodes)

                nodes = await alist(snap.getNodesBy('.created', node.get('.created')))
                self.len(1, nodes)

                nodes = await alist(snap.getNodesBy('.created', '2010', cmpr='>='))
                self.len(1 + 1, nodes)

                nodes = await alist(snap.getNodesBy('.created', ('2010', '3001'), cmpr='*range='))
                self.len(1 + 1, nodes)

                nodes = await alist(snap.getNodesBy('.created', ('2010', '?'), cmpr='*range='))
                self.len(1 + 1, nodes)

                await self.agenlen(2, core.eval('.created'))
                await self.agenlen(1, core.eval(f'.created="{created}"'))
                await self.agenlen(2, core.eval('.created>2010'))
                await self.agenlen(0, core.eval('.created<2010'))
                # The year the monolith returns
                await self.agenlen(2, core.eval('.created*range=(2010, 3001)'))
                await self.agenlen(2, core.eval('.created*range=("2010", "?")'))

            # The .created time is ro
            await self.asyncraises(s_exc.ReadOnlyProp, core.eval(f'.created="{created}" [.created=3001]').list())

            # Open another snap to test some more default value behavior
            async with await wcore.snap() as snap:
                # Grab an updated reference to the first node
                node = (await alist(snap.getNodesBy('test:type10', 'one')))[0]
                # add another node with default vals
                await snap.addNode('test:type10', 'two')

                # modify default vals on initial node
                await node.set('intprop', 21)
                await node.set('strprop', 'qwer')
                await node.set('locprop', 'us.va.reston')

                node = await snap.addNode('test:comp', (33, 'THIRTY THREE'))

                self.eq(node.get('hehe'), 33)
                self.eq(node.get('haha'), 'thirty three')

                await self.asyncraises(s_exc.ReadOnlyProp, node.set('hehe', 80))

                self.none(await snap.getNodeByNdef(('test:auto', 'autothis')))

                props = {
                    'bar': ('test:auto', 'autothis'),
                    'baz': ('test:type10:strprop', 'WOOT'),
                    'tick': '20160505',
                }
                node = await snap.addNode('test:str', 'woot', props=props)
                self.eq(node.get('bar'), ('test:auto', 'autothis'))
                self.eq(node.get('baz'), ('test:type10:strprop', 'woot'))
                self.eq(node.get('tick'), 1462406400000)

                # add some time range bumper nodes
                await snap.addNode('test:str', 'toolow', props={'tick': '2015'})
                await snap.addNode('test:str', 'toohigh', props={'tick': '2018'})

                self.nn(await snap.getNodeByNdef(('test:auto', 'autothis')))

                # test lifting by prop without value
                nodes = await alist(snap.getNodesBy('test:str:tick'))
                self.len(3, nodes)

            async with await wcore.snap() as snap:

                node = await snap.addNode('test:type10', 'one')
                self.eq(node.get('intprop'), 21)

                self.nn(node.get('.created'))

                nodes = await alist(snap.getNodesBy('test:str', 'too', cmpr='^='))
                self.len(2, nodes)

                # test loc prop prefix based lookup
                nodes = await alist(snap.getNodesBy('test:type10:locprop', 'us.va', cmpr='^='))

                self.len(1, nodes)
                self.eq(nodes[0].ndef[1], 'one')

                nodes = await alist(snap.getNodesBy('test:comp', (33, 'thirty three')))

                self.len(1, nodes)

                self.eq(nodes[0].get('hehe'), 33)
                self.eq(nodes[0].ndef[1], (33, 'thirty three'))

    async def test_eval(self):
        ''' Cortex.eval test '''

        async with self.getTestCore() as core:

            # test some edit syntax
            async for node in core.eval('[ test:comp=(10, haha) +#foo.bar -#foo.bar ]'):
                self.nn(node.getTag('foo'))
                self.none(node.getTag('foo.bar'))

            async for node in core.eval('[ test:str="foo bar" :tick=2018]'):
                self.eq(1514764800000, node.get('tick'))
                self.eq('foo bar', node.ndef[1])

            async for node in core.eval('test:str="foo bar" [ -:tick ]'):
                self.none(node.get('tick'))

            async for node in core.eval('[test:guid="*" :tick=2001]'):
                self.true(s_common.isguid(node.ndef[1]))
                self.nn(node.get('tick'))

            nodes = [n.pack() async for n in core.eval('test:str="foo bar" +test:str')]
            self.len(1, nodes)

            nodes = [n.pack() async for n in core.eval('test:str="foo bar" -test:str:tick')]
            self.len(1, nodes)

            qstr = 'test:str="foo bar" +test:str="foo bar" [ :tick=2015 ] +test:str:tick=2015'
            nodes = [n.pack() async for n in core.eval(qstr)]
            self.len(1, nodes)

            # Seed new nodes via nodedesf
            ndef = ('test:comp', (10, 'haha'))
            opts = {'ndefs': (ndef,)}
            # Seed nodes in the query with ndefs
            async for node in core.eval('[-#foo]', opts=opts):
                self.none(node.getTag('foo'))

            # Seed nodes in the query with idens
            opts = {'idens': (nodes[0][1].get('iden'),)}
            nodes = await alist(core.eval('', opts=opts))
            self.len(1, nodes)
            self.eq(nodes[0].pack()[0], ('test:str', 'foo bar'))

            # Seed nodes in the query invalid idens
            opts = {'idens': ('deadb33f',)}
            await self.agenraises(s_exc.NoSuchIden, core.eval('', opts=opts))

            # Test and/or/not
            await alist(core.eval('[test:comp=(1, test) +#meep.morp +#bleep.blorp +#cond]'))
            await alist(core.eval('[test:comp=(2, test) +#meep.morp +#bleep.zlorp +#cond]'))
            await alist(core.eval('[test:comp=(3, foob) +#meep.gorp +#bleep.zlorp +#cond]'))

            q = 'test:comp +(:hehe<2 and :haha=test)'
            self.len(1, await alist(core.eval(q)))

            q = 'test:comp +(:hehe<2 and :haha=foob)'
            self.len(0, await alist(core.eval(q)))

            q = 'test:comp +(:hehe<2 or :haha=test)'
            self.len(2, await alist(core.eval(q)))

            q = 'test:comp +(:hehe<2 or :haha=foob)'
            self.len(2, await alist(core.eval(q)))

            q = 'test:comp +(:hehe<2 or #meep.gorp)'
            self.len(2, await alist(core.eval(q)))
            # TODO Add not tests

            await self.agenraises(s_exc.NoSuchCmpr, core.eval('test:str*near=newp'))
            await self.agenraises(s_exc.NoSuchCmpr, core.eval('test:str +test:str@=2018'))
            await self.agenraises(s_exc.BadTypeValu, core.eval('test:str +#test*near=newp'))
            await self.agenraises(s_exc.NoSuchCmpr, core.eval('test:str +test:str:tick*near=newp'))
            await self.agenraises(s_exc.BadSyntax, core.eval('test:str -> # } limit 10'))
            await self.agenraises(s_exc.BadSyntax, core.eval('test:str -> # { limit 10'))
            await self.agenraises(s_exc.BadSyntax, core.eval(' | | '))
            await self.agenraises(s_exc.BadSyntax, core.eval('[-test:str]'))
            # Scrape is not a default behavior
            await self.agenraises(s_exc.BadSyntax, core.eval('pennywise@vertex.link'))

            await self.agenlen(2, core.eval(('[ test:str=foo test:str=bar ]')))

            opts = {'vars': {'foo': 'bar'}}

            async for node in core.eval('test:str=$foo', opts=opts):
                self.eq('bar', node.ndef[1])

    async def test_cortex_delnode(self):

        data = {}

        def onPropDel(node, oldv):
            data['prop:del'] = True
            self.eq(oldv, 100)

        def onNodeDel(node):
            data['node:del'] = True

        async with self.getTestCore() as core:

            form = core.model.forms.get('test:str')

            form.onDel(onNodeDel)
            form.props.get('tick').onDel(onPropDel)

            async with await core.snap() as snap:

                targ = await snap.addNode('test:pivtarg', 'foo')
                await snap.addNode('test:pivcomp', ('foo', 'bar'))

                await self.asyncraises(s_exc.CantDelNode, targ.delete())

                tstr = await snap.addNode('test:str', 'baz')
                await tstr.set('tick', 100)
                await tstr.addTag('hehe')

                tagnode = await snap.getNodeByNdef(('syn:tag', 'hehe'))
                await self.asyncraises(s_exc.CantDelNode, tagnode.delete())

                buid = tstr.buid

                await tstr.delete()

                self.true(data.get('prop:del'))
                self.true(data.get('node:del'))

                # confirm that the snap cache is clear
                self.none(await snap.getNodeByBuid(tstr.buid))
                self.none(await snap.getNodeByNdef(('test:str', 'baz')))

            async with await core.snap() as snap:

                # test that secondary props are gone at the row level...
                prop = snap.model.prop('test:str:tick')
                lops = prop.getLiftOps(100)
                await self.agenlen(0, snap.getLiftRows(lops))

                # test that primary prop is gone at the row level...
                prop = snap.model.prop('test:str')
                lops = prop.getLiftOps('baz')
                await self.agenlen(0, snap.getLiftRows(lops))

                # check that buid rows are gone...
                self.eq(None, await snap.getNodeByBuid(buid))

                # final top level API check
                self.none(await snap.getNodeByNdef(('test:str', 'baz')))

    async def test_pivot_inout(self):

        async def getPackNodes(core, query):
            nodes = sorted([n.pack() async for n in core.eval(query)])
            return nodes

        async with self.getTestReadWriteCores() as (core, wcore):

            # seed a node for pivoting
            await alist(wcore.eval('[ test:pivcomp=(foo,bar) :tick=2018 ]'))
            await alist(wcore.eval('[ edge:refs=((ou:org, "*"), (test:pivcomp,(foo,bar))) ]'))

            self.len(1, await core.eval('ou:org -> edge:refs:n1').list())

            q = 'test:pivcomp=(foo,bar) -> test:pivtarg'
            nodes = await getPackNodes(core, q)
            self.len(1, nodes)
            self.eq(nodes[0][0], ('test:pivtarg', 'foo'))

            # Regression test:  bug in implicit form pivot where absence of foreign key in source node was treated like
            # a match-any
            await alist(wcore.eval('[ test:int=42 ]'))
            q = 'test:pivcomp -> test:int'
            nodes = await getPackNodes(core, q)
            self.len(0, nodes)

            # Multiple props of source form have type of destination form:  pivot through all the matching props.
            await alist(wcore.eval('[ test:pivcomp=(xxx,yyy) :width=42 ]'))
            q = 'test:pivcomp -> test:int'
            nodes = await getPackNodes(core, q)
            self.len(1, nodes)

            q = 'test:pivcomp=(foo,bar) :targ -> test:pivtarg'
            nodes = await getPackNodes(core, q)
            self.len(1, nodes)
            self.eq(nodes[0][0], ('test:pivtarg', 'foo'))

            q = 'test:str=bar -> test:pivcomp:lulz'
            nodes = await getPackNodes(core, q)
            self.len(1, nodes)
            self.eq(nodes[0][0], ('test:pivcomp', ('foo', 'bar')))

            q = 'test:str=bar -+> test:pivcomp:lulz'
            nodes = await getPackNodes(core, q)
            self.len(2, nodes)
            self.eq(nodes[0][0], ('test:pivcomp', ('foo', 'bar')))
            self.eq(nodes[1][0], ('test:str', 'bar'))

            q = 'test:pivcomp=(foo,bar) -+> test:pivtarg'
            nodes = await getPackNodes(core, q)
            self.len(2, nodes)
            self.eq(nodes[0][0], ('test:pivcomp', ('foo', 'bar')))
            self.eq(nodes[1][0], ('test:pivtarg', 'foo'))

            q = 'test:pivcomp=(foo,bar) -> *'
            nodes = await getPackNodes(core, q)
            self.len(2, nodes)
            self.eq(nodes[0][0], ('test:pivtarg', 'foo'))
            self.eq(nodes[1][0], ('test:str', 'bar'))

            q = 'test:pivcomp=(foo,bar) -+> *'
            nodes = await getPackNodes(core, q)
            self.len(3, nodes)
            self.eq(nodes[0][0], ('test:pivcomp', ('foo', 'bar')))
            self.eq(nodes[1][0], ('test:pivtarg', 'foo'))
            self.eq(nodes[2][0], ('test:str', 'bar'))

            q = 'test:pivcomp=(foo,bar) :lulz -> test:str'
            nodes = await getPackNodes(core, q)
            self.len(1, nodes)
            self.eq(nodes[0][0], ('test:str', 'bar'))

            q = 'test:pivcomp=(foo,bar) :lulz -+> test:str'
            nodes = await getPackNodes(core, q)
            self.len(2, nodes)
            self.eq(nodes[0][0], ('test:pivcomp', ('foo', 'bar')))
            self.eq(nodes[1][0], ('test:str', 'bar'))

            q = 'test:str=bar <- *'
            nodes = await getPackNodes(core, q)
            self.len(1, nodes)
            self.eq(nodes[0][0], ('test:pivcomp', ('foo', 'bar')))

            q = 'test:str=bar <+- *'
            nodes = await getPackNodes(core, q)
            self.len(2, nodes)
            self.eq(nodes[0][0], ('test:pivcomp', ('foo', 'bar')))
            self.eq(nodes[1][0], ('test:str', 'bar'))

            # A simple edge for testing pivotinfrom with a edge to n2
            await alist(wcore.eval('[ edge:has=((test:str, foobar), (test:str, foo)) ]'))

            q = 'test:str=foobar -+> edge:has'
            nodes = await getPackNodes(core, q)
            self.len(2, nodes)
            self.eq(nodes[0][0], ('edge:has', (('test:str', 'foobar'), ('test:str', 'foo'))))
            self.eq(nodes[1][0], ('test:str', 'foobar'))

            # traverse from node to edge:n1
            q = 'test:str=foo <- edge:has'
            nodes = await getPackNodes(core, q)
            self.len(1, nodes)
            self.eq(nodes[0][0], ('edge:has', (('test:str', 'foobar'), ('test:str', 'foo'))))

            # traverse from node to edge:n1 with a join
            q = 'test:str=foo <+- edge:has'
            nodes = await getPackNodes(core, q)
            self.len(2, nodes)
            self.eq(nodes[0][0], ('edge:has', (('test:str', 'foobar'), ('test:str', 'foo'))))
            self.eq(nodes[1][0], ('test:str', 'foo'))

            # Traverse from a edge to :n2
            # (this is technically a circular query)
            q = 'test:str=foobar -> edge:has <- test:str'
            nodes = await getPackNodes(core, q)
            self.len(1, nodes)
            self.eq(nodes[0][0], ('test:str', 'foobar'))

            # Traverse from a edge to :n2 with a join
            # (this is technically a circular query)
            q = 'test:str=foobar -> edge:has <+- test:str'
            nodes = await getPackNodes(core, q)
            self.len(2, nodes)
            self.eq(nodes[0][0], ('edge:has', (('test:str', 'foobar'), ('test:str', 'foo'))))
            self.eq(nodes[1][0], ('test:str', 'foobar'))

            # Add tag
            q = 'test:str=bar test:pivcomp=(foo,bar) [+#test.bar]'
            nodes = await getPackNodes(core, q)
            self.len(2, nodes)
            # Lift, filter, pivot in
            q = '#test.bar +test:str <- *'
            nodes = await getPackNodes(core, q)
            self.len(1, nodes)
            self.eq(nodes[0][0], ('test:pivcomp', ('foo', 'bar')))

            # Pivot tests with optimized lifts
            q = '#test.bar +test:str <+- *'
            nodes = await getPackNodes(core, q)
            self.len(2, nodes)

            q = '#test.bar +test:pivcomp -> *'
            nodes = await getPackNodes(core, q)
            self.len(2, nodes)

            q = '#test.bar +test:pivcomp -+> *'
            nodes = await getPackNodes(core, q)
            self.len(3, nodes)

            # tag conditional filters followed by * pivot operators
            # These are all going to yield zero nodes but should
            # parse cleanly.
            q = '#test.bar -#test <- *'
            nodes = await getPackNodes(core, q)
            self.len(0, nodes)

            q = '#test.bar -#test <+- *'
            nodes = await getPackNodes(core, q)
            self.len(0, nodes)

            q = '#test.bar -#test -> *'
            nodes = await getPackNodes(core, q)
            self.len(0, nodes)

            q = '#test.bar -#test -+> *'
            nodes = await getPackNodes(core, q)
            self.len(0, nodes)

            # Do a PropPivotOut with a :prop value which is not a form.
            tgud = s_common.guid()
            tstr = 'boom'
            async with await wcore.snap() as snap:
                await snap.addNode('test:str', tstr)
                await snap.addNode('test:guid', tgud)
                await snap.addNode('test:edge', (('test:guid', tgud), ('test:str', tstr)))

            q = f'test:str={tstr} <- test:edge :n1:form -> *'
            mesgs = await alist(core.streamstorm(q))
            self.stormIsInWarn('The source property "n1:form" type "str" is not a form. Cannot pivot.',
                               mesgs)
            self.len(0, [m for m in mesgs if m[0] == 'node'])

            # Setup a propvalu pivot where the secondary prop may fail to norm
            # to the destination prop for some of the inbound nodes.
            await alist(wcore.eval('[ test:comp=(127,newp) ] [test:comp=(127,127)]'))
            mesgs = await alist(core.streamstorm('test:comp :haha -> test:int'))

            warns = [msg for msg in mesgs if msg[0] == 'warn']
            self.len(1, warns)
            emesg = "BadTypeValu ['newp'] during pivot: invalid literal for int() with base 0: 'newp'"
            self.eq(warns[0][1], {'name': 'test:int', 'valu': 'newp',
                                  'mesg': emesg})
            nodes = [msg for msg in mesgs if msg[0] == 'node']
            self.len(1, nodes)
            self.eq(nodes[0][1][0], ('test:int', 127))

            # Setup a form pivot where the primary prop may fail to norm
            # to the destination prop for some of the inbound nodes.
            async with await core.snap() as snap:
                await snap.addNode('test:int', 10)
                await snap.addNode('test:int', 25)
                await snap.addNode('test:type10', 'test', {'intprop': 25})
            mesgs = await alist(core.streamstorm('test:int*in=(10, 25) -> test:type10:intprop'))

            warns = [msg for msg in mesgs if msg[0] == 'warn']
            self.len(1, warns)
            emesg = "BadTypeValu [10] during pivot: value is below min=20"
            self.eq(warns[0][1], {'name': 'int', 'valu': 10,
                                  'mesg': emesg})
            nodes = [msg for msg in mesgs if msg[0] == 'node']
            self.len(1, nodes)
            self.eq(nodes[0][1][0], ('test:type10', 'test'))

            # Bad pivots go here
            for q in ['test:pivcomp :lulz <- *',
                      'test:pivcomp :lulz <+- *',
                      'test:pivcomp :lulz <- test:str',
                      'test:pivcomp :lulz <+- test:str',
                      ]:
                await self.agenraises(s_exc.BadSyntax, core.eval(q))

    async def test_cortex_storm_set_univ(self):

        async with self.getTestReadWriteCores() as (core, wcore):

            await alist(wcore.eval('[ test:str=woot .seen=(2014,2015) ]'))

            async with await core.snap() as snap:

                node = await snap.getNodeByNdef(('test:str', 'woot'))
                self.eq(node.get('.seen'), (1388534400000, 1420070400000))

    async def test_cortex_storm_set_tag(self):

        async with self.getTestReadWriteCores() as (core, wcore):

            tick0 = core.model.type('time').norm('2014')[0]
            tick1 = core.model.type('time').norm('2015')[0]
            tick2 = core.model.type('time').norm('2016')[0]

            await self.agenlen(1, wcore.eval('[ test:str=hehe +#foo=(2014,2016) ]'))
            await self.agenlen(1, wcore.eval('[ test:str=haha +#bar=2015 ]'))

            async with await core.snap() as snap:

                node = await snap.getNodeByNdef(('test:str', 'hehe'))
                self.eq(node.getTag('foo'), (tick0, tick2))

                node = await snap.getNodeByNdef(('test:str', 'haha'))
                self.eq(node.getTag('bar'), (tick1, tick1 + 1))

            await self.agenlen(1, wcore.eval('[ test:str=haha +#bar=2016 ]'))

            async with await core.snap() as snap:

                node = await snap.getNodeByNdef(('test:str', 'haha'))
                self.eq(node.getTag('bar'), (tick1, tick2 + 1))

    async def test_cortex_storm_filt_ival(self):

        async with self.getTestReadWriteCores() as (core, wcore):

            await self.agenlen(1, wcore.eval('[ test:str=woot +#foo=(2015,2018) +#bar .seen=(2014,2016) ]'))

            await self.agenlen(1, core.eval('test:str=woot +.seen@=2015'))
            await self.agenlen(0, core.eval('test:str=woot +.seen@=2012'))
            await self.agenlen(1, core.eval('test:str=woot +.seen@=(2012,2015)'))
            await self.agenlen(0, core.eval('test:str=woot +.seen@=(2012,2013)'))

            await self.agenlen(1, core.eval('test:str=woot +.seen@=#foo'))
            await self.agenlen(0, core.eval('test:str=woot +.seen@=#bar'))
            await self.agenlen(0, core.eval('test:str=woot +.seen@=#baz'))

            await self.agenlen(1, core.eval('test:str=woot $foo=#foo +.seen@=$foo'))

            await self.agenlen(1, core.eval('test:str +#foo@=2016'))
            await self.agenlen(1, core.eval('test:str +#foo@=(2015, 2018)'))
            await self.agenlen(1, core.eval('test:str +#foo@=(2014, 2019)'))
            await self.agenlen(0, core.eval('test:str +#foo@=(2014, 20141231)'))

            await self.agenlen(1, wcore.eval('[ inet:dns:a=(woot.com,1.2.3.4) .seen=(2015,2016) ]'))
            await self.agenlen(1, wcore.eval('[ inet:fqdn=woot.com +#bad=(2015,2016) ]'))

            await self.agenlen(1, core.eval('inet:fqdn +#bad $fqdnbad=#bad -> inet:dns:a:fqdn +.seen@=$fqdnbad'))

    async def test_cortex_storm_tagform(self):

        async with self.getTestReadWriteCores() as (core, wcore):

            await self.agenlen(1, wcore.eval('[ test:str=hehe ]'))
            await self.agenlen(1, wcore.eval('[ test:str=haha +#foo ]'))
            await self.agenlen(1, wcore.eval('[ test:str=woot +#foo=(2015,2018) ]'))

            await self.agenlen(2, core.eval('#foo'))
            await self.agenlen(3, core.eval('test:str'))

            await self.agenlen(2, core.eval('test:str#foo'))
            await self.agenlen(1, core.eval('test:str#foo@=2016'))
            await self.agenlen(0, core.eval('test:str#foo@=2020'))

            # test the overlap variants
            await self.agenlen(0, core.eval('test:str#foo@=(2012,2013)'))
            await self.agenlen(0, core.eval('test:str#foo@=(2020,2022)'))
            await self.agenlen(1, core.eval('test:str#foo@=(2012,2017)'))
            await self.agenlen(1, core.eval('test:str#foo@=(2017,2022)'))
            await self.agenlen(1, core.eval('test:str#foo@=(2012,2022)'))

    async def test_cortex_storm_indx_none(self):
        async with self.getTestCore() as core:
            await self.agenraises(s_exc.NoSuchIndx, core.eval('graph:node:data=10'))

    async def test_cortex_int_indx(self):

        async with self.getTestReadWriteCores() as (core, wcore):

            await alist(wcore.eval('[test:int=20]'))

            await self.agenlen(0, core.eval('test:int>=30'))
            await self.agenlen(1, core.eval('test:int>=20'))
            await self.agenlen(1, core.eval('test:int>=10'))

            await self.agenlen(0, core.eval('test:int>30'))
            await self.agenlen(0, core.eval('test:int>20'))
            await self.agenlen(1, core.eval('test:int>10'))

            await self.agenlen(0, core.eval('test:int<=10'))
            await self.agenlen(1, core.eval('test:int<=20'))
            await self.agenlen(1, core.eval('test:int<=30'))

            await self.agenlen(0, core.eval('test:int<10'))
            await self.agenlen(0, core.eval('test:int<20'))
            await self.agenlen(1, core.eval('test:int<30'))

            await self.agenlen(0, core.eval('test:int +test:int>=30'))
            await self.agenlen(1, core.eval('test:int +test:int>=20'))
            await self.agenlen(1, core.eval('test:int +test:int>=10'))

            await self.agenlen(0, core.eval('test:int +test:int>30'))
            await self.agenlen(0, core.eval('test:int +test:int>20'))
            await self.agenlen(1, core.eval('test:int +test:int>10'))

            await self.agenlen(0, core.eval('test:int +test:int<=10'))
            await self.agenlen(1, core.eval('test:int +test:int<=20'))
            await self.agenlen(1, core.eval('test:int +test:int<=30'))

            await self.agenlen(0, core.eval('test:int +test:int<10'))
            await self.agenlen(0, core.eval('test:int +test:int<20'))
            await self.agenlen(1, core.eval('test:int +test:int<30'))

            # time indx is derived from the same lift helpers
            await alist(wcore.eval('[test:str=foo :tick=201808021201]'))

            await self.agenlen(0, core.eval('test:str:tick>=201808021202'))
            await self.agenlen(1, core.eval('test:str:tick>=201808021201'))
            await self.agenlen(1, core.eval('test:str:tick>=201808021200'))

            await self.agenlen(0, core.eval('test:str:tick>201808021202'))
            await self.agenlen(0, core.eval('test:str:tick>201808021201'))
            await self.agenlen(1, core.eval('test:str:tick>201808021200'))

            await self.agenlen(1, core.eval('test:str:tick<=201808021202'))
            await self.agenlen(1, core.eval('test:str:tick<=201808021201'))
            await self.agenlen(0, core.eval('test:str:tick<=201808021200'))

            await self.agenlen(1, core.eval('test:str:tick<201808021202'))
            await self.agenlen(0, core.eval('test:str:tick<201808021201'))
            await self.agenlen(0, core.eval('test:str:tick<201808021200'))

            await self.agenlen(0, core.eval('test:str +test:str:tick>=201808021202'))
            await self.agenlen(1, core.eval('test:str +test:str:tick>=201808021201'))
            await self.agenlen(1, core.eval('test:str +test:str:tick>=201808021200'))

            await self.agenlen(0, core.eval('test:str +test:str:tick>201808021202'))
            await self.agenlen(0, core.eval('test:str +test:str:tick>201808021201'))
            await self.agenlen(1, core.eval('test:str +test:str:tick>201808021200'))

            await self.agenlen(1, core.eval('test:str +test:str:tick<=201808021202'))
            await self.agenlen(1, core.eval('test:str +test:str:tick<=201808021201'))
            await self.agenlen(0, core.eval('test:str +test:str:tick<=201808021200'))

            await self.agenlen(1, core.eval('test:str +test:str:tick<201808021202'))
            await self.agenlen(0, core.eval('test:str +test:str:tick<201808021201'))
            await self.agenlen(0, core.eval('test:str +test:str:tick<201808021200'))

            await alist(wcore.eval('[test:int=99999]'))
            await self.agenlen(1, core.eval('test:int<=20'))
            await self.agenlen(2, core.eval('test:int>=20'))
            await self.agenlen(1, core.eval('test:int>20'))
            await self.agenlen(0, core.eval('test:int<20'))

    async def test_cortex_univ(self):

        async with self.getTestCore() as core:

            # Ensure that the test model loads a univ property
            prop = core.model.prop('.test:univ')
            self.isinstance(prop, s_datamodel.Univ)

            # Add a univprop directly via API for testing
            core.model.addUnivProp('hehe', ('int', {}), {})

            await self.agenlen(1, core.eval('[ test:str=woot .hehe=20 ]'))
            await self.agenlen(1, core.eval('.hehe'))
            await self.agenlen(1, core.eval('test:str.hehe=20'))
            await self.agenlen(0, core.eval('test:str.hehe=19'))
            await self.agenlen(1, core.eval('.hehe [ -.hehe ]'))
            await self.agenlen(0, core.eval('.hehe'))

        # ensure that we can delete univ props in a authenticated setting
        async with self.getTestCoreAndProxy() as (realcore, core):

            realcore.model.addUnivProp('hehe', ('int', {}), {})
            await self.agenlen(1, realcore.eval('[ test:str=woot .hehe=20 ]'))
            await self.agenlen(1, realcore.eval('[ test:str=pennywise .hehe=8086 ]'))

            podes = await alist(core.eval('test:str=woot [-.hehe]'))
            self.none(s_node.prop(podes[0], '.hehe'))
            podes = await alist(core.eval('test:str=pennywise [-.hehe]'))
            self.none(s_node.prop(podes[0], '.hehe'))

    async def test_storm_cond_has(self):
        async with self.getTestCore() as core:

            await core.eval('[ inet:ipv4=1.2.3.4 :asn=20 ]').list()
            self.len(1, await core.eval('inet:ipv4=1.2.3.4 +:asn').list())

            with self.raises(s_exc.BadSyntax):
                await core.eval('[ inet:ipv4=1.2.3.4 +:foo ]').list()

    async def test_storm_cond_not(self):

        async with self.getTestCore() as core:

            await self.agenlen(1, core.eval('[ test:str=foo +#bar ]'))
            await self.agenlen(1, core.eval('[ test:str=foo +#bar ] +(not .seen)'))
            await self.agenlen(1, core.eval('[ test:str=foo +#bar ] +(#baz or not .seen)'))

    async def test_storm_totags(self):

        async with self.getTestCore() as core:

            nodes = await alist(core.eval('[ test:str=visi +#foo.bar ] -> #'))

            self.len(1, nodes)
            self.eq(nodes[0].ndef[1], 'foo.bar')

            await self.agenlen(2, core.eval('test:str=visi -> #*'))
            await self.agenlen(1, core.eval('test:str=visi -> #foo.*'))
            await self.agenlen(0, core.eval('test:str=visi -> #baz.*'))

    async def test_storm_fromtags(self):

        async with self.getTestCore() as core:

            await alist(core.eval('[ test:str=visi test:int=20 +#foo.bar ]'))

            nodes = await alist(core.eval('syn:tag=foo.bar -> test:str'))
            self.len(1, nodes)
            self.eq(nodes[0].ndef[1], 'visi')

            await self.agenlen(2, core.eval('syn:tag=foo.bar -> *'))

            # Attempt a formpivot from a syn:tag node to a secondary property
            # which is not valid
            with self.getAsyncLoggerStream('synapse.lib.ast',
                                           'Unknown time format') as stream:
                self.len(0, await core.eval('syn:tag=foo.bar -> test:str:tick').list())
                self.true(await stream.wait(4))

    async def test_storm_tagtags(self):

        async with self.getTestCore() as core:

            await core.eval('[ test:str=visi +#foo.bar ] -> # [ +#baz.faz ]').spin()

            nodes = await core.eval('##baz.faz').list()
            self.len(1, nodes)
            self.eq(nodes[0].ndef[1], 'visi')

            # make an icky loop of tags...
            await alist(core.eval('syn:tag=baz.faz [ +#foo.bar ]'))

            # should still be ok...
            nodes = await alist(core.eval('##baz.faz'))
            self.len(1, nodes)
            self.eq(nodes[0].ndef[1], 'visi')

    async def test_storm_cancel(self):

        async with self.getTestCore() as core:

            evnt = asyncio.Event()

            self.len(0, core.boss.ps())

            async def todo():
                async for node in core.eval('[ test:str=foo test:str=bar ] | sleep 10'):
                    evnt.set()

            task = core.schedCoro(todo())

            await evnt.wait()

            synts = core.boss.ps()

            self.len(1, synts)

            await synts[0].kill()

            self.len(0, core.boss.ps())

            await self.asyncraises(asyncio.CancelledError, task)

    async def test_cortex_formcounts(self):

        with self.getTestDir() as dirn:

            async with self.getTestCore(dirn=dirn) as core:

                await core.eval('[ test:str=foo test:str=bar test:int=42 ]').spin()

                self.eq(1, core.counts['test:int'])
                self.eq(2, core.counts['test:str'])

                core.counts['test:str'] = 99

                await core.eval('reindex --form-counts').spin()

                self.eq(1, core.counts['test:int'])
                self.eq(2, core.counts['test:str'])

            # test that counts persist...
            async with self.getTestCore(dirn=dirn) as core:

                self.eq(1, core.counts['test:int'])
                self.eq(2, core.counts['test:str'])

                node = await core.getNodeByNdef(('test:str', 'foo'))
                await node.delete()

                self.eq(1, core.counts['test:str'])

    async def test_cortex_greedy(self):
        ''' Issue a large snap request, and make sure we can still do stuff in a reasonable amount of time'''

        async with self.getTestCore() as core:

            async with await core.snap() as snap:

                event = asyncio.Event()

                async def add_stuff():
                    event.set()
                    ips = ((('inet:ipv4', x), {}) for x in range(20000))

                    await alist(snap.addNodes(ips))

                snap.schedCoro(add_stuff())

                # Wait for him to get started
                before = time.time()
                await event.wait()

                await snap.addNode('inet:dns:a', ('woot.com', 0x01020304))
                delta = time.time() - before

                # Note: before latency improvement, delta was > 4 seconds
                self.lt(delta, 0.5)

            # Make sure the task in flight can be killed in a reasonable time
            delta = time.time() - before
            self.lt(delta, 1.0)

    async def test_storm_pivprop(self):

        async with self.getTestReadWriteCores() as (core, wcore):

            await wcore.eval('[ inet:asn=200 :name=visi ]').spin()
            await wcore.eval('[ inet:ipv4=1.2.3.4 :asn=200 ]').spin()
            await wcore.eval('[ inet:ipv4=5.6.7.8 :asn=8080 ]').spin()
            nodes = await core.eval('inet:ipv4').list()

            nodes = await core.eval('inet:ipv4 +:asn::name=visi').list()
            self.len(1, nodes)
            self.eq(nodes[0].ndef, ('inet:ipv4', 0x01020304))

class CortexBasicTest(s_t_utils.SynTest):
    '''
    The tests that are unlikely to break with different types of layers installed
    '''
    async def test_cortex_bad_config(self):
        '''
        Try to load the TestModule twice
        '''
        conf = {'modules': [('synapse.tests.utils.TestModule', {'key': 'valu'})]}
        with self.raises(s_exc.ModAlreadyLoaded):
            async with self.getTestCore(conf=conf):
                pass

        async with self.getTestCore() as core:
            with self.raises(s_exc.ModAlreadyLoaded):
                await core.loadCoreModule('synapse.tests.utils.TestModule')

    async def test_feed_conf(self):

        async with self.getTestCryo() as cryo:

            host, port = await cryo.dmon.listen('tcp://127.0.0.1:0/')

            cryo.insecure = True

            tname = 'tank:blahblah'
            tank_addr = f'tcp://{host}:{port}/*/{tname}'

            recs = ['a', 'b', 'c']

            conf = {
                'feeds': [
                    {'type': 'com.test.record',
                     'cryotank': tank_addr,
                     'size': 1,
                     }
                ],
            }

            # initialize the tank and get his iden
            async with await s_telepath.openurl(tank_addr) as tank:
                iden = await tank.iden()

            # Spin up a source core configured to eat data from the cryotank
            with self.getTestDir() as dirn:

                async with self.getTestCore(dirn=dirn, conf=conf) as core:

                    waiter = core.waiter(3, 'core:feed:loop')

                    async with await s_telepath.openurl(tank_addr) as tank:
                        await tank.puts(recs)
                    # self.true(evt.wait(3))
                    self.true(await waiter.wait(4))

                    offs = await core.view.layers[0].getOffset(iden)
                    self.eq(offs, 3)
                    await self.agenlen(3, core.storm('test:str'))

    async def test_cortex_coreinfo(self):

        async with self.getTestCoreAndProxy() as (core, prox):

            coreinfo = await prox.getCoreInfo()

            for field in ('version', 'modeldef', 'stormcmds'):
                self.isin(field, coreinfo)

    async def test_cortex_model_dict(self):

        async with self.getTestCoreAndProxy() as (core, prox):

            model = await prox.getModelDict()

            tnfo = model['types'].get('inet:ipv4')

            self.nn(tnfo)
            self.eq(tnfo['info']['doc'], 'An IPv4 address.')

            fnfo = model['forms'].get('inet:ipv4')
            self.nn(fnfo)

            pnfo = fnfo['props'].get('asn')

            self.nn(pnfo)
            self.eq(pnfo['type'][0], 'inet:asn')

    async def test_storm_graph(self):

        async with self.getTestCoreAndProxy() as (core, prox):

            await prox.addNode('inet:dns:a', ('woot.com', '1.2.3.4'))

            opts = {'graph': True}
            nodes = [n async for n in prox.eval('inet:dns:a', opts=opts)]

            self.len(5, nodes)

            for node in nodes:
                if node[0][0] == 'inet:dns:a':
                    edges = node[1]['path']['edges']
                    idens = list(sorted(e[0] for e in edges))
                    self.eq(idens, ('20153b758f9d5eaaa38e4f4a65c36da797c3e59e549620fa7c4895e1a920991f',
                                    'd7fb3ae625e295c9279c034f5d91a7ad9132c79a9c2b16eecffc8d1609d75849'))

    async def test_splice_cryo(self):

        async with self.getTestCryo() as cryo:

            tank_addr = cryo.getLocalUrl(share='cryotank/blahblah')

            # Spin up a source core configured to send splices to dst core
            with self.getTestDir() as dirn:
                conf = {
                    'splice:cryotank': tank_addr,
                }
                async with self.getTestCore(dirn=dirn, conf=conf) as src_core:

                    waiter = src_core.waiter(2, 'core:splice:cryotank:sent')
                    # Form a node and make sure that it exists
                    async with await src_core.snap() as snap:
                        await snap.addNode('test:str', 'teehee')
                        self.nn(await snap.getNodeByNdef(('test:str', 'teehee')))

                    await waiter.wait(timeout=10)
                    await src_core.fini()
                    await src_core.waitfini()

            # Now that the src core is closed, make sure that the splice exists in the tank
            tank = cryo.tanks.get('blahblah')
            slices = [x async for x in tank.slice(0, size=1000)]
            # # TestModule creates one node and 3 splices

            self.len(3 + 2, slices)
            slices = slices[3:]
            data = slices[0]
            self.isinstance(data[1], tuple)
            self.len(2, data[1])
            self.eq(data[1][0], 'node:add')
            self.eq(data[1][1].get('ndef'), ('test:str', 'teehee'))
            self.nn(data[1][1].get('user'))
            self.ge(data[1][1].get('time'), 0)

            data = slices[1]
            self.isinstance(data[1], tuple)
            self.len(2, data[1])
            self.eq(data[1][0], 'prop:set')
            self.eq(data[1][1].get('ndef'), ('test:str', 'teehee'))
            self.eq(data[1][1].get('prop'), '.created')
            self.ge(data[1][1].get('valu'), 0)
            self.none(data[1][1].get('oldv'))
            self.nn(data[1][1].get('user'))
            self.ge(data[1][1].get('time'), 0)

    async def test_splice_sync(self):

        async with self.getTestCore() as core0:
            evt = asyncio.Event()

            def onAdd(node):
                evt.set()

            core0.model.form('test:str').onAdd(onAdd)

            # Spin up a source core configured to send splices to dst core
            conf = {
                'splice:sync': core0.getLocalUrl(),
            }
            async with self.getTestCore(conf=conf) as core1:

                # Form a node and make sure that it exists
                waiter = core1.waiter(2, 'core:splice:sync:sent')
                async with await core1.snap() as snap:
                    await snap.addNode('test:str', 'teehee')
                    self.nn(await snap.getNodeByNdef(('test:str', 'teehee')))

                await waiter.wait(timeout=5)

            self.true(await s_coro.event_wait(evt, timeout=3))

            # Now that the src core is closed, make sure that the node exists
            # in the dst core without creating it
            async with await core0.snap() as snap:
                node = await snap.getNodeByNdef(('test:str', 'teehee'))
                self.eq(node.ndef, ('test:str', 'teehee'))

    async def test_onadd(self):
        arg_hit = {}

        async def testcb(node):
            arg_hit['hit'] = node

        async with self.getTestCore() as core:

            async with await core.snap() as snap:

                core.model.form('inet:ipv4').onAdd(testcb)

                node = await snap.addNode('inet:ipv4', '1.2.3.4')
                self.eq(node, arg_hit.get('hit'))

                arg_hit['hit'] = None
                core.model.form('inet:ipv4').offAdd(testcb)
                node = await snap.addNode('inet:ipv4', '1.2.3.5')
                self.none(arg_hit.get('hit'))

    async def test_adddata(self):

        data = ('foo', 'bar', 'baz')

        async with self.getTestCore() as core:

            await core.addFeedData('com.test.record', data)

            vals = [node.ndef[1] async for node in core.eval('test:str')]

            vals.sort()

            self.eq(vals, ('bar', 'baz', 'foo'))

    async def test_cell(self):

        data = ('foo', 'bar', 'baz')

        async with self.getTestCoreAndProxy() as (core, proxy):

            nodes = ((('inet:user', 'visi'), {}), )

            nodes = await alist(proxy.addNodes(nodes))
            self.len(1, nodes)

            nodes = await alist(proxy.getNodesBy('inet:user', 'visi'))
            self.len(1, nodes)
            self.eq('visi', nodes[0][0][1])

            node = await proxy.addNode('test:str', 'foo')

            pack = await proxy.addNodeTag(node[1].get('iden'), '#foo.bar')
            self.eq(pack[1]['tags'].get('foo.bar'), (None, None))

            pack = await proxy.setNodeProp(node[1].get('iden'), 'tick', '2015')
            self.eq(pack[1]['props'].get('tick'), 1420070400000)

            self.len(1, await alist(proxy.eval('test:str#foo.bar')))
            self.len(1, await alist(proxy.eval('test:str:tick=2015')))

            await proxy.delNodeTag(node[1].get('iden'), '#foo.bar')
            self.len(0, await alist(proxy.eval('test:str#foo.bar')))

            opts = {'ndefs': [('inet:user', 'visi')]}

            nodes = await alist(proxy.eval('', opts=opts))

            self.len(1, nodes)
            self.eq('visi', nodes[0][0][1])

            await proxy.addFeedData('com.test.record', data)

            # test the remote storm result counting API
            self.eq(0, await proxy.count('test:pivtarg'))
            self.eq(1, await proxy.count('inet:user'))

    async def test_stormcmd(self):

        async with self.getTestCoreAndProxy() as (realcore, core):

            msgs = await alist(core.storm('|help'))
            self.printed(msgs, 'help: List available commands and a brief description for each.')

            msgs = await alist(core.storm('help'))
            self.printed(msgs, 'help: List available commands and a brief description for each.')

            await alist(core.eval('[ inet:user=visi inet:user=whippit ]'))

            await self.agenlen(2, core.eval('inet:user'))

            # test cmd as last text syntax
            await self.agenlen(1, core.eval('inet:user | limit 1'))

            await self.agenlen(1, core.eval('inet:user | limit 1      '))

            # test cmd and trailing pipe and whitespace syntax
            await self.agenlen(2, core.eval('inet:user | limit 10 | [ +#foo.bar ]'))
            await self.agenlen(1, core.eval('inet:user | limit 10 | +inet:user=visi'))

            # test invalid option syntax
            msgs = await alist(core.storm('inet:user | limit --woot'))
            self.printed(msgs, 'usage: limit [-h] count')
            self.len(0, [m for m in msgs if m[0] == 'node'])

    async def test_onsetdel(self):

        args_hit = None

        async def test_cb(*args):
            nonlocal args_hit
            args_hit = args

        async with self.getTestCore() as core:

            async with await core.snap() as snap:

                core.model.prop('inet:ipv4:loc').onSet(test_cb)

                node = await snap.addNode('inet:ipv4', '1.2.3.4')
                await node.set('loc', 'US.  VA')

                self.eq(args_hit, [node, '??'])

                args_hit = None
                core.model.prop('inet:ipv4:loc').onDel(test_cb)

                await node.pop('loc')
                self.eq(args_hit, [node, 'us.va'])

                self.none(node.get('loc'))

            async with await core.snap() as snap:
                node = await snap.addNode('inet:ipv4', '1.2.3.4')
                self.none(node.get('loc'))

    async def test_cortex_onofftag(self):

        async with self.getTestCore() as core:

            tags = {}

            def onadd(node, tag, valu):
                tags[tag] = valu

            def ondel(node, tag, valu):
                self.none(node.getTag(tag))
                self.false(node.hasTag(tag))
                tags.pop(tag)

            core.onTagAdd('foo', onadd)
            core.onTagAdd('foo.bar', onadd)
            core.onTagAdd('foo.bar.baz', onadd)

            core.onTagDel('foo', ondel)
            core.onTagDel('foo.bar', ondel)
            core.onTagDel('foo.bar.baz', ondel)

            core.onTagAdd('glob.*', onadd)
            core.onTagDel('glob.*', ondel)

            async with await core.snap() as snap:

                node = await snap.addNode('test:str', 'hehe')
                await node.addTag('foo.bar.baz', valu=(200, 300))

                self.eq(tags.get('foo'), (None, None))
                self.eq(tags.get('foo.bar'), (None, None))
                self.eq(tags.get('foo.bar.baz'), (200, 300))

                await node.delTag('foo.bar')

                self.eq(tags.get('foo'), (None, None))

                self.none(tags.get('foo.bar'))
                self.none(tags.get('foo.bar.baz'))

                core.offTagAdd('foo.bar', onadd)
                core.offTagDel('foo.bar', ondel)
                core.offTagAdd('foo.bar', lambda x: 0)
                core.offTagDel('foo.bar', lambda x: 0)

                await node.addTag('foo.bar', valu=(200, 300))
                self.none(tags.get('foo.bar'))

                tags['foo.bar'] = 'fake'
                await node.delTag('foo.bar')
                self.eq(tags.get('foo.bar'), 'fake')

                # Coverage for removing something from a
                # tag we never added a handler for.
                core.offTagAdd('test.newp', lambda x: 0)
                core.offTagDel('test.newp', lambda x: 0)

                # Test tag glob handlers
                await node.addTag('glob.foo', valu=(200, 300))
                self.eq(tags.get('glob.foo'), (200, 300))

                await node.delTag('glob.foo')
                self.none(tags.get('glob.foo'))

                await node.addTag('glob.foo.bar', valu=(200, 300))
                self.none(tags.get('glob.foo.bar'))

                # Test handlers don't run after removed
                core.offTagAdd('glob.*', onadd)
                core.offTagDel('glob.*', ondel)
                await node.addTag('glob.faz', valu=(200, 300))
                self.none(tags.get('glob.faz'))
                tags['glob.faz'] = (1, 2)
                await node.delTag('glob.faz')
                self.eq(tags['glob.faz'], (1, 2))

    async def test_remote_storm(self):

        # Remote storm test paths
        async with self.getTestCoreAndProxy() as (realcore, core):
            # Storm logging
            with self.getAsyncLoggerStream('synapse.cortex', 'Executing storm query {help ask} as [root]') \
                    as stream:
                await alist(core.storm('help ask'))
                self.true(await stream.wait(4))
            # Bad syntax
            mesgs = await alist(core.storm(' | | | '))
            self.len(0, [mesg for mesg in mesgs if mesg[0] == 'init'])
            self.len(1, [mesg for mesg in mesgs if mesg[0] == 'fini'])
            mesgs = [mesg for mesg in mesgs if mesg[0] == 'err']
            self.len(1, mesgs)
            enfo = mesgs[0][1]
            self.eq(enfo[0], 'BadSyntax')

    async def test_strict(self):

        async with self.getTestCore() as core:

            async with await core.snap() as snap:

                node = await snap.addNode('test:str', 'foo')

                await self.asyncraises(s_exc.NoSuchProp, node.set('newpnewp', 10))
                await self.asyncraises(s_exc.BadPropValu, node.set('tick', (20, 30)))

                snap.strict = False

                self.none(await snap.addNode('test:str', s_common.novalu))

                self.false(await node.set('newpnewp', 10))
                self.false(await node.set('tick', (20, 30)))

    async def test_getcoremods(self):

        async with self.getTestCoreAndProxy() as (core, prox):

            self.nn(core.getCoreMod('synapse.tests.utils.TestModule'))

            # Ensure that the module load creates a node.
            await self.agenlen(1, core.eval('meta:source=8f1401de15918358d5247e21ca29a814'))

            mods = dict(await prox.getCoreMods())

            conf = mods.get('synapse.tests.utils.TestModule')
            self.nn(conf)
            self.eq(conf.get('key'), 'valu')

    async def test_storm_mustquote(self):

        async with self.getTestCore() as core:
            await core.storm('[ inet:ipv4=1.2.3.4 ]').list()
            self.len(1, await core.storm('inet:ipv4=1.2.3.4|limit 20').list())

    async def test_storm_cmdname(self):

        class Bork:
            name = 'foo:bar'

        class Bawk:
            name = '.foobar'

        async with self.getTestCore() as core:

            with self.raises(s_exc.BadCmdName):
                core.addStormCmd(Bork)

            with self.raises(s_exc.BadCmdName):
                core.addStormCmd(Bawk)

    async def test_storm_comment(self):

        async with self.getTestCore() as core:

            text = '''
            /* A
               multiline
               comment */
            [ inet:ipv4=1.2.3.4 ] // this is a comment
            // and this too...

            switch $foo {

                // The bar case...

                bar: {
                    [ +#hehe.haha ]
                }

                /*
                   The
                   baz
                   case
                */
                baz faz: {}
            }
            '''
            opts = {'vars': {'foo': 'bar'}}
            nodes = await alist(core.eval(text, opts=opts))
            self.len(1, nodes)
            for node in nodes:
                self.eq(node.ndef, ('inet:ipv4', 0x01020304))
                self.nn(node.getTag('hehe.haha'))

    async def test_storm_varlistset(self):

        async with self.getTestCore() as core:

            opts = {'vars': {'blob': ('vertex.link', '9001')}}
            text = '($fqdn, $crap) = $blob [ inet:fqdn=$fqdn ]'

            nodes = await core.eval(text, opts=opts).list()
            self.len(1, nodes)
            for node in nodes:
                self.eq(node.ndef, ('inet:fqdn', 'vertex.link'))

    async def test_storm_contbreak(self):

        async with self.getTestCore() as core:

            text = '''
            for $foo in $foos {

                [ inet:ipv4=1.2.3.4 ]

                switch $foo {
                    bar: { [ +#ohai ] break }
                    baz: { [ +#visi ] continue }
                }

                [ inet:ipv4=5.6.7.8 ]

                [ +#hehe ]
            }
            '''
            opts = {'vars': {'foos': ['baz', 'baz']}}
            await core.eval(text, opts=opts).list()

            nodes = await core.eval('inet:ipv4').list()
            self.len(1, nodes)
            self.nn(nodes[0].getTag('visi'))
            self.none(nodes[0].getTag('hehe'))

            await core.eval('inet:ipv4 | delnode').list()

            opts = {'vars': {'foos': ['bar', 'bar']}}
            await core.eval(text, opts=opts).list()

            nodes = await core.eval('inet:ipv4').list()
            self.len(1, nodes)
            self.nn(nodes[0].getTag('ohai'))
            self.none(nodes[0].getTag('hehe'))

            await core.eval('inet:ipv4 | delnode').list()

            opts = {'vars': {'foos': ['lols', 'lulz']}}
            await core.eval(text, opts=opts).list()

            nodes = await core.eval('inet:ipv4').list()
            for node in nodes:
                self.nn(node.getTag('hehe'))

    async def test_storm_varcall(self):

        async with self.getTestCore() as core:

            text = '''
            for $foo in $foos {

                ($fqdn, $ipv4) = $foo.split("|")

                [ inet:dns:a=($fqdn, $ipv4) ]
            }
            '''
            opts = {'vars': {'foos': ['vertex.link|1.2.3.4']}}
            await core.eval(text, opts=opts).list()
            self.len(1, await core.eval('inet:dns:a=(vertex.link,1.2.3.4)').list())

    async def test_storm_dict_deref(self):

        async with self.getTestCore() as core:

            text = '''
            [ test:int=$hehe.haha ]
            '''
            opts = {'vars': {'hehe': {'haha': 20}}}
            nodes = await core.eval(text, opts=opts).list()
            self.len(1, nodes)
            self.eq(nodes[0].ndef[1], 20)

    async def test_storm_varlist_compute(self):

        async with self.getTestCore() as core:

            text = '''
                [ test:str=foo .seen=(2014,2015) ]
                ($tick, $tock) = .seen
                [ test:int=$tick ]
                +test:int
            '''
            nodes = await core.eval(text).list()
            self.len(1, nodes)
            self.eq(nodes[0].ndef[1], 1388534400000)

    async def test_storm_selfrefs(self):

        async with self.getTestCore() as core:

            nodes = await core.eval('[ inet:fqdn=woot.com ] -> *').list()

            self.len(1, nodes)
            self.eq('com', nodes[0].ndef[1])

            await core.eval('inet:fqdn=woot.com | delnode').list()

            self.len(0, await core.eval('inet:fqdn=woot.com').list())

    async def test_storm_addnode_runtsafe(self):

        async with self.getTestCore() as core:
            # test adding nodes from other nodes output
            q = '[ inet:fqdn=woot.com inet:fqdn=vertex.link ] [ inet:user = :zone ] +inet:user'
            nodes = await core.eval(q).list()
            self.len(2, nodes)
            ndefs = list(sorted([n.ndef for n in nodes]))
            self.eq(ndefs, (('inet:user', 'vertex.link'), ('inet:user', 'woot.com')))

    async def test_storm_subgraph(self):

        async with self.getTestCore() as core:

            await core.eval('[ inet:ipv4=1.2.3.4 :asn=20 ]').list()
            await core.eval('[ inet:dns:a=(woot.com, 1.2.3.4) +#yepr ]').list()
            await core.eval('[ inet:dns:a=(vertex.link, 5.5.5.5) +#nope ]').list()

            rules = {

                'degrees': 2,

                'pivots': ['<- meta:seen <- meta:source'],

                'filters': ['-#nope'],

                'forms': {

                    'inet:fqdn': {
                        'pivots': ['<- *', '-> *'],
                        'filters': ['-inet:fqdn:issuffix=1'],
                    },

                    'syn:tag': {
                        'pivots': ['-> *'],
                    },

                    '*': {
                        'pivots': ['-> #'],
                    },

                }
            }

            seeds = []
            alldefs = {}

            async for node, path in core.storm('inet:fqdn', opts={'graph': rules}):

                if path.metadata.get('graph:seed'):
                    seeds.append(node.ndef)

                alldefs[node.ndef] = path.metadata.get('edges')

            # our TLDs should be omits
            self.len(2, seeds)
            self.len(4, alldefs)

            self.isin(('inet:fqdn', 'woot.com'), seeds)
            self.isin(('inet:fqdn', 'vertex.link'), seeds)

            self.nn(alldefs.get(('syn:tag', 'yepr')))
            self.nn(alldefs.get(('inet:dns:a', ('woot.com', 0x01020304))))

            self.none(alldefs.get(('inet:asn', 20)))
            self.none(alldefs.get(('syn:tag', 'nope')))
            self.none(alldefs.get(('inet:dns:a', ('vertex.link', 0x05050505))))

            # now do the same options via the command...
            text = '''
                inet:fqdn | graph
                                --degrees 2
                                --filter { -#nope }
                                --pivot { <- meta:seen <- meta:source }
                                --form-pivot inet:fqdn {<- * | limit 20}
                                --form-pivot inet:fqdn {-> * | limit 20}
                                --form-filter inet:fqdn {-inet:fqdn:issuffix=1}
                                --form-pivot syn:tag {-> *}
                                --form-pivot * {-> #}
            '''

            seeds = []
            alldefs = {}

            async for node, path in core.storm(text):

                if path.metadata.get('graph:seed'):
                    seeds.append(node.ndef)

                alldefs[node.ndef] = path.metadata.get('edges')

            # our TLDs should be omits
            self.len(2, seeds)
            self.len(4, alldefs)

            self.isin(('inet:fqdn', 'woot.com'), seeds)
            self.isin(('inet:fqdn', 'vertex.link'), seeds)

            self.nn(alldefs.get(('syn:tag', 'yepr')))
            self.nn(alldefs.get(('inet:dns:a', ('woot.com', 0x01020304))))

            self.none(alldefs.get(('inet:asn', 20)))
            self.none(alldefs.get(('syn:tag', 'nope')))
            self.none(alldefs.get(('inet:dns:a', ('vertex.link', 0x05050505))))

    async def test_storm_lib_time(self):

        async with self.getTestCore() as core:
            nodes = await core.eval('[ ps:person="*" :dob = $lib.time.fromunix(20) ]').list()
            self.len(1, nodes)
            self.eq(20000, nodes[0].get('dob'))

    async def test_storm_two_level_assignment(self):
        async with self.getTestCore() as core:
            q = '$foo=baz $bar=$foo [test:str=$bar]'
            nodes = await core.eval(q).list()
            self.len(1, nodes)
            self.eq('baz', nodes[0].ndef[1])

    async def test_storm_lib_custom(self):

        async with self.getTestCore() as core:
            # Test the registered function from test utils
            q = '[ ps:person="*" :name = $lib.test.beep(loud) ]'
            nodes = await core.eval(q).list()
            self.len(1, nodes)
            self.eq('a loud beep!', nodes[0].get('name'))

            q = '$test = $lib.test.beep(test) [test:str=$test]'
            nodes = await core.eval(q).list()
            self.len(1, nodes)
            self.eq('A test beep!', nodes[0].ndef[1])

            # Regression:  variable substitution in function raises exception
            q = '$foo=baz $test = $lib.test.beep($foo) [test:str=$test]'
            nodes = await core.eval(q).list()
            self.len(1, nodes)
            self.eq('A baz beep!', nodes[0].ndef[1])

    async def test_storm_type_node(self):

        async with self.getTestCore() as core:
            nodes = await core.eval('[ ps:person="*" edge:has=($node, (inet:fqdn,woot.com)) ]').list()
            self.len(2, nodes)
            self.eq('edge:has', nodes[1].ndef[0])

            nodes = await core.eval('[test:str=test] [ edge:refs=($node,(test:int, 1234)) ] -test:str').list()
            self.len(1, nodes)
            self.eq(nodes[0].ndef[1], (('test:str', 'test'), ('test:int', 1234)))

            nodes = await core.eval('test:int=1234 [test:str=$node.value()] -test:int').list()
            self.len(1, nodes)
            self.eq(nodes[0].ndef, ('test:str', '1234'))

            nodes = await core.eval('test:int=1234 [test:str=$node.form()] -test:int').list()
            self.len(1, nodes)
            self.eq(nodes[0].ndef, ('test:str', 'test:int'))

    async def test_storm_subq_size(self):

        async with self.getTestCore() as core:

            await core.storm('[ inet:dns:a=(woot.com, 1.2.3.4) inet:dns:a=(vertex.link, 1.2.3.4) ]').list()

            self.len(0, await core.storm('inet:ipv4=1.2.3.4 +( { -> inet:dns:a }=0 )').list())

            self.len(1, await core.storm('inet:ipv4=1.2.3.4 +( { -> inet:dns:a }=2 )').list())
            self.len(0, await core.storm('inet:ipv4=1.2.3.4 +( { -> inet:dns:a }=3 )').list())

            self.len(0, await core.storm('inet:ipv4=1.2.3.4 +( { -> inet:dns:a }!=2 )').list())
            self.len(1, await core.storm('inet:ipv4=1.2.3.4 +( { -> inet:dns:a }!=3 )').list())

            self.len(1, await core.storm('inet:ipv4=1.2.3.4 +( { -> inet:dns:a }>=1 )').list())
            self.len(1, await core.storm('inet:ipv4=1.2.3.4 +( { -> inet:dns:a }>=2 )').list())
            self.len(0, await core.storm('inet:ipv4=1.2.3.4 +( { -> inet:dns:a }>=3 )').list())

            self.len(0, await core.storm('inet:ipv4=1.2.3.4 +( { -> inet:dns:a }<=1 )').list())
            self.len(1, await core.storm('inet:ipv4=1.2.3.4 +( { -> inet:dns:a }<=2 )').list())
            self.len(1, await core.storm('inet:ipv4=1.2.3.4 +( { -> inet:dns:a }<=3 )').list())

            self.len(0, await core.storm('inet:ipv4=1.2.3.4 +{ -> inet:dns:a } < 2 ').list())
            self.len(1, await core.storm('inet:ipv4=1.2.3.4 +{ -> inet:dns:a } < 3 ').list())

            self.len(1, await core.storm('inet:ipv4=1.2.3.4 +{ -> inet:dns:a } > 1 ').list())
            self.len(0, await core.storm('inet:ipv4=1.2.3.4 +{ -> inet:dns:a } > 2 ').list())

    async def test_cortex_in(self):
        async with self.getTestCore() as core:
            async with await core.snap() as snap:
                await snap.addNode('test:str', 'a')
                await snap.addNode('test:str', 'b')
                await snap.addNode('test:str', 'c')

            self.len(0, await core.storm('test:str*in=()').list())
            self.len(0, await core.storm('test:str*in=(d)').list())
            self.len(2, await core.storm('test:str*in=(a, c)').list())
            self.len(1, await core.storm('test:str*in=(a, d)').list())
            self.len(3, await core.storm('test:str*in=(a, b, c)').list())

            self.len(0, await core.storm('test:str +test:str*in=()').list())
            self.len(0, await core.storm('test:str +test:str*in=(d)').list())
            self.len(2, await core.storm('test:str +test:str*in=(a, c)').list())
            self.len(1, await core.storm('test:str +test:str*in=(a, d)').list())
            self.len(3, await core.storm('test:str +test:str*in=(a, b, c)').list())

    async def test_runt(self):
        async with self.getTestCore() as core:

            # Ensure that lifting by form/prop/values works.
            nodes = await core.eval('test:runt').list()
            self.len(4, nodes)

            nodes = await core.eval('test:runt.created').list()
            self.len(4, nodes)

            nodes = await core.eval('test:runt:tick=2010').list()
            self.len(2, nodes)

            nodes = await core.eval('test:runt:tick=2001').list()
            self.len(1, nodes)

            nodes = await core.eval('test:runt:tick=2019').list()
            self.len(0, nodes)

            nodes = await core.eval('test:runt:lulz="beep.sys"').list()
            self.len(1, nodes)

            nodes = await core.eval('test:runt:lulz').list()
            self.len(2, nodes)

            nodes = await core.eval('test:runt:tick=$foo', {'vars': {'foo': '2010'}}).list()
            self.len(2, nodes)

            # Ensure that a lift by a universal property doesn't lift a runt node
            # accidentally.
            nodes = await core.eval('.created').list()
            self.ge(len(nodes), 1)
            self.notin('test:ret', {node.ndef[0] for node in nodes})

            # Ensure we can do filter operations on runt nodes
            nodes = await core.eval('test:runt +:tick*range=(1999, 2003)').list()
            self.len(1, nodes)

            nodes = await core.eval('test:runt -:tick*range=(1999, 2003)').list()
            self.len(3, nodes)

            # Ensure we can pivot to/from runt nodes
            async with await core.snap() as snap:
                await snap.addNode('test:str', 'beep.sys')

            nodes = await core.eval('test:runt :lulz -> test:str').list()
            self.len(1, nodes)
            self.eq(nodes[0].ndef, ('test:str', 'beep.sys'))

            nodes = await core.eval('test:str -> test:runt:lulz').list()
            self.len(1, nodes)
            self.eq(nodes[0].ndef, ('test:runt', 'beep'))

            # Lift by ndef/iden/opts does not work since runt support is not plumbed
            # into any caching which those lifts perform.
            ndef = ('test:runt', 'blah')
            iden = '15e33ccff08f9f96b5cea9bf0bcd2a55a96ba02af87f8850ba656f2a31429224'
            nodes = await core.eval(f'iden {iden}').list()
            self.len(0, nodes)

            nodes = await core.eval('', {'idens': [iden]}).list()
            self.len(0, nodes)

            nodes = await core.eval('', {'ndefs': [ndef]}).list()
            self.len(0, nodes)

            # Ensure that add/edit a read-only runt prop fails, whether or not it exists.
            await self.asyncraises(s_exc.IsRuntForm,
                                   core.eval('test:runt=beep [:tick=3001]').list())
            await self.asyncraises(s_exc.IsRuntForm,
                                   core.eval('test:runt=woah [:tick=3001]').list())

            # Ensure that we can add/edit secondary props which has a callback.
            nodes = await core.eval('test:runt=beep [:lulz=beepbeep.sys]').list()
            self.eq(nodes[0].get('lulz'), 'beepbeep.sys')
            await nodes[0].set('lulz', 'beepbeep.sys')  # We can do no-operation edits
            self.eq(nodes[0].get('lulz'), 'beepbeep.sys')

            # We can set props which were not there previously
            nodes = await core.eval('test:runt=woah [:lulz=woah.sys]').list()
            self.eq(nodes[0].get('lulz'), 'woah.sys')

            # A edit may throw an exception due to some prop-specific normalization reason.
            await self.asyncraises(s_exc.BadPropValu, core.eval('test:runt=woah [:lulz=no.way]').list())

            # Setting a property which has no callback or ro fails.
            await self.asyncraises(s_exc.IsRuntForm, core.eval('test:runt=woah [:newp=pennywise]').list())

            # Ensure that delete a read-only runt prop fails, whether or not it exists.
            await self.asyncraises(s_exc.IsRuntForm,
                                   core.eval('test:runt=beep [-:tick]').list())
            await self.asyncraises(s_exc.IsRuntForm,
                                   core.eval('test:runt=woah [-:tick]').list())

            # Ensure that we can delete a secondary prop which has a callback.
            nodes = await core.eval('test:runt=beep [-:lulz]').list()
            self.none(nodes[0].get('lulz'))

            nodes = await core.eval('test:runt=woah [-:lulz]').list()
            self.none(nodes[0].get('lulz'))

            # Deleting a property which has no callback or ro fails.
            await self.asyncraises(s_exc.IsRuntForm, core.eval('test:runt=woah [-:newp]').list())

            # # Ensure that adding tags on runt nodes fails
            await self.asyncraises(s_exc.IsRuntForm, core.eval('test:runt=beep [+#hehe]').list())
            await self.asyncraises(s_exc.IsRuntForm, core.eval('test:runt=beep [-#hehe]').list())

            # Ensure that adding / deleting test runt nodes fails
            await self.asyncraises(s_exc.IsRuntForm, core.eval('[test:runt=" oh MY! "]').list())
            await self.asyncraises(s_exc.IsRuntForm, core.eval('test:runt=beep | delnode').list())

            # Ensure that non-equality based lift comparators for the test runt nodes fails.
            await self.asyncraises(s_exc.BadCmprValu, core.eval('test:runt~="b.*"').list())
            await self.asyncraises(s_exc.BadCmprValu, core.eval('test:runt:tick*range=(1999, 2001)').list())

            # Sad path for underlying Cortex.runRuntLift
            await self.agenraises(s_exc.NoSuchLift, core.runRuntLift('test:newp', 'newp'))

    async def test_cortex_view_borked(self):

        async with self.getTestCore() as core:

            core.view.borked = s_common.guid()
            with self.raises(s_exc.NoSuchLayer):
                await core.eval('[ test:str=foo ]').list()

            core.view.borked = None
            self.len(1, await core.eval('[ test:str=foo ]').list())

    async def test_tag_globbing(self):
        async with self.getTestCore() as core:
            async with await core.snap() as snap:
                node = await snap.addNode('test:str', 'n1')
                await node.addTag('foo.bar.baz', (None, None))

                node = await snap.addNode('test:str', 'n2')
                await node.addTag('foo.bad.baz', (None, None))

                node = await snap.addNode('test:str', 'n3')  # No tags on him

            # Setup worked correct
            self.len(3, await core.eval('test:str').list())
            self.len(2, await core.eval('test:str +#foo').list())

            # Now test globbing - exact match for *
            self.len(2, await core.eval('test:str +#*').list())
            self.len(1, await core.eval('test:str -#*').list())

            # Now test globbing - single star matches one tag level
            self.len(2, await core.eval('test:str +#foo.*.baz').list())
            self.len(1, await core.eval('test:str +#*.bad').list())
            # Double stars matches a whole lot more!
            self.len(2, await core.eval('test:str +#foo.**.baz').list())
            self.len(1, await core.eval('test:str +#**.bar.baz').list())
            self.len(2, await core.eval('test:str +#**.baz').list())

    async def test_provstackmigration_pre010(self):
        async with self.getRegrCore('pre-010') as core:
            provstacks = list(core.provstor.provStacks(0, 1000))
            self.gt(len(provstacks), 5)
            self.false(core.view.layers[0].layrslab.dbexists('prov'))
            self.false(core.view.layers[0].layrslab.dbexists('provs'))

    async def test_storm_lift_compute(self):
        async with self.getTestCore() as core:
            self.len(2, await core.nodes('[ inet:dns:a=(vertex.link,1.2.3.4) inet:dns:a=(woot.com,5.6.7.8)]'))
            self.len(4, await core.nodes('inet:dns:a inet:fqdn=:fqdn'))

    async def test_cortex_hive(self):
        async with self.getTestCore() as core:
            await core.hive.set(('visi',), 200)
            async with core.getLocalProxy(share='cortex/hive') as hive:
                self.eq(200, await hive.get(('visi',)))

    async def test_delevent(self):
        ''' Tests deleting a node with a property without an index '''
        async with self.getTestCore() as core:
            async with await core.snap() as snap:
                evt_guid = s_common.guid('evt')
                node = await snap.addNode('graph:event', evt_guid, {'name': 'an event', 'data': 'beep'})

                await node.delete(force=True)

    async def test_cortex_delnode_perms(self):

        async with self.getTestCoreAndProxy() as (realcore, core):

            await core.addAuthUser('visi')
            await core.setUserPasswd('visi', 'secret')

            await core.addAuthRule('visi', (True, ('node:add',)))
            await core.addAuthRule('visi', (True, ('prop:set',)))
            await core.addAuthRule('visi', (True, ('tag:add',)))

            async with realcore.getLocalProxy(user='visi') as asvisi:

                await alist(asvisi.eval('[ test:cycle0=foo :cycle1=bar ]'))
                await alist(asvisi.eval('[ test:cycle1=bar :cycle0=foo ]'))

                await alist(asvisi.eval('[ test:str=foo +#lol ]'))

                # no perms and not elevated...
                await self.agenraises(s_exc.AuthDeny, asvisi.eval('test:str=foo | delnode'))

                rule = (True, ('node:del',))
                await core.addAuthRule('visi', rule)

                # should still deny because node has tag we can't delete
                await self.agenraises(s_exc.AuthDeny, asvisi.eval('test:str=foo | delnode'))

                rule = (True, ('tag:del', 'lol'))
                await core.addAuthRule('visi', rule)

                await self.agenlen(0, asvisi.eval('test:str=foo | delnode'))

                await self.agenraises(s_exc.CantDelNode, asvisi.eval('test:cycle0=foo | delnode'))
                await self.agenraises(s_exc.AuthDeny, asvisi.eval('test:cycle0=foo | delnode --force'))

                await core.setAuthAdmin('visi', True)

                await self.agenlen(0, asvisi.eval('test:cycle0=foo | delnode --force'))

    async def test_cortex_cell_splices(self):

        async with self.getTestCore() as core:

            async with core.getLocalProxy() as prox:
                # TestModule creates one node and 3 splices
                await self.agenlen(3, prox.splices(0, 1000))

                await alist(prox.eval('[ test:str=foo ]'))

                self.ge(len(await alist(prox.splices(0, 1000))), 3)

    async def test_node_repr(self):

        async with self.getTestCore() as core:

            async with await core.snap() as snap:

                node = await snap.addNode('inet:ipv4', 0x01020304)
                self.eq('1.2.3.4', node.repr())

                node = await snap.addNode('inet:dns:a', ('woot.com', 0x01020304))
                self.eq('1.2.3.4', node.repr('ipv4'))

    async def test_coverage(self):

        # misc tests to increase code coverage
        async with self.getTestCore() as core:

            node = (('test:str', 'foo'), {})

            await alist(core.addNodes((node,)))

            self.nn(await core.getNodeByNdef(('test:str', 'foo')))

    async def test_cortex_storm_vars(self):

        async with self.getTestCore() as core:

            opts = {'vars': {'foo': '1.2.3.4'}}

            await self.agenlen(1, core.eval('[ inet:ipv4=$foo ]', opts=opts))
            await self.agenlen(1, core.eval('$bar=5.5.5.5 [ inet:ipv4=$bar ]'))

            await self.agenlen(1, core.eval('[ inet:dns:a=(woot.com,1.2.3.4) ]'))

            await self.agenlen(2, core.eval('inet:dns:a=(woot.com,1.2.3.4) $hehe=:fqdn inet:fqdn=$hehe'))

            await self.agenlen(1, core.eval('inet:dns:a=(woot.com,1.2.3.4) $hehe=:fqdn +:fqdn=$hehe'))
            await self.agenlen(0, core.eval('inet:dns:a=(woot.com,1.2.3.4) $hehe=:fqdn -:fqdn=$hehe'))

            await self.agenlen(1, core.eval('[ test:pivcomp=(hehe,haha) :tick=2015 +#foo=(2014,2016) ]'))
            await self.agenlen(1, core.eval('test:pivtarg=hehe [ .seen=2015 ]'))

            await self.agenlen(1,
                               core.eval('test:pivcomp=(hehe,haha) $ticktock=#foo -> test:pivtarg +.seen@=$ticktock'))

            await self.agenlen(1, core.eval('inet:dns:a=(woot.com,1.2.3.4) [ .seen=(2015,2018) ]'))

            async for node in core.eval('inet:dns:a=(woot.com,1.2.3.4) $seen=.seen :fqdn -> inet:fqdn [ .seen=$seen ]'):
                self.eq(node.get('.seen'), (1420070400000, 1514764800000))

            await self.agenraises(s_exc.NoSuchProp, core.eval('inet:dns:a=(woot.com,1.2.3.4) $newp=.newp'))

            # Vars can also be provided as tuple
            opts = {'vars': {'foo': ('hehe', 'haha')}}
            await self.agenlen(1, core.eval('test:pivcomp=$foo', opts=opts))

            # Vars can also be provided as integers
            norm = core.model.type('time').norm('2015')[0]
            opts = {'vars': {'foo': norm}}
            await self.agenlen(1, core.eval('test:pivcomp:tick=$foo', opts=opts))

    async def _validate_feed(self, core, gestdef, guid, seen, pack=False):

        async def awaitagen(obj):
            '''
            Remote async gen methods act differently than local cells in that an extra await is needed.
            '''
            if s_coro.iscoro(obj):
                return await obj
            return obj
        # Helper for syn_ingest tests
        await core.addFeedData('syn.ingest', [gestdef])

        # Nodes are made from the forms directive
        q = 'test:str=1234 test:str=duck test:str=knight'
        await self.agenlen(3, await awaitagen(core.eval(q)))
        q = 'test:int=1234'
        await self.agenlen(1, await awaitagen(core.eval(q)))
        q = 'test:pivcomp=(hehe,haha)'
        await self.agenlen(1, await awaitagen(core.eval(q)))

        # packed nodes are made from the nodes directive
        nodes = await alist(await awaitagen(core.eval('test:str=ohmy')))
        if pack:
            nodes = [node.pack() for node in nodes]
        self.len(1, nodes)
        node = nodes[0]
        self.eq(node[1]['props'].get('bar'), ('test:int', 137))
        self.eq(node[1]['props'].get('tick'), 978307200000)
        self.isin('beep.beep', node[1]['tags'])
        self.isin('beep.boop', node[1]['tags'])
        self.isin('test.foo', node[1]['tags'])

        nodes = await alist(await awaitagen(core.eval('test:int=8675309')))
        if pack:
            nodes = [node.pack() for node in nodes]
        self.len(1, nodes)
        node = nodes[0]
        self.isin('beep.morp', node[1]['tags'])
        self.isin('test.foo', node[1]['tags'])

        # Sources are made, as are seen nodes.
        q = f'meta:source={guid} -> meta:seen:source'
        nodes = await alist(await awaitagen(core.eval(q)))
        if pack:
            nodes = [node.pack() for node in nodes]
        self.len(9, nodes)
        for node in nodes:
            self.isin('.seen', node[1].get('props', {}))

        # Included tags are made
        await self.agenlen(9, await awaitagen(core.eval(f'#test')))

        # As are tag times
        nodes = await alist(await awaitagen(core.eval('#test.baz')))
        if pack:
            nodes = [node.pack() for node in nodes]
        self.eq(nodes[0][1].get('tags', {}).get('test.baz', ()),
                (1388534400000, 1420070400000))

        # Edges are made
        await self.agenlen(1, await awaitagen(core.eval('edge:refs')))
        await self.agenlen(1, await awaitagen(core.eval('edge:wentto')))

    async def test_syn_ingest_remote(self):
        guid = s_common.guid()
        seen = s_common.now()
        gestdef = self.getIngestDef(guid, seen)

        # Test Remote Cortex
        async with self.getTestCoreAndProxy() as (realcore, core):

            # Setup user permissions
            await core.addAuthRole('creator')
            await core.addAuthRule('creator', (True, ('node:add',)))
            await core.addAuthRule('creator', (True, ('prop:set',)))
            await core.addAuthRule('creator', (True, ('tag:add',)))
            await core.addUserRole('root', 'creator')
            await self._validate_feed(core, gestdef, guid, seen)

    async def test_syn_ingest_local(self):
        guid = s_common.guid()
        seen = s_common.now()
        gestdef = self.getIngestDef(guid, seen)

        async with self.getTestCore() as core:
            await self._validate_feed(core, gestdef, guid, seen, pack=True)

    async def test_cortex_snap_eval(self):
        async with self.getTestCore() as core:
            async with await core.snap() as snap:
                await self.agenlen(2, snap.eval('[test:str=foo test:str=bar]'))
            await self.agenlen(2, core.eval('test:str'))

    async def test_feed_syn_nodes(self):
        async with self.getTestCore() as core0:
            q = '[test:int=1 test:int=2 test:int=3]'
            podes = [n.pack() async for n in core0.eval(q)]
            self.len(3, podes)
        async with self.getTestCore() as core1:
            await core1.addFeedData('syn.nodes', podes)
            await self.agenlen(3, core1.eval('test:int'))

    async def test_stat(self):

        async with self.getTestCoreAndProxy() as (realcore, core):
            coreiden = realcore.iden
            ostat = await core.stat()
            self.eq(ostat.get('iden'), coreiden)
            self.isin('layer', ostat)
            await self.agenlen(1, (core.eval('[test:str=123 :tick=2018]')))
            nstat = await core.stat()
            self.ge(nstat.get('layer').get('splicelog_indx'), ostat.get('layer').get('splicelog_indx'))

            core_counts = realcore.counts
            counts = nstat.get('formcounts')
            self.eq(counts.get('test:str'), 1)
            self.eq(counts, core_counts)

    async def test_offset(self):
        async with self.getTestCoreAndProxy() as (realcore, core):
            iden = s_common.guid()
            self.eq(await core.getFeedOffs(iden), 0)
            self.none(await core.setFeedOffs(iden, 10))
            self.eq(await core.getFeedOffs(iden), 10)
            self.none(await core.setFeedOffs(iden, 0))
            self.eq(await core.getFeedOffs(iden), 0)
            await self.asyncraises(s_exc.BadConfValu, core.setFeedOffs(iden, -1))

    async def test_storm_sub_query(self):

        async with self.getTestCore() as core:
            # check that the sub-query can make changes but doesnt effect main query output
            node = (await alist(core.eval('[ test:str=foo +#bar ] { [ +#baz ] -#bar }')))[0]
            self.nn(node.getTag('baz'))

            nodes = await alist(core.eval('[ test:str=oof +#bar ] { [ test:int=0xdeadbeef ] }'))
            await self.agenlen(1, core.eval('test:int=3735928559'))

        # Test using subqueries for filtering
        async with self.getTestCore() as core:
            # Generic tests

            await self.agenlen(1, core.eval('[ test:str=bar +#baz ]'))
            await self.agenlen(1, core.eval('[ test:pivcomp=(foo,bar) ]'))

            await self.agenlen(0, core.eval('test:pivcomp=(foo,bar) -{ :lulz -> test:str +#baz }'))
            await self.agenlen(1, core.eval('test:pivcomp=(foo,bar) +{ :lulz -> test:str +#baz } +test:pivcomp'))

            # Practical real world example

            await self.agenlen(2, core.eval('[ inet:ipv4=1.2.3.4 :loc=us inet:dns:a=(vertex.link,1.2.3.4) ]'))
            await self.agenlen(2, core.eval('[ inet:ipv4=4.3.2.1 :loc=zz inet:dns:a=(example.com,4.3.2.1) ]'))
            await self.agenlen(1, core.eval('inet:ipv4:loc=us'))
            await self.agenlen(1, core.eval('inet:dns:a:fqdn=vertex.link'))
            await self.agenlen(1, core.eval('inet:ipv4:loc=zz'))
            await self.agenlen(1, core.eval('inet:dns:a:fqdn=example.com'))

            # lift all dns, pivot to ipv4 where loc=us, remove the results
            # this should return the example node because the vertex node matches the filter and should be removed
            nodes = await alist(core.eval('inet:dns:a -{ :ipv4 -> inet:ipv4 +:loc=us }'))
            self.len(1, nodes)
            self.eq(nodes[0].ndef[1], ('example.com', 67305985))

            # lift all dns, pivot to ipv4 where loc=us, add the results
            # this should return the vertex node because only the vertex node matches the filter
            nodes = await alist(core.eval('inet:dns:a +{ :ipv4 -> inet:ipv4 +:loc=us }'))
            self.len(1, nodes)
            self.eq(nodes[0].ndef[1], ('vertex.link', 16909060))

            # lift all dns, pivot to ipv4 where cc!=us, remove the results
            # this should return the vertex node because the example node matches the filter and should be removed
            nodes = await alist(core.eval('inet:dns:a -{ :ipv4 -> inet:ipv4 -:loc=us }'))
            self.len(1, nodes)
            self.eq(nodes[0].ndef[1], ('vertex.link', 16909060))

            # lift all dns, pivot to ipv4 where cc!=us, add the results
            # this should return the example node because only the example node matches the filter
            nodes = await alist(core.eval('inet:dns:a +{ :ipv4 -> inet:ipv4 -:loc=us }'))
            self.len(1, nodes)
            self.eq(nodes[0].ndef[1], ('example.com', 67305985))

            # lift all dns, pivot to ipv4 where asn=1234, add the results
            # this should return nothing because no nodes have asn=1234
            await self.agenlen(0, core.eval('inet:dns:a +{ :ipv4 -> inet:ipv4 +:asn=1234 }'))

            # lift all dns, pivot to ipv4 where asn!=1234, add the results
            # this should return everything because no nodes have asn=1234
            nodes = await alist(core.eval('inet:dns:a +{ :ipv4 -> inet:ipv4 -:asn=1234 }'))
            self.len(2, nodes)

    async def test_storm_switchcase(self):

        async with self.getTestCore() as core:

            opts = {'vars': {'woot': 'hehe'}}
            text = '[test:str=a] switch $woot { hehe: {[+#baz]} }'
            nodes = await core.eval(text, opts=opts).list()
            self.len(1, nodes)
            for node in nodes:
                self.eq(node.ndef[1], 'a')
                self.nn(node.getTag('baz'))
                self.none(node.getTag('faz'))
                self.none(node.getTag('jaz'))

            opts = {'vars': {'woot': 'haha hoho'}}
            text = '[test:str=b] switch $woot { hehe: {[+#baz]} haha hoho: {[+#faz]} "lolz:lulz": {[+#jaz]} }'
            nodes = await core.eval(text, opts=opts).list()
            self.len(1, nodes)
            for node in nodes:
                self.eq(node.ndef[1], 'b')
                self.none(node.getTag('baz'))
                self.nn(node.getTag('faz'))
                self.none(node.getTag('jaz'))

            opts = {'vars': {'woot': 'lolz:lulz'}}
            text = '[test:str=c] switch $woot { hehe: {[+#baz]} haha hoho: {[+#faz]} "lolz:lulz": {[+#jaz]} }'
            nodes = await core.eval(text, opts=opts).list()
            self.len(1, nodes)
            for node in nodes:
                self.eq(node.ndef[1], 'c')
                self.none(node.getTag('baz'))
                self.none(node.getTag('faz'))
                self.nn(node.getTag('jaz'))

            opts = {'vars': {'woot': 'lulz'}}
            text = '[test:str=c] switch $woot { hehe: {[+#baz]} *: {[+#jaz]} }'
            nodes = await core.eval(text, opts=opts).list()
            self.len(1, nodes)
            for node in nodes:
                self.eq(node.ndef[1], 'c')
                self.none(node.getTag('baz'))
                self.nn(node.getTag('jaz'))

    async def test_storm_tagvar(self):

        async with self.getTestCore() as core:

            opts = {'vars': {'tag': 'hehe.haha'}}

            nodes = await core.nodes('[ test:str=foo +#$tag ]', opts=opts)
            self.len(1, nodes)
            node = nodes[0]
            self.eq(node.ndef[1], 'foo')
            self.nn(node.getTag('hehe.haha'))

            nodes = await core.nodes('#$tag', opts=opts)
            self.len(1, nodes)
            node = nodes[0]
            self.eq(node.ndef[1], 'foo')
            self.nn(node.getTag('hehe.haha'))

            nodes = await core.nodes('$tag=hehe.haha test:str=foo +#$tag')
            self.len(1, nodes)
            node = nodes[0]
            self.eq(node.ndef[1], 'foo')
            self.nn(node.getTag('hehe.haha'))

            nodes = await core.nodes('[test:str=foo2] $tag="*" test:str +#$tag')
            self.len(1, nodes)
            node = nodes[0]
            self.eq(node.ndef[1], 'foo')
            self.nn(node.getTag('hehe.haha'))

            nodes = await core.nodes('$tag=hehe.* test:str +#$tag')
            self.len(1, nodes)
            node = nodes[0]
            self.eq(node.ndef[1], 'foo')

            nodes = await core.nodes('[test:str=foo :hehe=newtag] $tag=:hehe [+#$tag]')
            self.len(1, nodes)
            node = nodes[0]
            self.eq(node.ndef[1], 'foo')
            self.nn(node.getTag('newtag'))

            nodes = await core.nodes('#$tag [ -#$tag ]', opts=opts)
            self.len(1, nodes)
            node = nodes[0]
            self.eq(node.ndef[1], 'foo')
            self.none(node.getTag('hehe.haha'))

            mesgs = await core.streamstorm('$var=timetag test:str=foo [+#$var=2019] $lib.print(#$var)').list()
            podes = [m[1] for m in mesgs if m[0] == 'node']
            self.len(1, podes)
            pode = podes[0]
            self.true(s_node.tagged(pode, '#timetag'))

            mesgs = await core.streamstorm('test:str=foo $var=$node.value() [+#$var=2019] $lib.print(#$var)').list()
            self.stormIsInPrint('(1546300800000, 1546300800001)', mesgs)
            podes = [m[1] for m in mesgs if m[0] == 'node']
            self.len(1, podes)
            pode = podes[0]
            self.true(s_node.tagged(pode, '#foo'))

    async def test_storm_forloop(self):

        async with self.getTestCore() as core:

            opts = {'vars': {'fqdns': ('foo.com', 'bar.com')}}

            vals = []
            async for node in core.eval('for $fqdn in $fqdns { [ inet:fqdn=$fqdn ] }', opts=opts):
                vals.append(node.ndef[1])

            self.eq(('bar.com', 'foo.com'), sorted(vals))

            opts = {'vars': {'dnsa': (('foo.com', '1.2.3.4'), ('bar.com', '5.6.7.8'))}}

            vals = []
            async for node in core.eval('for ($fqdn, $ipv4) in $dnsa { [ inet:dns:a=($fqdn,$ipv4) ] }', opts=opts):
                vals.append(node.ndef[1])

            self.eq((('foo.com', 0x01020304), ('bar.com', 0x05060708)), vals)

            with self.raises(s_exc.StormVarListError):
                await core.eval('for ($fqdn,$ipv4,$boom) in $dnsa { [ inet:dns:a=($fqdn,$ipv4) ] }', opts=opts).list()

            q = '[ inet:ipv4=1.2.3.4 +#hehe +#haha ] for ($foo,$bar,$baz) in $node.tags() {[+#$foo]}'
            with self.raises(s_exc.StormVarListError):
                await core.eval(q).list()

            await core.eval('inet:ipv4=1.2.3.4 for $tag in $node.tags() { [ +#hoho ] { [inet:ipv4=5.5.5.5 +#$tag] } continue [ +#visi ] }').list()  # noqa: E501
            self.len(1, await core.eval('inet:ipv4=5.5.5.5 +#hehe +#haha -#visi').list())

            await core.eval('inet:ipv4=1.2.3.4 for $tag in $node.tags() { [ +#hoho ] { [inet:ipv4=6.6.6.6 +#$tag] } break [ +#visi ]}').list()  # noqa: E501
            self.len(1, await core.eval('inet:ipv4=6.6.6.6 +(#hehe or #haha) -(#hehe and #haha) -#visi').list())

    async def test_storm_varmeth(self):

        async with self.getTestCore() as core:

            opts = {'vars': {'blob': 'woot.com|1.2.3.4'}}
            nodes = await alist(core.eval('[ inet:dns:a=$blob.split("|") ]', opts=opts))

            self.len(1, nodes)
            for node in nodes:
                self.eq(node.ndef[0], 'inet:dns:a')
                self.eq(node.ndef[1], ('woot.com', 0x01020304))

    async def test_storm_formpivot(self):

        async with self.getTestCore() as core:

            nodes = await alist(core.eval('[ inet:dns:a=(woot.com,1.2.3.4) ]'))

            # this tests getdst()
            nodes = await alist(core.eval('inet:fqdn=woot.com -> inet:dns:a'))
            self.len(1, nodes)
            for node in nodes:
                self.eq(node.ndef, ('inet:dns:a', ('woot.com', 0x01020304)))

            # this tests getsrc()
            nodes = await alist(core.eval('inet:fqdn=woot.com -> inet:dns:a -> inet:ipv4'))
            self.len(1, nodes)
            for node in nodes:
                self.eq(node.ndef, ('inet:ipv4', 0x01020304))

            with self.raises(s_exc.NoSuchPivot):
                nodes = await alist(core.eval('inet:ipv4 -> test:str'))

    async def test_storm_expressions(self):
        async with self.getTestCore() as core:

            async def _test(q, ansr):
                nodes = await core.eval(f'[test:int={q}]').list()
                self.len(1, nodes)
                self.eq(nodes[0].ndef, ('test:int', ansr))

            await _test('$(42)', 42)
            await _test('$(2 + 4)', 6)
            await _test('$(4 - 2)', 2)
            await _test('$(4 -2)', 2)
            await _test('$(4- 2)', 2)
            await _test('$(4-2)', 2)
            await _test('$(2 * 4)', 8)
            await _test('$(1 + 2 * 4)', 9)
            await _test('$(1 + 2 * 4)', 9)
            await _test('$((1 + 2) * 4)', 12)
            await _test('$(1 < 1)', 0)
            await _test('$(1 <= 1)', 1)
            await _test('$(1 > 1)', 0)
            await _test('$(1 >= 1)', 1)
            await _test('$(1 >= 1 + 1)', 0)
            await _test('$(1 >= 1 + 1 * -2)', 1)
            await _test('$(1 - 1 - 1)', -1)
            await _test('$(4 / 2 / 2)', 1)
            await _test('$(1 / 2)', 0)
            await _test('$(1 != 1)', 0)
            await _test('$(2 != 1)', 1)
            await _test('$(2 = 1)', 0)
            await _test('$(2 = 2)', 1)
            await _test('$("foo" = "foo")', 1)
            await _test('$("foo" != "foo")', 0)
            await _test('$("foo2" = "foo")', 0)
            await _test('$("foo2" != "foo")', 1)
            await _test('$(0 and 1)', 0)
            await _test('$(1 and 1)', 1)
            await _test('$(1 or 1)', 1)
            await _test('$(0 or 0)', 0)
            await _test('$(1 or 0)', 1)
            await _test('$(not 0)', 1)
            await _test('$(not 1)', 0)
            await _test('$(1 or 0 and 0)', 1)  # and > or
            await _test('$(not 1 and 1)', 0)  # not > and
            await _test('$(not 1 > 1)', 1)  # cmp > not

            # TODO:  implement move-along mechanism
            # await _test('$(1 / 0)', 0)

            # Test non-runtsafe
            q = '[test:type10=1 :intprop=24] $val=:intprop [test:int=$(1 + $val)]'
            nodes = await core.eval(q).list()
            self.len(2, nodes)
            self.eq(nodes[1].ndef, ('test:int', 25))

<<<<<<< HEAD
    async def test_storm_filter_vars(self):
        '''
        Test variable filters (e.g. +$foo) and expression filters (e.g. +$(:hehe < 4))

        '''
        async with self.getTestCore() as core:

            # variable filter, non-runtsafe, true path
            q = '[test:type10=1 :strprop=1] $foo=:strprop +$foo'
            nodes = await core.nodes(q)
            self.len(1, nodes)

            # variable filter, non-runtsafe, false path
            q = '[test:type10=1 :strprop=1] $foo=:strprop -$foo'
            nodes = await core.nodes(q)
            self.len(0, nodes)

            # variable filter, runtsafe, true path
            q = '[test:type10=1 :strprop=1] $foo=1 +$foo'
            nodes = await core.nodes(q)
            self.len(1, nodes)

            # variable filter, runtsafe, false path
            q = '[test:type10=1 :strprop=1] $foo=$(0) -$foo'
            nodes = await core.nodes(q)
            self.len(1, nodes)

            # expression filter, non-runtsafe, true path
            q = '[test:type10=2 :strprop=1] spin | test:type10 +$(:strprop)'
            nodes = await core.nodes(q)
            self.len(2, nodes)

            # expression filter, non-runtsafe, false path
            q = '[test:type10=1 :strprop=1] -$(:strprop + 0)'
            nodes = await core.nodes(q)
            self.len(0, nodes)

            # expression filter, runtsafe, true path
            q = '[test:type10=1 :strprop=1] +$(1)'
            nodes = await core.nodes(q)
            self.len(1, nodes)

            # expression filter, runtsafe, false path
            q = '[test:type10=1 :strprop=1] -$(0)'
            nodes = await core.nodes(q)
            self.len(1, nodes)

=======
>>>>>>> c0c487f7
    async def test_storm_ifstmt(self):

        async with self.getTestCore() as core:
            nodes = await core.nodes('[test:type10=1 :strprop=1] if :strprop {[+#woot]}')
            self.true(nodes[0].hasTag('woot'))
            nodes = await core.nodes('[test:type10=1 :strprop=0] if $(:strprop) {[+#woot2]}')
            self.false(nodes[0].hasTag('woot2'))

            nodes = await core.nodes('[test:type10=1 :strprop=1] if $(:strprop) {[+#woot3]} else {[+#nowoot3]}')
            self.true(nodes[0].hasTag('woot3'))
            self.false(nodes[0].hasTag('nowoot3'))

            nodes = await core.nodes('[test:type10=2 :strprop=0] if $(:strprop) {[+#woot3]} else {[+#nowoot3]}')
            self.false(nodes[0].hasTag('woot3'))
            self.true(nodes[0].hasTag('nowoot3'))

            q = '[test:type10=0 :strprop=0] if $(:strprop) {[+#woot41]} elif $($node.value()) {[+#woot42]}'
            nodes = await core.nodes(q)
            self.false(nodes[0].hasTag('woot41'))
            self.false(nodes[0].hasTag('woot42'))

            q = '[test:type10=0 :strprop=1] if $(:strprop) {[+#woot51]} elif $($node.value()) {[+#woot52]}'
            nodes = await core.nodes(q)
            self.true(nodes[0].hasTag('woot51'))
            self.false(nodes[0].hasTag('woot52'))

            q = '[test:type10=1 :strprop=1] if $(:strprop) {[+#woot61]} elif $($node.value()) {[+#woot62]}'
            nodes = await core.nodes(q)
            self.true(nodes[0].hasTag('woot61'))
            self.false(nodes[0].hasTag('woot62'))

            q = '[test:type10=2 :strprop=0] if $(:strprop) {[+#woot71]} elif $($node.value()) {[+#woot72]}'
            nodes = await core.nodes(q)
            self.false(nodes[0].hasTag('woot71'))
            self.true(nodes[0].hasTag('woot72'))

            q = ('[test:type10=0 :strprop=0] if $(:strprop) {[+#woot81]} '
                 'elif $($node.value()) {[+#woot82]} else {[+#woot83]}')
            nodes = await core.nodes(q)
            self.false(nodes[0].hasTag('woot81'))
            self.false(nodes[0].hasTag('woot82'))
            self.true(nodes[0].hasTag('woot83'))

            q = ('[test:type10=0 :strprop=42] if $(:strprop) {[+#woot91]} '
                 'elif $($node.value()){[+#woot92]}else {[+#woot93]}')
            nodes = await core.nodes(q)
            self.true(nodes[0].hasTag('woot91'))
            self.false(nodes[0].hasTag('woot92'))
            self.false(nodes[0].hasTag('woot93'))

            q = ('[test:type10=1 :strprop=0] if $(:strprop){[+#woota1]} '
                 'elif $($node.value()) {[+#woota2]} else {[+#woota3]}')
            nodes = await core.nodes(q)
            self.false(nodes[0].hasTag('woota1'))
            self.true(nodes[0].hasTag('woota2'))
            self.false(nodes[0].hasTag('woota3'))

            q = ('[test:type10=1 :strprop=1] if $(:strprop) {[+#wootb1]} '
                 'elif $($node.value()) {[+#wootb2]} else{[+#wootb3]}')
            nodes = await core.nodes(q)
            self.true(nodes[0].hasTag('wootb1'))
            self.false(nodes[0].hasTag('wootb2'))
            self.false(nodes[0].hasTag('wootb3'))

            # Runtsafe condition with nodes
            nodes = await core.nodes('[test:str=yep2] if $(1) {[+#woot]}')
            self.true(nodes[0].hasTag('woot'))

<<<<<<< HEAD
            # Runtsafe condition with nodes: false
            nodes = await core.nodes('[test:str=yep2] if $(0) {[+#woot2]}')
            self.false(nodes[0].hasTag('woot2'))

            # Completely runtsafe: true
=======
            # Runtsafe condition with nodes, condition is false
            nodes = await core.nodes('[test:str=yep2] if $(0) {[+#woot2]}')
            self.false(nodes[0].hasTag('woot2'))

            # Completely runtsafe, condition is true
>>>>>>> c0c487f7
            q = '$foo=yawp if $foo {$bar=lol} else {$bar=rofl} [test:str=yep3 +#$bar]'
            nodes = await core.nodes(q)
            self.true(nodes[0].hasTag('lol'))
            self.false(nodes[0].hasTag('rofl'))

<<<<<<< HEAD
            # Completely runtsafe: false
=======
            # Completely runtsafe, condition is false
>>>>>>> c0c487f7
            q = '$foo=0 if $($foo) {$bar=lol} else {$bar=rofl} [test:str=yep4 +#$bar]'
            nodes = await core.nodes(q)
            self.false(nodes[0].hasTag('lol'))
            self.true(nodes[0].hasTag('rofl'))

    async def test_feed_splice(self):

        iden = s_common.guid()

        async with self.getTestCore() as core:

            offs = await core.getFeedOffs(iden)
            self.eq(0, offs)

            mesg = ('node:add', {'ndef': ('test:str', 'foo')})
            offs = await core.addFeedData('syn.splice', [mesg], seqn=(iden, offs))

            self.eq(1, offs)

            async with await core.snap() as snap:
                node = await snap.getNodeByNdef(('test:str', 'foo'))
                self.nn(node)

            mesg = ('prop:set', {'ndef': ('test:str', 'foo'), 'prop': 'tick', 'valu': 200})
            offs = await core.addFeedData('syn.splice', [mesg], seqn=(iden, offs))

            async with await core.snap() as snap:
                node = await snap.getNodeByNdef(('test:str', 'foo'))
                self.eq(200, node.get('tick'))

            mesg = ('prop:del', {'ndef': ('test:str', 'foo'), 'prop': 'tick'})
            offs = await core.addFeedData('syn.splice', [mesg], seqn=(iden, offs))

            async with await core.snap() as snap:
                node = await snap.getNodeByNdef(('test:str', 'foo'))
                self.none(node.get('tick'))

            mesg = ('tag:add', {'ndef': ('test:str', 'foo'), 'tag': 'bar', 'valu': (200, 300)})
            offs = await core.addFeedData('syn.splice', [mesg], seqn=(iden, offs))

            async with await core.snap() as snap:
                node = await snap.getNodeByNdef(('test:str', 'foo'))
                self.eq((200, 300), node.getTag('bar'))

            mesg = ('tag:del', {'ndef': ('test:str', 'foo'), 'tag': 'bar'})
            offs = await core.addFeedData('syn.splice', [mesg], seqn=(iden, offs))

            async with await core.snap() as snap:
                node = await snap.getNodeByNdef(('test:str', 'foo'))
                self.none(node.getTag('bar'))

    async def test_splice_generation(self):

        async with self.getTestCore() as core:

            await alist(core.eval('[test:str=hello]'))
            await alist(core.eval('test:str=hello [:tick="2001"]'))
            await alist(core.eval('test:str=hello [:tick="2002"]'))
            await alist(core.eval('test:str [+#foo.bar]'))
            await alist(core.eval('test:str [+#foo.bar=(2000,2002)]'))
            await alist(core.eval('test:str [+#foo.bar=(2000,20020601)]'))
            await alist(core.eval('test:str [-#foo]'))
            await alist(core.eval('test:str [-:tick]'))
            await alist(core.eval('test:str | delnode --force'))

            _splices = await alist(core.view.layers[0].splices(0, 10000))
            splices = []
            # strip out user and time
            for splice in _splices:
                splice[1].pop('user', None)
                splice[1].pop('time', None)
                splice[1].pop('prov', None)
                splices.append(splice)

            # Ensure the splices are unique
            self.len(len(splices), {s_msgpack.en(s) for s in splices})

            # Check to ensure a few expected splices exist
            mesg = ('node:add', {'ndef': ('test:str', 'hello')})
            self.isin(mesg, splices)

            mesg = ('prop:set', {'ndef': ('test:str', 'hello'), 'prop': 'tick', 'valu': 978307200000})
            self.isin(mesg, splices)

            mesg = ('prop:set',
                    {'ndef': ('test:str', 'hello'), 'prop': 'tick', 'valu': 1009843200000, 'oldv': 978307200000})
            self.isin(mesg, splices)

            mesg = ('tag:add', {'ndef': ('test:str', 'hello'), 'tag': 'foo', 'valu': (None, None)})
            self.isin(mesg, splices)

            mesg = ('tag:add', {'ndef': ('test:str', 'hello'), 'tag': 'foo.bar', 'valu': (None, None)})
            self.isin(mesg, splices)

            mesg = ('tag:add', {'ndef': ('test:str', 'hello'), 'tag': 'foo.bar', 'valu': (946684800000, 1009843200000)})
            self.isin(mesg, splices)

            mesg = ('tag:add', {'ndef': ('test:str', 'hello'), 'tag': 'foo.bar', 'valu': (946684800000, 1022889600000)})
            self.isin(mesg, splices)

            mesg = ('tag:del', {'ndef': ('test:str', 'hello'), 'tag': 'foo', 'valu': (None, None)})
            self.isin(mesg, splices)

            mesg = ('prop:del', {'ndef': ('test:str', 'hello'), 'prop': 'tick', 'valu': 1009843200000})
            self.isin(mesg, splices)

            mesg = ('node:del', {'ndef': ('test:str', 'hello')})
            self.isin(mesg, splices)

    async def test_cortex_waitfor(self):

        async with self.getTestCore() as core:

            evnt = await core._getWaitFor('inet:fqdn', 'vertex.link')
            await core.nodes('[ inet:fqdn=vertex.link ]')
            self.true(evnt.is_set())

    async def test_cortex_mirror(self):

        with self.getTestDir() as dirn:

            path00 = s_common.gendir(dirn, 'core00')
            path01 = s_common.gendir(dirn, 'core01')

            async with self.getTestCore(dirn=path00) as core00:
                await core00.nodes('[ inet:ipv4=1.2.3.4 ]')

            s_tools_backup.backup(path00, path01)

            async with self.getTestCore(dirn=path00) as core00:

                await core00.nodes('[ inet:ipv4=1.2.3.4 ]')

                url = core00.getLocalUrl()

                async with self.getTestCore(dirn=path01) as core01:

                    evnt = await core01._getWaitFor('inet:fqdn', 'vertex.link')

                    await core01.initCoreMirror(url)

                    await core00.nodes('[ inet:fqdn=vertex.link ]')

                    await asyncio.wait_for(evnt.wait(), timeout=2.0)
                    self.len(1, await core01.nodes('inet:fqdn=vertex.link'))

                await core00.nodes('[ inet:ipv4=5.5.5.5 ]')

                # test what happens when we go down and come up again...
                async with self.getTestCore(dirn=path01) as core01:
                    evnt = await core01._getWaitFor('inet:ipv4', '5.5.5.5')
                    await core01.initCoreMirror(url)
                    await evnt.wait()

            # now lets start up in the opposite order...
            async with self.getTestCore(dirn=path01) as core01:

                await core01.initCoreMirror(url)

                evnt = await core01._getWaitFor('inet:ipv4', '6.6.6.6')

                async with self.getTestCore(dirn=path00) as core00:

                    await core00.nodes('[ inet:ipv4=6.6.6.6 ]')

                    await evnt.wait()
                    self.len(1, (await core01.nodes('inet:ipv4=6.6.6.6')))

                # what happens if *he* goes down and comes back up again?
                evnt = await core01._getWaitFor('inet:ipv4', '7.7.7.7')
                async with self.getTestCore(dirn=path00) as core00:
                    await core00.nodes('[ inet:ipv4=7.7.7.7 ]')
                    await evnt.wait()
                    self.len(1, (await core01.nodes('inet:ipv4=7.7.7.7')))

    async def test_norms(self):
        async with self.getTestCoreAndProxy() as (core, prox):
            # getPropNorm base tests
            norm, info = await core.getPropNorm('test:str', 1234)
            self.eq(norm, '1234')
            self.eq(info, {})

            norm, info = await core.getPropNorm('test:comp', ('1234', '1234'))
            self.eq(norm, (1234, '1234'))
            self.eq(info, {'subs': {'hehe': 1234, 'haha': '1234'}, 'adds': []})

            await self.asyncraises(s_exc.BadTypeValu, core.getPropNorm('test:int', 'newp'))
            await self.asyncraises(s_exc.NoSuchProp, core.getPropNorm('test:newp', 'newp'))

            norm, info = await prox.getPropNorm('test:str', 1234)
            self.eq(norm, '1234')
            self.eq(info, {})

            norm, info = await prox.getPropNorm('test:comp', ('1234', '1234'))
            self.eq(norm, (1234, '1234'))
            self.eq(info, {'subs': {'hehe': 1234, 'haha': '1234'}, 'adds': ()})

            await self.asyncraises(s_exc.BadTypeValu, prox.getPropNorm('test:int', 'newp'))
            await self.asyncraises(s_exc.NoSuchProp, prox.getPropNorm('test:newp', 'newp'))

            # getTypeNorm base tests
            norm, info = await core.getTypeNorm('test:str', 1234)
            self.eq(norm, '1234')
            self.eq(info, {})

            norm, info = await core.getTypeNorm('test:comp', ('1234', '1234'))
            self.eq(norm, (1234, '1234'))
            self.eq(info, {'subs': {'hehe': 1234, 'haha': '1234'}, 'adds': []})

            await self.asyncraises(s_exc.BadTypeValu, core.getTypeNorm('test:int', 'newp'))
            await self.asyncraises(s_exc.NoSuchType, core.getTypeNorm('test:newp', 'newp'))

            norm, info = await prox.getTypeNorm('test:str', 1234)
            self.eq(norm, '1234')
            self.eq(info, {})

            norm, info = await prox.getTypeNorm('test:comp', ('1234', '1234'))
            self.eq(norm, (1234, '1234'))
            self.eq(info, {'subs': {'hehe': 1234, 'haha': '1234'}, 'adds': ()})

            await self.asyncraises(s_exc.BadTypeValu, prox.getTypeNorm('test:int', 'newp'))
            await self.asyncraises(s_exc.NoSuchType, prox.getTypeNorm('test:newp', 'newp'))

            # getPropNorm can norm sub props
            norm, info = await core.getPropNorm('test:str:tick', '3001')
            self.eq(norm, 32535216000000)
            self.eq(info, {})
            # but getTypeNorm won't handle that
            await self.asyncraises(s_exc.NoSuchType, core.getTypeNorm('test:str:tick', '3001'))

            # getTypeNorm can norm types which aren't defined as forms/props
            norm, info = await core.getTypeNorm('test:lower', 'ASDF')
            self.eq(norm, 'asdf')
            # but getPropNorm won't handle that
            await self.asyncraises(s_exc.NoSuchProp, core.getPropNorm('test:lower', 'ASDF'))

    async def test_view_setlayers(self):

        with self.getTestDir() as dirn:
            path00 = s_common.gendir(dirn, 'core00')
            path01 = s_common.gendir(dirn, 'core01')

            async with self.getTestCore(dirn=path00) as core00:
                self.len(1, await core00.eval('[ test:str=core00 ]').list())

                iden00 = core00.getCellIden()

            async with self.getTestCore(dirn=path01) as core01:

                self.len(1, await core01.eval('[ test:str=core01 ]').list())
                # Add a lmdb layer with core00's iden
                await core01.addLayer(iden=iden00)
                iden01 = core01.getCellIden()
                # Set the default view for core01 to have a read layer with
                # the iden from core00.
                await core01.setViewLayers((iden01, iden00))

            src = s_common.gendir(path00, 'layers', iden00)
            dst = s_common.gendir(path01, 'layers', iden00)
            # Blow away the old layer at the destination and replace it
            # with our layer from core00
            shutil.rmtree(dst)
            shutil.copytree(src, dst)

            # Ensure data from both layers is present in the cortex
            async with self.getTestCore(dirn=path01) as core01:
                self.len(2, await core01.eval('test:str*in=(core00, core01) | uniq').list())<|MERGE_RESOLUTION|>--- conflicted
+++ resolved
@@ -2573,7 +2573,6 @@
             self.len(2, nodes)
             self.eq(nodes[1].ndef, ('test:int', 25))
 
-<<<<<<< HEAD
     async def test_storm_filter_vars(self):
         '''
         Test variable filters (e.g. +$foo) and expression filters (e.g. +$(:hehe < 4))
@@ -2621,8 +2620,6 @@
             nodes = await core.nodes(q)
             self.len(1, nodes)
 
-=======
->>>>>>> c0c487f7
     async def test_storm_ifstmt(self):
 
         async with self.getTestCore() as core:
@@ -2691,29 +2688,17 @@
             nodes = await core.nodes('[test:str=yep2] if $(1) {[+#woot]}')
             self.true(nodes[0].hasTag('woot'))
 
-<<<<<<< HEAD
-            # Runtsafe condition with nodes: false
-            nodes = await core.nodes('[test:str=yep2] if $(0) {[+#woot2]}')
-            self.false(nodes[0].hasTag('woot2'))
-
-            # Completely runtsafe: true
-=======
             # Runtsafe condition with nodes, condition is false
             nodes = await core.nodes('[test:str=yep2] if $(0) {[+#woot2]}')
             self.false(nodes[0].hasTag('woot2'))
 
             # Completely runtsafe, condition is true
->>>>>>> c0c487f7
             q = '$foo=yawp if $foo {$bar=lol} else {$bar=rofl} [test:str=yep3 +#$bar]'
             nodes = await core.nodes(q)
             self.true(nodes[0].hasTag('lol'))
             self.false(nodes[0].hasTag('rofl'))
 
-<<<<<<< HEAD
-            # Completely runtsafe: false
-=======
             # Completely runtsafe, condition is false
->>>>>>> c0c487f7
             q = '$foo=0 if $($foo) {$bar=lol} else {$bar=rofl} [test:str=yep4 +#$bar]'
             nodes = await core.nodes(q)
             self.false(nodes[0].hasTag('lol'))
