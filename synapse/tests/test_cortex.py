--- conflicted
+++ resolved
@@ -798,13 +798,9 @@
             n1edges = await alist(news.iterEdgesN1())
             n2edges = await alist(ipv4.iterEdgesN2())
 
-<<<<<<< HEAD
-                self.eq(n1edges, (('refs', ipv4.nid),))
-                self.eq(n2edges, (('refs', news.nid),))
-=======
-            self.eq(n1edges, (('refs', ipv4.iden()),))
-            self.eq(n2edges, (('refs', news.iden()),))
->>>>>>> 4ddcbe4a
+
+            self.eq(n1edges, (('refs', ipv4.nid),))
+            self.eq(n2edges, (('refs', news.nid),))
 
             await news.delEdge('refs', ipv4.iden())
 
