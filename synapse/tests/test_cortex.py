import os
import copy
import json
import time
import asyncio
import hashlib
import logging
import textwrap

import regex

from unittest import mock

import synapse.exc as s_exc
import synapse.common as s_common
import synapse.cortex as s_cortex
import synapse.telepath as s_telepath

import synapse.lib.aha as s_aha
import synapse.lib.base as s_base
import synapse.lib.cell as s_cell
import synapse.lib.coro as s_coro
import synapse.lib.node as s_node
import synapse.lib.time as s_time
import synapse.lib.layer as s_layer
import synapse.lib.output as s_output
import synapse.lib.msgpack as s_msgpack
import synapse.lib.version as s_version
import synapse.lib.modelrev as s_modelrev
import synapse.lib.stormsvc as s_stormsvc

import synapse.tools.backup as s_tools_backup
import synapse.tools.promote as s_tools_promote

import synapse.tests.utils as s_t_utils
from synapse.tests.utils import alist

logger = logging.getLogger(__name__)

class CortexTest(s_t_utils.SynTest):
    '''
    The tests that should be run with different types of layers
    '''
    async def test_cortex_cellguid(self):
        iden = s_common.guid()
        conf = {'cell:guid': iden}
        async with self.getTestCore(conf=conf) as core00:
            async with self.getTestCore(conf=conf) as core01:
                self.eq(core00.iden, core01.iden)
                self.eq(core00.jsonstor.iden, core01.jsonstor.iden)
                self.eq(core00.jsonstor.auth.allrole.iden, core01.jsonstor.auth.allrole.iden)
                self.eq(core00.jsonstor.auth.rootuser.iden, core01.jsonstor.auth.rootuser.iden)

    async def test_cortex_handoff(self):

        with self.getTestDir() as dirn:
            async with self.getTestAha() as aha:

                conf = {'aha:provision': await aha.addAhaSvcProv('00.cortex')}

                async with self.getTestCore(conf=conf) as core00:

                    with self.raises(s_exc.BadArg):
                        await core00.handoff(core00.getLocalUrl())

                    self.false((await core00.getCellInfo())['cell']['uplink'])

                    # provision with the new hostname and mirror config
                    provinfo = {'mirror': '00.cortex'}
                    conf = {'aha:provision': await aha.addAhaSvcProv('01.cortex', provinfo=provinfo)}
                    async with self.getTestCore(conf=conf) as core01:

                        # test out connecting to the leader but having aha chose a mirror
                        async with s_telepath.loadTeleCell(core01.dirn):
                            # wait for the mirror to think it's ready...
                            await asyncio.wait_for(core01.nexsroot.ready.wait(), timeout=3)
                            async with await s_telepath.openurl('aha://cortex...?mirror=true') as proxy:
                                self.eq(await core01.getCellRunId(), await proxy.getCellRunId())

                        await core01.nodes('[ inet:ipv4=1.2.3.4 ]')
                        self.len(1, await core00.nodes('inet:ipv4=1.2.3.4'))

                        self.true(core00.isactive)
                        self.false(core01.isactive)

                        self.true(await s_coro.event_wait(core01.nexsroot.miruplink, timeout=2))
                        self.false((await core00.getCellInfo())['cell']['uplink'])
                        self.true((await core01.getCellInfo())['cell']['uplink'])

                        outp = s_output.OutPutStr()
                        argv = ('--svcurl', core01.getLocalUrl())
                        await s_tools_promote.main(argv, outp=outp)  # this is a graceful promotion

                        self.true(core01.isactive)
                        self.false(core00.isactive)

                        self.true(await s_coro.event_wait(core00.nexsroot.miruplink, timeout=2))
                        self.true((await core00.getCellInfo())['cell']['uplink'])
                        self.false((await core01.getCellInfo())['cell']['uplink'])

                        mods00 = s_common.yamlload(core00.dirn, 'cell.mods.yaml')
                        mods01 = s_common.yamlload(core01.dirn, 'cell.mods.yaml')
                        self.eq(mods00, {'mirror': 'aha://01.cortex.synapse'})
                        self.eq(mods01, {'mirror': None})

                        await core00.nodes('[inet:ipv4=5.5.5.5]')
                        self.len(1, await core01.nodes('inet:ipv4=5.5.5.5'))

                        # After doing the promotion, provision another mirror cortex.
                        # This pops the mirror config out of the mods file we copied
                        # from the backup.
                        provinfo = {'mirror': '01.cortex'}
                        conf = {'aha:provision': await aha.addAhaSvcProv('02.cortex', provinfo=provinfo)}
                        async with self.getTestCore(conf=conf) as core02:
                            self.false(core02.isactive)
                            self.eq(core02.conf.get('mirror'), 'aha://root@01.cortex...')
                            mods02 = s_common.yamlload(core02.dirn, 'cell.mods.yaml')
                            self.eq(mods02, {})
                            # The mirror writeback and change distribution works
                            self.len(0, await core01.nodes('inet:ipv4=6.6.6.6'))
                            self.len(0, await core00.nodes('inet:ipv4=6.6.6.6'))
                            self.len(1, await core02.nodes('[inet:ipv4=6.6.6.6]'))
                            await core00.sync()
                            self.len(1, await core01.nodes('inet:ipv4=6.6.6.6'))
                            self.len(1, await core00.nodes('inet:ipv4=6.6.6.6'))
                            # list mirrors
                            exp = ['aha://00.cortex.synapse', 'aha://02.cortex.synapse']
                            self.sorteq(exp, await core00.getMirrorUrls())
                            self.sorteq(exp, await core01.getMirrorUrls())
                            self.sorteq(exp, await core02.getMirrorUrls())
                            self.true(await s_coro.event_wait(core02.nexsroot.miruplink, timeout=2))
                            self.true((await core00.getCellInfo())['cell']['uplink'])
                            self.false((await core01.getCellInfo())['cell']['uplink'])
                            self.true((await core02.getCellInfo())['cell']['uplink'])

    async def test_cortex_usernotifs(self):

        async def testUserNotifs(core):
            async with core.getLocalProxy() as proxy:
                root = core.auth.rootuser.iden
                indx = await proxy.addUserNotif(root, 'hehe', {'foo': 'bar'})
                self.nn(indx)
                item = await proxy.getUserNotif(indx)
                self.eq(root, item[0])
                self.eq('hehe', item[2])
                self.eq({'foo': 'bar'}, item[3])
                msgs = [x async for x in proxy.iterUserNotifs(root)]

                self.len(1, msgs)
                self.eq(root, msgs[0][1][0])
                self.eq('hehe', msgs[0][1][2])
                self.eq({'foo': 'bar'}, msgs[0][1][3])

                await proxy.delUserNotif(indx)
                self.none(await proxy.getUserNotif(indx))

                retn = []
                done = asyncio.Event()
                async def watcher():
                    async for item in proxy.watchAllUserNotifs():
                        retn.append(item)
                        done.set()
                        return
                core.schedCoro(watcher())
                await asyncio.sleep(0.1)
                await proxy.addUserNotif(root, 'lolz')
                await asyncio.wait_for(done.wait(), timeout=2)
                self.len(1, retn)
                self.eq(retn[0][1][0], root)
                self.eq(retn[0][1][2], 'lolz')

        # test a local jsonstor
        async with self.getTestCore() as core:
            await testUserNotifs(core)

        # test with a remote jsonstor
        async with self.getTestJsonStor() as jsonstor:
            conf = {'jsonstor': jsonstor.getLocalUrl()}
            async with self.getTestCore(conf=conf) as core:
                await testUserNotifs(core)

    async def test_cortex_jsonstor(self):

        async def testCoreJson(core):
            self.none(await core.getJsonObj('foo'))
            self.none(await core.getJsonObjProp('foo', 'bar'))
            self.none(await core.setJsonObj('foo', {'bar': 'baz'}))
            self.true(await core.setJsonObjProp('foo', 'zip', 'zop'))

            self.true(await core.hasJsonObj('foo'))
            self.false(await core.hasJsonObj('newp'))

            self.eq('baz', await core.getJsonObjProp('foo', 'bar'))
            self.eq({'bar': 'baz', 'zip': 'zop'}, await core.getJsonObj('foo'))

            self.true(await core.delJsonObjProp('foo', 'bar'))
            self.eq({'zip': 'zop'}, await core.getJsonObj('foo'))
            self.none(await core.delJsonObj('foo'))
            self.none(await core.getJsonObj('foo'))

            await core.setJsonObj('foo/bar', 'zoinks')
            items = [x async for x in core.getJsonObjs(('foo'))]
            self.eq(items, ((('bar',), 'zoinks'),))

        # test with a remote jsonstor
        async with self.getTestJsonStor() as jsonstor:
            conf = {'jsonstor': jsonstor.getLocalUrl()}
            async with self.getTestCore(conf=conf) as core:
                await testCoreJson(core)

        # test a local jsonstor
        async with self.getTestCore() as core:
            await testCoreJson(core)

        # test a local jsonstor and mirror writeback
        with self.getTestDir() as dirn:
            path00 = os.path.join(dirn, 'core00')
            path01 = os.path.join(dirn, 'core01')
            conf00 = {'nexslog:en': True}
            async with self.getTestCore(dirn=path00, conf=conf00) as core00:
                self.true(core00.isactive)

            s_tools_backup.backup(path00, path01)
            async with self.getTestCore(dirn=path00, conf=conf00) as core00:
                conf01 = {'nexslog:en': True, 'mirror': core00.getLocalUrl()}
                async with self.getTestCore(dirn=path01, conf=conf01) as core01:
                    await testCoreJson(core01)
                    self.eq(await core00.getJsonObj('foo/bar'), 'zoinks')
                    self.eq(await core01.getJsonObj('foo/bar'), 'zoinks')

        # test a local jsonstor and mirror sync
        with self.getTestDir() as dirn:
            path00 = os.path.join(dirn, 'core00')
            path01 = os.path.join(dirn, 'core01')
            conf00 = {'nexslog:en': True}
            async with self.getTestCore(dirn=path00, conf=conf00) as core00:
                self.true(core00.isactive)

            s_tools_backup.backup(path00, path01)
            async with self.getTestCore(dirn=path00, conf=conf00) as core00:
                conf01 = {'nexslog:en': True, 'mirror': core00.getLocalUrl()}
                async with self.getTestCore(dirn=path01, conf=conf01) as core01:
                    await testCoreJson(core00)
                    await core01.sync()
                    self.eq(await core00.getJsonObj('foo/bar'), 'zoinks')
                    self.eq(await core01.getJsonObj('foo/bar'), 'zoinks')

        # Test startup sequencing. We must create the child cells prior to
        # the nexus recover() call from occuring :)
        with self.getTestDir() as dirn:
            async with self.getTestCore(dirn=dirn) as core:
                await core.callStorm('$lib.jsonstor.set((path,), hehe)')

            with self.getAsyncLoggerStream('synapse.lib.nexus') as stream:
                async with self.getTestCore(dirn=dirn) as core:
                    q = 'return( $lib.jsonstor.get((path,)) )'
                    self.eq('hehe', await core.callStorm(q))
            stream.seek(0)
            self.notin('Exception while replaying log', stream.read())

    async def test_cortex_must_upgrade(self):

        with self.getTestDir() as dirn:

            async with self.getTestCore(dirn=dirn) as core:
                self.nn(core.cellinfo.pop('cortex:version'))

            with self.raises(s_exc.BadStorageVersion):
                async with self.getTestCore(dirn=dirn) as core:
                    pass

    async def test_cortex_stormiface(self):
        pkgdef = {
            'name': 'foobar',
            'modules': [
                {'name': 'foobar',
                 'interfaces': ['lookup'],
                 'storm': '''
                     function lookup(tokens) {
                        $looks = $lib.list()
                        for $token in $tokens { $looks.append( (inet:fqdn, $token) ) }
                        return($looks)
                     }
                    /* coverage mop up */
                    [ ou:org=* ]
                 '''
                },
                {'name': 'search0',
                 'interfaces': ['search'],
                 'storm': '''
                     function search(tokens) {
                        emit ((0), foo)
                        emit ((10), baz)
                     }
                 '''
                },
                {'name': 'search1',
                 'interfaces': ['search'],
                 'storm': '''
                     function search(tokens) {
                        emit ((1), bar)
                        emit ((11), faz)
                     }
                    /* coverage mop up */
                    [ ou:org=* ]
                 '''
                },
                {'name': 'coverage', 'storm': ''},
                {'name': 'boom', 'interfaces': ['boom'], 'storm': '''
                    function boom() { $lib.raise(omg, omg) return() }
                    function boomgenr() { emit ((0), woot) $lib.raise(omg, omg) }
                '''},
            ]
        }

        async with self.getTestCore() as core:

            self.none(core.modsbyiface.get('lookup'))

            mods = await core.getStormIfaces('lookup')
            self.len(0, mods)
            self.len(0, core.modsbyiface.get('lookup'))

            await core.loadStormPkg(pkgdef)

            mods = await core.getStormIfaces('lookup')
            self.len(1, mods)
            self.len(1, core.modsbyiface.get('lookup'))

            todo = s_common.todo('lookup', ('vertex.link', 'woot.com'))
            vals = [r async for r in core.view.callStormIface('lookup', todo)]
            self.eq(((('inet:fqdn', 'vertex.link'), ('inet:fqdn', 'woot.com')),), vals)

            todo = s_common.todo('newp')
            vals = [r async for r in core.view.callStormIface('lookup', todo)]
            self.eq([], vals)

            vals = [r async for r in core.view.mergeStormIface('lookup', todo)]
            self.eq([], vals)

            todo = s_common.todo('search', ('hehe', 'haha'))
            vals = [r async for r in core.view.mergeStormIface('search', todo)]
            self.eq(((0, 'foo'), (1, 'bar'), (10, 'baz'), (11, 'faz')), vals)

            with self.raises(s_exc.StormRaise):
                todo = s_common.todo('boomgenr')
                [r async for r in core.view.mergeStormIface('boom', todo)]

            todo = s_common.todo('boom')
            vals = [r async for r in core.view.callStormIface('boom', todo)]
            self.eq((), vals)

            await core._dropStormPkg(pkgdef)
            self.none(core.modsbyiface.get('lookup'))

            mods = await core.getStormIfaces('lookup')
            self.len(0, mods)
            self.len(0, core.modsbyiface.get('lookup'))

    async def test_cortex_lookup_search_dedup(self):
        pkgdef = {
            'name': 'foobar',
            'modules': [
                {'name': 'foobar',
                 'interfaces': ['search'],
                 'storm': '''
                    function getBuid(form, valu) {
                        *$form?=$valu
                        return($lib.hex.decode($node.iden()))
                    }
                    function search(tokens) {
                        $score = (0)
                        for $tok in $tokens {
                            $buid = $getBuid("inet:email", $tok)
                            if $buid { emit ($score, $buid) }
                            $buid = $getBuid("test:str", $tok)
                            if $buid { emit ($score, $buid) }
                            $score = ($score + 10)
                        }
                    }
                 '''
                 },
            ]
        }

        async with self.getTestCore() as core:

            await core.nodes('[ inet:email=foo@bar.com ]')

            nodes = await core.nodes('foo@bar.com', opts={'mode': 'lookup'})
            buid = nodes[0].buid
            self.eq(['inet:email'], [n.ndef[0] for n in nodes])

            # scrape results are not deduplicated
            nodes = await core.nodes('foo@bar.com foo@bar.com', opts={'mode': 'lookup'})
            self.eq(['inet:email', 'inet:email'], [n.ndef[0] for n in nodes])

            await core.loadStormPkg(pkgdef)
            self.len(1, await core.getStormIfaces('search'))

            todo = s_common.todo('search', ('foo@bar.com',))
            vals = [r async for r in core.view.mergeStormIface('search', todo)]
            self.eq(((0, buid),), vals)

            await core.nodes('[ test:str=hello ]')

            # search iface results *are* deduplicated against themselves
            nodes = await core.nodes('hello hello', opts={'mode': 'search'})
            self.eq(['test:str'], [n.ndef[0] for n in nodes])

    async def test_cortex_lookmiss(self):
        async with self.getTestCore() as core:
            msgs = await core.stormlist('1.2.3.4 vertex.link', opts={'mode': 'lookup'})
            miss = [m for m in msgs if m[0] == 'look:miss']
            self.len(2, miss)
            self.eq(('inet:ipv4', 16909060), miss[0][1]['ndef'])
            self.eq(('inet:fqdn', 'vertex.link'), miss[1][1]['ndef'])

    async def test_cortex_axonapi(self):

        # local axon...
        async with self.getTestCore() as core:

            async with core.getLocalProxy() as proxy:

                async with await proxy.getAxonUpload() as upload:
                    await upload.write(b'asdfasdf')
                    size, sha256 = await upload.save()
                    self.eq(8, size)

                bytelist = []
                async for byts in proxy.getAxonBytes(s_common.ehex(sha256)):
                    bytelist.append(byts)
                self.eq(b'asdfasdf', b''.join(bytelist))

        # remote axon...
        async with self.getTestAxon() as axon:
            conf = {'axon': axon.getLocalUrl()}
            async with self.getTestCore(conf=conf) as core:

                async with core.getLocalProxy() as proxy:

                    async with await proxy.getAxonUpload() as upload:
                        await upload.write(b'asdfasdf')
                        size, sha256 = await upload.save()
                        self.eq(8, size)

                    bytelist = []
                    async for byts in proxy.getAxonBytes(s_common.ehex(sha256)):
                        bytelist.append(byts)
                    self.eq(b'asdfasdf', b''.join(bytelist))

    async def test_cortex_divert(self):

        async with self.getTestCore() as core:

            storm = '''
            function x(y) {
                [ ou:org=* ou:org=* +#foo]
            }

            [ inet:fqdn=vertex.link inet:fqdn=woot.com ]

            // yield and pernode
            divert $lib.true $x($node)
            '''
            nodes = await core.nodes(storm)
            self.len(4, nodes)
            self.len(4, [n for n in nodes if n.ndef[0] == 'ou:org'])

            storm = '''
            function x(y) {
                [ ou:org=* ou:org=* +#bar]
            }

            [ inet:fqdn=vertex.link inet:fqdn=woot.com ]

            // yield and pernode
            divert $lib.false $x($node)
            '''
            nodes = await core.nodes(storm)
            self.len(2, nodes)
            self.len(2, [n for n in nodes if n.ndef[0] == 'inet:fqdn'])
            self.len(4, await core.nodes('ou:org +#bar'))

            storm = '''
            function x(y) {
                [ ou:org=* ou:org=* +#baz]
            }

            [ inet:fqdn=vertex.link inet:fqdn=woot.com ]

            // yield and pernode
            divert $lib.true $x(hithere)
            '''
            nodes = await core.nodes(storm)
            self.len(4, nodes)
            self.len(4, [n for n in nodes if n.ndef[0] == 'ou:org'])
            self.len(4, await core.nodes('ou:org +#baz'))

            storm = '''
            function x(y) {
                [ ou:org=* ou:org=* +#faz]
            }

            [ inet:fqdn=vertex.link inet:fqdn=woot.com ]

            // yield and pernode
            divert $lib.false $x(hithere)
            '''
            nodes = await core.nodes(storm)
            self.len(2, nodes)
            self.len(2, [n for n in nodes if n.ndef[0] == 'inet:fqdn'])
            self.len(4, await core.nodes('ou:org +#faz'))

            # functions that don't return a generator
            storm = '''
            function x() {
                $lst = $lib.list()
                [ ou:org=* ou:org=* +#cat ]
                $lst.append($node)
                fini { return($lst) }
            }

            divert $lib.true $x()
            '''
            await self.asyncraises(s_exc.BadArg, core.nodes(storm))
            self.len(2, await core.nodes('ou:org +#cat'))

            storm = '''
            function x() {
                $lst = $lib.list()
                [ ou:org=* ou:org=* +#dog ]
                $lst.append($node)
                fini { return($lst) }
            }

            [ inet:fqdn=vertex.link inet:fqdn=woot.com ]

            divert $lib.true $x()
            '''
            await self.asyncraises(s_exc.BadArg, core.nodes(storm))
            self.len(4, await core.nodes('ou:org +#dog'))

            # functions that return a generator
            storm = '''
            function y() {
                [ ou:org=* ou:org=* +#cow ]
            }
            function x() {
                $lib.print(heythere)
                return($y())
            }

            divert $lib.true $x()
            '''
            mesgs = await core.stormlist(storm)
            self.len(1, [m for m in mesgs if (m[0] == 'print' and m[1]['mesg'] == 'heythere')])
            self.len(2, [m for m in mesgs if (m[0] == 'node' and m[1][0][0] == 'ou:org')])
            self.len(2, await core.nodes('ou:org +#cow'))

            storm = '''
            function y() {
                [ ou:org=* ou:org=* +#camel ]
            }
            function x() {
                $lib.print(heythere)
                return($y())
            }

            [ inet:fqdn=vertex.link inet:fqdn=woot.com ]

            divert $lib.false $x()
            '''
            mesgs = await core.stormlist(storm)
            self.len(3, [m for m in mesgs if (m[0] == 'print' and m[1]['mesg'] == 'heythere')])
            self.len(2, [m for m in mesgs if (m[0] == 'node' and m[1][0][0] == 'inet:fqdn')])
            self.len(4, await core.nodes('ou:org +#camel'))

            storm = 'function foo(n) {} divert $lib.true $foo($node)'
            mesgs = await core.stormlist(storm)
            self.len(0, [mesg[1] for mesg in mesgs if mesg[0] == 'err'])

            # runtsafe with 0 nodes
            orgcount = len(await core.nodes('ou:org'))
            storm = '''
            function y() {
                [ ou:org=* ]
                [ ou:org=* ]
                [ ou:org=* ]
                [ ou:org=* ]
            }
            divert --size 2 $lib.true $y()
            '''
            self.len(2, await core.nodes(storm))
            self.eq(orgcount + 2, len(await core.nodes('ou:org')))

            orgcount = len(await core.nodes('ou:org'))
            storm = '''
            function y() {
                [ ou:org=* ]
                [ ou:org=* ]
                [ ou:org=* ]
                [ ou:org=* ]
            }
            divert --size 2 $lib.false $y()
            '''
            self.len(0, await core.nodes(storm))
            self.eq(orgcount + 2, len(await core.nodes('ou:org')))

            orgcount = len(await core.nodes('ou:org'))
            storm = '''
            function y(n) {
                [ ou:org=* ]
                [ ou:org=* ]
                [ ou:org=* ]
                [ ou:org=* ]
            }

            [ ps:contact=* ]
            [ ps:contact=* ]
            divert --size 2 $lib.true $y($node)
            '''
            self.len(4, await core.nodes(storm))
            self.eq(orgcount + 4, len(await core.nodes('ou:org')))

            orgcount = len(await core.nodes('ou:org'))
            storm = '''
            function y(n) {
                [ ou:org=* ]
                [ ou:org=* ]
                [ ou:org=* ]
                [ ou:org=* ]
            }

            [ ps:contact=* ]
            [ ps:contact=* ]
            divert --size 2 $lib.false $y($node)
            '''
            self.len(2, await core.nodes(storm))
            self.eq(orgcount + 4, len(await core.nodes('ou:org')))

            # running pernode with runtsafe args
            storm = '''
                function y(nn) { yield $nn }
                [ test:str=foo test:str=bar ]
                $n=$lib.null $n=$node divert $lib.true $y($n)
            '''
            self.sorteq(['foo', 'bar'], [n.ndef[1] for n in await core.nodes(storm)])

            # empty input with non-runtsafe args
            storm = '''
            function x(y) {
                [ ou:org=* ]
            }
            divert $lib.true $x($node)
            '''
            self.len(0, await core.nodes(storm))

    async def test_cortex_limits(self):
        async with self.getTestCore(conf={'max:nodes': 10}) as core:
            self.len(1, await core.nodes('[ ou:org=* ]'))
            with self.raises(s_exc.HitLimit):
                await core.nodes('[ inet:ipv4=1.2.3.0/24 ]')

    async def test_cortex_rawpivot(self):

        async with self.getTestCore() as core:
            nodes = await core.nodes('[inet:ipv4=1.2.3.4] $ipv4=$node.value() -> { [ inet:dns:a=(woot.com, $ipv4) ] }')
            self.len(1, nodes)
            self.eq(nodes[0].ndef, ('inet:dns:a', ('woot.com', 0x01020304)))

    async def test_cortex_edges(self):

        async with self.getTestCore() as core:
            nodes = await core.nodes('[media:news=*]')
            self.len(1, nodes)
            news = nodes[0]

            nodes = await core.nodes('[inet:ipv4=1.2.3.4]')
            self.len(1, nodes)
            ipv4 = nodes[0]

            await news.addEdge('refs', ipv4.nid)

            n1edges = await alist(news.iterEdgesN1())
            n2edges = await alist(ipv4.iterEdgesN2())

            self.eq(n1edges, (('refs', ipv4.nid),))
            self.eq(n2edges, (('refs', news.nid),))

            await news.delEdge('refs', ipv4.nid)

            self.len(0, await alist(news.iterEdgesN1()))
            self.len(0, await alist(ipv4.iterEdgesN2()))

            nodes = await core.nodes('media:news [ +(refs)> {inet:ipv4=1.2.3.4} ]')
            self.eq(nodes[0].ndef[0], 'media:news')

            # check all the walk from N1 syntaxes
            nodes = await core.nodes('media:news -(refs)> *')
            self.eq(nodes[0].ndef, ('inet:ipv4', 0x01020304))

            self.len(0, await core.nodes('media:news -(refs)> mat:spec'))

            nodes = await core.nodes('media:news -(refs)> inet:ipv4')
            self.eq(nodes[0].ndef, ('inet:ipv4', 0x01020304))

            nodes = await core.nodes('media:news -(refs)> (inet:ipv4,inet:ipv6)')
            self.eq(nodes[0].ndef, ('inet:ipv4', 0x01020304))

            nodes = await core.nodes('media:news -(*)> *')
            self.eq(nodes[0].ndef, ('inet:ipv4', 0x01020304))

            nodes = await core.nodes('$types = (refs,hehe) media:news -($types)> *')
            self.eq(nodes[0].ndef, ('inet:ipv4', 0x01020304))

            nodes = await core.nodes('$types = (*,) media:news -($types)> *')
            self.eq(nodes[0].ndef, ('inet:ipv4', 0x01020304))

            # check all the walk from N2 syntaxes
            nodes = await core.nodes('inet:ipv4 <(refs)- *')
            self.eq(nodes[0].ndef[0], 'media:news')

            nodes = await core.nodes('inet:ipv4 <(*)- *')
            self.eq(nodes[0].ndef[0], 'media:news')

            layr = core.getLayer()
            self.eq(1, await layr.getEdgeVerbCount('refs'))
            self.eq(0, await layr.getEdgeVerbCount('newp'))

            self.eq(1, await layr.getFormEdgeVerbCount('media:news', 'refs'))
            self.eq(0, await layr.getFormEdgeVerbCount('media:news', 'refs', reverse=True))
            self.eq(0, await layr.getFormEdgeVerbCount('inet:ipv4', 'refs'))
            self.eq(1, await layr.getFormEdgeVerbCount('inet:ipv4', 'refs', reverse=True))

            self.eq(0, await layr.getFormEdgeVerbCount('newp', 'refs'))

            # coverage for isDestForm()
            self.len(0, await core.nodes('inet:ipv4 <(*)- mat:spec'))
            self.len(0, await core.nodes('media:news -(*)> mat:spec'))
            self.len(0, await core.nodes('inet:ipv4 <(*)- (mat:spec,)'))
            self.len(0, await core.nodes('media:news -(*)> (mat:spec,)'))
            self.len(0, await core.nodes('media:news -((refs,foos))> mat:spec'))
            self.len(0, await core.nodes('inet:ipv4 <((refs,foos))- mat:spec'))

            with self.raises(s_exc.BadSyntax):
                self.len(0, await core.nodes('inet:ipv4 <(*)- $(0)'))

            with self.raises(s_exc.BadSyntax):
                self.len(0, await core.nodes('media:news -(*)> $(0)'))

            with self.raises(s_exc.NoSuchForm):
                self.len(0, await core.nodes('media:news -(*)> test:newp'))

            nodes = await core.nodes('$types = (refs,hehe) inet:ipv4 <($types)- *')
            self.eq(nodes[0].ndef[0], 'media:news')

            nodes = await core.nodes('$types = (*,) inet:ipv4 <($types)- *')
            self.eq(nodes[0].ndef[0], 'media:news')

            # get the edge using stormtypes
            msgs = await core.stormlist('media:news for $edge in $node.edges() { $lib.print($edge) }')
            self.stormIsInPrint('refs', msgs)

            msgs = await core.stormlist('media:news for $edge in $node.edges(verb=refs) { $lib.print($edge) }')
            self.stormIsInPrint('refs', msgs)

            # remove the refs edge
            nodes = await core.nodes('media:news [ -(refs)> {inet:ipv4=1.2.3.4} ]')
            self.len(1, nodes)

            # no walking now...
            self.len(0, await core.nodes('media:news -(refs)> *'))

            # now lets add the edge using the n2 syntax
            nodes = await core.nodes('inet:ipv4 [ <(refs)+ { media:news } ]')
            self.eq(nodes[0].ndef, ('inet:ipv4', 0x01020304))

            nodes = await core.nodes('media:news -(refs)> *')
            self.eq(nodes[0].ndef, ('inet:ipv4', 0x01020304))

            nodes = await core.nodes('inet:ipv4 [ <(refs)- { media:news } ]')
            self.eq(nodes[0].ndef, ('inet:ipv4', 0x01020304))

            # test refs+pivs in and out
            nodes = await core.nodes('media:news [ +(refs)> { inet:ipv4=1.2.3.4 } ]')
            nodes = await core.nodes('media:news [ :rss:feed=http://www.vertex.link/rss ]')
            nodes = await core.nodes('[ inet:dns:a=(woot.com, 1.2.3.4) ]')

            # we should now be able to edge walk *and* refs out
            nodes = await core.nodes('media:news --> *')
            self.len(2, nodes)
            self.eq(nodes[0].ndef[0], 'inet:url')
            self.eq(nodes[1].ndef[0], 'inet:ipv4')

            # we should now be able to edge walk *and* refs in
            nodes = await core.nodes('inet:ipv4=1.2.3.4 <-- *')
            forms = [n.ndef[0] for n in nodes]
            self.isin('inet:dns:a', forms)
            self.isin('media:news', forms)

            msgs = await core.stormlist('for $verb in $lib.view.get().getEdgeVerbs() { $lib.print($verb) }')
            self.stormIsInPrint('refs', msgs)

            msgs = await core.stormlist('for $edge in $lib.view.get().getEdges() { $lib.print($edge) }')
            self.stormIsInPrint('refs', msgs)
            self.stormIsInPrint(ipv4.iden(), msgs)
            self.stormIsInPrint(news.iden(), msgs)

            msgs = await core.stormlist('for $edge in $lib.view.get().getEdges(verb=refs) { $lib.print($edge) }')
            self.stormIsInPrint('refs', msgs)
            self.stormIsInPrint(ipv4.iden(), msgs)
            self.stormIsInPrint(news.iden(), msgs)

            # delete an edge that doesn't exist to bounce off the layer
            await core.nodes('media:news [ -(refs)> { [ inet:ipv4=5.5.5.5 ] } ]')

            # add an edge that exists already to bounce off the layer
            await core.nodes('media:news [ +(refs)> { inet:ipv4=1.2.3.4 } ]')

            with self.raises(s_exc.BadSyntax):
                await core.nodes('media:news -(refs)> $(10)')

            self.eq(1, await core.callStorm('''
                $list = $lib.list()
                for $edge in $lib.view.get().getEdges() { $list.append($edge) }
                return($list.size())
            '''))

            # check that auto-deleting a node's edges works
            await core.nodes('media:news | delnode')
            self.eq(0, await core.callStorm('''
                $list = $lib.list()
                for $edge in $lib.view.get().getEdges() { $list.append($edge) }
                return($list.size())
            '''))

            # Run multiple nodes through edge creation/deletion ( test coverage for perm caching )
            await core.nodes('inet:ipv4 [ <(test)+ { meta:source:name=test }]')
            self.len(2, await core.nodes('meta:source:name=test -(test)> *'))

            await core.nodes('inet:ipv4 [ <(test)-{ meta:source:name=test }]')
            self.len(0, await core.nodes('meta:source:name=test -(test)> *'))

            # Sad path - edges must be a str/list of strs
            with self.raises(s_exc.StormRuntimeError) as cm:
                q = 'inet:ipv4 $edges=$(0) -($edges)> *'
                await core.nodes(q)
            self.eq(cm.exception.get('mesg'),
                    'walk operation expected a string or list.  got: 0.')

    async def test_cortex_callstorm(self):

        async with self.getTestCore(conf={'auth:passwd': 'root'}) as core:

            visi = await core.auth.addUser('visi')
            await visi.setPasswd('secret')

            self.eq('asdf', await core.callStorm('return (asdf)'))
            async with core.getLocalProxy() as proxy:
                self.eq('qwer', await proxy.callStorm('return (qwer)'))

                q = '$x=($lib.undef, 1, 2, $lib.queue.gen(beep)) return($x)'
                retn = await proxy.callStorm(q)
                self.eq(('1', '2'), retn)

                with self.raises(s_exc.StormRuntimeError):
                    q = '$foo=$lib.list() $bar=$foo.index(10) return ( $bar )'
                    await proxy.callStorm(q)

                with self.raises(s_exc.SynErr) as cm:
                    q = 'return ( $lib.exit() )'
                    await proxy.callStorm(q)
                self.eq(cm.exception.get('errx'), 'StormExit')

                with self.raises(s_exc.StormRaise) as cm:
                    await proxy.callStorm('$lib.raise(Foo, bar, hehe=haha, key=(1))')

                self.eq(cm.exception.get('errname'), 'Foo')
                self.eq(cm.exception.get('mesg'), 'bar')
                self.eq(cm.exception.get('hehe'), 'haha')
                self.eq(cm.exception.get('key'), 1)

            with self.getAsyncLoggerStream('synapse.lib.view', 'callStorm cancelled') as stream:
                async with core.getLocalProxy() as proxy:

                    # async cancellation test
                    coro = proxy.callStorm('$lib.time.sleep(3) return ( $lib.true )')
                    try:
                        await asyncio.wait_for(coro, timeout=0.1)
                    except asyncio.TimeoutError:
                        logger.exception('Woohoo!')

                self.true(await stream.wait(6))

            host, port = await core.addHttpsPort(0, host='127.0.0.1')

            async with self.getHttpSess(port=port, auth=('visi', 'secret')) as sess:
                body = {'query': 'return(asdf)', 'opts': {'user': core.auth.rootuser.iden}}
                async with sess.get(f'https://localhost:{port}/api/v1/storm/call', json=body) as resp:
                    self.eq(resp.status, 403)

            async with self.getHttpSess(port=port) as sess:
                resp = await sess.post(f'https://localhost:{port}/api/v1/storm/call')
                self.eq(401, resp.status)

            async with self.getHttpSess() as sess:
                async with sess.post(f'https://localhost:{port}/api/v1/login',
                                     json={'user': 'root', 'passwd': 'root'}) as resp:
                    retn = await resp.json()
                    self.eq('ok', retn.get('status'))
                    self.eq('root', retn['result']['name'])

                body = {'query': 'return (asdf)'}
                async with sess.get(f'https://localhost:{port}/api/v1/storm/call', json=body) as resp:
                    retn = await resp.json()
                    self.eq('ok', retn.get('status'))
                    self.eq('asdf', retn['result'])

                body = {'query': '$foo=$lib.list() $bar=$foo.index(10) return ( $bar )'}
                async with sess.get(f'https://localhost:{port}/api/v1/storm/call', json=body) as resp:
                    retn = await resp.json()
                    self.eq('err', retn.get('status'))
                    self.eq('StormRuntimeError', retn.get('code'))
                    self.eq('list index out of range', retn.get('mesg'))

                body = {'query': 'return ( $lib.exit() )'}
                async with sess.post(f'https://localhost:{port}/api/v1/storm/call', json=body) as resp:
                    retn = await resp.json()
                    self.eq('err', retn.get('status'))
                    self.eq('StormExit', retn.get('code'))
                    self.eq('', retn.get('mesg'))

                # No body
                async with sess.get(f'https://localhost:{port}/api/v1/storm/call') as resp:
                    retn = await resp.json()
                    self.eq('err', retn.get('status'))
                    self.eq('SchemaViolation', retn.get('code'))

    async def test_cortex_storm_dmon_log(self):

        async with self.getTestCore() as core:

            with self.getStructuredAsyncLoggerStream('synapse.storm.log',
                                                     'Running dmon') as stream:
                iden = await core.callStorm('''
                    $que = $lib.queue.add(foo)

                    $ddef = $lib.dmon.add(${
                        $lib.print(hi)
                        $lib.warn(omg)
                        $s = $lib.str.format('Running {t} {i}', t=$auto.type, i=$auto.iden)
                        $lib.log.info($s, ({"iden": $auto.iden}))
                        $que = $lib.queue.get(foo)
                        $que.put(done)
                    })

                    $que.get()
                    return($ddef.iden)
                ''')
                self.true(await stream.wait(6))

            buf = stream.getvalue()
            mesg = json.loads(buf.split('\n')[0])
            self.eq(mesg.get('message'), f'Running dmon {iden}')
            self.eq(mesg.get('iden'), iden)

            opts = {'vars': {'iden': iden}}
            logs = await core.callStorm('return($lib.dmon.log($iden))', opts=opts)
            self.eq(logs[0][1][0], 'print')
            self.eq(logs[0][1][1]['mesg'], 'hi')
            self.eq(logs[1][1][0], 'warn')
            self.eq(logs[1][1][1]['mesg'], 'omg')

            async with core.getLocalProxy() as prox:
                logs = await prox.getStormDmonLog(iden)
                self.eq(logs[0][1][0], 'print')
                self.eq(logs[0][1][1]['mesg'], 'hi')
                self.eq(logs[1][1][0], 'warn')
                self.eq(logs[1][1][1]['mesg'], 'omg')

                self.len(0, await prox.getStormDmonLog('newp'))

    async def test_storm_impersonate(self):

        async with self.getTestCore() as core:

            self.eq(core._userFromOpts(None), core.auth.rootuser)
            self.eq(core._userFromOpts({'user': None}), core.auth.rootuser)

            with self.raises(s_exc.NoSuchUser):
                opts = {'user': 'newp'}
                await core.nodes('[ inet:ipv4=1.2.3.4 ]', opts=opts)

            visi = await core.auth.addUser('visi')
            async with core.getLocalProxy(user='visi') as proxy:

                opts = {'user': core.auth.rootuser.iden}
                with self.raises(s_exc.AuthDeny):
                    await proxy.callStorm('[ inet:ipv4=1.2.3.4 ]', opts=opts)

                await visi.addRule((True, ('impersonate',)))

                opts = {'user': core.auth.rootuser.iden}
                self.eq(1, await proxy.count('[ inet:ipv4=1.2.3.4 ]', opts=opts))

    async def test_nodes(self):

        async with self.getTestCore() as core:
            await core.fini()
            with self.raises(s_exc.IsFini):
                await core.nodes('[ inet:ipv4=1.2.3.4 ]')

    async def test_cortex_prop_deref(self):

        async with self.getTestCore() as core:
            nodes = await core.nodes('[ test:int=10 test:str=woot ]')
            text = '''
                for $prop in (test:int, test:str) {
                    *$prop
                }
            '''
            self.len(2, await core.nodes(text))

            text = '''
                syn:prop=test:int $prop=$node.value() *$prop=10 -syn:prop
            '''
            nodes = await core.nodes(text)
            self.eq(nodes[0].ndef, ('test:int', 10))

            guid = 'da299a896ff52ab0e605341ab910dad5'

            opts = {'vars': {'guid': guid}}
            self.len(2, await core.nodes('[ inet:dns:a=(vertex.link, 1.2.3.4) (inet:iface=$guid :ipv4=1.2.3.4) ]',
                                         opts=opts))

            text = '''
                syn:form syn:prop:ro=1 syn:prop:ro=0

                $prop = $node.value()

                *$prop?=1.2.3.4

                -syn:form
                -syn:prop
            '''
            nodes = await core.nodes(text)
            self.len(3, nodes)

            self.eq(nodes[0].ndef, ('inet:ipv4', 0x01020304))
            self.eq(nodes[1].ndef, ('inet:dns:a', ('vertex.link', 0x01020304)))
            self.eq(nodes[2].ndef, ('inet:iface', guid))

    async def test_cortex_tagprop(self):

        with self.getTestDir() as dirn:
            async with self.getTestCore(dirn=dirn) as core:

                await core.addTagProp('user', ('str', {}), {})
                await core.addTagProp('score', ('int', {'min': 0, 'max': 110}), {'doc': 'hi there'})
                await core.addTagProp('at', ('geo:latlong', {}), {'doc':
                                                                  'Where the node was when the tag was applied.'})

                # Lifting by a tagprop works before any writes happened
                self.len(0, await core.nodes('#foo.bar:score'))
                self.len(0, await core.nodes('#foo.bar:score=20'))

                await core.nodes('[ test:int=10 +#foo.bar:score=20 ]')
                await core.nodes('[ test:str=lulz +#blah:user=visi ]')
                await core.nodes('[ test:str=wow +#hehe:at=(10, 20) ]')

                # test all the syntax cases...
                self.len(1, await core.nodes('#foo.bar'))
                self.len(1, await core.nodes('#foo.bar:score'))
                self.len(1, await core.nodes('#foo.bar:score=20'))
                self.len(1, await core.nodes('#foo.bar:score<=30'))
                self.len(1, await core.nodes('#foo.bar:score>=10'))
                self.len(1, await core.nodes('#foo.bar:score*range=(10, 30)'))
                self.len(1, await core.nodes('$tag=foo.bar $prop=score #$tag:$prop'))
                self.len(1, await core.nodes('$tag=foo.bar $prop=score #$tag:$prop=20'))

                self.len(1, await core.nodes('#blah:user^=vi'))
                self.len(1, await core.nodes('#blah:user~=si'))

                self.len(1, await core.nodes('test:int#foo.bar:score'))
                self.len(1, await core.nodes('test:int#foo.bar:score=20'))
                self.len(1, await core.nodes('$form=test:int $tag=foo.bar *$form#$tag'))
                self.len(1, await core.nodes('$form=test:int $tag=foo.bar $prop=score *$form#$tag:$prop'))

                self.len(1, await core.nodes('test:int +#foo.bar'))
                self.len(1, await core.nodes('test:int +#foo.bar:score'))
                self.len(1, await core.nodes('test:int +#foo.bar:score=20'))
                self.len(1, await core.nodes('test:int +#foo.bar:score<=30'))
                self.len(1, await core.nodes('test:int +#foo.bar:score>=10'))
                self.len(1, await core.nodes('test:int +#foo.bar:score*range=(10, 30)'))
                self.len(1, await core.nodes('test:int +#*:score'))
                self.len(1, await core.nodes('test:int +#foo.*:score'))
                self.len(1, await core.nodes('$tag=* test:int +#*:score'))
                self.len(1, await core.nodes('$tag=foo.* test:int +#foo.*:score'))

                self.len(0, await core.nodes('test:int -#foo.bar'))
                self.len(0, await core.nodes('test:int -#foo.bar:score'))
                self.len(0, await core.nodes('test:int -#foo.bar:score=20'))
                self.len(0, await core.nodes('test:int -#foo.bar:score<=30'))
                self.len(0, await core.nodes('test:int -#foo.bar:score>=10'))
                self.len(0, await core.nodes('test:int -#foo.bar:score*range=(10, 30)'))

                self.len(1, await core.nodes('test:str +#hehe:at*near=((10, 20), 1km)'))

                # test use as a value...
                q = 'test:int $valu=#foo.bar:score [ +#foo.bar:score = $($valu + 20) ] +#foo.bar:score=40'
                self.len(1, await core.nodes(q))

                with self.raises(s_exc.BadTypeValu):
                    self.len(1, await core.nodes('test:int=10 [ +#foo.bar:score=asdf ]'))

                self.len(1, await core.nodes('test:int=10 [ +#foo.bar:score?=asdf ] +#foo.bar:score=40'))

                # test the "set existing" cases for lift indexes
                self.len(1, await core.nodes('test:int=10 [ +#foo.bar:score=100 ]'))
                self.len(1, await core.nodes('#foo.bar'))
                self.len(1, await core.nodes('#foo.bar:score'))
                self.len(1, await core.nodes('#foo.bar:score=100'))
                self.len(1, await core.nodes('#foo.bar:score<=110'))
                self.len(1, await core.nodes('#foo.bar:score>=90'))
                self.len(1, await core.nodes('#foo.bar:score*range=(90, 110)'))

                # remove the tag
                await core.nodes('test:int=10 [ -#foo.bar ]')
                self.len(0, await core.nodes('#foo.bar:score'))
                self.len(0, await core.nodes('#foo.bar:score=100'))
                self.len(1, await core.nodes('test:int=10 -#foo.bar:score'))

                # remove just the tagprop
                await core.nodes('test:int=10 [ +#foo.bar:score=100 ]')
                await core.nodes('test:int=10 [ -#foo.bar:score ]')
                self.len(0, await core.nodes('#foo.bar:score'))
                self.len(0, await core.nodes('#foo.bar:score=100'))
                self.len(1, await core.nodes('test:int=10 -#foo.bar:score'))

                # remove a higher-level tag
                self.len(1, await core.nodes('test:int=10 [ +#foo.bar:score=100 ]'))
                nodes = await core.nodes('test:int=10 [ -#foo ]')
                self.len(0, nodes[0]._getTagPropsDict())
                self.len(0, await core.nodes('#foo'))
                self.len(0, await core.nodes('#foo.bar:score'))
                self.len(0, await core.nodes('#foo.bar:score=100'))
                self.len(1, await core.nodes('test:int=10'))
                self.len(1, await core.nodes('test:int=10 -#foo.bar:score'))

                # test for adding two tags with the same prop to the same node
                nodes = await core.nodes('[ test:int=10 +#foo:score=20 +#bar:score=20 ]')
                self.len(1, nodes)
                self.eq(20, nodes[0].getTagProp('foo', 'score'))
                self.eq(20, nodes[0].getTagProp('bar', 'score'))

                #    remove one of the tag props and everything still works
                nodes = await core.nodes('[ test:int=10 -#bar:score ]')
                self.len(1, nodes)
                self.eq(20, nodes[0].getTagProp('foo', 'score'))
                self.false(nodes[0].hasTagProp('bar', 'score'))

                await core.nodes('[ test:int=10 -#foo:score ]')

                #    same, except for _changing_ the tagprop instead of removing
                await core.nodes('test:int=10 [ +#foo:score=20 +#bar:score=20 ]')
                nodes = await core.nodes('test:int=10 [ +#bar:score=30 ]')
                self.len(1, nodes)
                self.eq(20, nodes[0].getTagProp('foo', 'score'))
                self.eq(30, nodes[0].getTagProp('bar', 'score'))

                await core.nodes('test:int=10 [ -#foo -#bar ]')

                nodes = await core.nodes('$tag=foo $prop=score $valu=5 test:int=10 [ +#$tag:$prop=$valu ]')
                self.eq(5, nodes[0].getTagProp('foo', 'score'))

                q = '''
                    $list=(["foo", "score", 20])
                    [ test:int=10 +#$list.index(0):$list.index(1)=$list.index(2) ]
                '''
                nodes = await core.nodes(q)
                self.eq(20, nodes[0].getTagProp('foo', 'score'))

                with self.raises(s_exc.NoSuchCmpr):
                    await core.nodes('test:int=10 +#foo:score*newp=66')

                nodes = await core.nodes('$tag=foo $prop=score test:int=10 [ -#$tag:$prop ]')
                self.false(nodes[0].hasTagProp('foo', 'score'))

                modl = await core.getModelDict()
                self.nn(modl['tagprops'].get('score'))

                with self.raises(s_exc.DupPropName):
                    await core.addTagProp('score', ('int', {}), {})

                with self.raises(s_exc.BadTypeValu):
                    await core.nodes('test:int=10 [ +#bar:score=200 ]')

                with self.raises(s_exc.BadTypeValu):
                    await core.nodes('test:int=10 [ +#bar:score=-200 ]')

                await core.delTagProp('score')

                with self.raises(s_exc.NoSuchProp):
                    await core.delTagProp('score')

                modl = await core.getModelDict()
                self.none(modl['tagprops'].get('score'))

                with self.raises(s_exc.NoSuchTagProp):
                    await core.nodes('#foo.bar:score')

                with self.raises(s_exc.NoSuchTagProp):
                    await core.nodes('test:int=10 [ +#foo.bar:score=66 ]')

                with self.raises(s_exc.NoSuchTagProp):
                    await core.nodes('test:int=10 +#foo.bar:score=66')

                with self.raises(s_exc.NoSuchTagProp):
                    await core.nodes('test:int=10 $lib.print(#foo.bar:score)')

                with self.raises(s_exc.NoSuchType):
                    await core.addTagProp('derp', ('derp', {}), {})

                with self.raises(s_exc.BadTypeValu):
                    await core.nodes("$tag=(foo, bar) test:int#$tag:prop")

                with self.raises(s_exc.BadTypeValu):
                    await core.nodes("$tag=(foo, bar) test:int +#$tag:prop")

                with self.raises(s_exc.BadTypeValu):
                    await core.nodes("$tag=(foo, bar) test:int +#$tag:prop=5")

                with self.raises(s_exc.BadTypeValu):
                    await core.nodes("test:int $tag=(foo, bar) $lib.print(#$tag:prop)")

                with self.raises(s_exc.BadTypeValu):
                    await core.nodes("test:int $tag=(foo, bar) [ +#$tag:prop=foo ]")

                with self.raises(s_exc.BadTypeValu):
                    await core.nodes("test:int $tag=(foo, bar) [ -#$tag:prop ]")

            # Ensure that the tagprops persist
            async with self.getTestCore(dirn=dirn) as core:
                # Ensure we can still work with a tagprop, after restart, that was
                # defined with a type that came from a CoreModule model definition.
                self.len(1, await core.nodes('test:str +#hehe:at*near=((10, 20), 1km)'))

    async def test_cortex_prop_pivot(self):

        async with self.getTestReadWriteCores() as (core, wcore):
            self.len(1, await wcore.nodes('[inet:dns:a=(woot.com, 1.2.3.4)]'))

            nodes = await core.nodes('inet:dns:a :ipv4 -> *')
            self.len(1, nodes)
            self.eq(nodes[0].ndef, ('inet:ipv4', 0x01020304))

            self.len(1, await core.nodes('inet:dns:a :ipv4 -> *'))

    async def test_cortex_of_the_future(self):
        '''
        test "future/ongoing" time stamp.
        '''
        async with self.getTestReadWriteCores() as (core, wcore):

            nodes = await wcore.nodes('[test:str=foo +#lol=(2015,?)]')
            self.len(1, nodes)
            node = nodes[0]
            self.eq((1420070400000, 0x7fffffffffffffff), node.getTag('lol'))

            self.len(0, await core.nodes('test:str=foo +#lol@=2014'))
            self.len(1, await core.nodes('test:str=foo +#lol@=2016'))

    async def test_cortex_noderefs(self):

        async with self.getTestCore() as core:

            sorc = s_common.guid()
            nodes = await core.nodes('[inet:dns:a=(woot.com, 1.2.3.4)]')
            self.len(1, nodes)
            node = nodes[0]

            refs = dict(node.getNodeRefs())
            self.eq(refs.get('fqdn'), ('inet:fqdn', 'woot.com'))
            self.eq(refs.get('ipv4'), ('inet:ipv4', 0x01020304))

            self.len(1, await core.nodes('[meta:seen=($sorc, $valu)]',
                                         opts={'vars': {'sorc': sorc, 'valu': node.ndef}}))

            # test un-populated properties
            nodes = await core.nodes('[ps:contact="*"]')
            self.len(1, nodes)
            node = nodes[0]
            self.len(0, node.getNodeRefs())
            # test ndef field
            nodes = await core.nodes('[geo:nloc=((inet:fqdn, woot.com), "34.1,-118.3", now)]')
            self.len(1, nodes)
            node = nodes[0]
            refs = dict(node.getNodeRefs())
            refs.get('ndef', ('inet:fqdn', 'woot.com'))
            # Test empty ndef
            nodes = await core.nodes('[test:str=woot]')
            self.len(1, nodes)
            node = nodes[0]
            refs = dict(node.getNodeRefs())
            self.none(refs.get('bar'))
            # test un-populated array prop
            nodes = await core.nodes('[test:arrayprop="*"]')
            self.len(1, nodes)
            node = nodes[0]
            refs = node.getNodeRefs()
            self.len(0, [r for r in refs if r[0] == 'ints'])
            # test array prop
            await node.set('ints', (1, 2, 3))
            refs = node.getNodeRefs()
            ints = sorted([r[1] for r in refs if r[0] == 'ints'])
            self.eq(ints, (('test:int', 1), ('test:int', 2), ('test:int', 3)))

            opts = {'vars': {'sorc': sorc}}
            nodes = await core.nodes('meta:seen:source=$sorc -> *', opts=opts)

            self.len(2, nodes)
            self.isin('inet:dns:a', {n.ndef[0] for n in nodes})

            opts = {'vars': {'sorc': sorc}}
            nodes = await core.nodes('meta:seen:source=$sorc :node -> *', opts=opts)

            self.len(1, nodes)
            self.eq('inet:dns:a', nodes[0].ndef[0])

    async def test_cortex_lift_regex(self):

        async with self.getTestCore() as core:
            core.model.addUnivProp('favcolor', ('str', {}), {})
            self.len(1, await core.nodes('[(test:str=hezipha .favcolor=red)]'))
            self.len(1, await core.nodes('[test:compcomp=((20, lulzlulz),(40, lulz))]'))

            self.len(0, await core.nodes('test:comp:haha~="^zerg"'))
            self.len(1, await core.nodes('test:comp:haha~="^lulz$"'))
            self.len(1, await core.nodes('test:compcomp~="^lulz"'))
            self.len(0, await core.nodes('test:compcomp~="^newp"'))
            self.len(1, await core.nodes('test:str~="zip"'))
            self.len(1, await core.nodes('.favcolor~="^r"'))

    async def test_cortex_lift_reverse(self):

        async with self.getTestCore() as core:

            async def nodeVals(query, prop=None, tag=None):
                nodes = await core.nodes(query)
                if prop:
                    return [node.get(prop) for node in nodes]
                if tag:
                    return [node.getTag(tag) for node in nodes]
                return [node.ndef[1] for node in nodes]

            async def buidRevEq(query):
                # TODO buid based ordering is not stable (and shouldn't be)
                val1 = list(sorted(await nodeVals(query)))
                val2 = list(sorted(await nodeVals(f'reverse({query})')))
                self.len(5, val1)
                self.len(5, val2)
                self.eq(val1, val2)

            await core.nodes('for $x in $lib.range(5) {[ test:int=$x ]}')

            self.eq([0, 1, 2, 3, 4], await nodeVals('test:int'))
            self.eq([4, 3, 2, 1, 0], await nodeVals('reverse(test:int)'))

            self.eq([0, 1, 2, 3], await nodeVals('test:int<=3'))
            self.eq([3, 2, 1, 0], await nodeVals('reverse(test:int<=3)'))

            self.eq([0, 1, 2], await nodeVals('test:int<3'))
            self.eq([2, 1, 0], await nodeVals('reverse(test:int<3)'))

            self.eq([2, 3, 4], await nodeVals('test:int>=2'))
            self.eq([4, 3, 2], await nodeVals('reverse(test:int>=2)'))

            self.eq([3, 4], await nodeVals('test:int>2'))
            self.eq([4, 3], await nodeVals('reverse(test:int>2)'))

            self.eq([1, 2, 3], await nodeVals('test:int*range=(1, 3)'))
            self.eq([3, 2, 1], await nodeVals('reverse(test:int*range=(1, 3))'))

            await core.nodes('for $x in $lib.range(5) {[ file:bytes=* :size=5 ]}')
            await buidRevEq('file:bytes:size=5')

            await core.nodes('for $x in $lib.range(3) {[ test:str=`foo{$x}` test:str=`bar{$x}` ]}')

            self.eq(['foo0', 'foo1', 'foo2'], await nodeVals('test:str~=foo'))
            self.eq(['foo2', 'foo1', 'foo0'], await nodeVals('reverse(test:str~=foo)'))

            await core.nodes('for $x in $lib.range(5) {[ risk:vuln=($x,) :name=eq :desc=`v{$x}` ]}')
            await buidRevEq('risk:vuln:name=eq')

            self.eq(['v2', 'v3', 'v4'], await nodeVals('risk:vuln:desc*range=(v2, v4)', prop='desc'))
            self.eq(['v4', 'v3', 'v2'], await nodeVals('reverse(risk:vuln:desc*range=(v2, v4))', prop='desc'))

            self.eq(['v0', 'v1', 'v2', 'v3', 'v4'], await nodeVals('risk:vuln:desc^=v', prop='desc'))
            self.eq(['v4', 'v3', 'v2', 'v1', 'v0'], await nodeVals('reverse(risk:vuln:desc^=v)', prop='desc'))

            await core.nodes('for $x in $lib.range(5) {[ inet:ipv4=$x :loc=`foo.bar` ]}')
            await buidRevEq('inet:ipv4:loc=foo.bar')

            await core.nodes('for $x in $lib.range(3) {[ inet:ipv4=$x :loc=`loc.{$x}` ]}')

            self.eq(['loc.0', 'loc.1', 'loc.2'], await nodeVals('inet:ipv4:loc^=loc', prop='loc'))
            self.eq(['loc.2', 'loc.1', 'loc.0'], await nodeVals('reverse(inet:ipv4:loc^=loc)', prop='loc'))

            await core.nodes('for $x in $lib.range(5) {[ inet:fqdn=`f{$x}.lk` ]}')

            self.eq(['f0.lk', 'f1.lk', 'f2.lk', 'f3.lk', 'f4.lk'], await nodeVals('inet:fqdn=*.lk'))
            self.eq(['f4.lk', 'f3.lk', 'f2.lk', 'f1.lk', 'f0.lk'], await nodeVals('reverse(inet:fqdn=*.lk)'))

            await core.nodes('for $x in $lib.range(5) {[ inet:ipv6=$x ]}')

            self.eq(['::', '::1', '::2', '::3', '::4'], await nodeVals('inet:ipv6'))
            self.eq(['::4', '::3', '::2', '::1', '::'], await nodeVals('reverse(inet:ipv6)'))

            self.eq(['::', '::1', '::2', '::3'], await nodeVals('inet:ipv6<=(3)'))
            self.eq(['::3', '::2', '::1', '::'], await nodeVals('reverse(inet:ipv6<=(3))'))

            self.eq(['::', '::1', '::2'], await nodeVals('inet:ipv6<(3)'))
            self.eq(['::2', '::1', '::'], await nodeVals('reverse(inet:ipv6<(3))'))

            self.eq(['::2', '::3', '::4'], await nodeVals('inet:ipv6>=(2)'))
            self.eq(['::4', '::3', '::2'], await nodeVals('reverse(inet:ipv6>=(2))'))

            self.eq(['::3', '::4'], await nodeVals('inet:ipv6>(2)'))
            self.eq(['::4', '::3'], await nodeVals('reverse(inet:ipv6>(2))'))

            self.eq(['::1', '::2', '::3'], await nodeVals('inet:ipv6*range=((1), (3))'))
            self.eq(['::3', '::2', '::1'], await nodeVals('reverse(inet:ipv6*range=((1), (3)))'))

            await core.nodes('for $x in $lib.range(5) {[ inet:server=`[::5]:{$x}` ]}')
            await buidRevEq('inet:server:ipv6="::5"')

            await core.nodes('for $x in $lib.range(5) {[ test:hugenum=$x ]}')

            self.eq(['0', '1', '2', '3', '4'], await nodeVals('test:hugenum'))
            self.eq(['4', '3', '2', '1', '0'], await nodeVals('reverse(test:hugenum)'))

            self.eq(['0', '1', '2', '3'], await nodeVals('test:hugenum<=3'))
            self.eq(['3', '2', '1', '0'], await nodeVals('reverse(test:hugenum<=3)'))

            self.eq(['0', '1', '2'], await nodeVals('test:hugenum<3'))
            self.eq(['2', '1', '0'], await nodeVals('reverse(test:hugenum<3)'))

            self.eq(['2', '3', '4'], await nodeVals('test:hugenum>=2'))
            self.eq(['4', '3', '2'], await nodeVals('reverse(test:hugenum>=2)'))

            self.eq(['3', '4'], await nodeVals('test:hugenum>2'))
            self.eq(['4', '3'], await nodeVals('reverse(test:hugenum>2)'))

            self.eq(['1', '2', '3'], await nodeVals('test:hugenum*range=(1, 3)'))
            self.eq(['3', '2', '1'], await nodeVals('reverse(test:hugenum*range=(1, 3))'))

            await core.nodes('for $x in $lib.range(5) {[ econ:purchase=* :price=5 ]}')
            await buidRevEq('econ:purchase:price=5')

            await core.nodes('for $x in $lib.range(5) {[ test:float=($x - 2) ]}')

            self.eq([0.0, 1.0, 2.0, -1.0, -2.0], await nodeVals('test:float'))
            self.eq([-2.0, -1.0, 2.0, 1.0, 0.0], await nodeVals('reverse(test:float)'))

            self.eq([-2.0, -1.0, 0.0, 1.0], await nodeVals('test:float<=1'))
            self.eq([1.0, 0.0, -1.0, -2.0], await nodeVals('reverse(test:float<=1)'))

            self.eq([-2.0, -1.0, 0.0], await nodeVals('test:float<1'))
            self.eq([0.0, -1.0, -2.0], await nodeVals('reverse(test:float<1)'))

            self.eq([-1.0, 0.0, 1.0, 2.0], await nodeVals('test:float>=-1'))
            self.eq([2.0, 1.0, 0.0, -1.0], await nodeVals('reverse(test:float>=-1)'))

            self.eq([0.0, 1.0, 2.0], await nodeVals('test:float>=0'))
            self.eq([2.0, 1.0, 0.0], await nodeVals('reverse(test:float>=0)'))

            self.eq([0.0, 1.0, 2.0], await nodeVals('test:float>-1'))
            self.eq([2.0, 1.0, 0.0], await nodeVals('reverse(test:float>-1)'))

            self.eq([-1.0, 0.0, 1.0], await nodeVals('test:float*range=(-1, 1)'))
            self.eq([1.0, 0.0, -1.0], await nodeVals('reverse(test:float*range=(-1, 1))'))

            self.eq([0.0, 1.0], await nodeVals('test:float*range=(0, 1)'))
            self.eq([1.0, 0.0], await nodeVals('reverse(test:float*range=(0, 1))'))

            self.eq([-2.0, -1.0], await nodeVals('test:float*range=(-2, -1)'))
            self.eq([-1.0, -2.0], await nodeVals('reverse(test:float*range=(-2, -1))'))

            await core.nodes('for $x in $lib.range(5) {[ risk:vuln=* :cvss:v3_0:score=1.0 ]}')
            await buidRevEq('risk:vuln:cvss:v3_0:score=1.0')

            await core.nodes(f'for $x in $lib.range(5) {{[ risk:vuln=* :reporter={"a" * 32} ]}}')
            await buidRevEq(f'risk:vuln:reporter={"a" * 32}')

            pref = 'a' * 31
            await core.nodes(f'for $x in $lib.range(3) {{[ test:guid=`{pref}{{$x}}` ]}}')

            self.eq([f'{pref}0', f'{pref}1', f'{pref}2'], await nodeVals(f'test:guid^={pref[:-1]}'))
            self.eq([f'{pref}2', f'{pref}1', f'{pref}0'], await nodeVals(f'reverse(test:guid^={pref[:-1]})'))

            await core.nodes('for $x in $lib.range(5) {[ ou:org=* :founded=`202{$x}` ]}')

            self.eq((1609459200000, 1640995200000),
                    await nodeVals('ou:org:founded@=(2021, 2023)', prop='founded'))
            self.eq((1640995200000, 1609459200000),
                    await nodeVals('reverse(ou:org:founded@=(2021, 2023))', prop='founded'))

            await core.nodes('for $x in $lib.range(5) {[ test:str=$x .seen=`202{$x}` ]}')

            i2021 = (1609459200000, 1609459200001)
            i2022 = (1640995200000, 1640995200001)
            self.eq([i2021, i2022], await nodeVals('test:str.seen@=(2021, 2023)', prop='.seen'))
            self.eq([i2022, i2021], await nodeVals('reverse(test:str.seen@=(2021, 2023))', prop='.seen'))

            await core.nodes('for $x in $lib.range(5) {[ test:int=$x .seen=(2025, 2026) ]}')
            await buidRevEq('test:int.seen=(2025, 2026)')

            await core.nodes('for $x in $lib.range(5) {[ inet:flow=($x,) :raw=(["foo"]) ]}')
            await buidRevEq('inet:flow:raw=(["foo"])')

            await core.nodes('for $x in $lib.range(5) {[ inet:flow=* :raw=`bar{$x}` ]}')
            await buidRevEq('inet:flow:raw~=bar')

            await core.nodes('for $x in $lib.range(5) {[ geo:telem=* :latlong=(90, 90) ]}')
            await buidRevEq('geo:telem:latlong=(90, 90)')

            await core.nodes('for $x in $lib.range(5) {[ geo:telem=* :latlong=($x, $x) ]}')

            self.eq([(0.0, 0.0), (1.0, 1.0), (2.0, 2.0)],
                    await nodeVals('geo:telem:latlong*near=((0, 0), 400km)', prop='latlong'))
            self.eq([(2.0, 2.0), (1.0, 1.0), (0.0, 0.0)],
                    await nodeVals('reverse(geo:telem:latlong*near=((0, 0), 400km))', prop='latlong'))

            await core.nodes('[ inet:dns:a=(foo.com, 0.0.0.0) inet:dns:a=(bar.com, 0.0.0.0) ]')

            self.eq([0, ('foo.com', 0), ('bar.com', 0)], await nodeVals('inet:ipv4*type=0.0.0.0'))
            self.eq([('bar.com', 0), ('foo.com', 0), 0], await nodeVals('reverse(inet:ipv4*type=0.0.0.0)'))

            await core.nodes('for $x in $lib.range(5) {[ test:int=$x +#foo=2021 ]}')
            await buidRevEq('test:int#foo')
            await buidRevEq('test:int#foo=2021')

            await core.addTagProp('test', ('int', {}), {})
            await core.nodes('for $x in $lib.range(5) {[ test:int=$x +#foo:test=10 ]}')
            await buidRevEq('#foo:test')
            await buidRevEq('test:int#foo:test=10')

    async def test_indxchop(self):

        async with self.getTestCore() as core:

            self.len(1, await core.nodes('[test:str=$valu]', opts={'vars': {'valu': 'a' * 258}}))
            self.len(1, await core.nodes('test:str^=aa'))

    async def test_tags(self):

        async with self.getTestReadWriteCores() as (core, wcore):

            self.len(1, await wcore.nodes('[(test:str=newp)]'))

            nodes = await wcore.nodes('[(test:str=one +#foo.bar=(2016, 2017))]')
            self.len(1, nodes)
            node = nodes[0]
            self.eq((1451606400000, 1483228800000), node.getTag('foo.bar', ('2016', '2017')))

            nodes = await wcore.nodes('[(test:comp=(10, hehe) +#foo.bar)]')
            self.len(1, nodes)

            self.len(1, await core.nodes('syn:tag=foo'))
            self.len(1, await core.nodes('syn:tag=foo.bar'))

            nodes = await core.nodes('test:str=one')
            self.len(1, nodes)
            node = nodes[0]
            self.true(node.hasTag('foo'))
            self.true(node.hasTag('foo.bar'))

            self.len(2, await core.nodes('#foo.bar'))
            self.len(1, await core.nodes('test:str#foo.bar'))

            with self.raises(s_exc.NoSuchForm):
                await core.nodes('test:newp#foo.bar')

            # delete a tag and it persists
            nodes = await wcore.nodes('test:str=one [-#foo]')
            self.len(1, nodes)
            node = nodes[0]
            self.false(node.hasTag('foo'))
            self.false(node.hasTag('foo.bar'))

            nodes = await wcore.nodes('test:str=one')
            self.len(1, nodes)
            node = nodes[0]
            self.false(node.hasTag('foo'))
            self.false(node.hasTag('foo.bar'))

            # Can norm a list of tag parts into a tag string and use it
            nodes = await wcore.nodes("$foo=('foo', 'bar.baz') $foo=$lib.cast('syn:tag', $foo) [test:int=0 +#$foo]")
            self.len(1, nodes)
            self.eq(set(nodes[0].getTagNames()), {'foo', 'foo.bar_baz'})

            nodes = await wcore.nodes("$foo=('foo', '...V...') $foo=$lib.cast('syn:tag', $foo) [test:int=1 +#$foo]")
            self.len(1, nodes)
            self.eq(set(nodes[0].getTagNames()), {'foo', 'foo.v'})

            # Cannot norm a list of tag parts directly when making tags on a node
            with self.raises(s_exc.BadTypeValu):
                await wcore.nodes("$foo=(('foo', 'bar.baz'),) [test:int=2 +#$foo]")

            # Can set a list of tags directly
            nodes = await wcore.nodes('$foo=("foo", "bar.baz") [test:int=3 +#$foo]')
            self.len(1, nodes)
            self.eq(set(nodes[0].getTagNames()), {'foo', 'bar', 'bar.baz'})

            nodes = await wcore.nodes('$foo=$lib.list("foo", "bar.baz") [test:int=4 +#$foo]')
            self.len(1, nodes)
            self.eq(set(nodes[0].getTagNames()), {'foo', 'bar', 'bar.baz'})

            nodes = await wcore.nodes('$foo=$lib.set("foo", "bar") [test:int=5 +#$foo]')
            self.len(1, nodes)
            self.eq(set(nodes[0].getTagNames()), {'foo', 'bar'})

            await self.asyncraises(s_exc.BadTypeValu, wcore.nodes("$tag='' #$tag"))
            await self.asyncraises(s_exc.BadTypeValu, wcore.nodes("$tag='' #$tag=2020"))
            await self.asyncraises(s_exc.BadTypeValu, wcore.nodes("$tag=$lib.null #foo.$tag"))
            await self.asyncraises(s_exc.BadTypeValu, wcore.nodes("$tag=(foo, bar) #$tag"))
            await self.asyncraises(s_exc.BadTypeValu, wcore.nodes("$tag=(foo, bar) ##$tag"))
            await self.asyncraises(s_exc.BadTypeValu, wcore.nodes("$tag=(foo, bar) inet:fqdn#$tag"))
            await self.asyncraises(s_exc.BadTypeValu, wcore.nodes("test:int $tag=$lib.null +#foo.$tag"))
            await self.asyncraises(s_exc.BadTypeValu, wcore.nodes("test:int $tag=(foo, bar) $lib.print(#$tag)"))
            await self.asyncraises(s_exc.BadTypeValu, wcore.nodes("test:int $tag=(foo, bar) +#$tag"))
            await self.asyncraises(s_exc.BadTypeValu, wcore.nodes("test:int $tag=(foo, bar) +#$tag=2020"))

    async def test_base_types1(self):

        async with self.getTestCore() as core:
            self.len(1, await core.nodes('[test:type10=one :intprop=21]'))
            nodes = await core.nodes('test:type10=one')
            self.len(1, nodes)
            node = nodes[0]
            self.eq(node.get('intprop'), 21)

    async def test_cortex_pure_cmds(self):

        cdef0 = {

            'name': 'testcmd0',

            'cmdargs': (
                ('tagname', {}),
                ('--domore', {'default': False, 'action': 'store_true'}),
            ),

            'cmdconf': {
                'hehe': 'haha',
            },

            'storm': '''
                $foo=$(10)
                if $cmdopts.domore {
                    [ +#$cmdconf.hehe ]
                }
                $lib.print(TAGNAME)
                $lib.print($cmdopts)
                [ +#$cmdopts.tagname ]
            ''',
        }

        with self.getTestDir() as dirn:

            async with self.getTestCore(dirn=dirn) as core:

                await core.setStormCmd(cdef0)

                nodes = await core.nodes('[ inet:asn=10 ] | testcmd0 zoinks')
                self.true(nodes[0].getTag('zoinks'))

                nodes = await core.nodes('[ inet:asn=11 ] | testcmd0 zoinks --domore')

                self.true(nodes[0].getTag('haha'))
                self.true(nodes[0].getTag('zoinks'))

                # test that cmdopts/cmdconf/locals dont leak
                with self.raises(s_exc.NoSuchVar):
                    q = '[ inet:asn=11 ] | testcmd0 zoinks --domore | if ($cmdopts) {[ +#hascmdopts ]}'
                    nodes = await core.nodes(q)

                with self.raises(s_exc.NoSuchVar):
                    q = '[ inet:asn=11 ] | testcmd0 zoinks --domore | if ($cmdconf) {[ +#hascmdconf ]}'
                    nodes = await core.nodes(q)

                with self.raises(s_exc.NoSuchVar):
                    q = '[ inet:asn=11 ] | testcmd0 zoinks --domore | if ($foo) {[ +#hasfoo ]}'
                    nodes = await core.nodes(q)

            # make sure it's still loaded...
            async with self.getTestCore(dirn=dirn) as core:

                await core.nodes('[ inet:asn=30 ] | testcmd0 zoinks')

                await core.delStormCmd('testcmd0')

                with self.raises(s_exc.NoSuchCmd):
                    await core.delStormCmd('newpcmd')

                with self.raises(s_exc.NoSuchName):
                    await core.nodes('[ inet:asn=31 ] | testcmd0 zoinks')

    async def test_base_types2(self):

        async with self.getTestReadWriteCores() as (core, wcore):

            # Make sure new nodes get different creation times than nodes created in the test CoreModule
            await asyncio.sleep(0.001)

            # Test some default values
            nodes = await wcore.nodes('[test:type10=one]')
            self.len(1, nodes)
            node = nodes[0]
            tick = node.get('.created')
            created = node.repr('.created')

            self.len(2, await core.nodes('.created'))
            self.len(1, await core.nodes('.created=$tick', opts={'vars': {'tick': tick}}))
            self.len(2, await core.nodes('.created>=2010'))
            self.len(2, await core.nodes('.created>2010'))
            self.len(0, await core.nodes('.created<2010'))
            # The year the monolith returns
            self.len(2, await core.nodes('.created*range=(2010, 3001)'))
            self.len(2, await core.nodes('.created*range=("2010", "?")'))

            # The .created time is ro
            with self.raises(s_exc.ReadOnlyProp):
                await core.nodes(f'.created="{created}" [.created=3001]')

            self.len(1, await wcore.nodes('test:type10=one [:intprop=21 :strprop=qwer :locprop=us.va.reston]'))
            nodes = await wcore.nodes('[test:comp=(33, "THIRTY THREE")]')
            self.len(1, nodes)
            node = nodes[0]
            self.eq(node.get('hehe'), 33)
            self.eq(node.get('haha'), 'thirty three')

            with self.raises(s_exc.ReadOnlyProp):
                await wcore.nodes('test:comp=(33, "THIRTY THREE") [ :hehe = 80]')

            self.len(0, await wcore.nodes('test:auto=autothis'))
            q = '[test:str=woot :bar=(test:auto, autothis) :baz=(test:type10:strprop, WOOT) :tick=20160505]'
            nodes = await wcore.nodes(q)
            self.len(1, nodes)
            node = nodes[0]
            self.eq(node.get('bar'), ('test:auto', 'autothis'))
            self.eq(node.get('baz'), ('test:type10:strprop', 'woot'))
            self.eq(node.get('tick'), 1462406400000)
            self.len(1, await wcore.nodes('test:auto=autothis'))
            # add some time range bumper nodes
            self.len(1, await wcore.nodes('[test:str=toolow :tick=2015]'))
            self.len(1, await wcore.nodes('[test:str=toohigh :tick=2018]'))
            # test lifting by prop without value
            self.len(3, await core.nodes('test:str:tick'))
            nodes = await core.nodes('test:type10=one')
            self.len(1, nodes)
            node = nodes[0]
            self.eq(node.get('intprop'), 21)
            self.nn(node.get('.created'))
            self.len(2, await core.nodes('test:str^=too'))
            # Loc prop lookup
            nodes = await core.nodes('test:type10:locprop^=us.va')
            self.len(1, nodes)
            node = nodes[0]
            self.eq(node.ndef, ('test:type10', 'one'))

    async def test_eval(self):
        ''' Cortex.eval test '''

        async with self.getTestCore() as core:

            # test some edit syntax
            nodes = await core.nodes('[ test:comp=(10, haha) +#foo.bar -#foo.bar ]')
            self.len(1, nodes)
            self.nn(nodes[0].getTag('foo'))
            self.none(nodes[0].getTag('foo.bar'))

            # Make sure the 'view' key in optional opts parameter works
            nodes = await core.nodes('test:comp', opts={'view': core.view.iden})
            self.len(1, nodes)

            with self.raises(s_exc.NoSuchView):
                await core.nodes('test:comp', opts={'view': 'xxx'})

            nodes = await core.nodes('[ test:str="foo bar" :tick=2018]')
            self.len(1, nodes)
            self.eq(1514764800000, nodes[0].get('tick'))
            self.eq('foo bar', nodes[0].ndef[1])

            nodes = await core.nodes('test:str="foo bar" [ -:tick ]')
            self.len(1, nodes)
            self.none(nodes[0].get('tick'))

            msgs = await core.stormlist('test:str [ -:newp ]')
            self.stormIsInErr('No property named newp.', msgs)

            msgs = await core.stormlist('test:str -test:str:newp')
            self.stormIsInErr('No property named test:str:newp.', msgs)

            msgs = await core.stormlist('test:str +test:newp>newp')
            self.stormIsInErr('No property named test:newp.', msgs)

            nodes = await core.nodes('[test:guid="*" :tick=2001]')
            self.len(1, nodes)
            self.true(s_common.isguid(nodes[0].ndef[1]))
            self.nn(nodes[0].get('tick'))

            nodes = await core.nodes('test:str="foo bar" +test:str')
            self.len(1, nodes)

            nodes = await core.nodes('test:str="foo bar" -test:str:tick')
            self.len(1, nodes)

            qstr = 'test:str="foo bar" +test:str="foo bar" [ :tick=2015 ] +test:str:tick=2015'
            nodes = await core.nodes(qstr)
            self.len(1, nodes)

            # Seed new nodes via nodedefs
            ndef = ('test:comp', (10, 'haha'))
            opts = {'ndefs': (ndef,)}
            # Seed nodes in the query with ndefs
            nodes = await core.nodes('[-#foo]', opts=opts)
            self.len(1, nodes)
            self.none(nodes[0].getTag('foo'))

            # Seed nodes in the query with idens
            opts = {'idens': (s_common.ehex(s_common.buid(('test:str', 'foo bar'))),)}
            nodes = await core.nodes('', opts=opts)
            self.len(1, nodes)
            self.eq(nodes[0].ndef, ('test:str', 'foo bar'))

            # Seed nodes in the query invalid idens
            opts = {'idens': ('deadb33f',)}
            with self.raises(s_exc.NoSuchIden):
                await core.nodes('', opts=opts)

            # init / fini messages contain tick/tock/took/count information
            msgs = await core.stormlist('{}')
            self.len(2, msgs)

            (ityp, info) = msgs[0]
            self.eq('init', ityp)
            self.gt(info.get('tick'), 0)
            self.gt(info.get('abstick'), 0)
            self.eq(info.get('text'), '{}')
            self.eq(info.get('hash'), '99914b932bd37a50b983c5e7c90ae93b')

            (ftyp, fnfo) = msgs[1]
            self.eq('fini', ftyp)
            self.eq(fnfo.get('count'), 0)
            took = fnfo.get('took')
            self.ge(took, 0)
            self.ge(fnfo.get('tock'), info.get('tick'))
            self.ge(fnfo.get('abstock'), info.get('abstick'))
            self.eq(took, fnfo.get('tock') - info.get('tick'))
            self.eq(took, fnfo.get('abstock') - info.get('abstick'))

            # count = 2
            msgs = await core.stormlist('test:comp=(10, haha) test:str="foo bar" ')
            self.len(4, msgs)

            (ftyp, fnfo) = msgs[-1]
            self.eq('fini', ftyp)
            self.eq(fnfo.get('count'), 2)

            # Test and/or/not
            await core.nodes('[test:comp=(1, test) +#meep.morp +#bleep.blorp +#cond]')
            await core.nodes('[test:comp=(2, test) +#meep.morp +#bleep.zlorp +#cond]')
            await core.nodes('[test:comp=(3, foob) +#meep.gorp +#bleep.zlorp +#cond]')

            q = 'test:comp +(:hehe<2 and :haha=test)'
            self.len(1, await core.nodes(q))

            q = 'test:comp +(:hehe<2 and :haha=foob)'
            self.len(0, await core.nodes(q))

            q = 'test:comp +(:hehe<2 or :haha=test)'
            self.len(2, await core.nodes(q))

            q = 'test:comp +(:hehe<2 or :haha=foob)'
            self.len(2, await core.nodes(q))

            q = 'test:comp +(:hehe<2 or #meep.gorp)'
            self.len(2, await core.nodes(q))
            # TODO Add not tests

            with self.raises(s_exc.NoSuchCmpr):
                await core.nodes('test:str*near=newp')
            with self.raises(s_exc.NoSuchCmpr):
                await core.nodes('test:str +test:str@=2018')
            with self.raises(s_exc.NoSuchCmpr):
                await core.nodes('test:str +test:str:tick*near=newp')
            with self.raises(s_exc.NoSuchCmpr):
                await core.nodes('test:str +#test*near=newp')
            with self.raises(s_exc.BadTypeValu):
                await core.nodes('test:str +#test*in=newp')
            with self.raises(s_exc.BadSyntax):
                await core.nodes('test:str -> # } limit 10')
            with self.raises(s_exc.BadSyntax):
                await core.nodes('test:str -> # { limit 10')
            with self.raises(s_exc.BadSyntax):
                await core.nodes(' | | ')
            with self.raises(s_exc.BadSyntax):
                await core.nodes('[-test:str]')

            # Bad syntax in messge stream
            mesgs = await alist(core.storm(' | | | '))
            self.len(1, [mesg for mesg in mesgs if mesg[0] == 'init'])
            self.len(1, [mesg for mesg in mesgs if mesg[0] == 'fini'])
            # We still get a texthash
            texthash = [mesg for mesg in mesgs if mesg[0] == 'init'][0][1].get('hash')
            self.eq(texthash, hashlib.md5(' | | | '.encode()).hexdigest())
            # Lark sensitive test
            self.stormIsInErr("Unexpected token '|'", mesgs)
            errs = [mesg[1] for mesg in mesgs if mesg[0] == 'err']
            self.eq(errs[0][0], 'BadSyntax')

            # Scrape is not a default behavior
            with self.raises(s_exc.BadSyntax):
                await core.nodes('pennywise@vertex.link')

            self.len(2, await core.nodes(('[ test:str=foo test:str=bar ]')))

            opts = {'vars': {'foo': 'bar'}}

            nodes = await core.nodes('test:str=$foo', opts=opts)
            self.len(1, nodes)
            self.eq('bar', nodes[0].ndef[1])

            # Make sure a tag=valu comparison before the tag is accessed works
            self.len(0, await core.nodes('#newp=2020'))

    async def test_cortex_delnode(self):

        data = {}

        def onPropDel(node, oldv):
            data['prop:del'] = True
            self.eq(oldv, 100)

        def onNodeDel(node):
            data['node:del'] = True

        async with self.getTestCore() as core:

            form = core.model.forms.get('test:str')

            form.onDel(onNodeDel)
            form.props.get('tick').onDel(onPropDel)

            nodes = await core.nodes('[test:pivtarg=foo]')
            self.len(1, nodes)
            targ = nodes[0]

            self.len(1, await core.nodes('[test:pivcomp=(foo, bar)]'))

            with self.raises(s_exc.CantDelNode):
                await targ.delete()

            nodes = await core.nodes('[test:str=foo]')
            self.len(1, nodes)
            targ = nodes[0]
            self.len(1, await core.nodes('[test:arrayprop=* :strs=(foo, bar)]'))

            with self.raises(s_exc.CantDelNode):
                await targ.delete()

            nodes = await core.nodes('[(test:str=baz :tick=(100) +#hehe)]')
            self.len(1, nodes)
            tstr = nodes[0]

            nodes = await core.nodes('syn:tag=hehe')
            self.len(1, nodes)
            tagnode = nodes[0]

            with self.raises(s_exc.CantDelNode):
                await tagnode.delete()

            buid = tstr.buid
            await tstr.delete()

            self.true(data.get('prop:del'))
            self.true(data.get('node:del'))

            self.len(0, await core.nodes('test:str=baz'))
            self.len(0, await core.nodes('iden $valu', opts={'vars': {'valu': s_common.ehex(buid)}}))
            self.len(0, await core.nodes('test:str:tick'))

    async def test_pivot_inout(self):

        async def getPackNodes(core, query):
            nodes = await core.nodes(query)
            nodes = sorted([n.pack() for n in nodes])
            return nodes

        async with self.getTestReadWriteCores() as (core, wcore):
            # seed a node for pivoting

            await core.nodes('[ test:pivcomp=(foo,bar) :tick=2018 ]')
            await wcore.nodes('[ meta:seen=((meta:source, "*"), (test:pivcomp,(foo,bar))) ]')

            self.len(1, await core.nodes('meta:source -> meta:seen:source'))

            q = 'test:pivcomp=(foo,bar) -> test:pivtarg'
            nodes = await getPackNodes(core, q)
            self.len(1, nodes)
            self.eq(nodes[0][0], ('test:pivtarg', 'foo'))

            # Regression test:  bug in implicit form pivot where absence of foreign key in source node was treated like
            # a match-any
            await wcore.nodes('[ test:int=42 ]')
            q = 'test:pivcomp -> test:int'
            nodes = await getPackNodes(core, q)
            self.len(0, nodes)

            # Multiple props of source form have type of destination form:  pivot through all the matching props.
            await wcore.nodes('[ test:pivcomp=(xxx,yyy) :width=42 ]')
            q = 'test:pivcomp -> test:int'
            nodes = await getPackNodes(core, q)
            self.len(1, nodes)

            q = 'test:pivcomp=(foo,bar) :targ -> test:pivtarg'
            nodes = await getPackNodes(core, q)
            self.len(1, nodes)
            self.eq(nodes[0][0], ('test:pivtarg', 'foo'))

            q = 'test:pivcomp=(foo,bar) :targ -+> test:pivtarg'
            nodes = await getPackNodes(core, q)
            self.len(2, nodes)
            self.eq(nodes[0][0], ('test:pivcomp', ('foo', 'bar')))
            self.eq(nodes[1][0], ('test:pivtarg', 'foo'))

            q = 'test:pivcomp=(foo,bar) :targ -+> *'
            nodes = await getPackNodes(core, q)
            self.len(2, nodes)
            self.eq(nodes[0][0], ('test:pivcomp', ('foo', 'bar')))
            self.eq(nodes[1][0], ('test:pivtarg', 'foo'))

            q = 'test:str=bar -> test:pivcomp:lulz'
            nodes = await getPackNodes(core, q)
            self.len(1, nodes)
            self.eq(nodes[0][0], ('test:pivcomp', ('foo', 'bar')))

            q = 'test:str=bar -+> test:pivcomp:lulz'
            nodes = await getPackNodes(core, q)
            self.len(2, nodes)
            self.eq(nodes[0][0], ('test:pivcomp', ('foo', 'bar')))
            self.eq(nodes[1][0], ('test:str', 'bar'))

            q = 'test:pivcomp=(foo,bar) -+> test:pivtarg'
            nodes = await getPackNodes(core, q)
            self.len(2, nodes)
            self.eq(nodes[0][0], ('test:pivcomp', ('foo', 'bar')))
            self.eq(nodes[1][0], ('test:pivtarg', 'foo'))

            q = 'test:pivcomp=(foo,bar) -> *'
            nodes = await getPackNodes(core, q)
            self.len(2, nodes)
            self.eq(nodes[0][0], ('test:pivtarg', 'foo'))
            self.eq(nodes[1][0], ('test:str', 'bar'))

            q = 'test:pivcomp=(foo,bar) -+> *'
            nodes = await getPackNodes(core, q)
            self.len(3, nodes)
            self.eq(nodes[0][0], ('test:pivcomp', ('foo', 'bar')))
            self.eq(nodes[1][0], ('test:pivtarg', 'foo'))
            self.eq(nodes[2][0], ('test:str', 'bar'))

            q = 'test:pivcomp=(foo,bar) :lulz -> test:str'
            nodes = await getPackNodes(core, q)
            self.len(1, nodes)
            self.eq(nodes[0][0], ('test:str', 'bar'))

            q = 'test:pivcomp=(foo,bar) :lulz -+> test:str'
            nodes = await getPackNodes(core, q)
            self.len(2, nodes)
            self.eq(nodes[0][0], ('test:pivcomp', ('foo', 'bar')))
            self.eq(nodes[1][0], ('test:str', 'bar'))

            q = 'test:str=bar <- *'
            nodes = await getPackNodes(core, q)
            self.len(1, nodes)
            self.eq(nodes[0][0], ('test:pivcomp', ('foo', 'bar')))

            q = 'test:str=bar <+- *'
            nodes = await getPackNodes(core, q)
            self.len(2, nodes)
            self.eq(nodes[0][0], ('test:pivcomp', ('foo', 'bar')))
            self.eq(nodes[1][0], ('test:str', 'bar'))

            # Add tag
            q = 'test:str=bar test:pivcomp=(foo,bar) [+#test.bar]'
            nodes = await getPackNodes(core, q)
            self.len(2, nodes)
            # Lift, filter, pivot in
            q = '#test.bar +test:str <- *'
            nodes = await getPackNodes(core, q)
            self.len(1, nodes)
            self.eq(nodes[0][0], ('test:pivcomp', ('foo', 'bar')))

            # Pivot tests with optimized lifts
            q = '#test.bar +test:str <+- *'
            nodes = await getPackNodes(core, q)
            self.len(2, nodes)

            q = '#test.bar +test:pivcomp -> *'
            nodes = await getPackNodes(core, q)
            self.len(2, nodes)

            q = '#test.bar +test:pivcomp -+> *'
            nodes = await getPackNodes(core, q)
            self.len(3, nodes)

            # tag a tag
            q = '[syn:tag=biz.meta +#super.foo +#super.baz +#second.tag]'
            nodes = await getPackNodes(core, q)
            self.len(1, nodes)

            # join syn:tag to tags
            q = 'syn:tag -+> #'
            base = await getPackNodes(core, 'syn:tag')
            nodes = await getPackNodes(core, q)
            self.len(9, base)
            self.len(12, nodes)

            q = 'syn:tag:base=meta -+> #'
            nodes = await getPackNodes(core, q)
            self.len(4, nodes)
            self.eq(nodes[0][0], ('syn:tag', 'biz.meta'))
            self.eq(nodes[1][0], ('syn:tag', 'second.tag'))
            self.eq(nodes[2][0], ('syn:tag', 'super.baz'))
            self.eq(nodes[3][0], ('syn:tag', 'super.foo'))

            q = 'syn:tag:base=meta -+> #*'
            nodes = await getPackNodes(core, q)
            self.len(6, nodes)
            self.eq(nodes[0][0], ('syn:tag', 'biz.meta'))
            self.eq(nodes[1][0], ('syn:tag', 'second'))
            self.eq(nodes[2][0], ('syn:tag', 'second.tag'))
            self.eq(nodes[3][0], ('syn:tag', 'super'))
            self.eq(nodes[4][0], ('syn:tag', 'super.baz'))
            self.eq(nodes[5][0], ('syn:tag', 'super.foo'))

            q = 'syn:tag:base=meta -+> #test'
            nodes = await getPackNodes(core, q)
            self.len(1, nodes)
            self.eq(nodes[0][0], ('syn:tag', 'biz.meta'))

            q = 'syn:tag:base=meta -+> #second'
            nodes = await getPackNodes(core, q)
            self.len(2, nodes)
            self.eq(nodes[0][0], ('syn:tag', 'biz.meta'))
            self.eq(nodes[1][0], ('syn:tag', 'second'))

            q = 'syn:tag:base=meta -+> #second.tag'
            nodes = await getPackNodes(core, q)
            self.len(2, nodes)
            self.eq(nodes[0][0], ('syn:tag', 'biz.meta'))
            self.eq(nodes[1][0], ('syn:tag', 'second.tag'))

            q = 'syn:tag:base=meta -+> #super.*'
            nodes = await getPackNodes(core, q)
            self.len(3, nodes)
            self.eq(nodes[0][0], ('syn:tag', 'biz.meta'))
            self.eq(nodes[1][0], ('syn:tag', 'super.baz'))
            self.eq(nodes[2][0], ('syn:tag', 'super.foo'))

            q = 'syn:tag:base=meta -+> #super.baz'
            nodes = await getPackNodes(core, q)
            self.len(2, nodes)
            self.eq(nodes[0][0], ('syn:tag', 'biz.meta'))
            self.eq(nodes[1][0], ('syn:tag', 'super.baz'))

            # tag a node
            q = '[test:str=tagyourtags +#biz.meta]'
            nodes = await getPackNodes(core, q)
            self.len(1, nodes)
            self.eq(nodes[0][0], ('test:str', 'tagyourtags'))

            q = 'test:str -+> #'
            nodes = await getPackNodes(core, q)
            self.len(5, nodes)
            self.eq(nodes[0][0], ('syn:tag', 'biz.meta'))
            self.eq(nodes[1][0], ('syn:tag', 'test.bar'))
            self.eq(nodes[2][0], ('test:str', 'bar'))
            self.eq(nodes[3][0], ('test:str', 'tagyourtags'))
            self.eq(nodes[4][0], ('test:str', 'yyy'))

            q = 'test:str -+> #*'
            nodes = await getPackNodes(core, q)
            self.len(7, nodes)
            self.eq(nodes[0][0], ('syn:tag', 'biz'))
            self.eq(nodes[1][0], ('syn:tag', 'biz.meta'))
            self.eq(nodes[2][0], ('syn:tag', 'test'))
            self.eq(nodes[3][0], ('syn:tag', 'test.bar'))
            self.eq(nodes[4][0], ('test:str', 'bar'))
            self.eq(nodes[5][0], ('test:str', 'tagyourtags'))
            self.eq(nodes[6][0], ('test:str', 'yyy'))

            q = 'test:str=bar -+> #'
            nodes = await getPackNodes(core, q)
            self.len(2, nodes)
            self.eq(nodes[0][0], ('syn:tag', 'test.bar'))
            self.eq(nodes[1][0], ('test:str', 'bar'))

            # tag conditional filters followed by * pivot operators
            # These are all going to yield zero nodes but should
            # parse cleanly.
            q = '#test.bar -#test <- *'
            nodes = await getPackNodes(core, q)
            self.len(0, nodes)

            q = '#test.bar -#test <+- *'
            nodes = await getPackNodes(core, q)
            self.len(0, nodes)

            q = '#test.bar -#test -> *'
            nodes = await getPackNodes(core, q)
            self.len(0, nodes)

            q = '#test.bar -#test -+> *'
            nodes = await getPackNodes(core, q)
            self.len(0, nodes)

            # Setup a propvalu pivot where the secondary prop may fail to norm
            # to the destination prop for some of the inbound nodes.
            await wcore.nodes('[ test:comp=(127,newp) ] [test:comp=(127,127)]')
            mesgs = await core.stormlist('test:comp :haha -> test:int')

            warns = [msg for msg in mesgs if msg[0] == 'warn']
            self.len(1, warns)
            emesg = "BadTypeValu ['newp'] during pivot: invalid literal for int() with base 0: 'newp'"
            self.eq(warns[0][1], {'name': 'test:int', 'valu': 'newp',
                                  'mesg': emesg})
            nodes = [msg for msg in mesgs if msg[0] == 'node']
            self.len(1, nodes)
            self.eq(nodes[0][1][0], ('test:int', 127))

            # Setup a form pivot where the primary prop may fail to norm
            # to the destination prop for some of the inbound nodes.
            self.len(1, await core.nodes('[test:int=10]'))
            self.len(1, await core.nodes('[test:int=25]'))
            self.len(1, await core.nodes('[(test:type10=test :intprop=25)]'))
            mesgs = await core.stormlist('test:int*in=(10, 25) -> test:type10:intprop')

            warns = [msg for msg in mesgs if msg[0] == 'warn']
            self.len(1, warns)
            emesg = "BadTypeValu [10] during pivot: value is below min=20"
            self.eq(warns[0][1], {'name': 'int', 'valu': '10',
                                  'mesg': emesg})
            nodes = [msg for msg in mesgs if msg[0] == 'node']
            self.len(1, nodes)
            self.eq(nodes[0][1][0], ('test:type10', 'test'))

            msgs = await core.stormlist('test:int :loc -> test:newp')
            self.stormIsInErr('No property named test:newp', msgs)

            # ndef pivots
            await core.nodes('''
                [
                    ( test:str=ndefpivdst )
                    ( test:str=ndefpivsrc :bar=(test:str, ndefpivdst) )
                    ( test:str=ndefpivprp :bar=(test:str, ndefpivdst) )
                ]
            ''')

            nodes = await core.nodes('test:str=ndefpivsrc -> test:str')
            self.eq(['ndefpivdst'], [n.ndef[1] for n in nodes])

            nodes = await core.nodes('test:str=ndefpivsrc -> test:str:bar')
            self.len(0, nodes)

            nodes = await core.nodes('test:str=ndefpivdst -> test:str:bar')
            self.sorteq(['ndefpivprp', 'ndefpivsrc'], [n.ndef[1] for n in nodes])

            nodes = await core.nodes('test:str=ndefpivsrc :bar -> * +test:str')
            self.eq(['ndefpivdst'], [n.ndef[1] for n in nodes])

            nodes = await core.nodes('test:str=ndefpivsrc :bar -> test:str:bar')
            self.sorteq(['ndefpivprp', 'ndefpivsrc'], [n.ndef[1] for n in nodes])

            nodes = await core.nodes('test:str=ndefpivsrc :bar -> test:str')
            self.eq(['ndefpivdst'], [n.ndef[1] for n in nodes])

            nodes = await core.nodes('test:str=ndefpivsrc :bar -> test:int')
            self.len(0, nodes)

            await core.nodes('test:str=ndefpivdst delnode')
            msgs = await core.stormlist('test:str=ndefpivsrc :bar -> test:str')
            self.len(0, [m for m in msgs if m[0] == 'node'])
            self.stormIsInWarn("Missing node corresponding to ndef ('test:str', 'ndefpivdst')", msgs)

            # Bad pivot syntax go here
            for q in ['test:pivcomp :lulz <- *',
                      'test:pivcomp :lulz <+- *',
                      'test:pivcomp :lulz <- test:str',
                      'test:pivcomp :lulz <+- test:str',
                      ]:
                with self.raises(s_exc.BadSyntax):
                    await core.nodes(q)

    async def test_cortex_storm_set_univ(self):

        async with self.getTestReadWriteCores() as (core, wcore):

            self.len(1, await wcore.nodes('[ test:str=woot .seen=(2014,2015) ]'))
            nodes = await core.nodes('test:str=woot')
            self.len(1, nodes)
            node = nodes[0]
            self.eq(node.get('.seen'), (1388534400000, 1420070400000))

    async def test_cortex_storm_set_tag(self):

        async with self.getTestReadWriteCores() as (core, wcore):

            tick0 = core.model.type('time').norm('2014')[0]
            tick1 = core.model.type('time').norm('2015')[0]
            tick2 = core.model.type('time').norm('2016')[0]

            self.len(1, await wcore.nodes('[ test:str=hehe +#foo=(2014,2016) ]'))
            self.len(1, await wcore.nodes('[ test:str=haha +#bar=2015 ]'))

            nodes = await core.nodes('test:str=hehe')
            self.len(1, nodes)
            node = nodes[0]
            self.eq(node.getTag('foo'), (tick0, tick2))

            nodes = await core.nodes('test:str=haha')
            self.len(1, nodes)
            node = nodes[0]
            self.eq(node.getTag('bar'), (tick1, tick1 + 1))

            view = core.getView()
            node = await view.getNodeByNdef(('test:str', 'haha'))
            self.eq(node.getTag('bar'), (tick1, tick1 + 1))

            self.len(1, await wcore.nodes('[ test:str=haha +#bar=2016 ]'))
            nodes = await core.nodes('test:str=haha')
            self.len(1, nodes)
            node = nodes[0]
            self.eq(node.getTag('bar'), (tick1, tick2 + 1))

            # Sad path
            with self.raises(s_exc.BadTypeValu) as cm:
                await core.nodes('test:str=hehe [+#newp.tag=(2022,2001)]')
            self.eq(cm.exception.get('tag'), 'newp.tag')

    async def test_cortex_storm_filt_ival(self):

        async with self.getTestReadWriteCores() as (core, wcore):

            self.len(1, await wcore.nodes('[ test:str=woot +#foo=(2015,2018) +#bar .seen=(2014,2016) ]'))

            self.len(1, await core.nodes('test:str=woot +.seen@=2015'))
            self.len(0, await core.nodes('test:str=woot +.seen@=2012'))
            self.len(1, await core.nodes('test:str=woot +.seen@=(2012,2015)'))
            self.len(0, await core.nodes('test:str=woot +.seen@=(2012,2013)'))

            self.len(1, await core.nodes('test:str=woot +.seen@=#foo'))
            self.len(0, await core.nodes('test:str=woot +.seen@=#bar'))
            self.len(0, await core.nodes('test:str=woot +.seen@=#baz'))

            self.len(1, await core.nodes('test:str=woot $foo=#foo +.seen@=$foo'))

            self.len(1, await core.nodes('test:str +#foo@=2016'))
            self.len(1, await core.nodes('test:str +#foo@=(2015, 2018)'))
            self.len(1, await core.nodes('test:str +#foo@=(2014, 2019)'))
            self.len(0, await core.nodes('test:str +#foo@=(2014, 20141231)'))

            self.len(1, await wcore.nodes('[ inet:dns:a=(woot.com,1.2.3.4) .seen=(2015,2016) ]'))
            self.len(1, await wcore.nodes('[ inet:fqdn=woot.com +#bad=(2015,2016) ]'))

            self.len(1, await core.nodes('inet:fqdn +#bad $fqdnbad=#bad -> inet:dns:a:fqdn +.seen@=$fqdnbad'))

            with self.raises(s_exc.NoSuchCmpr):
                await core.nodes('test:str +#foo==(2022,2023)')

    async def test_cortex_storm_tagform(self):

        async with self.getTestReadWriteCores() as (core, wcore):

            self.len(1, await wcore.nodes('[ test:str=hehe ]'))
            self.len(1, await wcore.nodes('[ test:str=haha +#foo ]'))
            self.len(1, await wcore.nodes('[ test:str=woot +#foo=(2015,2018) ]'))

            self.len(2, await core.nodes('#foo'))
            self.len(3, await core.nodes('test:str'))

            self.len(2, await core.nodes('test:str#foo'))
            self.len(1, await core.nodes('test:str#foo@=2016'))
            self.len(0, await core.nodes('test:str#foo@=2020'))

            # test the overlap variants
            self.len(0, await core.nodes('test:str#foo@=(2012,2013)'))
            self.len(0, await core.nodes('test:str#foo@=(2020,2022)'))
            self.len(1, await core.nodes('test:str#foo@=(2012,2017)'))
            self.len(1, await core.nodes('test:str#foo@=(2017,2022)'))
            self.len(1, await core.nodes('test:str#foo@=(2012,2022)'))

    async def test_cortex_int_indx(self):

        async with self.getTestReadWriteCores() as (core, wcore):

            await wcore.nodes('[test:int=20]')

            self.len(0, await core.nodes('test:int>=30'))
            self.len(1, await core.nodes('test:int>=20'))
            self.len(1, await core.nodes('test:int>=10'))

            self.len(0, await core.nodes('test:int>30'))
            self.len(0, await core.nodes('test:int>20'))
            self.len(1, await core.nodes('test:int>10'))

            self.len(0, await core.nodes('test:int<=10'))
            self.len(1, await core.nodes('test:int<=20'))
            self.len(1, await core.nodes('test:int<=30'))

            self.len(0, await core.nodes('test:int<10'))
            self.len(0, await core.nodes('test:int<20'))
            self.len(1, await core.nodes('test:int<30'))

            self.len(0, await core.nodes('test:int +test:int>=30'))
            self.len(1, await core.nodes('test:int +test:int>=20'))
            self.len(1, await core.nodes('test:int +test:int>=10'))

            self.len(0, await core.nodes('test:int +test:int>30'))
            self.len(0, await core.nodes('test:int +test:int>20'))
            self.len(1, await core.nodes('test:int +test:int>10'))

            self.len(0, await core.nodes('test:int +test:int<=10'))
            self.len(1, await core.nodes('test:int +test:int<=20'))
            self.len(1, await core.nodes('test:int +test:int<=30'))

            self.len(0, await core.nodes('test:int +test:int<10'))
            self.len(0, await core.nodes('test:int +test:int<20'))
            self.len(1, await core.nodes('test:int +test:int<30'))

            # time indx is derived from the same lift helpers
            await wcore.nodes('[test:str=foo :tick=201808021201]')

            self.len(0, await core.nodes('test:str:tick>=201808021202'))
            self.len(1, await core.nodes('test:str:tick>=201808021201'))
            self.len(1, await core.nodes('test:str:tick>=201808021200'))

            self.len(0, await core.nodes('test:str:tick>201808021202'))
            self.len(0, await core.nodes('test:str:tick>201808021201'))
            self.len(1, await core.nodes('test:str:tick>201808021200'))

            self.len(1, await core.nodes('test:str:tick<=201808021202'))
            self.len(1, await core.nodes('test:str:tick<=201808021201'))
            self.len(0, await core.nodes('test:str:tick<=201808021200'))

            self.len(1, await core.nodes('test:str:tick<201808021202'))
            self.len(0, await core.nodes('test:str:tick<201808021201'))
            self.len(0, await core.nodes('test:str:tick<201808021200'))

            self.len(0, await core.nodes('test:str +test:str:tick>=201808021202'))
            self.len(1, await core.nodes('test:str +test:str:tick>=201808021201'))
            self.len(1, await core.nodes('test:str +test:str:tick>=201808021200'))

            self.len(0, await core.nodes('test:str +test:str:tick>201808021202'))
            self.len(0, await core.nodes('test:str +test:str:tick>201808021201'))
            self.len(1, await core.nodes('test:str +test:str:tick>201808021200'))

            self.len(1, await core.nodes('test:str +test:str:tick<=201808021202'))
            self.len(1, await core.nodes('test:str +test:str:tick<=201808021201'))
            self.len(0, await core.nodes('test:str +test:str:tick<=201808021200'))

            self.len(1, await core.nodes('test:str +test:str:tick<201808021202'))
            self.len(0, await core.nodes('test:str +test:str:tick<201808021201'))
            self.len(0, await core.nodes('test:str +test:str:tick<201808021200'))

            await wcore.nodes('[test:int=99999]')
            self.len(1, await core.nodes('test:int<=20'))
            self.len(2, await core.nodes('test:int>=20'))
            self.len(1, await core.nodes('test:int>20'))
            self.len(0, await core.nodes('test:int<20'))

    async def test_cortex_univ(self):

        async with self.getTestCore() as core:

            # Ensure that the test model loads a univ property
            prop = core.model.prop('.test:univ')
            self.true(prop.isuniv)

            # Add a univprop directly via API for testing
            core.model.addUnivProp('hehe', ('int', {}), {})

            self.len(1, await core.nodes('[ test:str=woot .hehe=20 ]'))
            self.len(1, await core.nodes('.hehe'))
            self.len(1, await core.nodes('test:str.hehe=20'))
            self.len(0, await core.nodes('test:str.hehe=19'))
            self.len(1, await core.nodes('.hehe [ -.hehe ]'))
            self.len(0, await core.nodes('.hehe'))

            self.none(await core._addUnivProp('hehe', None, None))

        # ensure that we can delete univ props in a authenticated setting
        async with self.getTestCoreAndProxy() as (realcore, core):

            realcore.model.addUnivProp('hehe', ('int', {}), {})
            self.len(1, await realcore.nodes('[ test:str=woot .hehe=20 ]'))
            self.len(1, await realcore.nodes('[ test:str=pennywise .hehe=8086 ]'))

            msgs = await core.storm('test:str=woot [-.hehe]').list()
            podes = [m[1] for m in msgs if m[0] == 'node']
            self.none(s_node.prop(podes[0], '.hehe'))
            msgs = await core.storm('test:str=pennywise [-.hehe]').list()
            podes = [m[1] for m in msgs if m[0] == 'node']
            self.none(s_node.prop(podes[0], '.hehe'))

    async def test_storm_cond_has(self):
        async with self.getTestCore() as core:

            await core.nodes('[ inet:ipv4=1.2.3.4 :asn=20 ]')
            self.len(1, await core.nodes('inet:ipv4=1.2.3.4 +:asn'))

            with self.raises(s_exc.BadSyntax):
                await core.nodes('[ inet:ipv4=1.2.3.4 +:foo ]')

    async def test_storm_cond_not(self):

        async with self.getTestCore() as core:

            self.len(1, await core.nodes('[ test:str=foo +#bar ]'))
            self.len(1, await core.nodes('[ test:str=foo +#bar ] +(not .seen)'))
            self.len(1, await core.nodes('[ test:str=foo +#bar ] +(#baz or not .seen)'))

    async def test_storm_totags(self):

        async with self.getTestCore() as core:

            nodes = await core.nodes('[ test:str=visi +#foo.bar ] -> #')

            self.len(1, nodes)
            self.eq(nodes[0].ndef[1], 'foo.bar')

            self.len(2, await core.nodes('test:str=visi -> #*'))
            self.len(1, await core.nodes('test:str=visi -> #foo.bar'))
            self.len(1, await core.nodes('test:str=visi -> #foo.*'))
            self.len(0, await core.nodes('test:str=visi -> #baz.*'))

    async def test_storm_fromtags(self):

        async with self.getTestCore() as core:

            await core.nodes('[ test:str=visi test:int=20 +#foo.bar ]')

            nodes = await core.nodes('syn:tag=foo.bar -> test:str')
            self.len(1, nodes)
            self.eq(nodes[0].ndef[1], 'visi')

            self.len(2, await core.nodes('syn:tag=foo.bar -> *'))

            # Attempt a formpivot from a syn:tag node to a secondary property
            # which is not valid
            with self.getAsyncLoggerStream('synapse.lib.ast',
                                           'Unknown time format') as stream:
                self.len(0, await core.nodes('syn:tag=foo.bar -> test:str:tick'))
                self.true(await stream.wait(4))

    async def test_storm_tagtags(self):

        async with self.getTestCore() as core:

            await core.nodes('[ test:str=visi +#foo.bar ] -> # [ +#baz.faz ]')

            nodes = await core.nodes('##baz.faz')

            self.len(1, nodes)
            self.eq(nodes[0].ndef[1], 'visi')

            # make an icky loop of tags...
            await core.nodes('syn:tag=baz.faz [ +#foo.bar ]')

            # should still be ok...
            nodes = await core.nodes('##baz.faz')

            self.len(1, nodes)
            self.eq(nodes[0].ndef[1], 'visi')

    async def test_storm_cancel(self):

        async with self.getTestCore() as core:

            evnt = asyncio.Event()

            self.len(0, core.boss.ps())

            async def todo():
                async for mesg in core.storm('[ test:str=foo test:str=bar ] | sleep 10'):
                    if mesg[0] == 'node':
                        evnt.set()

            task = core.schedCoro(todo())

            await evnt.wait()

            synts = core.boss.ps()

            self.len(1, synts)

            await synts[0].kill()

            self.len(0, core.boss.ps())

            await self.asyncraises(asyncio.CancelledError, task)

    async def test_cortex_formcounts(self):

        with self.getTestDir() as dirn:

            async with self.getTestCore(dirn=dirn) as core:

                nodes = await core.nodes('[ test:str=foo test:str=bar test:int=42 ]')
                self.len(3, nodes)

                self.eq(1, (await core.getFormCounts())['test:int'])
                self.eq(2, (await core.getFormCounts())['test:str'])

            # test that counts persist...
            async with self.getTestCore(dirn=dirn) as core:

                self.eq(1, (await core.getFormCounts())['test:int'])
                self.eq(2, (await core.getFormCounts())['test:str'])

                node = await core.getView().getNodeByNdef(('test:str', 'foo'))
                await node.delete()

                self.eq(1, (await core.getFormCounts())['test:str'])

    async def test_cortex_greedy(self):
        ''' Issue a large request, and make sure we can still do stuff in a reasonable amount of time'''

        async with self.getTestCore() as core:
            # Prime the fork pool on a solo run
            self.len(0, await core.nodes('.created | spin'))
            event = asyncio.Event()
            async def add_stuff():
                vals = list(range(20000))
                event.set()
                msgs = await core.stormlist('for $i in $vals {[test:int=$i]} | spin',
                                             opts={'editformat': 'none', 'vars': {'vals': vals}})
                self.stormHasNoWarnErr(msgs)

            fut = core.schedCoro(add_stuff())

            # Wait for him to get started
            before = time.time()
            await event.wait()

            nodes = await core.nodes('[test:str=hehe]')
            self.len(1, nodes)
            delta = time.time() - before

            # Note: before latency improvement, delta was > 4 seconds
            self.lt(delta, 0.5)

        # Make sure the task in flight can be killed in a reasonable time
        delta = time.time() - before
        self.lt(delta, 1.0)

    async def test_storm_pivprop(self):

        async with self.getTestCore() as core:

            self.len(1, await core.nodes('[ inet:asn=200 :name=visi ]'))
            self.len(1, await core.nodes('[ inet:ipv4=1.2.3.4 :asn=200 ]'))
            self.len(1, await core.nodes('[ inet:ipv4=5.6.7.8 :asn=8080 ]'))

            self.len(1, await core.nodes('inet:asn=200 +:name=visi'))

            self.len(1, await core.nodes('inet:asn=200 +:name=visi'))
            nodes = await core.nodes('inet:ipv4 +:asn::name=visi')

            self.len(1, nodes)
            self.eq(nodes[0].ndef, ('inet:ipv4', 0x01020304))

            nodes = await core.nodes('inet:ipv4 +:asn::name')
            self.len(1, nodes)

            await core.nodes('[ ps:contact=* :web:acct=vertex.link/pivuser ]')
            nodes = await core.nodes('ps:contact +:web:acct::site::iszone=1')
            self.len(1, nodes)

            nodes = await core.nodes('ps:contact +:web:acct::site::iszone')
            self.len(1, nodes)

            nodes = await core.nodes('ps:contact +:web:acct::site::notaprop')
            self.len(0, nodes)

            # test pivprop with an extmodel prop
            await core.addForm('_hehe:haha', 'int', {}, {'doc': 'The hehe:haha form.'})
            await core.addFormProp('inet:asn', '_pivo', ('_hehe:haha', {}), {})

            self.len(1, await core.nodes('inet:asn=200 [ :_pivo=10 ]'))

            nodes = await core.nodes('inet:ipv4 +:asn::_pivo=10')
            self.len(1, nodes)

            nodes = await core.nodes('inet:ipv4 +:asn::_pivo')
            self.len(1, nodes)

            # try to pivot to a node that no longer exists
            await core.nodes('inet:asn | delnode --force')

            nodes = await core.nodes('inet:ipv4 +:asn::name')
            self.len(0, nodes)

            # try to pivot to deleted form/props for coverage
            self.len(1, await core.nodes('[ inet:asn=200 :_pivo=10 ]'))

            core.model.delForm('_hehe:haha')
            with self.raises(s_exc.NoSuchForm):
                await core.nodes('inet:ipv4 +:asn::_pivo::notaprop')

            core.model.delFormProp('inet:asn', '_pivo')
            with self.raises(s_exc.NoSuchProp):
                await core.nodes('inet:ipv4 +:asn::_pivo::notaprop')

class CortexBasicTest(s_t_utils.SynTest):
    '''
    The tests that are unlikely to break with different types of layers installed
    '''
    async def test_cortex_bad_config(self):
        '''
        Try to load the TestModule twice
        '''
        conf = {'modules': [('synapse.tests.utils.TestModule', {'key': 'valu'})]}
        with self.raises(s_exc.ModAlreadyLoaded):
            async with self.getTestCore(conf=conf):
                pass

        async with self.getTestCore() as core:
            with self.raises(s_exc.ModAlreadyLoaded):
                await core.loadCoreModule('synapse.tests.utils.TestModule')

    async def test_cortex_coreinfo(self):

        async with self.getTestCoreAndProxy() as (core, prox):

            coreinfo = await prox.getCoreInfo()

            for field in ('version', 'modeldef', 'stormcmds'):
                self.isin(field, coreinfo)

            coreinfo = await prox.getCoreInfoV2()

            for field in ('version', 'modeldict', 'stormdocs'):
                self.isin(field, coreinfo)

            layers = list(core.listLayers())
            self.len(1, layers)
            lyr = layers[0]
            info = await lyr.pack()
            self.eq(info['name'], 'default')

            views = list(core.listViews())
            self.len(1, views)
            view = views[0]
            info = await view.pack()
            self.eq(info['name'], 'default')

    async def test_cortex_model_dict(self):

        async with self.getTestCoreAndProxy() as (core, prox):

            model = await prox.getModelDict()

            tnfo = model['types'].get('inet:ipv4')

            self.nn(tnfo)
            self.eq(tnfo['info']['doc'], 'An IPv4 address.')

            fnfo = model['forms'].get('inet:ipv4')
            self.nn(fnfo)

            pnfo = fnfo['props'].get('asn')

            self.nn(pnfo)
            self.eq(pnfo['type'][0], 'inet:asn')

            modelt = model['types']

            self.eq('text', model['forms']['inet:whois:rec']['props']['text']['disp']['hint'])

            fname = 'inet:dns:rev'
            cmodel = core.model.form(fname)
            modelf = model['forms'][fname]
            self.eq(cmodel.type.stortype, modelt[fname].get('stortype'))

            self.eq(cmodel.prop('ipv4').type.stortype,
                    modelt.get(modelf['props']['ipv4']['type'][0], {}).get('stortype'))

            fname = 'file:bytes'
            cmodel = core.model.form(fname)
            modelf = model['forms'][fname]
            self.eq(cmodel.type.stortype, modelt[fname].get('stortype'))

            self.eq(cmodel.prop('size').type.stortype,
                    modelt.get(modelf['props']['size']['type'][0], {}).get('stortype'))
            self.eq(cmodel.prop('sha256').type.stortype,
                    modelt.get(modelf['props']['sha256']['type'][0], {}).get('stortype'))

            fname = 'test:int'
            cmodel = core.model.form(fname)
            modelf = model['forms'][fname]
            self.eq(cmodel.type.stortype, modelt[fname].get('stortype'))

            self.eq(cmodel.prop('.test:univ').type.stortype,
                    modelt.get(modelf['props']['.test:univ']['type'][0], {}).get('stortype'))

            mimemeta = model['interfaces'].get('file:mime:meta')
            self.nn(mimemeta)
            self.isin('props', mimemeta)
            self.eq('file', mimemeta['props'][0][0])

            self.nn(model['univs'].get('.created'))
            self.nn(model['univs'].get('.seen'))

    async def test_storm_graph(self):

        async with self.getTestCoreAndProxy() as (core, prox):

            await core.nodes('[ inet:dns:a=(woot.com, 1.2.3.4) ]')

            opts = {'graph': True}
            msgs = await prox.storm('inet:dns:a', opts=opts).list()
            nodes = [m[1] for m in msgs if m[0] == 'node']

            self.len(4, nodes)

            for node in nodes:
                if node[0][0] == 'inet:dns:a':
                    self.len(0, node[1]['path']['edges'])
                elif node[0][0] == 'inet:ipv4':
                    self.eq(node[1]['path']['edges'], (
                        ('4284a59c00dc93f3bbba5af4f983236c8f40332d5a28f1245e38fa850dbfbfa4', {'type': 'prop', 'prop': 'ipv4', 'reverse': True}),
                    ))
                elif node[0] == ('inet:fqdn', 'woot.com'):
                    self.eq(node[1]['path']['edges'], (
                        ('4284a59c00dc93f3bbba5af4f983236c8f40332d5a28f1245e38fa850dbfbfa4', {'type': 'prop', 'prop': 'fqdn', 'reverse': True}),
                    ))

    async def test_onadd(self):
        arg_hit = {}

        async def testcb(node):
            arg_hit['hit'] = node

        async with self.getTestCore() as core:
            core.model.form('test:str').onAdd(testcb)

            nodes = await core.nodes('[test:str=hello]')
            self.len(1, nodes)
            node = nodes[0]
            self.eq(node, arg_hit.get('hit'))

            arg_hit['hit'] = None
            core.model.form('test:str').offAdd(testcb)
            nodes = await core.nodes('[test:str=goodbye]')
            self.len(1, nodes)
            self.none(arg_hit.get('hit'))

    async def test_cell(self):

        data = ('foo', 'bar', 'baz')

        async with self.getTestCoreAndProxy() as (core, proxy):

            corever = core.cellinfo.get('cortex:version')
            cellver = core.cellinfo.get('synapse:version')
            self.eq(corever, s_version.version)
            self.eq(corever, cellver)

            # test the remote storm result counting API
            self.eq(0, await proxy.count('test:pivtarg'))

            # Test the stormpkg apis
            otherpkg = {
                'name': 'foosball',
                'version': '0.0.1',
                'synapse_version': '>=3.0.0,<4.0.0',
            }
            self.none(await proxy.addStormPkg(otherpkg))
            pkgs = await proxy.getStormPkgs()
            self.len(1, pkgs)
            self.eq(pkgs, [otherpkg])
            pkg = await proxy.getStormPkg('foosball')
            self.eq(pkg, otherpkg)
            self.none(await proxy.delStormPkg('foosball'))
            pkgs = await proxy.getStormPkgs()
            self.len(0, pkgs)
            await self.asyncraises(s_exc.NoSuchPkg, proxy.delStormPkg('foosball'))

            self.none(await core._delStormPkg('foosball'))

            # This segfaults in regex < 2022.9.11
            query = '''test:str~="(?(?<=A)|(?(?![^B])C|D))"'''
            msgs = await core.stormlist(query)

            # test reqValidStorm
            self.true(await proxy.reqValidStorm('test:str=test'))
            self.true(await proxy.reqValidStorm('1.2.3.4 | spin', {'mode': 'lookup'}))
            self.true(await proxy.reqValidStorm('1.2.3.4 | spin', {'mode': 'autoadd'}))
            with self.raises(s_exc.BadSyntax):
                await proxy.reqValidStorm('1.2.3.4 ')
            with self.raises(s_exc.BadSyntax):
                await proxy.reqValidStorm('| 1.2.3.4 ', {'mode': 'lookup'})
            with self.raises(s_exc.BadSyntax):
                await proxy.reqValidStorm('| 1.2.3.4', {'mode': 'autoadd'})

    async def test_stormcmd(self):

        async with self.getTestCoreAndProxy() as (realcore, core):

            await realcore.nodes('[ inet:user=visi inet:user=whippit ]')

            self.eq(2, await core.count('inet:user'))

            # test cmd as last text syntax
            self.eq(1, await core.count('inet:user | limit 1'))

            self.eq(1, await core.count('inet:user | limit 1      '))

            # test cmd and trailing pipe and whitespace syntax
            self.eq(2, await core.count('inet:user | limit 10 | [ +#foo.bar ]'))
            self.eq(1, await core.count('inet:user | limit 10 | +inet:user=visi'))

            # test invalid option syntax
            msgs = await alist(core.storm('inet:user | limit --woot'))
            self.printed(msgs, 'Usage: limit [options] <count>')
            self.len(0, [m for m in msgs if m[0] == 'node'])

            oldverpkg = {
                'name': 'versionfail',
                'version': (0, 0, 1),
                'synapse_version': '>=1337.0.0,<2000.0.0',
                'commands': ()
            }

            with self.raises(s_exc.BadVersion):
                await core.addStormPkg(oldverpkg)

            oldverpkg = {
                'name': 'versionfail',
                'version': (0, 0, 1),
                'synapse_version': '>=1337.0.0,<2000.0.0',
                'commands': ()
            }

            with self.raises(s_exc.BadVersion):
                await core.addStormPkg(oldverpkg)

            oldverpkg = {
                'name': 'versionfail',
                'version': (0, 0, 1),
                'synapse_version': '>=0.0.1,<2.0.0',
                'commands': ()
            }

            with self.raises(s_exc.BadVersion):
                await core.addStormPkg(oldverpkg)

            noverpkg = {
                'name': 'nomin',
                'version': (0, 0, 1),
                'commands': ()
            }

            await core.addStormPkg(noverpkg)

            badcmdpkg = {
                'name': 'badcmd',
                'version': (0, 0, 1),
                'commands': ({
                    'name': 'invalidCMD',
                    'descr': 'test command',
                    'storm': '',
                },)
            }

            await self.asyncraises(s_exc.SchemaViolation, core.addStormPkg(badcmdpkg))
            await self.asyncraises(s_exc.BadArg, s_common.aspin(core.storm(None)))

    async def test_onsetdel(self):

        arg_hit = {}

        async def test_cb(node, oldv):
            arg_hit['hit'] = (node, oldv)

        async with self.getTestCore() as core:
            core.model.prop('test:str:hehe').onSet(test_cb)

            nodes = await core.nodes('[test:str=hi :hehe=haha]')
            self.len(1, nodes)
            node = nodes[0]
            self.eq(node.get('hehe'), 'haha')
            self.eq(node, arg_hit['hit'][0])
            self.none(arg_hit['hit'][1])

            arg_hit.clear()
            nodes = await core.nodes('test:str=hi [:hehe=weee]')
            self.len(1, nodes)
            node = nodes[0]

            self.eq(node.get('hehe'), 'weee')
            self.eq(node, arg_hit['hit'][0])
            self.eq(arg_hit['hit'][1], 'haha')

            arg_hit.clear()
            core.model.prop('test:str:hehe').onDel(test_cb)

            nodes = await core.nodes('test:str=hi [-:hehe]')
            self.len(1, nodes)
            node = nodes[0]
            self.none(node.get('hehe'))
            self.eq(node, arg_hit['hit'][0])
            self.eq(arg_hit['hit'][1], 'weee')

    async def test_storm_logging(self):
        async with self.getTestCoreAndProxy() as (realcore, core):
            view = await core.callStorm('return( $lib.view.get().iden )')
            self.nn(view)

            # Storm logging
            with self.getAsyncLoggerStream('synapse.storm', 'Executing storm query {help ask} as [root]') \
                    as stream:
                await alist(core.storm('help ask'))
                self.true(await stream.wait(4))

            mesg = 'Executing storm query {help foo} as [root]'
            with self.getAsyncLoggerStream('synapse.storm', mesg) as stream:
                await alist(core.storm('help foo', opts={'show': ('init', 'fini', 'print',)}))
                self.true(await stream.wait(4))

            with self.getStructuredAsyncLoggerStream('synapse.storm', mesg) as stream:
                await alist(core.storm('help foo', opts={'show': ('init', 'fini', 'print',)}))
                self.true(await stream.wait(4))

            buf = stream.getvalue()
            mesg = json.loads(buf.split('\n')[0])
            self.eq(mesg.get('view'), view)

    async def test_getcoremods(self):

        async with self.getTestCoreAndProxy() as (core, prox):

            self.nn(core.getCoreMod('synapse.tests.utils.TestModule'))

            # Ensure that the module load creates a node.
            self.len(1, await core.nodes('meta:source=8f1401de15918358d5247e21ca29a814'))

            mods = dict(await prox.getCoreMods())

            conf = mods.get('synapse.tests.utils.TestModule')
            self.nn(conf)
            self.eq(conf.get('key'), 'valu')

    async def test_storm_mustquote(self):

        async with self.getTestCore() as core:
            await core.nodes('[ inet:ipv4=1.2.3.4 ]')
            self.len(1, await core.nodes('inet:ipv4=1.2.3.4|limit 20'))

    async def test_storm_cmdname(self):

        class Bork:
            name = 'foo:bar'

        class Bawk:
            name = '.foobar'

        async with self.getTestCore() as core:

            with self.raises(s_exc.BadCmdName):
                core.addStormCmd(Bork)

            with self.raises(s_exc.BadCmdName):
                core.addStormCmd(Bawk)

    async def test_storm_comment(self):

        async with self.getTestCore() as core:

            text = '''
            /* A
               multiline
               comment */
            [ inet:ipv4=1.2.3.4 ] // this is a comment
            // and this too...

            switch $foo {

                // The bar case...

                bar: {
                    [ +#hehe.haha ]
                }

                /*
                   The
                   baz
                   case
                */
                'baz faz': {}
            }
            '''
            opts = {'vars': {'foo': 'bar'}}
            nodes = await core.nodes(text, opts=opts)
            self.len(1, nodes)
            self.eq(nodes[0].ndef, ('inet:ipv4', 0x01020304))
            self.nn(nodes[0].getTag('hehe.haha'))

    async def test_storm_varlistset(self):

        async with self.getTestCore() as core:

            opts = {'vars': {'blob': ('vertex.link', '9001')}}
            text = '($fqdn, $crap) = $blob [ inet:fqdn=$fqdn ]'

            nodes = await core.nodes(text, opts=opts)
            self.len(1, nodes)
            for node in nodes:
                self.eq(node.ndef, ('inet:fqdn', 'vertex.link'))

            now = s_common.now()
            ret = await core.callStorm('($foo, $bar)=$lib.cast(ival, $lib.time.now()) return($foo)')
            self.ge(ret, now)

            text = '.created ($foo, $bar, $baz) = $blob'
            with self.raises(s_exc.StormVarListError):
                await core.nodes(text, opts)

            text = '($foo, $bar, $baz) = $blob'
            with self.raises(s_exc.StormVarListError):
                await core.nodes(text, opts)

            text = 'for ($x, $y) in ((1),) { $lib.print($x) }'
            with self.raises(s_exc.StormVarListError):
                await core.nodes(text)

            text = 'for ($x, $y) in ($lib.layer.get(),) { $lib.print($x) }'
            with self.raises(s_exc.StormRuntimeError):
                await core.nodes(text)

            text = '[test:str=foo] for ($x, $y) in ((1),) { $lib.print($x) }'
            with self.raises(s_exc.StormVarListError):
                await core.nodes(text)

            text = '[test:str=foo] for ($x, $y) in ((1),) { $lib.print($x) }'
            with self.raises(s_exc.StormRuntimeError):
                await core.nodes(text)

            text = '($x, $y) = (1)'
            with self.raises(s_exc.StormRuntimeError):
                await core.nodes(text)

    async def test_storm_contbreak(self):

        async with self.getTestCore() as core:

            text = '''
            for $foo in $foos {

                [ inet:ipv4=1.2.3.4 ]

                switch $foo {
                    bar: { [ +#ohai ] break }
                    baz: { [ +#visi ] continue }
                }

                [ inet:ipv4=5.6.7.8 ]

                [ +#hehe ]
            }
            '''
            opts = {'vars': {'foos': ['baz', 'baz']}}
            await core.nodes(text, opts=opts)

            nodes = await core.nodes('inet:ipv4')
            self.len(1, nodes)
            self.nn(nodes[0].getTag('visi'))
            self.none(nodes[0].getTag('hehe'))

            await core.nodes('inet:ipv4 | delnode')

            opts = {'vars': {'foos': ['bar', 'bar']}}
            await core.nodes(text, opts=opts)

            nodes = await core.nodes('inet:ipv4')
            self.len(1, nodes)
            self.nn(nodes[0].getTag('ohai'))
            self.none(nodes[0].getTag('hehe'))

            await core.nodes('inet:ipv4 | delnode')

            opts = {'vars': {'foos': ['lols', 'lulz']}}
            await core.nodes(text, opts=opts)

            nodes = await core.nodes('inet:ipv4')
            for node in nodes:
                self.nn(node.getTag('hehe'))

    async def test_storm_varcall(self):

        async with self.getTestCore() as core:

            text = '''
            for $foo in $foos {

                ($fqdn, $ipv4) = $foo.split("|")

                [ inet:dns:a=($fqdn, $ipv4) ]
            }
            '''
            opts = {'vars': {'foos': ['vertex.link|1.2.3.4']}}
            await core.nodes(text, opts=opts)
            self.len(1, await core.nodes('inet:dns:a=(vertex.link,1.2.3.4)'))

    async def test_storm_dict_deref(self):

        async with self.getTestCore() as core:

            text = '''
            [ test:int=$hehe.haha ]
            '''
            opts = {'vars': {'hehe': {'haha': 20}}}
            nodes = await core.nodes(text, opts=opts)
            self.len(1, nodes)
            self.eq(nodes[0].ndef[1], 20)

            text = '''
            $a=({'foo': 'bar'})
            $b=({'baz': 'foo'})
            [ test:str=$a.`{$b.baz}` ]
            '''
            nodes = await core.nodes(text, opts=opts)
            self.len(1, nodes)
            self.eq(nodes[0].ndef[1], 'bar')

            text = '''
            $a=({'foo': 'cool'})
            $b=({'baz': 'foo'})
            [ test:str=$a.($b.baz) ]
            '''
            nodes = await core.nodes(text, opts=opts)
            self.len(1, nodes)
            self.eq(nodes[0].ndef[1], 'cool')

            text = '''
            $foo = ({})
            $bar=({'baz': 'buzz'})
            $foo.`{$bar.baz}` = fuzz
            [ test:str=$foo.buzz ]
            '''
            nodes = await core.nodes(text, opts=opts)
            self.len(1, nodes)
            self.eq(nodes[0].ndef[1], 'fuzz')

            text = '''
            $foo = ({})
            $bar=({'baz': 'fuzz'})
            $foo.($bar.baz) = buzz
            [ test:str=$foo.fuzz ]
            '''
            nodes = await core.nodes(text, opts=opts)
            self.len(1, nodes)
            self.eq(nodes[0].ndef[1], 'buzz')

            self.eq('BAZ', await core.callStorm("$foo=({'bar': 'baz'}) return($foo.('bar').upper())"))
            self.eq('BAZ', await core.callStorm("$foo=({'bar': 'baz'}) return($foo.$('bar').upper())"))
            self.eq('BAZ', await core.callStorm("return(({'bar': 'baz'}).('bar').upper())"))
            self.eq('BAZ', await core.callStorm("return(({'bar': 'baz'}).$('bar').upper())"))
            self.eq('BAZ', await core.callStorm("return((({'bar': 'baz'}).('bar').upper()))"))
            self.eq('BAZ', await core.callStorm("return((({'bar': 'baz'}).$('bar').upper()))"))

            # setitem and deref both toprim the key
            text = '''
            $x = ({})
            $y = (1.23)
            $x.$y = "foo"
            for ($k, $v) in $x { return(($k, $x.$k)) }
            '''
            self.eq((1.23, 'foo'), await core.callStorm(text))

            # constructor also toprims all keys
            text = '''
            $y = (1.23)
            $x = ({
                $y: "foo"
            })
            for ($k, $v) in $x { return(($k, $x.$k)) }
            '''
            self.eq((1.23, 'foo'), await core.callStorm(text))

            text = '''
            $y=$lib.null [ inet:fqdn=foo.com ] $y=$node spin |
            $x = ({
                "cool": {
                    $y: "foo"
                }
            })
            for ($k, $v) in $x {
                for ($k2, $v2) in $v {
                    return(($k2, $x.$k.$k2))
                }
            }
            '''
            self.eq(('foo.com', 'foo'), await core.callStorm(text))

            # using a mutable key raises an exception
            text = '''
            $x = ({})
            $y = ([(1.23)])
            $x.$y = "foo"
            '''
            await self.asyncraises(s_exc.BadArg, core.nodes(text))

            text = '''
            $y = ([(1.23)])
            $x = ({
                $y: "foo"
            })
            '''
            await self.asyncraises(s_exc.BadArg, core.nodes(text))

    async def test_storm_varlist_compute(self):

        async with self.getTestCore() as core:

            text = '''
                [ test:str=foo .seen=(2014,2015) ]
                ($tick, $tock) = .seen
                [ test:int=$tick ]
                +test:int
            '''
            nodes = await core.nodes(text)
            self.len(1, nodes)
            self.eq(nodes[0].ndef[1], 1388534400000)

    async def test_storm_selfrefs(self):

        async with self.getTestCore() as core:

            nodes = await core.nodes('[ inet:fqdn=woot.com ] -> *')

            self.len(1, nodes)
            self.eq('com', nodes[0].ndef[1])

            await core.nodes('inet:fqdn=woot.com | delnode')

            self.len(0, await core.nodes('inet:fqdn=woot.com'))

    async def test_storm_addnode_runtsafe(self):

        async with self.getTestCore() as core:
            # test adding nodes from other nodes output
            q = '[ inet:fqdn=woot.com inet:fqdn=vertex.link ] [ inet:user = :zone ] +inet:user'
            nodes = await core.nodes(q)
            self.len(2, nodes)
            ndefs = list(sorted([n.ndef for n in nodes]))
            self.eq(ndefs, (('inet:user', 'vertex.link'), ('inet:user', 'woot.com')))

    async def test_storm_subgraph(self):

        async with self.getTestCore() as core:

            await core.nodes('[ inet:ipv4=1.2.3.4 :asn=20 ]')
            await core.nodes('[ inet:dns:a=(woot.com, 1.2.3.4) +#yepr ]')
            await core.nodes('[ inet:dns:a=(vertex.link, 5.5.5.5) +#nope ]')
            await core.nodes('[ inet:fqdn=vertex.link <(refs)+ {[ media:news=cd5d6bff3fd78bbf1eee91afc80a50dd ]} ]')

            rules = {

                'degrees': 2,

                'pivots': [],

                'filters': ['-#nope'],

                'forms': {

                    'inet:fqdn': {
                        'pivots': ['<- *', '-> *'],
                        'filters': ['-inet:fqdn:issuffix=1'],
                    },

                    'syn:tag': {
                        'pivots': ['-> *'],
                    },

                    '*': {
                        'pivots': ['-> #'],
                    },

                }
            }

            def checkGraph(seeds, alldefs):
                # our TLDs should be omits
                self.len(2, seeds)
                self.len(5, alldefs)

                self.isin(('inet:fqdn', 'woot.com'), seeds)
                self.isin(('inet:fqdn', 'vertex.link'), seeds)

                self.nn(alldefs.get(('syn:tag', 'yepr')))
                self.nn(alldefs.get(('inet:dns:a', ('woot.com', 0x01020304))))

                self.none(alldefs.get(('inet:asn', 20)))
                self.none(alldefs.get(('syn:tag', 'nope')))
                self.none(alldefs.get(('inet:dns:a', ('vertex.link', 0x05050505))))

            seeds = []
            alldefs = {}

            async for node in core.view.iterStormPodes('inet:fqdn', opts={'graph': rules}):
                if node[1]['path'].get('graph:seed'):
                    seeds.append(node[0])

                alldefs[node[0]] = node[1]['path'].get('edges')

            checkGraph(seeds, alldefs)

            rules['name'] = 'foo'
            iden = await core.callStorm('return($lib.graph.add($rules).iden)', opts={'vars': {'rules': rules}})

            gdef = await core.addStormGraph(rules)
            iden2 = gdef['iden']

            mods = {
                'name': 'bar',
                'desc': 'foorules',
                'refs': True,
                'edges': False,
                'forms': {},
                'pivots': ['<- meta:seen'],
                'degrees': 3,
                'filters': ['+#nope'],
                'filterinput': False,
                'yieldfiltered': True
            }

            await core.callStorm('$lib.graph.mod($iden, $info)', opts={'vars': {'iden': iden2, 'info': mods}})

            q = '$lib.graph.mod($iden, ({"iden": "foo"}))'
            await self.asyncraises(s_exc.BadArg, core.callStorm(q, opts={'vars': {'iden': iden2}}))

            gdef['scope'] = 'power-up'
            gdef['power-up'] = 'newp'
            await self.asyncraises(s_exc.SynErr, core._addStormGraph(gdef))

            gdef = await core.callStorm('return($lib.graph.get($iden))', opts={'vars': {'iden': iden}})
            self.eq(gdef['name'], 'foo')
            self.eq(gdef['creator'], core.auth.rootuser.iden)

            gdefs = await core.callStorm('return($lib.graph.list())')
            self.len(2, gdefs)
            self.eq(gdefs[0]['name'], 'bar')
            self.eq(gdefs[0]['creator'], core.auth.rootuser.iden)
            self.eq(gdefs[1]['name'], 'foo')
            self.eq(gdefs[1]['creator'], core.auth.rootuser.iden)

            seeds = []
            alldefs = {}
            async for node in core.view.iterStormPodes('inet:fqdn $lib.graph.activate($iden)', opts={'vars': {'iden': iden}}):

                if node[1]['path'].get('graph:seed'):
                    seeds.append(node[0])

                alldefs[node[0]] = node[1]['path'].get('edges')

            checkGraph(seeds, alldefs)

            seeds = []
            alldefs = {}
            async for node in core.view.iterStormPodes('inet:fqdn', opts={'graph': iden}):

                if node[1]['path'].get('graph:seed'):
                    seeds.append(node[0])

                alldefs[node[0]] = node[1]['path'].get('edges')

            checkGraph(seeds, alldefs)

            # now do the same options via the command...
            text = '''
                inet:fqdn | graph
                                --degrees 2
                                --filter { -#nope }
                                --pivot {}
                                --form-pivot inet:fqdn {<- * | limit 20}
                                --form-pivot inet:fqdn {-> * | limit 20}
                                --form-filter inet:fqdn {-inet:fqdn:issuffix=1}
                                --form-pivot syn:tag {-> *}
                                --form-pivot * {-> #}
            '''

            seeds = []
            alldefs = {}
            async for node in core.view.iterStormPodes(text):

                if node[1]['path'].get('graph:seed'):
                    seeds.append(node[0])

                alldefs[node[0]] = node[1]['path'].get('edges')

            checkGraph(seeds, alldefs)

            # filterinput=false behavior
            rules['filterinput'] = False
            seeds = []
            alldefs = {}
            async for node in core.view.iterStormPodes('inet:fqdn', opts={'graph': rules}):

                if node[1]['path'].get('graph:seed'):
                    seeds.append(node[0])

                alldefs[node[0]] = node[1]['path'].get('edges')

            # our TLDs are no longer omits
            self.len(4, seeds)
            self.len(7, alldefs)
            self.isin(('inet:fqdn', 'com'), seeds)
            self.isin(('inet:fqdn', 'link'), seeds)
            self.isin(('inet:fqdn', 'woot.com'), seeds)
            self.isin(('inet:fqdn', 'vertex.link'), seeds)

            # yieldfiltered = True
            rules.pop('filterinput', None)
            rules['yieldfiltered'] = True

            seeds = []
            alldefs = {}
            async for node in core.view.iterStormPodes('inet:fqdn', opts={'graph': rules}):

                if node[1]['path'].get('graph:seed'):
                    seeds.append(node[0])

                alldefs[node[0]] = node[1]['path'].get('edges')

            # The tlds are omitted, but since we are yieldfiltered=True,
            # we still get the seeds. We also get an inet:dns:a node we
            # previously omitted.
            self.len(4, seeds)
            self.len(8, alldefs)
            self.isin(('inet:dns:a', ('vertex.link', 84215045)), alldefs)

            # refs
            rules = {
                'degrees': 2,
                'refs': True,
            }

            seeds = []
            alldefs = {}
            async for node in core.view.iterStormPodes('inet:dns:a:fqdn=woot.com', opts={'graph': rules}):

                if node[1]['path'].get('graph:seed'):
                    seeds.append(node[0])

                alldefs[node[0]] = node[1]['path'].get('edges')

            self.len(1, seeds)
            self.len(5, alldefs)
            # We did make it automatically away 2 degrees with just model refs
            self.eq({('inet:dns:a', ('woot.com', 16909060)),
                     ('inet:fqdn', 'woot.com'),
                     ('inet:ipv4', 16909060),
                     ('inet:fqdn', 'com'),
                     ('inet:asn', 20)}, set(alldefs.keys()))

            # Construct a test that encounters nodes which are already
            # in the to-do queue. This is mainly a coverage test.
            q = '[inet:ipv4=0 inet:ipv4=1 inet:ipv4=2 :asn=1138 +#deathstar]'
            await core.nodes(q)

            q = '#deathstar | graph --degrees 2 --refs'
            ndefs = set()
            async for node in core.view.iterStormPodes(q):
                ndefs.add(node[0])
            self.isin(('inet:asn', 1138), ndefs)

            # Runtsafety test
            q = '[ test:int=1 ]  | graph --degrees $node.value()'
            await self.asyncraises(s_exc.StormRuntimeError, core.nodes(q))

            opts = {'vars': {'iden': iden, 'iden2': iden2}}
            q = '''
            function acti() {
                $lib.graph.activate($iden)
                return($lib.graph.get())
            }
            return($acti().iden)'''

            self.eq(iden, await core.callStorm(q, opts=opts))
            self.none(await core.callStorm('return($lib.graph.get())'))

            otherpkg = {
                'name': 'graph.powerup',
                'version': '0.0.1',
                'graphs': [{'name': 'testgraph'}]
            }
            await core.addStormPkg(otherpkg)

            visi = await core.auth.addUser('visi')
            uopts = dict(opts)
            uopts['user'] = visi.iden
            opts['vars']['useriden'] = visi.iden

            await self.asyncraises(s_exc.AuthDeny, core.nodes('$lib.graph.del($iden2)', opts=uopts))
            await core.nodes('$lib.graph.grant($iden2, users, $useriden, 3)', opts=opts)
            await core.nodes('$lib.graph.del($iden2)', opts=uopts)

            self.len(2, await core.callStorm('return($lib.graph.list())', opts=opts))

            q = '$lib.graph.del($lib.guid(graph.powerup, testgraph))'
            await self.asyncraises(s_exc.AuthDeny, core.nodes(q))

            await core.callStorm('pkg.del graph.powerup')
            await core.callStorm('return($lib.graph.del($iden))', opts={'vars': {'iden': iden}})

            gdefs = await core.callStorm('return($lib.graph.list())')
            self.len(0, gdefs)

            await self.asyncraises(s_exc.NoSuchIden, core.nodes('$lib.graph.del(foo)'))
            await self.asyncraises(s_exc.NoSuchIden, core.nodes('$lib.graph.get(foo)'))
            await self.asyncraises(s_exc.NoSuchIden, core.nodes('$lib.graph.activate(foo)'))
            await self.asyncraises(s_exc.NoSuchIden, core.delStormGraph('foo'))

            q = '$lib.graph.add(({"name": "foo", "forms": {"newp": {}}}))'
            await self.asyncraises(s_exc.NoSuchForm, core.nodes(q))

            # default to full pivots including
            rules = {
                'refs': True,
                'edges': True,
                'degrees': 1,
            }
            msgs = await core.stormlist('inet:fqdn=vertex.link', opts={'graph': rules})

            nodes = {m[1][0]: m[1] for m in msgs if m[0] == 'node'}
            self.len(2, nodes)

            props = set()
            for edge in nodes[('inet:fqdn', 'link')][1]['path']['edges']:
                if edge[1].get('type') == 'prop':
                    props.add(edge[1].get('prop'))

            self.isin('domain', props)

            # include a light edge
            rules = {
                'refs': True,
                'edges': True,
                'degrees': 1,
                'forms': {
                    'inet:fqdn': {
                        'pivots': ['<(*)- *']
                    }
                }
            }

            msgs = await core.stormlist('inet:fqdn=vertex.link', opts={'graph': rules})

            nodes = {m[1][0]: m[1] for m in msgs if m[0] == 'node'}
            self.len(3, nodes)

            edgeinfo = nodes[('media:news', 'cd5d6bff3fd78bbf1eee91afc80a50dd')][1]['path']['edges'][1][1]
            self.eq({'type': 'edge', 'verb': 'refs'}, edgeinfo)

            iden = await core.callStorm('''
                $rules = ({
                    "name": "graph proj",
                    "forms": {
                        "biz:deal": {
                            "pivots": [" --> *", " <-- *"],
                        },
                        "pol:country": {
                            "pivots": ["--> *", "<-- *"],
                            "filters": ["-file:bytes"]
                        },
                        "*": {
                            "pivots": ["-> #"]
                        }
                    },
                })
                return($lib.graph.add($rules).iden)
            ''')

            guids = {
                'race': 'cdd9e140d78830fb46d880dd36b62961',
                'biz': 'c5352253cb13545205664e088ad210f0',
                'orgA': '2e5dcdb52552ca22fa7996158588ea01',
                'orgB': '9ea20ce1375d0ff0d16acfe807289a95',
                'pol': '111e3b57f9bbf973febe74b1e98e89f8'
            }

            await core.callStorm('''[
                (pol:country=$pol
                    :name="some government"
                    :flag=fd0a257397ee841ccd3b6ba76ad59c70310fd402ea3c9392d363f754ddaa67b5
                    <(running)+ { [ pol:race=$race ] }
                    +#some.stuff)
                (ou:org=$orgA
                   :url=https://foo.bar.com/wat.html)
                (ou:org=$orgB
                   :url=https://neato.burrito.org/stuff.html
                   +#rep.stuff)
                (biz:deal=$biz
                    :buyer:org=$orgA
                    :seller:org=$orgB
                    <(seen)+ { pol:country=$pol })
            ]''', opts={'vars': guids})

            nodes = await core.nodes('biz:deal | $lib.graph.activate($iden)', opts={'vars': {'iden': iden}})
            self.len(4, nodes)
            ndefs = set([n.ndef for n in nodes])
            self.eq(ndefs, set([
                ('biz:deal', guids['biz']),
                ('ou:org', guids['orgA']),
                ('ou:org', guids['orgB']),
                ('pol:country', guids['pol']),
            ]))

        with self.getTestDir() as dirn:
            async with self.getTestCore(dirn=dirn) as core:
                visi = await core.auth.addUser('visi')
                opts = {'user': visi.iden}

                await core.addStormPkg(otherpkg)
                await core.nodes('$lib.graph.add(({"name": "foo"}))', opts=opts)
                await core.nodes('$lib.graph.add(({"name": "bar"}))')
                self.len(3, await core.callStorm('return($lib.graph.list())', opts=opts))

            async with self.getTestCore(dirn=dirn) as core:
                self.len(3, await core.callStorm('return($lib.graph.list())', opts=opts))

    async def test_storm_two_level_assignment(self):
        async with self.getTestCore() as core:
            q = '$foo=baz $bar=$foo [test:str=$bar]'
            nodes = await core.nodes(q)
            self.len(1, nodes)
            self.eq('baz', nodes[0].ndef[1])

    async def test_storm_quoted_variables(self):
        async with self.getTestCore() as core:
            q = '$"my var"=baz $bar=$"my var" [test:str=$bar]'
            nodes = await core.nodes(q)
            self.len(1, nodes)
            self.eq('baz', nodes[0].ndef[1])

            q = '$d = ({"field 1": "foo", "field 2": "bar"}) [test:str=$d.\'field 1\']'
            nodes = await core.nodes(q)
            self.len(1, nodes)
            self.eq('foo', nodes[0].ndef[1])

            q = '($"a", $"#", $c) = (1, 2, 3) [test:str=$"#"]'
            nodes = await core.nodes(q)
            self.len(1, nodes)
            self.eq('2', nodes[0].ndef[1])

    async def test_storm_lib_custom(self):

        async with self.getTestCore() as core:
            # Test the registered function from test utils
            q = '[ ps:person="*" :name = $lib.test.beep(loud) ]'
            nodes = await core.nodes(q)
            self.len(1, nodes)
            self.eq('a loud beep!', nodes[0].get('name'))

            q = '$test = $lib.test.beep(test) [test:str=$test]'
            nodes = await core.nodes(q)
            self.len(1, nodes)
            self.eq('A test beep!', nodes[0].ndef[1])

            # Regression:  variable substitution in function raises exception
            q = '$foo=baz $test = $lib.test.beep($foo) [test:str=$test]'
            nodes = await core.nodes(q)
            self.len(1, nodes)
            self.eq('A baz beep!', nodes[0].ndef[1])

            q = 'return ( $lib.test.someargs(hehe, bar=haha, faz=wow) )'
            valu = await core.callStorm(q)
            self.eq(valu, 'A hehe beep which haha the wow!')

    async def test_storm_type_node(self):

        async with self.getTestCore() as core:
            nodes = await core.nodes('[ ps:person="*" meta:seen=((meta:source, *), $node) ]')
            self.len(2, nodes)
            self.eq('meta:seen', nodes[0].ndef[0])

            nodes = await core.nodes('[ test:int=1234 ] [test:str=$node.value()] -test:int')
            self.len(1, nodes)
            self.eq(nodes[0].ndef, ('test:str', '1234'))

            nodes = await core.nodes('test:int=1234 [test:str=$node.form()] -test:int')
            self.len(1, nodes)
            self.eq(nodes[0].ndef, ('test:str', 'test:int'))

    async def test_storm_subq_size(self):

        async with self.getTestCore() as core:

            await core.nodes('[ inet:dns:a=(woot.com, 1.2.3.4) inet:dns:a=(vertex.link, 1.2.3.4) ]')

            self.len(0, await core.nodes('inet:ipv4=1.2.3.4 +( { -> inet:dns:a }=0 )'))

            self.len(1, await core.nodes('inet:ipv4=1.2.3.4 +( { -> inet:dns:a }=2 )'))
            self.len(0, await core.nodes('inet:ipv4=1.2.3.4 +( { -> inet:dns:a }=3 )'))

            self.len(0, await core.nodes('inet:ipv4=1.2.3.4 +( { -> inet:dns:a }!=2 )'))
            self.len(1, await core.nodes('inet:ipv4=1.2.3.4 +( { -> inet:dns:a }!=3 )'))

            self.len(1, await core.nodes('inet:ipv4=1.2.3.4 +( { -> inet:dns:a }>=1 )'))
            self.len(1, await core.nodes('inet:ipv4=1.2.3.4 +( { -> inet:dns:a }>=2 )'))
            self.len(0, await core.nodes('inet:ipv4=1.2.3.4 +( { -> inet:dns:a }>=3 )'))

            self.len(0, await core.nodes('inet:ipv4=1.2.3.4 +( { -> inet:dns:a }<=1 )'))
            self.len(1, await core.nodes('inet:ipv4=1.2.3.4 +( { -> inet:dns:a }<=2 )'))
            self.len(1, await core.nodes('inet:ipv4=1.2.3.4 +( { -> inet:dns:a }<=3 )'))

            self.len(0, await core.nodes('inet:ipv4=1.2.3.4 +{ -> inet:dns:a } < 2 '))
            self.len(1, await core.nodes('inet:ipv4=1.2.3.4 +{ -> inet:dns:a } < 3 '))

            self.len(1, await core.nodes('inet:ipv4=1.2.3.4 +{ -> inet:dns:a } > 1 '))
            self.len(0, await core.nodes('inet:ipv4=1.2.3.4 +{ -> inet:dns:a } > 2 '))

            with self.raises(s_exc.NoSuchCmpr) as cm:
                await core.nodes('inet:ipv4=1.2.3.4 +{ -> inet:dns:a } @ 2')

            await core.nodes('[ risk:attack=* +(foo)> {[ test:str=foo ]} ]')
            await core.nodes('[ risk:attack=* +(foo)> {[ test:str=bar ]} ]')

            q = 'risk:attack +{ -(foo)> * $valu=$node.value() } $lib.print($valu)'
            msgs = await core.stormlist(q)
            self.sorteq([m[1]['mesg'] for m in msgs if m[0] == 'print'], ['foo', 'bar'])

            q = 'risk:attack +{ -(foo)> * $valu=$node.value() } = 1 $lib.print($valu)'
            msgs = await core.stormlist(q)
            self.sorteq([m[1]['mesg'] for m in msgs if m[0] == 'print'], ['foo', 'bar'])

            q = 'risk:attack -{ -(foo)> * $valu=$node.value() } = 2 $lib.print($valu)'
            msgs = await core.stormlist(q)
            self.sorteq([m[1]['mesg'] for m in msgs if m[0] == 'print'], ['foo', 'bar'])

            q = 'risk:attack +{ -(foo)> * $valu=$node.value() } > 0 $lib.print($valu)'
            msgs = await core.stormlist(q)
            self.sorteq([m[1]['mesg'] for m in msgs if m[0] == 'print'], ['foo', 'bar'])

            q = 'risk:attack -{ -(foo)> * $valu=$node.value() } > 1 $lib.print($valu)'
            msgs = await core.stormlist(q)
            self.sorteq([m[1]['mesg'] for m in msgs if m[0] == 'print'], ['foo', 'bar'])

            q = 'risk:attack +{ -(foo)> * $valu=$node.value() } >= 1 $lib.print($valu)'
            msgs = await core.stormlist(q)
            self.sorteq([m[1]['mesg'] for m in msgs if m[0] == 'print'], ['foo', 'bar'])

            q = 'risk:attack -{ -(foo)> * $valu=$node.value() } >= 2 $lib.print($valu)'
            msgs = await core.stormlist(q)
            self.sorteq([m[1]['mesg'] for m in msgs if m[0] == 'print'], ['foo', 'bar'])

            q = 'risk:attack +{ -(foo)> * $valu=$node.value() } < 2 $lib.print($valu)'
            msgs = await core.stormlist(q)
            self.sorteq([m[1]['mesg'] for m in msgs if m[0] == 'print'], ['foo', 'bar'])

            q = 'risk:attack -{ -(foo)> * $valu=$node.value() } < 1 $lib.print($valu)'
            msgs = await core.stormlist(q)
            self.sorteq([m[1]['mesg'] for m in msgs if m[0] == 'print'], ['foo', 'bar'])

            q = 'risk:attack +{ -(foo)> * $valu=$node.value() } <= 1 $lib.print($valu)'
            msgs = await core.stormlist(q)
            self.sorteq([m[1]['mesg'] for m in msgs if m[0] == 'print'], ['foo', 'bar'])

            q = 'risk:attack -{ -(foo)> * $valu=$node.value() } <= 0 $lib.print($valu)'
            msgs = await core.stormlist(q)
            self.sorteq([m[1]['mesg'] for m in msgs if m[0] == 'print'], ['foo', 'bar'])

            q = 'risk:attack +{ -(foo)> * $valu=$node.value() } != 0 $lib.print($valu)'
            msgs = await core.stormlist(q)
            self.sorteq([m[1]['mesg'] for m in msgs if m[0] == 'print'], ['foo', 'bar'])

            q = 'risk:attack -{ -(foo)> * $valu=$node.value() } != 1 $lib.print($valu)'
            msgs = await core.stormlist(q)
            self.sorteq([m[1]['mesg'] for m in msgs if m[0] == 'print'], ['foo', 'bar'])

    async def test_cortex_in(self):

        async with self.getTestCore() as core:

            nodes = await core.nodes('[test:str=a test:str=b test:str=c]')
            self.len(3, nodes)

            self.len(0, await core.nodes('test:str*in=()'))
            self.len(0, await core.nodes('test:str*in=(d,)'))
            self.len(2, await core.nodes('test:str*in=(a, c)'))
            self.len(1, await core.nodes('test:str*in=(a, d)'))
            self.len(3, await core.nodes('test:str*in=(a, b, c)'))

            self.len(0, await core.nodes('test:str +test:str*in=()'))
            self.len(0, await core.nodes('test:str +test:str*in=(d,)'))
            self.len(2, await core.nodes('test:str +test:str*in=(a, c)'))
            self.len(1, await core.nodes('test:str +test:str*in=(a, d)'))
            self.len(3, await core.nodes('test:str +test:str*in=(a, b, c)'))

    async def test_runt(self):
        async with self.getTestCore() as core:

            # Ensure that lifting by form/prop/values works.
            nodes = await core.nodes('test:runt')
            self.len(4, nodes)

            nodes = await core.nodes('test:runt.created')
            self.len(4, nodes)

            nodes = await core.nodes('test:runt:tick=2010')
            self.len(2, nodes)

            nodes = await core.nodes('test:runt:tick=2001')
            self.len(1, nodes)

            nodes = await core.nodes('test:runt:tick=2019')
            self.len(0, nodes)

            nodes = await core.nodes('test:runt:lulz="beep.sys"')
            self.len(1, nodes)

            nodes = await core.nodes('test:runt:lulz')
            self.len(2, nodes)

            nodes = await core.nodes('test:runt:tick=$foo', {'vars': {'foo': '2010'}})
            self.len(2, nodes)

            # Ensure that non-equality based lift comparators for the test runt nodes work.
            nodes = await core.nodes('test:runt~="b.*"')
            self.len(3, nodes)

            nodes = await core.nodes('test:runt:tick*range=(1999, 2001)')
            self.len(1, nodes)

            # Ensure that a lift by a universal property doesn't lift a runt node
            # accidentally.
            nodes = await core.nodes('.created')
            self.ge(len(nodes), 1)
            self.notin('test:ret', {node.ndef[0] for node in nodes})

            # Ensure we can do filter operations on runt nodes
            nodes = await core.nodes('test:runt +:tick*range=(1999, 2003)')
            self.len(1, nodes)

            nodes = await core.nodes('test:runt -:tick*range=(1999, 2003)')
            self.len(3, nodes)

            # Ensure we can pivot to/from runt nodes
            nodes = await core.nodes('[test:str=beep.sys]')
            self.len(1, nodes)

            nodes = await core.nodes('test:runt :lulz -> test:str')
            self.len(1, nodes)
            self.eq(nodes[0].ndef, ('test:str', 'beep.sys'))

            nodes = await core.nodes('test:str -> test:runt:lulz')
            self.len(1, nodes)
            self.eq(nodes[0].ndef, ('test:runt', 'beep'))

            # Lift by ndef/iden/opts does not work since runt support is not plumbed
            # into any caching which those lifts perform.
            ndef = ('test:runt', 'blah')
            iden = '15e33ccff08f9f96b5cea9bf0bcd2a55a96ba02af87f8850ba656f2a31429224'
            nodes = await core.nodes(f'iden {iden}')
            self.len(0, nodes)

            nodes = await core.nodes('', {'idens': [iden]})
            self.len(0, nodes)

            nodes = await core.nodes('', {'ndefs': [ndef]})
            self.len(0, nodes)

            # Ensure that add/edit a read-only runt prop fails, whether or not it exists.
            await self.asyncraises(s_exc.IsRuntForm,
                                   core.nodes('test:runt=beep [:tick=3001]'))
            await self.asyncraises(s_exc.IsRuntForm,
                                   core.nodes('test:runt=woah [:tick=3001]'))

            # Ensure that we can add/edit secondary props which has a callback.
            nodes = await core.nodes('test:runt=beep [:lulz=beepbeep.sys]')
            self.eq(nodes[0].get('lulz'), 'beepbeep.sys')
            await nodes[0].set('lulz', 'beepbeep.sys')  # We can do no-operation edits
            self.eq(nodes[0].get('lulz'), 'beepbeep.sys')

            # We can set props which were not there previously
            nodes = await core.nodes('test:runt=woah [:lulz=woah.sys]')
            self.eq(nodes[0].get('lulz'), 'woah.sys')

            # A edit may throw an exception due to some prop-specific normalization reason.
            await self.asyncraises(s_exc.BadTypeValu, core.nodes('test:runt=woah [:lulz=no.way]'))

            # Setting a property which has no callback or ro fails.
            await self.asyncraises(s_exc.IsRuntForm, core.nodes('test:runt=woah [:newp=pennywise]'))

            # Ensure that delete a read-only runt prop fails, whether or not it exists.
            await self.asyncraises(s_exc.IsRuntForm,
                                   core.nodes('test:runt=beep [-:tick]'))
            await self.asyncraises(s_exc.IsRuntForm,
                                   core.nodes('test:runt=woah [-:tick]'))

            # Ensure that we can delete a secondary prop which has a callback.
            nodes = await core.nodes('test:runt=beep [-:lulz]')
            self.none(nodes[0].get('lulz'))

            nodes = await core.nodes('test:runt=woah [-:lulz]')
            self.none(nodes[0].get('lulz'))

            # Deleting a property which has no callback or ro fails.
            await self.asyncraises(s_exc.IsRuntForm, core.nodes('test:runt=woah [-:newp]'))

            # # Ensure that adding tags on runt nodes fails
            await self.asyncraises(s_exc.IsRuntForm, core.nodes('test:runt=beep [+#hehe]'))
            await self.asyncraises(s_exc.IsRuntForm, core.nodes('test:runt=beep [-#hehe]'))

            # Ensure that adding / deleting test runt nodes fails
            await self.asyncraises(s_exc.IsRuntForm, core.nodes('[test:runt=" oh MY! "]'))
            await self.asyncraises(s_exc.IsRuntForm, core.nodes('test:runt=beep | delnode'))

            # Sad path for underlying view.getRuntPodes()
            form = core.model.form('inet:ipv4')
            nodes = await alist(core.view.getRuntPodes(form))
            self.len(0, nodes)

    async def test_cortex_view_invalid(self):

        async with self.getTestCore() as core:

            core.view.invalid = s_common.guid()
            with self.raises(s_exc.NoSuchLayer):
                await core.nodes('[ test:str=foo ]')

            core.view.invalid = None
            self.len(1, await core.nodes('[ test:str=foo ]'))

    async def test_tag_globbing(self):
        async with self.getTestCore() as core:
            nodes = await core.nodes('[(test:str=n1 +#foo.bar.baz)] [(test:str=n2 +#foo.bad.baz)] [test:str=n3]')
            self.len(3, nodes)

            # Setup worked correct
            self.len(3, await core.nodes('test:str'))
            self.len(2, await core.nodes('test:str +#foo'))

            # Now test globbing - exact match for *
            self.len(2, await core.nodes('test:str +#*'))
            self.len(1, await core.nodes('test:str -#*'))

            # Now test globbing - single star matches one tag level
            self.len(2, await core.nodes('test:str +#foo.*.baz'))
            self.len(1, await core.nodes('test:str +#*.bad'))
            self.len(2, await core.nodes('test:str +#foo*'))
            self.len(1, await core.nodes('test:str +#foo.bar.baz*'))
            # Double stars matches a whole lot more!
            self.len(2, await core.nodes('test:str +#foo.**.baz'))
            self.len(1, await core.nodes('test:str +#**.bar.baz'))
            self.len(2, await core.nodes('test:str +#**.baz'))
            self.len(1, await core.nodes('test:str +#foo.bar.baz**'))

    async def test_storm_lift_compute(self):
        async with self.getTestCore() as core:
            self.len(2, await core.nodes('[ inet:dns:a=(vertex.link,1.2.3.4) inet:dns:a=(woot.com,5.6.7.8)]'))
            self.len(4, await core.nodes('inet:dns:a inet:fqdn=:fqdn'))

    async def test_cortex_delnode_perms(self):

        async with self.getTestCore() as core:

            visi = await core.auth.addUser('visi')

            await visi.addRule((True, ('node', 'add')))
            await visi.addRule((True, ('node', 'prop', 'set')))
            await visi.addRule((True, ('node', 'tag', 'add')))

            opts = {'user': visi.iden}

            await core.nodes('[ test:cycle0=foo :cycle1=bar ]', opts=opts)
            await core.nodes('[ test:cycle1=bar :cycle0=foo ]', opts=opts)

            await core.nodes('[ test:str=foo +#lol ]', opts=opts)

            # no perms and not elevated...
            with self.raises(s_exc.AuthDeny):
                await core.nodes('test:str=foo | delnode', opts=opts)

            await visi.addRule((True, ('node', 'del')))

            self.len(0, await core.nodes('test:str=foo | delnode', opts=opts))

            with self.raises(s_exc.CantDelNode):
                await core.nodes('test:cycle0=foo | delnode', opts=opts)

            with self.raises(s_exc.AuthDeny):
                await core.nodes('test:cycle0=foo | delnode --force', opts=opts)

            await visi.setAdmin(True)

            self.len(0, await core.nodes('test:cycle0=foo | delnode --force', opts=opts))

    async def test_node_repr(self):

        async with self.getTestCore() as core:
            nodes = await core.nodes('[inet:ipv4=$valu]', opts={'vars': {'valu': 0x01020304}})
            self.len(1, nodes)
            node = nodes[0]
            self.eq('1.2.3.4', node.repr())

            nodes = await core.nodes('[inet:dns:a=(woot.com, 1.2.3.4)]')
            self.len(1, nodes)
            node = nodes[0]
            self.eq('1.2.3.4', node.repr('ipv4'))

    async def test_cortex_storm_vars(self):

        async with self.getTestCore() as core:

            opts = {'vars': {'foo': '1.2.3.4'}}

            self.len(1, await core.nodes('[ inet:ipv4=$foo ]', opts=opts))
            self.len(1, await core.nodes('$bar=5.5.5.5 [ inet:ipv4=$bar ]'))

            self.len(1, await core.nodes('[ inet:dns:a=(woot.com,1.2.3.4) ]'))

            self.len(2, await core.nodes('inet:dns:a=(woot.com,1.2.3.4) $hehe=:fqdn inet:fqdn=$hehe'))

            self.len(1, await core.nodes('inet:dns:a=(woot.com,1.2.3.4) $hehe=:fqdn +:fqdn=$hehe'))
            self.len(0, await core.nodes('inet:dns:a=(woot.com,1.2.3.4) $hehe=:fqdn -:fqdn=$hehe'))

            self.len(1, await core.nodes('[ test:pivcomp=(hehe,haha) :tick=2015 +#foo=(2014,2016) ]'))
            self.len(1, await core.nodes('test:pivtarg=hehe [ .seen=2015 ]'))

            self.len(1, await core.nodes('test:pivcomp=(hehe,haha) $ticktock=#foo -> test:pivtarg +.seen@=$ticktock'))

            self.len(1, await core.nodes('inet:dns:a=(woot.com,1.2.3.4) [ .seen=(2015,2018) ]'))

            nodes = await core.nodes('inet:dns:a=(woot.com,1.2.3.4) $seen=.seen :fqdn -> inet:fqdn [ .seen=$seen ]')
            self.len(1, nodes)
            node = nodes[0]
            self.eq(node.get('.seen'), (1420070400000, 1514764800000))

            with self.raises(s_exc.NoSuchProp):
                await core.nodes('inet:dns:a=(woot.com,1.2.3.4) $newp=.newp')

            # Vars can also be provided as tuple
            opts = {'vars': {'foo': ('hehe', 'haha')}}
            self.len(1, await core.nodes('test:pivcomp=$foo', opts=opts))

            # Vars can also be provided as integers
            norm = core.model.type('time').norm('2015')[0]
            opts = {'vars': {'foo': norm}}
            self.len(1, await core.nodes('test:pivcomp:tick=$foo', opts=opts))

    async def test_cortex_nexslogen_off(self):
        '''
        Everything still works when no nexus log is kept
        '''
        conf = {'nexslog:en': False, 'layers:logedits': True}
        async with self.getTestCore(conf=conf) as core:
            self.len(2, await core.nodes('[test:str=foo test:str=bar]'))
            self.len(2, await core.nodes('test:str'))

    async def test_cortex_logedits_off(self):
        '''
        Everything still works when no layer log is kept
        '''
        conf = {'nexslog:en': True, 'layers:logedits': False}
        async with self.getTestCore(conf=conf) as core:
            self.len(2, await core.nodes('[test:str=foo test:str=bar]'))
            self.len(2, await core.nodes('test:str'))

            layr = core.getLayer()
            await self.agenlen(0, layr.syncNodeEdits(0, wait=False))
            await self.agenlen(0, layr.syncNodeEdits2(0, wait=False))
            # We can still generate synthetic edits though
            ndedits = await alist(layr.iterLayerNodeEdits())
            self.gt(len(ndedits), 0)

            self.eq(0, await layr.getEditIndx())

    async def test_cortex_layer_settings(self):
        '''
        Make sure settings make it down to the slab
        '''
        conf = {'layers:lockmemory': True}
        async with self.getTestCore(conf=conf) as core:
            layr = core.getLayer()
            slab = layr.layrslab

            self.true(slab.lockmemory)

    async def test_feed_syn_nodes(self):

        conf = {'modules': [('synapse.tests.utils.DeprModule', {})]}
        async with self.getTestCore(conf=copy.deepcopy(conf)) as core0:

            podes = []

            node1 = (await core0.nodes('[ test:int=1 ]'))[0]
            await node1.setData('foo', 'bar')
            pack = node1.pack()
            pack[1]['nodedata'] = {'foo': 'bar'}
            pack[1]['edges'] = (('refs', ('inet:ipv4', '1.2.3.4')),
                                ('newp', ('test:newp', 'newp')),
                                ('newp', ('test:int', 'newp')))
            podes.append(pack)

            node2 = (await core0.nodes('[ test:int=2 ] | [ +(refs)> { test:int=1 } ]'))[0]
            pack = node2.pack()
            pack[1]['edges'] = (('refs', node1.iden()), )
            podes.append(pack)

            node3 = (await core0.nodes('[ test:int=3 ]'))[0]
            podes.append(node3.pack())

            node = (await core0.nodes(f'[ test:int=4 ]'))[0]
            pack = node.pack()
            pack[1]['edges'] = [('refs', ('inet:ipv4', f'{y}')) for y in range(500)]
            podes.append(pack)

        async with self.getTestCore(conf=copy.deepcopy(conf)) as core1:

            await core1.addFeedData(podes)
            self.len(4, await core1.nodes('test:int'))
            self.len(1, await core1.nodes('test:int=1 -(refs)> inet:ipv4 +inet:ipv4=1.2.3.4'))
            self.len(0, await core1.nodes('test:int=1 -(newp)> *'))

            node1 = (await core1.nodes('test:int=1'))[0]
            self.eq('bar', await node1.getData('foo'))
            self.len(1, await core1.nodes('test:int=2 -(refs)> *'))

            await core1.addTagProp('test', ('int', {}), {})

            msgs = await core1.stormlist('test:int=1 [+#beep.beep:test=1138]')
            self.stormHasNoWarnErr(msgs)
            pode = [m[1] for m in msgs if m[0] == 'node'][0]
            pode = (('test:int', 4), pode[1])

            await core1.addFeedData([pode])
            nodes = await core1.nodes('test:int=4')
            self.eq(1138, nodes[0].getTagProp('beep.beep', 'test'))

            # Put bad data in
            data = [(('test:str', 'newp'), {'tags': {'test.newp': 'newp'}})]
            await core1.addFeedData(data)
            self.len(1, await core1.nodes('test:str=newp -#test.newp'))

            data = [(('test:str', 'opps'), {'tagprops': {'test.newp': {'newp': 'newp'}}})]
            await core1.addFeedData(data)
            self.len(1, await core1.nodes('test:str=opps +#test.newp'))

            data = [(('test:str', 'ahh'), {'nodedata': 123})]
            await core1.addFeedData(data)
            nodes = await core1.nodes('test:str=ahh')
            self.len(1, nodes)
            await self.agenlen(0, nodes[0].iterData())

            data = [(('test:str', 'baddata'), {'nodedata': {123: 'newp',
                                                            'newp': b'123'}})]
            await core1.addFeedData(data)
            nodes = await core1.nodes('test:str=baddata')
            self.len(1, nodes)
            await self.agenlen(0, nodes[0].iterData())

            data = [(('test:str', 'beef'), {'edges': [(node1.iden(), {})]})]
            await core1.addFeedData(data)
            nodes = await core1.nodes('test:str=beef')
            self.len(1, nodes)
            await self.agenlen(0, nodes[0].iterEdgesN1())

            data = [(('test:str', 'fake'), {'edges': [('newp', s_common.ehex(s_common.buid('fake')))]})]
            await core1.addFeedData(data)
            nodes = await core1.nodes('test:str=fake')
            self.len(1, nodes)
            await self.agenlen(0, nodes[0].iterEdgesN1())

            data = [(('syn:cmd', 'newp'), {})]
            await core1.addFeedData(data)
            self.len(0, await core1.nodes('syn:cmd=newp'))

            data = [(('test:str', 'beef'), {'edges': [('newp', ('syn:form', 'newp'))]})]
            await core1.addFeedData(data)
            nodes = await core1.nodes('test:str=beef')
            self.len(1, nodes)
            await self.agenlen(0, nodes[0].iterEdgesN1())

            # Feed into a forked view
            vdef2 = await core1.view.fork()
            view2_iden = vdef2.get('iden')

            data = [(('test:int', 1), {'tags': {'noprop': [None, None]},
                                       'tagprops': {'noprop': {'test': 'newp'}}})]
            await core1.addFeedData(data, viewiden=view2_iden)
            self.len(1, await core1.nodes('test:int=1 +#noprop', opts={'view': view2_iden}))

            data = [(('test:int', 1), {'tags': {'noprop': (None, None),
                                                'noprop.two': (None, None)},
                                       'tagprops': {'noprop': {'test': 1}}})]
            await core1.addFeedData(data, viewiden=view2_iden)
            nodes = await core1.nodes('test:int=1 +#noprop.two', opts={'view': view2_iden})
            self.len(1, nodes)
            self.eq(1, nodes[0].getTagProp('noprop', 'test'))

            # Test a bulk add
            tags = {'tags': {'test': (2020, 2022)}}
            data = [(('test:int', x), tags) for x in range(2001)]
            await core1.addFeedData(data)
            nodes = await core1.nodes('test:int#test')
            self.len(2001, nodes)

            await core1.nodes('movetag test newtag')

            data = [(('test:int', 1), {'props': {'int2': 2},
                                       'tags': {'test': [2020, 2021]},
                                       'tagprops': {'noprop': {'test': 1}}})]
            await core1.addFeedData(data, viewiden=view2_iden)
            nodes = await core1.nodes('test:int=1 +#newtag', opts={'view': view2_iden})
            self.len(1, nodes)
            self.eq(2, nodes[0].get('int2'))
            self.eq(1, nodes[0].getTagProp('noprop', 'test'))

            data = [(('test:int', 1), {'tags': {'test': (2020, 2022)}})]
            await core1.addFeedData(data, viewiden=view2_iden)
            nodes = await core1.nodes('test:int=1 +#newtag', opts={'view': view2_iden})
            self.len(1, nodes)
            self.eq((2020, 2022), nodes[0].getTag('newtag'))

            await core1.setTagModel('test', 'regex', (None, '[0-9]{4}'))

            # This tag doesn't match the regex but should still make the node
            data = [(
                ('test:int', 8),
                {'tags': {'test.12345': (None, None)},
                 'tagprops': {'test.12345': {'score': (1, 1)}}}
            )]
            await core1.addFeedData(data)
            self.len(1, await core1.nodes('test:int=8 -#test.12345'))

            data = [(('test:int', 8), {'tags': {'test.1234': (None, None)}})]
            await core1.addFeedData(data)
            self.len(0, await core1.nodes('test:int=8 -#newtag.1234'))

            core1.view.layers[0].readonly = True
            await self.asyncraises(s_exc.IsReadOnly, core1.addFeedData(data))

            await core1.nodes('model.deprecated.lock ou:org:sic')

            data = [(('ou:org', '*'), {'props': {'sic': 1111, 'name': 'foo'}})]
            await core1.addFeedData(data, viewiden=view2_iden)
            nodes = await core1.nodes('ou:org', opts={'view': view2_iden})
            self.len(1, nodes)
            self.nn(nodes[0].get('name'))
            self.none(nodes[0].get('sic'))

            await core1.nodes('model.deprecated.lock test:deprprop')

            data = [(('test:deprform', 'dform'), {'props': {'deprprop': ['1', '2'],
                                                            'ndefprop': ('test:deprprop', 'a'),
                                                            'okayprop': 'okay'}})]
            await core1.addFeedData(data, viewiden=view2_iden)
            nodes = await core1.nodes('test:deprform', opts={'view': view2_iden})
            self.len(1, nodes)
            self.nn(nodes[0].get('okayprop'))
            self.none(nodes[0].get('deprprop'))
            self.none(nodes[0].get('ndefprop'))
            self.len(0, await core1.nodes('test:deprprop', opts={'view': view2_iden}))

            with self.raises(s_exc.IsDeprLocked):
                q = '[test:deprform=dform :ndefprop=(test:deprprop, a)]'
                await core1.nodes(q, opts={'view': view2_iden})

            with self.raises(s_exc.IsDeprLocked):
                q = '[test:deprform=dform :deprprop=(1, 2)]'
                await core1.nodes(q, opts={'view': view2_iden})

    async def test_storm_sub_query(self):

        async with self.getTestCore() as core:
            # check that the sub-query can make changes but doesnt effect main query output
            nodes = await core.nodes('[ test:str=foo +#bar ] { [ +#baz ] -#bar }')
            node = nodes[0]
            self.nn(node.getTag('baz'))

            await core.nodes('[ test:str=oof +#bar ] { [ test:int=0xdeadbeef ] }')
            self.len(1, await core.nodes('test:int=3735928559'))

        # Test using subqueries for filtering
        async with self.getTestCore() as core:
            # Generic tests

            self.len(1, await core.nodes('[ test:str=bar +#baz ]'))
            self.len(1, await core.nodes('[ test:pivcomp=(foo,bar) ]'))

            self.len(0, await core.nodes('test:pivcomp=(foo,bar) -{ :lulz -> test:str +#baz }'))
            self.len(1, await core.nodes('test:pivcomp=(foo,bar) +{ :lulz -> test:str +#baz } +test:pivcomp'))

            # Practical real world example

            self.len(2, await core.nodes('[ inet:ipv4=1.2.3.4 :loc=us inet:dns:a=(vertex.link,1.2.3.4) ]'))
            self.len(2, await core.nodes('[ inet:ipv4=4.3.2.1 :loc=zz inet:dns:a=(example.com,4.3.2.1) ]'))
            self.len(1, await core.nodes('inet:ipv4:loc=us'))
            self.len(1, await core.nodes('inet:dns:a:fqdn=vertex.link'))
            self.len(1, await core.nodes('inet:ipv4:loc=zz'))
            self.len(1, await core.nodes('inet:dns:a:fqdn=example.com'))

            # lift all dns, pivot to ipv4 where loc=us, remove the results
            # this should return the example node because the vertex node matches the filter and should be removed
            nodes = await core.nodes('inet:dns:a -{ :ipv4 -> inet:ipv4 +:loc=us }')
            self.len(1, nodes)
            self.eq(nodes[0].ndef[1], ('example.com', 67305985))

            # lift all dns, pivot to ipv4 where loc=us, add the results
            # this should return the vertex node because only the vertex node matches the filter
            nodes = await core.nodes('inet:dns:a +{ :ipv4 -> inet:ipv4 +:loc=us }')
            self.len(1, nodes)
            self.eq(nodes[0].ndef[1], ('vertex.link', 16909060))

            # lift all dns, pivot to ipv4 where cc!=us, remove the results
            # this should return the vertex node because the example node matches the filter and should be removed
            nodes = await core.nodes('inet:dns:a -{ :ipv4 -> inet:ipv4 -:loc=us }')
            self.len(1, nodes)
            self.eq(nodes[0].ndef[1], ('vertex.link', 16909060))

            # lift all dns, pivot to ipv4 where cc!=us, add the results
            # this should return the example node because only the example node matches the filter
            nodes = await core.nodes('inet:dns:a +{ :ipv4 -> inet:ipv4 -:loc=us }')
            self.len(1, nodes)
            self.eq(nodes[0].ndef[1], ('example.com', 67305985))

            # lift all dns, pivot to ipv4 where asn=1234, add the results
            # this should return nothing because no nodes have asn=1234
            self.len(0, await core.nodes('inet:dns:a +{ :ipv4 -> inet:ipv4 +:asn=1234 }'))

            # lift all dns, pivot to ipv4 where asn!=1234, add the results
            # this should return everything because no nodes have asn=1234
            nodes = await core.nodes('inet:dns:a +{ :ipv4 -> inet:ipv4 -:asn=1234 }')
            self.len(2, nodes)

    async def test_storm_switchcase(self):

        async with self.getTestCore() as core:

            # non-runtsafe switch value
            text = '[inet:ipv4=1 :asn=22] $asn=:asn switch $asn {42: {[+#foo42]} 22: {[+#foo22]}}'
            nodes = await core.nodes(text)
            self.len(1, nodes)
            self.nn(nodes[0].getTag('foo22'))
            self.none(nodes[0].getTag('foo42'))

            text = '[inet:ipv4=2 :asn=42] $asn=:asn switch $asn {42: {[+#foo42]} 22: {[+#foo22]}}'
            nodes = await core.nodes(text)
            self.len(1, nodes)
            self.none(nodes[0].getTag('foo22'))
            self.nn(nodes[0].getTag('foo42'))

            text = '[inet:ipv4=3 :asn=0] $asn=:asn switch $asn {42: {[+#foo42]} 22: {[+#foo22]}}'
            nodes = await core.nodes(text)
            self.len(1, nodes)
            self.none(nodes[0].getTag('foo22'))
            self.none(nodes[0].getTag('foo42'))

            # completely runsafe switch

            text = '$foo=foo switch $foo {foo: {$result=bar} nop: {$result=baz}} [test:str=$result]'
            nodes = await core.nodes(text)
            self.len(1, nodes)
            self.eq(nodes[0].ndef[1], 'bar')

            text = '$foo=nop switch $foo {foo: {$result=bar} nop: {$result=baz}} [test:str=$result]'
            nodes = await core.nodes(text)
            self.len(1, nodes)
            self.eq(nodes[0].ndef[1], 'baz')

            text = '$foo=nop switch $foo {foo: {$result=bar} *: {$result=baz}} [test:str=$result]'
            nodes = await core.nodes(text)
            self.len(1, nodes)
            self.eq(nodes[0].ndef[1], 'baz')

            text = '$foo=xxx $result=xxx switch $foo {foo: {$result=bar} nop: {$result=baz}} [test:str=$result]'
            nodes = await core.nodes(text)
            self.len(1, nodes)
            self.eq(nodes[0].ndef[1], 'xxx')

            text = '$foo=foo switch $foo {foo: {test:str=bar}}'
            nodes = await core.nodes(text)
            self.len(1, nodes)

            opts = {'vars': {'woot': 'hehe'}}
            text = '[test:str=a] switch $woot { hehe: {[+#baz]} }'
            nodes = await core.nodes(text, opts=opts)
            self.len(1, nodes)
            for node in nodes:
                self.eq(node.ndef[1], 'a')
                self.nn(node.getTag('baz'))
                self.none(node.getTag('faz'))
                self.none(node.getTag('jaz'))

            opts = {'vars': {'woot': 'haha hoho'}}
            text = '[test:str=b] switch $woot { hehe: {[+#baz]} "haha hoho": {[+#faz]} "lolz:lulz": {[+#jaz]} }'
            nodes = await core.nodes(text, opts=opts)
            self.len(1, nodes)
            for node in nodes:
                self.eq(node.ndef[1], 'b')
                self.none(node.getTag('baz'))
                self.nn(node.getTag('faz'))
                self.none(node.getTag('jaz'))

            opts = {'vars': {'woot': 'lolz:lulz'}}
            text = "[test:str=c] switch $woot { hehe: {[+#baz]} 'haha hoho': {[+#faz]} 'lolz:lulz': {[+#jaz]} }"
            nodes = await core.nodes(text, opts=opts)
            self.len(1, nodes)
            for node in nodes:
                self.eq(node.ndef[1], 'c')
                self.none(node.getTag('baz'))
                self.none(node.getTag('faz'))
                self.nn(node.getTag('jaz'))

            opts = {'vars': {'woot': 'lulz'}}
            text = '[test:str=c] switch $woot { hehe: {[+#baz]} *: {[+#jaz]} }'
            nodes = await core.nodes(text, opts=opts)
            self.len(1, nodes)
            for node in nodes:
                self.eq(node.ndef[1], 'c')
                self.none(node.getTag('baz'))
                self.nn(node.getTag('jaz'))

            opts = {'vars': {'woot': 'lulz'}}
            text = '''[test:str=c] $form=$node.form() switch $form { 'test:str': {[+#known]} *: {[+#unknown]} }'''
            nodes = await core.nodes(text, opts=opts)
            self.len(1, nodes)
            node = nodes[0]
            self.eq(node.ndef[1], 'c')
            self.nn(node.getTag('known'))
            self.none(node.getTag('unknown'))

            q = '$valu={[test:str=foo]} switch $valu { foo: {test:str=foo return($node.value()) } }'
            self.eq('foo', await core.callStorm(q))

    async def test_storm_tagvar(self):

        async with self.getTestCore() as core:

            opts = {'vars': {'tag': 'hehe.haha', 'mtag': '', }}

            nodes = await core.nodes('[ test:str=foo +#$tag ]', opts=opts)
            self.len(1, nodes)
            node = nodes[0]
            self.eq(node.ndef[1], 'foo')
            self.nn(node.getTag('hehe.haha'))

            nodes = await core.nodes('#$tag', opts=opts)
            self.len(1, nodes)
            node = nodes[0]
            self.eq(node.ndef[1], 'foo')
            self.nn(node.getTag('hehe.haha'))

            nodes = await core.nodes('$tag=hehe.haha test:str=foo +#$tag')
            self.len(1, nodes)
            node = nodes[0]
            self.eq(node.ndef[1], 'foo')
            self.nn(node.getTag('hehe.haha'))

            nodes = await core.nodes('[test:str=foo2] $tag="*" test:str +#$tag')
            self.len(1, nodes)
            node = nodes[0]
            self.eq(node.ndef[1], 'foo')
            self.nn(node.getTag('hehe.haha'))

            nodes = await core.nodes('$tag=hehe.* test:str +#$tag')
            self.len(1, nodes)
            node = nodes[0]
            self.eq(node.ndef[1], 'foo')

            nodes = await core.nodes('[test:str=foo :hehe=newtag] $tag=:hehe [+#$tag]')
            self.len(1, nodes)
            node = nodes[0]
            self.eq(node.ndef[1], 'foo')
            self.nn(node.getTag('newtag'))

            nodes = await core.nodes('#$tag [ -#$tag ]', opts=opts)
            self.len(1, nodes)
            node = nodes[0]
            self.eq(node.ndef[1], 'foo')
            self.none(node.getTag('hehe.haha'))

            mesgs = await core.stormlist('$var=timetag test:str=foo [+#$var=2019] $lib.print(#$var)')
            podes = [m[1] for m in mesgs if m[0] == 'node']
            self.len(1, podes)
            pode = podes[0]
            self.true(s_node.tagged(pode, '#timetag'))

            mesgs = await core.stormlist('test:str=foo $var=$node.value() [+#$var=2019] $lib.print(#$var)')
            self.stormIsInPrint('(1546300800000, 1546300800001)', mesgs)
            podes = [m[1] for m in mesgs if m[0] == 'node']
            self.len(1, podes)
            pode = podes[0]
            self.true(s_node.tagged(pode, '#foo'))

            nodes = await core.nodes('$d = ({"foo": "bar"}) [test:str=yop +#$d.foo]')
            self.len(1, nodes)
            self.nn(nodes[0].getTag('bar'))

            q = '[test:str=yop +#$lib.str.format("{first}.{last}", first=foo, last=bar)]'
            nodes = await core.nodes(q)
            self.len(1, nodes)
            self.nn(nodes[0].getTag('foo.bar'))

            q = '$foo=(tag1,tag2,tag3) [test:str=x +#$foo]'
            nodes = await core.nodes(q)
            self.len(1, nodes)
            self.nn(nodes[0].getTag('tag1'))
            self.nn(nodes[0].getTag('tag2'))
            self.nn(nodes[0].getTag('tag3'))

            nodes = await core.nodes('[ test:str=foo +?#$mtag +?#$tag ]', opts=opts)
            self.len(1, nodes)
            node = nodes[0]
            self.eq(node.ndef[1], 'foo')
            self.nn(node.getTag('hehe.haha'))

            q = '$foo=(tag1,?,tag3) [test:str=x +?#$foo]'
            nodes = await core.nodes(q)
            self.len(1, nodes)
            self.nn(nodes[0].getTag('tag1'))
            self.nn(nodes[0].getTag('tag3'))

            q = '$t1="" $t2="" $t3=tag3 [test:str=x -#$t1 +?#$t2 +?#$t3]'
            nodes = await core.nodes(q)
            self.len(1, nodes)
            self.nn(nodes[0].getTag('tag3'))

            mesgs = await core.stormlist('test:str=foo $var=$node.value() [+?#$var=2019] $lib.print(#$var)')
            self.stormIsInPrint('(1546300800000, 1546300800001)', mesgs)
            podes = [m[1] for m in mesgs if m[0] == 'node']
            self.len(1, podes)
            pode = podes[0]
            self.true(s_node.tagged(pode, '#foo'))

            mesgs = await core.stormlist('$var="" test:str=foo [+?#$var=2019]')
            podes = [m[1] for m in mesgs if m[0] == 'node']
            self.len(1, podes)
            pode = podes[0]
            self.true(s_node.tagged(pode, '#timetag'))

            nodes = await core.nodes('$d = ({"foo": ""}) [test:str=yop +?#$d.foo +#tag1]')
            self.len(1, nodes)
            self.none(nodes[0].getTag('foo.*'))
            self.nn(nodes[0].getTag('tag1'))

    async def test_storm_forloop(self):

        async with self.getTestCore() as core:

            opts = {'vars': {'fqdns': ('foo.com', 'bar.com')}}

            nodes = await core.nodes('for $fqdn in $fqdns { [ inet:fqdn=$fqdn ] }', opts=opts)
            self.sorteq(('bar.com', 'foo.com'), [n.ndef[1] for n in nodes])

            opts = {'vars': {'dnsa': (('foo.com', '1.2.3.4'), ('bar.com', '5.6.7.8'))}}

            nodes = await core.nodes('for ($fqdn, $ipv4) in $dnsa { [ inet:dns:a=($fqdn,$ipv4) ] }', opts=opts)
            self.eq((('foo.com', 0x01020304), ('bar.com', 0x05060708)), [n.ndef[1] for n in nodes])

            with self.raises(s_exc.StormVarListError):
                await core.nodes('for ($fqdn,$ipv4,$boom) in $dnsa { [ inet:dns:a=($fqdn,$ipv4) ] }', opts=opts)

            q = '[ inet:ipv4=1.2.3.4 +#hehe +#haha ] for ($foo,$bar,$baz) in $node.tags() {[+#$foo]}'
            with self.raises(s_exc.StormVarListError):
                await core.nodes(q)

            await core.nodes('inet:ipv4=1.2.3.4 for $tag in $node.tags() { [ +#hoho ] { [inet:ipv4=5.5.5.5 +#$tag] } continue [ +#visi ] }')  # noqa: E501
            self.len(1, await core.nodes('inet:ipv4=5.5.5.5 +#hehe +#haha -#visi'))

            self.len(1, await core.nodes('''
                inet:ipv4=1.2.3.4
                for $tag in $node.tags() {
                    [ +#hoho ]
                    { [inet:ipv4=6.6.6.6 +#$tag] }
                    break
                    [ +#visi ]
                }
            '''))
            q = 'inet:ipv4=6.6.6.6 +(#hehe or #haha) -(#hehe and #haha) -#visi'
            self.len(1, await core.nodes(q))

            q = 'inet:ipv4=1.2.3.4 for $tag in $node.tags() { [test:str=$tag] }'  # noqa: E501
            nodes = await core.nodes(q)
            self.eq([n.ndef[0] for n in nodes], [*['test:str', 'inet:ipv4'] * 3])

            # non-runsafe iteration over a dictionary
            q = '''$dict=({"key1": "valu1", "key2": "valu2"}) [(test:str=test1) (test:str=test2)]
            for ($key, $valu) in $dict {
                [:hehe=$valu]
            }
            '''
            nodes = await core.nodes(q)
            # Each input node is yielded *twice* from the runtime
            self.len(4, nodes)
            self.eq({'test1', 'test2'}, {n.ndef[1] for n in nodes})
            for node in nodes:
                self.eq(node.get('hehe'), 'valu2')

            # None values don't yield anything
            q = '''$foo = ({})
            for $name in $foo.bar { [ test:str=$name ] }
            '''
            nodes = await core.nodes(q)
            self.len(0, nodes)

            # Even with a inbound node, zero loop iterations will not yield inbound nodes.
            q = '''test:str=test1 $foo = ({})
            for $name in $foo.bar { [ test:str=$name ] }
            '''
            nodes = await core.nodes(q)
            self.len(0, nodes)

            q = '''$list=([["inet:fqdn", "nest.com"]])
            for ($form, $valu) in $list { [ *$form=$valu ] }
            '''
            nodes = await core.nodes(q)
            self.len(1, nodes)
            self.eq(('inet:fqdn', 'nest.com'), nodes[0].ndef)

            q = '''inet:fqdn=nest.com $list=([[$node.form(), $node.value()]])
            for ($form, $valu) in $list { [ *$form=$valu ] }
            '''
            nodes = await core.nodes(q)
            self.len(2, nodes)
            self.eq(('inet:fqdn', 'nest.com'), nodes[0].ndef)
            self.eq(('inet:fqdn', 'nest.com'), nodes[1].ndef)

    async def test_storm_whileloop(self):

        async with self.getTestCore() as core:
            q = '$x = 0 while $($x < 10) { $x=$($x+1) [test:int=$x]}'
            nodes = await core.nodes(q)
            self.len(10, nodes)

            # It should work the same with a continue at the end
            q = '$x = 0 while $($x < 10) { $x=$($x+1) [test:int=$x] continue}'
            nodes = await core.nodes(q)
            self.len(10, nodes)

            # Non Runtsafe test
            q = '''
            test:int=4 test:int=5 $x=$node.value()
            while 1 {
                $x=$($x-1)
                if $($x=$(2)) {continue}
                elif $($x=$(1)) {break}
                $lib.print($x)
            } '''
            msgs = await core.stormlist(q)
            prints = [m[1].get('mesg') for m in msgs if m[0] == 'print']
            self.eq(['3', '4', '3'], prints)

            # Non runtsafe yield test
            q = 'test:int=4 while $node.value() { [test:str=$node.value()] break}'
            nodes = await core.nodes(q)
            self.len(1, nodes)

            q = '$x = 10 while 1 { $x=$($x-2) if $($x=$(4)) {continue} [test:int=$x]  if $($x<=0) {break} }'
            nodes = await core.nodes(q)
            self.eq([8, 6, 2, 0], [n.ndef[1] for n in nodes])

    async def test_storm_varmeth(self):

        async with self.getTestCore() as core:

            opts = {'vars': {'blob': 'woot.com|1.2.3.4'}}
            nodes = await core.nodes('[ inet:dns:a=$blob.split("|") ]', opts=opts)

            self.len(1, nodes)
            for node in nodes:
                self.eq(node.ndef[0], 'inet:dns:a')
                self.eq(node.ndef[1], ('woot.com', 0x01020304))

    async def test_storm_formpivot(self):

        async with self.getTestCore() as core:

            nodes = await core.nodes('[ inet:dns:a=(woot.com,1.2.3.4) ]')

            # this tests getdst()
            nodes = await core.nodes('inet:fqdn=woot.com -> inet:dns:a')
            self.len(1, nodes)
            for node in nodes:
                self.eq(node.ndef, ('inet:dns:a', ('woot.com', 0x01020304)))

            # this tests getsrc()
            nodes = await core.nodes('inet:fqdn=woot.com -> inet:dns:a -> inet:ipv4')
            self.len(1, nodes)
            for node in nodes:
                self.eq(node.ndef, ('inet:ipv4', 0x01020304))

            with self.raises(s_exc.NoSuchPivot):
                nodes = await core.nodes('[ test:int=10 ] -> test:type')

            nodes = await core.nodes('[ test:str=woot :bar=(inet:fqdn, woot.com) ] -> inet:fqdn')
            self.eq(nodes[0].ndef, ('inet:fqdn', 'woot.com'))

    async def test_storm_expressions(self):
        async with self.getTestCore() as core:

            async def _test(q, ansr):
                nodes = await core.nodes(f'[test:int={q}]')
                self.len(1, nodes)
                self.eq(nodes[0].ndef, ('test:int', ansr))

            await _test('$(42)', 42)
            await _test('$(2 + 4)', 6)
            await _test('$(4 - 2)', 2)
            await _test('$(4 -2)', 2)
            await _test('$(4- 2)', 2)
            await _test('$(4-2)', 2)
            await _test('$(2 * 4)', 8)
            await _test('$(1 + 2 * 4)', 9)
            await _test('$(1 + 2 * 4)', 9)
            await _test('$((1 + 2) * 4)', 12)
            await _test('$(1 < 1)', 0)
            await _test('$(1 <= 1)', 1)
            await _test('$(1 > 1)', 0)
            await _test('$(1 >= 1)', 1)
            await _test('$(1 >= 1 + 1)', 0)
            await _test('$(1 >= 1 + 1 * -2)', 1)
            await _test('$(1 - 1 - 1)', -1)
            await _test('$(4 / 2 / 2)', 1)
            await _test('$(1 / 2)', 0)
            await _test('$(1 != 1)', 0)
            await _test('$(2 != 1)', 1)
            await _test('$(2 = 1)', 0)
            await _test('$(2 = 2)', 1)
            await _test('$(2 = 2.0)', 1)
            await _test('$("foo" = "foo")', 1)
            await _test('$("foo" != "foo")', 0)
            await _test('$("foo2" = "foo")', 0)
            await _test('$("foo2" != "foo")', 1)
            await _test('$(0 and 1)', 0)
            await _test('$(1 and 1)', 1)
            await _test('$(1 or 1)', 1)
            await _test('$(0 or 0)', 0)
            await _test('$(1 or 0)', 1)
            await _test('$(not 0)', 1)
            await _test('$(not 1)', 0)
            await _test('$(1 or 0 and 0)', 1)  # and > or
            await _test('$(not 1 and 1)', 0)  # not > and
            await _test('$(not 1 > 1)', 1)  # cmp > not

            opts = {'vars': {'none': None}}
            # runtsafe
            nodes = await core.nodes('if $($none) {[test:str=yep]}', opts=opts)
            self.len(0, nodes)

            # non-runtsafe
            nodes = await core.nodes('[test:int=42] if $($none) {[test:str=$node]} else {spin}', opts=opts)
            self.len(0, nodes)

            nodes = await core.nodes('if $(not $none) {[test:str=yep]}', opts=opts)
            self.len(1, nodes)
            nodes = await core.nodes('[test:int=42] if $(not $none) {[test:str=yep]} else {spin}', opts=opts)
            self.len(2, nodes)

            # TODO:  implement move-along mechanism
            # await _test('$(1 / 0)', 0)

            # Test non-runtsafe
            q = '[test:type10=1 :intprop=24] $val=:intprop [test:int=$(1 + $val)]'
            nodes = await core.nodes(q)
            self.len(2, nodes)
            self.eq(nodes[0].ndef, ('test:int', 25))

            # Test invalid comparisons
            q = '$val=(1,2,3) [test:str=$("foo" >= $val)]'
            await self.asyncraises(s_exc.BadCast, core.nodes(q))

            q = '$val=(1,2,3) [test:str=$($val >= "foo")]'
            await self.asyncraises(s_exc.BadCast, core.nodes(q))

            q = '$val=42 [test:str=$(42<$val)]'
            nodes = await core.nodes(q)
            self.len(1, nodes)
            self.eq(nodes[0].ndef, ('test:str', 'false'))

            q = '[test:str=foo :hehe=42] [test:str=$(not :hehe<42)]'
            nodes = await core.nodes(q)
            self.len(2, nodes)
            self.eq(nodes[0].ndef, ('test:str', 'true'))

            with self.raises(s_exc.StormRuntimeError) as cm:
                await core.nodes('$x=(1 / 0)')
            self.eq('Cannot divide by zero', cm.exception.get('mesg'))

            with self.raises(s_exc.StormRuntimeError) as cm:
                await core.nodes('$x=(1 % 0)')
            self.eq('Cannot divide by zero', cm.exception.get('mesg'))

            with self.raises(s_exc.StormRuntimeError) as cm:
                await core.nodes('$x=(1.0 / 0.0)')
            self.eq('Cannot divide by zero', cm.exception.get('mesg'))

            with self.raises(s_exc.StormRuntimeError) as cm:
                await core.nodes('$x=(1.0 % 0.0)')
            self.eq('Invalid operation on a Number', cm.exception.get('mesg'))

    async def test_storm_filter_vars(self):
        '''
        Test variable filters (e.g. +$foo) and expression filters (e.g. +$(:hehe < 4))

        '''
        async with self.getTestCore() as core:

            # variable filter, non-runtsafe, true path
            q = '[test:type10=1 :strprop=1] $foo=:strprop +$foo'
            nodes = await core.nodes(q)
            self.len(1, nodes)

            # variable filter, non-runtsafe, false path
            q = '[test:type10=1 :strprop=1] $foo=:strprop -$foo'
            nodes = await core.nodes(q)
            self.len(0, nodes)

            # variable filter, runtsafe, true path
            q = '[test:type10=1 :strprop=1] $foo=1 +$foo'
            nodes = await core.nodes(q)
            self.len(1, nodes)

            # variable filter, runtsafe, false path
            q = '[test:type10=1 :strprop=1] $foo=$(0) -$foo'
            nodes = await core.nodes(q)
            self.len(1, nodes)

            # expression filter, non-runtsafe, true path
            q = '[test:type10=2 :strprop=1] | spin | test:type10 +$(:strprop)'
            nodes = await core.nodes(q)
            self.len(2, nodes)

            # expression filter, non-runtsafe, false path
            q = '[test:type10=1 :strprop=1] -$(:strprop + 0)'
            nodes = await core.nodes(q)
            self.len(0, nodes)

            # expression filter, runtsafe, true path
            q = '[test:type10=1 :strprop=1] +$(1)'
            nodes = await core.nodes(q)
            self.len(1, nodes)

            # expression filter, runtsafe, false path
            q = '[test:type10=1 :strprop=1] -$(0)'
            nodes = await core.nodes(q)
            self.len(1, nodes)

            q = '''
            [ file:bytes=sha256:2d168c4020ba0136cd8808934c29bf72cbd85db52f5686ccf84218505ba5552e
                :mime:pe:compiled="1992/06/19 22:22:17.000"
            ]
            -(file:bytes:size <= 16384 and file:bytes:mime:pe:compiled < 2014/01/01)'''
            self.len(1, await core.nodes(q))

    async def test_storm_filter(self):
        async with self.getTestCore() as core:
            q = '[test:str=test +#test=(2018,2019)]'
            nodes = await core.nodes(q)
            self.len(1, nodes)

            q = 'test:str=test $foo=test $bar=(2018,2019) +#$foo=$bar'
            nodes = await core.nodes(q)
            self.len(1, nodes)

            q = 'test:str=test $foo=$node.value() $bar=(2018,2019) +#$foo=$bar'
            nodes = await core.nodes(q)
            self.len(1, nodes)

            # Filter by var as node
            q = '[ps:person=*] $person = $node { [meta:seen=((meta:source,  *), $person)] } -ps:person meta:seen +:node=$person'
            nodes = await core.nodes(q)
            self.len(1, nodes)

            # Lift by var as node
            q = '[ps:person=*] $person = $node { [test:ndef=$person] }  test:ndef=$person'
            nodes = await core.nodes(q)
            self.len(2, nodes)

    async def test_storm_ifstmt(self):

        async with self.getTestCore() as core:
            nodes = await core.nodes('[test:int=1 :int2=1] if :int2 {[+#woot]}')
            self.true(nodes[0].hasTag('woot'))
            nodes = await core.nodes('[test:int=1 :int2=0] if $(:int2) {[+#woot2]}')
            self.false(nodes[0].hasTag('woot2'))

            nodes = await core.nodes('[test:int=1 :int2=1] if $(:int2) {[+#woot3]} else {[+#nowoot3]}')
            self.true(nodes[0].hasTag('woot3'))
            self.false(nodes[0].hasTag('nowoot3'))

            nodes = await core.nodes('[test:int=2 :int2=0] if $(:int2) {[+#woot3]} else {[+#nowoot3]}')
            self.false(nodes[0].hasTag('woot3'))
            self.true(nodes[0].hasTag('nowoot3'))

            q = '[test:int=0 :int2=0] if $(:int2) {[+#woot41]} elif $($node.value()) {[+#woot42]}'
            nodes = await core.nodes(q)
            self.false(nodes[0].hasTag('woot41'))
            self.false(nodes[0].hasTag('woot42'))

            q = '[test:int=0 :int2=1] if $(:int2) {[+#woot51]} elif $($node.value()) {[+#woot52]}'
            nodes = await core.nodes(q)
            self.true(nodes[0].hasTag('woot51'))
            self.false(nodes[0].hasTag('woot52'))

            q = '[test:int=1 :int2=1] if $(:int2) {[+#woot61]} elif $($node.value()) {[+#woot62]}'
            nodes = await core.nodes(q)
            self.true(nodes[0].hasTag('woot61'))
            self.false(nodes[0].hasTag('woot62'))

            q = '[test:int=2 :int2=0] if $(:int2) {[+#woot71]} elif $($node.value()) {[+#woot72]}'
            nodes = await core.nodes(q)
            self.false(nodes[0].hasTag('woot71'))
            self.true(nodes[0].hasTag('woot72'))

            q = ('[test:int=0 :int2=0] if $(:int2) {[+#woot81]} '
                 'elif $($node.value()) {[+#woot82]} else {[+#woot83]}')
            nodes = await core.nodes(q)
            self.false(nodes[0].hasTag('woot81'))
            self.false(nodes[0].hasTag('woot82'))
            self.true(nodes[0].hasTag('woot83'))

            q = ('[test:int=0 :int2=42] if $(:int2) {[+#woot91]} '
                 'elif $($node.value()){[+#woot92]}else {[+#woot93]}')
            nodes = await core.nodes(q)
            self.true(nodes[0].hasTag('woot91'))
            self.false(nodes[0].hasTag('woot92'))
            self.false(nodes[0].hasTag('woot93'))

            q = ('[test:int=1 :int2=0] if $(:int2){[+#woota1]} '
                 'elif $($node.value()) {[+#woota2]} else {[+#woota3]}')
            nodes = await core.nodes(q)
            self.false(nodes[0].hasTag('woota1'))
            self.true(nodes[0].hasTag('woota2'))
            self.false(nodes[0].hasTag('woota3'))

            q = ('[test:int=1 :int2=1] if $(:int2) {[+#wootb1]} '
                 'elif $($node.value()) {[+#wootb2]} else{[+#wootb3]}')
            nodes = await core.nodes(q)
            self.true(nodes[0].hasTag('wootb1'))
            self.false(nodes[0].hasTag('wootb2'))
            self.false(nodes[0].hasTag('wootb3'))

            # Runtsafe condition with nodes
            nodes = await core.nodes('[test:str=yep2] if $(1) {[+#woot]}')
            self.true(nodes[0].hasTag('woot'))

            # Runtsafe condition with nodes, condition is false
            nodes = await core.nodes('[test:str=yep2] if $(0) {[+#woot2]}')
            self.false(nodes[0].hasTag('woot2'))

            # Completely runtsafe, condition is true
            q = '$foo=yawp if $foo {$bar=lol} else {$bar=rofl} [test:str=yep3 +#$bar]'
            nodes = await core.nodes(q)
            self.true(nodes[0].hasTag('lol'))
            self.false(nodes[0].hasTag('rofl'))

            # Completely runtsafe, condition is false
            q = '$foo=$(0) if $($foo) {$bar=lol} else {$bar=rofl} [test:str=yep4 +#$bar]'
            nodes = await core.nodes(q)
            self.false(nodes[0].hasTag('lol'))
            self.true(nodes[0].hasTag('rofl'))

            # Non-constant runtsafe
            q = '$vals=(1,2,3,4) for $i in $vals {if $($i="1") {[test:int=$i]}}'
            nodes = await core.nodes(q)
            self.len(1, nodes)

    async def test_storm_order(self):
        q = '''[test:str=foo :hehe=bar] $tvar=$lib.text() $tvar.add(1) $tvar.add(:hehe) $lib.print($tvar.str()) '''
        async with self.getTestCore() as core:
            mesgs = await core.stormlist(q)
            self.stormIsInPrint('1bar', mesgs)

    async def test_cortex_mirror(self):

        with self.getTestDir() as dirn:

            path00 = s_common.gendir(dirn, 'core00')
            path01 = s_common.gendir(dirn, 'core01')

            async with self.getTestCore(dirn=path00) as core00:
                await core00.nodes('[ inet:ipv4=1.2.3.4 ]')

            s_tools_backup.backup(path00, path01)

            async with self.getTestCore(dirn=path00) as core00:

                self.false(core00.conf.get('mirror'))

                await core00.nodes('[ inet:ipv4=1.2.3.4 ]')

                ip00 = await core00.nodes('[ inet:ipv4=3.3.3.3 ]')

                await core00.nodes('$lib.queue.add(hehe)')
                q = 'trigger.add node:add --form inet:fqdn --query {$lib.queue.get(hehe).put($node.repr())}'
                msgs = await core00.stormlist(q)

                ddef = await core00.callStorm('return($lib.dmon.add(${$lib.time.sleep(10)}, name=hehedmon))')
                await core00.callStorm('return($lib.dmon.del($iden))', opts={'vars': {'iden': ddef.get('iden')}})

                url = core00.getLocalUrl()

                core01conf = {'mirror': url}

                async with self.getTestCore(dirn=path01, conf=core01conf) as core01:

                    await core00.nodes('[ inet:fqdn=vertex.link ]')
                    await core00.nodes('queue.add visi')

                    await core01.sync()

                    ip01 = await core01.nodes('inet:ipv4=3.3.3.3')
                    self.eq(ip00[0].get('.created'), ip01[0].get('.created'))

                    self.len(1, await core01.nodes('inet:fqdn=vertex.link'))

                    q = 'for ($offs, $fqdn) in $lib.queue.get(hehe).gets(wait=0) { inet:fqdn=$fqdn }'
                    self.len(2, await core01.nodes(q))

                    msgs = await core01.stormlist('queue.list')
                    self.stormIsInPrint('visi', msgs)

                    opts = {'vars': {'iden': ddef.get('iden')}}
                    ddef1 = await core01.callStorm('return($lib.dmon.get($iden))', opts=opts)
                    self.none(ddef1)

                    # Validate that mirrors can still write
                    await core01.nodes('queue.add visi2')
                    msgs = await core01.stormlist('queue.list')
                    self.stormIsInPrint('visi2', msgs)

                    await core01.nodes('[ inet:fqdn=www.vertex.link ]')
                    self.len(1, await core01.nodes('inet:fqdn=www.vertex.link'))

                    await self.asyncraises(s_exc.SynErr, core01.delView(core01.view.iden))

                    # get the nexus index
                    nexusind = core01.nexsroot.nexslog.index()

                await core00.nodes('[ inet:ipv4=5.5.5.5 ]')

                # test what happens when we go down and come up again...
                async with self.getTestCore(dirn=path01, conf=core01conf) as core01:

                    # check that startup does not create any events
                    self.eq(nexusind, core01.nexsroot.nexslog.index())

                    await core00.nodes('[ inet:fqdn=woot.com ]')
                    await core01.sync()

                    q = 'for ($offs, $fqdn) in $lib.queue.get(hehe).gets(wait=0) { inet:fqdn=$fqdn }'
                    self.len(5, await core01.nodes(q))
                    self.len(1, await core01.nodes('inet:ipv4=5.5.5.5'))

                    opts = {'vars': {'iden': ddef.get('iden')}}
                    ddef = await core01.callStorm('return($lib.dmon.get($iden))', opts=opts)
                    self.none(ddef)

            # now lets start up in the opposite order...
            async with self.getTestCore(dirn=path01, conf=core01conf) as core01:

                async with self.getTestCore(dirn=path00) as core00:

                    self.len(1, await core00.nodes('[ inet:ipv4=6.6.6.6 ]'))

                    await core01.sync()

                    self.len(1, await core01.nodes('inet:ipv4=6.6.6.6'))

                # what happens if *he* goes down and comes back up again?
                async with self.getTestCore(dirn=path00) as core00:

                    await core00.nodes('[ inet:ipv4=7.7.7.7 ]')

                    await core01.sync()

                    self.len(1, (await core01.nodes('inet:ipv4=7.7.7.7')))

                # Try a write with the leader down
                with mock.patch('synapse.lib.nexus.FOLLOWER_WRITE_WAIT_S', 2):
                    await self.asyncraises(s_exc.LinkErr, core01.nodes('[inet:ipv4=7.7.7.8]'))

                # Bring the leader back up and try again
                async with self.getTestCore(dirn=path00) as core00:
                    self.len(1, await core01.nodes('[ inet:ipv4=7.7.7.8 ]'))

                # remove the mirrorness from the Cortex and ensure that we can
                # write to the Cortex. This will move the core01 ahead of
                # core00 & core01 can become the leader. By default this is
                # not a graceful promotion.
                await core01.promote()
                self.false(core01.nexsroot._mirready.is_set())

                self.len(1, await core01.nodes('[inet:ipv4=9.9.9.8]'))
                new_url = core01.getLocalUrl()
                new_conf = {'mirror': new_url}
                async with self.getTestCore(dirn=path00, conf=new_conf) as core00:
                    await core00.sync()
                    self.len(1, await core00.nodes('inet:ipv4=9.9.9.8'))

    async def test_cortex_mirror_culled(self):

        with self.getTestDir() as dirn:

            path00 = s_common.gendir(dirn, 'core00')    # upstream
            path01 = s_common.gendir(dirn, 'core01')    # mirror
            path02 = s_common.gendir(dirn, 'core02')    # mirror of mirror
            path02b = s_common.gendir(dirn, 'core02b')  # mirror of mirror restore

            async with self.getTestCore(dirn=path00) as core00:
                await core00.nodes('[ inet:ipv4=1.2.3.4 ]')

            s_tools_backup.backup(path00, path01)
            s_tools_backup.backup(path00, path02)

            async with self.getTestCore(dirn=path00) as core00:

                url00 = core00.getLocalUrl()

                lowuser = await core00.auth.addUser('low')
                opts = {'user': lowuser.iden}
                await self.asyncraises(s_exc.AuthDeny, core00.callStorm('$lib.cell.trimNexsLog()', opts=opts))

                async with self.getTestCore(dirn=path01, conf={'mirror': url00}) as core01:

                    url01 = core01.getLocalUrl()

                    async with self.getTestCore(dirn=path02, conf={'mirror': url01}) as core02:

                        url02 = core02.getLocalUrl()
                        consumers = [url01, url02]
                        opts = {'vars': {'cons': consumers}}
                        strim = 'return($lib.cell.trimNexsLog(consumers=$cons))'

                        await core00.nodes('[ inet:ipv4=10.0.0.0/28 ]')
                        ips00 = await core00.count('inet:ipv4')

                        await core01.sync()
                        await core02.sync()

                        self.eq(ips00, await core01.count('inet:ipv4'))
                        self.eq(ips00, await core02.count('inet:ipv4'))

                        ind = await core00.getNexsIndx()
                        ret = await core00.callStorm(strim, opts=opts)
                        self.eq(ind, ret)

                        await core01.sync()
                        await core02.sync()

                        # all the logs match
                        log00 = await alist(core00.nexsroot.nexslog.iter(0))
                        log01 = await alist(core01.nexsroot.nexslog.iter(0))
                        log02 = await alist(core02.nexsroot.nexslog.iter(0))
                        self.true(log00 == log01 == log02)

                        # simulate a waiter timing out
                        with mock.patch('synapse.cortex.CoreApi.waitNexsOffs', return_value=False):
                            await self.asyncraises(s_exc.SynErr, core00.callStorm(strim, opts=opts))

                    # consumer offline
                    await asyncio.sleep(0)
                    await self.asyncraises(ConnectionRefusedError, core00.callStorm(strim, opts=opts))

                    # admin can still cull and break the mirror
                    await core00.nodes('[ inet:ipv4=127.0.0.1/28 ]')

                    ind = await core00.rotateNexsLog()
                    await core01.sync()
                    self.true(await core00.cullNexsLog(ind - 1))
                    await core01.sync()

                    log00 = await alist(core00.nexsroot.nexslog.iter(0))
                    log01 = await alist(core01.nexsroot.nexslog.iter(0))
                    self.eq(log00, log01)

                    with self.getAsyncLoggerStream('synapse.lib.nexus', 'offset is out of sync') as stream:
                        async with self.getTestCore(dirn=path02, conf={'mirror': url01}) as core02:
                            self.true(await stream.wait(6))
                            self.true(core02.nexsroot.isfini)

                # restore mirror
                s_tools_backup.backup(path01, path02b)

                async with self.getTestCore(dirn=path01, conf={'mirror': url00}) as core01:

                    url01 = core01.getLocalUrl()

                    async with self.getTestCore(dirn=path02b, conf={'mirror': url01}) as core02:

                        url02 = core02.getLocalUrl()
                        opts = {'vars': {'url01': url01, 'url02': url02}}
                        strim = 'return($lib.cell.trimNexsLog(consumers=$lib.list($url01, $url02), timeout=$lib.null))'

                        await core00.nodes('[ inet:ipv4=11.0.0.0/28 ]')
                        ips00 = await core00.count('inet:ipv4')

                        await core01.sync()
                        await core02.sync()

                        self.eq(ips00, await core01.count('inet:ipv4'))
                        self.eq(ips00, await core02.count('inet:ipv4'))

                        # all the logs match
                        log00 = await alist(core00.nexsroot.nexslog.iter(0))
                        log01 = await alist(core01.nexsroot.nexslog.iter(0))
                        log02 = await alist(core02.nexsroot.nexslog.iter(0))
                        self.true(log00 == log01 == log02)

                        rng00 = core00.nexsroot.nexslog._ranges
                        rng01 = core01.nexsroot.nexslog._ranges
                        rng02 = core02.nexsroot.nexslog._ranges
                        self.true(rng00 == rng01 == rng02)

                        # can call trim from a mirror
                        # NOTE: core02 will have a prox to itself to wait for offset
                        ind = await core02.getNexsIndx()
                        ret = await core02.callStorm(strim, opts=opts)
                        self.eq(ind, ret)

                        await core01.sync()
                        await core02.sync()

                        # all the logs match
                        log00 = await alist(core00.nexsroot.nexslog.iter(0))
                        log01 = await alist(core01.nexsroot.nexslog.iter(0))
                        log02 = await alist(core02.nexsroot.nexslog.iter(0))
                        self.true(log00 == log01 == log02)

    async def test_cortex_mirror_of_mirror(self):

        with self.getTestDir() as dirn:

            path00 = s_common.gendir(dirn, 'core00')
            path01 = s_common.gendir(dirn, 'core01')
            path02 = s_common.gendir(dirn, 'core02')
            path02a = s_common.gendir(dirn, 'core02a')

            async with self.getTestCore(dirn=path00) as core00:
                await core00.nodes('[ inet:ipv4=1.2.3.4 ]')

            s_tools_backup.backup(path00, path01)
            s_tools_backup.backup(path01, path02)
            s_tools_backup.backup(path01, path02a)

            async with self.getTestCore(dirn=path00) as core00:

                self.false(core00.conf.get('mirror'))

                await core00.nodes('[ inet:ipv4=1.2.3.4 ]')
                await core00.nodes('$lib.queue.add(hehe)')
                q = 'trigger.add node:add --form inet:fqdn --query {$lib.queue.get(hehe).put($node.repr())}'
                await core00.nodes(q)

                url = core00.getLocalUrl()

                core01conf = {'mirror': url}
                async with self.getTestCore(dirn=path01, conf=core01conf) as core01:
                    url2 = core01.getLocalUrl()

                    core02conf = {'mirror': url2}
                    async with self.getTestCore(dirn=path02, conf=core02conf) as core02:

                        await core00.nodes('[ inet:fqdn=vertex.link ]')
                        await core00.nodes('queue.add visi')

                        await core01.sync()
                        self.len(1, await core01.nodes('inet:fqdn=vertex.link'))

                        await core02.sync()

                        self.len(1, await core02.nodes('inet:fqdn=vertex.link'))

                        # Changes from the bottom get dispersed
                        self.len(1, await core02.nodes('[ inet:fqdn=test.vertex.link ]'))
                        self.len(1, await core00.nodes('inet:fqdn=test.vertex.link'))
                        self.len(1, await core01.nodes('inet:fqdn=test.vertex.link'))

                        # Changes from the middle get dispersed
                        self.len(1, await core01.nodes('[ inet:fqdn=test2.vertex.link ]'))
                        self.len(1, await core00.nodes('inet:fqdn=test2.vertex.link'))
                        await core02.sync()
                        self.len(1, await core02.nodes('inet:fqdn=test2.vertex.link'))

                        # Bring up a sibling mirror to the bottom
                        async with self.getTestCore(dirn=path02a, conf=core02conf) as core02a:
                            self.len(1, await core02a.nodes('[ inet:fqdn=test3.vertex.link ]'))
                            self.len(1, await core02a.nodes('inet:fqdn=test2.vertex.link'))

                            # Make sure sibling can see changes from other sibling
                            await core02.sync()
                            self.len(1, await core02.nodes('inet:fqdn=test3.vertex.link'))

                            logentrycount00 = await core00.nexsroot.index()
                            logentrycount01 = await core01.nexsroot.index()
                            logentrycount02 = await core02.nexsroot.index()
                            logentrycount02a = await core02a.nexsroot.index()

                            self.eq(logentrycount00, logentrycount01)
                            self.eq(logentrycount01, logentrycount02)
                            self.eq(logentrycount02, logentrycount02a)

    async def test_norms(self):
        async with self.getTestCoreAndProxy() as (core, prox):
            # getPropNorm base tests
            norm, info = await core.getPropNorm('test:str', 1234)
            self.eq(norm, '1234')
            self.eq(info, {})

            norm, info = await core.getPropNorm('test:comp', ('1234', '1234'))
            self.eq(norm, (1234, '1234'))
            self.eq(info, {'subs': {'hehe': 1234, 'haha': '1234'}, 'adds': (('test:int', 1234, {}),)})

            await self.asyncraises(s_exc.BadTypeValu, core.getPropNorm('test:int', 'newp'))
            await self.asyncraises(s_exc.NoSuchProp, core.getPropNorm('test:newp', 'newp'))

            norm, info = await prox.getPropNorm('test:str', 1234)
            self.eq(norm, '1234')
            self.eq(info, {})

            norm, info = await prox.getPropNorm('test:comp', ('1234', '1234'))
            self.eq(norm, (1234, '1234'))
            self.eq(info, {'subs': {'hehe': 1234, 'haha': '1234'}, 'adds': (('test:int', 1234, {}),)})

            await self.asyncraises(s_exc.BadTypeValu, prox.getPropNorm('test:int', 'newp'))
            await self.asyncraises(s_exc.NoSuchProp, prox.getPropNorm('test:newp', 'newp'))

            # getTypeNorm base tests
            norm, info = await core.getTypeNorm('test:str', 1234)
            self.eq(norm, '1234')
            self.eq(info, {})

            norm, info = await core.getTypeNorm('test:comp', ('1234', '1234'))
            self.eq(norm, (1234, '1234'))
            self.eq(info, {'subs': {'hehe': 1234, 'haha': '1234'}, 'adds': (('test:int', 1234, {}),)})

            await self.asyncraises(s_exc.BadTypeValu, core.getTypeNorm('test:int', 'newp'))
            await self.asyncraises(s_exc.NoSuchType, core.getTypeNorm('test:newp', 'newp'))

            norm, info = await prox.getTypeNorm('test:str', 1234)
            self.eq(norm, '1234')
            self.eq(info, {})

            norm, info = await prox.getTypeNorm('test:comp', ('1234', '1234'))
            self.eq(norm, (1234, '1234'))
            self.eq(info, {'subs': {'hehe': 1234, 'haha': '1234'}, 'adds': (('test:int', 1234, {}),)})

            await self.asyncraises(s_exc.BadTypeValu, prox.getTypeNorm('test:int', 'newp'))
            await self.asyncraises(s_exc.NoSuchType, prox.getTypeNorm('test:newp', 'newp'))

            # getPropNorm can norm sub props
            norm, info = await core.getPropNorm('test:str:tick', '3001')
            self.eq(norm, 32535216000000)
            self.eq(info, {})
            # but getTypeNorm won't handle that
            await self.asyncraises(s_exc.NoSuchType, core.getTypeNorm('test:str:tick', '3001'))

            # getTypeNorm can norm types which aren't defined as forms/props
            norm, info = await core.getTypeNorm('test:lower', 'ASDF')
            self.eq(norm, 'asdf')
            # but getPropNorm won't handle that
            await self.asyncraises(s_exc.NoSuchProp, core.getPropNorm('test:lower', 'ASDF'))

    async def test_addview(self):
        async with self.getTestCore() as core:
            visi = await core.auth.addUser('visi')

            (await core.addLayer()).get('iden')
            deflayr = (await core.getLayerDef()).get('iden')

            vdef = {'layers': (deflayr,)}
            view = (await core.addView(vdef)).get('iden')
            self.nn(core.getView(view))
            self.false(visi.allowed(('view', 'read'), gateiden=view))

            vdef['worldreadable'] = True
            view = (await core.addView(vdef)).get('iden')
            self.nn(core.getView(view))
            self.true(visi.allowed(('view', 'read'), gateiden=view))

            # Missing layers
            vdef = {'name': 'mylayer'}
            await self.asyncraises(s_exc.SchemaViolation, core.addView(vdef))

            # Layer not a string
            vdef = {'layers': (123,)}
            await self.asyncraises(s_exc.SchemaViolation, core.addView(vdef))

    async def test_view_setlayers(self):

        async with self.getTestCore() as core:

            self.len(1, await core.nodes('[ test:str=deflayr ]'))

            newlayr = (await core.addLayer()).get('iden')
            deflayr = (await core.getLayerDef()).get('iden')

            vdef = {'layers': (deflayr,)}
            view = (await core.addView(vdef)).get('iden')

            opts = {'view': view}
            self.len(1, await core.nodes('test:str=deflayr', opts=opts))

            await core.setViewLayers((newlayr, deflayr), iden=view)

            self.len(1, await core.nodes('[ test:str=newlayr ]', opts=opts))
            self.len(0, await core.nodes('test:str=newlayr'))

    async def test_view_set_parent(self):
        async with self.getTestCore() as core:

            layer1 = (await core.addLayer()).get('iden')
            layer2 = (await core.addLayer()).get('iden')
            layer3 = (await core.addLayer()).get('iden')
            layer4 = (await core.addLayer()).get('iden')

            videna = (await core.addView(
                {'layers': (layer1,)}
            )).get('iden')

            videnb = (await core.addView(
                {'layers': (layer2, layer3)}
            )).get('iden')

            videnc = (await core.addView(
                {'layers': (layer4,)}
            )).get('iden')

            viewa = core.getView(videna)
            viewb = core.getView(videnb)

            self.len(1, viewa.layers)
            self.len(2, viewb.layers)

            await viewa.setViewInfo('parent', videnb)

            # Make sure View A has all the layers we expect it to have - one
            # from itself and two from View B. Also make sure they're in the
            # order we expect.
            self.len(3, viewa.layers)
            self.eq(layer1, viewa.layers[0].iden)
            self.eq(layer2, viewa.layers[1].iden)
            self.eq(layer3, viewa.layers[2].iden)

            self.len(2, viewb.layers)

            # This fails because viewb has more than one layer
            with self.raises(s_exc.BadArg):
                await viewb.setViewInfo('parent', videnc)

    async def test_cortex_lockmemory(self):
        '''
        Verify that dedicated configuration setting impacts the layer
        '''
        conf = {'layers:lockmemory': False}
        async with self.getTestCore(conf=conf) as core:
            layr = core.view.layers[0]
            self.false(layr.lockmemory)

        conf = {'layers:lockmemory': True}
        async with self.getTestCore(conf=conf) as core:
            layr = core.view.layers[0]
            self.true(layr.lockmemory)

    async def test_cortex_storm_lib_dmon(self):

        with self.getTestDir() as dirn:

            async with self.getTestCoreAndProxy(dirn=dirn) as (core, prox):
                nodes = await core.nodes('''

                    $lib.print(hi)

                    $tx = $lib.queue.add(tx)
                    $rx = $lib.queue.add(rx)

                    $ddef = $lib.dmon.add(${

                        $rx = $lib.queue.get(tx)
                        $tx = $lib.queue.get(rx)

                        $ipv4 = nope
                        for ($offs, $ipv4) in $rx.gets(wait=1) {
                            [ inet:ipv4=$ipv4 ]
                            $rx.cull($offs)
                            $tx.put($ipv4)
                        }
                    })

                    $tx.put(1.2.3.4)

                    for ($xoff, $xpv4) in $rx.gets(size=1, wait=1) { }

                    $lib.print(xed)

                    inet:ipv4=$xpv4

                    $lib.dmon.del($ddef.iden)

                    $lib.queue.del(tx)
                    $lib.queue.del(rx)
                ''')
                self.len(1, nodes)
                self.len(0, await prox.getStormDmons())

                with self.raises(s_exc.NoSuchIden):
                    await core.nodes('$lib.dmon.del(newp)')

                await core.stormlist('auth.user.add user')
                user = await core.auth.getUserByName('user')
                asuser = {'user': user.iden}

                ddef = await core.callStorm('return($lib.dmon.add(${$lib.print(foo)}))')
                iden = ddef.get('iden')
                asuser['vars'] = {'iden': iden}

                with self.raises(s_exc.AuthDeny):
                    await core.callStorm(f'$lib.dmon.del($iden)', opts=asuser)

                # remove the dmon without a nexus entry to verify recover works
                await core._delStormDmon(iden)
                self.none(await core.callStorm('return($lib.dmon.get($iden))', opts=asuser))
                self.eq('storm:dmon:add', (await core.nexsroot.nexslog.last())[1][1])

            async with self.getTestCoreAndProxy(dirn=dirn) as (core, prox):

                self.nn(await core.callStorm('return($lib.dmon.get($iden))', opts=asuser))
                self.nn(core.stormdmondefs.get(iden))

    async def test_cortex_storm_dmon_view(self):

        with self.getTestDir() as dirn:
            async with self.getTestCore(dirn=dirn) as core:
                # twiddle the dmon manager
                self.true(core.stormdmons.enabled)
                await core.stormdmons.stop()
                await core.stormdmons.start()
                self.len(1, await core.nodes('[test:int=1]'))
                await core.nodes('$q=$lib.queue.add(dmon)')
                vdef2 = await core.view.fork()
                view2_iden = vdef2.get('iden')

                q = '''
                $lib.dmon.add(${
                    $q = $lib.queue.get(dmon)
                     for ($offs, $item) in $q.gets(size=3, wait=12)
                        {
                            [ test:int=$item ]
                            $lib.print("made {ndef}", ndef=$node.ndef())
                            $q.cull($offs)
                        }
                    }, name=viewdmon)
                '''
                await core.nodes(q, opts={'view': view2_iden})
                await asyncio.sleep(0)

                q = '''$q = $lib.queue.get(dmon) $q.puts((1, 3, 5))'''
                with self.getAsyncLoggerStream('synapse.lib.storm',
                                               "made ('test:int', 5)") as stream:
                    await core.nodes(q)
                    self.true(await stream.wait(6))

                nodes = await core.nodes('test:int', opts={'view': view2_iden})
                self.len(3, nodes)
                nodes = await core.nodes('test:int')
                self.len(1, nodes)

                visi = await core.auth.addUser('visi')
                await visi.setAdmin(True)
                await visi.setProfileValu('cortex:view', view2_iden)

                await core.nodes('$q=$lib.queue.add(dmon2)')
                q = '''
                $q = $lib.queue.get(dmon2)
                for ($offs, $item) in $q.gets(size=3, wait=12) {
                    [ test:str=$item ]
                    $lib.print("made {ndef}", ndef=$node.ndef())
                    $q.cull($offs)
                }
                '''
                ddef = {'user': visi.iden, 'storm': q, 'iden': s_common.guid()}
                await core.addStormDmon(ddef)

                with self.raises(s_exc.DupIden):
                    await core.addStormDmon(ddef)

                q = '''$q = $lib.queue.get(dmon2) $q.puts((1, 3, 5))'''
                with self.getAsyncLoggerStream('synapse.lib.storm',
                                               "made ('test:str', '5')") as stream:
                    await core.nodes(q)
                    self.true(await stream.wait(6))

                nodes = await core.nodes('test:str', opts={'view': view2_iden})
                self.len(3, nodes)
                nodes = await core.nodes('test:str')
                self.len(0, nodes)

                # Kill the dmon and remove view2
                await core.stormdmons.stop()

                await core.delView(view2_iden)
                with self.raises(s_exc.NoSuchView):
                    await core.nodes('test:int', opts={'view': view2_iden})

            with self.getAsyncLoggerStream('synapse.lib.storm',
                                           'Dmon View is invalid. Stopping Dmon') as stream:
                async with self.getTestCore(dirn=dirn) as core:
                    self.true(await stream.wait(6))
                    msgs = await core.stormlist('dmon.list')
                    self.stormIsInPrint('fatal error: invalid view', msgs)

    async def test_cortex_storm_cmd_bads(self):

        async with self.getTestCore() as core:

            with self.raises(s_exc.BadCmdName):
                await core.setStormCmd({'name': ')(*&#$)*', 'storm': ''})

            with self.raises(s_exc.CantDelCmd):
                await core.delStormCmd('sleep')

            self.none(await core._delStormCmd('newp'))

    async def test_cortex_storm_lib_dmon_cmds(self):
        async with self.getTestCore() as core:
            await core.nodes('''
                $q = $lib.queue.add(visi)
                $lib.queue.add(boom)

                $lib.dmon.add(${
                    $lib.print('Starting wootdmon')
                    $lib.queue.get(visi).put(blah)
                    for ($offs, $item) in $lib.queue.get(boom).gets(wait=1) {
                        [ inet:ipv4=$item ]
                    }
                }, name=wootdmon)

                for ($offs, $item) in $q.gets(size=1) { $q.cull($offs) }
            ''')

            await asyncio.sleep(0)

            # dmon is now fully running
            msgs = await core.stormlist('dmon.list')
            self.stormIsInPrint('(wootdmon            ): running', msgs)

            dmon = list(core.stormdmons.dmons.values())[0]

            # make the dmon blow up
            await core.nodes('''
                $lib.queue.get(boom).put(hehe)
                $q = $lib.queue.get(visi)
                for ($offs, $item) in $q.gets(size=1) { $q.cull($offs) }
            ''')

            self.true(await s_coro.event_wait(dmon.err_evnt, 6))

            msgs = await core.stormlist('dmon.list')
            self.stormIsInPrint('(wootdmon            ): error', msgs)

            # invalid storm query
            await self.asyncraises(s_exc.BadSyntax, core.nodes('$lib.dmon.add(" | | | ")'))

    async def test_cortex_storm_dmon_exit(self):

        async with self.getTestCore() as core:

            await core.nodes('''
                $q = $lib.queue.add(visi)
                $lib.user.vars.foo = $(10)

                $lib.dmon.add(${

                    $foo = $lib.user.vars.foo

                    $lib.queue.get(visi).put(step)

                    if $( $foo = 20 ) {
                        for $tick in $lib.time.ticker(10) {
                            $lib.print(woot)
                        }
                    }

                    $lib.user.vars.foo = $(20)

                }, name=wootdmon)

            ''')
            # wait for him to exit once and loop...
            await core.nodes('for $x in $lib.queue.get(visi).gets(size=2) {}')
            await core.stormlist('for $x in $lib.queue.get(visi).gets(size=2) { $lib.print(hehe) }')

    async def test_cortex_ext_model(self):

        with self.getTestDir() as dirn:

            async with self.getTestCore(dirn=dirn) as core:

                with self.raises(s_exc.BadFormDef):
                    await core.addForm('inet:ipv4', 'int', {}, {})

                with self.raises(s_exc.NoSuchForm):
                    await core.delForm('_newp')

                with self.raises(s_exc.NoSuchType):
                    await core.addForm('_inet:ipv4', 'foo', {}, {})

                # blowup for bad names
                with self.raises(s_exc.BadPropDef):
                    await core.addFormProp('inet:ipv4', 'visi', ('int', {}), {})

                with self.raises(s_exc.BadPropDef):
                    await core.addUnivProp('woot', ('str', {'lower': True}), {})

                with self.raises(s_exc.NoSuchForm):
                    await core.addFormProp('inet:newp', '_visi', ('int', {}), {})

                await core.addFormProp('inet:ipv4', '_visi', ('int', {}), {})
                await core.addUnivProp('_woot', ('str', {'lower': True}), {})

                nodes = await core.nodes('[inet:ipv4=1.2.3.4 :_visi=30 ._woot=HEHE ]')
                self.len(1, nodes)

                self.len(1, await core.nodes('syn:prop:base="_visi"'))
                self.len(1, await core.nodes('syn:prop=inet:ipv4._woot'))
                self.len(1, await core.nodes('._woot=hehe'))

                await core.addForm('_hehe:haha', 'int', {}, {'doc': 'The hehe:haha form.', 'deprecated': True})
                self.len(1, await core.nodes('[ _hehe:haha=10 ]'))

                with self.raises(s_exc.DupFormName):
                    await core.addForm('_hehe:haha', 'int', {}, {'doc': 'The hehe:haha form.', 'deprecated': True})

                await core.addForm('_hehe:array', 'array', {'type': 'int'}, {})

                await core.addFormProp('_hehe:haha', 'visi', ('str', {}), {})
                self.len(1, await core.nodes('_hehe:haha [ :visi=lolz ]'))

                await core.addEdge(('test:int', '_goes', None), {})
                await core._addEdge(('test:int', '_goes', None), {})

                with self.raises(s_exc.DupEdgeType):
                    await core.addEdge(('test:int', '_goes', None), {})

                # manually edit in borked entries
                core.extforms.set('_hehe:bork', ('_hehe:bork', None, None, None))
                core.extedges.set(s_common.guid('newp'), ((None, '_does', 'newp'), {}))

            async with self.getTestCore(dirn=dirn) as core:

                self.none(core.model.form('_hehe:bork'))
                self.none(core.model.edge((None, '_does', 'newp')))

                self.nn(core.model.edge(('test:int', '_goes', None)))

                self.len(1, await core.nodes('_hehe:haha=10'))
                self.len(1, await core.nodes('_hehe:haha:visi=lolz'))

                prop = core.model.prop('inet:ipv4:_visi')
                nodes = await core.nodes('[inet:ipv4=5.5.5.5 :_visi=100]')
                self.len(1, nodes)

                nodes = await core.nodes('inet:ipv4:_visi>30')
                self.len(1, nodes)

                nodes = await core.nodes('._woot=hehe')
                self.len(1, nodes)

                with self.raises(s_exc.CantDelUniv):
                    await core.delUnivProp('_woot')

                await core.nodes('._woot [ -._woot ]')

                self.nn(core.model.prop('._woot'))
                self.nn(core.model.prop('inet:ipv4._woot'))
                self.nn(core.model.form('inet:ipv4').prop('._woot'))

                await core.delUnivProp('_woot')

                with self.raises(s_exc.NoSuchUniv):
                    await core.delUnivProp('_woot')

                self.none(core.model.prop('._woot'))
                self.none(core.model.prop('inet:ipv4._woot'))
                self.none(core.model.form('inet:ipv4').prop('._woot'))

                self.nn(core.model.prop('inet:ipv4:_visi'))
                self.nn(core.model.form('inet:ipv4').prop('_visi'))

                await core.nodes('inet:ipv4:_visi [ -:_visi ]')
                await core.delFormProp('inet:ipv4', '_visi')

                with self.raises(s_exc.NoSuchProp):
                    await core.delFormProp('inet:ipv4', '_visi')

                with self.raises(s_exc.CantDelProp):
                    await core.delFormProp('_hehe:haha', 'visi')

                with self.raises(s_exc.NoSuchForm):
                    await core.delForm('_hehe:newpnewp')

                with self.raises(s_exc.CantDelForm):
                    await core.delForm('_hehe:haha')

                with self.raises(s_exc.BadFormDef):
                    await core.delForm('hehe:haha')

<<<<<<< HEAD
                prop = core.model.prop('_hehe:haha:visi')
=======
                with self.raises(s_exc.NoSuchEdge):
                    await core.delEdge(('newp', 'newp', 'newp'))

                await core._delEdge(('newp', 'newp', 'newp'))

>>>>>>> 56bad29e
                await core.nodes('_hehe:haha [ -:visi ]')
                await core.delFormProp('_hehe:haha', 'visi')

                await core.nodes('_hehe:haha | delnode')
                await core.delForm('_hehe:haha')
                await core.delForm('_hehe:array')

                self.none(core.model.form('_hehe:haha'))
                self.none(core.model.type('_hehe:haha'))
                self.none(core.model.form('_hehe:array'))
                self.none(core.model.type('_hehe:array'))
                self.none(core.model.prop('_hehe:haha:visi'))
                self.none(core.model.prop('inet:ipv4._visi'))
                self.none(core.model.form('inet:ipv4').prop('._visi'))

                vdef2 = await core.view.fork()
                opts = {'view': vdef2.get('iden')}

                await core.addTagProp('added', ('time', {}), {})

                await core.nodes('inet:ipv4=1.2.3.4 [ +#foo.bar ]')
                await core.nodes('inet:ipv4=1.2.3.4 [ +#foo.bar:added="2049" ]', opts=opts)

                with self.raises(s_exc.CantDelProp):
                    await core.delTagProp('added')

                await core.nodes('inet:ipv4=1.2.3.4 [ -#foo.bar:added ]', opts=opts)
                await core.delTagProp('added')

                await core.addForm('_hehe:array', 'array', {'type': 'int'}, {})
                await core.nodes('[ _hehe:array=(1,2,3) ]')
                self.len(1, await core.nodes('_hehe:array=(1,2,3)'))

                # test the remote APIs
                async with core.getLocalProxy() as prox:

                    await prox.addUnivProp('_r100', ('str', {}), {})
                    self.len(1, await core.nodes('inet:ipv4=1.2.3.4 [ ._r100=woot ]'))

                    with self.raises(s_exc.CantDelUniv):
                        await prox.delUnivProp('_r100')

                    self.len(1, await core.nodes('._r100 [ -._r100 ]'))
                    await prox.delUnivProp('_r100')

                    await prox.addFormProp('inet:ipv4', '_blah', ('int', {}), {})
                    self.len(1, await core.nodes('inet:ipv4=1.2.3.4 [ :_blah=10 ]'))

                    self.len(1, await core.nodes('inet:ipv4=1.2.3.4 [ -:_blah ]'))
                    await prox.delFormProp('inet:ipv4', '_blah')

                    with self.raises(s_exc.NoSuchProp):
                        await prox.delFormProp('inet:ipv4', 'asn')

                    with self.raises(s_exc.NoSuchUniv):
                        await prox.delUnivProp('seen')

                    await prox.addTagProp('added', ('time', {}), {})

                    with self.raises(s_exc.NoSuchTagProp):
                        await core.nodes('inet:ipv4=1.2.3.4 [ +#foo.bar:time="2049" ]')

                    self.len(1, await core.nodes('inet:ipv4=1.2.3.4 [ +#foo.bar:added="2049" ]'))

                    await core.nodes('#foo.bar [ -#foo ]')
                    await prox.delTagProp('added')

                    await prox.addForm('_hehe:hoho', 'str', {}, {})
                    self.nn(core.model.form('_hehe:hoho'))
                    self.len(1, await core.nodes('[ _hehe:hoho=lololol ]'))

                    await core.nodes('_hehe:hoho | delnode')
                    await prox.delForm('_hehe:hoho')
                    self.none(core.model.form('_hehe:hoho'))

                    with self.raises(s_exc.BadPropDef):
                        await prox.addFormProp('test:str', '_blah:blah^blah', ('int', {}), {})
                    with self.raises(s_exc.BadPropDef):
                        await prox.addUnivProp('_blah:blah^blah', ('int', {}), {})
                    with self.raises(s_exc.BadPropDef):
                        await prox.addTagProp('_blah:blah^blah', ('int', {}), {})

    async def test_cortex_axon(self):
        async with self.getTestCore() as core:
            # By default, a cortex has a local Axon instance available
            await core.axready.wait()
            size, sha2 = await core.axon.put(b'asdfasdf')
            self.eq(size, 8)
            self.eq(s_common.ehex(sha2), '2413fb3709b05939f04cf2e92f7d0897fc2596f9ad0b8a9ea855c7bfebaae892')
            self.true(core.nexsroot is core.axon.nexsroot)
        self.true(core.axon.isfini)
        self.false(core.axready.is_set())

        with self.getTestDir() as dirn:

            async with self.getTestAxon(dirn=dirn) as axon:
                aurl = axon.getLocalUrl()

            conf = {'axon': aurl}
            async with self.getTestCore(conf=conf) as core:
                async with self.getTestAxon(dirn=dirn) as axon:
                    self.true(await asyncio.wait_for(core.axready.wait(), 10))

                    # Use dyncalls, not direct object access.
                    asdfhash_h = '2413fb3709b05939f04cf2e92f7d0897fc2596f9ad0b8a9ea855c7bfebaae892'
                    size, sha2 = await core.callStorm('return( $lib.axon.put($buf) )',
                                                      {'vars': {'buf': b'asdfasdf'}})
                    self.eq(size, 8)
                    self.eq(sha2, asdfhash_h)
                    self.true(await core.callStorm('return( $lib.axon.has($hash) )',
                                                   {'vars': {'hash': asdfhash_h}}))

                unset = False
                for _ in range(20):
                    aset = core.axready.is_set()
                    if aset is False:
                        unset = True
                        break
                    await asyncio.sleep(0.1)
                self.true(unset)

                async with self.getTestAxon(dirn=dirn) as axon:
                    self.true(await asyncio.wait_for(core.axready.wait(), 10))
                    # ensure we can use the proxy
                    self.eq(await axon.metrics(),
                            await core.axon.metrics())

    async def test_cortex_delLayerView(self):

        with self.getTestDir() as dirn:
            async with self.getTestCore(dirn=dirn) as core:

                # Can't delete the default view
                await self.asyncraises(s_exc.SynErr, core.delView(core.view.iden))
                await self.asyncraises(s_exc.SynErr, core._delViewWithLayer(core.view.iden, None, None))

                # Can't delete a layer in a view
                await self.asyncraises(s_exc.SynErr, core.delLayer(core.view.layers[0].iden))

                # Can't delete a nonexistent view
                await self.asyncraises(s_exc.NoSuchView, core.delView('XXX'))
                await self.asyncraises(s_exc.NoSuchView, core.delViewWithLayer('XXX'))

                # Can't delete a nonexistent layer
                await self.asyncraises(s_exc.NoSuchLayer, core.delLayer('XXX'))

                # Fork the main view
                vdef2 = await core.view.fork()
                view2_iden = vdef2.get('iden')

                # Can't delete a view twice
                await core.delView(view2_iden)
                await self.asyncraises(s_exc.NoSuchView, core.delView(view2_iden))

                layr = await core.addLayer()
                layriden = layr['iden']
                vdef3 = {'layers': (layriden,)}
                view3_iden = (await core.addView(vdef3)).get('iden')

                opts = {'view': view3_iden}
                await core.callStorm('$lib.view.get().set(protected, $lib.true)', opts=opts)

                await self.asyncraises(s_exc.CantDelView, core.delViewWithLayer(view3_iden))

                await core.callStorm('$lib.view.get().set(protected, $lib.false)', opts=opts)

                view3 = core.getView(view3_iden)
                vdef4 = await view3.fork()

                deadlayr = view3.layers[0].iden
                view4_iden = vdef4.get('iden')
                view4 = core.getView(view4_iden)

                self.eq(view4.parent, view3)
                self.len(2, view4.layers)

                await core.auth.rootuser.setPasswd('secret')
                host, port = await core.dmon.listen('tcp://127.0.0.1:0/')
                layr2 = await core.callStorm('$layer=$lib.layer.add() return($layer)')
                varz = {'iden': layriden, 'tgt': layr2.get('iden'), 'port': port}
                opts = {'vars': varz, 'view': view3_iden}

                pullq = '$layer=$lib.layer.get($iden).addPull(`tcp://root:secret@127.0.0.1:{$port}/*/layer/{$tgt}`)'
                pushq = '$layer=$lib.layer.get($iden).addPush(`tcp://root:secret@127.0.0.1:{$port}/*/layer/{$tgt}`)'
                msgs = await core.stormlist(pullq, opts=opts)
                self.stormHasNoWarnErr(msgs)

                msgs = await core.stormlist(pushq, opts=opts)
                self.stormHasNoWarnErr(msgs)

                coros = len(core.activecoros)

                layridens = [lyr.iden for lyr in view4.layers if lyr.iden != view3.layers[0].iden]
                events = [
                    {'event': 'view:setlayers', 'info': {'iden': view4.iden, 'layers': layridens}},
                    {'event': 'view:set', 'info': {'iden': view4.iden, 'name': 'parent', 'valu': None}}
                ]
                task = core.schedCoro(s_t_utils.waitForBehold(core, events))

                await core.delViewWithLayer(view3_iden)

                await asyncio.wait_for(task, timeout=1)

                # push/pull activecoros have been deleted
                self.len(coros - 2, core.activecoros)

                self.none(view4.parent)
                self.len(1, view4.layers)
                self.none(core.getLayer(deadlayr))

                vdef5 = await view4.fork()
                view5 = core.getView(vdef5.get('iden'))

                usedlayr = view4.layers[0].iden
                vdef6 = {'layers': (usedlayr,)}
                view6 = core.getView((await core.addView(vdef6)).get('iden'))

                await core.delViewWithLayer(view4_iden)

                self.none(view5.parent)
                self.len(1, view5.layers)

                self.nn(core.getLayer(usedlayr))
                self.eq([usedlayr], [lyr.iden for lyr in view6.layers])

                layrs = list(core.layers.keys())
                viewdefs = {}
                for vdef in await core.getViewDefs():
                    vdef['layers'] = [layr['iden'] for layr in vdef['layers']]
                    viewdefs[vdef['iden']] = vdef

            async with self.getTestCore(dirn=dirn) as core:
                self.sorteq(layrs, list(core.layers.keys()))

                viewdefs2 = {}
                for vdef in await core.getViewDefs():
                    vdef['layers'] = [layr['iden'] for layr in vdef['layers']]
                    viewdefs2[vdef['iden']] = vdef

                self.eq(len(viewdefs), len(viewdefs2))

                for iden, vdef in viewdefs.items():
                    self.eq(vdef, viewdefs2.get(iden))

    async def test_cortex_view_opts(self):
        '''
        Test that the view opts work
        '''
        async with self.getTestCore() as core:
            nodes = await core.nodes('[ test:int=11 ]')
            self.len(1, nodes)
            viewiden = core.view.iden

            nodes = await core.nodes('test:int=11', opts={'view': viewiden})
            self.len(1, nodes)

            with self.raises(s_exc.NoSuchView):
                await core.nodes('test:int=11', opts={'view': 'NOTAVIEW'})

    async def test_cortex_getLayer(self):
        async with self.getTestCore() as core:
            layr = core.view.layers[0]
            self.eq(layr, core.getLayer())
            self.none(core.getLayer('XXX'))

            view = core.view
            self.eq(view, core.getView())
            self.eq(view, core.getView(view.iden))
            self.none(core.getView('xxx'))

    async def test_cortex_cron_deluser(self):

        async with self.getTestCore() as core:

            visi = await core.auth.addUser('visi')
            await visi.setAdmin(True)

            asvisi = {'user': visi.iden}
            await core.stormlist('cron.add --daily 13:37 {$lib.print(woot)}', opts=asvisi)
            await core.auth.delUser(visi.iden)

            self.len(1, await core.callStorm('return($lib.cron.list())'))
            msgs = await core.stormlist('cron.list')
            self.stormIsInPrint('$lib.print(woot)', msgs)

    async def test_cortex_behold(self):
        async with self.getTestCore() as core:
            async with core.getLocalProxy() as prox:
                class TstServ(s_stormsvc.StormSvc):
                    _storm_svc_name = 'tstserv'
                    _storm_svc_vers = (0, 0, 2)
                    _storm_svc_pkgs = [
                        {  # type: ignore
                            'name': 'foo',
                            'version': (0, 0, 1),
                            'synapse_version': '>=2.100.0,<3.0.0',
                            'modules': [],
                            'commands': []
                        }
                    ]

                async def action():
                    await asyncio.sleep(0.1)
                    await core.callStorm('return($lib.view.get().fork())')
                    await core.callStorm('return($lib.cron.add(query="{meta:note=*}", hourly=30).pack())')
                    tdef = {'cond': 'node:add', 'storm': '[test:str="foobar"]', 'form': 'test:int'}
                    opts = {'vars': {'tdef': tdef}}
                    trig = await core.callStorm('return($lib.trigger.add($tdef))', opts=opts)
                    opts = {'vars': {'trig': trig['iden']}}

                    await core.callStorm('$lib.trigger.disable($trig)', opts=opts)
                    await core.callStorm('return($lib.trigger.del($trig))', opts=opts)

                    async with self.getTestDmon() as dmon:
                        dmon.share('tstservone', TstServ())
                        host, port = dmon.addr
                        surl = f'tcp://127.0.0.1:{port}/tstservone'
                        await core.callStorm(f'service.add alegitservice {surl}')
                        await core.callStorm('$lib.service.wait(alegitservice)')

                task = core.schedCoro(action())
                replay = s_common.envbool('SYNDEV_NEXUS_REPLAY')
                dlen = 9 if replay else 8

                data = []
                async for mesg in prox.behold():
                    data.append(mesg)
                    if len(data) == dlen:
                        break

                await asyncio.wait_for(task, timeout=1)
                self.eq(data[0]['event'], 'layer:add')
                self.gt(data[0]['offset'], 0)
                self.len(1, data[0]['gates'])
                self.true(type(data[0]['info']) is dict)
                self.true(type(data[0]['gates']) is tuple)
                self.len(1, data[0]['gates'])

                self.eq(data[1]['event'], 'view:add')
                self.gt(data[1]['offset'], data[0]['offset'])
                self.true(type(data[1]['info']) is dict)
                self.true(type(data[1]['gates']) is tuple)
                self.len(1, data[1]['gates'])

                self.eq(data[2]['event'], 'cron:add')
                self.gt(data[2]['offset'], data[1]['offset'])
                self.true(type(data[2]['info']) is dict)
                self.true(type(data[2]['gates']) is tuple)
                self.len(1, data[2]['gates'])

                view = await core.callStorm('return($lib.view.get().iden)')

                self.eq(data[3]['event'], 'trigger:add')
                self.gt(data[3]['offset'], data[2]['offset'])
                self.len(1, data[3]['gates'])
                self.false(data[3]['info']['async'])
                self.eq(data[3]['info']['cond'], 'node:add')
                self.true(data[3]['info']['enabled'])
                self.eq(data[3]['info']['form'], 'test:int')
                self.eq(data[3]['info']['storm'], '[test:str="foobar"]')
                self.eq(data[3]['info']['username'], 'root')
                self.eq(data[3]['info']['view'], view)

                self.eq(data[4]['event'], 'trigger:set')
                self.gt(data[4]['offset'], data[3]['offset'])
                self.len(1, data[4]['gates'])
                self.eq(data[4]['info']['name'], 'enabled')
                self.false(data[4]['info']['valu'])
                self.eq(data[4]['info']['view'], view)

                off = 5
                if replay:
                    self.eq(data[off]['event'], 'trigger:set')
                    self.gt(data[off]['offset'], data[3]['offset'])
                    self.len(1, data[off]['gates'])
                    self.eq(data[off]['info']['name'], 'enabled')
                    self.false(data[off]['info']['valu'])
                    self.eq(data[off]['info']['view'], view)
                    off += 1

                self.eq(data[off]['event'], 'trigger:del')
                self.gt(data[off]['offset'], data[4]['offset'])
                self.len(1, data[off]['gates'])
                self.nn(data[off]['info'].get('iden'))
                self.eq(data[off]['info']['view'], view)
                off += 1

                self.eq(data[off]['event'], 'svc:add')
                self.eq(data[off]['info']['name'], 'alegitservice')
                off += 1

                self.eq(data[off]['event'], 'svc:set')
                self.eq(data[off]['info']['name'], 'alegitservice')
                self.eq(data[off]['info']['svcname'], 'tstserv')
                self.eq(data[off]['info']['version'], (0, 0, 2))
                self.eq(data[off]['info']['iden'], data[off - 1]['info']['iden'])

    async def test_stormpkg_sad(self):
        base_pkg = {
            'name': 'boom',
            'desc': 'The boom Module',
            'version': (0, 0, 1),
            'synapse_version': '>=3.0.0,<4.0.0',
            'modules': [
                {
                    'name': 'boom.mod',
                    'storm': '''
                    function f(a) {return ($a)}
                    ''',
                },
            ],
            'commands': [
                {
                    'name': 'boom.cmd',
                    'storm': '''
                    $boomlib = $lib.import(boom.mod)
                    $retn = $boomlib.f($arg)
                    ''',
                },
            ],
        }
        with self.getTestDir() as dirn:
            async with self.getTestCore(dirn=dirn) as core:
                pkg = copy.deepcopy(base_pkg)
                pkg.pop('name')
                with self.raises(s_exc.SchemaViolation) as cm:
                    await core.addStormPkg(pkg)
                self.eq(cm.exception.errinfo.get('mesg'),
                        "data must contain ['name'] properties")

                pkg = copy.deepcopy(base_pkg)
                pkg.pop('version')
                with self.raises(s_exc.SchemaViolation) as cm:
                    await core.addStormPkg(pkg)
                self.eq(cm.exception.errinfo.get('mesg'),
                        "data must contain ['version'] properties")

                pkg = copy.deepcopy(base_pkg)
                pkg['modules'][0].pop('name')
                with self.raises(s_exc.SchemaViolation) as cm:
                    await core.addStormPkg(pkg)
                self.eq(cm.exception.errinfo.get('mesg'),
                        "data.modules[0] must contain ['name'] properties")

                pkg = copy.deepcopy(base_pkg)
                pkg['commands'][0]['cmdargs'] = ((
                    '--debug',
                    {'default': False},
                    {'help': 'Words'},
                ),)
                with self.raises(s_exc.SchemaViolation) as cm:
                    await core.addStormPkg(pkg)
                self.eq(cm.exception.errinfo.get('mesg'),
                        "data.commands[0].cmdargs[0] must contain only specified items")

                pkg = copy.deepcopy(base_pkg)
                pkg['configvars'] = (
                    {'name': 'foo', 'varname': 'foo', 'desc': 'foo', 'scopes': ['self'],
                     'type': 'newp'},
                )
                with self.raises(s_exc.NoSuchType) as cm:
                    await core.addStormPkg(pkg)
                self.eq(cm.exception.errinfo.get('mesg'),
                        "Storm package boom has unknown config var type newp.")

                pkg = copy.deepcopy(base_pkg)
                pkg['configvars'] = (
                    {'name': 'foo', 'varname': 'foo', 'desc': 'foo', 'scopes': ['self'],
                     'type': ['inet:fqdn', ['str', 'newp']]},
                )
                with self.raises(s_exc.NoSuchType) as cm:
                    await core.addStormPkg(pkg)
                self.eq(cm.exception.errinfo.get('mesg'),
                        "Storm package boom has unknown config var type newp.")

    async def test_cortex_view_persistence(self):
        with self.getTestDir() as dirn:
            async with self.getTestCore(dirn=dirn) as core:
                view = core.view
                NKIDS = 3
                for _ in range(NKIDS):
                    await view.fork()

                self.len(NKIDS + 1, core.layers)

            async with self.getTestCore(dirn=dirn) as core:
                self.len(NKIDS + 1, core.layers)
                for view in core.views.values():
                    if view == core.view:
                        continue
                    self.eq(core.view, view.parent)

    async def test_cortex_vars(self):

        async with self.getTestCore() as core:

            await core.auth.addUser('visi')
            async with core.getLocalProxy(user='visi') as proxy:
                with self.raises(s_exc.AuthDeny):
                    await proxy.setStormVar('hehe', 'haha')
                with self.raises(s_exc.AuthDeny):
                    await proxy.getStormVar('hehe')
                with self.raises(s_exc.AuthDeny):
                    await proxy.popStormVar('hehe')

            async with core.getLocalProxy() as proxy:
                self.eq('haha', await proxy.setStormVar('hehe', 'haha'))
                self.eq('haha', await proxy.getStormVar('hehe'))
                self.eq('hoho', await proxy.getStormVar('lolz', default='hoho'))
                self.eq('haha', await proxy.popStormVar('hehe'))
                self.eq('hoho', await proxy.popStormVar('lolz', default='hoho'))

    async def test_cortex_synclayersevents(self):
        async with self.getTestCoreAndProxy() as (core, proxy):
            baseoffs = await core.getNexsIndx()
            baselayr = core.getLayer()
            items = await alist(proxy.syncLayersEvents({}, wait=False))
            self.len(1, items)

            offsdict = {baselayr.iden: baseoffs}
            genr = core.syncLayersEvents(offsdict=offsdict, wait=True)
            nodes = await core.nodes('[ test:str=foo ]')
            node = nodes[0]

            item0 = await genr.__anext__()
            expect = (baseoffs, baselayr.iden, s_cortex.SYNC_NODEEDITS)
            expectedits = ((node.nid, 'test:str',
                            ((s_layer.EDIT_NODE_ADD, ('foo', 1)),
                             (s_layer.EDIT_PROP_SET, ('.created', node.get('.created'), None,
                                                      s_layer.STOR_TYPE_MINTIME)))),)
            self.eq(expect[1:], item0[1:3])
            self.eq(expectedits, item0[3])
            self.isin('time', item0[4])
            self.isin('user', item0[4])

            layr = await core.addLayer()
            layriden = layr['iden']
            await core.delLayer(layriden)

            item1 = await genr.__anext__()
            expect = (baseoffs + 1, layriden, s_cortex.SYNC_LAYR_ADD, (), {})
            self.eq(expect[1:], item1[1:])

            item1 = await genr.__anext__()
            expect = (baseoffs + 2, layriden, s_cortex.SYNC_LAYR_DEL, (), {})
            self.eq(expect[1:], item1[1:])

            layr = await core.addLayer()
            layriden = layr['iden']
            layr = core.getLayer(layriden)

            vdef = {'layers': (layriden,)}
            view = (await core.addView(vdef)).get('iden')

            item3 = await genr.__anext__()
            expect = (baseoffs + 3, layriden, s_cortex.SYNC_LAYR_ADD, (), {})
            self.eq(expect[1:], item3[1:])

            items = []
            syncevent = asyncio.Event()

            async def keep_pulling():
                syncevent.set()
                while True:
                    try:
                        item = await genr.__anext__()  # NOQA
                        items.append(item)
                    except Exception as e:
                        items.append(str(e))
                        break

            core.schedCoro(keep_pulling())
            await syncevent.wait()

            self.len(0, items)

            opts = {'view': view}
            nodes = await core.nodes('[ test:str=bar ]', opts=opts)
            node = nodes[0]

            self.len(1, items)
            item4 = items[0]

            expect = (baseoffs + 5, layr.iden, s_cortex.SYNC_NODEEDITS)
            expectedits = ((node.nid, 'test:str',
                            [(s_layer.EDIT_NODE_ADD, ('bar', 1)),
                             (s_layer.EDIT_PROP_SET, ('.created', node.get('.created'), None,
                                                      s_layer.STOR_TYPE_MINTIME))]),)

            self.eq(expect[1:], item4[1:3])
            self.eq(expectedits, item4[3])
            self.isin('time', item4[4])
            self.isin('user', item4[4])

        # Avoid races in cleanup, but do this after cortex is fini'd for coverage
        del genr

    async def test_cortex_syncindexevents(self):
        async with self.getTestCoreAndProxy() as (core, proxy):
            baseoffs = await core.getNexsIndx()
            baselayr = core.getLayer()

            # Make sure an empty log works with wait=False
            items = await alist(core.syncIndexEvents({}, wait=False))
            self.eq(items, [])

            # Test wait=True

            mdef = {'forms': ['test:str']}
            offsdict = {baselayr.iden: baseoffs}
            genr = core.syncIndexEvents(mdef, offsdict=offsdict, wait=True)
            nodes = await core.nodes('[ test:str=foo ]')
            node = nodes[0]

            item0 = await genr.__anext__()
            expectadd = (baseoffs, baselayr.iden, s_cortex.SYNC_NODEEDIT,
                         (node.nid, 'test:str', s_layer.EDIT_NODE_ADD, ('foo', s_layer.STOR_TYPE_UTF8)))
            self.eq(expectadd[1:], item0[1:])

            layr = await core.addLayer()
            layriden = layr['iden']
            await core.delLayer(layriden)

            item1 = await genr.__anext__()
            expectadd = (baseoffs + 1, layriden, s_cortex.SYNC_LAYR_ADD, ())
            self.eq(expectadd[1:], item1[1:])

            item2 = await genr.__anext__()
            expectdel = (baseoffs + 2, layriden, s_cortex.SYNC_LAYR_DEL, ())
            self.eq(expectdel[1:], item2[1:])

            layr = await core.addLayer()
            layriden = layr['iden']
            layr = core.getLayer(layriden)

            vdef = {'layers': (layriden,)}
            view = (await core.addView(vdef)).get('iden')
            opts = {'view': view}
            nodes = await core.nodes('[ test:str=bar ]', opts=opts)
            node = nodes[0]

            item3 = await genr.__anext__()
            expectadd = (baseoffs + 3, layriden, s_cortex.SYNC_LAYR_ADD, ())
            self.eq(expectadd[1:], item3[1:])

            item4 = await genr.__anext__()
            expectadd = (baseoffs + 5, layr.iden, s_cortex.SYNC_NODEEDIT,
                         (node.nid, 'test:str', s_layer.EDIT_NODE_ADD, ('bar', s_layer.STOR_TYPE_UTF8)))
            self.eq(expectadd[1:], item4[1:])

            # Make sure progress every 1000 layer log entries works
            await core.nodes('[inet:ipv4=192.168.1/20]')

            offsdict = {baselayr.iden: baseoffs + 2, layriden: baseoffs + 1}

            items = await alist(proxy.syncIndexEvents(mdef, offsdict=offsdict, wait=False))

            expect = (9999, baselayr.iden, s_cortex.SYNC_NODEEDIT,
                      (None, None, s_layer.EDIT_PROGRESS, ()))
            self.eq(expect[1:], items[1][1:])

            # Make sure that genr wakes up if a new layer occurs after it is already waiting
            offs = await core.getNexsIndx()
            offsdict = {baselayr.iden: offs, layriden: offs}

            event = asyncio.Event()

            async def taskfunc():
                items = []
                count = 0
                async for item in proxy.syncIndexEvents(mdef, offsdict=offsdict):
                    event.set()
                    items.append(item)
                    count += 1
                    if count >= 3:
                        return items

            task = core.schedCoro(taskfunc())
            nodes = await core.nodes('[ test:str=bar3 ]', opts=opts)
            await event.wait()

            # Add a layer and a new node to the layer
            layr = await core.addLayer()
            layriden = layr['iden']
            layr = core.getLayer(layriden)

            vdef = {'layers': (layriden,)}
            view = (await core.addView(vdef)).get('iden')
            opts = {'view': view}
            nodes = await core.nodes('[ test:str=bar2 ]', opts=opts)
            node = nodes[0]

            await asyncio.wait_for(task, 5.0)

            items = task.result()
            self.len(3, items)
            self.eq(items[1][1:], (layriden, s_cortex.SYNC_LAYR_ADD, ()))
            self.eq(items[2][1:3], (layriden, s_cortex.SYNC_NODEEDIT))

            # Avoid races in cleanup
            del genr

    async def test_cortex_syncnodeedits(self):

        async with self.getTestCore() as core:

            layr00 = core.getLayer().iden
            layr01 = (await core.addLayer())['iden']
            view01 = (await core.addView({'layers': (layr01,)}))['iden']

            async def layrgenr(layr, startoff, endoff=None, newlayer=False):
                wait = endoff is None
                async for ioff, item, meta in layr.syncNodeEdits2(startoff, wait=wait):
                    if endoff is not None and ioff >= endoff:
                        break
                    yield ioff, item, meta

            indx = await core.getNexsIndx()

            offsdict = {
                layr00: indx,
                layr01: indx,
            }

            genr = None

            try:

                # test that a slow consumer can continue to stream edits
                # even if a layer exceeds the window maxsize

                oldv = s_layer.WINDOW_MAXSIZE
                s_layer.WINDOW_MAXSIZE = 2

                genr = core._syncNodeEdits(offsdict, layrgenr, wait=True)

                nodes = await core.nodes('[ test:str=foo ]')
                item = await asyncio.wait_for(genr.__anext__(), timeout=2)
                self.eq(nodes[0].nid, item[1][0][0])

                # we should now be in live sync
                # and the empty layer will be pulling from the window

                nodes = await core.nodes('[ test:str=bar ]')
                item = await asyncio.wait_for(genr.__anext__(), timeout=2)
                self.eq(nodes[0].nid, item[1][0][0])

                # add more nodes than the window size without consuming from the genr

                opts = {'view': view01}
                nodes = await core.nodes('for $s in (baz, bam, cat, dog) { [ test:str=$s ] }', opts=opts)
                items = [await asyncio.wait_for(genr.__anext__(), timeout=2) for _ in range(4)]
                self.sorteq(
                    [n.nid for n in nodes],
                    [item[1][0][0] for item in items],
                )

            finally:
                s_layer.WINDOW_MAXSIZE = oldv
                if genr is not None:
                    del genr

    async def test_cortex_all_layr_read(self):
        async with self.getTestCore() as core:
            layr = core.getView().layers[0].iden
            visi = await core.auth.addUser('visi')
            visi.confirm(('layer', 'read'), gateiden=layr)

    async def test_cortex_export(self):

        async with self.getTestCore() as core:

            visi = await core.auth.addUser('visi')
            await visi.setPasswd('secret')

            await core.auth.rootuser.setPasswd('secret')

            host, port = await core.addHttpsPort(0, host='127.0.0.1')

            altview = await core.callStorm('$layr = $lib.layer.add() return($lib.view.add(layers=($layr.iden,)).iden)')

            await core.addTagProp('user', ('str', {}), {'doc': 'real nice tagprop ya got there'})
            await core.addTagProp('rank', ('int', {}), {'doc': 'be a shame if'})
            await core.addTagProp('file', ('file:path', {}), {'doc': 'something happened to it'})

            await core.nodes('[ inet:email=visi@vertex.link +#visi.woot:rank=43 +#foo.bar:user=vertex ]')
            await core.nodes('[ inet:fqdn=hehe.com ]')
            await core.nodes('[ media:news=* :title="Vertex Project Winning" +#visi:file="/foo/bar/baz" +#visi.woot:rank=1 +(refs)> { inet:email=visi@vertex.link inet:fqdn=hehe.com } ]')

            async with core.getLocalProxy() as proxy:

                opts = {}
                podes = []

                async for p in proxy.exportStorm('media:news inet:email', opts=opts):
                    if not podes:
                        tasks = [t for t in core.boss.tasks.values() if t.name == 'storm:export']
                        self.true(len(tasks) == 1 and tasks[0].info.get('view') == core.view.iden)
                    podes.append(p)

                self.len(2, podes)
                news = [p for p in podes if p[0][0] == 'media:news'][0]
                email = [p for p in podes if p[0][0] == 'inet:email'][0]

                self.nn(email[1]['tags']['visi'])
                self.nn(email[1]['tags']['visi.woot'])
                self.nn(email[1]['tags'].get('foo'))
                self.nn(email[1]['tags'].get('foo.bar'))
                self.len(2, email[1]['tagprops'])
                self.eq(email[1]['tagprops'], {'foo.bar': {'user': 'vertex'}, 'visi.woot': {'rank': 43}})
                self.len(2, news[1]['tagprops'])
                self.eq(news[1]['tagprops'], {'visi': {'file': '/foo/bar/baz'}, 'visi.woot': {'rank': 1}})
                self.len(1, news[1]['edges'])
                self.eq(news[1]['edges'][0], ('refs', '2346d7bed4b0fae05e00a413bbf8716c9e08857eb71a1ecf303b8972823f2899'))

                # concat the bytes and add back to the axon
                byts = b''.join(s_msgpack.en(p) for p in podes)
                size, sha256b = await core.axon.put(byts)
                sha256 = s_common.ehex(sha256b)

                opts = {'view': altview, 'vars': {'sha256': sha256}}
                self.eq(2, await proxy.callStorm('return($lib.feed.fromAxon($sha256))', opts=opts))
                self.len(1, await core.nodes('media:news -(refs)> *', opts={'view': altview}))
                self.eq(2, await proxy.feedFromAxon(sha256))

            async with self.getHttpSess(port=port) as sess:
                resp = await sess.post(f'https://localhost:{port}/api/v1/storm/export')
                self.eq(401, resp.status)

            async with self.getHttpSess(port=port, auth=('visi', 'secret')) as sess:
                body = {'query': 'inet:ipv4', 'opts': {'user': core.auth.rootuser.iden}}
                async with sess.get(f'https://localhost:{port}/api/v1/storm/export', json=body) as resp:
                    self.eq(resp.status, 403)

            async with self.getHttpSess(port=port, auth=('root', 'secret')) as sess:

                resp = await sess.post(f'https://localhost:{port}/api/v1/storm/export')
                self.eq(200, resp.status)

                reply = await resp.json()
                self.eq('err', reply.get('status'))
                self.eq('SchemaViolation', reply.get('code'))

                body = {'query': 'media:news inet:email'}
                resp = await sess.post(f'https://localhost:{port}/api/v1/storm/export', json=body)
                byts = await resp.read()

                podes = [i[1] for i in s_msgpack.Unpk().feed(byts)]

                news = [p for p in podes if p[0][0] == 'media:news'][0]
                email = [p for p in podes if p[0][0] == 'inet:email'][0]

                self.nn(email[1]['tags']['visi'])
                self.nn(email[1]['tags']['visi.woot'])
                self.nn(email[1]['tags'].get('foo'))
                self.nn(email[1]['tags'].get('foo.bar'))
                self.len(1, news[1]['edges'])
                self.eq(news[1]['edges'][0], ('refs', '2346d7bed4b0fae05e00a413bbf8716c9e08857eb71a1ecf303b8972823f2899'))

                body = {'query': 'inet:ipv4=asdfasdf'}
                resp = await sess.post(f'https://localhost:{port}/api/v1/storm/export', json=body)
                retval = await resp.json()
                self.eq('err', retval['status'])
                self.eq('BadTypeValu', retval['code'])

            async def boom(*args, **kwargs):
                for x in (): yield x
                raise s_exc.BadArg()

            core.axon.iterMpkFile = boom
            with self.raises(s_exc.BadArg):
                await core.feedFromAxon(s_common.ehex(sha256b))

    async def test_cortex_export_toaxon(self):
        async with self.getTestCore() as core:
            await core.nodes('[inet:dns:a=(vertex.link, 1.2.3.4)]')
            size, sha256 = await core.exportStormToAxon('.created')
            byts = b''.join([b async for b in core.axon.get(s_common.uhex(sha256))])
            self.isin(b'vertex.link', byts)

    async def test_cortex_lookup_mode(self):
        async with self.getTestCoreAndProxy() as (_core, proxy):
            retn = await proxy.count('[inet:email=foo.com@vertex.link]')
            self.eq(1, retn)

            opts = {'mode': 'lookup'}
            retn = await proxy.count('foo.com@vertex.link', opts=opts)
            self.eq(1, retn)

    async def test_tag_model(self):

        async with self.getTestCore() as core:

            visi = await core.auth.addUser('visi')
            asvisi = {'user': visi.iden}

            self.len(0, await core.callStorm('return($lib.model.tags.list())'))

            self.none(await core.callStorm('return($lib.model.tags.get(foo.bar))'))
            self.none(await core.callStorm('return($lib.model.tags.pop(foo.bar, regex))'))

            with self.raises(s_exc.SchemaViolation):
                await core.nodes('$lib.model.tags.set(cno.cve, newp, newp)')

            with self.raises(s_exc.AuthDeny):
                await core.nodes('$lib.model.tags.set(cno.cve, regex, ())', opts=asvisi)

            with self.raises(s_exc.AuthDeny):
                await core.nodes('$lib.model.tags.pop(cno.cve, regex)', opts=asvisi)

            with self.raises(s_exc.AuthDeny):
                await core.nodes('$lib.model.tags.del(cno.cve)', opts=asvisi)

            await core.nodes('''
                $regx = ($lib.null, $lib.null, "[0-9]{4}", "[0-9]{5}")
                $lib.model.tags.set(cno.cve, regex, $regx)
            ''')

            nodes = await core.nodes('[ inet:ipv4=1.2.3.4 +#cno.cve.2021.12345 ]')

            with self.raises(s_exc.BadTag):
                await core.nodes('[ inet:ipv4=1.2.3.4 +#cno.cve.foo ]')

            with self.raises(s_exc.BadTag):
                await core.nodes('[ inet:ipv4=1.2.3.4 +#cno.cve.2021.hehe ]')

            with self.raises(s_exc.BadTag):
                await core.nodes('[ inet:ipv4=1.2.3.4 +#cno.cve.2021.123456 ]')

            with self.raises(s_exc.BadTag):
                await core.nodes('[ inet:ipv4=1.2.3.4 +#cno.cve.12345 ]')

            self.eq((None, None, '[0-9]{4}', '[0-9]{5}'), await core.callStorm('''
                return($lib.model.tags.pop(cno.cve, regex))
            '''))

            self.none(await core.callStorm('return($lib.model.tags.pop(cno.cve, regex))'))

            await core.nodes('[ inet:ipv4=1.2.3.4 +#cno.cve.2021.hehe ]')

            await core.setTagModel('cno.cve', 'regex', (None, None, '[0-9]{4}', '[0-9]{5}'))
            with self.raises(s_exc.BadTag):
                await core.nodes('[ inet:ipv4=1.2.3.4 +#cno.cve.2021.haha ]')

            self.none(await core.callStorm('$lib.model.tags.del(cno.cve)'))
            self.none(await core.callStorm('return($lib.model.tags.get(cno.cve))'))

            await core.nodes('[ inet:ipv4=1.2.3.4 +#cno.cve.2021.haha ]')

            # clear out the #cno.cve tags and test prune behavior.
            await core.nodes('#cno.cve [ -#cno.cve ]')

            await core.nodes('[ inet:ipv4=1.2.3.4 +#cno.cve.2021.12345.foo +#cno.cve.2021.55555.bar ]')

            await core.nodes('$lib.model.tags.set(cno.cve, prune, (2))')

            # test that the pruning behavior detects non-leaf boundaries
            nodes = await core.nodes('[ inet:ipv4=1.2.3.4 -#cno.cve.2021.55555 ]')
            self.sorteq(('cno', 'cno.cve', 'cno.cve.2021', 'cno.cve.2021.12345', 'cno.cve.2021.12345.foo'), [t[0] for t in nodes[0].getTags()])

            # double delete shouldn't prune
            nodes = await core.nodes('[ inet:ipv4=1.2.3.4 -#cno.cve.2021.55555 ]')
            self.sorteq(('cno', 'cno.cve', 'cno.cve.2021', 'cno.cve.2021.12345', 'cno.cve.2021.12345.foo'), [t[0] for t in nodes[0].getTags()])

            # test that the pruning behavior stops at the correct level
            nodes = await core.nodes('[ inet:ipv4=1.2.3.4 -#cno.cve.2021.12345.foo ]')
            self.sorteq(('cno', 'cno.cve', 'cno.cve.2021', 'cno.cve.2021.12345'), [t[0] for t in nodes[0].getTags()])

            # test that the pruning behavior detects when it needs to prune
            nodes = await core.nodes('[ inet:ipv4=1.2.3.4 -#cno.cve.2021.12345 ]')
            self.len(1, nodes)
            self.eq((('cno', (None, None)),), nodes[0].getTags())

            # test that the prune caches get cleared correctly
            await core.nodes('$lib.model.tags.pop(cno.cve, prune)')
            await core.nodes('[ inet:ipv4=1.2.3.4 +#cno.cve.2021.12345 ]')
            nodes = await core.nodes('[ inet:ipv4=1.2.3.4 -#cno.cve.2021.12345 ]')
            self.len(1, nodes)
            self.sorteq(('cno', 'cno.cve', 'cno.cve.2021'), [t[0] for t in nodes[0].getTags()])

            with self.raises(s_exc.SchemaViolation):
                await core.nodes('$lib.model.tags.set(cno.cve, prune, (0))')

    async def test_cortex_iterrows(self):

        async with self.getTestCoreAndProxy() as (core, prox):
            await core.addTagProp('score', ('int', {}), {})

            nodes = await core.nodes('[(inet:ipv4=1 :asn=10 .seen=(2016, 2017) +#foo=(2020,2021) +#foo:score=42)]')
            self.len(1, nodes)
            nid1 = nodes[0].nid

            nodes = await core.nodes('[(inet:ipv4=2 :asn=20 .seen=(2015, 2016) +#foo=(2019,2020) +#foo:score=41)]')
            self.len(1, nodes)
            nid2 = nodes[0].nid

            nodes = await core.nodes('[(inet:ipv4=3 :asn=30 .seen=(2015, 2016) +#foo=(2018, 2020) +#foo:score=99)]')
            self.len(1, nodes)
            nid3 = nodes[0].nid

            self.len(1, await core.nodes('[test:str=yolo]'))
            self.len(1, await core.nodes('[test:str=$valu]', opts={'vars': {'valu': 'z' * 500}}))

            badiden = 'xxx'
            await self.agenraises(s_exc.NoSuchLayer, prox.iterPropRows(badiden, 'inet:ipv4', 'asn'))

            # rows are (nid, valu) tuples
            layriden = core.view.layers[0].iden
            rows = await alist(prox.iterPropRows(layriden, 'inet:ipv4', 'asn'))

            self.eq((10, 20, 30), tuple(sorted([row[1] for row in rows])))

            await self.agenraises(s_exc.NoSuchLayer, prox.iterUnivRows(badiden, '.seen'))

            # rows are (nid, valu) tuples
            rows = await alist(prox.iterUnivRows(layriden, '.seen'))

            tm = lambda x, y: (s_time.parse(x), s_time.parse(y))  # NOQA
            ivals = (tm('2015', '2016'), tm('2015', '2016'), tm('2016', '2017'))
            self.eq(ivals, tuple(sorted([row[1] for row in rows])))

            # iterFormRows
            await self.agenraises(s_exc.NoSuchLayer, prox.iterFormRows(badiden, 'inet:ipv4'))

            rows = await alist(prox.iterFormRows(layriden, 'inet:ipv4'))
            self.eq([(nid1, 1), (nid2, 2), (nid3, 3)], rows)

            # iterTagRows
            expect = sorted(
                [
                    (nid1, (tm('2020', '2021'), 'inet:ipv4')),
                    (nid2, (tm('2019', '2020'), 'inet:ipv4')),
                    (nid3, (tm('2018', '2020'), 'inet:ipv4')),
                ], key=lambda x: x[1])

            await self.agenraises(s_exc.NoSuchLayer, prox.iterTagRows(badiden, 'foo', form='newpform'))
            rows = await alist(prox.iterTagRows(layriden, 'foo', form='newpform'))
            self.eq([], rows)

            rows = await alist(prox.iterTagRows(layriden, 'foo', form='inet:ipv4'))
            self.eq(expect, rows)

            expect = [
                (nid2, 41,),
                (nid1, 42,),
                (nid3, 99,),
            ]

            await self.agenraises(s_exc.NoSuchLayer, prox.iterTagPropRows(badiden, 'foo', 'score', form='inet:ipv4',
                                                                          stortype=s_layer.STOR_TYPE_I64,
                                                                          startvalu=42))

            rows = await alist(prox.iterTagPropRows(layriden, 'foo', 'score', form='inet:ipv4',
                                                    stortype=s_layer.STOR_TYPE_I64, startvalu=42))
            self.eq(expect[1:], rows)

    async def test_cortex_depr_props_warning(self):

        conf = {
            'modules': [
                'synapse.tests.test_datamodel.DeprecatedModel',
            ]
        }

        with self.getTestDir() as dirn:
            with self.getLoggerStream('synapse.cortex') as stream:

                async with self.getTestCore(conf=conf, dirn=dirn) as core:

                    # Create a test:deprprop so it doesn't generate a warning
                    await core.callStorm('[test:dep:easy=foobar :guid=*]')

                    # Lock test:deprprop:ext and .pdep so they don't generate a warning
                    await core.callStorm('model.deprecated.lock test:dep:str')
                    await core.callStorm('model.deprecated.lock ".pdep"')

                # Check that we saw the warnings
                stream.seek(0)
                data = stream.read()

                self.eq(1, data.count('deprecated properties unlocked'))
                self.isin('deprecated properties unlocked and not in use', data)

                match = regex.match(r'Detected (?P<count>\d+) deprecated properties', data)
                count = int(match.groupdict().get('count'))

                here = stream.tell()

                async with self.getTestCore(conf=conf, dirn=dirn) as core:
                    pass

                # Check that the warnings are gone now
                stream.seek(here)
                data = stream.read()

                self.eq(1, data.count('deprecated properties unlocked'))
                self.isin(f'Detected {count - 4} deprecated properties', data)

    async def test_cortex_dmons_after_modelrev(self):
        with self.getTestDir() as dirn:
            async with self.getTestCore(dirn=dirn) as core:

                # Add a dmon so something gets started
                await core.callStorm('''
                    $ddef = $lib.dmon.add(${
                        $lib.print(hi)
                        $lib.warn(omg)
                        $s = $lib.str.format('Running {t} {i}', t=$auto.type, i=$auto.iden)
                        $lib.log.info($s, ({"iden": $auto.iden}))
                    })
                ''')

                # Create this so we can find the model rev version before the
                # latest
                mrev = s_modelrev.ModelRev(core)

                # Add a layer and regress the version so it gets migrated on the
                # next start
                ldef = await core.addLayer()
                layr = core.getLayer(ldef['iden'])
                await layr.setModelVers((0, 0, 0))

            async def _pass(todo):
                pass

            def _fake(self, core):
                self.core = core
                self.revs = ((s_modelrev.maxvers, _pass),)

            with mock.patch.object(s_modelrev.ModelRev, '__init__', _fake):
                with self.getLoggerStream('') as stream:
                    async with self.getTestCore(dirn=dirn) as core:
                        pass

            stream.seek(0)
            data = stream.read()

            # Check that the model migration happens before the dmons start
            mrevstart = data.find('beginning model migration')
            dmonstart = data.find('Starting Dmon')
            self.ne(-1, mrevstart)
            self.ne(-1, dmonstart)
            self.lt(mrevstart, dmonstart)

    async def test_cortex_vaults(self):
        '''
        Simple usage testing.
        '''
        async with self.getTestCore() as core:

            vtype1 = 'synapse-test1'
            vtype2 = 'synapse-test2'

            # Create some test users
            visi1 = await core.auth.addUser('visi1')
            visi2 = await core.auth.addUser('visi2')
            contributor = await core.auth.addRole('contributor')
            await visi1.grant(contributor.iden)

            gvault = {
                'name': 'global1',
                'type': vtype1,
                'scope': 'global',
                'owner': None,
                'configs': {},
                'secrets': {},
            }
            giden = await core.addVault(gvault)

            rvault = {
                'name': 'role1',
                'type': vtype1,
                'scope': 'role',
                'owner': contributor.iden,
                'configs': {},
                'secrets': {},
            }
            riden = await core.addVault(rvault)

            uvault = {
                'name': 'user1',
                'type': vtype1,
                'scope': 'user',
                'owner': visi1.iden,
                'configs': {},
                'secrets': {},
            }
            uiden = await core.addVault(uvault)

            svault = {
                'name': 'unscoped1',
                'type': vtype1,
                'scope': None,
                'owner': visi1.iden,
                'configs': {},
                'secrets': {},
            }
            siden = await core.addVault(svault)

            vault = core.getVault(giden)
            self.eq(vault.get('iden'), giden)

            vault = core.getVaultByName('global1')
            self.eq(vault.get('iden'), giden)

            vault = core.getVaultByType(vtype1, visi1.iden, scope='global')
            self.eq(vault.get('iden'), giden)

            vault = core.getVaultByType(vtype1, visi1.iden, scope='role')
            self.eq(vault.get('iden'), riden)

            vault = core.getVaultByType(vtype1, visi1.iden, scope='user')
            self.eq(vault.get('iden'), uiden)

            vault = core.reqVault(giden)
            self.eq(vault.get('iden'), giden)

            vault = core.reqVaultByName('global1')
            self.eq(vault.get('iden'), giden)
            self.eq(vault.get('name'), 'global1')

            vault = core.reqVaultByType(vtype1, visi1.iden, scope='global')
            self.eq(vault.get('iden'), giden)

            self.true(await core.setVaultConfigs(giden, 'color', 'orange'))
            self.true(await core.setVaultSecrets(giden, 'apikey', 'foobar'))

            await core.replaceVaultConfigs(giden, {'rubiks': 'cube'})
            vault = core.reqVault(giden)
            self.eq({'rubiks': 'cube'}, vault['configs'])

            await core.replaceVaultSecrets(giden, {'secret': 'squirrel'})
            vault = core.reqVault(giden)
            self.eq({'secret': 'squirrel'}, vault['secrets'])

            vaults = list(core.listVaults())
            self.len(4, vaults)

            self.true(await core.setVaultPerm(giden, visi1.iden, s_cell.PERM_EDIT))

            self.true(await core.renameVault(giden, 'global2'))
            vault = core.reqVaultByName('global2')
            self.eq(vault.get('iden'), giden)
            self.eq(vault.get('name'), 'global2')

            with self.raises(s_exc.DupName):
                await core.renameVault(giden, 'global2')

            self.none(await core.delVault('asdf'))

            await core.delVault(giden)
            vaults = list(core.listVaults())
            self.len(3, vaults)

    async def test_cortex_vaults_errors(self):
        '''
        Simple argument checking and simple permission checking tests.
        '''
        async with self.getTestCore() as core:

            vtype1 = 'synapse-test1'
            vtype2 = 'synapse-test2'

            # Create some test users
            visi1 = await core.auth.addUser('visi1')
            visi2 = await core.auth.addUser('visi2')
            contributor = await core.auth.addRole('contributor')
            await visi1.grant(contributor.iden)

            gvault = {
                'name': 'global1',
                'type': vtype1,
                'scope': 'global',
                'owner': None,
                'configs': {},
                'secrets': {},
            }
            giden = await core.addVault(gvault)

            rvault = {
                'name': 'role1',
                'type': vtype1,
                'scope': 'role',
                'owner': contributor.iden,
                'configs': {},
                'secrets': {},
            }
            riden = await core.addVault(rvault)

            self.none(core.getVault('asdf'))

            with self.raises(s_exc.DupName) as exc:
                # type/scope/iden collision
                await core.addVault(gvault)
            self.eq(f'Vault already exists for type {vtype1}, scope global, owner None.', exc.exception.get('mesg'))

            with self.raises(s_exc.BadArg) as exc:
                # vdef is not a dict
                await core.addVault([])
            self.eq('Invalid vault definition provided.', exc.exception.get('mesg'))

            with self.raises(s_exc.DupName) as exc:
                # name collision
                vault = s_msgpack.deepcopy(gvault)
                vault['scope'] = None
                vault['owner'] = visi1.iden
                await core.addVault(vault)
            self.eq('Vault global1 already exists.', exc.exception.get('mesg'))

            with self.raises(s_exc.NoSuchName) as exc:
                # Non-existent vault name
                core.reqVaultByName('newp')
            self.eq('Vault not found for name: newp.', exc.exception.get('mesg'))

            with self.raises(s_exc.SchemaViolation):
                # len(name) == 0
                vault = s_msgpack.deepcopy(gvault)
                vault['name'] = ''
                await core.addVault(vault)

            with self.raises(s_exc.SchemaViolation):
                # len(name) > 256
                vault = s_msgpack.deepcopy(gvault)
                vault['name'] = 'A' * 257
                await core.addVault(vault)

            with self.raises(s_exc.SchemaViolation):
                # len(vtype) == 0
                vault = s_msgpack.deepcopy(gvault)
                vault['type'] = ''
                await core.addVault(vault)

            with self.raises(s_exc.SchemaViolation):
                # len(vtype) > 256
                vault = s_msgpack.deepcopy(gvault)
                vault['type'] = 'A' * 257
                await core.addVault(vault)

            with self.raises(s_exc.SchemaViolation):
                # scope not in (None, 'user', 'role', 'global')
                vault = s_msgpack.deepcopy(gvault)
                vault['scope'] = 'newp'
                await core.addVault(vault)

            with self.raises(s_exc.SchemaViolation):
                # data != dict
                vault = s_msgpack.deepcopy(gvault)
                vault['data'] = self
                await core.addVault(vault)

            with self.raises(s_exc.BadArg) as exc:
                # configs not msgpack safe
                vault = {
                    'name': 'unscoped1',
                    'type': vtype1,
                    'scope': None,
                    'owner': visi1.iden,
                    'configs': {'foo': self},
                    'secrets': {},
                }
                await core.addVault(vault)
            self.eq('Vault configs must be msgpack safe.', exc.exception.get('mesg'))

            with self.raises(s_exc.BadArg) as exc:
                # secrets not msgpack safe
                vault = {
                    'name': 'unscoped1',
                    'type': vtype1,
                    'scope': None,
                    'owner': visi1.iden,
                    'configs': {},
                    'secrets': {'foo': self},
                }
                await core.addVault(vault)
            self.eq('Vault secrets must be msgpack safe.', exc.exception.get('mesg'))

            with self.raises(s_exc.BadArg) as exc:
                # Iden == None, scope != 'global'
                vault = s_msgpack.deepcopy(gvault)
                vault['owner'] = None
                vault['scope'] = None
                await core.addVault(vault)
            self.eq('Owner required for unscoped, user, and role vaults.', exc.exception.get('mesg'))

            with self.raises(s_exc.NoSuchUser) as exc:
                # user with iden does not exist
                vault = {
                    'name': 'global2',
                    'type': 'type2',
                    'scope': 'user',
                    'owner': '0123456789abcdef0123456789abcdef',
                    'configs': {},
                    'secrets': {},
                }
                await core.addVault(vault)
            self.eq('User with iden 0123456789abcdef0123456789abcdef not found.', exc.exception.get('mesg'))

            with self.raises(s_exc.NoSuchRole) as exc:
                # role with iden does not exist
                vault = s_msgpack.deepcopy(gvault)
                vault['name'] = 'role2'
                vault['scope'] = 'role'
                vault['owner'] = visi1.iden
                await core.addVault(vault)
            self.eq(f'Role with iden {visi1.iden} not found.', exc.exception.get('mesg'))

            with self.raises(s_exc.BadArg) as exc:
                await core.setVaultSecrets(giden, 'newp', s_common.novalu)
            self.eq('Key newp not found in vault secrets.', exc.exception.get('mesg'))

            with self.raises(s_exc.BadArg) as exc:
                await core.setVaultConfigs(giden, 'newp', s_common.novalu)
            self.eq('Key newp not found in vault configs.', exc.exception.get('mesg'))

            with self.raises(s_exc.BadArg) as exc:
                # Invalid vault iden format
                await core.setVaultSecrets('1234', 'foo', 'bar')
            self.eq('Iden is not a valid iden: 1234.', exc.exception.get('mesg'))

            with self.raises(s_exc.BadArg) as exc:
                # Invalid vault iden format
                await core.setVaultConfigs('1234', 'foo', 'bar')
            self.eq('Iden is not a valid iden: 1234.', exc.exception.get('mesg'))

            with self.raises(s_exc.NoSuchIden) as exc:
                # vault with iden does not exist
                await core.setVaultSecrets(visi1.iden, 'foo', 'bar')
            self.eq(f'Vault not found for iden: {visi1.iden}.', exc.exception.get('mesg'))

            with self.raises(s_exc.NoSuchIden) as exc:
                # vault with iden does not exist
                await core.setVaultConfigs(visi1.iden, 'foo', 'bar')
            self.eq(f'Vault not found for iden: {visi1.iden}.', exc.exception.get('mesg'))

            with self.raises(s_exc.NotMsgpackSafe) as exc:
                # data not msgpack safe
                await core.setVaultSecrets(giden, 'foo', self)
            self.eq(f'Vault secrets must be msgpack safe.', exc.exception.get('mesg'))

            with self.raises(s_exc.NotMsgpackSafe) as exc:
                # data not msgpack safe
                await core.setVaultConfigs(giden, 'foo', self)
            self.eq(f'Vault configs must be msgpack safe.', exc.exception.get('mesg'))

            with self.raises(s_exc.NotMsgpackSafe) as exc:
                # data not msgpack safe
                await core.setVaultSecrets(giden, self, 'bar')
            self.eq(f'Vault secrets must be msgpack safe.', exc.exception.get('mesg'))

            with self.raises(s_exc.NotMsgpackSafe) as exc:
                # data not msgpack safe
                await core.setVaultConfigs(giden, self, 'bar')
            self.eq(f'Vault configs must be msgpack safe.', exc.exception.get('mesg'))

            with self.raises(s_exc.NoSuchIden) as exc:
                # iden not valid
                await core.setVaultPerm(giden, '1234', s_cell.PERM_EDIT)
            self.eq(f'Iden 1234 is not a valid user or role.', exc.exception.get('mesg'))

            with self.raises(s_exc.BadArg) as exc:
                # Invalid scope
                core._getVaultByTSI('vtype', 'newp', 'iden')
            self.eq('Invalid scope: newp.', exc.exception.get('mesg'))

            with self.raises(s_exc.BadArg) as exc:
                # Invalid scope
                core.getVaultByType(vtype1, 'iden', 'newp')
            self.eq('Invalid scope: newp.', exc.exception.get('mesg'))

            with self.raises(s_exc.NoSuchUser) as exc:
                # Invalid user iden
                core.getVaultByType(vtype1, contributor.iden, 'role')
            self.eq(f'No user with iden {contributor.iden}.', exc.exception.get('mesg'))

            # User in role but no perm to vault
            await core.setVaultPerm(riden, visi2.iden, s_cell.PERM_DENY)
            await visi2.grant(contributor.iden)
            self.none(core.getVaultByType(vtype1, visi2.iden, 'role'))

            # Requested type/scope doesn't exist
            self.none(core.getVaultByType(vtype1, visi1.iden, 'user'))

            # Requested type doesn't exist
            self.none(core.getVaultByType(vtype2, visi1.iden))

            with self.raises(s_exc.NoSuchName) as exc:
                # Requested type/scope doesn't exist
                core.reqVaultByType(vtype1, visi1.iden, 'user')
            self.eq(f'Vault not found for type: {vtype1}.', exc.exception.get('mesg'))

            with self.raises(s_exc.BadArg) as exc:
                await core.replaceVaultSecrets(giden, self)
            self.eq('valu must be a dictionary.', exc.exception.get('mesg'))

            with self.raises(s_exc.NotMsgpackSafe) as exc:
                await core.replaceVaultSecrets(giden, {'foo': self})
            self.eq('Vault secrets must be msgpack safe.', exc.exception.get('mesg'))

            with self.raises(s_exc.BadArg) as exc:
                await core.replaceVaultConfigs(giden, self)
            self.eq('valu must be a dictionary.', exc.exception.get('mesg'))

            with self.raises(s_exc.NotMsgpackSafe) as exc:
                await core.replaceVaultConfigs(giden, {'foo': self})
            self.eq('Vault configs must be msgpack safe.', exc.exception.get('mesg'))

            class LongRepr:
                def __repr__(self):
                    return 'Abcd. ' * 1000

            valu = {'foo': LongRepr()}

            with self.raises(s_exc.NotMsgpackSafe) as exc:
                await core.replaceVaultSecrets(giden, valu)
            self.eq(
                "{'foo': Abcd. Abcd. Abcd. Abcd. Abcd. Abcd. Abcd. Abcd. [...]",
                exc.exception.get('valu'))

            with self.raises(s_exc.NotMsgpackSafe) as exc:
                await core.replaceVaultConfigs(giden, {'foo': LongRepr()})
            self.eq(
                "{'foo': Abcd. Abcd. Abcd. Abcd. Abcd. Abcd. Abcd. Abcd. [...]",
                exc.exception.get('valu'))

    async def test_cortex_user_scope(self):
        async with self.getTestCore() as core:  # type: s_cortex.Cortex
            udef = await core.addUser('admin')
            admin = udef.get('iden')
            await core.setUserAdmin(admin, True)
            async with core.getLocalProxy() as prox:

                # Proxy our storm requests as the admin user
                opts = {'user': admin}

                self.eq('admin', await prox.callStorm('return( $lib.user.name()  )', opts=opts))

                with self.getStructuredAsyncLoggerStream('synapse.lib.cell') as stream:

                    q = 'return( ($lib.user.name(), $lib.auth.users.add(lowuser) ))'
                    (whoami, udef) = await prox.callStorm(q, opts=opts)
                    self.eq('admin', whoami)
                    self.eq('lowuser', udef.get('name'))

                raw_mesgs = [m for m in stream.getvalue().split('\n') if m]
                msgs = [json.loads(m) for m in raw_mesgs]
                mesg = [m for m in msgs if 'Added user' in m.get('message')][0]
                self.eq('Added user=lowuser', mesg.get('message'))
                self.eq('admin', mesg.get('username'))
                self.eq('lowuser', mesg.get('target_username'))

                with self.getStructuredAsyncLoggerStream('synapse.lib.cell') as stream:

                    q = 'auth.user.mod lowuser --admin $lib.true'
                    msgs = []
                    async for mesg in prox.storm(q, opts=opts):
                        msgs.append(mesg)
                    self.stormHasNoWarnErr(msgs)

                raw_mesgs = [m for m in stream.getvalue().split('\n') if m]
                msgs = [json.loads(m) for m in raw_mesgs]
                mesg = [m for m in msgs if 'Set admin' in m.get('message')][0]
                self.isin('Set admin=True for lowuser', mesg.get('message'))
                self.eq('admin', mesg.get('username'))
                self.eq('lowuser', mesg.get('target_username'))

    async def test_cortex_ext_httpapi(self):
        # Cortex API tests for Extended HttpAPI
        async with self.getTestCore() as core:  # type: s_cortex.Cortex

            newp = s_common.guid()
            with self.raises(s_exc.SynErr):
                await core.setHttpApiIndx(newp, 0)

            unfo = await core.getUserDefByName('root')
            view = core.getView()
            info = await core.addHttpExtApi({
                'path': 'test/path/(hehe|haha)/(.*)',
                'owner': unfo.get('iden'),
                'view': view.iden,
            })

            info2 = await core.addHttpExtApi({
                'path': 'something/else',
                'owner': unfo.get('iden'),
                'view': view.iden,
            })

            info3 = await core.addHttpExtApi({
                'path': 'something/else/goes/here',
                'owner': unfo.get('iden'),
                'view': view.iden,
            })

            info4 = await core.addHttpExtApi({
                'path': 'another/item',
                'owner': unfo.get('iden'),
                'view': view.iden,
            })

            iden = info.get('iden')

            adef = await core.getHttpExtApi(iden)
            self.eq(adef, info)

            adef, args = await core.getHttpExtApiByPath('test/path/hehe/wow')
            self.eq(adef, info)
            self.eq(args, ('hehe', 'wow'))

            adef, args = await core.getHttpExtApiByPath('test/path/hehe/wow/more/')
            self.eq(adef, info)
            self.eq(args, ('hehe', 'wow/more/'))

            adef, args = await core.getHttpExtApiByPath('test/path/HeHe/wow')
            self.none(adef)
            self.eq(args, ())

            async with core.getLocalProxy() as prox:
                adef, args = await prox.getHttpExtApiByPath('test/path/haha/words')
                self.eq(adef, info)
                self.eq(args, ('haha', 'words'))

            self.len(4, core._exthttpapicache)

            # Reordering / safety
            self.eq(1, await core.setHttpApiIndx(info4.get('iden'), 1))

            # Cache is cleared when reloading
            self.len(0, core._exthttpapicache)
            adef, args = await core.getHttpExtApiByPath('test/path/hehe/wow')
            self.eq(adef, info)
            self.len(1, core._exthttpapicache)

            self.eq([adef.get('iden') for adef in await core.getHttpExtApis()],
                    [info.get('iden'), info4.get('iden'), info2.get('iden'), info3.get('iden')])

            items = await core.getHttpExtApis()
            self.eq(items, (info, info4, info2, info3))

            # Tiny sleep to ensure that updated ticks forward when modified
            created = adef.get('created')
            updated = adef.get('updated')
            await asyncio.sleep(0.005)
            adef = await core.modHttpExtApi(iden, 'name', 'wow')
            self.eq(adef.get('created'), created)
            self.gt(adef.get('updated'), updated)

            # Sad path

            with self.raises(s_exc.SynErr):
                await core.setHttpApiIndx(newp, 0)

            with self.raises(s_exc.BadArg):
                await core.setHttpApiIndx(newp, -1)

            with self.raises(s_exc.NoSuchUser):
                await core.modHttpExtApi(iden, 'owner', newp)

            with self.raises(s_exc.NoSuchView):
                await core.modHttpExtApi(iden, 'view', newp)

            with self.raises(s_exc.BadArg):
                await core.modHttpExtApi(iden, 'created', 1234)

            with self.raises(s_exc.BadArg):
                await core.modHttpExtApi(iden, 'updated', 1234)

            with self.raises(s_exc.BadArg):
                await core.modHttpExtApi(iden, 'creator', s_common.guid())

            with self.raises(s_exc.BadArg):
                await core.modHttpExtApi(iden, 'newp', newp)

            with self.raises(s_exc.NoSuchIden):
                await core.modHttpExtApi(newp, 'path', 'a/new/path/')

            with self.raises(s_exc.NoSuchIden):
                await core.getHttpExtApi(newp)

            self.none(await core.delHttpExtApi(newp))

            with self.raises(s_exc.BadArg):
                await core.delHttpExtApi('notAGuid')

    async def test_cortex_abrv(self):

        async with self.getTestCore() as core:

            offs = core.indxabrv.offs

            self.eq(s_common.int64en(offs), core.setIndxAbrv(s_layer.INDX_PROP, 'visi', 'foo'))
            # another to check the cache...
            self.eq(s_common.int64en(offs), core.getIndxAbrv(s_layer.INDX_PROP, 'visi', 'foo'))
            self.eq(s_common.int64en(offs + 1), core.setIndxAbrv(s_layer.INDX_PROP, 'whip', None))
            self.eq(('visi', 'foo'), core.getAbrvIndx(s_common.int64en(offs)))
            self.eq(('whip', None), core.getAbrvIndx(s_common.int64en(offs + 1)))
            self.raises(s_exc.NoSuchAbrv, core.getAbrvIndx, s_common.int64en(offs + 2))

    async def test_cortex_query_offload(self):

        async with self.getTestAha() as aha:

            async with await s_base.Base.anit() as base:

                with self.getTestDir() as dirn:

                    dirn00 = s_common.genpath(dirn, 'cell00')
                    dirn01 = s_common.genpath(dirn, 'cell01')

                    core00 = await base.enter_context(self.addSvcToAha(aha, '00.core', s_cortex.Cortex, dirn=dirn00))
                    provinfo = {'mirror': '00.core'}
                    core01 = await base.enter_context(self.addSvcToAha(aha, '01.core', s_cortex.Cortex, dirn=dirn01, provinfo=provinfo))

                    self.len(1, await core00.nodes('[inet:asn=0]'))
                    await core01.sync()
                    self.len(1, await core01.nodes('inet:asn=0'))

                    msgs = await core00.stormlist('cortex.storm.pool.get')
                    self.stormHasNoWarnErr(msgs)
                    self.stormIsInPrint('No Storm pool configuration found.', msgs)

                    msgs = await core00.stormlist('aha.pool.add pool00...')
                    self.stormHasNoWarnErr(msgs)
                    self.stormIsInPrint('Created AHA service pool: pool00.synapse', msgs)

                    msgs = await core00.stormlist('aha.pool.svc.add pool00... 01.core...')
                    self.stormHasNoWarnErr(msgs)
                    self.stormIsInPrint('AHA service (01.core...) added to service pool (pool00.synapse)', msgs)

                    msgs = await core00.stormlist('cortex.storm.pool.set newp')
                    self.stormIsInErr(':// not found in [newp]', msgs)

                    msgs = await core00.stormlist('cortex.storm.pool.set --connection-timeout 1 --sync-timeout 1 aha://pool00...')
                    self.stormHasNoWarnErr(msgs)
                    self.stormIsInPrint('Storm pool configuration set.', msgs)

                    await core00.fini()

                    core00 = await base.enter_context(self.getTestCore(dirn=dirn00))

                    await core00.stormpool.waitready(timeout=12)

                    with self.getLoggerStream('synapse') as stream:
                        msgs = await alist(core00.storm('inet:asn=0'))
                        self.len(1, [m for m in msgs if m[0] == 'node'])

                    stream.seek(0)
                    data = stream.read()
                    self.isin('Offloading Storm query', data)
                    self.notin('Timeout', data)

                    with self.getLoggerStream('synapse') as stream:
                        self.true(await core00.callStorm('inet:asn=0 return($lib.true)'))

                    stream.seek(0)
                    data = stream.read()
                    self.isin('Offloading Storm query', data)
                    self.notin('Timeout', data)

                    with self.getLoggerStream('synapse') as stream:
                        self.len(1, await alist(core00.exportStorm('inet:asn=0')))

                    stream.seek(0)
                    data = stream.read()
                    self.isin('Offloading Storm query', data)
                    self.notin('Timeout', data)

                    with self.getLoggerStream('synapse') as stream:
                        self.eq(1, await core00.count('inet:asn=0'))

                    stream.seek(0)
                    data = stream.read()
                    self.isin('Offloading Storm query', data)
                    self.notin('Timeout', data)

                    core01.nexsroot.nexslog.indx = 0

                    with self.getLoggerStream('synapse') as stream:
                        msgs = await alist(core00.storm('inet:asn=0'))
                        self.len(1, [m for m in msgs if m[0] == 'node'])

                    stream.seek(0)
                    data = stream.read()
                    self.isin('Offloading Storm query', data)
                    self.isin('Timeout waiting for query mirror', data)

                    with self.getLoggerStream('synapse') as stream:
                        self.true(await core00.callStorm('inet:asn=0 return($lib.true)'))

                    stream.seek(0)
                    data = stream.read()
                    self.isin('Offloading Storm query', data)
                    self.isin('Timeout waiting for query mirror', data)

                    with self.getLoggerStream('synapse') as stream:
                        self.len(1, await alist(core00.exportStorm('inet:asn=0')))

                    stream.seek(0)
                    data = stream.read()
                    self.isin('Offloading Storm query', data)
                    self.isin('Timeout waiting for query mirror', data)

                    with self.getLoggerStream('synapse') as stream:
                        self.eq(1, await core00.count('inet:asn=0'))

                    stream.seek(0)
                    data = stream.read()
                    self.isin('Offloading Storm query', data)
                    self.isin('Timeout waiting for query mirror', data)

                    opts = {'nexsoffs': 1000000, 'nexstimeout': 0}
                    with self.raises(s_exc.TimeOut):
                        await alist(core01.storm('inet:asn=0', opts=opts))

                    with self.raises(s_exc.TimeOut):
                        await core00.callStorm('inet:asn=0', opts=opts)

                    with self.raises(s_exc.TimeOut):
                        await alist(core00.exportStorm('inet:asn=0', opts=opts))

                    with self.raises(s_exc.TimeOut):
                        await core00.count('inet:asn=0', opts=opts)

                    await core01.fini()

                    with self.getLoggerStream('synapse') as stream:
                        msgs = await alist(core00.storm('inet:asn=0'))
                        self.len(1, [m for m in msgs if m[0] == 'node'])

                    stream.seek(0)
                    data = stream.read()
                    self.isin('Storm query mirror pool is empty, running query locally.', data)

                    with self.getLoggerStream('synapse') as stream:
                        self.true(await core00.callStorm('inet:asn=0 return($lib.true)'))

                    stream.seek(0)
                    data = stream.read()
                    self.isin('Storm query mirror pool is empty, running query locally.', data)

                    with self.getLoggerStream('synapse') as stream:
                        self.len(1, await alist(core00.exportStorm('inet:asn=0')))

                    stream.seek(0)
                    data = stream.read()
                    self.isin('Storm query mirror pool is empty, running query locally.', data)

                    with self.getLoggerStream('synapse') as stream:
                        self.eq(1, await core00.count('inet:asn=0'))

                    stream.seek(0)
                    data = stream.read()
                    self.isin('Storm query mirror pool is empty, running query locally.', data)

                    core01 = await base.enter_context(self.getTestCore(dirn=dirn01))
                    await core01.promote(graceful=True)

                    self.true(core01.isactive)
                    self.false(core00.isactive)

                    # Let the mirror reconnect
                    self.true(await asyncio.wait_for(core01.stormpool.ready.wait(), timeout=12))

                    with self.getLoggerStream('synapse') as stream:
                        self.true(await core01.callStorm('inet:asn=0 return($lib.true)'))

                    stream.seek(0)
                    data = stream.read()
                    # test that it reverts to local when referencing self
                    self.notin('Offloading Storm query', data)
                    self.notin('Timeout waiting for query mirror', data)

                    waiter = core01.stormpool.waiter(1, 'svc:del')
                    msgs = await core01.stormlist('aha.pool.svc.del pool00... 01.core...', opts={'mirror': False})
                    self.stormHasNoWarnErr(msgs)
                    self.stormIsInPrint('AHA service (01.core.synapse) removed from service pool (pool00.synapse)', msgs)

                    # TODO: this wait should not return None
                    await waiter.wait(timeout=3)
                    with self.getLoggerStream('synapse') as stream:
                        msgs = await alist(core01.storm('inet:asn=0'))
                        self.len(1, [m for m in msgs if m[0] == 'node'])

                    stream.seek(0)
                    data = stream.read()
                    self.isin('Storm query mirror pool is empty', data)

                    with self.getLoggerStream('synapse') as stream:
                        msgs = await alist(core01.storm('inet:asn=0', opts={'mirror': False}))
                        self.len(1, [m for m in msgs if m[0] == 'node'])

                    stream.seek(0)
                    data = stream.read()
                    self.notin('Storm query mirror pool is empty', data)

                    msgs = await core00.stormlist('cortex.storm.pool.get')
                    self.stormHasNoWarnErr(msgs)
                    self.stormIsInPrint('Storm Pool URL: aha://pool00...', msgs)

                    msgs = await core00.stormlist('cortex.storm.pool.del')
                    self.stormHasNoWarnErr(msgs)
                    self.stormIsInPrint('Storm pool configuration removed.', msgs)

                    msgs = await core00.stormlist('cortex.storm.pool.get')
                    self.stormHasNoWarnErr(msgs)
                    self.stormIsInPrint('No Storm pool configuration found.', msgs)

                    msgs = await alist(core01.storm('inet:asn=0', opts={'mirror': False}))
                    self.len(1, [m for m in msgs if m[0] == 'node'])

    async def test_cortex_check_nexus_init(self):
        # This test is a simple safety net for making sure no nexus events
        # happen before the nexus subsystem is initialized (initNexusSubsystem).
        # It's possible for code which calls nexus APIs to run but not do
        # anything which wouldn't be caught here. I don't think there's a good
        # way to check for that condition though.

        class Cortex(s_cortex.Cortex):
            async def initServiceStorage(self):
                self._test_pre_service_storage_index = await self.nexsroot.index()
                ret = await super().initServiceStorage()
                self._test_post_service_storage_index = await self.nexsroot.index()
                return ret

            async def initNexusSubsystem(self):
                self._test_pre_nexus_index = await self.nexsroot.index()
                ret = await super().initNexusSubsystem()
                self._test_post_nexus_index = await self.nexsroot.index()
                return ret

        conf = {
            'nexslog:en': True,
            'layers:logedits': True,
        }

        with self.getTestDir() as dirn:
            async with await Cortex.anit(dirn, conf=conf) as core:
                offs = core._test_pre_service_storage_index
                self.eq(core._test_post_service_storage_index, offs)
                self.eq(core._test_pre_nexus_index, offs)
                self.ge(core._test_post_nexus_index, core._test_pre_nexus_index)<|MERGE_RESOLUTION|>--- conflicted
+++ resolved
@@ -5924,15 +5924,12 @@
                 with self.raises(s_exc.BadFormDef):
                     await core.delForm('hehe:haha')
 
-<<<<<<< HEAD
-                prop = core.model.prop('_hehe:haha:visi')
-=======
                 with self.raises(s_exc.NoSuchEdge):
                     await core.delEdge(('newp', 'newp', 'newp'))
 
                 await core._delEdge(('newp', 'newp', 'newp'))
 
->>>>>>> 56bad29e
+                prop = core.model.prop('_hehe:haha:visi')
                 await core.nodes('_hehe:haha [ -:visi ]')
                 await core.delFormProp('_hehe:haha', 'visi')
 
