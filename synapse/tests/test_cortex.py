import os
import copy
import json
import time
import asyncio
import hashlib
import logging

import regex

from unittest.mock import patch

import synapse.exc as s_exc
import synapse.common as s_common
import synapse.cortex as s_cortex
import synapse.telepath as s_telepath

import synapse.lib.aha as s_aha
import synapse.lib.cell as s_cell
import synapse.lib.coro as s_coro
import synapse.lib.node as s_node
import synapse.lib.time as s_time
import synapse.lib.layer as s_layer
import synapse.lib.output as s_output
import synapse.lib.msgpack as s_msgpack
import synapse.lib.version as s_version
import synapse.lib.modelrev as s_modelrev
import synapse.lib.stormsvc as s_stormsvc

import synapse.tools.backup as s_tools_backup
import synapse.tools.promote as s_tools_promote

import synapse.tests.utils as s_t_utils
from synapse.tests.utils import alist

logger = logging.getLogger(__name__)

class CortexTest(s_t_utils.SynTest):
    '''
    The tests that should be run with different types of layers
    '''
    async def test_cortex_cellguid(self):
        iden = s_common.guid()
        conf = {'cell:guid': iden}
        async with self.getTestCore(conf=conf) as core00:
            async with self.getTestCore(conf=conf) as core01:
                self.eq(core00.iden, core01.iden)
                self.eq(core00.jsonstor.iden, core01.jsonstor.iden)
                self.eq(core00.jsonstor.auth.allrole.iden, core01.jsonstor.auth.allrole.iden)
                self.eq(core00.jsonstor.auth.rootuser.iden, core01.jsonstor.auth.rootuser.iden)

    async def test_cortex_handoff(self):

        with self.getTestDir() as dirn:
            ahadir = s_common.genpath(dirn, 'aha00')
            coredir0 = s_common.genpath(dirn, 'core00')
            coredir1 = s_common.genpath(dirn, 'core01')
            coredir2 = s_common.genpath(dirn, 'core02',)

            conf = {
                'aha:name': 'aha',
                'aha:network': 'newp',
                'provision:listen': 'tcp://127.0.0.1:0',
            }
            async with self.getTestAha(dirn=ahadir, conf=conf) as aha:

                provaddr, provport = aha.provdmon.addr
                aha.conf['provision:listen'] = f'tcp://127.0.0.1:{provport}'

                ahahost, ahaport = await aha.dmon.listen('ssl://127.0.0.1:0?hostname=aha.newp&ca=newp')
                aha.conf['aha:urls'] = (f'ssl://127.0.0.1:{ahaport}?hostname=aha.newp',)

                provurl = await aha.addAhaSvcProv('00.cortex')
                coreconf = {'aha:provision': provurl, 'nexslog:en': False}

                async with self.getTestCore(dirn=coredir0, conf=coreconf) as core00:

                    with self.raises(s_exc.BadArg):
                        await core00.handoff(core00.getLocalUrl())

                    self.false((await core00.getCellInfo())['cell']['uplink'])

                    provinfo = {'mirror': '00.cortex'}
                    provurl = await aha.addAhaSvcProv('01.cortex', provinfo=provinfo)

                    # provision with the new hostname and mirror config
                    coreconf = {'aha:provision': provurl}
                    async with self.getTestCore(dirn=coredir1, conf=coreconf) as core01:

                        # test out connecting to the leader but having aha chose a mirror
                        async with s_telepath.loadTeleCell(core01.dirn):
                            # wait for the mirror to think it's ready...
                            await asyncio.wait_for(core01.nexsroot.ready.wait(), timeout=3)
                            async with await s_telepath.openurl('aha://cortex...?mirror=true') as proxy:
                                self.eq(await core01.getCellRunId(), await proxy.getCellRunId())

                        await core01.nodes('[ inet:ipv4=1.2.3.4 ]')
                        self.len(1, await core00.nodes('inet:ipv4=1.2.3.4'))

                        self.true(core00.isactive)
                        self.false(core01.isactive)

                        self.true(await s_coro.event_wait(core01.nexsroot.miruplink, timeout=2))
                        self.false((await core00.getCellInfo())['cell']['uplink'])
                        self.true((await core01.getCellInfo())['cell']['uplink'])

                        outp = s_output.OutPutStr()
                        argv = ('--svcurl', core01.getLocalUrl())
                        await s_tools_promote.main(argv, outp=outp)  # this is a graceful promotion

                        self.true(core01.isactive)
                        self.false(core00.isactive)

                        self.true(await s_coro.event_wait(core00.nexsroot.miruplink, timeout=2))
                        self.true((await core00.getCellInfo())['cell']['uplink'])
                        self.false((await core01.getCellInfo())['cell']['uplink'])

                        mods00 = s_common.yamlload(coredir0, 'cell.mods.yaml')
                        mods01 = s_common.yamlload(coredir1, 'cell.mods.yaml')
                        self.eq(mods00, {'mirror': 'aha://01.cortex.newp'})
                        self.eq(mods01, {'mirror': None})

                        await core00.nodes('[inet:ipv4=5.5.5.5]')
                        self.len(1, await core01.nodes('inet:ipv4=5.5.5.5'))

                        # After doing the promotion, provision another mirror cortex.
                        # This pops the mirror config out of the mods file we copied
                        # from the backup.
                        provinfo = {'mirror': '01.cortex'}
                        provurl = await aha.addAhaSvcProv('02.cortex', provinfo=provinfo)
                        coreconf = {'aha:provision': provurl}
                        async with self.getTestCore(dirn=coredir2, conf=coreconf) as core02:
                            self.false(core02.isactive)
                            self.eq(core02.conf.get('mirror'), 'aha://root@01.cortex.newp')
                            mods02 = s_common.yamlload(coredir2, 'cell.mods.yaml')
                            self.eq(mods02, {})
                            # The mirror writeback and change distribution works
                            self.len(0, await core01.nodes('inet:ipv4=6.6.6.6'))
                            self.len(0, await core00.nodes('inet:ipv4=6.6.6.6'))
                            self.len(1, await core02.nodes('[inet:ipv4=6.6.6.6]'))
                            await core00.sync()
                            self.len(1, await core01.nodes('inet:ipv4=6.6.6.6'))
                            self.len(1, await core00.nodes('inet:ipv4=6.6.6.6'))
                            # list mirrors
                            exp = ['aha://00.cortex.newp', 'aha://02.cortex.newp']
                            self.sorteq(exp, await core00.getMirrorUrls())
                            self.sorteq(exp, await core01.getMirrorUrls())
                            self.sorteq(exp, await core02.getMirrorUrls())
                            self.true(await s_coro.event_wait(core02.nexsroot.miruplink, timeout=2))
                            self.true((await core00.getCellInfo())['cell']['uplink'])
                            self.false((await core01.getCellInfo())['cell']['uplink'])
                            self.true((await core02.getCellInfo())['cell']['uplink'])

    async def test_cortex_bugfix_2_80_0(self):
        async with self.getRegrCore('2.80.0-jsoniden') as core:
            self.eq(core.jsonstor.iden, s_common.guid((core.iden, 'jsonstor')))

    async def test_cortex_usernotifs(self):

        async def testUserNotifs(core):
            async with core.getLocalProxy() as proxy:
                root = core.auth.rootuser.iden
                indx = await proxy.addUserNotif(root, 'hehe', {'foo': 'bar'})
                self.nn(indx)
                item = await proxy.getUserNotif(indx)
                self.eq(root, item[0])
                self.eq('hehe', item[2])
                self.eq({'foo': 'bar'}, item[3])
                msgs = [x async for x in proxy.iterUserNotifs(root)]

                self.len(1, msgs)
                self.eq(root, msgs[0][1][0])
                self.eq('hehe', msgs[0][1][2])
                self.eq({'foo': 'bar'}, msgs[0][1][3])

                await proxy.delUserNotif(indx)
                self.none(await proxy.getUserNotif(indx))

                retn = []
                done = asyncio.Event()
                async def watcher():
                    async for item in proxy.watchAllUserNotifs():
                        retn.append(item)
                        done.set()
                        return
                core.schedCoro(watcher())
                await asyncio.sleep(0.1)
                await proxy.addUserNotif(root, 'lolz')
                await asyncio.wait_for(done.wait(), timeout=2)
                self.len(1, retn)
                self.eq(retn[0][1][0], root)
                self.eq(retn[0][1][2], 'lolz')

        # test a local jsonstor
        async with self.getTestCore() as core:
            await testUserNotifs(core)

        # test with a remote jsonstor
        async with self.getTestJsonStor() as jsonstor:
            conf = {'jsonstor': jsonstor.getLocalUrl()}
            async with self.getTestCore(conf=conf) as core:
                await testUserNotifs(core)

    async def test_cortex_jsonstor(self):

        async def testCoreJson(core):
            self.none(await core.getJsonObj('foo'))
            self.none(await core.getJsonObjProp('foo', 'bar'))
            self.none(await core.setJsonObj('foo', {'bar': 'baz'}))
            self.true(await core.setJsonObjProp('foo', 'zip', 'zop'))

            self.true(await core.hasJsonObj('foo'))
            self.false(await core.hasJsonObj('newp'))

            self.eq('baz', await core.getJsonObjProp('foo', 'bar'))
            self.eq({'bar': 'baz', 'zip': 'zop'}, await core.getJsonObj('foo'))

            self.true(await core.delJsonObjProp('foo', 'bar'))
            self.eq({'zip': 'zop'}, await core.getJsonObj('foo'))
            self.none(await core.delJsonObj('foo'))
            self.none(await core.getJsonObj('foo'))

            await core.setJsonObj('foo/bar', 'zoinks')
            items = [x async for x in core.getJsonObjs(('foo'))]
            self.eq(items, ((('bar',), 'zoinks'),))

        # test with a remote jsonstor
        async with self.getTestJsonStor() as jsonstor:
            conf = {'jsonstor': jsonstor.getLocalUrl()}
            async with self.getTestCore(conf=conf) as core:
                await testCoreJson(core)

        # test a local jsonstor
        async with self.getTestCore() as core:
            await testCoreJson(core)

        # test a local jsonstor and mirror writeback
        with self.getTestDir() as dirn:
            path00 = os.path.join(dirn, 'core00')
            path01 = os.path.join(dirn, 'core01')
            conf00 = {'nexslog:en': True}
            async with self.getTestCore(dirn=path00, conf=conf00) as core00:
                self.true(core00.isactive)

            s_tools_backup.backup(path00, path01)
            async with self.getTestCore(dirn=path00, conf=conf00) as core00:
                conf01 = {'nexslog:en': True, 'mirror': core00.getLocalUrl()}
                async with self.getTestCore(dirn=path01, conf=conf01) as core01:
                    await testCoreJson(core01)
                    self.eq(await core00.getJsonObj('foo/bar'), 'zoinks')
                    self.eq(await core01.getJsonObj('foo/bar'), 'zoinks')

        # test a local jsonstor and mirror sync
        with self.getTestDir() as dirn:
            path00 = os.path.join(dirn, 'core00')
            path01 = os.path.join(dirn, 'core01')
            conf00 = {'nexslog:en': True}
            async with self.getTestCore(dirn=path00, conf=conf00) as core00:
                self.true(core00.isactive)

            s_tools_backup.backup(path00, path01)
            async with self.getTestCore(dirn=path00, conf=conf00) as core00:
                conf01 = {'nexslog:en': True, 'mirror': core00.getLocalUrl()}
                async with self.getTestCore(dirn=path01, conf=conf01) as core01:
                    await testCoreJson(core00)
                    await core01.sync()
                    self.eq(await core00.getJsonObj('foo/bar'), 'zoinks')
                    self.eq(await core01.getJsonObj('foo/bar'), 'zoinks')

    async def test_cortex_layer_mirror(self):

        # test a layer mirror from a layer
        with self.getTestDir() as dirn:
            dirn00 = s_common.genpath(dirn, 'core00')
            dirn01 = s_common.genpath(dirn, 'core01')
            dirn02 = s_common.genpath(dirn, 'core02')
            async with self.getTestCore(dirn=dirn00) as core00:
                self.len(1, await core00.nodes('[ inet:email=visi@vertex.link ]'))

                async with self.getTestCore(dirn=dirn01) as core01:

                    layr00 = await core00.addLayer()
                    layr00iden = layr00.get('iden')
                    view00 = await core00.addView({'layers': (layr00iden,)})
                    view00iden = view00.get('iden')

                    layr00url = core00.getLocalUrl(share=f'*/layer/{layr00iden}')

                    layr01 = await core01.addLayer({'mirror': layr00url})
                    layr01iden = layr01.get('iden')
                    view01 = await core01.addView({'layers': (layr01iden,)})
                    view01iden = view01.get('iden')

                    self.nn(core01.getLayer(layr01iden).leadtask)
                    self.none(core00.getLayer(layr00iden).leadtask)

                    self.len(1, await core01.nodes('[ inet:fqdn=vertex.link ]', opts={'view': view01iden}))
                    self.len(1, await core00.nodes('inet:fqdn=vertex.link', opts={'view': view00iden}))

                    info00 = await core00.callStorm(f'return($lib.layer.get({layr00iden}).getMirrorStatus())')
                    self.false(info00.get('mirror'))

                    info01 = await core01.callStorm(f'return($lib.layer.get({layr01iden}).getMirrorStatus())')
                    self.true(info01.get('mirror'))
                    self.nn(info01['local']['size'])
                    self.nn(info01['remote']['size'])
                    self.eq(info01['local']['size'], info01['remote']['size'])

                    # mangle some state for test coverage...
                    await core01.getLayer(layr01iden).initLayerActive()
                    self.nn(core01.getLayer(layr01iden).leader)
                    self.nn(core01.getLayer(layr01iden).leadtask)

                    await core01.getLayer(layr01iden).initLayerPassive()
                    self.none(core01.getLayer(layr01iden).leader)
                    self.none(core01.getLayer(layr01iden).leadtask)

                    with self.raises(s_exc.NoSuchLayer):
                        await core01.saveLayerNodeEdits(s_common.guid(), (), {})

            s_tools_backup.backup(dirn01, dirn02)

            async with self.getTestCore(dirn=dirn00) as core00:
                async with self.getTestCore(dirn=dirn01) as core01:
                    self.gt(await core01.getLayer(layr01iden)._getLeadOffs(), 0)
                    self.len(1, await core01.nodes('[ inet:ipv4=1.2.3.4 ]', opts={'view': view01iden}))
                    self.len(1, await core00.nodes('inet:ipv4=1.2.3.4', opts={'view': view00iden}))

                    # ludicrous speed!
                    lurl01 = core01.getLocalUrl()
                    conf = {'mirror': core01.getLocalUrl()}
                    async with self.getTestCore(dirn=dirn02, conf=conf) as core02:
                        self.len(1, await core02.nodes('[ inet:ipv4=55.55.55.55 ]', opts={'view': view01iden}))
                        self.len(1, await core01.nodes('inet:ipv4=55.55.55.55', opts={'view': view01iden}))
                        self.len(1, await core00.nodes('inet:ipv4=55.55.55.55', opts={'view': view00iden}))

        # test a layer mirror from a view
        async with self.getTestCore() as core00:
            self.len(1, await core00.nodes('[ inet:email=visi@vertex.link ]'))

            async with self.getTestCore() as core01:

                layr00 = await core00.addLayer()
                layr00iden = layr00.get('iden')
                view00 = await core00.addView({'layers': (layr00iden,)})
                view00iden = view00.get('iden')
                view00opts = {'view': view00iden}

                layr00url = core00.getLocalUrl(share=f'*/view/{view00iden}')

                layr01 = await core01.addLayer({'mirror': layr00url})
                layr01iden = layr01.get('iden')
                view01 = await core01.addView({'layers': (layr01iden,)})
                view01opts = {'view': view01.get('iden')}

                self.len(1, await core01.nodes('[ inet:fqdn=vertex.link ]', opts=view01opts))
                self.len(1, await core00.nodes('inet:fqdn=vertex.link', opts=view00opts))

                info00 = await core00.callStorm(f'return($lib.layer.get({layr00iden}).getMirrorStatus())')
                self.false(info00.get('mirror'))

                info01 = await core01.callStorm(f'return($lib.layer.get({layr01iden}).getMirrorStatus())')
                self.true(info01.get('mirror'))
                self.nn(info01['local']['size'])
                self.nn(info01['remote']['size'])
                self.eq(info01['local']['size'], info01['remote']['size'])

                await core00.nodes('trigger.add node:del --form inet:fqdn --query {[test:str=foo]}', opts=view00opts)

                await core01.nodes('inet:fqdn=vertex.link | delnode', opts=view01opts)

                await core00.sync()
                self.len(0, await core00.nodes('inet:fqdn=vertex.link', opts=view00opts))
                self.len(1, await core00.nodes('test:str=foo', opts=view00opts))

                layr = core01.getLayer(layr01iden)
                await layr.storNodeEdits((), {})

    async def test_cortex_must_upgrade(self):

        with self.getTestDir() as dirn:

            async with self.getTestCore(dirn=dirn) as core:
                self.nn(await core.cellinfo.pop('cortex:version'))

            with self.raises(s_exc.BadStorageVersion):
                async with self.getTestCore(dirn=dirn) as core:
                    pass

    async def test_cortex_stormiface(self):
        pkgdef = {
            'name': 'foobar',
            'modules': [
                {'name': 'foobar',
                 'interfaces': ['lookup'],
                 'storm': '''
                     function lookup(tokens) {
                        $looks = $lib.list()
                        for $token in $tokens { $looks.append( (inet:fqdn, $token) ) }
                        return($looks)
                     }
                    /* coverage mop up */
                    [ ou:org=* ]
                 '''
                },
                {'name': 'search0',
                 'interfaces': ['search'],
                 'storm': '''
                     function search(tokens) {
                        emit ((0), foo)
                        emit ((10), baz)
                     }
                 '''
                },
                {'name': 'search1',
                 'interfaces': ['search'],
                 'storm': '''
                     function search(tokens) {
                        emit ((1), bar)
                        emit ((11), faz)
                     }
                    /* coverage mop up */
                    [ ou:org=* ]
                 '''
                },
                {'name': 'coverage', 'storm': ''},
                {'name': 'boom', 'interfaces': ['boom'], 'storm': '''
                    function boom() { $lib.raise(omg, omg) return() }
                    function boomgenr() { emit ((0), woot) $lib.raise(omg, omg) }
                '''},
            ]
        }

        async with self.getTestCore() as core:

            self.none(core.modsbyiface.get('lookup'))

            mods = await core.getStormIfaces('lookup')
            self.len(0, mods)
            self.len(0, core.modsbyiface.get('lookup'))

            await core.loadStormPkg(pkgdef)

            mods = await core.getStormIfaces('lookup')
            self.len(1, mods)
            self.len(1, core.modsbyiface.get('lookup'))

            todo = s_common.todo('lookup', ('vertex.link', 'woot.com'))
            vals = [r async for r in core.view.callStormIface('lookup', todo)]
            self.eq(((('inet:fqdn', 'vertex.link'), ('inet:fqdn', 'woot.com')),), vals)

            todo = s_common.todo('newp')
            vals = [r async for r in core.view.callStormIface('lookup', todo)]
            self.eq([], vals)

            vals = [r async for r in core.view.mergeStormIface('lookup', todo)]
            self.eq([], vals)

            todo = s_common.todo('search', ('hehe', 'haha'))
            vals = [r async for r in core.view.mergeStormIface('search', todo)]
            self.eq(((0, 'foo'), (1, 'bar'), (10, 'baz'), (11, 'faz')), vals)

            with self.raises(s_exc.StormRaise):
                todo = s_common.todo('boomgenr')
                [r async for r in core.view.mergeStormIface('boom', todo)]

            todo = s_common.todo('boom')
            vals = [r async for r in core.view.callStormIface('boom', todo)]
            self.eq((), vals)

            await core._dropStormPkg(pkgdef)
            self.none(core.modsbyiface.get('lookup'))

            mods = await core.getStormIfaces('lookup')
            self.len(0, mods)
            self.len(0, core.modsbyiface.get('lookup'))

    async def test_cortex_lookup_search_dedup(self):
        pkgdef = {
            'name': 'foobar',
            'modules': [
                {'name': 'foobar',
                 'interfaces': ['search'],
                 'storm': '''
                    function getBuid(form, valu) {
                        *$form?=$valu
                        return($lib.hex.decode($node.iden()))
                    }
                    function search(tokens) {
                        $score = (0)
                        for $tok in $tokens {
                            $buid = $getBuid("inet:email", $tok)
                            if $buid { emit ($score, $buid) }
                            $buid = $getBuid("test:str", $tok)
                            if $buid { emit ($score, $buid) }
                            $score = ($score + 10)
                        }
                    }
                 '''
                 },
            ]
        }

        async with self.getTestCore() as core:

            await core.nodes('[ inet:email=foo@bar.com ]')

            nodes = await core.nodes('foo@bar.com', opts={'mode': 'lookup'})
            buid = nodes[0].buid
            self.eq(['inet:email'], [n.ndef[0] for n in nodes])

            # scrape results are not deduplicated
            nodes = await core.nodes('foo@bar.com foo@bar.com', opts={'mode': 'lookup'})
            self.eq(['inet:email', 'inet:email'], [n.ndef[0] for n in nodes])

            await core.loadStormPkg(pkgdef)
            self.len(1, await core.getStormIfaces('search'))

            todo = s_common.todo('search', ('foo@bar.com',))
            vals = [r async for r in core.view.mergeStormIface('search', todo)]
            self.eq(((0, buid),), vals)

            await core.nodes('[ test:str=hello ]')

            # search iface results *are* deduplicated against themselves
            nodes = await core.nodes('hello hello', opts={'mode': 'search'})
            self.eq(['test:str'], [n.ndef[0] for n in nodes])

    async def test_cortex_lookmiss(self):
        async with self.getTestCore() as core:
            msgs = await core.stormlist('1.2.3.4 vertex.link', opts={'mode': 'lookup'})
            miss = [m for m in msgs if m[0] == 'look:miss']
            self.len(2, miss)
            self.eq(('inet:ipv4', 16909060), miss[0][1]['ndef'])
            self.eq(('inet:fqdn', 'vertex.link'), miss[1][1]['ndef'])

    async def test_cortex_axonapi(self):

        # local axon...
        async with self.getTestCore() as core:

            async with core.getLocalProxy() as proxy:

                async with await proxy.getAxonUpload() as upload:
                    await upload.write(b'asdfasdf')
                    size, sha256 = await upload.save()
                    self.eq(8, size)

                bytelist = []
                async for byts in proxy.getAxonBytes(s_common.ehex(sha256)):
                    bytelist.append(byts)
                self.eq(b'asdfasdf', b''.join(bytelist))

        # remote axon...
        async with self.getTestAxon() as axon:
            conf = {'axon': axon.getLocalUrl()}
            async with self.getTestCore(conf=conf) as core:

                async with core.getLocalProxy() as proxy:

                    async with await proxy.getAxonUpload() as upload:
                        await upload.write(b'asdfasdf')
                        size, sha256 = await upload.save()
                        self.eq(8, size)

                    bytelist = []
                    async for byts in proxy.getAxonBytes(s_common.ehex(sha256)):
                        bytelist.append(byts)
                    self.eq(b'asdfasdf', b''.join(bytelist))

    async def test_cortex_divert(self):

        async with self.getTestCore() as core:

            storm = '''
            function x(y) {
                [ ou:org=* ou:org=* +#foo]
            }

            [ inet:fqdn=vertex.link inet:fqdn=woot.com ]

            // yield and pernode
            divert $lib.true $x($node)
            '''
            nodes = await core.nodes(storm)
            self.len(4, nodes)
            self.len(4, [n for n in nodes if n.ndef[0] == 'ou:org'])

            storm = '''
            function x(y) {
                [ ou:org=* ou:org=* +#bar]
            }

            [ inet:fqdn=vertex.link inet:fqdn=woot.com ]

            // yield and pernode
            divert $lib.false $x($node)
            '''
            nodes = await core.nodes(storm)
            self.len(2, nodes)
            self.len(2, [n for n in nodes if n.ndef[0] == 'inet:fqdn'])
            self.len(4, await core.nodes('ou:org +#bar'))

            storm = '''
            function x(y) {
                [ ou:org=* ou:org=* +#baz]
            }

            [ inet:fqdn=vertex.link inet:fqdn=woot.com ]

            // yield and pernode
            divert $lib.true $x(hithere)
            '''
            nodes = await core.nodes(storm)
            self.len(4, nodes)
            self.len(4, [n for n in nodes if n.ndef[0] == 'ou:org'])
            self.len(4, await core.nodes('ou:org +#baz'))

            storm = '''
            function x(y) {
                [ ou:org=* ou:org=* +#faz]
            }

            [ inet:fqdn=vertex.link inet:fqdn=woot.com ]

            // yield and pernode
            divert $lib.false $x(hithere)
            '''
            nodes = await core.nodes(storm)
            self.len(2, nodes)
            self.len(2, [n for n in nodes if n.ndef[0] == 'inet:fqdn'])
            self.len(4, await core.nodes('ou:org +#faz'))

            # functions that don't return a generator
            storm = '''
            function x() {
                $lst = $lib.list()
                [ ou:org=* ou:org=* +#cat ]
                $lst.append($node)
                fini { return($lst) }
            }

            divert $lib.true $x()
            '''
            await self.asyncraises(s_exc.BadArg, core.nodes(storm))
            self.len(2, await core.nodes('ou:org +#cat'))

            storm = '''
            function x() {
                $lst = $lib.list()
                [ ou:org=* ou:org=* +#dog ]
                $lst.append($node)
                fini { return($lst) }
            }

            [ inet:fqdn=vertex.link inet:fqdn=woot.com ]

            divert $lib.true $x()
            '''
            await self.asyncraises(s_exc.BadArg, core.nodes(storm))
            self.len(4, await core.nodes('ou:org +#dog'))

            # functions that return a generator
            storm = '''
            function y() {
                [ ou:org=* ou:org=* +#cow ]
            }
            function x() {
                $lib.print(heythere)
                return($y())
            }

            divert $lib.true $x()
            '''
            mesgs = await core.stormlist(storm)
            self.len(1, [m for m in mesgs if (m[0] == 'print' and m[1]['mesg'] == 'heythere')])
            self.len(2, [m for m in mesgs if (m[0] == 'node' and m[1][0][0] == 'ou:org')])
            self.len(2, await core.nodes('ou:org +#cow'))

            storm = '''
            function y() {
                [ ou:org=* ou:org=* +#camel ]
            }
            function x() {
                $lib.print(heythere)
                return($y())
            }

            [ inet:fqdn=vertex.link inet:fqdn=woot.com ]

            divert $lib.false $x()
            '''
            mesgs = await core.stormlist(storm)
            self.len(3, [m for m in mesgs if (m[0] == 'print' and m[1]['mesg'] == 'heythere')])
            self.len(2, [m for m in mesgs if (m[0] == 'node' and m[1][0][0] == 'inet:fqdn')])
            self.len(4, await core.nodes('ou:org +#camel'))

            storm = 'function foo(n) {} divert $lib.true $foo($node)'
            mesgs = await core.stormlist(storm)
            self.len(0, [mesg[1] for mesg in mesgs if mesg[0] == 'err'])

            # runtsafe with 0 nodes
            orgcount = len(await core.nodes('ou:org'))
            storm = '''
            function y() {
                [ ou:org=* ]
                [ ou:org=* ]
                [ ou:org=* ]
                [ ou:org=* ]
            }
            divert --size 2 $lib.true $y()
            '''
            self.len(2, await core.nodes(storm))
            self.eq(orgcount + 2, len(await core.nodes('ou:org')))

            orgcount = len(await core.nodes('ou:org'))
            storm = '''
            function y() {
                [ ou:org=* ]
                [ ou:org=* ]
                [ ou:org=* ]
                [ ou:org=* ]
            }
            divert --size 2 $lib.false $y()
            '''
            self.len(0, await core.nodes(storm))
            self.eq(orgcount + 2, len(await core.nodes('ou:org')))

            orgcount = len(await core.nodes('ou:org'))
            storm = '''
            function y(n) {
                [ ou:org=* ]
                [ ou:org=* ]
                [ ou:org=* ]
                [ ou:org=* ]
            }

            [ ps:contact=* ]
            [ ps:contact=* ]
            divert --size 2 $lib.true $y($node)
            '''
            self.len(4, await core.nodes(storm))
            self.eq(orgcount + 4, len(await core.nodes('ou:org')))

            orgcount = len(await core.nodes('ou:org'))
            storm = '''
            function y(n) {
                [ ou:org=* ]
                [ ou:org=* ]
                [ ou:org=* ]
                [ ou:org=* ]
            }

            [ ps:contact=* ]
            [ ps:contact=* ]
            divert --size 2 $lib.false $y($node)
            '''
            self.len(2, await core.nodes(storm))
            self.eq(orgcount + 4, len(await core.nodes('ou:org')))

            # running pernode with runtsafe args
            storm = '''
                function y(nn) { yield $nn }
                [ test:str=foo test:str=bar ]
                $n=$lib.null $n=$node divert $lib.true $y($n)
            '''
            self.sorteq(['foo', 'bar'], [n.ndef[1] for n in await core.nodes(storm)])

            # empty input with non-runtsafe args
            storm = '''
            function x(y) {
                [ ou:org=* ]
            }
            divert $lib.true $x($node)
            '''
            self.len(0, await core.nodes(storm))

    async def test_cortex_limits(self):
        async with self.getTestCore(conf={'max:nodes': 10}) as core:
            self.len(1, await core.nodes('[ ou:org=* ]'))
            with self.raises(s_exc.HitLimit):
                await core.nodes('[ inet:ipv4=1.2.3.0/24 ]')

    async def test_cortex_rawpivot(self):

        async with self.getTestCore() as core:
            nodes = await core.nodes('[inet:ipv4=1.2.3.4] $ipv4=$node.value() -> { [ inet:dns:a=(woot.com, $ipv4) ] }')
            self.len(1, nodes)
            self.eq(nodes[0].ndef, ('inet:dns:a', ('woot.com', 0x01020304)))

    async def test_cortex_edges(self):

        async with self.getTestCore() as core:
            async with await core.snap() as snap:
                news = await snap.addNode('media:news', '*')
                ipv4 = await snap.addNode('inet:ipv4', '1.2.3.4')

                await news.addEdge('refs', ipv4.iden())

                n1edges = await alist(news.iterEdgesN1())
                n2edges = await alist(ipv4.iterEdgesN2())

                self.eq(n1edges, (('refs', ipv4.iden()),))
                self.eq(n2edges, (('refs', news.iden()),))

                await news.delEdge('refs', ipv4.iden())

                self.len(0, await alist(news.iterEdgesN1()))
                self.len(0, await alist(ipv4.iterEdgesN2()))

            nodes = await core.nodes('media:news [ +(refs)> {inet:ipv4=1.2.3.4} ]')
            self.eq(nodes[0].ndef[0], 'media:news')

            # check all the walk from N1 syntaxes
            nodes = await core.nodes('media:news -(refs)> *')
            self.eq(nodes[0].ndef, ('inet:ipv4', 0x01020304))

            self.len(0, await core.nodes('media:news -(refs)> mat:spec'))

            nodes = await core.nodes('media:news -(refs)> inet:ipv4')
            self.eq(nodes[0].ndef, ('inet:ipv4', 0x01020304))

            nodes = await core.nodes('media:news -(refs)> (inet:ipv4,inet:ipv6)')
            self.eq(nodes[0].ndef, ('inet:ipv4', 0x01020304))

            nodes = await core.nodes('media:news -(*)> *')
            self.eq(nodes[0].ndef, ('inet:ipv4', 0x01020304))

            nodes = await core.nodes('$types = (refs,hehe) media:news -($types)> *')
            self.eq(nodes[0].ndef, ('inet:ipv4', 0x01020304))

            nodes = await core.nodes('$types = (*,) media:news -($types)> *')
            self.eq(nodes[0].ndef, ('inet:ipv4', 0x01020304))

            # check all the walk from N2 syntaxes
            nodes = await core.nodes('inet:ipv4 <(refs)- *')
            self.eq(nodes[0].ndef[0], 'media:news')

            nodes = await core.nodes('inet:ipv4 <(*)- *')
            self.eq(nodes[0].ndef[0], 'media:news')

            # coverage for isDestForm()
            self.len(0, await core.nodes('inet:ipv4 <(*)- mat:spec'))
            self.len(0, await core.nodes('media:news -(*)> mat:spec'))
            self.len(0, await core.nodes('inet:ipv4 <(*)- (mat:spec,)'))
            self.len(0, await core.nodes('media:news -(*)> (mat:spec,)'))
            self.len(0, await core.nodes('media:news -((refs,foos))> mat:spec'))
            self.len(0, await core.nodes('inet:ipv4 <((refs,foos))- mat:spec'))

            with self.raises(s_exc.BadSyntax):
                self.len(0, await core.nodes('inet:ipv4 <(*)- $(0)'))

            with self.raises(s_exc.BadSyntax):
                self.len(0, await core.nodes('media:news -(*)> $(0)'))

            with self.raises(s_exc.StormRuntimeError):
                self.len(0, await core.nodes('media:news -(*)> test:newp'))

            nodes = await core.nodes('$types = (refs,hehe) inet:ipv4 <($types)- *')
            self.eq(nodes[0].ndef[0], 'media:news')

            nodes = await core.nodes('$types = (*,) inet:ipv4 <($types)- *')
            self.eq(nodes[0].ndef[0], 'media:news')

            # get the edge using stormtypes
            msgs = await core.stormlist('media:news for $edge in $node.edges() { $lib.print($edge) }')
            self.stormIsInPrint('refs', msgs)

            msgs = await core.stormlist('media:news for $edge in $node.edges(verb=refs) { $lib.print($edge) }')
            self.stormIsInPrint('refs', msgs)

            # remove the refs edge
            nodes = await core.nodes('media:news [ -(refs)> {inet:ipv4=1.2.3.4} ]')
            self.len(1, nodes)

            # no walking now...
            self.len(0, await core.nodes('media:news -(refs)> *'))

            # now lets add the edge using the n2 syntax
            nodes = await core.nodes('inet:ipv4 [ <(refs)+ { media:news } ]')
            self.eq(nodes[0].ndef, ('inet:ipv4', 0x01020304))

            nodes = await core.nodes('media:news -(refs)> *')
            self.eq(nodes[0].ndef, ('inet:ipv4', 0x01020304))

            nodes = await core.nodes('inet:ipv4 [ <(refs)- { media:news } ]')
            self.eq(nodes[0].ndef, ('inet:ipv4', 0x01020304))

            # test refs+pivs in and out
            nodes = await core.nodes('media:news [ +(refs)> { inet:ipv4=1.2.3.4 } ]')
            nodes = await core.nodes('media:news [ :rss:feed=http://www.vertex.link/rss ]')
            nodes = await core.nodes('[ inet:dns:a=(woot.com, 1.2.3.4) ]')

            # we should now be able to edge walk *and* refs out
            nodes = await core.nodes('media:news --> *')
            self.len(2, nodes)
            self.eq(nodes[0].ndef[0], 'inet:url')
            self.eq(nodes[1].ndef[0], 'inet:ipv4')

            # we should now be able to edge walk *and* refs in
            nodes = await core.nodes('inet:ipv4=1.2.3.4 <-- *')
            self.eq(nodes[0].ndef[0], 'inet:dns:a')
            self.eq(nodes[1].ndef[0], 'media:news')

            msgs = await core.stormlist('for $verb in $lib.view.get().getEdgeVerbs() { $lib.print($verb) }')
            self.stormIsInPrint('refs', msgs)

            msgs = await core.stormlist('for $edge in $lib.view.get().getEdges() { $lib.print($edge) }')
            self.stormIsInPrint('refs', msgs)
            self.stormIsInPrint(ipv4.iden(), msgs)
            self.stormIsInPrint(news.iden(), msgs)

            msgs = await core.stormlist('for $edge in $lib.view.get().getEdges(verb=refs) { $lib.print($edge) }')
            self.stormIsInPrint('refs', msgs)
            self.stormIsInPrint(ipv4.iden(), msgs)
            self.stormIsInPrint(news.iden(), msgs)

            # delete an edge that doesn't exist to bounce off the layer
            await core.nodes('media:news [ -(refs)> { [ inet:ipv4=5.5.5.5 ] } ]')

            # add an edge that exists already to bounce off the layer
            await core.nodes('media:news [ +(refs)> { inet:ipv4=1.2.3.4 } ]')

            with self.raises(s_exc.BadSyntax):
                await core.nodes('media:news -(refs)> $(10)')

            self.eq(1, await core.callStorm('''
                $list = $lib.list()
                for $edge in $lib.view.get().getEdges() { $list.append($edge) }
                return($list.size())
            '''))

            # check that auto-deleting a node's edges works
            await core.nodes('media:news | delnode')
            self.eq(0, await core.callStorm('''
                $list = $lib.list()
                for $edge in $lib.view.get().getEdges() { $list.append($edge) }
                return($list.size())
            '''))

            # check that edge node edits dont bork up legacy splice generation
            nodeedits = [(ipv4.buid, 'inet:ipv4', (
                (s_layer.EDIT_EDGE_ADD, (), ()),
                (s_layer.EDIT_EDGE_DEL, (), ()),
            ))]

            self.eq((), await alist(core.view.layers[0].makeSplices(0, nodeedits, {})))

            # Run multiple nodes through edge creation/deletion ( test coverage for perm caching )
            await core.nodes('inet:ipv4 [ <(test)+ { meta:source:name=test }]')
            self.len(2, await core.nodes('meta:source:name=test -(test)> *'))

            await core.nodes('inet:ipv4 [ <(test)-{ meta:source:name=test }]')
            self.len(0, await core.nodes('meta:source:name=test -(test)> *'))

            # Sad path - edges must be a str/list of strs
            with self.raises(s_exc.StormRuntimeError) as cm:
                q = 'inet:ipv4 $edges=$(0) -($edges)> *'
                await core.nodes(q)
            self.eq(cm.exception.get('mesg'),
                    'walk operation expected a string or list.  got: 0.')

    async def test_cortex_callstorm(self):

        async with self.getTestCore(conf={'auth:passwd': 'root'}) as core:

            visi = await core.auth.addUser('visi')
            await visi.setPasswd('secret')

            self.eq('asdf', await core.callStorm('return (asdf)'))
            async with core.getLocalProxy() as proxy:
                self.eq('qwer', await proxy.callStorm('return (qwer)'))

                q = '$x=($lib.undef, 1, 2, $lib.queue.gen(beep)) return($x)'
                retn = await proxy.callStorm(q)
                self.eq(('1', '2'), retn)

                with self.raises(s_exc.StormRuntimeError):
                    q = '$foo=$lib.list() $bar=$foo.index(10) return ( $bar )'
                    await proxy.callStorm(q)

                with self.raises(s_exc.SynErr) as cm:
                    q = 'return ( $lib.exit() )'
                    await proxy.callStorm(q)
                self.eq(cm.exception.get('errx'), 'StormExit')

                with self.raises(s_exc.StormRaise) as cm:
                    await proxy.callStorm('$lib.raise(Foo, bar, hehe=haha, key=(1))')

                self.eq(cm.exception.get('errname'), 'Foo')
                self.eq(cm.exception.get('mesg'), 'bar')
                self.eq(cm.exception.get('hehe'), 'haha')
                self.eq(cm.exception.get('key'), 1)

            with self.getAsyncLoggerStream('synapse.lib.view', 'callStorm cancelled') as stream:
                async with core.getLocalProxy() as proxy:

                    # async cancellation test
                    coro = proxy.callStorm('$lib.time.sleep(3) return ( $lib.true )')
                    try:
                        await asyncio.wait_for(coro, timeout=0.1)
                    except asyncio.TimeoutError:
                        logger.exception('Woohoo!')

                self.true(await stream.wait(6))

            host, port = await core.addHttpsPort(0, host='127.0.0.1')

            async with self.getHttpSess(port=port, auth=('visi', 'secret')) as sess:
                body = {'query': 'return(asdf)', 'opts': {'user': core.auth.rootuser.iden}}
                async with sess.get(f'https://localhost:{port}/api/v1/storm/call', json=body) as resp:
                    self.eq(resp.status, 403)

            async with self.getHttpSess(port=port) as sess:
                resp = await sess.post(f'https://localhost:{port}/api/v1/storm/call')
                self.eq(401, resp.status)

            async with self.getHttpSess() as sess:
                async with sess.post(f'https://localhost:{port}/api/v1/login',
                                     json={'user': 'root', 'passwd': 'root'}) as resp:
                    retn = await resp.json()
                    self.eq('ok', retn.get('status'))
                    self.eq('root', retn['result']['name'])

                body = {'query': 'return (asdf)'}
                async with sess.get(f'https://localhost:{port}/api/v1/storm/call', json=body) as resp:
                    retn = await resp.json()
                    self.eq('ok', retn.get('status'))
                    self.eq('asdf', retn['result'])

                body = {'query': '$foo=$lib.list() $bar=$foo.index(10) return ( $bar )'}
                async with sess.get(f'https://localhost:{port}/api/v1/storm/call', json=body) as resp:
                    retn = await resp.json()
                    self.eq('err', retn.get('status'))
                    self.eq('StormRuntimeError', retn.get('code'))
                    self.eq('list index out of range', retn.get('mesg'))

                body = {'query': 'return ( $lib.exit() )'}
                async with sess.post(f'https://localhost:{port}/api/v1/storm/call', json=body) as resp:
                    retn = await resp.json()
                    self.eq('err', retn.get('status'))
                    self.eq('StormExit', retn.get('code'))
                    self.eq('', retn.get('mesg'))

                # No body
                async with sess.get(f'https://localhost:{port}/api/v1/storm/call') as resp:
                    retn = await resp.json()
                    self.eq('err', retn.get('status'))
                    self.eq('SchemaViolation', retn.get('code'))

    async def test_cortex_storm_dmon_log(self):

        async with self.getTestCore() as core:

            with self.getStructuredAsyncLoggerStream('synapse.storm.log',
                                                     'Running dmon') as stream:
                iden = await core.callStorm('''
                    $que = $lib.queue.add(foo)

                    $ddef = $lib.dmon.add(${
                        $lib.print(hi)
                        $lib.warn(omg)
                        $s = $lib.str.format('Running {t} {i}', t=$auto.type, i=$auto.iden)
                        $lib.log.info($s, ({"iden": $auto.iden}))
                        $que = $lib.queue.get(foo)
                        $que.put(done)
                    })

                    $que.get()
                    return($ddef.iden)
                ''')
                self.true(await stream.wait(6))

            buf = stream.getvalue()
            mesg = json.loads(buf.split('\n')[0])
            self.eq(mesg.get('message'), f'Running dmon {iden}')
            self.eq(mesg.get('iden'), iden)

            opts = {'vars': {'iden': iden}}
            logs = await core.callStorm('return($lib.dmon.log($iden))', opts=opts)
            self.eq(logs[0][1][0], 'print')
            self.eq(logs[0][1][1]['mesg'], 'hi')
            self.eq(logs[1][1][0], 'warn')
            self.eq(logs[1][1][1]['mesg'], 'omg')

            async with core.getLocalProxy() as prox:
                logs = await prox.getStormDmonLog(iden)
                self.eq(logs[0][1][0], 'print')
                self.eq(logs[0][1][1]['mesg'], 'hi')
                self.eq(logs[1][1][0], 'warn')
                self.eq(logs[1][1][1]['mesg'], 'omg')

                self.len(0, await prox.getStormDmonLog('newp'))

    async def test_storm_impersonate(self):

        async with self.getTestCore() as core:

            self.eq(core._userFromOpts(None), core.auth.rootuser)
            self.eq(core._userFromOpts({'user': None}), core.auth.rootuser)

            with self.raises(s_exc.NoSuchUser):
                opts = {'user': 'newp'}
                await core.nodes('[ inet:ipv4=1.2.3.4 ]', opts=opts)

            visi = await core.auth.addUser('visi')
            async with core.getLocalProxy(user='visi') as proxy:

                opts = {'user': core.auth.rootuser.iden}
                with self.raises(s_exc.AuthDeny):
                    await proxy.callStorm('[ inet:ipv4=1.2.3.4 ]', opts=opts)

                await visi.addRule((True, ('impersonate',)))

                opts = {'user': core.auth.rootuser.iden}
                self.eq(1, await proxy.count('[ inet:ipv4=1.2.3.4 ]', opts=opts))

    async def test_nodes(self):

        async with self.getTestCore() as core:
            await core.fini()
            with self.raises(s_exc.IsFini):
                await core.nodes('[ inet:ipv4=1.2.3.4 ]')

    async def test_cortex_prop_deref(self):

        async with self.getTestCore() as core:
            nodes = await core.nodes('[ test:int=10 test:str=woot ]')
            text = '''
                for $prop in (test:int, test:str) {
                    *$prop
                }
            '''
            self.len(2, await core.nodes(text))

            text = '''
                syn:prop=test:int $prop=$node.value() *$prop=10 -syn:prop
            '''
            nodes = await core.nodes(text)
            self.eq(nodes[0].ndef, ('test:int', 10))

            guid = 'da299a896ff52ab0e605341ab910dad5'

            opts = {'vars': {'guid': guid}}
            self.len(2, await core.nodes('[ inet:dns:a=(vertex.link, 1.2.3.4) (inet:iface=$guid :ipv4=1.2.3.4) ]',
                                         opts=opts))

            text = '''
                syn:form syn:prop:ro=1 syn:prop:ro=0

                $prop = $node.value()

                *$prop?=1.2.3.4

                -syn:form
                -syn:prop
            '''
            nodes = await core.nodes(text)
            self.len(3, nodes)

            self.eq(nodes[0].ndef, ('inet:ipv4', 0x01020304))
            self.eq(nodes[1].ndef, ('inet:dns:a', ('vertex.link', 0x01020304)))
            self.eq(nodes[2].ndef, ('inet:iface', guid))

    async def test_cortex_tagprop(self):

        with self.getTestDir() as dirn:
            async with self.getTestCore(dirn=dirn) as core:

                await core.addTagProp('user', ('str', {}), {})
                await core.addTagProp('score', ('int', {'min': 0, 'max': 110}), {'doc': 'hi there'})
                await core.addTagProp('at', ('geo:latlong', {}), {'doc':
                                                                  'Where the node was when the tag was applied.'})

                # Lifting by a tagprop works before any writes happened
                self.len(0, await core.nodes('#foo.bar:score'))
                self.len(0, await core.nodes('#foo.bar:score=20'))

                await core.nodes('[ test:int=10 +#foo.bar:score=20 ]')
                await core.nodes('[ test:str=lulz +#blah:user=visi ]')
                await core.nodes('[ test:str=wow +#hehe:at=(10, 20) ]')

                # test all the syntax cases...
                self.len(1, await core.nodes('#foo.bar'))
                self.len(1, await core.nodes('#foo.bar:score'))
                self.len(1, await core.nodes('#foo.bar:score=20'))
                self.len(1, await core.nodes('#foo.bar:score<=30'))
                self.len(1, await core.nodes('#foo.bar:score>=10'))
                self.len(1, await core.nodes('#foo.bar:score*range=(10, 30)'))
                self.len(1, await core.nodes('$tag=foo.bar $prop=score #$tag:$prop'))
                self.len(1, await core.nodes('$tag=foo.bar $prop=score #$tag:$prop=20'))

                self.len(1, await core.nodes('#blah:user^=vi'))
                self.len(1, await core.nodes('#blah:user~=si'))

                self.len(1, await core.nodes('test:int#foo.bar:score'))
                self.len(1, await core.nodes('test:int#foo.bar:score=20'))
                self.len(1, await core.nodes('$form=test:int $tag=foo.bar *$form#$tag'))
                self.len(1, await core.nodes('$form=test:int $tag=foo.bar $prop=score *$form#$tag:$prop'))

                self.len(1, await core.nodes('test:int +#foo.bar'))
                self.len(1, await core.nodes('test:int +#foo.bar:score'))
                self.len(1, await core.nodes('test:int +#foo.bar:score=20'))
                self.len(1, await core.nodes('test:int +#foo.bar:score<=30'))
                self.len(1, await core.nodes('test:int +#foo.bar:score>=10'))
                self.len(1, await core.nodes('test:int +#foo.bar:score*range=(10, 30)'))
                self.len(1, await core.nodes('test:int +#*:score'))
                self.len(1, await core.nodes('test:int +#foo.*:score'))
                self.len(1, await core.nodes('$tag=* test:int +#*:score'))
                self.len(1, await core.nodes('$tag=foo.* test:int +#foo.*:score'))

                self.len(0, await core.nodes('test:int -#foo.bar'))
                self.len(0, await core.nodes('test:int -#foo.bar:score'))
                self.len(0, await core.nodes('test:int -#foo.bar:score=20'))
                self.len(0, await core.nodes('test:int -#foo.bar:score<=30'))
                self.len(0, await core.nodes('test:int -#foo.bar:score>=10'))
                self.len(0, await core.nodes('test:int -#foo.bar:score*range=(10, 30)'))

                self.len(1, await core.nodes('test:str +#hehe:at*near=((10, 20), 1km)'))

                # test use as a value...
                q = 'test:int $valu=#foo.bar:score [ +#foo.bar:score = $($valu + 20) ] +#foo.bar:score=40'
                self.len(1, await core.nodes(q))

                with self.raises(s_exc.BadTypeValu):
                    self.len(1, await core.nodes('test:int=10 [ +#foo.bar:score=asdf ]'))

                self.len(1, await core.nodes('test:int=10 [ +#foo.bar:score?=asdf ] +#foo.bar:score=40'))

                # test the "set existing" cases for lift indexes
                self.len(1, await core.nodes('test:int=10 [ +#foo.bar:score=100 ]'))
                self.len(1, await core.nodes('#foo.bar'))
                self.len(1, await core.nodes('#foo.bar:score'))
                self.len(1, await core.nodes('#foo.bar:score=100'))
                self.len(1, await core.nodes('#foo.bar:score<=110'))
                self.len(1, await core.nodes('#foo.bar:score>=90'))
                self.len(1, await core.nodes('#foo.bar:score*range=(90, 110)'))

                # remove the tag
                await core.nodes('test:int=10 [ -#foo.bar ]')
                self.len(0, await core.nodes('#foo.bar:score'))
                self.len(0, await core.nodes('#foo.bar:score=100'))
                self.len(1, await core.nodes('test:int=10 -#foo.bar:score'))

                # remove just the tagprop
                await core.nodes('test:int=10 [ +#foo.bar:score=100 ]')
                await core.nodes('test:int=10 [ -#foo.bar:score ]')
                self.len(0, await core.nodes('#foo.bar:score'))
                self.len(0, await core.nodes('#foo.bar:score=100'))
                self.len(1, await core.nodes('test:int=10 -#foo.bar:score'))

                # remove a higher-level tag
                await core.nodes('test:int=10 [ +#foo.bar:score=100 ]')
                nodes = await core.nodes('test:int=10 [ -#foo ]')
                self.len(0, nodes[0].tagprops)
                self.len(0, await core.nodes('#foo'))
                self.len(0, await core.nodes('#foo.bar:score'))
                self.len(0, await core.nodes('#foo.bar:score=100'))
                self.len(1, await core.nodes('test:int=10 -#foo.bar:score'))

                # test for adding two tags with the same prop to the same node
                nodes = await core.nodes('[ test:int=10 +#foo:score=20 +#bar:score=20 ]')
                self.len(1, nodes)
                self.eq(20, nodes[0].getTagProp('foo', 'score'))
                self.eq(20, nodes[0].getTagProp('bar', 'score'))

                #    remove one of the tag props and everything still works
                nodes = await core.nodes('[ test:int=10 -#bar:score ]')
                self.len(1, nodes)
                self.eq(20, nodes[0].getTagProp('foo', 'score'))
                self.false(nodes[0].hasTagProp('bar', 'score'))

                await core.nodes('[ test:int=10 -#foo:score ]')

                #    same, except for _changing_ the tagprop instead of removing
                await core.nodes('test:int=10 [ +#foo:score=20 +#bar:score=20 ]')
                nodes = await core.nodes('test:int=10 [ +#bar:score=30 ]')
                self.len(1, nodes)
                self.eq(20, nodes[0].getTagProp('foo', 'score'))
                self.eq(30, nodes[0].getTagProp('bar', 'score'))

                await core.nodes('test:int=10 [ -#foo -#bar ]')

                nodes = await core.nodes('$tag=foo $prop=score $valu=5 test:int=10 [ +#$tag:$prop=$valu ]')
                self.eq(5, nodes[0].getTagProp('foo', 'score'))

                q = '''
                    $list=(["foo", "score", 20])
                    [ test:int=10 +#$list.index(0):$list.index(1)=$list.index(2) ]
                '''
                nodes = await core.nodes(q)
                self.eq(20, nodes[0].getTagProp('foo', 'score'))

                nodes = await core.nodes('$tag=foo $prop=score test:int=10 [ -#$tag:$prop ]')
                self.false(nodes[0].hasTagProp('foo', 'score'))

                with self.raises(s_exc.NoSuchCmpr):
                    await core.nodes('test:int=10 +#foo.bar:score*newp=66')

                modl = await core.getModelDict()
                self.nn(modl['tagprops'].get('score'))

                with self.raises(s_exc.DupPropName):
                    await core.addTagProp('score', ('int', {}), {})

                with self.raises(s_exc.BadTypeValu):
                    await core.nodes('test:int=10 [ +#bar:score=200 ]')

                with self.raises(s_exc.BadTypeValu):
                    await core.nodes('test:int=10 [ +#bar:score=-200 ]')

                await core.delTagProp('score')

                with self.raises(s_exc.NoSuchProp):
                    await core.delTagProp('score')

                modl = await core.getModelDict()
                self.none(modl['tagprops'].get('score'))

                with self.raises(s_exc.NoSuchTagProp):
                    await core.nodes('#foo.bar:score')

                with self.raises(s_exc.NoSuchTagProp):
                    await core.nodes('test:int=10 [ +#foo.bar:score=66 ]')

                with self.raises(s_exc.NoSuchTagProp):
                    await core.nodes('test:int=10 +#foo.bar:score=66')

                with self.raises(s_exc.NoSuchType):
                    await core.addTagProp('derp', ('derp', {}), {})

                with self.raises(s_exc.BadTypeValu):
                    await core.nodes("$tag=(foo, bar) test:int#$tag:prop")

                with self.raises(s_exc.BadTypeValu):
                    await core.nodes("$tag=(foo, bar) test:int +#$tag:prop")

                with self.raises(s_exc.BadTypeValu):
                    await core.nodes("$tag=(foo, bar) test:int +#$tag:prop=5")

                with self.raises(s_exc.BadTypeValu):
                    await core.nodes("test:int $tag=(foo, bar) $lib.print(#$tag:prop)")

                with self.raises(s_exc.BadTypeValu):
                    await core.nodes("test:int $tag=(foo, bar) [ +#$tag:prop=foo ]")

                with self.raises(s_exc.BadTypeValu):
                    await core.nodes("test:int $tag=(foo, bar) [ -#$tag:prop ]")

            # Ensure that the tagprops persist
            async with self.getTestCore(dirn=dirn) as core:
                # Ensure we can still work with a tagprop, after restart, that was
                # defined with a type that came from a CoreModule model definition.
                self.len(1, await core.nodes('test:str +#hehe:at*near=((10, 20), 1km)'))

    async def test_cortex_prop_pivot(self):

        async with self.getTestReadWriteCores() as (core, wcore):

            async with await wcore.snap() as snap:
                await snap.addNode('inet:dns:a', ('woot.com', '1.2.3.4'))

            nodes = await core.nodes('inet:dns:a :ipv4 -> *')
            self.len(1, nodes)
            self.eq(nodes[0].ndef, ('inet:ipv4', 0x01020304))

            self.len(1, await core.nodes('inet:dns:a :ipv4 -> *'))

    async def test_cortex_of_the_future(self):
        '''
        test "future/ongoing" time stamp.
        '''
        async with self.getTestReadWriteCores() as (core, wcore):

            async with await wcore.snap() as snap:

                node = await snap.addNode('test:str', 'foo')
                await node.addTag('lol', valu=('2015', '?'))

                self.eq((1420070400000, 0x7fffffffffffffff), node.getTag('lol'))

            self.len(0, await core.nodes('test:str=foo +#lol@=2014'))
            self.len(1, await core.nodes('test:str=foo +#lol@=2016'))

    async def test_cortex_noderefs(self):

        async with self.getTestCore() as core:

            sorc = s_common.guid()

            async with await core.snap() as snap:

                node = await snap.addNode('inet:dns:a', ('woot.com', '1.2.3.4'))

                refs = dict(node.getNodeRefs())

                self.eq(refs.get('fqdn'), ('inet:fqdn', 'woot.com'))
                self.eq(refs.get('ipv4'), ('inet:ipv4', 0x01020304))

                await node.seen('now', source=sorc)

                # test un-populated properties
                node = await snap.addNode('ps:contact', '*')
                self.len(0, node.getNodeRefs())

                # test ndef field
                node = await snap.addNode('geo:nloc', (('inet:fqdn', 'woot.com'), '34.1,-118.3', 'now'))
                refs = dict(node.getNodeRefs())
                refs.get('ndef', ('inet:fqdn', 'woot.com'))

                # test un-populated ndef field
                node = await snap.addNode('test:str', 'woot')
                refs = dict(node.getNodeRefs())
                self.none(refs.get('bar'))

                node = await snap.addNode('test:arrayprop', '*')

                # test un-populated array prop
                refs = node.getNodeRefs()
                self.len(0, [r for r in refs if r[0] == 'ints'])

                # test array prop
                await node.set('ints', (1, 2, 3))
                refs = node.getNodeRefs()
                ints = sorted([r[1] for r in refs if r[0] == 'ints'])
                self.eq(ints, (('test:int', 1), ('test:int', 2), ('test:int', 3)))

            opts = {'vars': {'sorc': sorc}}
            nodes = await core.nodes('meta:seen:source=$sorc -> *', opts=opts)

            self.len(2, nodes)
            self.isin('inet:dns:a', {n.ndef[0] for n in nodes})

            opts = {'vars': {'sorc': sorc}}
            nodes = await core.nodes('meta:seen:source=$sorc :node -> *', opts=opts)

            self.len(1, nodes)
            self.eq('inet:dns:a', nodes[0].ndef[0])

    async def test_cortex_lift_regex(self):

        async with self.getTestCore() as core:

            core.model.addUnivProp('favcolor', ('str', {}), {})

            async with await core.snap() as snap:
                await snap.addNode('test:str', 'hezipha', props={'.favcolor': 'red'})
                comps = [(20, 'lulzlulz'), (40, 'lulz')]
                await snap.addNode('test:compcomp', comps)

            self.len(0, await core.nodes('test:comp:haha~="^zerg"'))
            self.len(1, await core.nodes('test:comp:haha~="^lulz$"'))
            self.len(1, await core.nodes('test:compcomp~="^lulz"'))
            self.len(0, await core.nodes('test:compcomp~="^newp"'))

            self.len(1, await core.nodes('test:str~="zip"'))
            self.len(1, await core.nodes('.favcolor~="^r"'))

    async def test_cortex_lift_reverse(self):

        async with self.getTestCore() as core:

            async def nodeVals(query, prop=None, tag=None):
                nodes = await core.nodes(query)
                if prop:
                    return [node.props.get(prop) for node in nodes]
                if tag:
                    return [node.tags.get(tag) for node in nodes]
                return [node.ndef[1] for node in nodes]

            async def buidRevEq(query):
                set1 = await nodeVals(query)
                set2 = await nodeVals(f'reverse({query})')
                set1.reverse()
                self.len(5, set1)
                self.len(5, set2)
                self.eq(set1, set2)

            await core.nodes('for $x in $lib.range(5) {[ test:int=$x ]}')

            self.eq([0, 1, 2, 3, 4], await nodeVals('test:int'))
            self.eq([4, 3, 2, 1, 0], await nodeVals('reverse(test:int)'))

            self.eq([0, 1, 2, 3], await nodeVals('test:int<=3'))
            self.eq([3, 2, 1, 0], await nodeVals('reverse(test:int<=3)'))

            self.eq([0, 1, 2], await nodeVals('test:int<3'))
            self.eq([2, 1, 0], await nodeVals('reverse(test:int<3)'))

            self.eq([2, 3, 4], await nodeVals('test:int>=2'))
            self.eq([4, 3, 2], await nodeVals('reverse(test:int>=2)'))

            self.eq([3, 4], await nodeVals('test:int>2'))
            self.eq([4, 3], await nodeVals('reverse(test:int>2)'))

            self.eq([1, 2, 3], await nodeVals('test:int*range=(1, 3)'))
            self.eq([3, 2, 1], await nodeVals('reverse(test:int*range=(1, 3))'))

            await core.nodes('for $x in $lib.range(5) {[ file:bytes=* :size=5 ]}')
            await buidRevEq('file:bytes:size=5')

            await core.nodes('for $x in $lib.range(3) {[ test:str=`foo{$x}` test:str=`bar{$x}` ]}')

            self.eq(['foo0', 'foo1', 'foo2'], await nodeVals('test:str~=foo'))
            self.eq(['foo2', 'foo1', 'foo0'], await nodeVals('reverse(test:str~=foo)'))

            await core.nodes('for $x in $lib.range(5) {[ risk:vuln=($x,) :name=eq :desc=`v{$x}` ]}')
            await buidRevEq('risk:vuln:name=eq')

            self.eq(['v2', 'v3', 'v4'], await nodeVals('risk:vuln:desc*range=(v2, v4)', prop='desc'))
            self.eq(['v4', 'v3', 'v2'], await nodeVals('reverse(risk:vuln:desc*range=(v2, v4))', prop='desc'))

            self.eq(['v0', 'v1', 'v2', 'v3', 'v4'], await nodeVals('risk:vuln:desc^=v', prop='desc'))
            self.eq(['v4', 'v3', 'v2', 'v1', 'v0'], await nodeVals('reverse(risk:vuln:desc^=v)', prop='desc'))

            await core.nodes('for $x in $lib.range(5) {[ inet:ipv4=$x :loc=`foo.bar` ]}')
            await buidRevEq('inet:ipv4:loc=foo.bar')

            await core.nodes('for $x in $lib.range(3) {[ inet:ipv4=$x :loc=`loc.{$x}` ]}')

            self.eq(['loc.0', 'loc.1', 'loc.2'], await nodeVals('inet:ipv4:loc^=loc', prop='loc'))
            self.eq(['loc.2', 'loc.1', 'loc.0'], await nodeVals('reverse(inet:ipv4:loc^=loc)', prop='loc'))

            await core.nodes('for $x in $lib.range(5) {[ inet:fqdn=`f{$x}.lk` ]}')

            self.eq(['f0.lk', 'f1.lk', 'f2.lk', 'f3.lk', 'f4.lk'], await nodeVals('inet:fqdn=*.lk'))
            self.eq(['f4.lk', 'f3.lk', 'f2.lk', 'f1.lk', 'f0.lk'], await nodeVals('reverse(inet:fqdn=*.lk)'))

            await core.nodes('for $x in $lib.range(5) {[ inet:ipv6=$x ]}')

            self.eq(['::', '::1', '::2', '::3', '::4'], await nodeVals('inet:ipv6'))
            self.eq(['::4', '::3', '::2', '::1', '::'], await nodeVals('reverse(inet:ipv6)'))

            self.eq(['::', '::1', '::2', '::3'], await nodeVals('inet:ipv6<=(3)'))
            self.eq(['::3', '::2', '::1', '::'], await nodeVals('reverse(inet:ipv6<=(3))'))

            self.eq(['::', '::1', '::2'], await nodeVals('inet:ipv6<(3)'))
            self.eq(['::2', '::1', '::'], await nodeVals('reverse(inet:ipv6<(3))'))

            self.eq(['::2', '::3', '::4'], await nodeVals('inet:ipv6>=(2)'))
            self.eq(['::4', '::3', '::2'], await nodeVals('reverse(inet:ipv6>=(2))'))

            self.eq(['::3', '::4'], await nodeVals('inet:ipv6>(2)'))
            self.eq(['::4', '::3'], await nodeVals('reverse(inet:ipv6>(2))'))

            self.eq(['::1', '::2', '::3'], await nodeVals('inet:ipv6*range=((1), (3))'))
            self.eq(['::3', '::2', '::1'], await nodeVals('reverse(inet:ipv6*range=((1), (3)))'))

            await core.nodes('for $x in $lib.range(5) {[ inet:server=`[::5]:{$x}` ]}')
            await buidRevEq('inet:server:ipv6="::5"')

            await core.nodes('for $x in $lib.range(5) {[ test:hugenum=$x ]}')

            self.eq(['0', '1', '2', '3', '4'], await nodeVals('test:hugenum'))
            self.eq(['4', '3', '2', '1', '0'], await nodeVals('reverse(test:hugenum)'))

            self.eq(['0', '1', '2', '3'], await nodeVals('test:hugenum<=3'))
            self.eq(['3', '2', '1', '0'], await nodeVals('reverse(test:hugenum<=3)'))

            self.eq(['0', '1', '2'], await nodeVals('test:hugenum<3'))
            self.eq(['2', '1', '0'], await nodeVals('reverse(test:hugenum<3)'))

            self.eq(['2', '3', '4'], await nodeVals('test:hugenum>=2'))
            self.eq(['4', '3', '2'], await nodeVals('reverse(test:hugenum>=2)'))

            self.eq(['3', '4'], await nodeVals('test:hugenum>2'))
            self.eq(['4', '3'], await nodeVals('reverse(test:hugenum>2)'))

            self.eq(['1', '2', '3'], await nodeVals('test:hugenum*range=(1, 3)'))
            self.eq(['3', '2', '1'], await nodeVals('reverse(test:hugenum*range=(1, 3))'))

            await core.nodes('for $x in $lib.range(5) {[ econ:purchase=* :price=5 ]}')
            await buidRevEq('econ:purchase:price=5')

            await core.nodes('for $x in $lib.range(5) {[ test:float=($x - 2) ]}')

            self.eq([0.0, 1.0, 2.0, -1.0, -2.0], await nodeVals('test:float'))
            self.eq([-2.0, -1.0, 2.0, 1.0, 0.0], await nodeVals('reverse(test:float)'))

            self.eq([-2.0, -1.0, 0.0, 1.0], await nodeVals('test:float<=1'))
            self.eq([1.0, 0.0, -1.0, -2.0], await nodeVals('reverse(test:float<=1)'))

            self.eq([-2.0, -1.0, 0.0], await nodeVals('test:float<1'))
            self.eq([0.0, -1.0, -2.0], await nodeVals('reverse(test:float<1)'))

            self.eq([-1.0, 0.0, 1.0, 2.0], await nodeVals('test:float>=-1'))
            self.eq([2.0, 1.0, 0.0, -1.0], await nodeVals('reverse(test:float>=-1)'))

            self.eq([0.0, 1.0, 2.0], await nodeVals('test:float>=0'))
            self.eq([2.0, 1.0, 0.0], await nodeVals('reverse(test:float>=0)'))

            self.eq([0.0, 1.0, 2.0], await nodeVals('test:float>-1'))
            self.eq([2.0, 1.0, 0.0], await nodeVals('reverse(test:float>-1)'))

            self.eq([-1.0, 0.0, 1.0], await nodeVals('test:float*range=(-1, 1)'))
            self.eq([1.0, 0.0, -1.0], await nodeVals('reverse(test:float*range=(-1, 1))'))

            self.eq([0.0, 1.0], await nodeVals('test:float*range=(0, 1)'))
            self.eq([1.0, 0.0], await nodeVals('reverse(test:float*range=(0, 1))'))

            self.eq([-2.0, -1.0], await nodeVals('test:float*range=(-2, -1)'))
            self.eq([-1.0, -2.0], await nodeVals('reverse(test:float*range=(-2, -1))'))

            await core.nodes('for $x in $lib.range(5) {[ risk:vuln=* :cvss:v3_0:score=1.0 ]}')
            await buidRevEq('risk:vuln:cvss:v3_0:score=1.0')

            await core.nodes(f'for $x in $lib.range(5) {{[ risk:vuln=* :reporter={"a" * 32} ]}}')
            await buidRevEq(f'risk:vuln:reporter={"a" * 32}')

            pref = 'a' * 31
            await core.nodes(f'for $x in $lib.range(3) {{[ test:guid=`{pref}{{$x}}` ]}}')

            self.eq([f'{pref}0', f'{pref}1', f'{pref}2'], await nodeVals(f'test:guid^={pref[:-1]}'))
            self.eq([f'{pref}2', f'{pref}1', f'{pref}0'], await nodeVals(f'reverse(test:guid^={pref[:-1]})'))

            await core.nodes('for $x in $lib.range(5) {[ ou:org=* :founded=`202{$x}` ]}')

            self.eq((1609459200000, 1640995200000),
                    await nodeVals('ou:org:founded@=(2021, 2023)', prop='founded'))
            self.eq((1640995200000, 1609459200000),
                    await nodeVals('reverse(ou:org:founded@=(2021, 2023))', prop='founded'))

            await core.nodes('for $x in $lib.range(5) {[ test:str=$x .seen=`202{$x}` ]}')

            i2021 = (1609459200000, 1609459200001)
            i2022 = (1640995200000, 1640995200001)
            self.eq([i2021, i2022], await nodeVals('test:str.seen@=(2021, 2023)', prop='.seen'))
            self.eq([i2022, i2021], await nodeVals('reverse(test:str.seen@=(2021, 2023))', prop='.seen'))

            await core.nodes('for $x in $lib.range(5) {[ test:int=$x .seen=(2025, 2026) ]}')
            await buidRevEq('test:int.seen=(2025, 2026)')

            await core.nodes('for $x in $lib.range(5) {[ inet:flow=($x,) :raw=(["foo"]) ]}')
            await buidRevEq('inet:flow:raw=(["foo"])')

            await core.nodes('for $x in $lib.range(5) {[ inet:flow=* :raw=`bar{$x}` ]}')
            await buidRevEq('inet:flow:raw~=bar')

            await core.nodes('for $x in $lib.range(5) {[ geo:telem=* :latlong=(90, 90) ]}')
            await buidRevEq('geo:telem:latlong=(90, 90)')

            await core.nodes('for $x in $lib.range(5) {[ geo:telem=* :latlong=($x, $x) ]}')

            self.eq([(0.0, 0.0), (1.0, 1.0), (2.0, 2.0)],
                    await nodeVals('geo:telem:latlong*near=((0, 0), 400km)', prop='latlong'))
            self.eq([(2.0, 2.0), (1.0, 1.0), (0.0, 0.0)],
                    await nodeVals('reverse(geo:telem:latlong*near=((0, 0), 400km))', prop='latlong'))

            await core.nodes('[ inet:dns:a=(foo.com, 0.0.0.0) inet:dns:a=(bar.com, 0.0.0.0) ]')

            self.eq([0, ('foo.com', 0), ('bar.com', 0)], await nodeVals('inet:ipv4*type=0.0.0.0'))
            self.eq([('bar.com', 0), ('foo.com', 0), 0], await nodeVals('reverse(inet:ipv4*type=0.0.0.0)'))

            await core.nodes('for $x in $lib.range(5) {[ test:int=$x +#foo=2021 ]}')
            await buidRevEq('test:int#foo')
            await buidRevEq('test:int#foo=2021')

            await core.addTagProp('test', ('int', {}), {})
            await core.nodes('for $x in $lib.range(5) {[ test:int=$x +#foo:test=10 ]}')
            await buidRevEq('#foo:test')
            await buidRevEq('test:int#foo:test=10')

    async def test_indxchop(self):

        async with self.getTestCore() as core:

            async with await core.snap() as snap:
                valu = 'a' * 257
                await snap.addNode('test:str', valu)

                nodes = await snap.nodes('test:str^=aa')
                self.len(1, nodes)

    async def test_tags(self):

        async with self.getTestReadWriteCores() as (core, wcore):

            async with await wcore.snap() as snap:

                await snap.addNode('test:str', 'newp')

                node = await snap.addNode('test:str', 'one')
                await node.addTag('foo.bar', ('2016', '2017'))

                self.eq((1451606400000, 1483228800000), node.getTag('foo.bar', ('2016', '2017')))

                node1 = await snap.addNode('test:comp', (10, 'hehe'))
                await node1.addTag('foo.bar')

            async with await core.snap() as snap:

                self.nn(await snap.getNodeByNdef(('syn:tag', 'foo')))
                self.nn(await snap.getNodeByNdef(('syn:tag', 'foo.bar')))

            async with await core.snap() as snap:

                node = await snap.getNodeByNdef(('test:str', 'one'))

                self.true(node.hasTag('foo'))
                self.true(node.hasTag('foo.bar'))

                self.len(2, await snap.nodes('#foo.bar'))
                self.len(1, await snap.nodes('test:str#foo.bar'))

                with self.raises(s_exc.NoSuchForm):
                    await snap.nodes('test:newp#foo.bar')

            async with await wcore.snap() as snap:

                node = await snap.addNode('test:str', 'one')

                await node.delTag('foo')

                self.false(node.hasTag('foo'))
                self.false(node.hasTag('foo.bar'))

            async with await wcore.snap() as snap:

                node = await snap.addNode('test:str', 'one')
                self.false(node.hasTag('foo'))
                self.false(node.hasTag('foo.bar'))

            # Can norm a list of tag parts into a tag string and use it
            nodes = await wcore.nodes("$foo=('foo', 'bar.baz') $foo=$lib.cast('syn:tag', $foo) [test:int=0 +#$foo]")
            self.len(1, nodes)
            self.eq(set(nodes[0].tags.keys()), {'foo', 'foo.bar_baz'})

            nodes = await wcore.nodes("$foo=('foo', '...V...') $foo=$lib.cast('syn:tag', $foo) [test:int=1 +#$foo]")
            self.len(1, nodes)
            self.eq(set(nodes[0].tags.keys()), {'foo', 'foo.v'})

            # Cannot norm a list of tag parts directly when making tags on a node
            with self.raises(s_exc.BadTypeValu):
                await wcore.nodes("$foo=(('foo', 'bar.baz'),) [test:int=2 +#$foo]")

            # Can set a list of tags directly
            nodes = await wcore.nodes('$foo=("foo", "bar.baz") [test:int=3 +#$foo]')
            self.len(1, nodes)
            self.eq(set(nodes[0].tags.keys()), {'foo', 'bar', 'bar.baz'})

            nodes = await wcore.nodes('$foo=$lib.list("foo", "bar.baz") [test:int=4 +#$foo]')
            self.len(1, nodes)
            self.eq(set(nodes[0].tags.keys()), {'foo', 'bar', 'bar.baz'})

            nodes = await wcore.nodes('$foo=$lib.set("foo", "bar") [test:int=5 +#$foo]')
            self.len(1, nodes)
            self.eq(set(nodes[0].tags.keys()), {'foo', 'bar'})

            await self.asyncraises(s_exc.BadTypeValu, wcore.nodes("$tag='' #$tag"))
            await self.asyncraises(s_exc.BadTypeValu, wcore.nodes("$tag='' #$tag=2020"))
            await self.asyncraises(s_exc.BadTypeValu, wcore.nodes("$tag=$lib.null #foo.$tag"))
            await self.asyncraises(s_exc.BadTypeValu, wcore.nodes("$tag=(foo, bar) #$tag"))
            await self.asyncraises(s_exc.BadTypeValu, wcore.nodes("$tag=(foo, bar) ##$tag"))
            await self.asyncraises(s_exc.BadTypeValu, wcore.nodes("$tag=(foo, bar) inet:fqdn#$tag"))
            await self.asyncraises(s_exc.BadTypeValu, wcore.nodes("test:int $tag=$lib.null +#foo.$tag"))
            await self.asyncraises(s_exc.BadTypeValu, wcore.nodes("test:int $tag=(foo, bar) $lib.print(#$tag)"))
            await self.asyncraises(s_exc.BadTypeValu, wcore.nodes("test:int $tag=(foo, bar) +#$tag"))
            await self.asyncraises(s_exc.BadTypeValu, wcore.nodes("test:int $tag=(foo, bar) +#$tag=2020"))

    async def test_base_types1(self):

        async with self.getTestCore() as core:

            async with await core.snap() as snap:
                node = await snap.addNode('test:type10', 'one')
                await node.set('intprop', 21)

            async with await core.snap() as snap:
                node = await snap.getNodeByNdef(('test:type10', 'one'))
                self.nn(node)
                self.eq(node.get('intprop'), 21)

    async def test_cortex_pure_cmds(self):

        cdef0 = {

            'name': 'testcmd0',

            'cmdargs': (
                ('tagname', {}),
                ('--domore', {'default': False, 'action': 'store_true'}),
            ),

            'cmdconf': {
                'hehe': 'haha',
            },

            'storm': '''
                $foo=$(10)
                if $cmdopts.domore {
                    [ +#$cmdconf.hehe ]
                }
                $lib.print(TAGNAME)
                $lib.print($cmdopts)
                [ +#$cmdopts.tagname ]
            ''',
        }

        with self.getTestDir() as dirn:

            async with self.getTestCore(dirn=dirn) as core:

                async with core.getLocalProxy() as prox:

                    await prox.setStormCmd(cdef0)

                    nodes = await core.nodes('[ inet:asn=10 ] | testcmd0 zoinks')
                    self.true(nodes[0].tags.get('zoinks'))

                    nodes = await core.nodes('[ inet:asn=11 ] | testcmd0 zoinks --domore')

                    self.true(nodes[0].tags.get('haha'))
                    self.true(nodes[0].tags.get('zoinks'))

                    # test that cmdopts/cmdconf/locals dont leak
                    with self.raises(s_exc.NoSuchVar):
                        q = '[ inet:asn=11 ] | testcmd0 zoinks --domore | if ($cmdopts) {[ +#hascmdopts ]}'
                        nodes = await core.nodes(q)

                    with self.raises(s_exc.NoSuchVar):
                        q = '[ inet:asn=11 ] | testcmd0 zoinks --domore | if ($cmdconf) {[ +#hascmdconf ]}'
                        nodes = await core.nodes(q)

                    with self.raises(s_exc.NoSuchVar):
                        q = '[ inet:asn=11 ] | testcmd0 zoinks --domore | if ($foo) {[ +#hasfoo ]}'
                        nodes = await core.nodes(q)

            # make sure it's still loaded...
            async with self.getTestCore(dirn=dirn) as core:

                async with core.getLocalProxy() as prox:

                    await core.nodes('[ inet:asn=30 ] | testcmd0 zoinks')

                    await prox.delStormCmd('testcmd0')

                    with self.raises(s_exc.NoSuchCmd):
                        await prox.delStormCmd('newpcmd')

                    with self.raises(s_exc.NoSuchName):
                        await core.nodes('[ inet:asn=31 ] | testcmd0 zoinks')

    async def test_base_types2(self):

        async with self.getTestReadWriteCores() as (core, wcore):

            # Make sure new nodes get different creation times than nodes created in the test CoreModule
            await asyncio.sleep(0.001)

            # Test some default values
            async with await wcore.snap() as snap:

                node = await snap.addNode('test:type10', 'one')
                self.nn(node.get('.created'))
                created = node.reprs().get('.created')

            # open a new snap, committing the previous snap and do some lifts by univ prop
            async with await core.snap() as snap:

                nodes = await snap.nodes('.created')
                self.len(1 + 1, nodes)

                tick = node.get('.created')
                nodes = await snap.nodes('.created=$tick', opts={'vars': {'tick': tick}})
                self.len(1, nodes)

                nodes = await snap.nodes('.created>=2010')
                self.len(1 + 1, nodes)

                nodes = await snap.nodes('.created*range=("2010", "3001")')
                self.len(1 + 1, nodes)

                nodes = await snap.nodes('.created*range=(2010,?)')
                self.len(1 + 1, nodes)

                self.len(2, await core.nodes('.created'))
                self.len(1, await core.nodes(f'.created="{created}"'))
                self.len(2, await core.nodes('.created>2010'))
                self.len(0, await core.nodes('.created<2010'))
                # The year the monolith returns
                self.len(2, await core.nodes('.created*range=(2010, 3001)'))
                self.len(2, await core.nodes('.created*range=("2010", "?")'))

            # The .created time is ro
            with self.raises(s_exc.ReadOnlyProp):
                await core.nodes(f'.created="{created}" [.created=3001]')

            # Open another snap to test some more default value behavior
            async with await wcore.snap() as snap:

                # Grab an updated reference to the first node
                node = (await snap.nodes('test:type10=one'))[0]
                # add another node with default vals
                await snap.addNode('test:type10', 'two')

                # modify default vals on initial node
                await node.set('intprop', 21)
                await node.set('strprop', 'qwer')
                await node.set('locprop', 'us.va.reston')

                node = await snap.addNode('test:comp', (33, 'THIRTY THREE'))

                self.eq(node.get('hehe'), 33)
                self.eq(node.get('haha'), 'thirty three')

                await self.asyncraises(s_exc.ReadOnlyProp, node.set('hehe', 80))

                self.none(await snap.getNodeByNdef(('test:auto', 'autothis')))

                props = {
                    'bar': ('test:auto', 'autothis'),
                    'baz': ('test:type10:strprop', 'WOOT'),
                    'tick': '20160505',
                }
                node = await snap.addNode('test:str', 'woot', props=props)
                self.eq(node.get('bar'), ('test:auto', 'autothis'))
                self.eq(node.get('baz'), ('test:type10:strprop', 'woot'))
                self.eq(node.get('tick'), 1462406400000)

                # add some time range bumper nodes
                await snap.addNode('test:str', 'toolow', props={'tick': '2015'})
                await snap.addNode('test:str', 'toohigh', props={'tick': '2018'})

                self.nn(await snap.getNodeByNdef(('test:auto', 'autothis')))

                # test lifting by prop without value
                nodes = await snap.nodes('test:str:tick')
                self.len(3, nodes)

            async with await wcore.snap() as snap:

                node = await snap.addNode('test:type10', 'one')
                self.eq(node.get('intprop'), 21)

                self.nn(node.get('.created'))

                nodes = await snap.nodes('test:str^=too')
                self.len(2, nodes)

                # test loc prop prefix based lookup
                nodes = await snap.nodes('test:type10:locprop^=us.va')

                self.len(1, nodes)
                self.eq(nodes[0].ndef[1], 'one')

                nodes = await snap.nodes('test:comp=(33, "thirty three")')

                self.len(1, nodes)

                self.eq(nodes[0].get('hehe'), 33)
                self.eq(nodes[0].ndef[1], (33, 'thirty three'))

    async def test_eval(self):
        ''' Cortex.eval test '''

        async with self.getTestCore() as core:

            # test some edit syntax
            nodes = await core.nodes('[ test:comp=(10, haha) +#foo.bar -#foo.bar ]')
            self.len(1, nodes)
            self.nn(nodes[0].getTag('foo'))
            self.none(nodes[0].getTag('foo.bar'))

            # Make sure the 'view' key in optional opts parameter works
            nodes = await core.nodes('test:comp', opts={'view': core.view.iden})
            self.len(1, nodes)

            with self.raises(s_exc.NoSuchView):
                await core.nodes('test:comp', opts={'view': 'xxx'})

            nodes = await core.nodes('[ test:str="foo bar" :tick=2018]')
            self.len(1, nodes)
            self.eq(1514764800000, nodes[0].get('tick'))
            self.eq('foo bar', nodes[0].ndef[1])

            nodes = await core.nodes('test:str="foo bar" [ -:tick ]')
            self.len(1, nodes)
            self.none(nodes[0].get('tick'))

            msgs = await core.stormlist('test:str [ -:newp ]')
            self.stormIsInErr('No property named newp.', msgs)

            msgs = await core.stormlist('test:str -test:str:newp')
            self.stormIsInErr('No property named test:str:newp.', msgs)

            msgs = await core.stormlist('test:str +test:newp>newp')
            self.stormIsInErr('No property named test:newp.', msgs)

            nodes = await core.nodes('[test:guid="*" :tick=2001]')
            self.len(1, nodes)
            self.true(s_common.isguid(nodes[0].ndef[1]))
            self.nn(nodes[0].get('tick'))

            nodes = await core.nodes('test:str="foo bar" +test:str')
            self.len(1, nodes)

            nodes = await core.nodes('test:str="foo bar" -test:str:tick')
            self.len(1, nodes)

            qstr = 'test:str="foo bar" +test:str="foo bar" [ :tick=2015 ] +test:str:tick=2015'
            nodes = await core.nodes(qstr)
            self.len(1, nodes)

            # Seed new nodes via nodedefs
            ndef = ('test:comp', (10, 'haha'))
            opts = {'ndefs': (ndef,)}
            # Seed nodes in the query with ndefs
            nodes = await core.nodes('[-#foo]', opts=opts)
            self.len(1, nodes)
            self.none(nodes[0].getTag('foo'))

            # Seed nodes in the query with idens
            opts = {'idens': (s_common.ehex(s_common.buid(('test:str', 'foo bar'))),)}
            nodes = await core.nodes('', opts=opts)
            self.len(1, nodes)
            self.eq(nodes[0].ndef, ('test:str', 'foo bar'))

            # Seed nodes in the query invalid idens
            opts = {'idens': ('deadb33f',)}
            with self.raises(s_exc.NoSuchIden):
                await core.nodes('', opts=opts)

            # Test and/or/not
            await core.nodes('[test:comp=(1, test) +#meep.morp +#bleep.blorp +#cond]')
            await core.nodes('[test:comp=(2, test) +#meep.morp +#bleep.zlorp +#cond]')
            await core.nodes('[test:comp=(3, foob) +#meep.gorp +#bleep.zlorp +#cond]')

            q = 'test:comp +(:hehe<2 and :haha=test)'
            self.len(1, await core.nodes(q))

            q = 'test:comp +(:hehe<2 and :haha=foob)'
            self.len(0, await core.nodes(q))

            q = 'test:comp +(:hehe<2 or :haha=test)'
            self.len(2, await core.nodes(q))

            q = 'test:comp +(:hehe<2 or :haha=foob)'
            self.len(2, await core.nodes(q))

            q = 'test:comp +(:hehe<2 or #meep.gorp)'
            self.len(2, await core.nodes(q))
            # TODO Add not tests

            with self.raises(s_exc.NoSuchCmpr):
                await core.nodes('test:str*near=newp')
            with self.raises(s_exc.NoSuchCmpr):
                await core.nodes('test:str +test:str@=2018')
            with self.raises(s_exc.NoSuchCmpr):
                await core.nodes('test:str +test:str:tick*near=newp')
            with self.raises(s_exc.BadTypeValu):
                await core.nodes('test:str +#test*near=newp')
            with self.raises(s_exc.BadSyntax):
                await core.nodes('test:str -> # } limit 10')
            with self.raises(s_exc.BadSyntax):
                await core.nodes('test:str -> # { limit 10')
            with self.raises(s_exc.BadSyntax):
                await core.nodes(' | | ')
            with self.raises(s_exc.BadSyntax):
                await core.nodes('[-test:str]')

            # Bad syntax in messge stream
            mesgs = await alist(core.storm(' | | | '))
            self.len(1, [mesg for mesg in mesgs if mesg[0] == 'init'])
            self.len(1, [mesg for mesg in mesgs if mesg[0] == 'fini'])
            # We still get a texthash
            texthash = [mesg for mesg in mesgs if mesg[0] == 'init'][0][1].get('hash')
            self.eq(texthash, hashlib.md5(' | | | '.encode()).hexdigest())
            # Lark sensitive test
            self.stormIsInErr("Unexpected token '|'", mesgs)
            errs = [mesg[1] for mesg in mesgs if mesg[0] == 'err']
            self.eq(errs[0][0], 'BadSyntax')

            # Scrape is not a default behavior
            with self.raises(s_exc.BadSyntax):
                await core.nodes('pennywise@vertex.link')

            self.len(2, await core.nodes(('[ test:str=foo test:str=bar ]')))

            opts = {'vars': {'foo': 'bar'}}

            nodes = await core.nodes('test:str=$foo', opts=opts)
            self.len(1, nodes)
            self.eq('bar', nodes[0].ndef[1])

            # Make sure a tag=valu comparison before the tag is accessed works
            self.len(0, await core.nodes('#newp=2020'))

    async def test_cortex_delnode(self):

        data = {}

        def onPropDel(node, oldv):
            data['prop:del'] = True
            self.eq(oldv, 100)

        def onNodeDel(node):
            data['node:del'] = True

        async with self.getTestCore() as core:

            form = core.model.forms.get('test:str')

            form.onDel(onNodeDel)
            form.props.get('tick').onDel(onPropDel)

            async with await core.snap() as snap:

                targ = await snap.addNode('test:pivtarg', 'foo')
                await snap.addNode('test:pivcomp', ('foo', 'bar'))

                await self.asyncraises(s_exc.CantDelNode, targ.delete())

                targ = await snap.addNode('test:str', 'foo')
                await snap.nodes('[ test:arrayprop=* :strs=(foo, bar) ]')

                await self.asyncraises(s_exc.CantDelNode, targ.delete())

                tstr = await snap.addNode('test:str', 'baz')

                await tstr.set('tick', 100)
                await tstr.addTag('hehe')

                nodes = await snap.nodes('[ test:str=baz :tick=$(100) +#hehe ]')
                self.len(1, nodes)
                self.eq(100, nodes[0].get('tick'))
                self.eq((None, None), nodes[0].getTag('hehe'))

                self.len(1, await core.nodes('#hehe'))
                self.len(1, await snap.nodes('#hehe'))
                self.len(1, await snap.nodes('test:str=baz'))
                self.len(1, await snap.nodes('test:str:tick=$(100)'))

                tagnode = await snap.getNodeByNdef(('syn:tag', 'hehe'))
                with self.raises(s_exc.CantDelNode):
                    await tagnode.delete()

                buid = tstr.buid

                await tstr.delete()

                self.true(data.get('prop:del'))
                self.true(data.get('node:del'))

                # confirm that the snap cache is clear
                self.none(await snap.getNodeByBuid(tstr.buid))
                self.none(await snap.getNodeByNdef(('test:str', 'baz')))

            async with await core.snap() as snap:
                self.len(0, await snap.nodes('test:str:tick'))
                self.eq(None, await snap.getNodeByBuid(buid))

    async def test_pivot_inout(self):

        async def getPackNodes(core, query):
            nodes = await core.nodes(query)
            nodes = sorted([n.pack() for n in nodes])
            return nodes

        async with self.getTestReadWriteCores() as (core, wcore):
            # seed a node for pivoting

            await core.nodes('[ test:pivcomp=(foo,bar) :tick=2018 ]')
            await wcore.nodes('[ edge:refs=((ou:org, "*"), (test:pivcomp,(foo,bar))) ]')

            self.len(1, await core.nodes('ou:org -> edge:refs:n1'))

            q = 'test:pivcomp=(foo,bar) -> test:pivtarg'
            nodes = await getPackNodes(core, q)
            self.len(1, nodes)
            self.eq(nodes[0][0], ('test:pivtarg', 'foo'))

            # Regression test:  bug in implicit form pivot where absence of foreign key in source node was treated like
            # a match-any
            await wcore.nodes('[ test:int=42 ]')
            q = 'test:pivcomp -> test:int'
            nodes = await getPackNodes(core, q)
            self.len(0, nodes)

            # Multiple props of source form have type of destination form:  pivot through all the matching props.
            await wcore.nodes('[ test:pivcomp=(xxx,yyy) :width=42 ]')
            q = 'test:pivcomp -> test:int'
            nodes = await getPackNodes(core, q)
            self.len(1, nodes)

            q = 'test:pivcomp=(foo,bar) :targ -> test:pivtarg'
            nodes = await getPackNodes(core, q)
            self.len(1, nodes)
            self.eq(nodes[0][0], ('test:pivtarg', 'foo'))

            q = 'test:pivcomp=(foo,bar) :targ -+> test:pivtarg'
            nodes = await getPackNodes(core, q)
            self.len(2, nodes)
            self.eq(nodes[0][0], ('test:pivcomp', ('foo', 'bar')))
            self.eq(nodes[1][0], ('test:pivtarg', 'foo'))

            q = 'test:pivcomp=(foo,bar) :targ -+> *'
            nodes = await getPackNodes(core, q)
            self.len(2, nodes)
            self.eq(nodes[0][0], ('test:pivcomp', ('foo', 'bar')))
            self.eq(nodes[1][0], ('test:pivtarg', 'foo'))

            q = 'test:str=bar -> test:pivcomp:lulz'
            nodes = await getPackNodes(core, q)
            self.len(1, nodes)
            self.eq(nodes[0][0], ('test:pivcomp', ('foo', 'bar')))

            q = 'test:str=bar -+> test:pivcomp:lulz'
            nodes = await getPackNodes(core, q)
            self.len(2, nodes)
            self.eq(nodes[0][0], ('test:pivcomp', ('foo', 'bar')))
            self.eq(nodes[1][0], ('test:str', 'bar'))

            q = 'test:pivcomp=(foo,bar) -+> test:pivtarg'
            nodes = await getPackNodes(core, q)
            self.len(2, nodes)
            self.eq(nodes[0][0], ('test:pivcomp', ('foo', 'bar')))
            self.eq(nodes[1][0], ('test:pivtarg', 'foo'))

            q = 'test:pivcomp=(foo,bar) -> *'
            nodes = await getPackNodes(core, q)
            self.len(2, nodes)
            self.eq(nodes[0][0], ('test:pivtarg', 'foo'))
            self.eq(nodes[1][0], ('test:str', 'bar'))

            q = 'test:pivcomp=(foo,bar) -+> *'
            nodes = await getPackNodes(core, q)
            self.len(3, nodes)
            self.eq(nodes[0][0], ('test:pivcomp', ('foo', 'bar')))
            self.eq(nodes[1][0], ('test:pivtarg', 'foo'))
            self.eq(nodes[2][0], ('test:str', 'bar'))

            q = 'test:pivcomp=(foo,bar) :lulz -> test:str'
            nodes = await getPackNodes(core, q)
            self.len(1, nodes)
            self.eq(nodes[0][0], ('test:str', 'bar'))

            q = 'test:pivcomp=(foo,bar) :lulz -+> test:str'
            nodes = await getPackNodes(core, q)
            self.len(2, nodes)
            self.eq(nodes[0][0], ('test:pivcomp', ('foo', 'bar')))
            self.eq(nodes[1][0], ('test:str', 'bar'))

            q = 'test:str=bar <- *'
            nodes = await getPackNodes(core, q)
            self.len(1, nodes)
            self.eq(nodes[0][0], ('test:pivcomp', ('foo', 'bar')))

            q = 'test:str=bar <+- *'
            nodes = await getPackNodes(core, q)
            self.len(2, nodes)
            self.eq(nodes[0][0], ('test:pivcomp', ('foo', 'bar')))
            self.eq(nodes[1][0], ('test:str', 'bar'))

            # A simple edge for testing pivotinfrom with a edge to n2
            await wcore.nodes('[ edge:has=((test:str, foobar), (test:str, foo)) ]')

            q = 'test:str=foobar -+> edge:has'
            nodes = await getPackNodes(core, q)
            self.len(2, nodes)
            self.eq(nodes[0][0], ('edge:has', (('test:str', 'foobar'), ('test:str', 'foo'))))
            self.eq(nodes[1][0], ('test:str', 'foobar'))

            # traverse from node to edge:n1
            q = 'test:str=foo <- edge:has'
            nodes = await getPackNodes(core, q)
            self.len(1, nodes)
            self.eq(nodes[0][0], ('edge:has', (('test:str', 'foobar'), ('test:str', 'foo'))))

            # traverse from node to edge:n1 with a join
            q = 'test:str=foo <+- edge:has'
            nodes = await getPackNodes(core, q)
            self.len(2, nodes)
            self.eq(nodes[0][0], ('edge:has', (('test:str', 'foobar'), ('test:str', 'foo'))))
            self.eq(nodes[1][0], ('test:str', 'foo'))

            # Traverse from a edge to :n2
            # (this is technically a circular query)
            q = 'test:str=foobar -> edge:has <- test:str'
            nodes = await getPackNodes(core, q)
            self.len(1, nodes)
            self.eq(nodes[0][0], ('test:str', 'foobar'))

            # Traverse from a edge to :n2 with a join
            # (this is technically a circular query)
            q = 'test:str=foobar -> edge:has <+- test:str'
            nodes = await getPackNodes(core, q)
            self.len(2, nodes)
            self.eq(nodes[0][0], ('edge:has', (('test:str', 'foobar'), ('test:str', 'foo'))))
            self.eq(nodes[1][0], ('test:str', 'foobar'))

            # Add tag
            q = 'test:str=bar test:pivcomp=(foo,bar) [+#test.bar]'
            nodes = await getPackNodes(core, q)
            self.len(2, nodes)
            # Lift, filter, pivot in
            q = '#test.bar +test:str <- *'
            nodes = await getPackNodes(core, q)
            self.len(1, nodes)
            self.eq(nodes[0][0], ('test:pivcomp', ('foo', 'bar')))

            # Pivot tests with optimized lifts
            q = '#test.bar +test:str <+- *'
            nodes = await getPackNodes(core, q)
            self.len(2, nodes)

            q = '#test.bar +test:pivcomp -> *'
            nodes = await getPackNodes(core, q)
            self.len(2, nodes)

            q = '#test.bar +test:pivcomp -+> *'
            nodes = await getPackNodes(core, q)
            self.len(3, nodes)

            # tag a tag
            q = '[syn:tag=biz.meta +#super.foo +#super.baz +#second.tag]'
            nodes = await getPackNodes(core, q)
            self.len(1, nodes)

            # join syn:tag to tags
            q = 'syn:tag -+> #'
            base = await getPackNodes(core, 'syn:tag')
            nodes = await getPackNodes(core, q)
            self.len(9, base)
            self.len(12, nodes)

            q = 'syn:tag:base=meta -+> #'
            nodes = await getPackNodes(core, q)
            self.len(4, nodes)
            self.eq(nodes[0][0], ('syn:tag', 'biz.meta'))
            self.eq(nodes[1][0], ('syn:tag', 'second.tag'))
            self.eq(nodes[2][0], ('syn:tag', 'super.baz'))
            self.eq(nodes[3][0], ('syn:tag', 'super.foo'))

            q = 'syn:tag:base=meta -+> #*'
            nodes = await getPackNodes(core, q)
            self.len(6, nodes)
            self.eq(nodes[0][0], ('syn:tag', 'biz.meta'))
            self.eq(nodes[1][0], ('syn:tag', 'second'))
            self.eq(nodes[2][0], ('syn:tag', 'second.tag'))
            self.eq(nodes[3][0], ('syn:tag', 'super'))
            self.eq(nodes[4][0], ('syn:tag', 'super.baz'))
            self.eq(nodes[5][0], ('syn:tag', 'super.foo'))

            q = 'syn:tag:base=meta -+> #test'
            nodes = await getPackNodes(core, q)
            self.len(1, nodes)
            self.eq(nodes[0][0], ('syn:tag', 'biz.meta'))

            q = 'syn:tag:base=meta -+> #second'
            nodes = await getPackNodes(core, q)
            self.len(2, nodes)
            self.eq(nodes[0][0], ('syn:tag', 'biz.meta'))
            self.eq(nodes[1][0], ('syn:tag', 'second'))

            q = 'syn:tag:base=meta -+> #second.tag'
            nodes = await getPackNodes(core, q)
            self.len(2, nodes)
            self.eq(nodes[0][0], ('syn:tag', 'biz.meta'))
            self.eq(nodes[1][0], ('syn:tag', 'second.tag'))

            q = 'syn:tag:base=meta -+> #super.*'
            nodes = await getPackNodes(core, q)
            self.len(3, nodes)
            self.eq(nodes[0][0], ('syn:tag', 'biz.meta'))
            self.eq(nodes[1][0], ('syn:tag', 'super.baz'))
            self.eq(nodes[2][0], ('syn:tag', 'super.foo'))

            q = 'syn:tag:base=meta -+> #super.baz'
            nodes = await getPackNodes(core, q)
            self.len(2, nodes)
            self.eq(nodes[0][0], ('syn:tag', 'biz.meta'))
            self.eq(nodes[1][0], ('syn:tag', 'super.baz'))

            # tag a node
            q = '[test:str=tagyourtags +#biz.meta]'
            nodes = await getPackNodes(core, q)
            self.len(1, nodes)
            self.eq(nodes[0][0], ('test:str', 'tagyourtags'))

            q = 'test:str -+> #'
            nodes = await getPackNodes(core, q)
            self.len(7, nodes)
            self.eq(nodes[0][0], ('syn:tag', 'biz.meta'))
            self.eq(nodes[1][0], ('syn:tag', 'test.bar'))
            self.eq(nodes[2][0], ('test:str', 'bar'))
            self.eq(nodes[3][0], ('test:str', 'foo'))
            self.eq(nodes[4][0], ('test:str', 'foobar'))
            self.eq(nodes[5][0], ('test:str', 'tagyourtags'))
            self.eq(nodes[6][0], ('test:str', 'yyy'))

            q = 'test:str -+> #*'
            nodes = await getPackNodes(core, q)
            self.len(9, nodes)
            self.eq(nodes[0][0], ('syn:tag', 'biz'))
            self.eq(nodes[1][0], ('syn:tag', 'biz.meta'))
            self.eq(nodes[2][0], ('syn:tag', 'test'))
            self.eq(nodes[3][0], ('syn:tag', 'test.bar'))
            self.eq(nodes[4][0], ('test:str', 'bar'))
            self.eq(nodes[5][0], ('test:str', 'foo'))
            self.eq(nodes[6][0], ('test:str', 'foobar'))
            self.eq(nodes[7][0], ('test:str', 'tagyourtags'))
            self.eq(nodes[8][0], ('test:str', 'yyy'))

            q = 'test:str=bar -+> #'
            nodes = await getPackNodes(core, q)
            self.len(2, nodes)
            self.eq(nodes[0][0], ('syn:tag', 'test.bar'))
            self.eq(nodes[1][0], ('test:str', 'bar'))

            # tag conditional filters followed by * pivot operators
            # These are all going to yield zero nodes but should
            # parse cleanly.
            q = '#test.bar -#test <- *'
            nodes = await getPackNodes(core, q)
            self.len(0, nodes)

            q = '#test.bar -#test <+- *'
            nodes = await getPackNodes(core, q)
            self.len(0, nodes)

            q = '#test.bar -#test -> *'
            nodes = await getPackNodes(core, q)
            self.len(0, nodes)

            q = '#test.bar -#test -+> *'
            nodes = await getPackNodes(core, q)
            self.len(0, nodes)

            # Do a PropPivotOut with a :prop value which is not a form.
            tgud = s_common.guid()
            tstr = 'boom'
            async with await wcore.snap() as snap:
                await snap.addNode('test:str', tstr)
                await snap.addNode('test:guid', tgud)
                await snap.addNode('test:edge', (('test:guid', tgud), ('test:str', tstr)))

            q = f'test:str={tstr} <- test:edge :n1:form -> *'
            mesgs = await core.stormlist(q)
            self.stormIsInWarn('The source property "n1:form" type "str" is not a form. Cannot pivot.',
                               mesgs)
            self.len(0, [m for m in mesgs if m[0] == 'node'])

            # Do a PivotInFrom with a bad form
            with self.raises(s_exc.NoSuchForm) as cm:
                await core.nodes('.created <- test:newp')

            # Setup a propvalu pivot where the secondary prop may fail to norm
            # to the destination prop for some of the inbound nodes.
            await wcore.nodes('[ test:comp=(127,newp) ] [test:comp=(127,127)]')
            mesgs = await core.stormlist('test:comp :haha -> test:int')

            warns = [msg for msg in mesgs if msg[0] == 'warn']
            self.len(1, warns)
            emesg = "BadTypeValu ['newp'] during pivot: invalid literal for int() with base 0: 'newp'"
            self.eq(warns[0][1], {'name': 'test:int', 'valu': 'newp',
                                  'mesg': emesg})
            nodes = [msg for msg in mesgs if msg[0] == 'node']
            self.len(1, nodes)
            self.eq(nodes[0][1][0], ('test:int', 127))

            # Setup a form pivot where the primary prop may fail to norm
            # to the destination prop for some of the inbound nodes.
            async with await core.snap() as snap:
                await snap.addNode('test:int', 10)
                await snap.addNode('test:int', 25)
                await snap.addNode('test:type10', 'test', {'intprop': 25})
            mesgs = await core.stormlist('test:int*in=(10, 25) -> test:type10:intprop')

            warns = [msg for msg in mesgs if msg[0] == 'warn']
            self.len(1, warns)
            emesg = "BadTypeValu [10] during pivot: value is below min=20"
            self.eq(warns[0][1], {'name': 'int', 'valu': '10',
                                  'mesg': emesg})
            nodes = [msg for msg in mesgs if msg[0] == 'node']
            self.len(1, nodes)
            self.eq(nodes[0][1][0], ('test:type10', 'test'))

            msgs = await core.stormlist('test:int :loc -> test:newp')
            self.stormIsInErr('No property named test:newp', msgs)

            # Bad pivot syntax go here
            for q in ['test:pivcomp :lulz <- *',
                      'test:pivcomp :lulz <+- *',
                      'test:pivcomp :lulz <- test:str',
                      'test:pivcomp :lulz <+- test:str',
                      ]:
                with self.raises(s_exc.BadSyntax):
                    await core.nodes(q)

    async def test_cortex_storm_set_univ(self):

        async with self.getTestReadWriteCores() as (core, wcore):

            self.eq(1, await wcore.count('[ test:str=woot .seen=(2014,2015) ]'))

            async with await core.snap() as snap:

                node = await snap.getNodeByNdef(('test:str', 'woot'))
                self.eq(node.get('.seen'), (1388534400000, 1420070400000))

    async def test_cortex_storm_set_tag(self):

        async with self.getTestReadWriteCores() as (core, wcore):

            tick0 = core.model.type('time').norm('2014')[0]
            tick1 = core.model.type('time').norm('2015')[0]
            tick2 = core.model.type('time').norm('2016')[0]

            self.len(1, await wcore.nodes('[ test:str=hehe +#foo=(2014,2016) ]'))
            self.len(1, await wcore.nodes('[ test:str=haha +#bar=2015 ]'))

            async with await core.snap() as snap:

                node = await snap.getNodeByNdef(('test:str', 'hehe'))
                self.eq(node.getTag('foo'), (tick0, tick2))

                node = await snap.getNodeByNdef(('test:str', 'haha'))
                self.eq(node.getTag('bar'), (tick1, tick1 + 1))

                # Sad path with snap.strict=False
                snap.strict = False
                waiter = snap.waiter(1, 'warn')
                ret = await node.addTag('newp.newpnewp', ('2001', '1999'))
                self.none(ret)
                msgs = await waiter.wait(timeout=6)
                self.len(1, msgs)
                mesg = msgs[0]
                self.eq(mesg[1].get('mesg'), "Invalid Tag Value: newp.newpnewp=('2001', '1999').")

            self.len(1, await wcore.nodes('[ test:str=haha +#bar=2016 ]'))

            async with await core.snap() as snap:

                node = await snap.getNodeByNdef(('test:str', 'haha'))
                self.eq(node.getTag('bar'), (tick1, tick2 + 1))

            # Sad path
            with self.raises(s_exc.BadTypeValu) as cm:
                await core.nodes('test:str=hehe [+#newp.tag=(2022,2001)]')
            self.eq(cm.exception.get('tag'), 'newp.tag')

    async def test_cortex_storm_filt_ival(self):

        async with self.getTestReadWriteCores() as (core, wcore):

            self.len(1, await wcore.nodes('[ test:str=woot +#foo=(2015,2018) +#bar .seen=(2014,2016) ]'))

            self.len(1, await core.nodes('test:str=woot +.seen@=2015'))
            self.len(0, await core.nodes('test:str=woot +.seen@=2012'))
            self.len(1, await core.nodes('test:str=woot +.seen@=(2012,2015)'))
            self.len(0, await core.nodes('test:str=woot +.seen@=(2012,2013)'))

            self.len(1, await core.nodes('test:str=woot +.seen@=#foo'))
            self.len(0, await core.nodes('test:str=woot +.seen@=#bar'))
            self.len(0, await core.nodes('test:str=woot +.seen@=#baz'))

            self.len(1, await core.nodes('test:str=woot $foo=#foo +.seen@=$foo'))

            self.len(1, await core.nodes('test:str +#foo@=2016'))
            self.len(1, await core.nodes('test:str +#foo@=(2015, 2018)'))
            self.len(1, await core.nodes('test:str +#foo@=(2014, 2019)'))
            self.len(0, await core.nodes('test:str +#foo@=(2014, 20141231)'))

            self.len(1, await wcore.nodes('[ inet:dns:a=(woot.com,1.2.3.4) .seen=(2015,2016) ]'))
            self.len(1, await wcore.nodes('[ inet:fqdn=woot.com +#bad=(2015,2016) ]'))

            self.len(1, await core.nodes('inet:fqdn +#bad $fqdnbad=#bad -> inet:dns:a:fqdn +.seen@=$fqdnbad'))

            with self.raises(s_exc.NoSuchCmpr):
                await core.nodes('test:str +#foo==(2022,2023)')

    async def test_cortex_storm_tagform(self):

        async with self.getTestReadWriteCores() as (core, wcore):

            self.len(1, await wcore.nodes('[ test:str=hehe ]'))
            self.len(1, await wcore.nodes('[ test:str=haha +#foo ]'))
            self.len(1, await wcore.nodes('[ test:str=woot +#foo=(2015,2018) ]'))

            self.len(2, await core.nodes('#foo'))
            self.len(3, await core.nodes('test:str'))

            self.len(2, await core.nodes('test:str#foo'))
            self.len(1, await core.nodes('test:str#foo@=2016'))
            self.len(0, await core.nodes('test:str#foo@=2020'))

            # test the overlap variants
            self.len(0, await core.nodes('test:str#foo@=(2012,2013)'))
            self.len(0, await core.nodes('test:str#foo@=(2020,2022)'))
            self.len(1, await core.nodes('test:str#foo@=(2012,2017)'))
            self.len(1, await core.nodes('test:str#foo@=(2017,2022)'))
            self.len(1, await core.nodes('test:str#foo@=(2012,2022)'))

    async def test_cortex_int_indx(self):

        async with self.getTestReadWriteCores() as (core, wcore):

            await wcore.nodes('[test:int=20]')

            self.len(0, await core.nodes('test:int>=30'))
            self.len(1, await core.nodes('test:int>=20'))
            self.len(1, await core.nodes('test:int>=10'))

            self.len(0, await core.nodes('test:int>30'))
            self.len(0, await core.nodes('test:int>20'))
            self.len(1, await core.nodes('test:int>10'))

            self.len(0, await core.nodes('test:int<=10'))
            self.len(1, await core.nodes('test:int<=20'))
            self.len(1, await core.nodes('test:int<=30'))

            self.len(0, await core.nodes('test:int<10'))
            self.len(0, await core.nodes('test:int<20'))
            self.len(1, await core.nodes('test:int<30'))

            self.len(0, await core.nodes('test:int +test:int>=30'))
            self.len(1, await core.nodes('test:int +test:int>=20'))
            self.len(1, await core.nodes('test:int +test:int>=10'))

            self.len(0, await core.nodes('test:int +test:int>30'))
            self.len(0, await core.nodes('test:int +test:int>20'))
            self.len(1, await core.nodes('test:int +test:int>10'))

            self.len(0, await core.nodes('test:int +test:int<=10'))
            self.len(1, await core.nodes('test:int +test:int<=20'))
            self.len(1, await core.nodes('test:int +test:int<=30'))

            self.len(0, await core.nodes('test:int +test:int<10'))
            self.len(0, await core.nodes('test:int +test:int<20'))
            self.len(1, await core.nodes('test:int +test:int<30'))

            # time indx is derived from the same lift helpers
            await wcore.nodes('[test:str=foo :tick=201808021201]')

            self.len(0, await core.nodes('test:str:tick>=201808021202'))
            self.len(1, await core.nodes('test:str:tick>=201808021201'))
            self.len(1, await core.nodes('test:str:tick>=201808021200'))

            self.len(0, await core.nodes('test:str:tick>201808021202'))
            self.len(0, await core.nodes('test:str:tick>201808021201'))
            self.len(1, await core.nodes('test:str:tick>201808021200'))

            self.len(1, await core.nodes('test:str:tick<=201808021202'))
            self.len(1, await core.nodes('test:str:tick<=201808021201'))
            self.len(0, await core.nodes('test:str:tick<=201808021200'))

            self.len(1, await core.nodes('test:str:tick<201808021202'))
            self.len(0, await core.nodes('test:str:tick<201808021201'))
            self.len(0, await core.nodes('test:str:tick<201808021200'))

            self.len(0, await core.nodes('test:str +test:str:tick>=201808021202'))
            self.len(1, await core.nodes('test:str +test:str:tick>=201808021201'))
            self.len(1, await core.nodes('test:str +test:str:tick>=201808021200'))

            self.len(0, await core.nodes('test:str +test:str:tick>201808021202'))
            self.len(0, await core.nodes('test:str +test:str:tick>201808021201'))
            self.len(1, await core.nodes('test:str +test:str:tick>201808021200'))

            self.len(1, await core.nodes('test:str +test:str:tick<=201808021202'))
            self.len(1, await core.nodes('test:str +test:str:tick<=201808021201'))
            self.len(0, await core.nodes('test:str +test:str:tick<=201808021200'))

            self.len(1, await core.nodes('test:str +test:str:tick<201808021202'))
            self.len(0, await core.nodes('test:str +test:str:tick<201808021201'))
            self.len(0, await core.nodes('test:str +test:str:tick<201808021200'))

            await wcore.nodes('[test:int=99999]')
            self.len(1, await core.nodes('test:int<=20'))
            self.len(2, await core.nodes('test:int>=20'))
            self.len(1, await core.nodes('test:int>20'))
            self.len(0, await core.nodes('test:int<20'))

    async def test_cortex_univ(self):

        async with self.getTestCore() as core:

            # Ensure that the test model loads a univ property
            prop = core.model.prop('.test:univ')
            self.true(prop.isuniv)

            # Add a univprop directly via API for testing
            core.model.addUnivProp('hehe', ('int', {}), {})

            self.len(1, await core.nodes('[ test:str=woot .hehe=20 ]'))
            self.len(1, await core.nodes('.hehe'))
            self.len(1, await core.nodes('test:str.hehe=20'))
            self.len(0, await core.nodes('test:str.hehe=19'))
            self.len(1, await core.nodes('.hehe [ -.hehe ]'))
            self.len(0, await core.nodes('.hehe'))

        # ensure that we can delete univ props in a authenticated setting
        async with self.getTestCoreAndProxy() as (realcore, core):

            realcore.model.addUnivProp('hehe', ('int', {}), {})
            self.len(1, await realcore.nodes('[ test:str=woot .hehe=20 ]'))
            self.len(1, await realcore.nodes('[ test:str=pennywise .hehe=8086 ]'))

            msgs = await core.storm('test:str=woot [-.hehe]').list()
            podes = [m[1] for m in msgs if m[0] == 'node']
            self.none(s_node.prop(podes[0], '.hehe'))
            msgs = await core.storm('test:str=pennywise [-.hehe]').list()
            podes = [m[1] for m in msgs if m[0] == 'node']
            self.none(s_node.prop(podes[0], '.hehe'))

    async def test_storm_cond_has(self):
        async with self.getTestCore() as core:

            await core.nodes('[ inet:ipv4=1.2.3.4 :asn=20 ]')
            self.len(1, await core.nodes('inet:ipv4=1.2.3.4 +:asn'))

            with self.raises(s_exc.BadSyntax):
                await core.nodes('[ inet:ipv4=1.2.3.4 +:foo ]')

    async def test_storm_cond_not(self):

        async with self.getTestCore() as core:

            self.len(1, await core.nodes('[ test:str=foo +#bar ]'))
            self.len(1, await core.nodes('[ test:str=foo +#bar ] +(not .seen)'))
            self.len(1, await core.nodes('[ test:str=foo +#bar ] +(#baz or not .seen)'))

    async def test_storm_totags(self):

        async with self.getTestCore() as core:

            nodes = await core.nodes('[ test:str=visi +#foo.bar ] -> #')

            self.len(1, nodes)
            self.eq(nodes[0].ndef[1], 'foo.bar')

            self.len(2, await core.nodes('test:str=visi -> #*'))
            self.len(1, await core.nodes('test:str=visi -> #foo.bar'))
            self.len(1, await core.nodes('test:str=visi -> #foo.*'))
            self.len(0, await core.nodes('test:str=visi -> #baz.*'))

    async def test_storm_fromtags(self):

        async with self.getTestCore() as core:

            await core.nodes('[ test:str=visi test:int=20 +#foo.bar ]')

            nodes = await core.nodes('syn:tag=foo.bar -> test:str')
            self.len(1, nodes)
            self.eq(nodes[0].ndef[1], 'visi')

            self.len(2, await core.nodes('syn:tag=foo.bar -> *'))

            # Attempt a formpivot from a syn:tag node to a secondary property
            # which is not valid
            with self.getAsyncLoggerStream('synapse.lib.ast',
                                           'Unknown time format') as stream:
                self.len(0, await core.nodes('syn:tag=foo.bar -> test:str:tick'))
                self.true(await stream.wait(4))

    async def test_storm_tagtags(self):

        async with self.getTestCore() as core:

            await core.nodes('[ test:str=visi +#foo.bar ] -> # [ +#baz.faz ]')

            nodes = await core.nodes('##baz.faz')

            self.len(1, nodes)
            self.eq(nodes[0].ndef[1], 'visi')

            # make an icky loop of tags...
            await core.nodes('syn:tag=baz.faz [ +#foo.bar ]')

            # should still be ok...
            nodes = await core.nodes('##baz.faz')

            self.len(1, nodes)
            self.eq(nodes[0].ndef[1], 'visi')

    async def test_storm_cancel(self):

        async with self.getTestCore() as core:

            evnt = asyncio.Event()

            self.len(0, core.boss.ps())

            async def todo():
                async for mesg in core.storm('[ test:str=foo test:str=bar ] | sleep 10'):
                    if mesg[0] == 'node':
                        evnt.set()

            task = core.schedCoro(todo())

            await evnt.wait()

            synts = core.boss.ps()

            self.len(1, synts)

            await synts[0].kill()

            self.len(0, core.boss.ps())

            await self.asyncraises(asyncio.CancelledError, task)

    async def test_cortex_formcounts(self):

        with self.getTestDir() as dirn:

            async with self.getTestCore(dirn=dirn) as core:

                nodes = await core.nodes('[ test:str=foo test:str=bar test:int=42 ]')
                self.len(3, nodes)

                self.eq(1, (await core.getFormCounts())['test:int'])
                self.eq(2, (await core.getFormCounts())['test:str'])

            # test that counts persist...
            async with self.getTestCore(dirn=dirn) as core:

                self.eq(1, (await core.getFormCounts())['test:int'])
                self.eq(2, (await core.getFormCounts())['test:str'])

                node = await core.getNodeByNdef(('test:str', 'foo'))
                await node.delete()

                self.eq(1, (await core.getFormCounts())['test:str'])

    async def test_cortex_greedy(self):
        ''' Issue a large snap request, and make sure we can still do stuff in a reasonable amount of time'''

        async with self.getTestCore() as core:

            async with await core.snap() as snap:

                event = asyncio.Event()

                async def add_stuff():
                    event.set()
                    ips = ((('inet:ipv4', x), {}) for x in range(20000))

                    await alist(snap.addNodes(ips))

                snap.schedCoro(add_stuff())

                # Wait for him to get started
                before = time.time()
                await event.wait()

                await snap.addNode('inet:dns:a', ('woot.com', 0x01020304))
                delta = time.time() - before

                # Note: before latency improvement, delta was > 4 seconds
                self.lt(delta, 0.5)

            # Make sure the task in flight can be killed in a reasonable time
            delta = time.time() - before
            self.lt(delta, 1.0)

    async def test_storm_pivprop(self):

        async with self.getTestCore() as core:

            self.len(1, await core.nodes('[ inet:asn=200 :name=visi ]'))
            self.len(1, await core.nodes('[ inet:ipv4=1.2.3.4 :asn=200 ]'))
            self.len(1, await core.nodes('[ inet:ipv4=5.6.7.8 :asn=8080 ]'))

            async with await core.snap() as snap:
                self.nn(await snap.getNodeByNdef(('inet:asn', 200)))

            self.len(1, await core.nodes('inet:asn=200 +:name=visi'))

            self.len(1, await core.nodes('inet:asn=200 +:name=visi'))
            nodes = await core.nodes('inet:ipv4 +:asn::name=visi')

            self.len(1, nodes)
            self.eq(nodes[0].ndef, ('inet:ipv4', 0x01020304))

            nodes = await core.nodes('inet:ipv4 +:asn::name')
            self.len(1, nodes)

            await core.nodes('[ ps:contact=* :web:acct=vertex.link/pivuser ]')
            nodes = await core.nodes('ps:contact +:web:acct::site::iszone=1')
            self.len(1, nodes)

            nodes = await core.nodes('ps:contact +:web:acct::site::iszone')
            self.len(1, nodes)

            nodes = await core.nodes('ps:contact +:web:acct::site::notaprop')
            self.len(0, nodes)

            # test pivprop with an extmodel prop
            await core.addForm('_hehe:haha', 'int', {}, {'doc': 'The hehe:haha form.'})
            await core.addFormProp('inet:asn', '_pivo', ('_hehe:haha', {}), {})

            self.len(1, await core.nodes('inet:asn=200 [ :_pivo=10 ]'))

            nodes = await core.nodes('inet:ipv4 +:asn::_pivo=10')
            self.len(1, nodes)

            nodes = await core.nodes('inet:ipv4 +:asn::_pivo')
            self.len(1, nodes)

            # try to pivot to a node that no longer exists
            await core.nodes('inet:asn | delnode --force')

            nodes = await core.nodes('inet:ipv4 +:asn::name')
            self.len(0, nodes)

            # try to pivot to deleted form/props for coverage
            self.len(1, await core.nodes('[ inet:asn=200 :_pivo=10 ]'))

            core.model.delForm('_hehe:haha')
            with self.raises(s_exc.NoSuchForm):
                await core.nodes('inet:ipv4 +:asn::_pivo::notaprop')

            core.model.delFormProp('inet:asn', '_pivo')
            with self.raises(s_exc.NoSuchProp):
                await core.nodes('inet:ipv4 +:asn::_pivo::notaprop')

class CortexBasicTest(s_t_utils.SynTest):
    '''
    The tests that are unlikely to break with different types of layers installed
    '''
    async def test_cortex_bad_config(self):
        '''
        Try to load the TestModule twice
        '''
        conf = {'modules': [('synapse.tests.utils.TestModule', {'key': 'valu'})]}
        with self.raises(s_exc.ModAlreadyLoaded):
            async with self.getTestCore(conf=conf):
                pass

        async with self.getTestCore() as core:
            with self.raises(s_exc.ModAlreadyLoaded):
                await core.loadCoreModule('synapse.tests.utils.TestModule')

    async def test_cortex_coreinfo(self):

        async with self.getTestCoreAndProxy() as (core, prox):

            coreinfo = await prox.getCoreInfo()

            for field in ('version', 'modeldef', 'stormcmds'):
                self.isin(field, coreinfo)

            coreinfo = await prox.getCoreInfoV2()

            for field in ('version', 'modeldict', 'stormdocs'):
                self.isin(field, coreinfo)

            layers = list(core.listLayers())
            self.len(1, layers)
            lyr = layers[0]
            info = await lyr.pack()
            self.eq(info['name'], 'default')

            views = list(core.listViews())
            self.len(1, views)
            view = views[0]
            info = await view.pack()
            self.eq(info['name'], 'default')

    async def test_cortex_model_dict(self):

        async with self.getTestCoreAndProxy() as (core, prox):

            model = await prox.getModelDict()

            tnfo = model['types'].get('inet:ipv4')

            self.nn(tnfo)
            self.eq(tnfo['info']['doc'], 'An IPv4 address.')

            fnfo = model['forms'].get('inet:ipv4')
            self.nn(fnfo)

            pnfo = fnfo['props'].get('asn')

            self.nn(pnfo)
            self.eq(pnfo['type'][0], 'inet:asn')

            modelt = model['types']

            self.eq('text', model['forms']['inet:whois:rec']['props']['text']['disp']['hint'])

            fname = 'inet:dns:rev'
            cmodel = core.model.form(fname)
            modelf = model['forms'][fname]
            self.eq(cmodel.type.stortype, modelt[fname].get('stortype'))

            self.eq(cmodel.prop('ipv4').type.stortype,
                    modelt.get(modelf['props']['ipv4']['type'][0], {}).get('stortype'))

            fname = 'file:bytes'
            cmodel = core.model.form(fname)
            modelf = model['forms'][fname]
            self.eq(cmodel.type.stortype, modelt[fname].get('stortype'))

            self.eq(cmodel.prop('size').type.stortype,
                    modelt.get(modelf['props']['size']['type'][0], {}).get('stortype'))
            self.eq(cmodel.prop('sha256').type.stortype,
                    modelt.get(modelf['props']['sha256']['type'][0], {}).get('stortype'))

            fname = 'test:int'
            cmodel = core.model.form(fname)
            modelf = model['forms'][fname]
            self.eq(cmodel.type.stortype, modelt[fname].get('stortype'))

            self.eq(cmodel.prop('.test:univ').type.stortype,
                    modelt.get(modelf['props']['.test:univ']['type'][0], {}).get('stortype'))

            mimemeta = model['interfaces'].get('file:mime:meta')
            self.nn(mimemeta)
            self.isin('props', mimemeta)
            self.eq('file', mimemeta['props'][0][0])

            self.nn(model['univs'].get('.created'))
            self.nn(model['univs'].get('.seen'))

    async def test_storm_graph(self):

        async with self.getTestCoreAndProxy() as (core, prox):

            await prox.addNode('inet:dns:a', ('woot.com', '1.2.3.4'))

            opts = {'graph': True}
            msgs = await prox.storm('inet:dns:a', opts=opts).list()
            nodes = [m[1] for m in msgs if m[0] == 'node']

            self.len(4, nodes)

            for node in nodes:
                if node[0][0] == 'inet:dns:a':
                    self.len(0, node[1]['path']['edges'])
                elif node[0][0] == 'inet:ipv4':
                    self.eq(node[1]['path']['edges'], (
                        ('4284a59c00dc93f3bbba5af4f983236c8f40332d5a28f1245e38fa850dbfbfa4', {'type': 'prop', 'prop': 'ipv4', 'reverse': True}),
                    ))
                elif node[0] == ('inet:fqdn', 'woot.com'):
                    self.eq(node[1]['path']['edges'], (
                        ('4284a59c00dc93f3bbba5af4f983236c8f40332d5a28f1245e38fa850dbfbfa4', {'type': 'prop', 'prop': 'fqdn', 'reverse': True}),
                    ))

            await prox.addNode('edge:refs', (('test:int', 10), ('test:int', 20)))

            msgs = await prox.storm('edge:refs', opts=opts).list()
            nodes = [m[1] for m in msgs if m[0] == 'node']

            self.len(3, nodes)
            self.len(0, nodes[0][1]['path']['edges'])
            self.len(1, nodes[1][1]['path']['edges'])
            self.len(1, nodes[2][1]['path']['edges'])

    async def test_onadd(self):
        arg_hit = {}

        async def testcb(node):
            arg_hit['hit'] = node

        async with self.getTestCore() as core:

            async with await core.snap() as snap:

                core.model.form('inet:ipv4').onAdd(testcb)

                node = await snap.addNode('inet:ipv4', '1.2.3.4')
                self.eq(node, arg_hit.get('hit'))

                arg_hit['hit'] = None
                core.model.form('inet:ipv4').offAdd(testcb)
                node = await snap.addNode('inet:ipv4', '1.2.3.5')
                self.none(arg_hit.get('hit'))

    async def test_adddata(self):

        data = ('foo', 'bar', 'baz')

        async with self.getTestCore() as core:

            await core.addFeedData('com.test.record', data)

            vals = [node.ndef[1] for node in await core.nodes('test:str')]

            vals.sort()

            self.eq(vals, ('bar', 'baz', 'foo'))

    async def test_cell(self):

        data = ('foo', 'bar', 'baz')

        async with self.getTestCoreAndProxy() as (core, proxy):

            corever = core.cellinfo.get('cortex:version')
            cellver = core.cellinfo.get('synapse:version')
            self.eq(corever, s_version.version)
            self.eq(corever, cellver)

            nodes = ((('inet:user', 'visi'), {}),)

            nodes = await alist(proxy.addNodes(nodes))
            self.len(1, nodes)

            node = await proxy.addNode('test:str', 'foo')

            pack = await proxy.addNodeTag(node[1].get('iden'), '#foo.bar')
            self.eq(pack[1]['tags'].get('foo.bar'), (None, None))

            pack = await proxy.setNodeProp(node[1].get('iden'), 'tick', '2015')
            self.eq(pack[1]['props'].get('tick'), 1420070400000)

            self.eq(1, await proxy.count('test:str#foo.bar'))
            self.eq(1, await proxy.count('test:str:tick=2015'))

            pack = await proxy.delNodeProp(node[1].get('iden'), 'tick')
            self.none(pack[1]['props'].get('tick'))

            iden = s_common.ehex(s_common.buid('newp'))
            await self.asyncraises(s_exc.NoSuchIden, proxy.delNodeProp(iden, 'tick'))

            await proxy.delNodeTag(node[1].get('iden'), '#foo.bar')
            self.eq(0, await proxy.count('test:str#foo.bar'))

            opts = {'ndefs': [('inet:user', 'visi')]}

            msgs = await proxy.storm('', opts=opts).list()
            nodes = [m[1] for m in msgs if m[0] == 'node']

            self.len(1, nodes)
            self.eq('visi', nodes[0][0][1])

            await proxy.addFeedData('com.test.record', data)

            # test the remote storm result counting API
            self.eq(0, await proxy.count('test:pivtarg'))
            self.eq(1, await proxy.count('inet:user'))
            self.eq(1, await core.count('inet:user'))

            # Test the getFeedFuncs command to enumerate feed functions.
            ret = await proxy.getFeedFuncs()
            resp = {rec.get('name'): rec for rec in ret}
            self.isin('com.test.record', resp)
            self.isin('syn.splice', resp)
            self.isin('syn.nodes', resp)
            self.isin('syn.nodeedits', resp)
            rec = resp.get('syn.nodes')
            self.eq(rec.get('name'), 'syn.nodes')
            self.eq(rec.get('desc'), 'Add nodes to the Cortex via the packed node format.')
            self.eq(rec.get('fulldoc'), 'Add nodes to the Cortex via the packed node format.')

            # Test the stormpkg apis
            otherpkg = {
                'name': 'foosball',
                'version': '0.0.1',
                'synapse_minversion': (2, 144, 0),
                'synapse_version': '>=2.8.0,<3.0.0',
            }
            self.none(await proxy.addStormPkg(otherpkg))
            pkgs = await proxy.getStormPkgs()
            self.len(1, pkgs)
            self.eq(pkgs, [otherpkg])
            pkg = await proxy.getStormPkg('foosball')
            self.eq(pkg, otherpkg)
            self.none(await proxy.delStormPkg('foosball'))
            pkgs = await proxy.getStormPkgs()
            self.len(0, pkgs)
            await self.asyncraises(s_exc.NoSuchPkg, proxy.delStormPkg('foosball'))

            # This segfaults in regex < 2022.9.11
            query = '''test:str~="(?(?<=A)|(?(?![^B])C|D))"'''
            msgs = await core.stormlist(query)

            # test reqValidStorm
            self.true(await proxy.reqValidStorm('test:str=test'))
            self.true(await proxy.reqValidStorm('1.2.3.4 | spin', {'mode': 'lookup'}))
            self.true(await proxy.reqValidStorm('1.2.3.4 | spin', {'mode': 'autoadd'}))
            with self.raises(s_exc.BadSyntax):
                await proxy.reqValidStorm('1.2.3.4 ')
            with self.raises(s_exc.BadSyntax):
                await proxy.reqValidStorm('| 1.2.3.4 ', {'mode': 'lookup'})
            with self.raises(s_exc.BadSyntax):
                await proxy.reqValidStorm('| 1.2.3.4', {'mode': 'autoadd'})

    async def test_stormcmd(self):

        async with self.getTestCoreAndProxy() as (realcore, core):

            await realcore.nodes('[ inet:user=visi inet:user=whippit ]')

            self.eq(2, await core.count('inet:user'))

            # test cmd as last text syntax
            self.eq(1, await core.count('inet:user | limit 1'))

            self.eq(1, await core.count('inet:user | limit 1      '))

            # test cmd and trailing pipe and whitespace syntax
            self.eq(2, await core.count('inet:user | limit 10 | [ +#foo.bar ]'))
            self.eq(1, await core.count('inet:user | limit 10 | +inet:user=visi'))

            # test invalid option syntax
            msgs = await alist(core.storm('inet:user | limit --woot'))
            self.printed(msgs, 'Usage: limit [options] <count>')
            self.len(0, [m for m in msgs if m[0] == 'node'])

            oldverpkg = {
                'name': 'versionfail',
                'version': (0, 0, 1),
                'synapse_minversion': (1337, 0, 0),
                'commands': ()
            }

            with self.raises(s_exc.BadVersion):
                await core.addStormPkg(oldverpkg)

            oldverpkg = {
                'name': 'versionfail',
                'version': (0, 0, 1),
                'synapse_minversion': [2, 144, 0],
                'synapse_version': '>=1337.0.0,<2000.0.0',
                'commands': ()
            }

            with self.raises(s_exc.BadVersion):
                await core.addStormPkg(oldverpkg)

            oldverpkg = {
                'name': 'versionfail',
                'version': (0, 0, 1),
                'synapse_minversion': [2, 144, 0],
                'synapse_version': '>=0.0.1,<2.0.0',
                'commands': ()
            }

            with self.raises(s_exc.BadVersion):
                await core.addStormPkg(oldverpkg)

            noverpkg = {
                'name': 'nomin',
                'version': (0, 0, 1),
                'commands': ()
            }

            # Package with no synapse_minversion shouldn't raise
            await core.addStormPkg(noverpkg)

            badcmdpkg = {
                'name': 'badcmd',
                'version': (0, 0, 1),
                'commands': ({
                    'name': 'invalidCMD',
                    'descr': 'test command',
                    'storm': '',
                },)
            }

            await self.asyncraises(s_exc.SchemaViolation, core.addStormPkg(badcmdpkg))
            await self.asyncraises(s_exc.BadArg, s_common.aspin(core.storm(None)))

    async def test_onsetdel(self):

        args_hit = None

        async def test_cb(*args):
            nonlocal args_hit
            args_hit = args

        async with self.getTestCore() as core:

            async with await core.snap() as snap:

                core.model.prop('inet:ipv4:loc').onSet(test_cb)

                node = await snap.addNode('inet:ipv4', '1.2.3.4')
                await node.set('loc', 'US.  VA')

                self.eq(args_hit, [node, None])

                args_hit = None
                core.model.prop('inet:ipv4:loc').onDel(test_cb)

                await node.pop('loc')
                self.eq(args_hit, [node, 'us.va'])

                self.none(node.get('loc'))

            async with await core.snap() as snap:
                node = await snap.addNode('inet:ipv4', '1.2.3.4')
                self.none(node.get('loc'))

    async def test_cortex_onofftag(self):

        async with self.getTestCore() as core:

            tags = {}

            def onadd(node, tag, valu):
                tags[tag] = valu

            def ondel(node, tag, valu):
                self.none(node.getTag(tag))
                self.false(node.hasTag(tag))
                tags.pop(tag)

            core.onTagAdd('foo', onadd)
            core.onTagAdd('foo.bar', onadd)
            core.onTagAdd('foo.bar.baz', onadd)

            core.onTagDel('foo', ondel)
            core.onTagDel('foo.bar', ondel)
            core.onTagDel('foo.bar.baz', ondel)

            core.onTagAdd('glob.*', onadd)
            core.onTagDel('glob.*', ondel)

            async with await core.snap() as snap:

                node = await snap.addNode('test:str', 'hehe')
                await node.addTag('foo.bar.baz', valu=(200, 300))

                self.eq(tags.get('foo'), (None, None))
                self.eq(tags.get('foo.bar'), (None, None))
                self.eq(tags.get('foo.bar.baz'), (200, 300))

                await node.delTag('foo.bar')

                self.eq(tags.get('foo'), (None, None))

                self.none(tags.get('foo.bar'))
                self.none(tags.get('foo.bar.baz'))

                core.offTagAdd('foo.bar', onadd)
                core.offTagDel('foo.bar', ondel)
                core.offTagAdd('foo.bar', lambda x: 0)
                core.offTagDel('foo.bar', lambda x: 0)

                await node.addTag('foo.bar', valu=(200, 300))
                self.none(tags.get('foo.bar'))

                tags['foo.bar'] = 'fake'
                await node.delTag('foo.bar')
                self.eq(tags.get('foo.bar'), 'fake')

                # Coverage for removing something from a
                # tag we never added a handler for.
                core.offTagAdd('test.newp', lambda x: 0)
                core.offTagDel('test.newp', lambda x: 0)

                # Test tag glob handlers
                await node.addTag('glob.foo', valu=(200, 300))
                self.eq(tags.get('glob.foo'), (200, 300))

                await node.delTag('glob.foo')
                self.none(tags.get('glob.foo'))

                await node.addTag('glob.foo.bar', valu=(200, 300))
                self.none(tags.get('glob.foo.bar'))

                # Test handlers don't run after removed
                core.offTagAdd('glob.*', onadd)
                core.offTagDel('glob.*', ondel)
                await node.addTag('glob.faz', valu=(200, 300))
                self.none(tags.get('glob.faz'))
                tags['glob.faz'] = (1, 2)
                await node.delTag('glob.faz')
                self.eq(tags['glob.faz'], (1, 2))

    async def test_storm_logging(self):
        async with self.getTestCoreAndProxy() as (realcore, core):
            view = await core.callStorm('return( $lib.view.get().iden )')
            self.nn(view)

            # Storm logging
            with self.getAsyncLoggerStream('synapse.storm', 'Executing storm query {help ask} as [root]') \
                    as stream:
                await alist(core.storm('help ask'))
                self.true(await stream.wait(4))

            mesg = 'Executing storm query {help foo} as [root]'
            with self.getAsyncLoggerStream('synapse.storm', mesg) as stream:
                await alist(core.storm('help foo', opts={'show': ('init', 'fini', 'print',)}))
                self.true(await stream.wait(4))

            with self.getStructuredAsyncLoggerStream('synapse.storm', mesg) as stream:
                await alist(core.storm('help foo', opts={'show': ('init', 'fini', 'print',)}))
                self.true(await stream.wait(4))

            buf = stream.getvalue()
            mesg = json.loads(buf.split('\n')[0])
            self.eq(mesg.get('view'), view)

    async def test_strict(self):

        async with self.getTestCore() as core:

            async with await core.snap() as snap:

                node = await snap.addNode('test:str', 'foo')

                await self.asyncraises(s_exc.NoSuchProp, node.set('newpnewp', 10))
                await self.asyncraises(s_exc.BadTypeValu, node.set('tick', (20, 30)))

                snap.strict = False
                self.none(await snap.addNode('test:str', s_common.novalu))

                self.false(await node.set('newpnewp', 10))
                self.false(await node.set('tick', (20, 30)))

    async def test_getcoremods(self):

        async with self.getTestCoreAndProxy() as (core, prox):

            self.nn(core.getCoreMod('synapse.tests.utils.TestModule'))

            # Ensure that the module load creates a node.
            self.len(1, await core.nodes('meta:source=8f1401de15918358d5247e21ca29a814'))

            mods = dict(await prox.getCoreMods())

            conf = mods.get('synapse.tests.utils.TestModule')
            self.nn(conf)
            self.eq(conf.get('key'), 'valu')

    async def test_storm_mustquote(self):

        async with self.getTestCore() as core:
            await core.nodes('[ inet:ipv4=1.2.3.4 ]')
            self.len(1, await core.nodes('inet:ipv4=1.2.3.4|limit 20'))

    async def test_storm_cmdname(self):

        class Bork:
            name = 'foo:bar'

        class Bawk:
            name = '.foobar'

        async with self.getTestCore() as core:

            with self.raises(s_exc.BadCmdName):
                core.addStormCmd(Bork)

            with self.raises(s_exc.BadCmdName):
                core.addStormCmd(Bawk)

    async def test_storm_comment(self):

        async with self.getTestCore() as core:

            text = '''
            /* A
               multiline
               comment */
            [ inet:ipv4=1.2.3.4 ] // this is a comment
            // and this too...

            switch $foo {

                // The bar case...

                bar: {
                    [ +#hehe.haha ]
                }

                /*
                   The
                   baz
                   case
                */
                'baz faz': {}
            }
            '''
            opts = {'vars': {'foo': 'bar'}}
            nodes = await core.nodes(text, opts=opts)
            self.len(1, nodes)
            self.eq(nodes[0].ndef, ('inet:ipv4', 0x01020304))
            self.nn(nodes[0].getTag('hehe.haha'))

    async def test_storm_varlistset(self):

        async with self.getTestCore() as core:

            opts = {'vars': {'blob': ('vertex.link', '9001')}}
            text = '($fqdn, $crap) = $blob [ inet:fqdn=$fqdn ]'

            nodes = await core.nodes(text, opts=opts)
            self.len(1, nodes)
            for node in nodes:
                self.eq(node.ndef, ('inet:fqdn', 'vertex.link'))

            now = s_common.now()
            ret = await core.callStorm('($foo, $bar)=$lib.cast(ival, $lib.time.now()) return($foo)')
            self.ge(ret, now)

            text = '.created ($foo, $bar, $baz) = $blob'
            with self.raises(s_exc.StormVarListError):
                await core.nodes(text, opts)

            text = '($foo, $bar, $baz) = $blob'
            with self.raises(s_exc.StormVarListError):
                await core.nodes(text, opts)

            text = 'for ($x, $y) in ((1),) { $lib.print($x) }'
            with self.raises(s_exc.StormVarListError):
                await core.nodes(text)

            text = 'for ($x, $y) in ($lib.layer.get(),) { $lib.print($x) }'
            with self.raises(s_exc.StormRuntimeError):
                await core.nodes(text)

            text = '[test:str=foo] for ($x, $y) in ((1),) { $lib.print($x) }'
            with self.raises(s_exc.StormVarListError):
                await core.nodes(text)

            text = '[test:str=foo] for ($x, $y) in ((1),) { $lib.print($x) }'
            with self.raises(s_exc.StormRuntimeError):
                await core.nodes(text)

            text = '($x, $y) = (1)'
            with self.raises(s_exc.StormRuntimeError):
                await core.nodes(text)

    async def test_storm_contbreak(self):

        async with self.getTestCore() as core:

            text = '''
            for $foo in $foos {

                [ inet:ipv4=1.2.3.4 ]

                switch $foo {
                    bar: { [ +#ohai ] break }
                    baz: { [ +#visi ] continue }
                }

                [ inet:ipv4=5.6.7.8 ]

                [ +#hehe ]
            }
            '''
            opts = {'vars': {'foos': ['baz', 'baz']}}
            await core.nodes(text, opts=opts)

            nodes = await core.nodes('inet:ipv4')
            self.len(1, nodes)
            self.nn(nodes[0].getTag('visi'))
            self.none(nodes[0].getTag('hehe'))

            await core.nodes('inet:ipv4 | delnode')

            opts = {'vars': {'foos': ['bar', 'bar']}}
            await core.nodes(text, opts=opts)

            nodes = await core.nodes('inet:ipv4')
            self.len(1, nodes)
            self.nn(nodes[0].getTag('ohai'))
            self.none(nodes[0].getTag('hehe'))

            await core.nodes('inet:ipv4 | delnode')

            opts = {'vars': {'foos': ['lols', 'lulz']}}
            await core.nodes(text, opts=opts)

            nodes = await core.nodes('inet:ipv4')
            for node in nodes:
                self.nn(node.getTag('hehe'))

    async def test_storm_varcall(self):

        async with self.getTestCore() as core:

            text = '''
            for $foo in $foos {

                ($fqdn, $ipv4) = $foo.split("|")

                [ inet:dns:a=($fqdn, $ipv4) ]
            }
            '''
            opts = {'vars': {'foos': ['vertex.link|1.2.3.4']}}
            await core.nodes(text, opts=opts)
            self.len(1, await core.nodes('inet:dns:a=(vertex.link,1.2.3.4)'))

    async def test_storm_dict_deref(self):

        async with self.getTestCore() as core:

            text = '''
            [ test:int=$hehe.haha ]
            '''
            opts = {'vars': {'hehe': {'haha': 20}}}
            nodes = await core.nodes(text, opts=opts)
            self.len(1, nodes)
            self.eq(nodes[0].ndef[1], 20)

            text = '''
            $a=({'foo': 'bar'})
            $b=({'baz': 'foo'})
            [ test:str=$a.`{$b.baz}` ]
            '''
            nodes = await core.nodes(text, opts=opts)
            self.len(1, nodes)
            self.eq(nodes[0].ndef[1], 'bar')

            text = '''
            $a=({'foo': 'cool'})
            $b=({'baz': 'foo'})
            [ test:str=$a.($b.baz) ]
            '''
            nodes = await core.nodes(text, opts=opts)
            self.len(1, nodes)
            self.eq(nodes[0].ndef[1], 'cool')

            text = '''
            $foo = ({})
            $bar=({'baz': 'buzz'})
            $foo.`{$bar.baz}` = fuzz
            [ test:str=$foo.buzz ]
            '''
            nodes = await core.nodes(text, opts=opts)
            self.len(1, nodes)
            self.eq(nodes[0].ndef[1], 'fuzz')

            text = '''
            $foo = ({})
            $bar=({'baz': 'fuzz'})
            $foo.($bar.baz) = buzz
            [ test:str=$foo.fuzz ]
            '''
            nodes = await core.nodes(text, opts=opts)
            self.len(1, nodes)
            self.eq(nodes[0].ndef[1], 'buzz')

            self.eq('BAZ', await core.callStorm("$foo=({'bar': 'baz'}) return($foo.('bar').upper())"))
            self.eq('BAZ', await core.callStorm("$foo=({'bar': 'baz'}) return($foo.$('bar').upper())"))
            self.eq('BAZ', await core.callStorm("return(({'bar': 'baz'}).('bar').upper())"))
            self.eq('BAZ', await core.callStorm("return(({'bar': 'baz'}).$('bar').upper())"))
            self.eq('BAZ', await core.callStorm("return((({'bar': 'baz'}).('bar').upper()))"))
            self.eq('BAZ', await core.callStorm("return((({'bar': 'baz'}).$('bar').upper()))"))

            # setitem and deref both toprim the key
            text = '''
            $x = ({})
            $y = (1.23)
            $x.$y = "foo"
            for ($k, $v) in $x { return(($k, $x.$k)) }
            '''
            self.eq((1.23, 'foo'), await core.callStorm(text))

            # constructor also toprims all keys
            text = '''
            $y = (1.23)
            $x = ({
                $y: "foo"
            })
            for ($k, $v) in $x { return(($k, $x.$k)) }
            '''
            self.eq((1.23, 'foo'), await core.callStorm(text))

            text = '''
            $y=$lib.null [ inet:fqdn=foo.com ] $y=$node spin |
            $x = ({
                "cool": {
                    $y: "foo"
                }
            })
            for ($k, $v) in $x {
                for ($k2, $v2) in $v {
                    return(($k2, $x.$k.$k2))
                }
            }
            '''
            self.eq(('foo.com', 'foo'), await core.callStorm(text))

            # using a mutable key raises an exception
            text = '''
            $x = ({})
            $y = ([(1.23)])
            $x.$y = "foo"
            '''
            await self.asyncraises(s_exc.BadArg, core.nodes(text))

            text = '''
            $y = ([(1.23)])
            $x = ({
                $y: "foo"
            })
            '''
            await self.asyncraises(s_exc.BadArg, core.nodes(text))

    async def test_storm_varlist_compute(self):

        async with self.getTestCore() as core:

            text = '''
                [ test:str=foo .seen=(2014,2015) ]
                ($tick, $tock) = .seen
                [ test:int=$tick ]
                +test:int
            '''
            nodes = await core.nodes(text)
            self.len(1, nodes)
            self.eq(nodes[0].ndef[1], 1388534400000)

    async def test_storm_selfrefs(self):

        async with self.getTestCore() as core:

            nodes = await core.nodes('[ inet:fqdn=woot.com ] -> *')

            self.len(1, nodes)
            self.eq('com', nodes[0].ndef[1])

            await core.nodes('inet:fqdn=woot.com | delnode')

            self.len(0, await core.nodes('inet:fqdn=woot.com'))

    async def test_storm_addnode_runtsafe(self):

        async with self.getTestCore() as core:
            # test adding nodes from other nodes output
            q = '[ inet:fqdn=woot.com inet:fqdn=vertex.link ] [ inet:user = :zone ] +inet:user'
            nodes = await core.nodes(q)
            self.len(2, nodes)
            ndefs = list(sorted([n.ndef for n in nodes]))
            self.eq(ndefs, (('inet:user', 'vertex.link'), ('inet:user', 'woot.com')))

    async def test_storm_subgraph(self):

        async with self.getTestCore() as core:

            await core.nodes('[ inet:ipv4=1.2.3.4 :asn=20 ]')
            await core.nodes('[ inet:dns:a=(woot.com, 1.2.3.4) +#yepr ]')
            await core.nodes('[ inet:dns:a=(vertex.link, 5.5.5.5) +#nope ]')

            rules = {

                'degrees': 2,

                'pivots': ['<- meta:seen <- meta:source'],

                'filters': ['-#nope'],

                'forms': {

                    'inet:fqdn': {
                        'pivots': ['<- *', '-> *'],
                        'filters': ['-inet:fqdn:issuffix=1'],
                    },

                    'syn:tag': {
                        'pivots': ['-> *'],
                    },

                    '*': {
                        'pivots': ['-> #'],
                    },

                }
            }

            def checkGraph(seeds, alldefs):
                # our TLDs should be omits
                self.len(2, seeds)
                self.len(4, alldefs)

                self.isin(('inet:fqdn', 'woot.com'), seeds)
                self.isin(('inet:fqdn', 'vertex.link'), seeds)

                self.nn(alldefs.get(('syn:tag', 'yepr')))
                self.nn(alldefs.get(('inet:dns:a', ('woot.com', 0x01020304))))

                self.none(alldefs.get(('inet:asn', 20)))
                self.none(alldefs.get(('syn:tag', 'nope')))
                self.none(alldefs.get(('inet:dns:a', ('vertex.link', 0x05050505))))

            seeds = []
            alldefs = {}

            async with await core.snap() as snap:
                async for node, path in snap.storm('inet:fqdn', opts={'graph': rules}):

                    if path.metadata.get('graph:seed'):
                        seeds.append(node.ndef)

                    alldefs[node.ndef] = path.metadata.get('edges')

            checkGraph(seeds, alldefs)

            rules['name'] = 'foo'
            iden = await core.callStorm('return($lib.graph.add($rules).iden)', opts={'vars': {'rules': rules}})

            gdef = await core.addStormGraph(rules)
            iden2 = gdef['iden']

            mods = {
                'name': 'bar',
                'desc': 'foorules',
                'refs': True,
                'edges': False,
                'forms': {},
                'pivots': ['<- meta:seen'],
                'degrees': 3,
                'filters': ['+#nope'],
                'filterinput': False,
                'yieldfiltered': True
            }

            await core.callStorm('$lib.graph.mod($iden, $info)', opts={'vars': {'iden': iden2, 'info': mods}})

            q = '$lib.graph.mod($iden, ({"iden": "foo"}))'
            await self.asyncraises(s_exc.BadArg, core.callStorm(q, opts={'vars': {'iden': iden2}}))

            gdef['scope'] = 'power-up'
            gdef['power-up'] = 'newp'
            await self.asyncraises(s_exc.SynErr, core._addStormGraph(gdef))

            gdef = await core.callStorm('return($lib.graph.get($iden))', opts={'vars': {'iden': iden}})
            self.eq(gdef['name'], 'foo')
            self.eq(gdef['creator'], core.auth.rootuser.iden)

            gdefs = await core.callStorm('return($lib.graph.list())')
            self.len(2, gdefs)
            self.eq(gdefs[0]['name'], 'bar')
            self.eq(gdefs[0]['creator'], core.auth.rootuser.iden)
            self.eq(gdefs[1]['name'], 'foo')
            self.eq(gdefs[1]['creator'], core.auth.rootuser.iden)

            seeds = []
            alldefs = {}
            async with await core.snap() as snap:

                async for node, path in snap.storm('inet:fqdn $lib.graph.activate($iden)', opts={'vars': {'iden': iden}}):

                    if path.metadata.get('graph:seed'):
                        seeds.append(node.ndef)

                    alldefs[node.ndef] = path.metadata.get('edges')

            checkGraph(seeds, alldefs)

            seeds = []
            alldefs = {}
            async with await core.snap() as snap:

                async for node, path in snap.storm('inet:fqdn', opts={'graph': iden}):

                    if path.metadata.get('graph:seed'):
                        seeds.append(node.ndef)

                    alldefs[node.ndef] = path.metadata.get('edges')

            checkGraph(seeds, alldefs)

            # now do the same options via the command...
            text = '''
                inet:fqdn | graph
                                --degrees 2
                                --filter { -#nope }
                                --pivot { <- meta:seen <- meta:source }
                                --form-pivot inet:fqdn {<- * | limit 20}
                                --form-pivot inet:fqdn {-> * | limit 20}
                                --form-filter inet:fqdn {-inet:fqdn:issuffix=1}
                                --form-pivot syn:tag {-> *}
                                --form-pivot * {-> #}
            '''

            seeds = []
            alldefs = {}

            async with await core.snap() as snap:

                async for node, path in snap.storm(text):

                    if path.metadata.get('graph:seed'):
                        seeds.append(node.ndef)

                    alldefs[node.ndef] = path.metadata.get('edges')

            checkGraph(seeds, alldefs)

            # filterinput=false behavior
            rules['filterinput'] = False
            seeds = []
            alldefs = {}
            async with await core.snap() as snap:
                async for node, path in snap.storm('inet:fqdn', opts={'graph': rules}):

                    if path.metadata.get('graph:seed'):
                        seeds.append(node.ndef)

                    alldefs[node.ndef] = path.metadata.get('edges')

            # our TLDs are no longer omits
            self.len(4, seeds)
            self.len(6, alldefs)
            self.isin(('inet:fqdn', 'com'), seeds)
            self.isin(('inet:fqdn', 'link'), seeds)
            self.isin(('inet:fqdn', 'woot.com'), seeds)
            self.isin(('inet:fqdn', 'vertex.link'), seeds)

            # yieldfiltered = True
            rules.pop('filterinput', None)
            rules['yieldfiltered'] = True

            seeds = []
            alldefs = {}
            async with await core.snap() as snap:
                async for node, path in snap.storm('inet:fqdn', opts={'graph': rules}):

                    if path.metadata.get('graph:seed'):
                        seeds.append(node.ndef)

                    alldefs[node.ndef] = path.metadata.get('edges')

            # The tlds are omitted, but since we are yieldfiltered=True,
            # we still get the seeds. We also get an inet:dns:a node we
            # previously omitted.
            self.len(4, seeds)
            self.len(7, alldefs)
            self.isin(('inet:dns:a', ('vertex.link', 84215045)), alldefs)

            # refs
            rules = {
                'degrees': 2,
                'refs': True,
            }

            seeds = []
            alldefs = {}
            async with await core.snap() as snap:
                async for node, path in snap.storm('inet:dns:a:fqdn=woot.com',
                                                   opts={'graph': rules}):
                    if path.metadata.get('graph:seed'):
                        seeds.append(node.ndef)

                    alldefs[node.ndef] = path.metadata.get('edges')

            self.len(1, seeds)
            self.len(5, alldefs)
            # We did make it automatically away 2 degrees with just model refs
            self.eq({('inet:dns:a', ('woot.com', 16909060)),
                     ('inet:fqdn', 'woot.com'),
                     ('inet:ipv4', 16909060),
                     ('inet:fqdn', 'com'),
                     ('inet:asn', 20)}, set(alldefs.keys()))

            # Construct a test that encounters nodes which are already
            # in the to-do queue. This is mainly a coverage test.
            q = '[inet:ipv4=0 inet:ipv4=1 inet:ipv4=2 :asn=1138 +#deathstar]'
            await core.nodes(q)

            q = '#deathstar | graph --degrees 2 --refs'
            ndefs = set()
            async with await core.snap() as snap:
                async for node, path in snap.storm(q):
                    ndefs.add(node.ndef)
            self.isin(('inet:asn', 1138), ndefs)

            # Runtsafety test
            q = '[ test:int=1 ]  | graph --degrees $node.value()'
            await self.asyncraises(s_exc.StormRuntimeError, core.nodes(q))

            opts = {'vars': {'iden': iden, 'iden2': iden2}}
            q = '''
            function acti() {
                $lib.graph.activate($iden)
                return($lib.graph.get())
            }
            return($acti().iden)'''

            self.eq(iden, await core.callStorm(q, opts=opts))
            self.none(await core.callStorm('return($lib.graph.get())'))

            otherpkg = {
                'name': 'graph.powerup',
                'version': '0.0.1',
                'graphs': [{'name': 'testgraph'}]
            }
            await core.addStormPkg(otherpkg)

            visi = await core.auth.addUser('visi')
            async with core.getLocalProxy(user='visi') as asvisi:
                uopts = dict(opts)
                uopts['user'] = visi.iden
                opts['vars']['useriden'] = visi.iden

                await self.asyncraises(s_exc.AuthDeny, core.nodes('$lib.graph.del($iden2)', opts=uopts))
                await core.nodes('$lib.graph.grant($iden2, users, $useriden, 3)', opts=opts)
                await core.nodes('$lib.graph.del($iden2)', opts=uopts)

                self.len(2, await core.callStorm('return($lib.graph.list())', opts=opts))

            q = '$lib.graph.del($lib.guid(graph.powerup, testgraph))'
            await self.asyncraises(s_exc.AuthDeny, core.nodes(q))

            await core.callStorm('pkg.del graph.powerup')
            await core.callStorm('return($lib.graph.del($iden))', opts={'vars': {'iden': iden}})

            gdefs = await core.callStorm('return($lib.graph.list())')
            self.len(0, gdefs)

            await self.asyncraises(s_exc.NoSuchIden, core.nodes('$lib.graph.del(foo)'))
            await self.asyncraises(s_exc.NoSuchIden, core.nodes('$lib.graph.get(foo)'))
            await self.asyncraises(s_exc.NoSuchIden, core.nodes('$lib.graph.activate(foo)'))
            await self.asyncraises(s_exc.NoSuchIden, core.delStormGraph('foo'))

            q = '$lib.graph.add(({"name": "foo", "forms": {"newp": {}}}))'
            await self.asyncraises(s_exc.NoSuchForm, core.nodes(q))

        with self.getTestDir() as dirn:
            async with self.getTestCore(dirn=dirn) as core:
                visi = await core.auth.addUser('visi')
                opts = {'user': visi.iden}

                await core.addStormPkg(otherpkg)
                await core.nodes('$lib.graph.add(({"name": "foo"}))', opts=opts)
                await core.nodes('$lib.graph.add(({"name": "bar"}))')
                self.len(3, await core.callStorm('return($lib.graph.list())', opts=opts))

            async with self.getTestCore(dirn=dirn) as core:
                self.len(3, await core.callStorm('return($lib.graph.list())', opts=opts))

    async def test_storm_two_level_assignment(self):
        async with self.getTestCore() as core:
            q = '$foo=baz $bar=$foo [test:str=$bar]'
            nodes = await core.nodes(q)
            self.len(1, nodes)
            self.eq('baz', nodes[0].ndef[1])

    async def test_storm_quoted_variables(self):
        async with self.getTestCore() as core:
            q = '$"my var"=baz $bar=$"my var" [test:str=$bar]'
            nodes = await core.nodes(q)
            self.len(1, nodes)
            self.eq('baz', nodes[0].ndef[1])

            q = '$d = $lib.dict("field 1"=foo, "field 2"=bar) [test:str=$d.\'field 1\']'
            nodes = await core.nodes(q)
            self.len(1, nodes)
            self.eq('foo', nodes[0].ndef[1])

            q = '($"a", $"#", $c) = (1, 2, 3) [test:str=$"#"]'
            nodes = await core.nodes(q)
            self.len(1, nodes)
            self.eq('2', nodes[0].ndef[1])

    async def test_storm_lib_custom(self):

        async with self.getTestCore() as core:
            # Test the registered function from test utils
            q = '[ ps:person="*" :name = $lib.test.beep(loud) ]'
            nodes = await core.nodes(q)
            self.len(1, nodes)
            self.eq('a loud beep!', nodes[0].get('name'))

            q = '$test = $lib.test.beep(test) [test:str=$test]'
            nodes = await core.nodes(q)
            self.len(1, nodes)
            self.eq('A test beep!', nodes[0].ndef[1])

            # Regression:  variable substitution in function raises exception
            q = '$foo=baz $test = $lib.test.beep($foo) [test:str=$test]'
            nodes = await core.nodes(q)
            self.len(1, nodes)
            self.eq('A baz beep!', nodes[0].ndef[1])

            q = 'return ( $lib.test.someargs(hehe, bar=haha, faz=wow) )'
            valu = await core.callStorm(q)
            self.eq(valu, 'A hehe beep which haha the wow!')

    async def test_storm_type_node(self):

        async with self.getTestCore() as core:
            nodes = await core.nodes('[ ps:person="*" edge:has=($node, (inet:fqdn,woot.com)) ]')
            self.len(2, nodes)
            self.eq('edge:has', nodes[0].ndef[0])

            nodes = await core.nodes('[test:str=test] [ edge:refs=($node,(test:int, 1234)) ] -test:str')
            self.len(1, nodes)
            self.eq(nodes[0].ndef[1], (('test:str', 'test'), ('test:int', 1234)))

            nodes = await core.nodes('test:int=1234 [test:str=$node.value()] -test:int')
            self.len(1, nodes)
            self.eq(nodes[0].ndef, ('test:str', '1234'))

            nodes = await core.nodes('test:int=1234 [test:str=$node.form()] -test:int')
            self.len(1, nodes)
            self.eq(nodes[0].ndef, ('test:str', 'test:int'))

    async def test_storm_subq_size(self):

        async with self.getTestCore() as core:

            await core.nodes('[ inet:dns:a=(woot.com, 1.2.3.4) inet:dns:a=(vertex.link, 1.2.3.4) ]')

            self.len(0, await core.nodes('inet:ipv4=1.2.3.4 +( { -> inet:dns:a }=0 )'))

            self.len(1, await core.nodes('inet:ipv4=1.2.3.4 +( { -> inet:dns:a }=2 )'))
            self.len(0, await core.nodes('inet:ipv4=1.2.3.4 +( { -> inet:dns:a }=3 )'))

            self.len(0, await core.nodes('inet:ipv4=1.2.3.4 +( { -> inet:dns:a }!=2 )'))
            self.len(1, await core.nodes('inet:ipv4=1.2.3.4 +( { -> inet:dns:a }!=3 )'))

            self.len(1, await core.nodes('inet:ipv4=1.2.3.4 +( { -> inet:dns:a }>=1 )'))
            self.len(1, await core.nodes('inet:ipv4=1.2.3.4 +( { -> inet:dns:a }>=2 )'))
            self.len(0, await core.nodes('inet:ipv4=1.2.3.4 +( { -> inet:dns:a }>=3 )'))

            self.len(0, await core.nodes('inet:ipv4=1.2.3.4 +( { -> inet:dns:a }<=1 )'))
            self.len(1, await core.nodes('inet:ipv4=1.2.3.4 +( { -> inet:dns:a }<=2 )'))
            self.len(1, await core.nodes('inet:ipv4=1.2.3.4 +( { -> inet:dns:a }<=3 )'))

            self.len(0, await core.nodes('inet:ipv4=1.2.3.4 +{ -> inet:dns:a } < 2 '))
            self.len(1, await core.nodes('inet:ipv4=1.2.3.4 +{ -> inet:dns:a } < 3 '))

            self.len(1, await core.nodes('inet:ipv4=1.2.3.4 +{ -> inet:dns:a } > 1 '))
            self.len(0, await core.nodes('inet:ipv4=1.2.3.4 +{ -> inet:dns:a } > 2 '))

            with self.raises(s_exc.NoSuchCmpr) as cm:
                await core.nodes('inet:ipv4=1.2.3.4 +{ -> inet:dns:a } @ 2')

            await core.nodes('[ risk:attack=* +(foo)> {[ test:str=foo ]} ]')
            await core.nodes('[ risk:attack=* +(foo)> {[ test:str=bar ]} ]')

            q = 'risk:attack +{ -(foo)> * $valu=$node.value() } $lib.print($valu)'
            msgs = await core.stormlist(q)
            self.sorteq([m[1]['mesg'] for m in msgs if m[0] == 'print'], ['foo', 'bar'])

            q = 'risk:attack +{ -(foo)> * $valu=$node.value() } = 1 $lib.print($valu)'
            msgs = await core.stormlist(q)
            self.sorteq([m[1]['mesg'] for m in msgs if m[0] == 'print'], ['foo', 'bar'])

            q = 'risk:attack -{ -(foo)> * $valu=$node.value() } = 2 $lib.print($valu)'
            msgs = await core.stormlist(q)
            self.sorteq([m[1]['mesg'] for m in msgs if m[0] == 'print'], ['foo', 'bar'])

            q = 'risk:attack +{ -(foo)> * $valu=$node.value() } > 0 $lib.print($valu)'
            msgs = await core.stormlist(q)
            self.sorteq([m[1]['mesg'] for m in msgs if m[0] == 'print'], ['foo', 'bar'])

            q = 'risk:attack -{ -(foo)> * $valu=$node.value() } > 1 $lib.print($valu)'
            msgs = await core.stormlist(q)
            self.sorteq([m[1]['mesg'] for m in msgs if m[0] == 'print'], ['foo', 'bar'])

            q = 'risk:attack +{ -(foo)> * $valu=$node.value() } >= 1 $lib.print($valu)'
            msgs = await core.stormlist(q)
            self.sorteq([m[1]['mesg'] for m in msgs if m[0] == 'print'], ['foo', 'bar'])

            q = 'risk:attack -{ -(foo)> * $valu=$node.value() } >= 2 $lib.print($valu)'
            msgs = await core.stormlist(q)
            self.sorteq([m[1]['mesg'] for m in msgs if m[0] == 'print'], ['foo', 'bar'])

            q = 'risk:attack +{ -(foo)> * $valu=$node.value() } < 2 $lib.print($valu)'
            msgs = await core.stormlist(q)
            self.sorteq([m[1]['mesg'] for m in msgs if m[0] == 'print'], ['foo', 'bar'])

            q = 'risk:attack -{ -(foo)> * $valu=$node.value() } < 1 $lib.print($valu)'
            msgs = await core.stormlist(q)
            self.sorteq([m[1]['mesg'] for m in msgs if m[0] == 'print'], ['foo', 'bar'])

            q = 'risk:attack +{ -(foo)> * $valu=$node.value() } <= 1 $lib.print($valu)'
            msgs = await core.stormlist(q)
            self.sorteq([m[1]['mesg'] for m in msgs if m[0] == 'print'], ['foo', 'bar'])

            q = 'risk:attack -{ -(foo)> * $valu=$node.value() } <= 0 $lib.print($valu)'
            msgs = await core.stormlist(q)
            self.sorteq([m[1]['mesg'] for m in msgs if m[0] == 'print'], ['foo', 'bar'])

            q = 'risk:attack +{ -(foo)> * $valu=$node.value() } != 0 $lib.print($valu)'
            msgs = await core.stormlist(q)
            self.sorteq([m[1]['mesg'] for m in msgs if m[0] == 'print'], ['foo', 'bar'])

            q = 'risk:attack -{ -(foo)> * $valu=$node.value() } != 1 $lib.print($valu)'
            msgs = await core.stormlist(q)
            self.sorteq([m[1]['mesg'] for m in msgs if m[0] == 'print'], ['foo', 'bar'])

    async def test_cortex_in(self):

        async with self.getTestCore() as core:

            async with await core.snap() as snap:
                await snap.addNode('test:str', 'a')
                await snap.addNode('test:str', 'b')
                await snap.addNode('test:str', 'c')

            self.len(0, await core.nodes('test:str*in=()'))
            self.len(0, await core.nodes('test:str*in=(d,)'))
            self.len(2, await core.nodes('test:str*in=(a, c)'))
            self.len(1, await core.nodes('test:str*in=(a, d)'))
            self.len(3, await core.nodes('test:str*in=(a, b, c)'))

            self.len(0, await core.nodes('test:str +test:str*in=()'))
            self.len(0, await core.nodes('test:str +test:str*in=(d,)'))
            self.len(2, await core.nodes('test:str +test:str*in=(a, c)'))
            self.len(1, await core.nodes('test:str +test:str*in=(a, d)'))
            self.len(3, await core.nodes('test:str +test:str*in=(a, b, c)'))

    async def test_runt(self):
        async with self.getTestCore() as core:

            # Ensure that lifting by form/prop/values works.
            nodes = await core.nodes('test:runt')
            self.len(4, nodes)

            nodes = await core.nodes('test:runt.created')
            self.len(4, nodes)

            nodes = await core.nodes('test:runt:tick=2010')
            self.len(2, nodes)

            nodes = await core.nodes('test:runt:tick=2001')
            self.len(1, nodes)

            nodes = await core.nodes('test:runt:tick=2019')
            self.len(0, nodes)

            nodes = await core.nodes('test:runt:lulz="beep.sys"')
            self.len(1, nodes)

            nodes = await core.nodes('test:runt:lulz')
            self.len(2, nodes)

            nodes = await core.nodes('test:runt:tick=$foo', {'vars': {'foo': '2010'}})
            self.len(2, nodes)

            # Ensure that non-equality based lift comparators for the test runt nodes work.
            nodes = await core.nodes('test:runt~="b.*"')
            self.len(3, nodes)

            nodes = await core.nodes('test:runt:tick*range=(1999, 2001)')
            self.len(1, nodes)

            # Ensure that a lift by a universal property doesn't lift a runt node
            # accidentally.
            nodes = await core.nodes('.created')
            self.ge(len(nodes), 1)
            self.notin('test:ret', {node.ndef[0] for node in nodes})

            # Ensure we can do filter operations on runt nodes
            nodes = await core.nodes('test:runt +:tick*range=(1999, 2003)')
            self.len(1, nodes)

            nodes = await core.nodes('test:runt -:tick*range=(1999, 2003)')
            self.len(3, nodes)

            # Ensure we can pivot to/from runt nodes
            async with await core.snap() as snap:
                await snap.addNode('test:str', 'beep.sys')

            nodes = await core.nodes('test:runt :lulz -> test:str')
            self.len(1, nodes)
            self.eq(nodes[0].ndef, ('test:str', 'beep.sys'))

            nodes = await core.nodes('test:str -> test:runt:lulz')
            self.len(1, nodes)
            self.eq(nodes[0].ndef, ('test:runt', 'beep'))

            # Lift by ndef/iden/opts does not work since runt support is not plumbed
            # into any caching which those lifts perform.
            ndef = ('test:runt', 'blah')
            iden = '15e33ccff08f9f96b5cea9bf0bcd2a55a96ba02af87f8850ba656f2a31429224'
            nodes = await core.nodes(f'iden {iden}')
            self.len(0, nodes)

            nodes = await core.nodes('', {'idens': [iden]})
            self.len(0, nodes)

            nodes = await core.nodes('', {'ndefs': [ndef]})
            self.len(0, nodes)

            # Ensure that add/edit a read-only runt prop fails, whether or not it exists.
            await self.asyncraises(s_exc.IsRuntForm,
                                   core.nodes('test:runt=beep [:tick=3001]'))
            await self.asyncraises(s_exc.IsRuntForm,
                                   core.nodes('test:runt=woah [:tick=3001]'))

            # Ensure that we can add/edit secondary props which has a callback.
            nodes = await core.nodes('test:runt=beep [:lulz=beepbeep.sys]')
            self.eq(nodes[0].get('lulz'), 'beepbeep.sys')
            await nodes[0].set('lulz', 'beepbeep.sys')  # We can do no-operation edits
            self.eq(nodes[0].get('lulz'), 'beepbeep.sys')

            # We can set props which were not there previously
            nodes = await core.nodes('test:runt=woah [:lulz=woah.sys]')
            self.eq(nodes[0].get('lulz'), 'woah.sys')

            # A edit may throw an exception due to some prop-specific normalization reason.
            await self.asyncraises(s_exc.BadTypeValu, core.nodes('test:runt=woah [:lulz=no.way]'))

            # Setting a property which has no callback or ro fails.
            await self.asyncraises(s_exc.IsRuntForm, core.nodes('test:runt=woah [:newp=pennywise]'))

            # Ensure that delete a read-only runt prop fails, whether or not it exists.
            await self.asyncraises(s_exc.IsRuntForm,
                                   core.nodes('test:runt=beep [-:tick]'))
            await self.asyncraises(s_exc.IsRuntForm,
                                   core.nodes('test:runt=woah [-:tick]'))

            # Ensure that we can delete a secondary prop which has a callback.
            nodes = await core.nodes('test:runt=beep [-:lulz]')
            self.none(nodes[0].get('lulz'))

            nodes = await core.nodes('test:runt=woah [-:lulz]')
            self.none(nodes[0].get('lulz'))

            # Deleting a property which has no callback or ro fails.
            await self.asyncraises(s_exc.IsRuntForm, core.nodes('test:runt=woah [-:newp]'))

            # # Ensure that adding tags on runt nodes fails
            await self.asyncraises(s_exc.IsRuntForm, core.nodes('test:runt=beep [+#hehe]'))
            await self.asyncraises(s_exc.IsRuntForm, core.nodes('test:runt=beep [-#hehe]'))

            # Ensure that adding / deleting test runt nodes fails
            await self.asyncraises(s_exc.IsRuntForm, core.nodes('[test:runt=" oh MY! "]'))
            await self.asyncraises(s_exc.IsRuntForm, core.nodes('test:runt=beep | delnode'))

            # Sad path for underlying Cortex.runRuntLift
            nodes = await alist(core.runRuntLift('test:newp', 'newp'))
            self.len(0, nodes)

    async def test_cortex_view_invalid(self):

        async with self.getTestCore() as core:

            core.view.invalid = s_common.guid()
            with self.raises(s_exc.NoSuchLayer):
                await core.nodes('[ test:str=foo ]')

            core.view.invalid = None
            self.len(1, await core.nodes('[ test:str=foo ]'))

    async def test_tag_globbing(self):
        async with self.getTestCore() as core:
            async with await core.snap() as snap:
                node = await snap.addNode('test:str', 'n1')
                await node.addTag('foo.bar.baz', (None, None))

                node = await snap.addNode('test:str', 'n2')
                await node.addTag('foo.bad.baz', (None, None))

                node = await snap.addNode('test:str', 'n3')  # No tags on him

            # Setup worked correct
            self.len(3, await core.nodes('test:str'))
            self.len(2, await core.nodes('test:str +#foo'))

            # Now test globbing - exact match for *
            self.len(2, await core.nodes('test:str +#*'))
            self.len(1, await core.nodes('test:str -#*'))

            # Now test globbing - single star matches one tag level
            self.len(2, await core.nodes('test:str +#foo.*.baz'))
            self.len(1, await core.nodes('test:str +#*.bad'))
            # Double stars matches a whole lot more!
            self.len(2, await core.nodes('test:str +#foo.**.baz'))
            self.len(1, await core.nodes('test:str +#**.bar.baz'))
            self.len(2, await core.nodes('test:str +#**.baz'))

    async def test_storm_lift_compute(self):
        async with self.getTestCore() as core:
            self.len(2, await core.nodes('[ inet:dns:a=(vertex.link,1.2.3.4) inet:dns:a=(woot.com,5.6.7.8)]'))
            self.len(4, await core.nodes('inet:dns:a inet:fqdn=:fqdn'))

    async def test_cortex_hive(self):
        async with self.getTestCore() as core:
            await core.hive.set(('visi',), 200)
            async with core.getLocalProxy(share='cortex/hive') as hive:
                self.eq(200, await hive.get(('visi',)))

    async def test_delevent(self):
        ''' Tests deleting a node with a property without an index '''
        async with self.getTestCore() as core:
            async with await core.snap() as snap:
                evt_guid = s_common.guid('evt')
                node = await snap.addNode('graph:event', evt_guid, {'name': 'an event', 'data': 'beep'})

                await node.delete(force=True)

    async def test_cortex_delnode_perms(self):

        async with self.getTestCore() as core:

            visi = await core.auth.addUser('visi')

            await visi.addRule((True, ('node', 'add')))
            await visi.addRule((True, ('node', 'prop', 'set')))
            await visi.addRule((True, ('node', 'tag', 'add')))

            opts = {'user': visi.iden}

            await core.nodes('[ test:cycle0=foo :cycle1=bar ]', opts=opts)
            await core.nodes('[ test:cycle1=bar :cycle0=foo ]', opts=opts)

            await core.nodes('[ test:str=foo +#lol ]', opts=opts)

            # no perms and not elevated...
            with self.raises(s_exc.AuthDeny):
                await core.nodes('test:str=foo | delnode', opts=opts)

            await visi.addRule((True, ('node', 'del')))

            # should still deny because node has tag we can't delete
            with self.raises(s_exc.AuthDeny):
                await core.nodes('test:str=foo | delnode', opts=opts)

            await visi.addRule((True, ('node', 'tag', 'del', 'lol')))

            self.len(0, await core.nodes('test:str=foo | delnode', opts=opts))

            with self.raises(s_exc.CantDelNode):
                await core.nodes('test:cycle0=foo | delnode', opts=opts)

            with self.raises(s_exc.AuthDeny):
                await core.nodes('test:cycle0=foo | delnode --force', opts=opts)

            await visi.setAdmin(True)

            self.len(0, await core.nodes('test:cycle0=foo | delnode --force', opts=opts))

    async def test_cortex_cell_splices(self):

        async with self.getTestCore() as core:

            async with core.getLocalProxy() as prox:
                # TestModule creates one node and 3 splices
                await self.agenlen(3, prox.splices((0, 0, 0), 1000))

                await alist(prox.eval('[ test:str=foo ]'))

                splicelist = await alist(prox.splices((0, 0, 0), 1000))
                splicecount = len(splicelist)
                self.ge(splicecount, 3)

                # should get the same splices in reverse order
                splicelist.reverse()
                self.eq(await alist(prox.splicesBack(splicelist[0][0], 1000)), splicelist)
                self.eq(await alist(prox.splicesBack(splicelist[0][0], 3)), splicelist[:3])

                self.eq(await alist(prox.spliceHistory()), [s[1] for s in splicelist])

                visi = await prox.addUser('visi')
                await prox.setUserPasswd(visi['iden'], 'secret')

                await prox.addUserRule(visi['iden'], (True, ('node', 'add')))
                await prox.addUserRule(visi['iden'], (True, ('prop', 'set')))

                async with core.getLocalProxy(user='visi') as asvisi:

                    # normal user can't user splicesBack
                    await self.agenraises(s_exc.AuthDeny, asvisi.splicesBack((1000, 0, 0), 1000))

                    # make sure a normal user only gets their own splices
                    await alist(asvisi.eval('[ test:str=bar ]'))
                    await self.agenlen(2, asvisi.spliceHistory())

                    # should get all splices now as an admin
                    await prox.setUserAdmin(visi['iden'], True)
                    await self.agenlen(splicecount + 2, asvisi.spliceHistory())

    async def test_node_repr(self):

        async with self.getTestCore() as core:

            async with await core.snap() as snap:

                node = await snap.addNode('inet:ipv4', 0x01020304)
                self.eq('1.2.3.4', node.repr())

                node = await snap.addNode('inet:dns:a', ('woot.com', 0x01020304))
                self.eq('1.2.3.4', node.repr('ipv4'))

    async def test_coverage(self):

        # misc tests to increase code coverage
        async with self.getTestCore() as core:

            node = (('test:str', 'foo'), {})

            await alist(core.addNodes((node,)))

            self.nn(await core.getNodeByNdef(('test:str', 'foo')))
            with self.raises(s_exc.NoSuchForm):
                await core.getNodeByNdef(('test:newp', 'hehe'))

    async def test_cortex_storm_vars(self):

        async with self.getTestCore() as core:

            opts = {'vars': {'foo': '1.2.3.4'}}

            self.len(1, await core.nodes('[ inet:ipv4=$foo ]', opts=opts))
            self.len(1, await core.nodes('$bar=5.5.5.5 [ inet:ipv4=$bar ]'))

            self.len(1, await core.nodes('[ inet:dns:a=(woot.com,1.2.3.4) ]'))

            self.len(2, await core.nodes('inet:dns:a=(woot.com,1.2.3.4) $hehe=:fqdn inet:fqdn=$hehe'))

            self.len(1, await core.nodes('inet:dns:a=(woot.com,1.2.3.4) $hehe=:fqdn +:fqdn=$hehe'))
            self.len(0, await core.nodes('inet:dns:a=(woot.com,1.2.3.4) $hehe=:fqdn -:fqdn=$hehe'))

            self.len(1, await core.nodes('[ test:pivcomp=(hehe,haha) :tick=2015 +#foo=(2014,2016) ]'))
            self.len(1, await core.nodes('test:pivtarg=hehe [ .seen=2015 ]'))

            self.len(1, await core.nodes('test:pivcomp=(hehe,haha) $ticktock=#foo -> test:pivtarg +.seen@=$ticktock'))

            self.len(1, await core.nodes('inet:dns:a=(woot.com,1.2.3.4) [ .seen=(2015,2018) ]'))

            nodes = await core.nodes('inet:dns:a=(woot.com,1.2.3.4) $seen=.seen :fqdn -> inet:fqdn [ .seen=$seen ]')
            self.len(1, nodes)
            node = nodes[0]
            self.eq(node.get('.seen'), (1420070400000, 1514764800000))

            with self.raises(s_exc.NoSuchProp):
                await core.nodes('inet:dns:a=(woot.com,1.2.3.4) $newp=.newp')

            # Vars can also be provided as tuple
            opts = {'vars': {'foo': ('hehe', 'haha')}}
            self.len(1, await core.nodes('test:pivcomp=$foo', opts=opts))

            # Vars can also be provided as integers
            norm = core.model.type('time').norm('2015')[0]
            opts = {'vars': {'foo': norm}}
            self.len(1, await core.nodes('test:pivcomp:tick=$foo', opts=opts))

    async def test_cortex_snap_eval(self):
        async with self.getTestCore() as core:
            async with await core.snap() as snap:
                await self.agenlen(2, snap.eval('[test:str=foo test:str=bar]'))
            self.len(2, await core.nodes('test:str'))

    async def test_cortex_nexslogen_off(self):
        '''
        Everything still works when no nexus log is kept
        '''
        conf = {'layer:lmdb:map_async': True,
                'nexslog:en': False,
                'layers:logedits': True,
                }
        async with self.getTestCore(conf=conf) as core:
            async with await core.snap() as snap:
                await self.agenlen(2, snap.eval('[test:str=foo test:str=bar]'))
            self.len(2, await core.nodes('test:str'))

    async def test_cortex_logedits_off(self):
        '''
        Everything still works when no layer log is kept
        '''
        conf = {'layer:lmdb:map_async': True,
                'nexslog:en': True,
                'layers:logedits': False,
                }
        async with self.getTestCore(conf=conf) as core:
            async with await core.snap() as snap:
                await self.agenlen(2, snap.eval('[test:str=foo test:str=bar]'))
            self.len(2, await core.nodes('test:str'))

            layr = core.getLayer()
            await self.agenlen(0, layr.splices())
            await self.agenlen(0, layr.splicesBack())
            await self.agenlen(0, layr.syncNodeEdits(0))
            self.eq(0, await layr.getEditIndx())

            self.nn(await core.stat())

    async def test_cortex_layer_settings(self):
        '''
        Make sure settings make it down to the slab
        '''
        conf = {
            'layer:lmdb:map_async': False,
            'layer:lmdb:max_replay_log': 500,
            'layers:lockmemory': True,
        }
        async with self.getTestCore(conf=conf) as core:
            layr = core.getLayer()
            slab = layr.layrslab

            self.true(slab.lockmemory)
            self.eq(500, slab.max_xactops_len)
            self.true(500, slab.mapasync)

    async def test_feed_syn_nodes(self):

        conf = {'modules': [('synapse.tests.utils.DeprModule', {})]}
        async with self.getTestCore(conf=copy.deepcopy(conf)) as core0:

            podes = []

            node1 = (await core0.nodes('[ test:int=1 ]'))[0]
            await node1.setData('foo', 'bar')
            pack = node1.pack()
            pack[1]['nodedata']['foo'] = 'bar'
            pack[1]['edges'] = (('refs', ('inet:ipv4', '1.2.3.4')),
                                ('newp', ('test:newp', 'newp')))
            podes.append(pack)

            node2 = (await core0.nodes('[ test:int=2 ] | [ +(refs)> { test:int=1 } ]'))[0]
            pack = node2.pack()
            pack[1]['edges'] = (('refs', node1.iden()), )
            podes.append(pack)

            node3 = (await core0.nodes('[ test:int=3 ]'))[0]
            podes.append(node3.pack())

            node = (await core0.nodes(f'[ test:int=4 ]'))[0]
            pack = node.pack()
            pack[1]['edges'] = [('refs', ('inet:ipv4', f'{y}')) for y in range(500)]
            podes.append(pack)

        async with self.getTestCore(conf=copy.deepcopy(conf)) as core1:

            await core1.addFeedData('syn.nodes', podes)
            self.len(4, await core1.nodes('test:int'))
            self.len(1, await core1.nodes('test:int=1 -(refs)> inet:ipv4 +inet:ipv4=1.2.3.4'))
            self.len(0, await core1.nodes('test:int=1 -(newp)> *'))

            node1 = (await core1.nodes('test:int=1'))[0]
            self.eq('bar', await node1.getData('foo'))
            self.len(1, await core1.nodes('test:int=2 -(refs)> *'))

            await core1.addTagProp('test', ('int', {}), {})
            async with await core1.snap() as snap:
                node = await snap.getNodeByNdef(('test:int', 1))
                await node.setTagProp('beep.beep', 'test', 1138)
                pode = node.pack()

            pode = (('test:int', 4), pode[1])

            await core1.addFeedData('syn.nodes', [pode])
            nodes = await core1.nodes('test:int=4')
            self.eq(1138, nodes[0].getTagProp('beep.beep', 'test'))

            # Put bad data in
            data = [(('test:str', 'newp'), {'tags': {'test.newp': 'newp'}})]
            await core1.addFeedData('syn.nodes', data)
            self.len(1, await core1.nodes('test:str=newp -#test.newp'))

            data = [(('test:str', 'opps'), {'tagprops': {'test.newp': {'newp': 'newp'}}})]
            await core1.addFeedData('syn.nodes', data)
            self.len(1, await core1.nodes('test:str=opps +#test.newp'))

            data = [(('test:str', 'ahh'), {'nodedata': 123})]
            await core1.addFeedData('syn.nodes', data)
            nodes = await core1.nodes('test:str=ahh')
            self.len(1, nodes)
            await self.agenlen(0, nodes[0].iterData())

            data = [(('test:str', 'baddata'), {'nodedata': {123: 'newp',
                                                            'newp': b'123'}})]
            await core1.addFeedData('syn.nodes', data)
            nodes = await core1.nodes('test:str=baddata')
            self.len(1, nodes)
            await self.agenlen(0, nodes[0].iterData())

            data = [(('test:str', 'beef'), {'edges': [(node1.iden(), {})]})]
            await core1.addFeedData('syn.nodes', data)
            nodes = await core1.nodes('test:str=beef')
            self.len(1, nodes)
            await self.agenlen(0, nodes[0].iterEdgesN1())

            data = [(('syn:cmd', 'newp'), {})]
            await core1.addFeedData('syn.nodes', data)
            self.len(0, await core1.nodes('syn:cmd=newp'))

            data = [(('test:str', 'beef'), {'edges': [('newp', ('syn:form', 'newp'))]})]
            await core1.addFeedData('syn.nodes', data)
            nodes = await core1.nodes('test:str=beef')
            self.len(1, nodes)
            await self.agenlen(0, nodes[0].iterEdgesN1())

            # Feed into a forked view
            vdef2 = await core1.view.fork()
            view2_iden = vdef2.get('iden')

            data = [(('test:int', 1), {'tags': {'noprop': [None, None]},
                                       'tagprops': {'noprop': {'test': 'newp'}}})]
            await core1.addFeedData('syn.nodes', data, viewiden=view2_iden)
            self.len(1, await core1.nodes('test:int=1 +#noprop', opts={'view': view2_iden}))

            data = [(('test:int', 1), {'tags': {'noprop': (None, None),
                                                'noprop.two': (None, None)},
                                       'tagprops': {'noprop': {'test': 1}}})]
            await core1.addFeedData('syn.nodes', data, viewiden=view2_iden)
            nodes = await core1.nodes('test:int=1 +#noprop.two', opts={'view': view2_iden})
            self.len(1, nodes)
            self.eq(1, nodes[0].getTagProp('noprop', 'test'))

            # Test a bulk add
            tags = {'tags': {'test': (2020, 2022)}}
            data = [(('test:int', x), tags) for x in range(2001)]
            await core1.addFeedData('syn.nodes', data)
            nodes = await core1.nodes('test:int#test')
            self.len(2001, nodes)

            await core1.nodes('movetag test newtag')

            data = [(('test:int', 1), {'props': {'int2': 2},
                                       'tags': {'test': [2020, 2021]},
                                       'tagprops': {'noprop': {'test': 1}}})]
            await core1.addFeedData('syn.nodes', data, viewiden=view2_iden)
            nodes = await core1.nodes('test:int=1 +#newtag', opts={'view': view2_iden})
            self.len(1, nodes)
            self.eq(2, nodes[0].props.get('int2'))
            self.eq(1, nodes[0].getTagProp('noprop', 'test'))

            data = [(('test:int', 1), {'tags': {'test': (2020, 2022)}})]
            await core1.addFeedData('syn.nodes', data, viewiden=view2_iden)
            nodes = await core1.nodes('test:int=1 +#newtag', opts={'view': view2_iden})
            self.len(1, nodes)
            self.eq((2020, 2022), nodes[0].tags.get('newtag'))

            await core1.setTagModel('test', 'regex', (None, '[0-9]{4}'))

            # This tag doesn't match the regex but should still make the node
            data = [(('test:int', 8), {'tags': {'test.12345': (None, None)}})]
            await core1.addFeedData('syn.nodes', data)
            self.len(1, await core1.nodes('test:int=8 -#test.12345'))

            # This tag does match regex
            data = [(('test:int', 8), {'tags': {'test.1234': (None, None)}})]
            await core1.addFeedData('syn.nodes', data)
            self.len(0, await core1.nodes('test:int=8 -#test.1234'))

            core1.view.layers[0].readonly = True
            await self.asyncraises(s_exc.IsReadOnly, core1.addFeedData('syn.nodes', data))

            await core1.nodes('model.deprecated.lock ou:org:sic')

            data = [(('ou:org', '*'), {'props': {'sic': 1111, 'name': 'foo'}})]
            await core1.addFeedData('syn.nodes', data, viewiden=view2_iden)
            nodes = await core1.nodes('ou:org', opts={'view': view2_iden})
            self.len(1, nodes)
            self.nn(nodes[0].props.get('name'))
            self.none(nodes[0].props.get('sic'))

            await core1.nodes('model.deprecated.lock test:deprprop')

            data = [(('test:deprform', 'dform'), {'props': {'deprprop': ['1', '2'],
                                                            'ndefprop': ('test:deprprop', 'a'),
                                                            'okayprop': 'okay'}})]
            await core1.addFeedData('syn.nodes', data, viewiden=view2_iden)
            nodes = await core1.nodes('test:deprform', opts={'view': view2_iden})
            self.len(1, nodes)
            self.nn(nodes[0].props.get('okayprop'))
            self.none(nodes[0].props.get('deprprop'))
            self.none(nodes[0].props.get('ndefprop'))
            self.len(0, await core1.nodes('test:deprprop', opts={'view': view2_iden}))

            with self.raises(s_exc.IsDeprLocked):
                q = '[test:deprform=dform :ndefprop=(test:deprprop, a)]'
                await core1.nodes(q, opts={'view': view2_iden})

            with self.raises(s_exc.IsDeprLocked):
                q = '[test:deprform=dform :deprprop=(1, 2)]'
                await core1.nodes(q, opts={'view': view2_iden})

    async def test_feed_syn_splice(self):

        async with self.getTestCoreAndProxy() as (core, prox):

            mesg = ('node:add', {'ndef': ('test:str', 'foo')})
            await core.addFeedData('syn.splice', [mesg])

            async with await core.snap() as snap:
                node = await snap.getNodeByNdef(('test:str', 'foo'))
                self.nn(node)

            # test coreapi addFeedData
            mesg = ('node:add', {'ndef': ('test:str', 'foobar')})
            await prox.addFeedData('syn.splice', [mesg])

            async with await core.snap() as snap:
                node = await snap.getNodeByNdef(('test:str', 'foobar'))
                self.nn(node)

            mesg = ('prop:set', {'ndef': ('test:str', 'foo'), 'prop': 'tick', 'valu': 200})
            await core.addFeedData('syn.splice', [mesg])

            async with await core.snap() as snap:
                node = await snap.getNodeByNdef(('test:str', 'foo'))
                self.eq(200, node.get('tick'))

            mesg = ('prop:del', {'ndef': ('test:str', 'foo'), 'prop': 'tick'})
            await core.addFeedData('syn.splice', [mesg])

            async with await core.snap() as snap:
                node = await snap.getNodeByNdef(('test:str', 'foo'))
                self.none(node.get('tick'))

            mesg = ('tag:add', {'ndef': ('test:str', 'foo'), 'tag': 'bar', 'valu': (200, 300)})
            await core.addFeedData('syn.splice', [mesg])

            async with await core.snap() as snap:
                node = await snap.getNodeByNdef(('test:str', 'foo'))
                self.eq((200, 300), node.getTag('bar'))

            mesg = ('tag:del', {'ndef': ('test:str', 'foo'), 'tag': 'bar'})
            await core.addFeedData('syn.splice', [mesg])

            async with await core.snap() as snap:
                node = await snap.getNodeByNdef(('test:str', 'foo'))
                self.none(node.getTag('bar'))

            await core.addTagProp('score', ('int', {}), {})
            splice = ('tag:prop:set', {'ndef': ('test:str', 'foo'), 'tag': 'lol', 'prop': 'score', 'valu': 100,
                                       'curv': None})
            await core.addFeedData('syn.splice', [splice])

            self.len(1, await core.nodes('#lol:score=100'))

            splice = ('tag:prop:del', {'ndef': ('test:str', 'foo'), 'tag': 'lol', 'prop': 'score', 'valu': 100})
            await core.addFeedData('syn.splice', [splice])

            self.len(0, await core.nodes('#lol:score=100'))

            mesg = ('node:del', {'ndef': ('test:str', 'foo')})
            await core.addFeedData('syn.splice', [mesg])

            async with await core.snap() as snap:
                node = await snap.getNodeByNdef(('test:str', 'foo'))
                self.none(node)

            # test feeding to a different view
            vdef2 = await core.view.fork()
            view2_iden = vdef2.get('iden')
            view2 = core.getView(view2_iden)

            mesg = ('node:add', {'ndef': ('test:str', 'bar')})
            await core.addFeedData('syn.splice', [mesg], viewiden=view2_iden)

            async with await core.snap(view=view2) as snap:
                node = await snap.getNodeByNdef(('test:str', 'bar'))
                self.nn(node)

            async with await core.snap() as snap:
                node = await snap.getNodeByNdef(('test:str', 'bar'))
                self.none(node)

            # test coreapi addFeedData to a different view
            mesg = ('node:add', {'ndef': ('test:str', 'baz')})
            await prox.addFeedData('syn.splice', [mesg], viewiden=view2_iden)

            async with await core.snap(view=view2) as snap:
                node = await snap.getNodeByNdef(('test:str', 'baz'))
                self.nn(node)

            async with await core.snap() as snap:
                node = await snap.getNodeByNdef(('test:str', 'baz'))
                self.none(node)

            # sad paths
            await self.asyncraises(s_exc.NoSuchView, core.addFeedData('syn.splice', [mesg], viewiden='badiden'))
            await self.asyncraises(s_exc.NoSuchView, prox.addFeedData('syn.splice', [mesg], viewiden='badiden'))

    async def test_feed_syn_nodeedits(self):

        async with self.getTestCoreAndProxy() as (core0, prox0):

            nodelist0 = []
            nodelist0.extend(await core0.nodes('[ test:str=foo ]'))
            nodelist0.extend(await core0.nodes('[ inet:ipv4=1.2.3.4 .seen=(2012,2014) +#foo.bar=(2012, 2014) ]'))
            nodelist0.extend(await core0.nodes('[ test:int=42 ]'))
            await core0.nodes('test:int=42 | delnode')

            with self.raises(s_exc.NoSuchLayer):
                async for _, nodeedits in prox0.syncLayerNodeEdits(0, layriden='asdf', wait=False):
                    pass

            with self.raises(s_exc.NoSuchLayer):
                async for _, nodeedits in core0.syncLayerNodeEdits('asdf', 0, wait=False):
                    pass

            editlist = []
            async for _, nodeedits in prox0.syncLayerNodeEdits(0, wait=False):
                editlist.append(nodeedits)

            deledit = editlist.pop(len(editlist) - 1)

            async with self.getTestCoreAndProxy() as (core1, prox1):

                await prox1.addFeedData('syn.nodeedits', editlist)

                nodelist1 = []
                nodelist1.extend(await core1.nodes('test:str'))
                nodelist1.extend(await core1.nodes('inet:ipv4'))
                nodelist1.extend(await core1.nodes('test:int'))

                nodelist0 = [node.pack() for node in nodelist0]
                nodelist1 = [node.pack() for node in nodelist1]
                self.eq(nodelist0, nodelist1)

                await core1.nodes('trigger.add node:del --form test:int --query {[test:int=7]}')

                self.len(1, await core1.nodes('test:int=42'))

                await prox1.addFeedData('syn.nodeedits', [deledit])

                self.len(0, await core1.nodes('test:int=42'))
                self.len(1, await core1.nodes('test:int=7'))

                # Try a nodeedits we might get from cmdr
                cmdrnodeedits = s_common.jsonsafe_nodeedits(editlist[1])
                await core0.nodes('test:str=foo | delnode')

                await prox1.addFeedData('syn.nodeedits', [cmdrnodeedits])
                self.len(1, await core1.nodes('test:str'))

    async def test_stat(self):

        async with self.getTestCoreAndProxy() as (realcore, core):
            coreiden = realcore.iden
            ostat = await core.stat()
            self.eq(ostat.get('iden'), coreiden)
            self.isin('layer', ostat)
            self.len(1, await realcore.nodes('[test:str=123 :tick=2018]'))
            nstat = await core.stat()

            counts = nstat.get('formcounts')
            self.eq(counts.get('test:str'), 1)

    async def test_stat_lock(self):
        self.thisHostMust(hasmemlocking=True)
        conf = {'layers:lockmemory': True}
        async with self.getTestCoreAndProxy(conf=conf) as (realcore, core):
            slab = realcore.view.layers[0].layrslab
            self.true(await asyncio.wait_for(slab.lockdoneevent.wait(), 8))

            nstat = await core.stat()
            layr = nstat.get('layer')
            self.gt(layr.get('lock_goal'), 0)

    async def test_storm_sub_query(self):

        async with self.getTestCore() as core:
            # check that the sub-query can make changes but doesnt effect main query output
            nodes = await core.nodes('[ test:str=foo +#bar ] { [ +#baz ] -#bar }')
            node = nodes[0]
            self.nn(node.getTag('baz'))

            await core.nodes('[ test:str=oof +#bar ] { [ test:int=0xdeadbeef ] }')
            self.len(1, await core.nodes('test:int=3735928559'))

        # Test using subqueries for filtering
        async with self.getTestCore() as core:
            # Generic tests

            self.len(1, await core.nodes('[ test:str=bar +#baz ]'))
            self.len(1, await core.nodes('[ test:pivcomp=(foo,bar) ]'))

            self.len(0, await core.nodes('test:pivcomp=(foo,bar) -{ :lulz -> test:str +#baz }'))
            self.len(1, await core.nodes('test:pivcomp=(foo,bar) +{ :lulz -> test:str +#baz } +test:pivcomp'))

            # Practical real world example

            self.len(2, await core.nodes('[ inet:ipv4=1.2.3.4 :loc=us inet:dns:a=(vertex.link,1.2.3.4) ]'))
            self.len(2, await core.nodes('[ inet:ipv4=4.3.2.1 :loc=zz inet:dns:a=(example.com,4.3.2.1) ]'))
            self.len(1, await core.nodes('inet:ipv4:loc=us'))
            self.len(1, await core.nodes('inet:dns:a:fqdn=vertex.link'))
            self.len(1, await core.nodes('inet:ipv4:loc=zz'))
            self.len(1, await core.nodes('inet:dns:a:fqdn=example.com'))

            # lift all dns, pivot to ipv4 where loc=us, remove the results
            # this should return the example node because the vertex node matches the filter and should be removed
            nodes = await core.nodes('inet:dns:a -{ :ipv4 -> inet:ipv4 +:loc=us }')
            self.len(1, nodes)
            self.eq(nodes[0].ndef[1], ('example.com', 67305985))

            # lift all dns, pivot to ipv4 where loc=us, add the results
            # this should return the vertex node because only the vertex node matches the filter
            nodes = await core.nodes('inet:dns:a +{ :ipv4 -> inet:ipv4 +:loc=us }')
            self.len(1, nodes)
            self.eq(nodes[0].ndef[1], ('vertex.link', 16909060))

            # lift all dns, pivot to ipv4 where cc!=us, remove the results
            # this should return the vertex node because the example node matches the filter and should be removed
            nodes = await core.nodes('inet:dns:a -{ :ipv4 -> inet:ipv4 -:loc=us }')
            self.len(1, nodes)
            self.eq(nodes[0].ndef[1], ('vertex.link', 16909060))

            # lift all dns, pivot to ipv4 where cc!=us, add the results
            # this should return the example node because only the example node matches the filter
            nodes = await core.nodes('inet:dns:a +{ :ipv4 -> inet:ipv4 -:loc=us }')
            self.len(1, nodes)
            self.eq(nodes[0].ndef[1], ('example.com', 67305985))

            # lift all dns, pivot to ipv4 where asn=1234, add the results
            # this should return nothing because no nodes have asn=1234
            self.len(0, await core.nodes('inet:dns:a +{ :ipv4 -> inet:ipv4 +:asn=1234 }'))

            # lift all dns, pivot to ipv4 where asn!=1234, add the results
            # this should return everything because no nodes have asn=1234
            nodes = await core.nodes('inet:dns:a +{ :ipv4 -> inet:ipv4 -:asn=1234 }')
            self.len(2, nodes)

    async def test_storm_switchcase(self):

        async with self.getTestCore() as core:

            # non-runtsafe switch value
            text = '[inet:ipv4=1 :asn=22] $asn=:asn switch $asn {42: {[+#foo42]} 22: {[+#foo22]}}'
            nodes = await core.nodes(text)
            self.len(1, nodes)
            self.nn(nodes[0].getTag('foo22'))
            self.none(nodes[0].getTag('foo42'))

            text = '[inet:ipv4=2 :asn=42] $asn=:asn switch $asn {42: {[+#foo42]} 22: {[+#foo22]}}'
            nodes = await core.nodes(text)
            self.len(1, nodes)
            self.none(nodes[0].getTag('foo22'))
            self.nn(nodes[0].getTag('foo42'))

            text = '[inet:ipv4=3 :asn=0] $asn=:asn switch $asn {42: {[+#foo42]} 22: {[+#foo22]}}'
            nodes = await core.nodes(text)
            self.len(1, nodes)
            self.none(nodes[0].getTag('foo22'))
            self.none(nodes[0].getTag('foo42'))

            # completely runsafe switch

            text = '$foo=foo switch $foo {foo: {$result=bar} nop: {$result=baz}} [test:str=$result]'
            nodes = await core.nodes(text)
            self.len(1, nodes)
            self.eq(nodes[0].ndef[1], 'bar')

            text = '$foo=nop switch $foo {foo: {$result=bar} nop: {$result=baz}} [test:str=$result]'
            nodes = await core.nodes(text)
            self.len(1, nodes)
            self.eq(nodes[0].ndef[1], 'baz')

            text = '$foo=nop switch $foo {foo: {$result=bar} *: {$result=baz}} [test:str=$result]'
            nodes = await core.nodes(text)
            self.len(1, nodes)
            self.eq(nodes[0].ndef[1], 'baz')

            text = '$foo=xxx $result=xxx switch $foo {foo: {$result=bar} nop: {$result=baz}} [test:str=$result]'
            nodes = await core.nodes(text)
            self.len(1, nodes)
            self.eq(nodes[0].ndef[1], 'xxx')

            text = '$foo=foo switch $foo {foo: {test:str=bar}}'
            nodes = await core.nodes(text)
            self.len(1, nodes)

            opts = {'vars': {'woot': 'hehe'}}
            text = '[test:str=a] switch $woot { hehe: {[+#baz]} }'
            nodes = await core.nodes(text, opts=opts)
            self.len(1, nodes)
            for node in nodes:
                self.eq(node.ndef[1], 'a')
                self.nn(node.getTag('baz'))
                self.none(node.getTag('faz'))
                self.none(node.getTag('jaz'))

            opts = {'vars': {'woot': 'haha hoho'}}
            text = '[test:str=b] switch $woot { hehe: {[+#baz]} "haha hoho": {[+#faz]} "lolz:lulz": {[+#jaz]} }'
            nodes = await core.nodes(text, opts=opts)
            self.len(1, nodes)
            for node in nodes:
                self.eq(node.ndef[1], 'b')
                self.none(node.getTag('baz'))
                self.nn(node.getTag('faz'))
                self.none(node.getTag('jaz'))

            opts = {'vars': {'woot': 'lolz:lulz'}}
            text = "[test:str=c] switch $woot { hehe: {[+#baz]} 'haha hoho': {[+#faz]} 'lolz:lulz': {[+#jaz]} }"
            nodes = await core.nodes(text, opts=opts)
            self.len(1, nodes)
            for node in nodes:
                self.eq(node.ndef[1], 'c')
                self.none(node.getTag('baz'))
                self.none(node.getTag('faz'))
                self.nn(node.getTag('jaz'))

            opts = {'vars': {'woot': 'lulz'}}
            text = '[test:str=c] switch $woot { hehe: {[+#baz]} *: {[+#jaz]} }'
            nodes = await core.nodes(text, opts=opts)
            self.len(1, nodes)
            for node in nodes:
                self.eq(node.ndef[1], 'c')
                self.none(node.getTag('baz'))
                self.nn(node.getTag('jaz'))

            opts = {'vars': {'woot': 'lulz'}}
            text = '''[test:str=c] $form=$node.form() switch $form { 'test:str': {[+#known]} *: {[+#unknown]} }'''
            nodes = await core.nodes(text, opts=opts)
            self.len(1, nodes)
            node = nodes[0]
            self.eq(node.ndef[1], 'c')
            self.nn(node.getTag('known'))
            self.none(node.getTag('unknown'))

    async def test_storm_tagvar(self):

        async with self.getTestCore() as core:

            opts = {'vars': {'tag': 'hehe.haha', 'mtag': '', }}

            nodes = await core.nodes('[ test:str=foo +#$tag ]', opts=opts)
            self.len(1, nodes)
            node = nodes[0]
            self.eq(node.ndef[1], 'foo')
            self.nn(node.getTag('hehe.haha'))

            nodes = await core.nodes('#$tag', opts=opts)
            self.len(1, nodes)
            node = nodes[0]
            self.eq(node.ndef[1], 'foo')
            self.nn(node.getTag('hehe.haha'))

            nodes = await core.nodes('$tag=hehe.haha test:str=foo +#$tag')
            self.len(1, nodes)
            node = nodes[0]
            self.eq(node.ndef[1], 'foo')
            self.nn(node.getTag('hehe.haha'))

            nodes = await core.nodes('[test:str=foo2] $tag="*" test:str +#$tag')
            self.len(1, nodes)
            node = nodes[0]
            self.eq(node.ndef[1], 'foo')
            self.nn(node.getTag('hehe.haha'))

            nodes = await core.nodes('$tag=hehe.* test:str +#$tag')
            self.len(1, nodes)
            node = nodes[0]
            self.eq(node.ndef[1], 'foo')

            nodes = await core.nodes('[test:str=foo :hehe=newtag] $tag=:hehe [+#$tag]')
            self.len(1, nodes)
            node = nodes[0]
            self.eq(node.ndef[1], 'foo')
            self.nn(node.getTag('newtag'))

            nodes = await core.nodes('#$tag [ -#$tag ]', opts=opts)
            self.len(1, nodes)
            node = nodes[0]
            self.eq(node.ndef[1], 'foo')
            self.none(node.getTag('hehe.haha'))

            mesgs = await core.stormlist('$var=timetag test:str=foo [+#$var=2019] $lib.print(#$var)')
            podes = [m[1] for m in mesgs if m[0] == 'node']
            self.len(1, podes)
            pode = podes[0]
            self.true(s_node.tagged(pode, '#timetag'))

            mesgs = await core.stormlist('test:str=foo $var=$node.value() [+#$var=2019] $lib.print(#$var)')
            self.stormIsInPrint('(1546300800000, 1546300800001)', mesgs)
            podes = [m[1] for m in mesgs if m[0] == 'node']
            self.len(1, podes)
            pode = podes[0]
            self.true(s_node.tagged(pode, '#foo'))

            nodes = await core.nodes('$d = $lib.dict(foo=bar) [test:str=yop +#$d.foo]')
            self.len(1, nodes)
            self.nn(nodes[0].getTag('bar'))

            q = '[test:str=yop +#$lib.str.format("{first}.{last}", first=foo, last=bar)]'
            nodes = await core.nodes(q)
            self.len(1, nodes)
            self.nn(nodes[0].getTag('foo.bar'))

            q = '$foo=(tag1,tag2,tag3) [test:str=x +#$foo]'
            nodes = await core.nodes(q)
            self.len(1, nodes)
            self.nn(nodes[0].getTag('tag1'))
            self.nn(nodes[0].getTag('tag2'))
            self.nn(nodes[0].getTag('tag3'))

            nodes = await core.nodes('[ test:str=foo +?#$mtag +?#$tag ]', opts=opts)
            self.len(1, nodes)
            node = nodes[0]
            self.eq(node.ndef[1], 'foo')
            self.nn(node.getTag('hehe.haha'))

            q = '$foo=(tag1,?,tag3) [test:str=x +?#$foo]'
            nodes = await core.nodes(q)
            self.len(1, nodes)
            self.nn(nodes[0].getTag('tag1'))
            self.nn(nodes[0].getTag('tag3'))

            q = '$t1="" $t2="" $t3=tag3 [test:str=x -#$t1 +?#$t2 +?#$t3]'
            nodes = await core.nodes(q)
            self.len(1, nodes)
            self.nn(nodes[0].getTag('tag3'))

            mesgs = await core.stormlist('test:str=foo $var=$node.value() [+?#$var=2019] $lib.print(#$var)')
            self.stormIsInPrint('(1546300800000, 1546300800001)', mesgs)
            podes = [m[1] for m in mesgs if m[0] == 'node']
            self.len(1, podes)
            pode = podes[0]
            self.true(s_node.tagged(pode, '#foo'))

            mesgs = await core.stormlist('$var="" test:str=foo [+?#$var=2019]')
            podes = [m[1] for m in mesgs if m[0] == 'node']
            self.len(1, podes)
            pode = podes[0]
            self.true(s_node.tagged(pode, '#timetag'))

            nodes = await core.nodes('$d = $lib.dict(foo="") [test:str=yop +?#$d.foo +#tag1]')
            self.len(1, nodes)
            self.none(nodes[0].getTag('foo.*'))
            self.nn(nodes[0].getTag('tag1'))

    async def test_storm_forloop(self):

        async with self.getTestCore() as core:

            opts = {'vars': {'fqdns': ('foo.com', 'bar.com')}}

            nodes = await core.nodes('for $fqdn in $fqdns { [ inet:fqdn=$fqdn ] }', opts=opts)
            self.sorteq(('bar.com', 'foo.com'), [n.ndef[1] for n in nodes])

            opts = {'vars': {'dnsa': (('foo.com', '1.2.3.4'), ('bar.com', '5.6.7.8'))}}

            nodes = await core.nodes('for ($fqdn, $ipv4) in $dnsa { [ inet:dns:a=($fqdn,$ipv4) ] }', opts=opts)
            self.eq((('foo.com', 0x01020304), ('bar.com', 0x05060708)), [n.ndef[1] for n in nodes])

            with self.raises(s_exc.StormVarListError):
                await core.nodes('for ($fqdn,$ipv4,$boom) in $dnsa { [ inet:dns:a=($fqdn,$ipv4) ] }', opts=opts)

            q = '[ inet:ipv4=1.2.3.4 +#hehe +#haha ] for ($foo,$bar,$baz) in $node.tags() {[+#$foo]}'
            with self.raises(s_exc.StormVarListError):
                await core.nodes(q)

            await core.nodes('inet:ipv4=1.2.3.4 for $tag in $node.tags() { [ +#hoho ] { [inet:ipv4=5.5.5.5 +#$tag] } continue [ +#visi ] }')  # noqa: E501
            self.len(1, await core.nodes('inet:ipv4=5.5.5.5 +#hehe +#haha -#visi'))

            q = 'inet:ipv4=1.2.3.4 for $tag in $node.tags() { [ +#hoho ] { [inet:ipv4=6.6.6.6 +#$tag] } break [ +#visi ]}'  # noqa: E501
            self.len(1, await core.nodes(q))
            q = 'inet:ipv4=6.6.6.6 +(#hehe or #haha) -(#hehe and #haha) -#visi'
            self.len(1, await core.nodes(q))

            q = 'inet:ipv4=1.2.3.4 for $tag in $node.tags() { [test:str=$tag] }'  # noqa: E501
            nodes = await core.nodes(q)
            self.eq([n.ndef[0] for n in nodes], [*['test:str', 'inet:ipv4'] * 3])

            # non-runsafe iteration over a dictionary
            q = '''$dict=$lib.dict(key1=valu1, key2=valu2) [(test:str=test1) (test:str=test2)]
            for ($key, $valu) in $dict {
                [:hehe=$valu]
            }
            '''
            nodes = await core.nodes(q)
            # Each input node is yielded *twice* from the runtime
            self.len(4, nodes)
            self.eq({'test1', 'test2'}, {n.ndef[1] for n in nodes})
            for node in nodes:
                self.eq(node.get('hehe'), 'valu2')

            # None values don't yield anything
            q = '''$foo = $lib.dict()
            for $name in $foo.bar { [ test:str=$name ] }
            '''
            nodes = await core.nodes(q)
            self.len(0, nodes)

            # Even with a inbound node, zero loop iterations will not yield inbound nodes.
            q = '''test:str=test1 $foo = $lib.dict()
            for $name in $foo.bar { [ test:str=$name ] }
            '''
            nodes = await core.nodes(q)
            self.len(0, nodes)

            q = '''$list=([["inet:fqdn", "nest.com"]])
            for ($form, $valu) in $list { [ *$form=$valu ] }
            '''
            nodes = await core.nodes(q)
            self.len(1, nodes)
            self.eq(('inet:fqdn', 'nest.com'), nodes[0].ndef)

            q = '''inet:fqdn=nest.com $list=([[$node.form(), $node.value()]])
            for ($form, $valu) in $list { [ *$form=$valu ] }
            '''
            nodes = await core.nodes(q)
            self.len(2, nodes)
            self.eq(('inet:fqdn', 'nest.com'), nodes[0].ndef)
            self.eq(('inet:fqdn', 'nest.com'), nodes[1].ndef)

    async def test_storm_whileloop(self):

        async with self.getTestCore() as core:
            q = '$x = 0 while $($x < 10) { $x=$($x+1) [test:int=$x]}'
            nodes = await core.nodes(q)
            self.len(10, nodes)

            # It should work the same with a continue at the end
            q = '$x = 0 while $($x < 10) { $x=$($x+1) [test:int=$x] continue}'
            nodes = await core.nodes(q)
            self.len(10, nodes)

            # Non Runtsafe test
            q = '''
            test:int=4 test:int=5 $x=$node.value()
            while 1 {
                $x=$($x-1)
                if $($x=$(2)) {continue}
                elif $($x=$(1)) {break}
                $lib.print($x)
            } '''
            msgs = await core.stormlist(q)
            prints = [m[1].get('mesg') for m in msgs if m[0] == 'print']
            self.eq(['3', '4', '3'], prints)

            # Non runtsafe yield test
            q = 'test:int=4 while $node.value() { [test:str=$node.value()] break}'
            nodes = await core.nodes(q)
            self.len(1, nodes)

            q = '$x = 10 while 1 { $x=$($x-2) if $($x=$(4)) {continue} [test:int=$x]  if $($x<=0) {break} }'
            nodes = await core.nodes(q)
            self.eq([8, 6, 2, 0], [n.ndef[1] for n in nodes])

    async def test_storm_varmeth(self):

        async with self.getTestCore() as core:

            opts = {'vars': {'blob': 'woot.com|1.2.3.4'}}
            nodes = await core.nodes('[ inet:dns:a=$blob.split("|") ]', opts=opts)

            self.len(1, nodes)
            for node in nodes:
                self.eq(node.ndef[0], 'inet:dns:a')
                self.eq(node.ndef[1], ('woot.com', 0x01020304))

    async def test_storm_formpivot(self):

        async with self.getTestCore() as core:

            nodes = await core.nodes('[ inet:dns:a=(woot.com,1.2.3.4) ]')

            # this tests getdst()
            nodes = await core.nodes('inet:fqdn=woot.com -> inet:dns:a')
            self.len(1, nodes)
            for node in nodes:
                self.eq(node.ndef, ('inet:dns:a', ('woot.com', 0x01020304)))

            # this tests getsrc()
            nodes = await core.nodes('inet:fqdn=woot.com -> inet:dns:a -> inet:ipv4')
            self.len(1, nodes)
            for node in nodes:
                self.eq(node.ndef, ('inet:ipv4', 0x01020304))

            with self.raises(s_exc.NoSuchPivot):
                nodes = await core.nodes('[ test:int=10 ] -> test:type')

            nodes = await core.nodes('[ test:str=woot :bar=(inet:fqdn, woot.com) ] -> inet:fqdn')
            self.eq(nodes[0].ndef, ('inet:fqdn', 'woot.com'))

    async def test_storm_expressions(self):
        async with self.getTestCore() as core:

            async def _test(q, ansr):
                nodes = await core.nodes(f'[test:int={q}]')
                self.len(1, nodes)
                self.eq(nodes[0].ndef, ('test:int', ansr))

            await _test('$(42)', 42)
            await _test('$(2 + 4)', 6)
            await _test('$(4 - 2)', 2)
            await _test('$(4 -2)', 2)
            await _test('$(4- 2)', 2)
            await _test('$(4-2)', 2)
            await _test('$(2 * 4)', 8)
            await _test('$(1 + 2 * 4)', 9)
            await _test('$(1 + 2 * 4)', 9)
            await _test('$((1 + 2) * 4)', 12)
            await _test('$(1 < 1)', 0)
            await _test('$(1 <= 1)', 1)
            await _test('$(1 > 1)', 0)
            await _test('$(1 >= 1)', 1)
            await _test('$(1 >= 1 + 1)', 0)
            await _test('$(1 >= 1 + 1 * -2)', 1)
            await _test('$(1 - 1 - 1)', -1)
            await _test('$(4 / 2 / 2)', 1)
            await _test('$(1 / 2)', 0)
            await _test('$(1 != 1)', 0)
            await _test('$(2 != 1)', 1)
            await _test('$(2 = 1)', 0)
            await _test('$(2 = 2)', 1)
            await _test('$(2 = 2.0)', 1)
            await _test('$("foo" = "foo")', 1)
            await _test('$("foo" != "foo")', 0)
            await _test('$("foo2" = "foo")', 0)
            await _test('$("foo2" != "foo")', 1)
            await _test('$(0 and 1)', 0)
            await _test('$(1 and 1)', 1)
            await _test('$(1 or 1)', 1)
            await _test('$(0 or 0)', 0)
            await _test('$(1 or 0)', 1)
            await _test('$(not 0)', 1)
            await _test('$(not 1)', 0)
            await _test('$(1 or 0 and 0)', 1)  # and > or
            await _test('$(not 1 and 1)', 0)  # not > and
            await _test('$(not 1 > 1)', 1)  # cmp > not

            opts = {'vars': {'none': None}}
            # runtsafe
            nodes = await core.nodes('if $($none) {[test:str=yep]}', opts=opts)
            self.len(0, nodes)

            # non-runtsafe
            nodes = await core.nodes('[test:int=42] if $($none) {[test:str=$node]} else {spin}', opts=opts)
            self.len(0, nodes)

            nodes = await core.nodes('if $(not $none) {[test:str=yep]}', opts=opts)
            self.len(1, nodes)
            nodes = await core.nodes('[test:int=42] if $(not $none) {[test:str=yep]} else {spin}', opts=opts)
            self.len(2, nodes)

            # TODO:  implement move-along mechanism
            # await _test('$(1 / 0)', 0)

            # Test non-runtsafe
            q = '[test:type10=1 :intprop=24] $val=:intprop [test:int=$(1 + $val)]'
            nodes = await core.nodes(q)
            self.len(2, nodes)
            self.eq(nodes[0].ndef, ('test:int', 25))

            # Test invalid comparisons
            q = '$val=(1,2,3) [test:str=$("foo" >= $val)]'
            await self.asyncraises(s_exc.BadCast, core.nodes(q))

            q = '$val=(1,2,3) [test:str=$($val >= "foo")]'
            await self.asyncraises(s_exc.BadCast, core.nodes(q))

            q = '$val=42 [test:str=$(42<$val)]'
            nodes = await core.nodes(q)
            self.len(1, nodes)
            self.eq(nodes[0].ndef, ('test:str', 'false'))

            q = '[test:str=foo :hehe=42] [test:str=$(not :hehe<42)]'
            nodes = await core.nodes(q)
            self.len(2, nodes)
            self.eq(nodes[0].ndef, ('test:str', 'true'))

            with self.raises(s_exc.StormRuntimeError) as cm:
                await core.nodes('$x=(1 / 0)')
            self.eq('Cannot divide by zero', cm.exception.get('mesg'))

            with self.raises(s_exc.StormRuntimeError) as cm:
                await core.nodes('$x=(1 % 0)')
            self.eq('Cannot divide by zero', cm.exception.get('mesg'))

            with self.raises(s_exc.StormRuntimeError) as cm:
                await core.nodes('$x=(1.0 / 0.0)')
            self.eq('Cannot divide by zero', cm.exception.get('mesg'))

            with self.raises(s_exc.StormRuntimeError) as cm:
                await core.nodes('$x=(1.0 % 0.0)')
            self.eq('Invalid operation on a Number', cm.exception.get('mesg'))

    async def test_storm_filter_vars(self):
        '''
        Test variable filters (e.g. +$foo) and expression filters (e.g. +$(:hehe < 4))

        '''
        async with self.getTestCore() as core:

            # variable filter, non-runtsafe, true path
            q = '[test:type10=1 :strprop=1] $foo=:strprop +$foo'
            nodes = await core.nodes(q)
            self.len(1, nodes)

            # variable filter, non-runtsafe, false path
            q = '[test:type10=1 :strprop=1] $foo=:strprop -$foo'
            nodes = await core.nodes(q)
            self.len(0, nodes)

            # variable filter, runtsafe, true path
            q = '[test:type10=1 :strprop=1] $foo=1 +$foo'
            nodes = await core.nodes(q)
            self.len(1, nodes)

            # variable filter, runtsafe, false path
            q = '[test:type10=1 :strprop=1] $foo=$(0) -$foo'
            nodes = await core.nodes(q)
            self.len(1, nodes)

            # expression filter, non-runtsafe, true path
            q = '[test:type10=2 :strprop=1] | spin | test:type10 +$(:strprop)'
            nodes = await core.nodes(q)
            self.len(2, nodes)

            # expression filter, non-runtsafe, false path
            q = '[test:type10=1 :strprop=1] -$(:strprop + 0)'
            nodes = await core.nodes(q)
            self.len(0, nodes)

            # expression filter, runtsafe, true path
            q = '[test:type10=1 :strprop=1] +$(1)'
            nodes = await core.nodes(q)
            self.len(1, nodes)

            # expression filter, runtsafe, false path
            q = '[test:type10=1 :strprop=1] -$(0)'
            nodes = await core.nodes(q)
            self.len(1, nodes)

            q = '''
            [ file:bytes=sha256:2d168c4020ba0136cd8808934c29bf72cbd85db52f5686ccf84218505ba5552e
                :mime:pe:compiled="1992/06/19 22:22:17.000"
            ]
            -(file:bytes:size <= 16384 and file:bytes:mime:pe:compiled < 2014/01/01)'''
            self.len(1, await core.nodes(q))

    async def test_storm_filter(self):
        async with self.getTestCore() as core:
            q = '[test:str=test +#test=(2018,2019)]'
            nodes = await core.nodes(q)
            self.len(1, nodes)

            q = 'test:str=test $foo=test $bar=(2018,2019) +#$foo=$bar'
            nodes = await core.nodes(q)
            self.len(1, nodes)

            q = 'test:str=test $foo=$node.value() $bar=(2018,2019) +#$foo=$bar'
            nodes = await core.nodes(q)
            self.len(1, nodes)

            # Filter by var as node
            q = '[ps:person=*] $person = $node { [test:edge=($person, $person)] } -ps:person test:edge +:n1=$person'
            nodes = await core.nodes(q)
            self.len(1, nodes)

            # Lift by var as node
            q = '[ps:person=*] $person = $node { [test:ndef=$person] }  test:ndef=$person'
            nodes = await core.nodes(q)
            self.len(2, nodes)

    async def test_storm_ifstmt(self):

        async with self.getTestCore() as core:
            nodes = await core.nodes('[test:int=1 :int2=1] if :int2 {[+#woot]}')
            self.true(nodes[0].hasTag('woot'))
            nodes = await core.nodes('[test:int=1 :int2=0] if $(:int2) {[+#woot2]}')
            self.false(nodes[0].hasTag('woot2'))

            nodes = await core.nodes('[test:int=1 :int2=1] if $(:int2) {[+#woot3]} else {[+#nowoot3]}')
            self.true(nodes[0].hasTag('woot3'))
            self.false(nodes[0].hasTag('nowoot3'))

            nodes = await core.nodes('[test:int=2 :int2=0] if $(:int2) {[+#woot3]} else {[+#nowoot3]}')
            self.false(nodes[0].hasTag('woot3'))
            self.true(nodes[0].hasTag('nowoot3'))

            q = '[test:int=0 :int2=0] if $(:int2) {[+#woot41]} elif $($node.value()) {[+#woot42]}'
            nodes = await core.nodes(q)
            self.false(nodes[0].hasTag('woot41'))
            self.false(nodes[0].hasTag('woot42'))

            q = '[test:int=0 :int2=1] if $(:int2) {[+#woot51]} elif $($node.value()) {[+#woot52]}'
            nodes = await core.nodes(q)
            self.true(nodes[0].hasTag('woot51'))
            self.false(nodes[0].hasTag('woot52'))

            q = '[test:int=1 :int2=1] if $(:int2) {[+#woot61]} elif $($node.value()) {[+#woot62]}'
            nodes = await core.nodes(q)
            self.true(nodes[0].hasTag('woot61'))
            self.false(nodes[0].hasTag('woot62'))

            q = '[test:int=2 :int2=0] if $(:int2) {[+#woot71]} elif $($node.value()) {[+#woot72]}'
            nodes = await core.nodes(q)
            self.false(nodes[0].hasTag('woot71'))
            self.true(nodes[0].hasTag('woot72'))

            q = ('[test:int=0 :int2=0] if $(:int2) {[+#woot81]} '
                 'elif $($node.value()) {[+#woot82]} else {[+#woot83]}')
            nodes = await core.nodes(q)
            self.false(nodes[0].hasTag('woot81'))
            self.false(nodes[0].hasTag('woot82'))
            self.true(nodes[0].hasTag('woot83'))

            q = ('[test:int=0 :int2=42] if $(:int2) {[+#woot91]} '
                 'elif $($node.value()){[+#woot92]}else {[+#woot93]}')
            nodes = await core.nodes(q)
            self.true(nodes[0].hasTag('woot91'))
            self.false(nodes[0].hasTag('woot92'))
            self.false(nodes[0].hasTag('woot93'))

            q = ('[test:int=1 :int2=0] if $(:int2){[+#woota1]} '
                 'elif $($node.value()) {[+#woota2]} else {[+#woota3]}')
            nodes = await core.nodes(q)
            self.false(nodes[0].hasTag('woota1'))
            self.true(nodes[0].hasTag('woota2'))
            self.false(nodes[0].hasTag('woota3'))

            q = ('[test:int=1 :int2=1] if $(:int2) {[+#wootb1]} '
                 'elif $($node.value()) {[+#wootb2]} else{[+#wootb3]}')
            nodes = await core.nodes(q)
            self.true(nodes[0].hasTag('wootb1'))
            self.false(nodes[0].hasTag('wootb2'))
            self.false(nodes[0].hasTag('wootb3'))

            # Runtsafe condition with nodes
            nodes = await core.nodes('[test:str=yep2] if $(1) {[+#woot]}')
            self.true(nodes[0].hasTag('woot'))

            # Runtsafe condition with nodes, condition is false
            nodes = await core.nodes('[test:str=yep2] if $(0) {[+#woot2]}')
            self.false(nodes[0].hasTag('woot2'))

            # Completely runtsafe, condition is true
            q = '$foo=yawp if $foo {$bar=lol} else {$bar=rofl} [test:str=yep3 +#$bar]'
            nodes = await core.nodes(q)
            self.true(nodes[0].hasTag('lol'))
            self.false(nodes[0].hasTag('rofl'))

            # Completely runtsafe, condition is false
            q = '$foo=$(0) if $($foo) {$bar=lol} else {$bar=rofl} [test:str=yep4 +#$bar]'
            nodes = await core.nodes(q)
            self.false(nodes[0].hasTag('lol'))
            self.true(nodes[0].hasTag('rofl'))

            # Non-constant runtsafe
            q = '$vals=(1,2,3,4) for $i in $vals {if $($i="1") {[test:int=$i]}}'
            nodes = await core.nodes(q)
            self.len(1, nodes)

    async def test_storm_order(self):
        q = '''[test:str=foo :hehe=bar] $tvar=$lib.text() $tvar.add(1) $tvar.add(:hehe) $lib.print($tvar.str()) '''
        async with self.getTestCore() as core:
            mesgs = await core.stormlist(q)
            self.stormIsInPrint('1bar', mesgs)

    async def test_cortex_mirror(self):

        with self.getTestDir() as dirn:

            path00 = s_common.gendir(dirn, 'core00')
            path01 = s_common.gendir(dirn, 'core01')

            async with self.getTestCore(dirn=path00) as core00:
                await core00.nodes('[ inet:ipv4=1.2.3.4 ]')

            s_tools_backup.backup(path00, path01)

            async with self.getTestCore(dirn=path00) as core00:

                self.false(core00.conf.get('mirror'))

                await core00.nodes('[ inet:ipv4=1.2.3.4 ]')

                ip00 = await core00.nodes('[ inet:ipv4=3.3.3.3 ]')

                await core00.nodes('$lib.queue.add(hehe)')
                q = 'trigger.add node:add --form inet:fqdn --query {$lib.queue.get(hehe).put($node.repr())}'
                msgs = await core00.stormlist(q)

                ddef = await core00.callStorm('return($lib.dmon.add(${$lib.time.sleep(10)}, name=hehedmon))')
                await core00.callStorm('return($lib.dmon.del($iden))', opts={'vars': {'iden': ddef.get('iden')}})

                url = core00.getLocalUrl()

                core01conf = {'nexslog:en': False, 'mirror': url}
                with self.raises(s_exc.BadConfValu):
                    async with self.getTestCore(dirn=path01, conf=core01conf) as core01:
                        self.fail('Should never get here.')

                core01conf = {'mirror': url}

                async with self.getTestCore(dirn=path01, conf=core01conf) as core01:

                    await core00.nodes('[ inet:fqdn=vertex.link ]')
                    await core00.nodes('queue.add visi')

                    await core01.sync()

                    ip01 = await core01.nodes('inet:ipv4=3.3.3.3')
                    self.eq(ip00[0].get('.created'), ip01[0].get('.created'))

                    self.len(1, await core01.nodes('inet:fqdn=vertex.link'))

                    q = 'for ($offs, $fqdn) in $lib.queue.get(hehe).gets(wait=0) { inet:fqdn=$fqdn }'
                    self.len(2, await core01.nodes(q))

                    msgs = await core01.stormlist('queue.list')
                    self.stormIsInPrint('visi', msgs)

                    opts = {'vars': {'iden': ddef.get('iden')}}
                    ddef1 = await core01.callStorm('return($lib.dmon.get($iden))', opts=opts)
                    self.none(ddef1)

                    # Validate that mirrors can still write
                    await core01.nodes('queue.add visi2')
                    msgs = await core01.stormlist('queue.list')
                    self.stormIsInPrint('visi2', msgs)

                    await core01.nodes('[ inet:fqdn=www.vertex.link ]')
                    self.len(1, await core01.nodes('inet:fqdn=www.vertex.link'))

                    await self.asyncraises(s_exc.SynErr, core01.delView(core01.view.iden))

                    # get the nexus index
                    nexusind = core01.nexsroot.nexslog.index()

                await core00.nodes('[ inet:ipv4=5.5.5.5 ]')

                # test what happens when we go down and come up again...
                async with self.getTestCore(dirn=path01, conf=core01conf) as core01:

                    # check that startup does not create any events
                    self.eq(nexusind, core01.nexsroot.nexslog.index())

                    await core00.nodes('[ inet:fqdn=woot.com ]')
                    await core01.sync()

                    q = 'for ($offs, $fqdn) in $lib.queue.get(hehe).gets(wait=0) { inet:fqdn=$fqdn }'
                    self.len(5, await core01.nodes(q))
                    self.len(1, await core01.nodes('inet:ipv4=5.5.5.5'))

                    opts = {'vars': {'iden': ddef.get('iden')}}
                    ddef = await core01.callStorm('return($lib.dmon.get($iden))', opts=opts)
                    self.none(ddef)

            # now lets start up in the opposite order...
            async with self.getTestCore(dirn=path01, conf=core01conf) as core01:

                async with self.getTestCore(dirn=path00) as core00:

                    self.len(1, await core00.nodes('[ inet:ipv4=6.6.6.6 ]'))

                    await core01.sync()

                    self.len(1, await core01.nodes('inet:ipv4=6.6.6.6'))

                # what happens if *he* goes down and comes back up again?
                async with self.getTestCore(dirn=path00) as core00:

                    await core00.nodes('[ inet:ipv4=7.7.7.7 ]')

                    await core01.sync()

                    self.len(1, (await core01.nodes('inet:ipv4=7.7.7.7')))

                # Try a write with the leader down
                with patch('synapse.lib.nexus.FOLLOWER_WRITE_WAIT_S', 2):
                    await self.asyncraises(s_exc.LinkErr, core01.nodes('[inet:ipv4=7.7.7.8]'))

                # Bring the leader back up and try again
                async with self.getTestCore(dirn=path00) as core00:
                    self.len(1, await core01.nodes('[ inet:ipv4=7.7.7.8 ]'))

                # remove the mirrorness from the Cortex and ensure that we can
                # write to the Cortex. This will move the core01 ahead of
                # core00 & core01 can become the leader. By default this is
                # not a graceful promotion.
                await core01.promote()
                self.false(core01.nexsroot._mirready.is_set())

                self.len(1, await core01.nodes('[inet:ipv4=9.9.9.8]'))
                new_url = core01.getLocalUrl()
                new_conf = {'mirror': new_url}
                async with self.getTestCore(dirn=path00, conf=new_conf) as core00:
                    await core00.sync()
                    self.len(1, await core00.nodes('inet:ipv4=9.9.9.8'))

    async def test_cortex_mirror_culled(self):

        with self.getTestDir() as dirn:

            path00 = s_common.gendir(dirn, 'core00')    # upstream
            path01 = s_common.gendir(dirn, 'core01')    # mirror
            path02 = s_common.gendir(dirn, 'core02')    # mirror of mirror
            path02b = s_common.gendir(dirn, 'core02b')  # mirror of mirror restore

            async with self.getTestCore(dirn=path00) as core00:
                await core00.nodes('[ inet:ipv4=1.2.3.4 ]')

            s_tools_backup.backup(path00, path01)
            s_tools_backup.backup(path00, path02)

            async with self.getTestCore(dirn=path00) as core00:

                url00 = core00.getLocalUrl()

                lowuser = await core00.auth.addUser('low')
                opts = {'user': lowuser.iden}
                await self.asyncraises(s_exc.AuthDeny, core00.callStorm('$lib.cell.trimNexsLog()', opts=opts))

                async with self.getTestCore(dirn=path01, conf={'mirror': url00}) as core01:

                    url01 = core01.getLocalUrl()

                    async with self.getTestCore(dirn=path02, conf={'mirror': url01}) as core02:

                        url02 = core02.getLocalUrl()
                        consumers = [url01, url02]
                        opts = {'vars': {'cons': consumers}}
                        strim = 'return($lib.cell.trimNexsLog(consumers=$cons))'

                        await core00.nodes('[ inet:ipv4=10.0.0.0/28 ]')
                        ips00 = await core00.count('inet:ipv4')

                        await core01.sync()
                        await core02.sync()

                        self.eq(ips00, await core01.count('inet:ipv4'))
                        self.eq(ips00, await core02.count('inet:ipv4'))

                        ind = await core00.getNexsIndx()
                        ret = await core00.callStorm(strim, opts=opts)
                        self.eq(ind, ret)

                        await core01.sync()
                        await core02.sync()

                        # all the logs match
                        log00 = await alist(core00.nexsroot.nexslog.iter(0))
                        log01 = await alist(core01.nexsroot.nexslog.iter(0))
                        log02 = await alist(core02.nexsroot.nexslog.iter(0))
                        self.true(log00 == log01 == log02)

                        # simulate a waiter timing out
                        with patch('synapse.cortex.CoreApi.waitNexsOffs', return_value=False):
                            await self.asyncraises(s_exc.SynErr, core00.callStorm(strim, opts=opts))

                    # consumer offline
                    await asyncio.sleep(0)
                    await self.asyncraises(ConnectionRefusedError, core00.callStorm(strim, opts=opts))

                    # admin can still cull and break the mirror
                    await core00.nodes('[ inet:ipv4=127.0.0.1/28 ]')

                    ind = await core00.rotateNexsLog()
                    await core01.sync()
                    self.true(await core00.cullNexsLog(ind - 1))
                    await core01.sync()

                    log00 = await alist(core00.nexsroot.nexslog.iter(0))
                    log01 = await alist(core01.nexsroot.nexslog.iter(0))
                    self.eq(log00, log01)

                    with self.getAsyncLoggerStream('synapse.lib.nexus', 'offset is out of sync') as stream:
                        async with self.getTestCore(dirn=path02, conf={'mirror': url01}) as core02:
                            self.true(await stream.wait(6))
                            self.true(core02.nexsroot.isfini)

                # restore mirror
                s_tools_backup.backup(path01, path02b)

                async with self.getTestCore(dirn=path01, conf={'mirror': url00}) as core01:

                    url01 = core01.getLocalUrl()

                    async with self.getTestCore(dirn=path02b, conf={'mirror': url01}) as core02:

                        url02 = core02.getLocalUrl()
                        opts = {'vars': {'url01': url01, 'url02': url02}}
                        strim = 'return($lib.cell.trimNexsLog(consumers=$lib.list($url01, $url02), timeout=$lib.null))'

                        await core00.nodes('[ inet:ipv4=11.0.0.0/28 ]')
                        ips00 = await core00.count('inet:ipv4')

                        await core01.sync()
                        await core02.sync()

                        self.eq(ips00, await core01.count('inet:ipv4'))
                        self.eq(ips00, await core02.count('inet:ipv4'))

                        # all the logs match
                        log00 = await alist(core00.nexsroot.nexslog.iter(0))
                        log01 = await alist(core01.nexsroot.nexslog.iter(0))
                        log02 = await alist(core02.nexsroot.nexslog.iter(0))
                        self.true(log00 == log01 == log02)

                        rng00 = core00.nexsroot.nexslog._ranges
                        rng01 = core01.nexsroot.nexslog._ranges
                        rng02 = core02.nexsroot.nexslog._ranges
                        self.true(rng00 == rng01 == rng02)

                        # can call trim from a mirror
                        # NOTE: core02 will have a prox to itself to wait for offset
                        ind = await core02.getNexsIndx()
                        ret = await core02.callStorm(strim, opts=opts)
                        self.eq(ind, ret)

                        await core01.sync()
                        await core02.sync()

                        # all the logs match
                        log00 = await alist(core00.nexsroot.nexslog.iter(0))
                        log01 = await alist(core01.nexsroot.nexslog.iter(0))
                        log02 = await alist(core02.nexsroot.nexslog.iter(0))
                        self.true(log00 == log01 == log02)

    async def test_cortex_mirror_of_mirror(self):

        with self.getTestDir() as dirn:

            path00 = s_common.gendir(dirn, 'core00')
            path01 = s_common.gendir(dirn, 'core01')
            path02 = s_common.gendir(dirn, 'core02')
            path02a = s_common.gendir(dirn, 'core02a')

            async with self.getTestCore(dirn=path00) as core00:
                await core00.nodes('[ inet:ipv4=1.2.3.4 ]')

            s_tools_backup.backup(path00, path01)
            s_tools_backup.backup(path01, path02)
            s_tools_backup.backup(path01, path02a)

            async with self.getTestCore(dirn=path00) as core00:

                self.false(core00.conf.get('mirror'))

                await core00.nodes('[ inet:ipv4=1.2.3.4 ]')
                await core00.nodes('$lib.queue.add(hehe)')
                q = 'trigger.add node:add --form inet:fqdn --query {$lib.queue.get(hehe).put($node.repr())}'
                await core00.nodes(q)

                url = core00.getLocalUrl()

                core01conf = {'mirror': url}
                async with self.getTestCore(dirn=path01, conf=core01conf) as core01:
                    url2 = core01.getLocalUrl()

                    core02conf = {'mirror': url2}
                    async with self.getTestCore(dirn=path02, conf=core02conf) as core02:

                        await core00.nodes('[ inet:fqdn=vertex.link ]')
                        await core00.nodes('queue.add visi')

                        await core01.sync()
                        self.len(1, await core01.nodes('inet:fqdn=vertex.link'))

                        await core02.sync()

                        self.len(1, await core02.nodes('inet:fqdn=vertex.link'))

                        # Changes from the bottom get dispersed
                        self.len(1, await core02.nodes('[ inet:fqdn=test.vertex.link ]'))
                        self.len(1, await core00.nodes('inet:fqdn=test.vertex.link'))
                        self.len(1, await core01.nodes('inet:fqdn=test.vertex.link'))

                        # Changes from the middle get dispersed
                        self.len(1, await core01.nodes('[ inet:fqdn=test2.vertex.link ]'))
                        self.len(1, await core00.nodes('inet:fqdn=test2.vertex.link'))
                        await core02.sync()
                        self.len(1, await core02.nodes('inet:fqdn=test2.vertex.link'))

                        # Bring up a sibling mirror to the bottom
                        async with self.getTestCore(dirn=path02a, conf=core02conf) as core02a:
                            self.len(1, await core02a.nodes('[ inet:fqdn=test3.vertex.link ]'))
                            self.len(1, await core02a.nodes('inet:fqdn=test2.vertex.link'))

                            # Make sure sibling can see changes from other sibling
                            await core02.sync()
                            self.len(1, await core02.nodes('inet:fqdn=test3.vertex.link'))

                            logentrycount00 = await core00.nexsroot.index()
                            logentrycount01 = await core01.nexsroot.index()
                            logentrycount02 = await core02.nexsroot.index()
                            logentrycount02a = await core02a.nexsroot.index()

                            self.eq(logentrycount00, logentrycount01)
                            self.eq(logentrycount01, logentrycount02)
                            self.eq(logentrycount02, logentrycount02a)

    async def test_norms(self):
        async with self.getTestCoreAndProxy() as (core, prox):
            # getPropNorm base tests
            norm, info = await core.getPropNorm('test:str', 1234)
            self.eq(norm, '1234')
            self.eq(info, {})

            norm, info = await core.getPropNorm('test:comp', ('1234', '1234'))
            self.eq(norm, (1234, '1234'))
            self.eq(info, {'subs': {'hehe': 1234, 'haha': '1234'}, 'adds': (('test:int', 1234, {}),)})

            await self.asyncraises(s_exc.BadTypeValu, core.getPropNorm('test:int', 'newp'))
            await self.asyncraises(s_exc.NoSuchProp, core.getPropNorm('test:newp', 'newp'))

            norm, info = await prox.getPropNorm('test:str', 1234)
            self.eq(norm, '1234')
            self.eq(info, {})

            norm, info = await prox.getPropNorm('test:comp', ('1234', '1234'))
            self.eq(norm, (1234, '1234'))
            self.eq(info, {'subs': {'hehe': 1234, 'haha': '1234'}, 'adds': (('test:int', 1234, {}),)})

            await self.asyncraises(s_exc.BadTypeValu, prox.getPropNorm('test:int', 'newp'))
            await self.asyncraises(s_exc.NoSuchProp, prox.getPropNorm('test:newp', 'newp'))

            # getTypeNorm base tests
            norm, info = await core.getTypeNorm('test:str', 1234)
            self.eq(norm, '1234')
            self.eq(info, {})

            norm, info = await core.getTypeNorm('test:comp', ('1234', '1234'))
            self.eq(norm, (1234, '1234'))
            self.eq(info, {'subs': {'hehe': 1234, 'haha': '1234'}, 'adds': (('test:int', 1234, {}),)})

            await self.asyncraises(s_exc.BadTypeValu, core.getTypeNorm('test:int', 'newp'))
            await self.asyncraises(s_exc.NoSuchType, core.getTypeNorm('test:newp', 'newp'))

            norm, info = await prox.getTypeNorm('test:str', 1234)
            self.eq(norm, '1234')
            self.eq(info, {})

            norm, info = await prox.getTypeNorm('test:comp', ('1234', '1234'))
            self.eq(norm, (1234, '1234'))
            self.eq(info, {'subs': {'hehe': 1234, 'haha': '1234'}, 'adds': (('test:int', 1234, {}),)})

            await self.asyncraises(s_exc.BadTypeValu, prox.getTypeNorm('test:int', 'newp'))
            await self.asyncraises(s_exc.NoSuchType, prox.getTypeNorm('test:newp', 'newp'))

            # getPropNorm can norm sub props
            norm, info = await core.getPropNorm('test:str:tick', '3001')
            self.eq(norm, 32535216000000)
            self.eq(info, {})
            # but getTypeNorm won't handle that
            await self.asyncraises(s_exc.NoSuchType, core.getTypeNorm('test:str:tick', '3001'))

            # getTypeNorm can norm types which aren't defined as forms/props
            norm, info = await core.getTypeNorm('test:lower', 'ASDF')
            self.eq(norm, 'asdf')
            # but getPropNorm won't handle that
            await self.asyncraises(s_exc.NoSuchProp, core.getPropNorm('test:lower', 'ASDF'))

    async def test_addview(self):
        async with self.getTestCore() as core:
            visi = await core.auth.addUser('visi')

            (await core.addLayer()).get('iden')
            deflayr = (await core.getLayerDef()).get('iden')

            vdef = {'layers': (deflayr,)}
            view = (await core.addView(vdef)).get('iden')
            self.nn(core.getView(view))
            self.false(visi.allowed(('view', 'read'), gateiden=view))

            vdef['worldreadable'] = True
            view = (await core.addView(vdef)).get('iden')
            self.nn(core.getView(view))
            self.true(visi.allowed(('view', 'read'), gateiden=view))

            # Missing layers
            vdef = {'name': 'mylayer'}
            await self.asyncraises(s_exc.SchemaViolation, core.addView(vdef))

            # Layer not a string
            vdef = {'layers': (123,)}
            await self.asyncraises(s_exc.SchemaViolation, core.addView(vdef))

    async def test_view_setlayers(self):

        async with self.getTestCore() as core:

            self.len(1, await core.nodes('[ test:str=deflayr ]'))

            newlayr = (await core.addLayer()).get('iden')
            deflayr = (await core.getLayerDef()).get('iden')

            vdef = {'layers': (deflayr,)}
            view = (await core.addView(vdef)).get('iden')

            opts = {'view': view}
            self.len(1, await core.nodes('test:str=deflayr', opts=opts))

            await core.setViewLayers((newlayr, deflayr), iden=view)

            self.len(1, await core.nodes('[ test:str=newlayr ]', opts=opts))
            self.len(0, await core.nodes('test:str=newlayr'))

    async def test_view_set_parent(self):
        async with self.getTestCore() as core:

            layer1 = (await core.addLayer()).get('iden')
            layer2 = (await core.addLayer()).get('iden')
            layer3 = (await core.addLayer()).get('iden')
            layer4 = (await core.addLayer()).get('iden')

            videna = (await core.addView(
                {'layers': (layer1,)}
            )).get('iden')

            videnb = (await core.addView(
                {'layers': (layer2, layer3)}
            )).get('iden')

            videnc = (await core.addView(
                {'layers': (layer4,)}
            )).get('iden')

            viewa = core.getView(videna)
            viewb = core.getView(videnb)

            self.len(1, viewa.layers)
            self.len(2, viewb.layers)

            await viewa.setViewInfo('parent', videnb)

            # Make sure View A has all the layers we expect it to have - one
            # from itself and two from View B. Also make sure they're in the
            # order we expect.
            self.len(3, viewa.layers)
            self.eq(layer1, viewa.layers[0].iden)
            self.eq(layer2, viewa.layers[1].iden)
            self.eq(layer3, viewa.layers[2].iden)

            self.len(2, viewb.layers)

            # This fails because viewb has more than one layer
            with self.raises(s_exc.BadArg):
                await viewb.setViewInfo('parent', videnc)

    async def test_cortex_lockmemory(self):
        '''
        Verify that dedicated configuration setting impacts the layer
        '''
        conf = {'layers:lockmemory': False}
        async with self.getTestCore(conf=conf) as core:
            layr = core.view.layers[0]
            self.false(layr.lockmemory)

        conf = {'layers:lockmemory': True}
        async with self.getTestCore(conf=conf) as core:
            layr = core.view.layers[0]
            self.true(layr.lockmemory)

    async def test_cortex_storm_lib_dmon(self):
        async with self.getTestCoreAndProxy() as (core, prox):
            nodes = await core.nodes('''

                $lib.print(hi)

                $tx = $lib.queue.add(tx)
                $rx = $lib.queue.add(rx)

                $ddef = $lib.dmon.add(${

                    $rx = $lib.queue.get(tx)
                    $tx = $lib.queue.get(rx)

                    $ipv4 = nope
                    for ($offs, $ipv4) in $rx.gets(wait=1) {
                        [ inet:ipv4=$ipv4 ]
                        $rx.cull($offs)
                        $tx.put($ipv4)
                    }
                })

                $tx.put(1.2.3.4)

                for ($xoff, $xpv4) in $rx.gets(size=1, wait=1) { }

                $lib.print(xed)

                inet:ipv4=$xpv4

                $lib.dmon.del($ddef.iden)

                $lib.queue.del(tx)
                $lib.queue.del(rx)
            ''')
            self.len(1, nodes)
            self.len(0, await prox.getStormDmons())

            with self.raises(s_exc.NoSuchIden):
                await core.nodes('$lib.dmon.del(newp)')

            await core.stormlist('auth.user.add user')
            user = await core.auth.getUserByName('user')
            asuser = {'user': user.iden}

            ddef = await core.callStorm('return($lib.dmon.add(${$lib.print(foo)}))')
            iden = ddef.get('iden')

            with self.raises(s_exc.AuthDeny):
                await core.callStorm(f'$lib.dmon.del({iden})', opts=asuser)

    async def test_cortex_storm_dmon_view(self):

        with self.getTestDir() as dirn:
            async with self.getTestCore(dirn=dirn) as core:
                # twiddle the dmon manager
                self.true(core.stormdmons.enabled)
                await core.stormdmons.stop()
                await core.stormdmons.start()
                self.len(1, await core.nodes('[test:int=1]'))
                await core.nodes('$q=$lib.queue.add(dmon)')
                vdef2 = await core.view.fork()
                view2_iden = vdef2.get('iden')

                q = '''
                $lib.dmon.add(${
                    $q = $lib.queue.get(dmon)
                     for ($offs, $item) in $q.gets(size=3, wait=12)
                        {
                            [ test:int=$item ]
                            $lib.print("made {ndef}", ndef=$node.ndef())
                            $q.cull($offs)
                        }
                    }, name=viewdmon)
                '''
                # Iden is captured from the current snap
                await core.nodes(q, opts={'view': view2_iden})
                await asyncio.sleep(0)

                q = '''$q = $lib.queue.get(dmon) $q.puts((1, 3, 5))'''
                with self.getAsyncLoggerStream('synapse.lib.storm',
                                               "made ('test:int', 5)") as stream:
                    await core.nodes(q)
                    self.true(await stream.wait(6))

                nodes = await core.nodes('test:int', opts={'view': view2_iden})
                self.len(3, nodes)
                nodes = await core.nodes('test:int')
                self.len(1, nodes)

                visi = await core.auth.addUser('visi')
                await visi.setAdmin(True)
                await visi.profile.set('cortex:view', view2_iden)

                await core.nodes('$q=$lib.queue.add(dmon2)')
                q = '''
                $q = $lib.queue.get(dmon2)
                for ($offs, $item) in $q.gets(size=3, wait=12) {
                    [ test:str=$item ]
                    $lib.print("made {ndef}", ndef=$node.ndef())
                    $q.cull($offs)
                }
                '''
                ddef = {'user': visi.iden, 'storm': q, 'iden': s_common.guid()}
                await core.addStormDmon(ddef)

                with self.raises(s_exc.DupIden):
                    await core.addStormDmon(ddef)

                q = '''$q = $lib.queue.get(dmon2) $q.puts((1, 3, 5))'''
                with self.getAsyncLoggerStream('synapse.lib.storm',
                                               "made ('test:str', '5')") as stream:
                    await core.nodes(q)
                    self.true(await stream.wait(6))

                nodes = await core.nodes('test:str', opts={'view': view2_iden})
                self.len(3, nodes)
                nodes = await core.nodes('test:str')
                self.len(0, nodes)

                # Kill the dmon and remove view2
                await core.stormdmons.stop()

                await core.delView(view2_iden)
                with self.raises(s_exc.NoSuchView):
                    await core.nodes('test:int', opts={'view': view2_iden})

            with self.getAsyncLoggerStream('synapse.lib.storm',
                                           'Dmon View is invalid. Stopping Dmon') as stream:
                async with self.getTestCore(dirn=dirn) as core:
                    self.true(await stream.wait(6))
                    msgs = await core.stormlist('dmon.list')
                    self.stormIsInPrint('fatal error: invalid view', msgs)

    async def test_cortex_storm_cmd_bads(self):

        async with self.getTestCore() as core:

            with self.raises(s_exc.BadCmdName):
                await core.setStormCmd({'name': ')(*&#$)*', 'storm': ''})

            with self.raises(s_exc.CantDelCmd):
                await core.delStormCmd('sleep')

    async def test_cortex_storm_lib_dmon_cmds(self):
        async with self.getTestCore() as core:
            await core.nodes('''
                $q = $lib.queue.add(visi)
                $lib.queue.add(boom)

                $lib.dmon.add(${
                    $lib.print('Starting wootdmon')
                    $lib.queue.get(visi).put(blah)
                    for ($offs, $item) in $lib.queue.get(boom).gets(wait=1) {
                        [ inet:ipv4=$item ]
                    }
                }, name=wootdmon)

                for ($offs, $item) in $q.gets(size=1) { $q.cull($offs) }
            ''')

            await asyncio.sleep(0)

            # dmon is now fully running
            msgs = await core.stormlist('dmon.list')
            self.stormIsInPrint('(wootdmon            ): running', msgs)

            dmon = list(core.stormdmons.dmons.values())[0]

            # make the dmon blow up
            await core.nodes('''
                $lib.queue.get(boom).put(hehe)
                $q = $lib.queue.get(visi)
                for ($offs, $item) in $q.gets(size=1) { $q.cull($offs) }
            ''')

            self.true(await s_coro.event_wait(dmon.err_evnt, 6))

            msgs = await core.stormlist('dmon.list')
            self.stormIsInPrint('(wootdmon            ): error', msgs)

            # invalid storm query
            await self.asyncraises(s_exc.BadSyntax, core.nodes('$lib.dmon.add(" | | | ")'))

    async def test_cortex_storm_dmon_exit(self):

        async with self.getTestCore() as core:

            await core.nodes('''
                $q = $lib.queue.add(visi)
                $lib.user.vars.set(foo, $(10))

                $lib.dmon.add(${

                    $foo = $lib.user.vars.get(foo)

                    $lib.queue.get(visi).put(step)

                    if $( $foo = 20 ) {
                        for $tick in $lib.time.ticker(10) {
                            $lib.print(woot)
                        }
                    }

                    $lib.user.vars.set(foo, $(20))

                }, name=wootdmon)

            ''')
            # wait for him to exit once and loop...
            await core.nodes('for $x in $lib.queue.get(visi).gets(size=2) {}')
            await core.stormlist('for $x in $lib.queue.get(visi).gets(size=2) { $lib.print(hehe) }')

    async def test_cortex_ext_model(self):

        with self.getTestDir() as dirn:

            async with self.getTestCore(dirn=dirn) as core:

                with self.raises(s_exc.BadFormDef):
                    await core.addForm('inet:ipv4', 'int', {}, {})

                with self.raises(s_exc.NoSuchForm):
                    await core.delForm('_newp')

                with self.raises(s_exc.NoSuchType):
                    await core.addForm('_inet:ipv4', 'foo', {}, {})

                # blowup for bad names
                with self.raises(s_exc.BadPropDef):
                    await core.addFormProp('inet:ipv4', 'visi', ('int', {}), {})

                with self.raises(s_exc.BadPropDef):
                    await core.addUnivProp('woot', ('str', {'lower': True}), {})

                with self.raises(s_exc.NoSuchForm):
                    await core.addFormProp('inet:newp', '_visi', ('int', {}), {})

                await core.addFormProp('inet:ipv4', '_visi', ('int', {}), {})
                await core.addUnivProp('_woot', ('str', {'lower': True}), {})

                nodes = await core.nodes('[inet:ipv4=1.2.3.4 :_visi=30 ._woot=HEHE ]')
                self.len(1, nodes)

                self.len(1, await core.nodes('syn:prop:base="_visi"'))
                self.len(1, await core.nodes('syn:prop=inet:ipv4._woot'))
                self.len(1, await core.nodes('._woot=hehe'))

                await core.addForm('_hehe:haha', 'int', {}, {'doc': 'The hehe:haha form.', 'deprecated': True})
                self.len(1, await core.nodes('[ _hehe:haha=10 ]'))

                with self.raises(s_exc.DupFormName):
                    await core.addForm('_hehe:haha', 'int', {}, {'doc': 'The hehe:haha form.', 'deprecated': True})

                await core.addForm('_hehe:array', 'array', {'type': 'int'}, {})

                await core.addFormProp('_hehe:haha', 'visi', ('str', {}), {})
                self.len(1, await core.nodes('_hehe:haha [ :visi=lolz ]'))

                # manually edit in a borked form entry
                await core.extforms.set('_hehe:bork', ('_hehe:bork', None, None, None))

            async with self.getTestCore(dirn=dirn) as core:

                self.none(core.model.form('_hehe:bork'))

                self.len(1, await core.nodes('_hehe:haha=10'))
                self.len(1, await core.nodes('_hehe:haha:visi=lolz'))

                nodes = await core.nodes('[inet:ipv4=5.5.5.5 :_visi=100]')
                self.len(1, nodes)

                nodes = await core.nodes('inet:ipv4:_visi>30')
                self.len(1, nodes)

                nodes = await core.nodes('._woot=hehe')
                self.len(1, nodes)

                with self.raises(s_exc.CantDelUniv):
                    await core.delUnivProp('_woot')

                await core.nodes('._woot [ -._woot ]')

                self.nn(core.model.prop('._woot'))
                self.nn(core.model.prop('inet:ipv4._woot'))
                self.nn(core.model.form('inet:ipv4').prop('._woot'))

                await core.delUnivProp('_woot')

                with self.raises(s_exc.NoSuchUniv):
                    await core.delUnivProp('_woot')

                self.none(core.model.prop('._woot'))
                self.none(core.model.prop('inet:ipv4._woot'))
                self.none(core.model.form('inet:ipv4').prop('._woot'))

                self.nn(core.model.prop('inet:ipv4:_visi'))
                self.nn(core.model.form('inet:ipv4').prop('_visi'))

                await core.nodes('inet:ipv4:_visi [ -:_visi ]')
                await core.delFormProp('inet:ipv4', '_visi')

                with self.raises(s_exc.NoSuchProp):
                    await core.delFormProp('inet:ipv4', '_visi')

                with self.raises(s_exc.CantDelProp):
                    await core.delFormProp('_hehe:haha', 'visi')

                with self.raises(s_exc.NoSuchForm):
                    await core.delForm('_hehe:newpnewp')

                with self.raises(s_exc.CantDelForm):
                    await core.delForm('_hehe:haha')

                with self.raises(s_exc.BadFormDef):
                    await core.delForm('hehe:haha')

                await core.nodes('_hehe:haha [ -:visi ]')
                await core.delFormProp('_hehe:haha', 'visi')

                await core.nodes('_hehe:haha | delnode')
                await core.delForm('_hehe:haha')
                await core.delForm('_hehe:array')

                self.none(core.model.form('_hehe:haha'))
                self.none(core.model.type('_hehe:haha'))
                self.none(core.model.form('_hehe:array'))
                self.none(core.model.type('_hehe:array'))
                self.none(core.model.prop('_hehe:haha:visi'))
                self.none(core.model.prop('inet:ipv4._visi'))
                self.none(core.model.form('inet:ipv4').prop('._visi'))

                vdef2 = await core.view.fork()
                opts = {'view': vdef2.get('iden')}

                await core.addTagProp('added', ('time', {}), {})

                await core.nodes('inet:ipv4=1.2.3.4 [ +#foo.bar ]')
                await core.nodes('inet:ipv4=1.2.3.4 [ +#foo.bar:added="2049" ]', opts=opts)

                with self.raises(s_exc.CantDelProp):
                    await core.delTagProp('added')

                await core.nodes('inet:ipv4=1.2.3.4 [ -#foo.bar:added ]', opts=opts)
                await core.delTagProp('added')

                await core.addForm('_hehe:array', 'array', {'type': 'int'}, {})
                await core.nodes('[ _hehe:array=(1,2,3) ]')
                self.len(1, await core.nodes('_hehe:array=(1,2,3)'))

                # test the remote APIs
                async with core.getLocalProxy() as prox:

                    await prox.addUnivProp('_r100', ('str', {}), {})
                    self.len(1, await core.nodes('inet:ipv4=1.2.3.4 [ ._r100=woot ]'))

                    with self.raises(s_exc.CantDelUniv):
                        await prox.delUnivProp('_r100')

                    self.len(1, await core.nodes('._r100 [ -._r100 ]'))
                    await prox.delUnivProp('_r100')

                    await prox.addFormProp('inet:ipv4', '_blah', ('int', {}), {})
                    self.len(1, await core.nodes('inet:ipv4=1.2.3.4 [ :_blah=10 ]'))

                    self.len(1, await core.nodes('inet:ipv4=1.2.3.4 [ -:_blah ]'))
                    await prox.delFormProp('inet:ipv4', '_blah')

                    with self.raises(s_exc.NoSuchProp):
                        await prox.delFormProp('inet:ipv4', 'asn')

                    with self.raises(s_exc.NoSuchUniv):
                        await prox.delUnivProp('seen')

                    await prox.addTagProp('added', ('time', {}), {})

                    with self.raises(s_exc.NoSuchTagProp):
                        await core.nodes('inet:ipv4=1.2.3.4 [ +#foo.bar:time="2049" ]')

                    self.len(1, await core.nodes('inet:ipv4=1.2.3.4 [ +#foo.bar:added="2049" ]'))

                    await core.nodes('#foo.bar [ -#foo ]')
                    await prox.delTagProp('added')

                    await prox.addForm('_hehe:hoho', 'str', {}, {})
                    self.nn(core.model.form('_hehe:hoho'))
                    self.len(1, await core.nodes('[ _hehe:hoho=lololol ]'))

                    await core.nodes('_hehe:hoho | delnode')
                    await prox.delForm('_hehe:hoho')
                    self.none(core.model.form('_hehe:hoho'))

                    with self.raises(s_exc.BadPropDef):
                        await prox.addFormProp('test:str', '_blah:blah^blah', ('int', {}), {})
                    with self.raises(s_exc.BadPropDef):
                        await prox.addUnivProp('_blah:blah^blah', ('int', {}), {})
                    with self.raises(s_exc.BadPropDef):
                        await prox.addTagProp('_blah:blah^blah', ('int', {}), {})

    async def test_cortex_axon(self):
        async with self.getTestCore() as core:
            # By default, a cortex has a local Axon instance available
            await core.axready.wait()
            size, sha2 = await core.axon.put(b'asdfasdf')
            self.eq(size, 8)
            self.eq(s_common.ehex(sha2), '2413fb3709b05939f04cf2e92f7d0897fc2596f9ad0b8a9ea855c7bfebaae892')
            self.true(core.nexsroot is core.axon.nexsroot)
        self.true(core.axon.isfini)
        self.false(core.axready.is_set())

        with self.getTestDir() as dirn:

            async with self.getTestAxon(dirn=dirn) as axon:
                aurl = axon.getLocalUrl()

            conf = {'axon': aurl}
            async with self.getTestCore(conf=conf) as core:
                async with self.getTestAxon(dirn=dirn) as axon:
                    self.true(await asyncio.wait_for(core.axready.wait(), 10))

                    # Use dyncalls, not direct object access.
                    asdfhash_h = '2413fb3709b05939f04cf2e92f7d0897fc2596f9ad0b8a9ea855c7bfebaae892'
                    size, sha2 = await core.callStorm('return( $lib.bytes.put($buf) )',
                                                      {'vars': {'buf': b'asdfasdf'}})
                    self.eq(size, 8)
                    self.eq(sha2, asdfhash_h)
                    self.true(await core.callStorm('return( $lib.bytes.has($hash) )',
                                                   {'vars': {'hash': asdfhash_h}}))

                unset = False
                for _ in range(20):
                    aset = core.axready.is_set()
                    if aset is False:
                        unset = True
                        break
                    await asyncio.sleep(0.1)
                self.true(unset)

                async with self.getTestAxon(dirn=dirn) as axon:
                    self.true(await asyncio.wait_for(core.axready.wait(), 10))
                    # ensure we can use the proxy
                    self.eq(await axon.metrics(),
                            await core.axon.metrics())

    async def test_cortex_delLayerView(self):
        async with self.getTestCore() as core:

            # Can't delete the default view
            await self.asyncraises(s_exc.SynErr, core.delView(core.view.iden))

            # Can't delete a layer in a view
            await self.asyncraises(s_exc.SynErr, core.delLayer(core.view.layers[0].iden))

            # Can't delete a nonexistent view
            await self.asyncraises(s_exc.NoSuchView, core.delView('XXX'))

            # Can't delete a nonexistent layer
            await self.asyncraises(s_exc.NoSuchLayer, core.delLayer('XXX'))

            # Fork the main view
            vdef2 = await core.view.fork()
            view2_iden = vdef2.get('iden')

            # Can't delete a view twice
            await core.delView(view2_iden)
            await self.asyncraises(s_exc.NoSuchView, core.delView(view2_iden))

    async def test_cortex_view_opts(self):
        '''
        Test that the view opts work
        '''
        async with self.getTestCore() as core:
            nodes = await core.nodes('[ test:int=11 ]')
            self.len(1, nodes)
            viewiden = core.view.iden

            nodes = await core.nodes('test:int=11', opts={'view': viewiden})
            self.len(1, nodes)

            with self.raises(s_exc.NoSuchView):
                await core.nodes('test:int=11', opts={'view': 'NOTAVIEW'})

    async def test_cortex_getLayer(self):
        async with self.getTestCore() as core:
            layr = core.view.layers[0]
            self.eq(layr, core.getLayer())
            self.eq(layr, core.getLayer(core.iden))
            self.none(core.getLayer('XXX'))

            view = core.view
            self.eq(view, core.getView())
            self.eq(view, core.getView(view.iden))
            self.eq(view, core.getView(core.iden))
            self.none(core.getView('xxx'))

    async def test_cortex_cronjob_perms(self):
        async with self.getTestCore() as realcore:
            async with realcore.getLocalProxy() as core:
                fred = await core.addUser('fred')
                await core.setUserPasswd(fred['iden'], 'secret')
                cdef = {'storm': '[test:str=foo]', 'reqs': {'dayofmonth': 1},
                        'incunit': None, 'incvals': None}
                adef = await core.addCronJob(cdef)
                iden = adef.get('iden')

            async with realcore.getLocalProxy(user='fred') as core:
                # Rando user can't make cron jobs
                cdef = {'storm': '[test:int=1]', 'reqs': {'month': 1},
                        'incunit': None, 'incvals': None}
                await self.asyncraises(s_exc.AuthDeny, core.addCronJob(cdef))

                # Rando user can't mod cron jobs
                await self.asyncraises(s_exc.AuthDeny, core.updateCronJob(iden, '[test:str=bar]'))

                # Rando user doesn't see any cron jobs
                self.len(0, await core.listCronJobs())

                # Rando user can't delete cron jobs
                await self.asyncraises(s_exc.AuthDeny, core.delCronJob(iden))

                # Rando user can't enable/disable cron jobs
                await self.asyncraises(s_exc.AuthDeny, core.enableCronJob(iden))
                await self.asyncraises(s_exc.AuthDeny, core.disableCronJob(iden))

    async def test_cortex_cron_deluser(self):

        async with self.getTestCore() as core:

            visi = await core.auth.addUser('visi')
            await visi.setAdmin(True)

            asvisi = {'user': visi.iden}
            await core.stormlist('cron.add --daily 13:37 {$lib.print(woot)}', opts=asvisi)
            await core.auth.delUser(visi.iden)

            self.len(1, await core.callStorm('return($lib.cron.list())'))
            msgs = await core.stormlist('cron.list')
            self.stormIsInPrint('$lib.print(woot)', msgs)

    async def test_cortex_migrationmode(self):
        async with self.getTestCore() as core:
            async with core.getLocalProxy(user='root') as prox:

                await prox.addUser('fred', passwd='secret')

                self.true(core.agenda.enabled)
                self.true(core.trigson)
                async with await core.snap() as snap:
                    self.true(snap.trigson)

                # add triggers
                # node:add case
                tdef = {'cond': 'node:add', 'form': 'test:str', 'storm': '[ test:int=1 ]'}
                await core.view.addTrigger(tdef)
                await core.nodes('[ test:str=foo ]')
                self.len(1, await core.nodes('test:int'))

                # node:del case
                tdef = {'cond': 'node:del', 'storm': '[ test:int=2 ]', 'form': 'test:str'}
                await core.view.addTrigger(tdef)
                await core.nodes('test:str=foo | delnode')
                self.len(2, await core.nodes('test:int'))

                # tag:add case
                tdef = {'cond': 'tag:add', 'storm': '[ test:int=3 ]', 'tag': 'footag'}
                await core.view.addTrigger(tdef)
                await core.nodes('[ test:str=foo +#footag ]')
                self.len(3, await core.nodes('test:int'))

                # enable migration mode
                await prox.enableMigrationMode()

                self.false(core.agenda.enabled)
                self.false(core.trigson)
                async with await core.snap() as snap:
                    self.false(snap.trigson)

                # check that triggers don't fire
                await core.nodes('test:int | delnode')
                await core.nodes('[test:str=foo] [+#footag] | delnode')
                self.len(0, await core.nodes('test:int'))

                # disable migration mode
                await prox.disableMigrationMode()

                self.true(core.agenda.enabled)
                self.true(core.trigson)
                async with await core.snap() as snap:
                    self.true(snap.trigson)

                # check that triggers fire
                await core.nodes('[test:str=foo] [+#footag] | delnode')
                self.len(3, await core.nodes('test:int'))

            async with core.getLocalProxy(user='fred') as prox:
                # non-admin cannot enable/disable migration mode
                await self.asyncraises(s_exc.AuthDeny, prox.enableMigrationMode())
                await self.asyncraises(s_exc.AuthDeny, prox.disableMigrationMode())

    async def test_cortex_watch(self):

        async with self.getTestCore() as core:

            async with core.getLocalProxy() as prox:

                async def nodes():
                    await asyncio.sleep(0.1)    # due to telepath proxy causing task switch
                    await core.nodes('[ test:int=10 +#foo.bar +#baz.faz ]')
                    await core.nodes('test:int=10 [ -#foo.bar -#baz.faz ]')

                task = core.schedCoro(nodes())

                data = []
                async for mesg in prox.watch({'tags': ['foo.bar', 'baz.*']}):
                    data.append(mesg)
                    if len(data) == 4:
                        break

                await asyncio.wait_for(task, timeout=1)

                self.eq(data[0][0], 'tag:add')
                self.eq(data[0][1]['tag'], 'foo.bar')

                self.eq(data[1][0], 'tag:add')
                self.eq(data[1][1]['tag'], 'baz.faz')

                self.eq(data[2][0], 'tag:del')
                self.eq(data[2][1]['tag'], 'foo.bar')

                self.eq(data[3][0], 'tag:del')
                self.eq(data[3][1]['tag'], 'baz.faz')

    async def test_cortex_behold(self):
        async with self.getTestCore() as core:
            async with core.getLocalProxy() as prox:
                class TstServ(s_stormsvc.StormSvc):
                    _storm_svc_name = 'tstserv'
                    _storm_svc_vers = (0, 0, 2)
                    _storm_svc_pkgs = [
                        {  # type: ignore
                            'name': 'foo',
                            'version': (0, 0, 1),
                            'synapse_minversion': [2, 144, 0],
                            'synapse_version': '>=2.100.0,<3.0.0',
                            'modules': [],
                            'commands': []
                        }
                    ]

                async def action():
                    await asyncio.sleep(0.1)
                    await core.callStorm('return($lib.view.get().fork())')
                    await core.callStorm('return($lib.cron.add(query="{graph:node=*}", hourly=30).pack())')
                    tdef = {'cond': 'node:add', 'storm': '[test:str="foobar"]', 'form': 'test:int'}
                    opts = {'vars': {'tdef': tdef}}
                    trig = await core.callStorm('return($lib.trigger.add($tdef))', opts=opts)
                    opts = {'vars': {'trig': trig['iden']}}

                    await core.callStorm('$lib.trigger.disable($trig)', opts=opts)
                    await core.callStorm('return($lib.trigger.del($trig))', opts=opts)

                    async with self.getTestDmon() as dmon:
                        dmon.share('tstservone', TstServ())
                        host, port = dmon.addr
                        surl = f'tcp://127.0.0.1:{port}/tstservone'
                        await core.callStorm(f'service.add alegitservice {surl}')
                        await core.callStorm('$lib.service.wait(alegitservice)')

                task = core.schedCoro(action())
                replay = s_common.envbool('SYNDEV_NEXUS_REPLAY')
                dlen = 9 if replay else 8

                data = []
                async for mesg in prox.behold():
                    data.append(mesg)
                    if len(data) == dlen:
                        break

                await asyncio.wait_for(task, timeout=1)
                self.eq(data[0]['event'], 'layer:add')
                self.gt(data[0]['offset'], 0)
                self.len(1, data[0]['gates'])
                self.true(type(data[0]['info']) is dict)
                self.true(type(data[0]['gates']) is tuple)
                self.len(1, data[0]['gates'])

                self.eq(data[1]['event'], 'view:add')
                self.gt(data[1]['offset'], data[0]['offset'])
                self.true(type(data[1]['info']) is dict)
                self.true(type(data[1]['gates']) is tuple)
                self.len(1, data[1]['gates'])

                self.eq(data[2]['event'], 'cron:add')
                self.gt(data[2]['offset'], data[1]['offset'])
                self.true(type(data[2]['info']) is dict)
                self.true(type(data[2]['gates']) is tuple)
                self.len(1, data[2]['gates'])

                view = await core.callStorm('return($lib.view.get().iden)')

                self.eq(data[3]['event'], 'trigger:add')
                self.gt(data[3]['offset'], data[2]['offset'])
                self.len(1, data[3]['gates'])
                self.false(data[3]['info']['async'])
                self.eq(data[3]['info']['cond'], 'node:add')
                self.true(data[3]['info']['enabled'])
                self.eq(data[3]['info']['form'], 'test:int')
                self.eq(data[3]['info']['storm'], '[test:str="foobar"]')
                self.eq(data[3]['info']['username'], 'root')
                self.eq(data[3]['info']['view'], view)

                self.eq(data[4]['event'], 'trigger:set')
                self.gt(data[4]['offset'], data[3]['offset'])
                self.len(1, data[4]['gates'])
                self.eq(data[4]['info']['name'], 'enabled')
                self.false(data[4]['info']['valu'])
                self.eq(data[4]['info']['view'], view)

                off = 5
                if replay:
                    self.eq(data[off]['event'], 'trigger:set')
                    self.gt(data[off]['offset'], data[3]['offset'])
                    self.len(1, data[off]['gates'])
                    self.eq(data[off]['info']['name'], 'enabled')
                    self.false(data[off]['info']['valu'])
                    self.eq(data[off]['info']['view'], view)
                    off += 1

                self.eq(data[off]['event'], 'trigger:del')
                self.gt(data[off]['offset'], data[4]['offset'])
                self.len(1, data[off]['gates'])
                self.nn(data[off]['info'].get('iden'))
                self.eq(data[off]['info']['view'], view)
                off += 1

                self.eq(data[off]['event'], 'svc:add')
                self.eq(data[off]['info']['name'], 'alegitservice')
                off += 1

                self.eq(data[off]['event'], 'svc:set')
                self.eq(data[off]['info']['name'], 'alegitservice')
                self.eq(data[off]['info']['svcname'], 'tstserv')
                self.eq(data[off]['info']['version'], (0, 0, 2))
                self.eq(data[off]['info']['iden'], data[off - 1]['info']['iden'])

    async def test_stormpkg_sad(self):
        base_pkg = {
            'name': 'boom',
            'desc': 'The boom Module',
            'version': (0, 0, 1),
            'synapse_minversion': (2, 8, 0),
            'modules': [
                {
                    'name': 'boom.mod',
                    'storm': '''
                    function f(a) {return ($a)}
                    ''',
                },
            ],
            'commands': [
                {
                    'name': 'boom.cmd',
                    'storm': '''
                    $boomlib = $lib.import(boom.mod)
                    $retn = $boomlib.f($arg)
                    ''',
                },
            ],
        }
        with self.getTestDir() as dirn:
            async with self.getTestCore(dirn=dirn) as core:
                pkg = copy.deepcopy(base_pkg)
                pkg.pop('name')
                with self.raises(s_exc.SchemaViolation) as cm:
                    await core.addStormPkg(pkg)
                self.eq(cm.exception.errinfo.get('mesg'),
                        "data must contain ['name'] properties")

                pkg = copy.deepcopy(base_pkg)
                pkg.pop('version')
                with self.raises(s_exc.SchemaViolation) as cm:
                    await core.addStormPkg(pkg)
                self.eq(cm.exception.errinfo.get('mesg'),
                        "data must contain ['version'] properties")

                pkg = copy.deepcopy(base_pkg)
                pkg['modules'][0].pop('name')
                with self.raises(s_exc.SchemaViolation) as cm:
                    await core.addStormPkg(pkg)
                self.eq(cm.exception.errinfo.get('mesg'),
                        "data.modules[0] must contain ['name'] properties")

                pkg = copy.deepcopy(base_pkg)
                pkg['commands'][0]['cmdargs'] = ((
                    '--debug',
                    {'default': False},
                    {'help': 'Words'},
                ),)
                with self.raises(s_exc.SchemaViolation) as cm:
                    await core.addStormPkg(pkg)
                self.eq(cm.exception.errinfo.get('mesg'),
                        "data.commands[0].cmdargs[0] must contain only specified items")

                pkg = copy.deepcopy(base_pkg)
                pkg['configvars'] = (
                    {'name': 'foo', 'varname': 'foo', 'desc': 'foo', 'scopes': ['self'],
                     'type': 'newp'},
                )
                with self.raises(s_exc.NoSuchType) as cm:
                    await core.addStormPkg(pkg)
                self.eq(cm.exception.errinfo.get('mesg'),
                        "Storm package boom has unknown config var type newp.")

                pkg = copy.deepcopy(base_pkg)
                pkg['configvars'] = (
                    {'name': 'foo', 'varname': 'foo', 'desc': 'foo', 'scopes': ['self'],
                     'type': ['inet:fqdn', ['str', 'newp']]},
                )
                with self.raises(s_exc.NoSuchType) as cm:
                    await core.addStormPkg(pkg)
                self.eq(cm.exception.errinfo.get('mesg'),
                        "Storm package boom has unknown config var type newp.")

    async def test_cortex_view_persistence(self):
        with self.getTestDir() as dirn:
            async with self.getTestCore(dirn=dirn) as core:
                view = core.view
                NKIDS = 3
                for _ in range(NKIDS):
                    await view.fork()

                self.len(NKIDS + 1, core.layers)

            async with self.getTestCore(dirn=dirn) as core:
                self.len(NKIDS + 1, core.layers)
                for view in core.views.values():
                    if view == core.view:
                        continue
                    self.eq(core.view, view.parent)

    async def test_cortex_vars(self):

        async with self.getTestCore() as core:

            await core.auth.addUser('visi')
            async with core.getLocalProxy(user='visi') as proxy:
                with self.raises(s_exc.AuthDeny):
                    await proxy.setStormVar('hehe', 'haha')
                with self.raises(s_exc.AuthDeny):
                    await proxy.getStormVar('hehe')
                with self.raises(s_exc.AuthDeny):
                    await proxy.popStormVar('hehe')

            async with core.getLocalProxy() as proxy:
                self.none(await proxy.setStormVar('hehe', 'haha'))
                self.eq('haha', await proxy.getStormVar('hehe'))
                self.eq('hoho', await proxy.getStormVar('lolz', default='hoho'))
                self.eq('haha', await proxy.popStormVar('hehe'))
                self.eq('hoho', await proxy.popStormVar('lolz', default='hoho'))

    async def test_cortex_synclayersevents(self):
        async with self.getTestCoreAndProxy() as (core, proxy):
            baseoffs = await core.getNexsIndx()
            baselayr = core.getLayer()
            items = await alist(proxy.syncLayersEvents({}, wait=False))
            self.len(1, items)

            offsdict = {baselayr.iden: baseoffs}
            genr = core.syncLayersEvents(offsdict=offsdict, wait=True)
            nodes = await core.nodes('[ test:str=foo ]')
            node = nodes[0]

            item0 = await genr.__anext__()
            expect = (baseoffs, baselayr.iden, s_cortex.SYNC_NODEEDITS)
            expectedits = ((node.buid, 'test:str',
                            ((s_layer.EDIT_NODE_ADD, ('foo', 1), ()),
                             (s_layer.EDIT_PROP_SET, ('.created', node.props['.created'], None,
                                                      s_layer.STOR_TYPE_MINTIME), ()))),)
            self.eq(expect, item0[:3])
            self.eq(expectedits, item0[3])
            self.isin('time', item0[4])
            self.isin('user', item0[4])

            layr = await core.addLayer()
            layriden = layr['iden']
            await core.delLayer(layriden)

            item1 = await genr.__anext__()
            expect = (baseoffs + 1, layriden, s_cortex.SYNC_LAYR_ADD, (), {})
            self.eq(expect, item1)

            item1 = await genr.__anext__()
            expect = (baseoffs + 2, layriden, s_cortex.SYNC_LAYR_DEL, (), {})
            self.eq(expect, item1)

            layr = await core.addLayer()
            layriden = layr['iden']
            layr = core.getLayer(layriden)

            vdef = {'layers': (layriden,)}
            view = (await core.addView(vdef)).get('iden')

            item3 = await genr.__anext__()
            expect = (baseoffs + 3, layriden, s_cortex.SYNC_LAYR_ADD, (), {})
            self.eq(expect, item3)

            items = []
            syncevent = asyncio.Event()

            async def keep_pulling():
                syncevent.set()
                while True:
                    try:
                        item = await genr.__anext__()  # NOQA
                        items.append(item)
                    except Exception as e:
                        items.append(str(e))
                        break

            core.schedCoro(keep_pulling())
            await syncevent.wait()

            self.len(0, items)

            opts = {'view': view}
            nodes = await core.nodes('[ test:str=bar ]', opts=opts)
            node = nodes[0]

            self.len(1, items)
            item4 = items[0]

            expect = (baseoffs + 5, layr.iden, s_cortex.SYNC_NODEEDITS)
            expectedits = ((node.buid, 'test:str',
                            [(s_layer.EDIT_NODE_ADD, ('bar', 1), ()),
                             (s_layer.EDIT_PROP_SET, ('.created', node.props['.created'], None,
                                                      s_layer.STOR_TYPE_MINTIME), ())]),)

            self.eq(expect, item4[:3])
            self.eq(expectedits, item4[3])
            self.isin('time', item4[4])
            self.isin('user', item4[4])

        # Avoid races in cleanup, but do this after cortex is fini'd for coverage
        del genr

    async def test_cortex_syncindexevents(self):
        async with self.getTestCoreAndProxy() as (core, proxy):
            baseoffs = await core.getNexsIndx()
            baselayr = core.getLayer()

            # Make sure an empty log works with wait=False
            items = await alist(core.syncIndexEvents({}, wait=False))
            self.eq(items, [])

            # Test wait=True

            mdef = {'forms': ['test:str']}
            offsdict = {baselayr.iden: baseoffs}
            genr = core.syncIndexEvents(mdef, offsdict=offsdict, wait=True)
            nodes = await core.nodes('[ test:str=foo ]')
            node = nodes[0]

            item0 = await genr.__anext__()
            expectadd = (baseoffs, baselayr.iden, s_cortex.SYNC_NODEEDIT,
                         (node.buid, 'test:str', s_layer.EDIT_NODE_ADD, ('foo', s_layer.STOR_TYPE_UTF8), ()))
            self.eq(expectadd, item0)

            layr = await core.addLayer()
            layriden = layr['iden']
            await core.delLayer(layriden)

            item1 = await genr.__anext__()
            expectadd = (baseoffs + 1, layriden, s_cortex.SYNC_LAYR_ADD, ())
            self.eq(expectadd, item1)

            item2 = await genr.__anext__()
            expectdel = (baseoffs + 2, layriden, s_cortex.SYNC_LAYR_DEL, ())
            self.eq(expectdel, item2)

            layr = await core.addLayer()
            layriden = layr['iden']
            layr = core.getLayer(layriden)

            vdef = {'layers': (layriden,)}
            view = (await core.addView(vdef)).get('iden')
            opts = {'view': view}
            nodes = await core.nodes('[ test:str=bar ]', opts=opts)
            node = nodes[0]

            item3 = await genr.__anext__()
            expectadd = (baseoffs + 3, layriden, s_cortex.SYNC_LAYR_ADD, ())
            self.eq(expectadd, item3)

            item4 = await genr.__anext__()
            expectadd = (baseoffs + 5, layr.iden, s_cortex.SYNC_NODEEDIT,
                         (node.buid, 'test:str', s_layer.EDIT_NODE_ADD, ('bar', s_layer.STOR_TYPE_UTF8), ()))
            self.eq(expectadd, item4)

            # Make sure progress every 1000 layer log entries works
            await core.nodes('[inet:ipv4=192.168.1/20]')

            offsdict = {baselayr.iden: baseoffs + 1, layriden: baseoffs + 1}

            items = await alist(proxy.syncIndexEvents(mdef, offsdict=offsdict, wait=False))

            expect = (9999, baselayr.iden, s_cortex.SYNC_NODEEDIT,
                      (None, None, s_layer.EDIT_PROGRESS, (), ()))
            self.eq(expect[1:], items[1][1:])

            # Make sure that genr wakes up if a new layer occurs after it is already waiting
            offs = await core.getNexsIndx()
            offsdict = {baselayr.iden: offs, layriden: offs}

            event = asyncio.Event()

            async def taskfunc():
                items = []
                count = 0
                async for item in proxy.syncIndexEvents(mdef, offsdict=offsdict):
                    event.set()
                    items.append(item)
                    count += 1
                    if count >= 3:
                        return items

            task = core.schedCoro(taskfunc())
            nodes = await core.nodes('[ test:str=bar3 ]', opts=opts)
            await event.wait()

            # Add a layer and a new node to the layer
            layr = await core.addLayer()
            layriden = layr['iden']
            layr = core.getLayer(layriden)

            vdef = {'layers': (layriden,)}
            view = (await core.addView(vdef)).get('iden')
            opts = {'view': view}
            nodes = await core.nodes('[ test:str=bar2 ]', opts=opts)
            node = nodes[0]

            await asyncio.wait_for(task, 5.0)

            items = task.result()
            self.len(3, items)
            self.eq(items[1][1:], (layriden, s_cortex.SYNC_LAYR_ADD, ()))
            self.eq(items[2][1:3], (layriden, s_cortex.SYNC_NODEEDIT))

            # Avoid races in cleanup
            del genr

    async def test_cortex_all_layr_read(self):
        async with self.getTestCore() as core:
            layr = core.getView().layers[0].iden
            visi = await core.auth.addUser('visi')
            visi.confirm(('layer', 'read'), gateiden=layr)

        async with self.getRegrCore('2.0-layerv2tov3') as core:
            layr = core.getView().layers[0].iden
            visi = await core.auth.addUser('visi')
            visi.confirm(('layer', 'read'), gateiden=layr)

    async def test_cortex_export(self):

        async with self.getTestCore() as core:

            visi = await core.auth.addUser('visi')
            await visi.setPasswd('secret')

            await core.auth.rootuser.setPasswd('secret')

            host, port = await core.addHttpsPort(0, host='127.0.0.1')

            altview = await core.callStorm('$layr = $lib.layer.add() return($lib.view.add(layers=($layr.iden,)).iden)')

            await core.addTagProp('user', ('str', {}), {'doc': 'real nice tagprop ya got there'})
            await core.addTagProp('rank', ('int', {}), {'doc': 'be a shame if'})
            await core.addTagProp('file', ('file:path', {}), {'doc': 'something happened to it'})

            await core.nodes('[ inet:email=visi@vertex.link +#visi.woot:rank=43 +#foo.bar:user=vertex ]')
            await core.nodes('[ inet:fqdn=hehe.com ]')
            await core.nodes('[ media:news=* :title="Vertex Project Winning" +#visi:file="/foo/bar/baz" +#visi.woot:rank=1 +(refs)> { inet:email=visi@vertex.link inet:fqdn=hehe.com } ]')

            async with core.getLocalProxy() as proxy:

                opts = {'scrub': {'include': {'tags': ('visi',)}}}
                podes = []
                async for p in proxy.exportStorm('media:news inet:email', opts=opts):
                    if not podes:
                        tasks = [t for t in core.boss.tasks.values() if t.name == 'storm:export']
                        self.true(len(tasks) == 1 and tasks[0].info.get('view') == core.view.iden)
                    podes.append(p)

                self.len(2, podes)
                news = [p for p in podes if p[0][0] == 'media:news'][0]
                email = [p for p in podes if p[0][0] == 'inet:email'][0]

                self.nn(email[1]['tags']['visi'])
                self.nn(email[1]['tags']['visi.woot'])
                self.none(email[1]['tags'].get('foo'))
                self.none(email[1]['tags'].get('foo.bar'))
                self.len(1, email[1]['tagprops'])
                self.eq(email[1]['tagprops'], {'visi.woot': {'rank': 43}})
                self.len(2, news[1]['tagprops'])
                self.eq(news[1]['tagprops'], {'visi': {'file': '/foo/bar/baz'}, 'visi.woot': {'rank': 1}})
                self.len(1, news[1]['edges'])
                self.eq(news[1]['edges'][0], ('refs', '2346d7bed4b0fae05e00a413bbf8716c9e08857eb71a1ecf303b8972823f2899'))

                # concat the bytes and add back to the axon
                byts = b''.join(s_msgpack.en(p) for p in podes)
                size, sha256b = await core.axon.put(byts)
                sha256 = s_common.ehex(sha256b)

                opts = {'view': altview, 'vars': {'sha256': sha256}}
                self.eq(2, await proxy.callStorm('return($lib.feed.fromAxon($sha256))', opts=opts))
                self.len(1, await core.nodes('media:news -(refs)> *', opts={'view': altview}))
                self.eq(2, await proxy.feedFromAxon(sha256))

            async with self.getHttpSess(port=port) as sess:
                resp = await sess.post(f'https://localhost:{port}/api/v1/storm/export')
                self.eq(401, resp.status)

            async with self.getHttpSess(port=port, auth=('visi', 'secret')) as sess:
                body = {'query': 'inet:ipv4', 'opts': {'user': core.auth.rootuser.iden}}
                async with sess.get(f'https://localhost:{port}/api/v1/storm/export', json=body) as resp:
                    self.eq(resp.status, 403)

            async with self.getHttpSess(port=port, auth=('root', 'secret')) as sess:

                resp = await sess.post(f'https://localhost:{port}/api/v1/storm/export')
                self.eq(200, resp.status)

                reply = await resp.json()
                self.eq('err', reply.get('status'))
                self.eq('SchemaViolation', reply.get('code'))

                body = {
                    'query': 'media:news inet:email',
                    'opts': {'scrub': {'include': {'tags': ('visi',)}}},
                }
                resp = await sess.post(f'https://localhost:{port}/api/v1/storm/export', json=body)
                byts = await resp.read()

                podes = [i[1] for i in s_msgpack.Unpk().feed(byts)]

                news = [p for p in podes if p[0][0] == 'media:news'][0]
                email = [p for p in podes if p[0][0] == 'inet:email'][0]

                self.nn(email[1]['tags']['visi'])
                self.nn(email[1]['tags']['visi.woot'])
                self.none(email[1]['tags'].get('foo'))
                self.none(email[1]['tags'].get('foo.bar'))
                self.len(1, news[1]['edges'])
                self.eq(news[1]['edges'][0], ('refs', '2346d7bed4b0fae05e00a413bbf8716c9e08857eb71a1ecf303b8972823f2899'))

                body = {'query': 'inet:ipv4=asdfasdf'}
                resp = await sess.post(f'https://localhost:{port}/api/v1/storm/export', json=body)
                retval = await resp.json()
                self.eq('err', retval['status'])
                self.eq('BadTypeValu', retval['code'])

            async def boom(*args, **kwargs):
                for x in (): yield x
                raise s_exc.BadArg()

            core.axon.iterMpkFile = boom
            with self.raises(s_exc.BadArg):
                await core.feedFromAxon(s_common.ehex(sha256b))

    async def test_cortex_export_toaxon(self):
        async with self.getTestCore() as core:
            await core.nodes('[inet:dns:a=(vertex.link, 1.2.3.4)]')
            size, sha256 = await core.exportStormToAxon('.created')
            byts = b''.join([b async for b in core.axon.get(s_common.uhex(sha256))])
            self.isin(b'vertex.link', byts)

    async def test_cortex_lookup_mode(self):
        async with self.getTestCoreAndProxy() as (_core, proxy):
            retn = await proxy.count('[inet:email=foo.com@vertex.link]')
            self.eq(1, retn)

            opts = {'mode': 'lookup'}
            retn = await proxy.count('foo.com@vertex.link', opts=opts)
            self.eq(1, retn)

    async def test_tag_model(self):

        async with self.getTestCore() as core:

            visi = await core.auth.addUser('visi')
            asvisi = {'user': visi.iden}

            self.len(0, await core.callStorm('return($lib.model.tags.list())'))

            self.none(await core.callStorm('return($lib.model.tags.get(foo.bar))'))
            self.none(await core.callStorm('return($lib.model.tags.pop(foo.bar, regex))'))

            with self.raises(s_exc.SchemaViolation):
                await core.nodes('$lib.model.tags.set(cno.cve, newp, newp)')

            with self.raises(s_exc.AuthDeny):
                await core.nodes('$lib.model.tags.set(cno.cve, regex, ())', opts=asvisi)

            with self.raises(s_exc.AuthDeny):
                await core.nodes('$lib.model.tags.pop(cno.cve, regex)', opts=asvisi)

            with self.raises(s_exc.AuthDeny):
                await core.nodes('$lib.model.tags.del(cno.cve)', opts=asvisi)

            await core.nodes('''
                $regx = ($lib.null, $lib.null, "[0-9]{4}", "[0-9]{5}")
                $lib.model.tags.set(cno.cve, regex, $regx)
            ''')

            nodes = await core.nodes('[ inet:ipv4=1.2.3.4 +#cno.cve.2021.12345 ]')

            with self.raises(s_exc.BadTag):
                await core.nodes('[ inet:ipv4=1.2.3.4 +#cno.cve.foo ]')

            with self.raises(s_exc.BadTag):
                await core.nodes('[ inet:ipv4=1.2.3.4 +#cno.cve.2021.hehe ]')

            with self.raises(s_exc.BadTag):
                await core.nodes('[ inet:ipv4=1.2.3.4 +#cno.cve.2021.123456 ]')

            with self.raises(s_exc.BadTag):
                await core.nodes('[ inet:ipv4=1.2.3.4 +#cno.cve.12345 ]')

            self.eq((None, None, '[0-9]{4}', '[0-9]{5}'), await core.callStorm('''
                return($lib.model.tags.pop(cno.cve, regex))
            '''))

            self.none(await core.callStorm('return($lib.model.tags.pop(cno.cve, regex))'))

            await core.nodes('[ inet:ipv4=1.2.3.4 +#cno.cve.2021.hehe ]')

            await core.setTagModel('cno.cve', 'regex', (None, None, '[0-9]{4}', '[0-9]{5}'))
            with self.raises(s_exc.BadTag):
                await core.nodes('[ inet:ipv4=1.2.3.4 +#cno.cve.2021.haha ]')

            self.none(await core.callStorm('$lib.model.tags.del(cno.cve)'))
            self.none(await core.callStorm('return($lib.model.tags.get(cno.cve))'))

            await core.nodes('[ inet:ipv4=1.2.3.4 +#cno.cve.2021.haha ]')

            # clear out the #cno.cve tags and test prune behavior.
            await core.nodes('#cno.cve [ -#cno.cve ]')

            await core.nodes('[ inet:ipv4=1.2.3.4 +#cno.cve.2021.12345.foo +#cno.cve.2021.55555 ]')

            await core.nodes('$lib.model.tags.set(cno.cve, prune, (2))')

            # test that the pruning behavior detects non-leaf boundaries
            nodes = await core.nodes('[ inet:ipv4=1.2.3.4 -#cno.cve.2021.55555 ]')
            self.sorteq(('cno', 'cno.cve', 'cno.cve.2021', 'cno.cve.2021.12345', 'cno.cve.2021.12345.foo'), [t[0] for t in nodes[0].getTags()])

            # test that the pruning behavior stops at the correct level
            nodes = await core.nodes('[ inet:ipv4=1.2.3.4 -#cno.cve.2021.12345.foo ]')
            self.sorteq(('cno', 'cno.cve', 'cno.cve.2021', 'cno.cve.2021.12345'), [t[0] for t in nodes[0].getTags()])

            # test that the pruning behavior detects when it needs to prune
            nodes = await core.nodes('[ inet:ipv4=1.2.3.4 -#cno.cve.2021.12345 ]')
            self.len(1, nodes)
            self.eq((('cno', (None, None)),), nodes[0].getTags())

            # test that the prune caches get cleared correctly
            await core.nodes('$lib.model.tags.pop(cno.cve, prune)')
            await core.nodes('[ inet:ipv4=1.2.3.4 +#cno.cve.2021.12345 ]')
            nodes = await core.nodes('[ inet:ipv4=1.2.3.4 -#cno.cve.2021.12345 ]')
            self.len(1, nodes)
            self.sorteq(('cno', 'cno.cve', 'cno.cve.2021'), [t[0] for t in nodes[0].getTags()])

            with self.raises(s_exc.SchemaViolation):
                await core.nodes('$lib.model.tags.set(cno.cve, prune, (0))')

    async def test_cortex_iterrows(self):

        async with self.getTestCoreAndProxy() as (core, prox):
            await core.addTagProp('score', ('int', {}), {})

            async with await core.snap() as snap:

                props = {'asn': 10, '.seen': ('2016', '2017')}
                node = await snap.addNode('inet:ipv4', 1, props=props)
                buid1 = node.buid
                await node.addTag('foo', ('2020', '2021'))
                await node.setTagProp('foo', 'score', 42)

                props = {'asn': 20, '.seen': ('2015', '2016')}
                node = await snap.addNode('inet:ipv4', 2, props=props)
                buid2 = node.buid
                await node.addTag('foo', ("2019", "2020"))
                await node.setTagProp('foo', 'score', 41)

                props = {'asn': 30, '.seen': ('2015', '2016')}
                node = await snap.addNode('inet:ipv4', 3, props=props)
                buid3 = node.buid
                await node.addTag('foo', ("2018", "2020"))
                await node.setTagProp('foo', 'score', 99)

                node = await snap.addNode('test:str', 'yolo')

                node = await snap.addNode('test:str', 'z' * 500)

            badiden = 'xxx'
            await self.agenraises(s_exc.NoSuchLayer, prox.iterPropRows(badiden, 'inet:ipv4', 'asn'))

            # rows are (buid, valu) tuples
            layriden = core.view.layers[0].iden
            rows = await alist(prox.iterPropRows(layriden, 'inet:ipv4', 'asn'))

            self.eq((10, 20, 30), tuple(sorted([row[1] for row in rows])))

            await self.agenraises(s_exc.NoSuchLayer, prox.iterUnivRows(badiden, '.seen'))

            # rows are (buid, valu) tuples
            rows = await alist(prox.iterUnivRows(layriden, '.seen'))

            tm = lambda x, y: (s_time.parse(x), s_time.parse(y))  # NOQA
            ivals = (tm('2015', '2016'), tm('2015', '2016'), tm('2016', '2017'))
            self.eq(ivals, tuple(sorted([row[1] for row in rows])))

            # iterFormRows
            await self.agenraises(s_exc.NoSuchLayer, prox.iterFormRows(badiden, 'inet:ipv4'))

            rows = await alist(prox.iterFormRows(layriden, 'inet:ipv4'))
            self.eq([(buid1, 1), (buid2, 2), (buid3, 3)], rows)

            # iterTagRows
            expect = sorted(
                [
                    (buid1, (tm('2020', '2021'), 'inet:ipv4')),
                    (buid2, (tm('2019', '2020'), 'inet:ipv4')),
                    (buid3, (tm('2018', '2020'), 'inet:ipv4')),
                ], key=lambda x: x[0])

            await self.agenraises(s_exc.NoSuchLayer, prox.iterTagRows(badiden, 'foo', form='newpform',
                                                                      starttupl=(expect[1][0], 'newpform')))
            rows = await alist(prox.iterTagRows(layriden, 'foo', form='newpform', starttupl=(expect[1][0], 'newpform')))
            self.eq([], rows)

            rows = await alist(prox.iterTagRows(layriden, 'foo', form='inet:ipv4'))
            self.eq(expect, rows)

            rows = await alist(prox.iterTagRows(layriden, 'foo', form='inet:ipv4', starttupl=(expect[1][0],
                                                'inet:ipv4')))
            self.eq(expect[1:], rows)

            expect = [
                (buid2, 41,),
                (buid1, 42,),
                (buid3, 99,),
            ]

            await self.agenraises(s_exc.NoSuchLayer, prox.iterTagPropRows(badiden, 'foo', 'score', form='inet:ipv4',
                                                                          stortype=s_layer.STOR_TYPE_I64,
                                                                          startvalu=42))

            rows = await alist(prox.iterTagPropRows(layriden, 'foo', 'score', form='inet:ipv4',
                                                    stortype=s_layer.STOR_TYPE_I64, startvalu=42))
            self.eq(expect[1:], rows)

    async def test_cortex_storage_v1(self):

        async with self.getRegrCore('cortex-storage-v1') as core:

            mdef = await core.callStorm('return($lib.macro.get(woot))')
            self.true(core.cellvers.get('cortex:storage') >= 1)

            self.eq(core.auth.rootuser.iden, mdef['user'])
            self.eq(core.auth.rootuser.iden, mdef['creator'])

            self.eq(1673371514938, mdef['created'])
            self.eq(1673371514938, mdef['updated'])
            self.eq('$lib.print("hi there")', mdef['storm'])

            msgs = await core.stormlist('macro.exec woot')
            self.stormHasNoWarnErr(msgs)
            self.stormIsInPrint('hi there', msgs)

    async def test_cortex_depr_props_warning(self):

        conf = {
            'modules': [
                'synapse.tests.test_datamodel.DeprecatedModel',
            ]
        }

        with self.getTestDir() as dirn:
            with self.getLoggerStream('synapse.cortex') as stream:

                async with self.getTestCore(conf=conf, dirn=dirn) as core:

                    # Create a test:deprprop so it doesn't generate a warning
                    await core.callStorm('[test:dep:easy=foobar :guid=*]')

                    # Lock test:deprprop:ext and .pdep so they don't generate a warning
                    await core.callStorm('model.deprecated.lock test:dep:str')
                    await core.callStorm('model.deprecated.lock ".pdep"')

                # Check that we saw the warnings
                stream.seek(0)
                data = stream.read()

                self.eq(1, data.count('deprecated properties unlocked'))
                self.isin('deprecated properties unlocked and not in use', data)

                match = regex.match(r'Detected (?P<count>\d+) deprecated properties', data)
                count = int(match.groupdict().get('count'))

                here = stream.tell()

                async with self.getTestCore(conf=conf, dirn=dirn) as core:
                    pass

                # Check that the warnings are gone now
                stream.seek(here)
                data = stream.read()

                self.eq(1, data.count('deprecated properties unlocked'))
                self.isin(f'Detected {count - 4} deprecated properties', data)

    async def test_cortex_dmons_after_modelrev(self):
        with self.getTestDir() as dirn:
            async with self.getTestCore(dirn=dirn) as core:

                # Add a dmon so something gets started
                await core.callStorm('''
                    $ddef = $lib.dmon.add(${
                        $lib.print(hi)
                        $lib.warn(omg)
                        $s = $lib.str.format('Running {t} {i}', t=$auto.type, i=$auto.iden)
                        $lib.log.info($s, ({"iden": $auto.iden}))
                    })
                ''')

                # Create this so we can find the model rev version before the
                # latest
                mrev = s_modelrev.ModelRev(core)

                # Add a layer and regress the version so it gets migrated on the
                # next start
                ldef = await core.addLayer()
                layr = core.getLayer(ldef['iden'])
                await layr.setModelVers(mrev.revs[-2][0])

            with self.getLoggerStream('') as stream:
                async with self.getTestCore(dirn=dirn) as core:
                    pass

            stream.seek(0)
            data = stream.read()

            # Check that the model migration happens before the dmons start
            mrevstart = data.find('beginning model migration')
            dmonstart = data.find('Starting Dmon')
            self.ne(-1, mrevstart)
            self.ne(-1, dmonstart)
            self.lt(mrevstart, dmonstart)

<<<<<<< HEAD
    async def test_cortex_vaults(self):
        '''
        Simple usage testing.
        '''
        async with self.getTestCore() as core:

            vtype1 = 'synapse-test1'
            vtype2 = 'synapse-test2'

            # Create some test users
            visi1 = await core.auth.addUser('visi1')
            visi2 = await core.auth.addUser('visi2')
            contributor = await core.auth.addRole('contributor')
            await visi1.grant(contributor.iden)

            gvault = {
                'name': 'global1',
                'type': vtype1,
                'scope': 'global',
                'owner': None,
                'data': {}
            }
            giden = await core.addVault(gvault)

            rvault = {
                'name': 'role1',
                'type': vtype1,
                'scope': 'role',
                'owner': contributor.iden,
                'data': {}
            }
            riden = await core.addVault(rvault)

            uvault = {
                'name': 'user1',
                'type': vtype1,
                'scope': 'user',
                'owner': visi1.iden,
                'data': {}
            }
            uiden = await core.addVault(uvault)

            svault = {
                'name': 'unscoped1',
                'type': vtype1,
                'scope': None,
                'owner': visi1.iden,
                'data': {}
            }
            siden = await core.addVault(svault)

            vault = core.getVault(giden)
            self.eq(vault.get('iden'), giden)

            vault = core.getVaultByName('global1')
            self.eq(vault.get('iden'), giden)

            vault = core.getVaultByType(vtype1, visi1.iden, scope='global')
            self.eq(vault.get('iden'), giden)

            vault = core.getVaultByType(vtype1, visi1.iden, scope='role')
            self.eq(vault.get('iden'), riden)

            vault = core.getVaultByType(vtype1, visi1.iden, scope='user')
            self.eq(vault.get('iden'), uiden)

            vault = core.reqVault(giden)
            self.eq(vault.get('iden'), giden)

            vault = core.reqVaultByName('global1')
            self.eq(vault.get('iden'), giden)
            self.eq(vault.get('name'), 'global1')

            vault = core.reqVaultByType(vtype1, visi1.iden, scope='global')
            self.eq(vault.get('iden'), giden)

            self.true(await core.setVaultData(giden, 'apikey', 'foobar'))

            vaults = list(core.listVaults())
            self.len(4, vaults)

            self.true(await core.setVaultPerm(giden, visi1.iden, s_cell.PERM_EDIT))

            self.true(await core.renameVault(giden, 'global2'))
            vault = core.reqVaultByName('global2')
            self.eq(vault.get('iden'), giden)
            self.eq(vault.get('name'), 'global2')
            with self.raises(s_exc.DupName):
                await core.renameVault(giden, 'global2')

            await core.delVault(giden)
            vaults = list(core.listVaults())
            self.len(3, vaults)

    async def test_cortex_vaults_errors(self):
        '''
        Simple argument checking and simple permission checking tests.
        '''
        async with self.getTestCore() as core:

            vtype1 = 'synapse-test1'
            vtype2 = 'synapse-test2'

            # Create some test users
            visi1 = await core.auth.addUser('visi1')
            visi2 = await core.auth.addUser('visi2')
            contributor = await core.auth.addRole('contributor')
            await visi1.grant(contributor.iden)

            gvault = {
                'name': 'global1',
                'type': vtype1,
                'scope': 'global',
                'owner': None,
                'data': {}
            }
            giden = await core.addVault(gvault)

            rvault = {
                'name': 'role1',
                'type': vtype1,
                'scope': 'role',
                'owner': contributor.iden,
                'data': {}
            }
            riden = await core.addVault(rvault)

            with self.raises(s_exc.DupName) as exc:
                # type/scope/iden collision
                await core.addVault(gvault)
            self.eq(f'Vault already exists for type {vtype1}, scope global, owner None.', exc.exception.get('mesg'))

            with self.raises(s_exc.DupName) as exc:
                # name collision
                vault = s_msgpack.deepcopy(gvault)
                vault['scope'] = None
                vault['owner'] = visi1.iden
                await core.addVault(vault)
            self.eq('Vault global1 already exists.', exc.exception.get('mesg'))

            with self.raises(s_exc.NoSuchName) as exc:
                # Non-existent vault name
                core.reqVaultByName('newp')
            self.eq('Vault not found for name: newp.', exc.exception.get('mesg'))

            with self.raises(s_exc.SchemaViolation):
                # len(name) == 0
                vault = s_msgpack.deepcopy(gvault)
                vault['name'] = ''
                await core.addVault(vault)

            with self.raises(s_exc.SchemaViolation):
                # len(name) > 256
                vault = s_msgpack.deepcopy(gvault)
                vault['name'] = 'A' * 257
                await core.addVault(vault)

            with self.raises(s_exc.SchemaViolation):
                # len(vtype) == 0
                vault = s_msgpack.deepcopy(gvault)
                vault['type'] = ''
                await core.addVault(vault)

            with self.raises(s_exc.SchemaViolation):
                # len(vtype) > 256
                vault = s_msgpack.deepcopy(gvault)
                vault['type'] = 'A' * 257
                await core.addVault(vault)

            with self.raises(s_exc.SchemaViolation):
                # scope not in (None, 'user', 'role', 'global')
                vault = s_msgpack.deepcopy(gvault)
                vault['scope'] = 'newp'
                await core.addVault(vault)

            with self.raises(s_exc.SchemaViolation):
                # data != dict
                vault = s_msgpack.deepcopy(gvault)
                vault['data'] = self
                await core.addVault(vault)

            with self.raises(s_exc.BadArg) as exc:
                # data not msgpack safe
                vault = {
                    'name': 'unscoped1',
                    'type': vtype1,
                    'scope': None,
                    'owner': visi1.iden,
                    'data': {'foo': self},
                }
                await core.addVault(vault)
            self.eq('Vault data must be msgpack safe.', exc.exception.get('mesg'))

            with self.raises(s_exc.BadArg) as exc:
                # Iden == None, scope != 'global'
                vault = s_msgpack.deepcopy(gvault)
                vault['owner'] = None
                vault['scope'] = None
                await core.addVault(vault)
            self.eq('Owner required for unscoped, user, and role vaults.', exc.exception.get('mesg'))

            with self.raises(s_exc.NoSuchUser) as exc:
                # user with iden does not exist
                vault = {
                    'name': 'global2',
                    'type': 'type2',
                    'scope': 'user',
                    'owner': '0123456789abcdef0123456789abcdef',
                    'data': {},
                }
                await core.addVault(vault)
            self.eq('User with iden 0123456789abcdef0123456789abcdef not found.', exc.exception.get('mesg'))

            with self.raises(s_exc.NoSuchRole) as exc:
                # role with iden does not exist
                vault = s_msgpack.deepcopy(gvault)
                vault['name'] = 'role2'
                vault['scope'] = 'role'
                vault['owner'] = visi1.iden
                await core.addVault(vault)
            self.eq(f'Role with iden {visi1.iden} not found.', exc.exception.get('mesg'))

            with self.raises(s_exc.BadArg) as exc:
                # Invalid vault iden format
                await core.setVaultData('1234', 'foo', 'bar')
            self.eq('Iden is not a valid iden: 1234.', exc.exception.get('mesg'))

            with self.raises(s_exc.NoSuchIden) as exc:
                # vault with iden does not exist
                await core.setVaultData(visi1.iden, 'foo', 'bar')
            self.eq(f'Vault not found for iden: {visi1.iden}.', exc.exception.get('mesg'))

            with self.raises(s_exc.BadArg) as exc:
                # data not msgpack safe
                await core.setVaultData(giden, 'foo', self)
            self.eq(f'Vault data must be msgpack safe.', exc.exception.get('mesg'))

            with self.raises(s_exc.BadArg) as exc:
                # data not msgpack safe
                await core.setVaultData(giden, self, 'bar')
            self.eq(f'Vault data must be msgpack safe.', exc.exception.get('mesg'))

            with self.raises(s_exc.NoSuchIden) as exc:
                # iden not valid
                await core.setVaultPerm(giden, '1234', s_cell.PERM_EDIT)
            self.eq(f'Iden 1234 is not a valid user or role.', exc.exception.get('mesg'))

            with self.raises(s_exc.BadArg) as exc:
                # Invalid scope
                core._getVaultByTSI('vtype', 'newp', 'iden')
            self.eq('Invalid scope: newp.', exc.exception.get('mesg'))

            with self.raises(s_exc.BadArg) as exc:
                # Invalid scope
                core.getVaultByType(vtype1, 'iden', 'newp')
            self.eq('Invalid scope: newp.', exc.exception.get('mesg'))

            with self.raises(s_exc.NoSuchUser) as exc:
                # Invalid user iden
                core.getVaultByType(vtype1, contributor.iden, 'role')
            self.eq(f'No user with iden {contributor.iden}.', exc.exception.get('mesg'))

            # User in role but no perm to vault
            await core.setVaultPerm(riden, visi2.iden, s_cell.PERM_DENY)
            await visi2.grant(contributor.iden)
            self.none(core.getVaultByType(vtype1, visi2.iden, 'role'))

            # Requested type/scope doesn't exist
            self.none(core.getVaultByType(vtype1, visi1.iden, 'user'))

            # Requested type doesn't exist
            self.none(core.getVaultByType(vtype2, visi1.iden))

            with self.raises(s_exc.NoSuchName) as exc:
                # Requested type/scope doesn't exist
                core.reqVaultByType(vtype1, visi1.iden, 'user')
            self.eq(f'Vault not found for type: {vtype1}.', exc.exception.get('mesg'))
=======
    async def test_cortex_user_scope(self):
        async with self.getTestCore() as core:  # type: s_cortex.Cortex
            udef = await core.addUser('admin')
            admin = udef.get('iden')
            await core.setUserAdmin(admin, True)
            async with core.getLocalProxy() as prox:

                # Proxy our storm requests as the admin user
                opts = {'user': admin}

                self.eq('admin', await prox.callStorm('return( $lib.user.name()  )', opts=opts))

                with self.getStructuredAsyncLoggerStream('synapse.lib.cell') as stream:

                    q = 'return( ($lib.user.name(), $lib.auth.users.add(lowuser) ))'
                    (whoami, udef) = await prox.callStorm(q, opts=opts)
                    self.eq('admin', whoami)
                    self.eq('lowuser', udef.get('name'))

                raw_mesgs = [m for m in stream.getvalue().split('\n') if m]
                msgs = [json.loads(m) for m in raw_mesgs]
                mesg = [m for m in msgs if 'Added user' in m.get('message')][0]
                self.eq('Added user=lowuser', mesg.get('message'))
                self.eq('admin', mesg.get('username'))
                self.eq('lowuser', mesg.get('target_username'))

                with self.getStructuredAsyncLoggerStream('synapse.lib.cell') as stream:

                    q = 'auth.user.mod lowuser --admin $lib.true'
                    msgs = []
                    async for mesg in prox.storm(q, opts=opts):
                        msgs.append(mesg)
                    self.stormHasNoWarnErr(msgs)

                raw_mesgs = [m for m in stream.getvalue().split('\n') if m]
                msgs = [json.loads(m) for m in raw_mesgs]
                mesg = [m for m in msgs if 'Set admin' in m.get('message')][0]
                self.isin('Set admin=True for lowuser', mesg.get('message'))
                self.eq('admin', mesg.get('username'))
                self.eq('lowuser', mesg.get('target_username'))
>>>>>>> ee8edf36
<|MERGE_RESOLUTION|>--- conflicted
+++ resolved
@@ -7574,7 +7574,6 @@
             self.ne(-1, dmonstart)
             self.lt(mrevstart, dmonstart)
 
-<<<<<<< HEAD
     async def test_cortex_vaults(self):
         '''
         Simple usage testing.
@@ -7852,7 +7851,7 @@
                 # Requested type/scope doesn't exist
                 core.reqVaultByType(vtype1, visi1.iden, 'user')
             self.eq(f'Vault not found for type: {vtype1}.', exc.exception.get('mesg'))
-=======
+
     async def test_cortex_user_scope(self):
         async with self.getTestCore() as core:  # type: s_cortex.Cortex
             udef = await core.addUser('admin')
@@ -7892,5 +7891,4 @@
                 mesg = [m for m in msgs if 'Set admin' in m.get('message')][0]
                 self.isin('Set admin=True for lowuser', mesg.get('message'))
                 self.eq('admin', mesg.get('username'))
-                self.eq('lowuser', mesg.get('target_username'))
->>>>>>> ee8edf36
+                self.eq('lowuser', mesg.get('target_username'))