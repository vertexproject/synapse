--- conflicted
+++ resolved
@@ -1788,23 +1788,13 @@
 
                 await core.setStormCmd(cdef0)
 
-<<<<<<< HEAD
-                    nodes = await core.nodes('[ inet:asn=10 ] | testcmd0 zoinks')
-                    self.true(nodes[0].getTag('zoinks'))
-=======
                 nodes = await core.nodes('[ inet:asn=10 ] | testcmd0 zoinks')
-                self.true(nodes[0].tags.get('zoinks'))
->>>>>>> c7a3302d
+                self.true(nodes[0].getTag('zoinks'))
 
                 nodes = await core.nodes('[ inet:asn=11 ] | testcmd0 zoinks --domore')
 
-<<<<<<< HEAD
-                    self.true(nodes[0].getTag('haha'))
-                    self.true(nodes[0].getTag('zoinks'))
-=======
-                self.true(nodes[0].tags.get('haha'))
-                self.true(nodes[0].tags.get('zoinks'))
->>>>>>> c7a3302d
+                self.true(nodes[0].getTag('haha'))
+                self.true(nodes[0].getTag('zoinks'))
 
                 # test that cmdopts/cmdconf/locals dont leak
                 with self.raises(s_exc.NoSuchVar):
@@ -4567,16 +4557,11 @@
             self.len(2, await core.nodes('test:str'))
 
             layr = core.getLayer()
-<<<<<<< HEAD
-            await self.agenlen(0, layr.syncNodeEdits(0))
-            self.eq(0, await layr.getEditIndx())
-=======
             await self.agenlen(0, layr.syncNodeEdits(0, wait=False))
             await self.agenlen(0, layr.syncNodeEdits2(0, wait=False))
             # We can still generate synthetic edits though
             ndedits = await alist(layr.iterLayerNodeEdits())
             self.gt(len(ndedits), 0)
->>>>>>> c7a3302d
 
             self.eq(0, await layr.getEditIndx())
 
@@ -4772,33 +4757,6 @@
                 q = '[test:deprform=dform :deprprop=(1, 2)]'
                 await core1.nodes(q, opts={'view': view2_iden})
 
-<<<<<<< HEAD
-    async def test_stat(self):
-
-        async with self.getTestCoreAndProxy() as (realcore, core):
-            coreiden = realcore.iden
-            ostat = await core.stat()
-            self.eq(ostat.get('iden'), coreiden)
-            self.isin('layer', ostat)
-            self.len(1, await realcore.nodes('[test:str=123 :tick=2018]'))
-            nstat = await core.stat()
-
-            counts = nstat.get('formcounts')
-            self.eq(counts.get('test:str'), 1)
-
-    async def test_stat_lock(self):
-        self.thisHostMust(hasmemlocking=True)
-        conf = {'layers:lockmemory': True}
-        async with self.getTestCoreAndProxy(conf=conf) as (realcore, core):
-            slab = realcore.view.layers[0].layrslab
-            self.true(await asyncio.wait_for(slab.lockdoneevent.wait(), 8))
-
-            nstat = await core.stat()
-            layr = nstat.get('layer')
-            self.gt(layr.get('lock_goal'), 0)
-
-=======
->>>>>>> c7a3302d
     async def test_storm_sub_query(self):
 
         async with self.getTestCore() as core:
