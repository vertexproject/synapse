--- conflicted
+++ resolved
@@ -1599,15 +1599,15 @@
             await core.nodes('for $x in $lib.range(5) {[ inet:flow=* :raw=`bar{$x}` ]}')
             await buidRevEq('inet:flow:raw~=bar')
 
-            await core.nodes('for $x in $lib.range(5) {[ geo:telem=* :latlong=(90, 90) ]}')
-            await buidRevEq('geo:telem:latlong=(90, 90)')
-
-            await core.nodes('for $x in $lib.range(5) {[ geo:telem=* :latlong=($x, $x) ]}')
+            await core.nodes('for $x in $lib.range(5) {[ geo:telem=* :place:latlong=(90, 90) ]}')
+            await buidRevEq('geo:telem:place:latlong=(90, 90)')
+
+            await core.nodes('for $x in $lib.range(5) {[ geo:telem=* :place:latlong=($x, $x) ]}')
 
             self.eq([(0.0, 0.0), (1.0, 1.0), (2.0, 2.0)],
-                    await nodeVals('geo:telem:latlong*near=((0, 0), 400km)', prop='latlong'))
+                    await nodeVals('geo:telem:place:latlong*near=((0, 0), 400km)', prop='place:latlong'))
             self.eq([(2.0, 2.0), (1.0, 1.0), (0.0, 0.0)],
-                    await nodeVals('reverse(geo:telem:latlong*near=((0, 0), 400km))', prop='latlong'))
+                    await nodeVals('reverse(geo:telem:place:latlong*near=((0, 0), 400km))', prop='place:latlong'))
 
             await core.nodes('[ inet:dns:a=(foo.com, 0.0.0.0) inet:dns:a=(bar.com, 0.0.0.0) ]')
 
@@ -2906,19 +2906,6 @@
             info = await view.pack()
             self.eq(info['name'], 'default')
 
-<<<<<<< HEAD
-=======
-            depr = [x for x in coreinfo['stormdocs']['libraries'] if x['path'] == ('lib', 'bytes')]
-            self.len(1, depr)
-            deprinfo = depr[0].get('deprecated')
-            self.nn(deprinfo)
-            self.eq(deprinfo.get('eolvers'), 'v3.0.0')
-
-            depr = [x for x in coreinfo['stormdocs']['libraries'] if x['path'] == ('lib', 'infosec', 'cvss')]
-            self.len(1, depr)
-            self.len(4, [x for x in depr[0]['locals'] if x.get('deprecated')])
-
->>>>>>> 22bdd493
     async def test_cortex_model_dict(self):
 
         async with self.getTestCoreAndProxy() as (core, prox):
@@ -2975,9 +2962,6 @@
 
             self.nn(model['univs'].get('.created'))
             self.nn(model['univs'].get('.seen'))
-
-            self.true(model['types']['edge']['info'].get('deprecated'))
-            self.true(model['types']['timeedge']['info'].get('deprecated'))
 
     async def test_storm_graph(self):
 
