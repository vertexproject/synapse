import os.path

import synapse.exc as s_exc
import synapse.common as s_common
<<<<<<< HEAD
import synapse.tests.common as s_tests

class CortexTest(s_tests.SynTest):

    def test_cortex_onadd(self):
=======
import synapse.tests.common as s_test

class CortexTest(s_test.SynTest):

    def test_onadd(self):
>>>>>>> 3302bd3d

        with self.getTestCore() as core:

            with core.snap() as snap:

<<<<<<< HEAD
                func = s_tests.CallBack()
=======
                func = s_test.CallBack()
>>>>>>> 3302bd3d
                core.model.form('inet:ipv4').onAdd(func)

                node = snap.addNode('inet:ipv4', '1.2.3.4')
                self.eq(node.buid, func.args[0].buid)

    def test_adddata(self):

        data = ('foo', 'bar', 'baz')

        with self.getTestCore() as core:

            core.addFeedData('com.test.record', data)

            vals = []
            for node in core.eval('teststr'):
                vals.append(node.ndef[1])

            vals.sort()

            self.eq(vals, ('bar', 'baz', 'foo'))

    def test_indxchop(self):

        with self.getTestCore() as core:

            with core.snap() as snap:
                valu = 'a' * 257
                snap.addNode('teststr', valu)

                nodes = list(snap.getNodesBy('teststr', 'aa', cmpr='^='))
                self.len(1, nodes)

    def test_cell(self):

        data = ('foo', 'bar', 'baz')

        with self.getTestDmon(mirror='dmoncore') as dmon:

            core = dmon._getTestProxy('core')

            nodes = ((('inet:user', 'visi'), {}), )

            nodes = list(core.addNodes(nodes))
            self.len(1, nodes)

            nodes = list(core.getNodesBy('inet:user', 'visi'))
            self.len(1, nodes)
            self.eq('visi', nodes[0][0][1])

            opts = {'ndefs': [('inet:user', 'visi')]}

            nodes = list(core.eval('', opts=opts))

            self.len(1, nodes)
            self.eq('visi', nodes[0][0][1])

            core.addFeedData('com.test.record', data)

            # test the remote storm result counting API
            self.eq(0, core.count('pivtarg'))
            self.eq(1, core.count('inet:user'))

    def test_stormcmd(self):

        with self.getTestCore() as core:

            msgs = list(core.storm('|help'))
            self.printed(msgs, 'help: List available commands and a brief description for each.')

            msgs = list(core.storm('help'))
            self.printed(msgs, 'help: List available commands and a brief description for each.')

            list(core.eval('[ inet:user=visi inet:user=whippit ]'))

            self.len(2, list(core.eval('inet:user')))

            # test cmd as last text syntax
            self.len(1, list(core.eval('inet:user | limit 1')))

            # test cmd and trailing pipe syntax
            self.len(1, list(core.eval('inet:user | limit 1|')))

            # test cmd and trailing pipe and whitespace syntax
            self.len(1, list(core.eval('inet:user | limit 1    |     ')))

            # test cmd and trailing pipe and whitespace syntax
            self.len(2, list(core.eval('inet:user | limit 10 | [ +#foo.bar ]')))
            self.len(1, list(core.eval('inet:user | limit 10 | +inet:user=visi')))

            # test invalid option sytnax
            msgs = list(core.storm('inet:user | limit --woot'))
            self.printed(msgs, 'usage: limit [-h] count')
            self.len(0, [m for m in msgs if m[0] == 'node'])

    def test_onsetdel(self):

        with self.getTestCore() as core:

            with core.snap() as snap:

<<<<<<< HEAD
                func = s_tests.CallBack()
=======
                func = s_test.CallBack()
>>>>>>> 3302bd3d
                core.model.prop('inet:ipv4:loc').onSet(func)

                node = snap.addNode('inet:ipv4', '1.2.3.4')
                node.set('loc', 'US.  VA')

                self.eq(func.args[0].buid, node.buid)
                self.eq(func.args[1], '??')

<<<<<<< HEAD
                func = s_tests.CallBack()
=======
                func = s_test.CallBack()
>>>>>>> 3302bd3d
                core.model.prop('inet:ipv4:loc').onDel(func)

                node.pop('loc')

                self.eq(func.args[0].buid, node.buid)
                self.eq(func.args[1], 'us.va')

                self.none(node.get('loc'))

            with core.snap() as snap:
                node = snap.addNode('inet:ipv4', '1.2.3.4')
                self.none(node.get('loc'))

    def test_tags(self):

        with self.getTestCore() as core:

            with core.snap() as snap:

                snap.addNode('teststr', 'newp')

                node = snap.addNode('teststr', 'one')
                node.addTag('foo.bar', ('2016', '2017'))

                self.eq((1451606400000, 1483228800000), node.getTag('foo.bar', ('2016', '2017')))

                node1 = snap.addNode('testcomp', (10, 'hehe'))
                node1.addTag('foo.bar')

                self.nn(snap.getNodeByNdef(('syn:tag', 'foo')))
                self.nn(snap.getNodeByNdef(('syn:tag', 'foo.bar')))

            with core.snap() as snap:

                node = snap.getNodeByNdef(('teststr', 'one'))

                self.true(node.hasTag('foo'))
                self.true(node.hasTag('foo.bar'))

                self.raises(s_exc.NoSuchForm, list, snap.getNodesBy('noway#foo.bar'))

                self.len(2, list(snap.getNodesBy('#foo.bar')))
                self.len(1, list(snap.getNodesBy('teststr#foo.bar')))

            with core.snap() as snap:

                node = snap.addNode('teststr', 'one')

                node.delTag('foo')

                self.false(node.hasTag('foo'))
                self.false(node.hasTag('foo.bar'))

            with core.snap() as snap:

                node = snap.addNode('teststr', 'one')
                self.false(node.hasTag('foo'))
                self.false(node.hasTag('foo.bar'))

    def test_base_types(self):

        with self.getTestCore() as core:

            with core.snap() as snap:
                node = snap.addNode('testtype10', 'one')
                node.set('intprop', 21)

            with core.snap() as snap:
                node = snap.getNodeByNdef(('testtype10', 'one'))
                self.nn(node)
                self.eq(node.get('intprop'), 21)

        with self.getTestCore() as core:

            with core.snap() as snap:

                node = snap.addNode('testtype10', 'one')
                self.nn(node.get('.created'))

                nodes = list(snap.getNodesBy('.created', '2010', cmpr='>='))

                self.eq(node.get('intprop'), 20)
                self.eq(node.get('locprop'), '??')
                self.eq(node.get('strprop'), 'asdf')

                self.true(s_common.isguid(node.get('guidprop')))

                # add another node with default vals
                snap.addNode('testtype10', 'two')

                # modify default vals on initial node
                node.set('intprop', 21)
                node.set('strprop', 'qwer')
                node.set('locprop', 'us.va.reston')

                node = snap.addNode('testcomp', (33, 'THIRTY THREE'))

                self.eq(node.get('hehe'), 33)
                self.eq(node.get('haha'), 'thirty three')

                self.raises(s_exc.ReadOnlyProp, node.set, 'hehe', 80)

                self.none(snap.getNodeByNdef(('testauto', 'autothis')))

                props = {
                    'bar': ('testauto', 'autothis'),
                    'baz': ('testtype10:strprop', 'WOOT'),
                    'tick': '20160505',
                }
                node = snap.addNode('teststr', 'woot', props=props)
                self.eq(node.get('bar'), ('testauto', 'autothis'))
                self.eq(node.get('baz'), ('testtype10:strprop', 'woot'))
                self.eq(node.get('tick'), 1462406400000)

                nodes = list(snap.getNodesBy('teststr:tick', '20160505'))
                self.len(1, nodes)
                self.eq(nodes[0].ndef, ('teststr', 'woot'))

                # add some time range bumper nodes
                snap.addNode('teststr', 'toolow', props={'tick': '2015'})
                snap.addNode('teststr', 'toohigh', props={'tick': '2018'})

                # test a few time range syntax options...
                nodes = list(snap.getNodesBy('teststr:tick', '2016*'))
                self.len(1, nodes)
                self.eq(nodes[0].ndef, ('teststr', 'woot'))

                # test a few time range syntax options...
                nodes = list(snap.getNodesBy('teststr:tick', ('2016', '2017'), cmpr='*range='))
                self.len(1, nodes)
                self.eq(nodes[0].ndef, ('teststr', 'woot'))

                nodes = list(snap.getNodesBy('teststr:tick', ('2016', '2017'), cmpr='*range='))
                self.len(1, nodes)
                self.eq(nodes[0].ndef, ('teststr', 'woot'))

                self.nn(snap.getNodeByNdef(('testauto', 'autothis')))

                # test lifting by prop without value
                nodes = list(snap.getNodesBy('teststr:tick'))
                self.len(3, nodes)

            with core.snap() as snap:

                node = snap.addNode('testtype10', 'one')
                print(repr(node.pack()))
                self.eq(node.get('intprop'), 21)

                self.nn(node.get('.created'))

                nodes = list(snap.getNodesBy('teststr', 'too', cmpr='^='))
                self.len(2, nodes)

                # test loc prop prefix based lookup
                nodes = list(snap.getNodesBy('testtype10:locprop', 'us.va'))

                self.len(1, nodes)
                self.eq(nodes[0].ndef[1], 'one')

                nodes = list(snap.getNodesBy('testcomp', (33, 'thirty three')))

                self.len(1, nodes)

                self.eq(nodes[0].get('hehe'), 33)
                self.eq(nodes[0].ndef[1], (33, 'thirty three'))

    def test_pivprop(self):

        with self.getTestCore() as core:

            with core.snap() as snap:

                pivc = snap.addNode('pivcomp', ('woot', 'rofl'))
                self.eq(pivc.get('targ'), 'woot')

                pivt = snap.getNodeByNdef(('pivtarg', 'woot'))
                pivt.set('name', 'visi')
                self.nn(pivt)

            with core.snap() as snap:
                pivc = snap.getNodeByNdef(('pivcomp', ('woot', 'rofl')))
                self.eq(pivc.get('targ::name'), 'visi')

    def test_storm(self):

        with self.getTestCore() as core:

            # test some edit syntax
            for node in core.eval('[ testcomp=(10, haha) +#foo.bar -#foo.bar ]'):
                self.nn(node.getTag('foo'))
                self.none(node.getTag('foo.bar'))

            for node in core.eval('[ teststr="foo bar" :tick=2018]'):
                self.eq(1514764800000, node.get('tick'))
                self.eq('foo bar', node.ndef[1])

            for node in core.eval('teststr="foo bar" [ -:tick ]'):
                self.none(node.get('tick'))

            for node in core.eval('[ pivcomp=(foo,bar) ] -> pivtarg'):
                self.eq(node.ndef[0], 'pivtarg')
                self.eq(node.ndef[1], 'foo')

            for node in core.eval('pivcomp=(foo,bar) :targ -> pivtarg'):
                self.eq(node.ndef[0], 'pivtarg')
                self.eq(node.ndef[1], 'foo')

            nodes = sorted([n.pack() for n in core.eval('pivcomp=(foo,bar) -> pivtarg')])

            self.len(1, nodes)
            self.eq(nodes[0][0], ('pivtarg', 'foo'))

            nodes = sorted([n.pack() for n in core.eval('pivcomp=(foo,bar) -+> pivtarg')])

            self.len(2, nodes)
            self.eq(nodes[0][0], ('pivcomp', ('foo', 'bar')))
            self.eq(nodes[1][0], ('pivtarg', 'foo'))

            nodes = [n.pack() for n in core.eval('teststr="foo bar" +teststr')]
            self.len(1, nodes)

            nodes = [n.pack() for n in core.eval('teststr="foo bar" -teststr:tick')]
            self.len(1, nodes)

<<<<<<< HEAD
            nodes = [n.pack() for n in core.eval(
                'teststr="foo bar" +teststr="foo bar" [ :tick=2015 ] +teststr:tick=2015')]
=======
            qstr = 'teststr="foo bar" +teststr="foo bar" [ :tick=2015 ] +teststr:tick=2015'
            nodes = [n.pack() for n in core.eval(qstr)]
>>>>>>> 3302bd3d
            self.len(1, nodes)

            ndef = ('testcomp', (10, 'haha'))
            opts = {'ndefs': (ndef,)}

            for node in core.eval('[-#foo]', opts=opts):
                self.none(node.getTag('foo'))

            def wind(func, text):
                return list(func(text))

            self.raises(s_exc.NoSuchOpt, wind, core.eval, '%foo=asdf')
            self.raises(s_exc.BadOptValu, wind, core.eval, '%limit=asdf')

            self.len(2, list(core.eval(('[ teststr=foo teststr=bar ]'))))
            self.len(1, list(core.eval(('teststr %limit=1'))))

            opts = {'vars': {'foo': 'bar'}}

            for node in core.eval('teststr=$foo', opts=opts):
                self.eq('bar', node.ndef[1])

    def test_feed_splice(self):

        iden = s_common.guid()

        with self.getTestCore() as core:

            offs = core.getFeedOffs(iden)
            self.eq(0, offs)

            mesg = ('node:add', {'ndef': ('teststr', 'foo')})
            offs = core.addFeedData('syn.splice', [mesg], seqn=(iden, offs))

            self.eq(1, offs)

            with core.snap() as snap:
                node = snap.getNodeByNdef(('teststr', 'foo'))
                self.nn(node)

            mesg = ('prop:set', {'ndef': ('teststr', 'foo'), 'prop': 'tick', 'valu': 200})
            offs = core.addFeedData('syn.splice', [mesg], seqn=(iden, offs))

            with core.snap() as snap:
                node = snap.getNodeByNdef(('teststr', 'foo'))
                self.eq(200, node.get('tick'))

            mesg = ('prop:del', {'ndef': ('teststr', 'foo'), 'prop': 'tick'})
            offs = core.addFeedData('syn.splice', [mesg], seqn=(iden, offs))

            with core.snap() as snap:
                node = snap.getNodeByNdef(('teststr', 'foo'))
                self.none(node.get('tick'))

            mesg = ('tag:add', {'ndef': ('teststr', 'foo'), 'tag': 'bar', 'valu': (200, 300)})
            offs = core.addFeedData('syn.splice', [mesg], seqn=(iden, offs))

            with core.snap() as snap:
                node = snap.getNodeByNdef(('teststr', 'foo'))
                self.eq((200, 300), node.getTag('bar'))

            mesg = ('tag:del', {'ndef': ('teststr', 'foo'), 'tag': 'bar'})
            offs = core.addFeedData('syn.splice', [mesg], seqn=(iden, offs))

            with core.snap() as snap:
                node = snap.getNodeByNdef(('teststr', 'foo'))
                self.none(node.getTag('bar'))

    def test_strict(self):

        with self.getTestCore() as core:

            with core.snap() as snap:

                node = snap.addNode('teststr', 'foo')

                self.raises(s_exc.NoSuchProp, node.set, 'newpnewp', 10)
                self.raises(s_exc.BadPropValu, node.set, 'tick', (20, 30))

                snap.strict = False

                self.none(snap.addNode('teststr', s_common.novalu))

                self.false(node.set('newpnewp', 10))
                self.false(node.set('tick', (20, 30)))

    def test_getcoremods(self):
        with self.getTestDmon(mirror='dmoncoreauth') as dmon:
            pconf = {'user': 'root', 'passwd': 'root'}
            with dmon._getTestProxy('core', **pconf) as core:
                mods = core.getCoreMods()
                mods = {k: v for k, v in mods}
                conf = mods.get('synapse.tests.utils.TestModule')
                self.nn(conf)
                self.eq(conf.get('key'), 'valu')

    def test_cortex_delnode(self):

        data = {}

        def onPropDel(node, oldv):
            data['prop:del'] = True
            self.eq(oldv, 100)

        def onNodeDel(node):
            data['node:del'] = True

        with self.getTestCore() as core:

            form = core.model.forms.get('teststr')

            form.onDel(onNodeDel)
            form.props.get('tick').onDel(onPropDel)

            with core.snap() as snap:

                targ = snap.addNode('pivtarg', 'foo')
                pivo = snap.addNode('pivcomp', ('foo', 'bar'))

                self.raises(s_exc.CantDelNode, targ.delete)

                tstr = snap.addNode('teststr', 'baz')
                tstr.set('tick', 100)

                buid = tstr.buid

                tstr.delete()

                self.true(data.get('prop:del'))
                self.true(data.get('node:del'))

                # confirm that the snap cache is clear
                self.none(snap.getNodeByBuid(tstr.buid))
                self.none(snap.getNodeByNdef(('teststr', 'baz')))

            with core.snap() as snap:

                # test that secondary props are gone at the row level...
                prop = snap.model.prop('teststr:tick')
                lops = prop.getLiftOps(100)
                self.len(0, list(snap.getLiftRows(lops)))

                # test that primary prop is gone at the row level...
                prop = snap.model.prop('teststr')
                lops = prop.getLiftOps('baz')
                self.len(0, list(snap.getLiftRows(lops)))

                # check that buid rows are gone...
                self.len(0, list(snap._getBuidProps(buid)))

                # final top level API check
                self.none(snap.getNodeByNdef(('teststr', 'baz')))

    def test_cortex_delnode_perms(self):

        with self.getTestDmon(mirror='dmoncoreauth') as dmon:

            pconf = {'user': 'root', 'passwd': 'root'}

            with dmon._getTestProxy('core', **pconf) as core:

                list(core.eval('sudo | [ cycle0=foo :cycle1=bar ]'))
                list(core.eval('sudo | [ cycle1=bar :cycle0=foo ]'))

                list(core.eval('sudo | [ teststr=foo +#lol ]'))

                # no perms and not elevated...
                self.raises(s_exc.AuthDeny, list, core.eval('teststr=foo | delnode'))

                rule = (True, ('node:del',))
                core.addAuthRule('root', rule)

                # should still deny because node has tag we can't delete
                self.raises(s_exc.AuthDeny, list, core.eval('teststr=foo | delnode'))

                rule = (True, ('tag:del', 'lol'))
                core.addAuthRule('root', rule)

                self.len(0, list(core.eval('teststr=foo | delnode')))

                self.raises(s_exc.CantDelNode, list, core.eval('cycle0=foo | delnode'))

                self.len(0, list(core.eval('cycle0=foo | delnode --force')))

    def test_cortex_sudo(self):

        with self.getTestDmon(mirror='dmoncoreauth') as dmon:

            pconf = {'user': 'root', 'passwd': 'root'}

            with dmon._getTestProxy('core', **pconf) as core:

                self.raises(s_exc.AuthDeny, list, core.eval('[ inet:ipv4=1.2.3.4 ]'))

                nodes = list(core.eval('sudo | [ inet:ipv4=1.2.3.4 ]'))
                self.len(1, nodes)

    def test_cortex_snap_cancel(self):

        with self.getTestCore() as core:

            with core.snap() as snap:
                snap.cancel()
                self.raises(s_exc.Canceled, snap.getNodeByNdef, ('teststr', 'foo'))

            with core.snap() as snap:

                snap.addNode('teststr', 'foo')
                snap.addNode('teststr', 'bar')

                genr = snap.getNodesBy('teststr')

                self.nn(next(genr))

                snap.cancel()

                self.raises(s_exc.Canceled, next, genr)

    def test_cortex_cell_splices(self):

        with self.getTestDmon(mirror='dmoncoreauth') as dmon:

            pconf = {'user': 'root', 'passwd': 'root'}

            with dmon._getTestProxy('core', **pconf) as core:

                self.len(0, list(core.splices(0, 1000)))

                list(core.eval('sudo | [ teststr=foo ]'))

                self.ge(len(list(core.splices(0, 1000))), 2)

    def test_pivot_inout(self):

        with self.getTestCore() as core:

            list(core.eval('[ pivcomp=(foo,bar) :tick=2018 ]'))

            nodes = sorted([n.pack() for n in core.eval('pivcomp=(foo,bar) -> *')])

            self.len(2, nodes)
            self.eq(nodes[0][0], ('pivtarg', 'foo'))
            self.eq(nodes[1][0], ('teststr', 'bar'))

            nodes = sorted([n.pack() for n in core.eval('pivcomp=(foo,bar) -+> *')])

            self.len(3, nodes)
            self.eq(nodes[0][0], ('pivcomp', ('foo', 'bar')))
            self.eq(nodes[1][0], ('pivtarg', 'foo'))
            self.eq(nodes[2][0], ('teststr', 'bar'))

            nodes = sorted([n.pack() for n in core.eval('teststr=bar <- *')])

            self.len(1, nodes)
            self.eq(nodes[0][0], ('pivcomp', ('foo', 'bar')))

            nodes = sorted([n.pack() for n in core.eval('teststr=bar <+- *')])

            self.len(2, nodes)
            self.eq(nodes[0][0], ('pivcomp', ('foo', 'bar')))
            self.eq(nodes[1][0], ('teststr', 'bar'))

    def test_node_repr(self):

        with self.getTestCore() as core:

            with core.snap() as snap:

                node = snap.addNode('inet:ipv4', 0x01020304)
                self.eq('1.2.3.4', node.repr())

                node = snap.addNode('inet:dns:a', ('woot.com', 0x01020304))
                self.eq('1.2.3.4', node.repr('ipv4'))

    def test_coverage(self):

        # misc tests to increase code coverage
        with self.getTestCore() as core:

            node = (('teststr', 'foo'), {})

            list(core.addNodes((node,)))

            self.nn(core.getNodeByNdef(('teststr', 'foo')))

    def test_cortex_lift_layers(self):
        '''
        Test a two layer cortex where a lift operation gives the wrong result
        '''
        with self.getTestCore() as core1:
            node = (('inet:ipv4', 1), {'props': {'asn': 42}})
            nodes_core1 = list(core1.addNodes([node]))

            layerfn = os.path.join(core1.dirn, 'layers', 'default')
            with self.getTestCore(conf={'layers': [layerfn]}) as core:
                # Basic sanity check
                nodes = list(core.getNodesBy('inet:ipv4', 1))
                self.len(1, nodes)
                self.eq(nodes_core1[0].pack(), nodes[0].pack())

                # Now change asn in the "higher" layer
                changed_node = (('inet:ipv4', 1), {'props': {'asn': 43}})
                nodes = list(core.addNodes([changed_node]))
                nodes = list(core.getNodesBy('inet:ipv4:asn', 42))
                self.len(0, nodes)<|MERGE_RESOLUTION|>--- conflicted
+++ resolved
@@ -1,30 +1,16 @@
-import os.path
-
 import synapse.exc as s_exc
 import synapse.common as s_common
-<<<<<<< HEAD
-import synapse.tests.common as s_tests
-
-class CortexTest(s_tests.SynTest):
-
-    def test_cortex_onadd(self):
-=======
 import synapse.tests.common as s_test
 
 class CortexTest(s_test.SynTest):
 
     def test_onadd(self):
->>>>>>> 3302bd3d
-
-        with self.getTestCore() as core:
-
-            with core.snap() as snap:
-
-<<<<<<< HEAD
-                func = s_tests.CallBack()
-=======
+
+        with self.getTestCore() as core:
+
+            with core.snap() as snap:
+
                 func = s_test.CallBack()
->>>>>>> 3302bd3d
                 core.model.form('inet:ipv4').onAdd(func)
 
                 node = snap.addNode('inet:ipv4', '1.2.3.4')
@@ -125,11 +111,7 @@
 
             with core.snap() as snap:
 
-<<<<<<< HEAD
-                func = s_tests.CallBack()
-=======
                 func = s_test.CallBack()
->>>>>>> 3302bd3d
                 core.model.prop('inet:ipv4:loc').onSet(func)
 
                 node = snap.addNode('inet:ipv4', '1.2.3.4')
@@ -138,11 +120,7 @@
                 self.eq(func.args[0].buid, node.buid)
                 self.eq(func.args[1], '??')
 
-<<<<<<< HEAD
-                func = s_tests.CallBack()
-=======
                 func = s_test.CallBack()
->>>>>>> 3302bd3d
                 core.model.prop('inet:ipv4:loc').onDel(func)
 
                 node.pop('loc')
@@ -367,13 +345,8 @@
             nodes = [n.pack() for n in core.eval('teststr="foo bar" -teststr:tick')]
             self.len(1, nodes)
 
-<<<<<<< HEAD
-            nodes = [n.pack() for n in core.eval(
-                'teststr="foo bar" +teststr="foo bar" [ :tick=2015 ] +teststr:tick=2015')]
-=======
             qstr = 'teststr="foo bar" +teststr="foo bar" [ :tick=2015 ] +teststr:tick=2015'
             nodes = [n.pack() for n in core.eval(qstr)]
->>>>>>> 3302bd3d
             self.len(1, nodes)
 
             ndef = ('testcomp', (10, 'haha'))
@@ -657,25 +630,4 @@
 
             list(core.addNodes((node,)))
 
-            self.nn(core.getNodeByNdef(('teststr', 'foo')))
-
-    def test_cortex_lift_layers(self):
-        '''
-        Test a two layer cortex where a lift operation gives the wrong result
-        '''
-        with self.getTestCore() as core1:
-            node = (('inet:ipv4', 1), {'props': {'asn': 42}})
-            nodes_core1 = list(core1.addNodes([node]))
-
-            layerfn = os.path.join(core1.dirn, 'layers', 'default')
-            with self.getTestCore(conf={'layers': [layerfn]}) as core:
-                # Basic sanity check
-                nodes = list(core.getNodesBy('inet:ipv4', 1))
-                self.len(1, nodes)
-                self.eq(nodes_core1[0].pack(), nodes[0].pack())
-
-                # Now change asn in the "higher" layer
-                changed_node = (('inet:ipv4', 1), {'props': {'asn': 43}})
-                nodes = list(core.addNodes([changed_node]))
-                nodes = list(core.getNodesBy('inet:ipv4:asn', 42))
-                self.len(0, nodes)+            self.nn(core.getNodeByNdef(('teststr', 'foo')))