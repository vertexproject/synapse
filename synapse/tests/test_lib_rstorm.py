import os

import vcr

import synapse.exc as s_exc
import synapse.common as s_common

import synapse.lib.rstorm as s_rstorm

import synapse.tests.utils as s_test

rst_in = '''
HI
##
.. storm-cortex:: default
.. storm-cortex:: default
.. storm-opts:: {"vars": {"foo": 10, "bar": "baz"}}
.. storm-pre:: [ inet:asn=$foo ]
.. storm:: $lib.print($bar) $lib.warn(omgomgomg)
.. storm-expect:: baz
.. storm-pre:: [ inet:ipv6=0 ]
.. storm-pkg:: synapse/tests/files/stormpkg/testpkg.yaml
.. storm:: --hide-props testpkgcmd foo
.. storm-pre:: inet:ipv6=0 [ +#foo ]
.. storm:: --hide-props --hide-tags testpkgcmd foo
.. storm:: --hide-query $lib.print(secret) $lib.print($lib.globals.get(testpkg))
.. storm:: --hide-query file:bytes
.. storm-svc:: synapse.tests.files.rstorm.testsvc.Testsvc test {"secret": "jupiter"}
.. storm-cli:: testsvc.test
'''

rst_out = '''
HI
##
::

    storm> $lib.print($bar) $lib.warn(omgomgomg)
    baz
    WARNING: omgomgomg

::

    storm> testpkgcmd foo
    inet:ipv6=::ffff:0

::

    storm> testpkgcmd foo
    inet:ipv6=::ffff:0

::

    secret
    testpkg-done

::


::

    storm> testsvc.test
    jupiter
    testsvc-done

'''

rst_in_props = '''
HI
##
.. storm-cortex:: default
.. storm:: [ inet:ipv4=0 ]
'''

rst_out_props = '''
HI
##
::

    storm> [ inet:ipv4=0 ]
    inet:ipv4=0.0.0.0
            :type = private

'''

rst_in_http = '''
HI
##
.. storm-cortex:: default
.. storm-mock-http:: synapse/tests/files/rstorm/httpresp1.json
.. storm:: $resp=$lib.inet.http.get("http://foo.com") $d=$resp.json() [ inet:ipv4=$d.data ]
.. storm-mock-http:: synapse/tests/files/rstorm/httpresp2.json
.. storm:: $resp=$lib.inet.http.get("http://foo.com") $d=$resp.json() [ inet:ipv4=$d.data ]
.. storm-mock-http:: synapse/tests/files/rstorm/httpresp3.json
.. storm:: $resp=$lib.inet.http.get("http://foo.com") $d=$resp.body.decode() [ it:dev:str=$d ]
'''

multi_rst_in_http = '''
.. storm-cortex:: default
.. storm-mock-http:: synapse/tests/files/rstorm/httprespmulti.yaml
.. storm:: $r_addr=$lib.inet.http.get("http://example.com") $r_bin=$lib.inet.http.get("http://foo.com") $lib.print($r_addr.body) $lib.print($r_bin.body.decode())
'''

multi_rst_in_http_opts = '''
.. storm-cortex:: default
.. storm-vcr-opts:: {"record_mode": "none"}
.. storm-vcr-callback:: synapse.tests.test_lib_rstorm.vcrcallbacktst
.. storm-mock-http:: /this/path/does/not/exist.yaml
.. storm:: $resp = $lib.inet.http.get("http://example.com") if $resp.body { $lib.print('unexpected results') } else { $lib.print('this test passed') }
'''

storm_http_sadpath_callback = '''
.. storm-cortex:: default
.. storm-vcr-callback:: synapse.tests.test_lib_rstorm.newp
'''


clear_storm_opts = '''
.. storm-cortex:: default
.. storm-opts:: {"vars": {"foobar": "bar"}}
.. storm-clear-http:: true
.. storm:: $lib.print($lib.str.concat($foobar, "bizboz"))
'''

stormenv = '''
.. storm-cortex:: default
.. storm-envvar:: RST_TEST_FQDN=wootwoot.com
.. storm-pre:: [ inet:fqdn?=$RST_TEST_FQDN ]
.. storm:: inet:fqdn
'''

boom1 = '''

.. storm:: $lib.print(newp)

'''

boom2 = '''

.. storm-pre:: $lib.print(newp)

'''

boom3 = '''

.. storm-cortex:: default
.. storm:: $x = (10 + "foo")

'''

boom4 = '''

.. storm-pkg:: synapse/tests/files/stormpkg/testpkg.yaml

'''

boom5 = '''

.. storm-svc:: synapse.tests.files.rstorm.testsvc.Testsvc test {"secret": "jupiter"}

'''

boom6 = '''

.. storm-cortex:: default
.. storm-svc:: synapse.tests.files.rstorm.testsvc.Testsvc test

'''

boom7 = '''

.. storm-cortex:: default
.. storm-pkg:: synapse/tests/files/stormpkg/newp.newp

'''

boom8 = '''

.. storm-newp:: newp

'''

multiline_storm_input = '''
.. storm-cortex:: default
Hello
.. storm-multiline:: QUERY="[inet:ipv4=1.4.2.3]\\n[+#test.tag]"
.. storm:: MULTILINE=QUERY
Bye!
'''

multiline_storm_output = '''
Hello
::

    storm> [inet:ipv4=1.4.2.3]
    [+#test.tag]
    inet:ipv4=1.4.2.3
            :type = unicast
            #test.tag

Bye!
'''


multiline00_input = '''
A multiline secondary property.
.. storm-cortex:: default
.. storm-opts:: {"vars": {"name": "Node\\nWith a\\nweird name"}}
.. storm:: [meta:note=(n1,) :text=$name]
Bye!
'''

multiline00_output = '''
A multiline secondary property.
::

<<<<<<< HEAD
    storm> [graph:node=(n1,) :name=$name]
    graph:node=85d3511b97098d7fd9e07be21f6390de
            :name = Node
=======
    > [meta:note=(n1,) :text=$name]
    meta:note=85d3511b97098d7fd9e07be21f6390de
            :text = Node
>>>>>>> 194c658f
                    With a
                    weird name

Bye!
'''

fail00 = '''

.. storm-cortex:: default

A fail test

.. storm-pre:: [inet:ipv4=1.2.3.4]
.. storm-fail:: true
.. storm:: inet:ipv4=woot.com

# Fail state is cleared

.. storm:: inet:ipv4=1.2.3.4

'''

fail01 = fail00 + '''
Since the fail state was cleared, now we'll fail on the next error.

.. storm:: inet:ipv4=woot.com
'''

fail02 = '''
.. storm-cortex:: default

A fail test that expects to fail but does not.

.. storm-pre:: [inet:ipv4=1.2.3.4]
.. storm-fail:: true
.. storm:: inet:ipv4=1.2.3.4
'''

ctor_fail = '''
HI
##
.. storm-cortex:: path.to.NewpCell
'''

pkg_onload_timeout = '''
.. storm-cortex:: default
.. storm-pre:: $lib.globals.set(onload_sleep, 2)
.. storm-pkg:: synapse/tests/files/stormpkg/testpkg.yaml
'''

svc_onload_timeout = '''
.. storm-cortex:: default
.. storm-pre:: $lib.globals.set(onload_sleep, 2)
.. storm-svc:: synapse.tests.files.rstorm.testsvc.Testsvc test {"secret": "jupiter"}
'''

async def get_rst_text(rstfile):
    async with await s_rstorm.StormRst.anit(rstfile) as rstorm:
        lines = await rstorm.run()
        return ''.join(lines)

callback_dict = {}
def vcrcallbacktst(recorder: vcr.VCR):
    assert isinstance(recorder, vcr.VCR), f'Wrong callback type, got a {type(recorder)}'
    callback_dict['called'] = True

class RStormLibTest(s_test.SynTest):

    async def test_lib_rstorm(self):

        with self.getTestDir() as dirn:

            path = s_common.genpath(dirn, 'test.rst')
            with s_common.genfile(path) as fd:
                fd.write(rst_in.encode())

            text = await get_rst_text(path)
            self.eq(text, rst_out)

            # props output
            path = s_common.genpath(dirn, 'test3.rst')
            with s_common.genfile(path) as fd:
                fd.write(rst_in_props.encode())

            text = await get_rst_text(path)
            text_nocrt = '\n'.join(line for line in text.split('\n') if '.created =' not in line)
            self.eq(text_nocrt, rst_out_props)

            # Multiline secondary properties
            path = s_common.genpath(dirn, 'multiline00.rst')
            with s_common.genfile(path) as fd:
                fd.write(multiline00_input.encode())
            text = await get_rst_text(path)
            text_nocrt = '\n'.join(line for line in text.split('\n') if '.created =' not in line)
            self.eq(text_nocrt, multiline00_output)

            path = s_common.genpath(dirn, 'multiline_input.rst')
            with s_common.genfile(path) as fd:
                fd.write(multiline_storm_input.encode())
            text = await get_rst_text(path)
            text_nocrt = '\n'.join(line for line in text.split('\n') if '.created =' not in line)
            self.eq(text_nocrt, multiline_storm_output)

            # http
            path = s_common.genpath(dirn, 'http.rst')
            with s_common.genfile(path) as fd:
                fd.write(rst_in_http.encode())

            text = await get_rst_text(path)
            self.isin('inet:ipv4=1.2.3.4', text)  # first mock
            self.isin('inet:ipv4=5.6.7.8', text)  # one mock at a time
            self.isin('it:dev:str=notjson', text)  # one mock at a time

            # multi request in 1 rstorm command
            path = s_common.genpath(dirn, 'http_multi.rst')
            with s_common.genfile(path) as fd:
                fd.write(multi_rst_in_http.encode())
            text = await get_rst_text(path)
            self.isin("<ANSI STANDARD PIZZA>", text)
            self.isin("<This is (not) a test>", text)

            # Pass some vcr opts through
            callback_dict.clear()
            self.notin('called', callback_dict)
            path = s_common.genpath(dirn, 'http_multi_opts.rst')
            with s_common.genfile(path) as fd:
                fd.write(multi_rst_in_http_opts.encode())
            text = await get_rst_text(path)
            self.isin('this test passed', text)
            self.true(callback_dict.get('called'))

            # Sad path test on a callback
            path = s_common.genpath(dirn, 'http_sadpath_callback.rst')
            with s_common.genfile(path) as fd:
                fd.write(storm_http_sadpath_callback.encode())
            with self.raises(s_exc.NoSuchCtor):
                await get_rst_text(path)

            # clear the current set of things
            path = s_common.genpath(dirn, 'clear_storm_opts.rst')
            with s_common.genfile(path) as fd:
                fd.write(clear_storm_opts.encode())
            with self.raises(s_exc.StormRuntimeError):
                text = await get_rst_text(path)

            # boom1 test
            path = s_common.genpath(dirn, 'boom1.rst')
            with s_common.genfile(path) as fd:
                fd.write(boom1.encode())

            with self.raises(s_exc.NoSuchVar):
                await get_rst_text(path)

            # boom2 test
            path = s_common.genpath(dirn, 'boom2.rst')
            with s_common.genfile(path) as fd:
                fd.write(boom2.encode())

            with self.raises(s_exc.NoSuchVar):
                await get_rst_text(path)

            # boom3 test
            path_boom3 = s_common.genpath(dirn, 'boom3.rst')
            with s_common.genfile(path_boom3) as fd:
                fd.write(boom3.encode())

            with self.raises(s_exc.StormRuntimeError):
                await get_rst_text(path_boom3)

            # boom4 test
            path = s_common.genpath(dirn, 'boom4.rst')
            with s_common.genfile(path) as fd:
                fd.write(boom4.encode())

            with self.raises(s_exc.NoSuchVar):
                await get_rst_text(path)

            # boom5 test
            path = s_common.genpath(dirn, 'boom5.rst')
            with s_common.genfile(path) as fd:
                fd.write(boom5.encode())

            with self.raises(s_exc.NoSuchVar):
                await get_rst_text(path)

            # boom6 test
            path = s_common.genpath(dirn, 'boom6.rst')
            with s_common.genfile(path) as fd:
                fd.write(boom6.encode())

            with self.raises(s_exc.NeedConfValu):
                await get_rst_text(path)

            # boom7 test
            path = s_common.genpath(dirn, 'boom7.rst')
            with s_common.genfile(path) as fd:
                fd.write(boom7.encode())

            with self.raises(s_exc.NoSuchFile):
                await get_rst_text(path)

            # boom8 test
            path = s_common.genpath(dirn, 'boom8.rst')
            with s_common.genfile(path) as fd:
                fd.write(boom8.encode())

            with self.raises(s_exc.NoSuchName):
                await get_rst_text(path)

            # make sure things get cleaned up
            async with await s_rstorm.StormRst.anit(path_boom3) as rstorm:
                try:
                    await rstorm.run()
                    self.fail('This must raise')
                except s_exc.StormRuntimeError:
                    pass

            self.true(rstorm.core.isfini)
            self.true(rstorm.isfini)
            self.false(os.path.exists(rstorm.core.dirn))

            # bad path
            path = s_common.genpath(dirn, 'newp.newp')
            with self.raises(s_exc.BadConfValu):
                await get_rst_text(path)

            # storm-envvar
            path = s_common.genpath(dirn, 'stormenv.rst')
            with s_common.genfile(path) as fd:
                fd.write(stormenv.encode())
            text = await get_rst_text(path)
            self.notin("vertex.link", text)
            self.isin("wootwoot.com", text)

            with self.setTstEnvars(RST_TEST_FQDN='vertex.link'):
                path = s_common.genpath(dirn, 'stormenv.rst')
                with s_common.genfile(path) as fd:
                    fd.write(stormenv.encode())
                text = await get_rst_text(path)
                self.isin("vertex.link", text)
                self.notin("wootwoot.com", text)

            # storm-fail tests
            path = s_common.genpath(dirn, 'fail00.rst')
            with s_common.genfile(path) as fd:
                fd.write(fail00.encode())
            text = await get_rst_text(path)
            self.isin('ERROR: illegal IP address string passed to inet_aton', text)
            self.isin('storm> inet:ipv4=1.2.3.4', text)
            self.isin(':type = unicast', text)

            path = s_common.genpath(dirn, 'fail01.rst')
            with s_common.genfile(path) as fd:
                fd.write(fail01.encode())
            with self.raises(s_exc.StormRuntimeError):
                await get_rst_text(path)

            path = s_common.genpath(dirn, 'fail02.rst')
            with s_common.genfile(path) as fd:
                fd.write(fail02.encode())
            with self.raises(s_exc.StormRuntimeError):
                await get_rst_text(path)

            path = s_common.genpath(dirn, 'ctor_fail.rst')
            with s_common.genfile(path) as fd:
                fd.write(ctor_fail.encode())
            with self.raises(s_exc.NoSuchCtor):
                await get_rst_text(path)

            # onload failures

            try:
                oldv = s_rstorm.ONLOAD_TIMEOUT
                s_rstorm.ONLOAD_TIMEOUT = 0.1

                path = s_common.genpath(dirn, 'pkg_onload_timeout.rst')
                with s_common.genfile(path) as fd:
                    fd.write(pkg_onload_timeout.encode())
                with self.raises(s_exc.SynErr) as ectx:
                    await get_rst_text(path)
                self.eq('Package onload failed to run for testpkg', ectx.exception.errinfo['mesg'])

                path = s_common.genpath(dirn, 'svc_onload_timeout.rst')
                with s_common.genfile(path) as fd:
                    fd.write(svc_onload_timeout.encode())
                with self.raises(s_exc.SynErr) as ectx:
                    await get_rst_text(path)
                self.eq('Package onload failed to run for service test', ectx.exception.errinfo['mesg'])

            finally:
                s_rstorm.ONLOAD_TIMEOUT = oldv<|MERGE_RESOLUTION|>--- conflicted
+++ resolved
@@ -213,15 +213,9 @@
 A multiline secondary property.
 ::
 
-<<<<<<< HEAD
-    storm> [graph:node=(n1,) :name=$name]
-    graph:node=85d3511b97098d7fd9e07be21f6390de
-            :name = Node
-=======
-    > [meta:note=(n1,) :text=$name]
+    storm> [meta:note=(n1,) :text=$name]
     meta:note=85d3511b97098d7fd9e07be21f6390de
             :text = Node
->>>>>>> 194c658f
                     With a
                     weird name
 
