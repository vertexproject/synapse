--- conflicted
+++ resolved
@@ -1,9 +1,6 @@
 import os
-<<<<<<< HEAD
 import textwrap
-=======
 import sys
->>>>>>> 528ec082
 
 import vcr
 
@@ -384,6 +381,19 @@
         lines = await rstorm.run()
         return ''.join(lines)
 
+def fix_input_for_cli(rst):
+    lines = rst.split('\n')
+    ret = []
+    for line in lines:
+        if line.startswith('.. storm::') and '.. storm:: --' not in line:
+            line = line.replace('.. storm::', '.. storm-cli::')
+        ret.append(line)
+    return '\n'.join(ret)
+
+def fix_output_for_cli(rst):
+    rst = rst.replace('\n    >', '\n    storm>')
+    return rst
+
 callback_dict = {}
 def vcrcallbacktst(recorder: vcr.VCR):
     assert isinstance(recorder, vcr.VCR), f'Wrong callback type, got a {type(recorder)}'
@@ -607,7 +617,7 @@
             with s_common.genfile(path) as fd:
                 fd.write(fail00.encode())
             text = await get_rst_text(path)
-            self.isin('ERROR: Invalid IP address', text)
+            self.isin('ERROR: Invalid IP address: woot.com', text)
             self.isin('storm> inet:ip=1.2.3.4', text)
             self.isin(':type = unicast', text)
 
@@ -667,13 +677,93 @@
                 fd.write(rst_cmdargs.encode())
 
             text = await get_rst_text(path)
-<<<<<<< HEAD
             self.notin('[ps:person=(p0,)', text)
             self.isin('inet:ip=1.2.3.4', text)
-=======
-            self.isin('''ERROR: illegal IP address string passed to inet_aton''', text)
-            self.isin('illegal IP address string passed to inet_aton', text)
-            self.isin('> inet:ipv4=1.2.3.4', text)
+
+            # Multiline secondary properties
+            path = s_common.genpath(dirn, 'multiline00.rst')
+            with s_common.genfile(path) as fd:
+                fd.write(fix_input_for_cli(multiline00_input).encode())
+            text = await get_rst_text(path)
+            text_nocrt = '\n'.join(line for line in text.split('\n') if '.created =' not in line)
+
+            self.eq(text_nocrt, fix_output_for_cli(multiline00_output))
+
+            path = s_common.genpath(dirn, 'multiline_input.rst')
+            with s_common.genfile(path) as fd:
+                fd.write(fix_input_for_cli(multiline_storm_input).encode())
+            text = await get_rst_text(path)
+            text_nocrt = '\n'.join(line for line in text.split('\n') if '.created =' not in line)
+            self.eq(text_nocrt, fix_output_for_cli(multiline_storm_output))
+
+            # http
+            path = s_common.genpath(dirn, 'http.rst')
+            with s_common.genfile(path) as fd:
+                fd.write(fix_input_for_cli(rst_in_http).encode())
+
+            text = await get_rst_text(path)
+            self.isin('inet:ip=1.2.3.4', text)  # first mock
+            self.isin('inet:ip=5.6.7.8', text)  # one mock at a time
+            self.isin('it:dev:str=notjson', text)  # one mock at a time
+
+            # multi reqest in 1 rstorm command
+            path = s_common.genpath(dirn, 'http_multi.rst')
+            with s_common.genfile(path) as fd:
+                fd.write(fix_input_for_cli(multi_rst_in_http).encode())
+            text = await get_rst_text(path)
+            self.isin("<ANSI STANDARD PIZZA>", text)
+            self.isin("<This is (not) a test>", text)
+
+            # Pass some vcr opts through
+            path = s_common.genpath(dirn, 'http_multi_opts.rst')
+            with s_common.genfile(path) as fd:
+                fd.write(fix_input_for_cli(multi_rst_in_http_opts).encode())
+            text = await get_rst_text(path)
+            self.isin('this test passed', text)
+
+            # clear the current set of things
+            path = s_common.genpath(dirn, 'clear_storm_opts.rst')
+            with s_common.genfile(path) as fd:
+                fd.write(fix_input_for_cli(clear_storm_opts).encode())
+            with self.raises(s_exc.StormRuntimeError):
+                text = await get_rst_text(path)
+
+            # boom1 test
+            path = s_common.genpath(dirn, 'boom1.rst')
+            with s_common.genfile(path) as fd:
+                fd.write(fix_input_for_cli(boom1).encode())
+
+            with self.raises(s_exc.NoSuchVar):
+                await get_rst_text(path)
+
+            # boom2 test - skipped - its a storm-pre
+            # boom3 test
+            path_boom3 = s_common.genpath(dirn, 'boom3.rst')
+            with s_common.genfile(path_boom3) as fd:
+                fd.write(fix_input_for_cli(boom3).encode())
+
+            with self.raises(s_exc.StormRuntimeError):
+                text = await get_rst_text(path_boom3)
+
+            # make sure things get cleaned up
+            async with await s_rstorm.StormRst.anit(path_boom3) as rstorm:
+                try:
+                    await rstorm.run()
+                    self.fail('This must raise')
+                except s_exc.StormRuntimeError:
+                    pass
+
+            self.true(rstorm.core.isfini)
+            self.true(rstorm.isfini)
+            self.false(os.path.exists(rstorm.core.dirn))
+
+            # storm-fail tests
+            path = s_common.genpath(dirn, 'fail00.rst')
+            with s_common.genfile(path) as fd:
+                fd.write(fix_input_for_cli(fail00).encode())
+            text = await get_rst_text(path)
+            self.isin('''ERROR: Invalid IP address''', text)
+            self.isin('> inet:ip=1.2.3.4', text)
             self.isin(':type = unicast', text)
 
             path = s_common.genpath(dirn, 'fail01.rst')
@@ -733,5 +823,4 @@
             with s_common.genfile(rst_path) as fd:
                 fd.write(pythonpath_rst_in.encode())
             with self.raises(s_exc.NoSuchDir):
-                await get_rst_text(rst_path)
->>>>>>> 528ec082
+                await get_rst_text(rst_path)