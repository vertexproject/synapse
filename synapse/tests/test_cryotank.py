--- conflicted
+++ resolved
@@ -238,57 +238,4 @@
                 self.eq(1, await prox.puts('tank0', ('bar',)))
 
                 async with cryo.getLocalProxy(user='lower', share='cryotank/tank0b') as share:
-<<<<<<< HEAD
-                    self.eq(1, await share.puts(('bar',)))
-=======
-                    self.eq(1, await share.puts(('bar',)))
-
-    async def test_cryo_migrate_v2(self):
-
-        with self.withNexusReplay():
-
-            with self.getRegrDir('cells', 'cryotank-2.147.0') as dirn:
-
-                async with self.getTestCryoAndProxy(dirn=dirn) as (cryo, prox):
-
-                    tank00iden = 'a4f502db5ebb7740eb8423639144ecf4'
-                    tank01iden = '1cfca0e6d5c4b9daff65f75e29db25dd'
-
-                    seqniden = 'acf2a29b8f2a88c29e6d6ff359c86667'
-
-                    self.eq(
-                        [(0, 'foo'), (1, 'bar')],
-                        await alist(prox.slice('tank00', 0, wait=False))
-                    )
-
-                    self.eq(
-                        [(0, 'cat'), (1, 'dog'), (2, 'emu')],
-                        await alist(prox.slice('tank01', 0, wait=False))
-                    )
-
-                    tank00 = await cryo.init('tank00')
-                    self.true(tank00iden == cryo.names.get('tank00')[0] == tank00.iden())
-                    self.false(os.path.exists(os.path.join(tank00.dirn, 'guid')))
-                    self.false(os.path.exists(os.path.join(tank00.dirn, 'cell.guid')))
-                    self.false(os.path.exists(os.path.join(tank00.dirn, 'slabs', 'cell.lmdb')))
-                    self.eq(0, s_slaboffs.SlabOffs(tank00.slab, 'offsets').get(seqniden))
-
-                    tank01 = await cryo.init('tank01')
-                    self.true(tank01iden == cryo.names.get('tank01')[0] == tank01.iden())
-                    self.false(os.path.exists(os.path.join(tank01.dirn, 'guid')))
-                    self.false(os.path.exists(os.path.join(tank01.dirn, 'cell.guid')))
-                    self.false(os.path.exists(os.path.join(tank01.dirn, 'slabs', 'cell.lmdb')))
-                    self.eq(0, s_slaboffs.SlabOffs(tank01.slab, 'offsets').get(seqniden))
-
-                    await prox.puts('tank00', ('bam',))
-                    self.eq(
-                        [(1, 'bar'), (2, 'bam')],
-                        await alist(prox.slice('tank00', 1, wait=False))
-                    )
-
-                    await prox.puts('tank01', ('eek',))
-                    self.eq(
-                        [(2, 'emu'), (3, 'eek')],
-                        await alist(prox.slice('tank01', 2, wait=False))
-                    )
->>>>>>> e7cdbc4e
+                    self.eq(1, await share.puts(('bar',)))