import synapse.common as s_common
import synapse.cryotank as s_cryotank

import synapse.lib.const as s_const

import synapse.tests.utils as s_t_utils
from synapse.tests.utils import alist

logger = s_cryotank.logger

cryodata = (('foo', {'bar': 10}), ('baz', {'faz': 20}))

class CryoTest(s_t_utils.SynTest):

    async def test_cryo_cell_async(self):
        async with self.getTestCryo() as cryo:
            async with cryo.getLocalProxy() as prox:
                self.true(await prox.init('foo'))
                self.eq([], await alist(prox.rows('foo', 0, 1)))

    async def test_cryo_cell(self):
        with self.getTestDir() as dirn:
            async with self.getTestCryoAndProxy(dirn=dirn) as (cryo, prox):

                self.eq((), await prox.list())

                self.true(await prox.init('foo'))

                self.eq('foo', (await prox.list())[0][0])

                self.none(await prox.last('foo'))

                self.eq([], await alist(prox.rows('foo', 0, 1)))

                self.true(await prox.puts('foo', cryodata))

                info = await prox.list()
                self.eq('foo', info[0][0])
                self.eq(2, info[0][1].get('stat').get('entries'))

                self.true(await prox.puts('foo', cryodata))

                items = await alist(prox.slice('foo', 1, 3))
                self.eq(items[0][1][0], 'baz')

                metrics = await alist(prox.metrics('foo', 0, 9999))
                self.len(2, metrics)
                self.eq(2, metrics[0][1]['count'])

                self.eq(3, (await prox.last('foo'))[0])
                self.eq('baz', (await prox.last('foo'))[1][0])

                iden = s_common.guid()
                self.eq(0, await prox.offset('foo', iden))

                items = await alist(prox.slice('foo', 0, 1000, iden=iden))
                self.eq(0, await prox.offset('foo', iden))

                items = await alist(prox.slice('foo', 4, 1000, iden=iden))
                self.eq(4, await prox.offset('foo', iden))

                # test the direct tank share....
                async with cryo.getLocalProxy(share='cryotank/foo') as lprox:

                    items = await alist(lprox.slice(1, 3))

<<<<<<< HEAD
            # test the direct tank share....
            async with cryo.getLocalProxy(share='cryotank/foo') as lprox:

                items = await alist(lprox.slice(1, 3))
=======
                    self.eq(items[0][1][0], 'baz')

                    self.len(4, await alist(lprox.slice(0, 9999)))
>>>>>>> 4eb2cd17

                    await lprox.puts(cryodata)

<<<<<<< HEAD
                self.len(4, await alist(lprox.slice(0, 9999)))

                await lprox.puts(cryodata)

                self.len(6, await alist(lprox.slice(0, 9999)))

                # test offset storage and updating
                iden = s_common.guid()
                self.eq(0, await lprox.offset(iden))
                self.eq(2, await lprox.puts(cryodata, seqn=(iden, 0)))
                self.eq(2, await lprox.offset(iden))

            # test the new open share
            async with cryo.getLocalProxy(share='cryotank/lulz') as lprox:

                self.len(0, await alist(lprox.slice(0, 9999)))

                await lprox.puts(cryodata)

                self.len(2, await alist(lprox.slice(0, 9999)))

                self.len(1, await alist(lprox.metrics(0)))

            # Delete apis
            self.false(await prox.delete('newp'))
            self.true(await prox.delete('lulz'))
=======
                    self.len(6, await alist(lprox.slice(0, 9999)))

                    # test offset storage and updating
                    iden = s_common.guid()
                    self.eq(0, await lprox.offset(iden))
                    self.eq(2, await lprox.puts(cryodata, seqn=(iden, 0)))
                    self.eq(2, await lprox.offset(iden))

                # test the new open share
                async with cryo.getLocalProxy(share='cryotank/lulz') as lprox:

                    self.len(0, await alist(lprox.slice(0, 9999)))

                    await lprox.puts(cryodata)

                    self.len(2, await alist(lprox.slice(0, 9999)))

                    self.len(1, await alist(lprox.metrics(0)))

                # Delete apis
                self.false(await prox.delete('newp'))
                self.true(await prox.delete('lulz'))

            # Re-open the tank and ensure that the deleted tank is not present.
            async with self.getTestCryoAndProxy(dirn=dirn) as (cryo, prox):
                tanks = await prox.list()
                self.len(1, tanks)
                self.eq('foo', tanks[0][0])
>>>>>>> 4eb2cd17

    async def test_cryo_init(self):
        with self.getTestDir() as dirn:
            async with self.getTestCryo(dirn) as cryo:
                # test passing conf data in through init directly
                tank = await cryo.init('conftest', conf={'map_size': s_const.mebibyte * 64})
                self.eq(tank.slab.mapsize, s_const.mebibyte * 64)
                _, conf = await cryo.hive.get(('cryo', 'names', 'conftest'))
                self.eq(conf, {'map_size': s_const.mebibyte * 64})

            # And the data was persisted
            async with self.getTestCryo(dirn) as cryo:
                tank = cryo.tanks.get('conftest')
                self.eq(tank.slab.mapsize, s_const.mebibyte * 64)
                _, conf = await cryo.hive.get(('cryo', 'names', 'conftest'))
                self.eq(conf, {'map_size': s_const.mebibyte * 64})<|MERGE_RESOLUTION|>--- conflicted
+++ resolved
@@ -64,47 +64,12 @@
 
                     items = await alist(lprox.slice(1, 3))
 
-<<<<<<< HEAD
-            # test the direct tank share....
-            async with cryo.getLocalProxy(share='cryotank/foo') as lprox:
-
-                items = await alist(lprox.slice(1, 3))
-=======
                     self.eq(items[0][1][0], 'baz')
 
                     self.len(4, await alist(lprox.slice(0, 9999)))
->>>>>>> 4eb2cd17
 
                     await lprox.puts(cryodata)
 
-<<<<<<< HEAD
-                self.len(4, await alist(lprox.slice(0, 9999)))
-
-                await lprox.puts(cryodata)
-
-                self.len(6, await alist(lprox.slice(0, 9999)))
-
-                # test offset storage and updating
-                iden = s_common.guid()
-                self.eq(0, await lprox.offset(iden))
-                self.eq(2, await lprox.puts(cryodata, seqn=(iden, 0)))
-                self.eq(2, await lprox.offset(iden))
-
-            # test the new open share
-            async with cryo.getLocalProxy(share='cryotank/lulz') as lprox:
-
-                self.len(0, await alist(lprox.slice(0, 9999)))
-
-                await lprox.puts(cryodata)
-
-                self.len(2, await alist(lprox.slice(0, 9999)))
-
-                self.len(1, await alist(lprox.metrics(0)))
-
-            # Delete apis
-            self.false(await prox.delete('newp'))
-            self.true(await prox.delete('lulz'))
-=======
                     self.len(6, await alist(lprox.slice(0, 9999)))
 
                     # test offset storage and updating
@@ -133,7 +98,6 @@
                 tanks = await prox.list()
                 self.len(1, tanks)
                 self.eq('foo', tanks[0][0])
->>>>>>> 4eb2cd17
 
     async def test_cryo_init(self):
         with self.getTestDir() as dirn:
