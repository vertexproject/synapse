--- conflicted
+++ resolved
@@ -619,30 +619,15 @@
 
             await core.nodes('[ inet:ipv4=1.2.3.4 inet:ipv4=5.6.7.8 ]')
 
-<<<<<<< HEAD
             scmd = f'inet:ipv4=1.2.3.4 $foo=$node.repr() | magic --stormvar foo'
-            msgs = await core.streamstorm(scmd).list()
+            msgs = await core.stormlist(scmd)
             self.stormIsInPrint('my foo var is 1.2.3.4', msgs)
 
             scmd = f'inet:ipv4=1.2.3.4 inet:ipv4=5.6.7.8 $foo=$node.repr() | magic --stormvar foo'
-            msgs = await core.streamstorm(scmd).list()
+            msgs = await core.stormlist(scmd)
             self.stormIsInPrint('my foo var is 1.2.3.4', msgs)
             self.stormIsInPrint('my foo var is 5.6.7.8', msgs)
 
             scmd = f'$foo="8.8.8.8" | magic --stormvar foo'
-            msgs = await core.streamstorm(scmd).list()
-            self.stormIsInPrint('my foo var is 8.8.8.8', msgs)
-=======
-                    scmd = f'inet:ipv4=1.2.3.4 $foo=$node.repr() | magic --stormvar foo'
-                    msgs = await core.stormlist(scmd)
-                    self.stormIsInPrint('my foo var is 1.2.3.4', msgs)
-
-                    scmd = f'inet:ipv4=1.2.3.4 inet:ipv4=5.6.7.8 $foo=$node.repr() | magic --stormvar foo'
-                    msgs = await core.stormlist(scmd)
-                    self.stormIsInPrint('my foo var is 1.2.3.4', msgs)
-                    self.stormIsInPrint('my foo var is 5.6.7.8', msgs)
-
-                    scmd = f'$foo="8.8.8.8" | magic --stormvar foo'
-                    msgs = await core.stormlist(scmd)
-                    self.stormIsInPrint('my foo var is 8.8.8.8', msgs)
->>>>>>> aec07771
+            msgs = await core.stormlist(scmd)
+            self.stormIsInPrint('my foo var is 8.8.8.8', msgs)