<<<<<<< HEAD

from synapse.tests.common import SynTest
=======
import synapse.tests.common as s_test
>>>>>>> f8e5a206

class CnGovTest(s_test.SynTest):

    def test_models_cngov_mucd(self):
<<<<<<< HEAD
        with self.getTestCore() as core:
            formname = 'gov:cn:mucd'

            with core.xact(write=True) as xact:

                n0 = xact.addNode('gov:cn:mucd', 61786)
                n1 = xact.addNode('gov:cn:icp', 12345678)

            self.eq(n0.ndef, ('gov:cn:mucd', 61786))
            self.eq(n1.ndef, ('gov:cn:icp', 12345678))

            # FIXME 010 - after orgs add test to make sure the pla org was created

            # FIXME 010 - after orgs add tests for gov:cn:orgicp
=======

        with self.getTestCore() as core:
            with core.xact(write=True) as xact:
                icp = xact.addNode('gov:cn:icp', 12345)
                mucd = xact.addNode('gov:cn:mucd', 61786)
>>>>>>> f8e5a206
<|MERGE_RESOLUTION|>--- conflicted
+++ resolved
@@ -1,14 +1,10 @@
-<<<<<<< HEAD
 
 from synapse.tests.common import SynTest
-=======
-import synapse.tests.common as s_test
->>>>>>> f8e5a206
 
-class CnGovTest(s_test.SynTest):
+class CnGovTest(SynTest):
 
     def test_models_cngov_mucd(self):
-<<<<<<< HEAD
+
         with self.getTestCore() as core:
             formname = 'gov:cn:mucd'
 
@@ -22,11 +18,4 @@
 
             # FIXME 010 - after orgs add test to make sure the pla org was created
 
-            # FIXME 010 - after orgs add tests for gov:cn:orgicp
-=======
-
-        with self.getTestCore() as core:
-            with core.xact(write=True) as xact:
-                icp = xact.addNode('gov:cn:icp', 12345)
-                mucd = xact.addNode('gov:cn:mucd', 61786)
->>>>>>> f8e5a206
+            # FIXME 010 - after orgs add tests for gov:cn:orgicp