--- conflicted
+++ resolved
@@ -381,12 +381,7 @@
                     self.eq('storm:macro:add', addmesg['data']['event'])
                     macro = addmesg['data']['info']['macro']
                     self.eq(macro['name'], 'foobar')
-<<<<<<< HEAD
-                    self.eq(macro['storm'], 'file:bytes | [+#neato]')
-=======
                     self.eq(macro['storm'], ' file:bytes | [+#neato] ')
-                    self.ne(visi.iden, macro['user'])
->>>>>>> 22bdd493
                     self.ne(visi.iden, macro['creator'])
                     self.nn(macro['iden'])
 
@@ -394,11 +389,7 @@
                     self.eq('storm:macro:mod', setmesg['data']['event'])
                     event = setmesg['data']['info']
                     self.nn(event['macro'])
-<<<<<<< HEAD
-                    self.eq(event['info']['storm'], 'inet:ip | [+#burrito]')
-=======
-                    self.eq(event['info']['storm'], ' inet:ipv4 | [+#burrito] ')
->>>>>>> 22bdd493
+                    self.eq(event['info']['storm'], ' inet:ip | [+#burrito] ')
                     self.nn(event['info']['updated'])
 
                     modmesg = await sock.receive_json()
