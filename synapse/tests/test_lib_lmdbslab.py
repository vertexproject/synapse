--- conflicted
+++ resolved
@@ -1673,8 +1673,6 @@
                 subkv2 = subkv1.getSubKeyVal('pref2')
                 self.eq(list(subkv2.keys()), ['wow'])
 
-<<<<<<< HEAD
-=======
     async def test_lmdbslab_scan_grow(self):
         with self.getTestDir() as dirn:
 
@@ -1705,48 +1703,6 @@
 
                 self.gt(slab.mapsize, mapsize)
 
-class LmdbSlabMemLockTest(s_t_utils.SynTest):
-
-    async def test_lmdbslabmemlock(self):
-        self.thisHostMust(hasmemlocking=True)
-
-        beforelockmem = s_thisplat.getCurrentLockedMemory()
-
-        with self.getTestDir() as dirn:
-
-            path = os.path.join(dirn, 'test.lmdb')
-            async with await s_lmdbslab.Slab.anit(path, map_size=1000000, lockmemory=True) as lmdbslab:
-
-                self.true(await asyncio.wait_for(lmdbslab.lockdoneevent.wait(), 8))
-                lockmem = s_thisplat.getCurrentLockedMemory()
-                self.ge(lockmem - beforelockmem, 4000)
-
-    async def test_multiple_grow(self):
-        '''
-        Trigger multiple grow events rapidly and ensure memlock thread survives.
-        '''
-        self.thisHostMust(hasmemlocking=True)
-
-        with self.getTestDir() as dirn:
-
-            count = 0
-            byts = b'\x00' * 1024
-            path = os.path.join(dirn, 'test.lmdb')
-            mapsize = 10 * 1024 * 1024
-            async with await s_lmdbslab.Slab.anit(path, map_size=mapsize, growsize=5000, lockmemory=True) as slab:
-                foo = slab.initdb('foo')
-                while count < 8000:
-                    count += 1
-                    slab.put(s_common.guid(count).encode('utf8'), s_common.guid(count).encode('utf8') + byts, db=foo)
-
-                self.true(await asyncio.wait_for(slab.lockdoneevent.wait(), 8))
-
-                lockmem = s_thisplat.getCurrentLockedMemory()
-
-                # TODO: make this test reliable
-                self.ge(lockmem, 0)
-
->>>>>>> b896c4fc
     async def test_math(self):
         self.eq(16, s_lmdbslab._florpo2(16))
         self.eq(16, s_lmdbslab._florpo2(17))
