--- conflicted
+++ resolved
@@ -283,16 +283,14 @@
             self.raises(s_exc.IsFini, next, scan)
             self.raises(s_exc.IsFini, next, scanback)
 
-<<<<<<< HEAD
             slabs = s_lmdbslab.Slab.getSlabsInDir(dirn)
             self.len(0, slabs)
-=======
+
             # Ensure that our envar override for memory locking is acknowledged
             with self.setTstEnvars(SYN_LOCKMEM_DISABLE='1'):
                 slab = await s_lmdbslab.Slab.anit(path, map_size=1000000, lockmemory=True)
                 self.false(slab.lockmemory)
                 self.none(slab.memlocktask)
->>>>>>> ecddd2a7
 
     async def test_lmdbslab_max_replay(self):
         with self.getTestDir() as dirn:
