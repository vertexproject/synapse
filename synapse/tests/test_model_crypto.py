import hashlib

import synapse.exc as s_exc
import synapse.common as s_common

import synapse.tests.utils as s_t_utils


BITS = 2048
HEXSTR_MODULUS = 'abbd407f417fe8d6632aae1c6d09b271416bef9244e61f7c7c2856ddfde3ecf93cd50b3eaea5c9b8cb9bfb5a317bf50925a' \
                 'b500a06247ec2f3294891a8e62c317ee648f933ec1bf760a9d7e9a5ea4706b2a2c3f6376079114ddcc7a15d3fecf001458f' \
                 '22f0551802a25ef95cf464aabeb0514ea3849583bc09022730c44a2ff5f893fc6885add69c103d75114dd2f11436f617fbf' \
                 'b0af2978802aabf35483bbfcc470d50d6afb4283c1d06d2bf27efe9d7c09f226895633a46c3d77173bf0db8634299462b5f' \
                 '29629ad3b0470c76ddfd331ed0207d4dbd5fd44a2f66ca5f802ac0130e4a4bb2c149b5baa7a373188823ee21fe2950a76c8' \
                 '18586919f7914453d'
HEXSTR_PUBLIC_EXPONENT = 0x10001
HEXSTR_PRIVATE_EXPONENT = '9db58a80120f3b2b7d1f998a231b8f916fa985f4456f2a24f0033f5a56a7b35b61e0a695e65dfab3c7ceb2f0ad' \
                          '968e7bdaeac9f29a97730ce5add8a5627c14c3532c7880d88c8f56099f8ed65275a4c9e2cb93b70c3d7c904677' \
                          '639fac7962c537f5bfaf2f12859d0dacb7c403ee59da0922715bba0a6f5202d7c653833e39715f04664c2396c4' \
                          '7bdf3f09f5486d8f6aea767ba011f1a5a10c8b57f079aea58abfd5e50ef20aa5e09b1082f6af98e806c9aeeb89' \
                          '4148a7d82cd6e1443c6115eb567fba0eacf5b7178518b8ba312da6ace22238d1ed19f3e703652576a6152ba60d' \
                          '4d4c6bc75b3ee7c8efeadee0c5ed7c14bf2930a6c4f13137becf38912f49c5'
HEXSTR_PRIVATE_PRIME_P = 'dee90ee63c12729a3fe7d38c581abf7e1c784ec0bd4bfdd1282286ea9996673942a24c7c98b31c6cd12db8ba96d' \
                         'a785c4392569d7bfc2be9d9907c3b7fbf40d31891642952a0e5a23dfbe721a746588df9a246ea4936a1958f66fd' \
                         '3a32c08008a0f6ed9b516fa869fb08a57ef31c0ec217f173e489a2f8f111e25c25c961c2b7'
HEXSTR_PRIVATE_PRIME_Q = 'c53b9c8dfb3dda04d16c7f779a02b3b8c7b44bf876dc88ad562778eafaded9ade882ccfb887761515a251c22476' \
                         '1bef7207fa489e398041787cfbd155f1034a207d517f06bc76a044262484f82f0c6a887f776b1dce837408999d8' \
                         '8dd33a96c7f80e23719e77a11075d337bf9cc47d7dbf98e341b81c23f165dd15ccfd2973ab'

TEST_MD5 = hashlib.md5(b'test', usedforsecurity=False).hexdigest()
TEST_SHA1 = hashlib.sha1(b'test', usedforsecurity=False).hexdigest()
TEST_SHA256 = hashlib.sha256(b'test').hexdigest()
TEST_SHA384 = hashlib.sha384(b'test').hexdigest()
TEST_SHA512 = hashlib.sha512(b'test').hexdigest()

class CryptoModelTest(s_t_utils.SynTest):

    async def test_model_crypto_keys(self):

        async with self.getTestCore() as core:
            nodes = await core.nodes('''
                [ crypto:key:secret=*
                    :mode=CBC
                    :iv=$lib.file.fromhex(AAAA)
                    :bytes=$lib.file.fromhex(BBBB)
                    :algorithm=aes256
                    :seed:passwd=s3cret
                    :seed:algorithm=pbkdf2 ]
            ''')
            self.len(1, nodes)
            self.eq(nodes[0].get('mode'), 'cbc')
            self.eq(nodes[0].get('algorithm'), 'aes256')
            self.eq(nodes[0].get('seed:passwd'), 's3cret')
            self.eq(nodes[0].get('seed:algorithm'), 'pbkdf2')
            self.eq(nodes[0].get('iv'), 'c6d32915fd5518f25d33791d1f04bd9a')
            self.eq(nodes[0].get('bytes'), 'b715fa83ef1c5c8ccf43a4a16f715a9f')

            self.len(2, await core.nodes('crypto:key:secret -> crypto:algorithm'))

            nodes = await core.nodes('''
                [ crypto:key:rsa=*
                    :algorithm=rsa
                    :public=$lib.file.fromhex(AAAA)
                    :private=$lib.file.fromhex(BBBB) ]
            ''')
            self.len(1, nodes)
            self.eq(nodes[0].get('algorithm'), 'rsa')
            self.eq(nodes[0].get('public'), 'c6d32915fd5518f25d33791d1f04bd9a')
            self.eq(nodes[0].get('private'), 'b715fa83ef1c5c8ccf43a4a16f715a9f')

            self.len(1, await core.nodes('crypto:key:rsa -> crypto:algorithm'))

            nodes = await core.nodes('''
                [ crypto:key:dsa=*
                    :algorithm=dsa
                    :public=$lib.file.fromhex(AAAA)
                    :private=$lib.file.fromhex(BBBB) ]
            ''')
            self.len(1, nodes)
            self.eq(nodes[0].get('algorithm'), 'dsa')
            self.eq(nodes[0].get('public'), 'c6d32915fd5518f25d33791d1f04bd9a')
            self.eq(nodes[0].get('private'), 'b715fa83ef1c5c8ccf43a4a16f715a9f')

            self.len(1, await core.nodes('crypto:key:dsa -> crypto:algorithm'))

    async def test_model_crypto_currency(self):

        async with self.getTestCore() as core:

            nodes = await core.nodes('[ crypto:currency:client=(1.2.3.4, (btc, 1BvBMSEYstWetqTFn5Au4m4GFg7xJaNVN2)) ]')
            self.len(1, nodes)

            nodes = await core.nodes('''
                crypto:currency:address=btc/1BvBMSEYstWetqTFn5Au4m4GFg7xJaNVN2
<<<<<<< HEAD
                [ :seed={
                    [ crypto:key=*
                        :algorithm=aes256
                        :mode=CBC
                        :iv=41414141
                        :iv:text=AAAA
                        :private=00000000
                        :private:text=hehe
                        :private:md5=$md5
                        :private:sha1=$sha1
                        :private:sha256=$sha256
                        :public=ffffffff
                        :public:md5=$md5
                        :public:sha1=$sha1
                        :public:sha256=$sha256
                        :public:text=haha
                        :seed:passwd=s3cret
                        :seed:algorithm=pbkdf2 ]
                }]
            ''', opts={'vars': {'md5': TEST_MD5, 'sha1': TEST_SHA1, 'sha256': TEST_SHA256}})

            self.len(1, await core.nodes('crypto:algorithm=aes256'))
            self.len(1, await core.nodes('''
                    crypto:key:algorithm=aes256
                        +:private=00000000
                        +:public=ffffffff
                        +:seed:algorithm=pbkdf2
                        +:seed:passwd=s3cret
                        +:mode=cbc
                        +:iv=41414141
            '''))
            self.len(1, await core.nodes('it:dev:str=AAAA -> crypto:key'))
            self.len(1, await core.nodes('it:dev:str=hehe -> crypto:key'))
            self.len(1, await core.nodes('it:dev:str=haha -> crypto:key'))
            self.len(1, await core.nodes('inet:passwd=s3cret -> crypto:key -> crypto:currency:address'))

            self.len(2, await core.nodes('crypto:key -> crypto:hash:md5'))
            self.len(2, await core.nodes('crypto:key -> crypto:hash:sha1'))
            self.len(2, await core.nodes('crypto:key -> crypto:hash:sha256'))
=======
                [ :seed={[ crypto:key:secret=(asdf,) ]} ]
            ''')
            self.eq(nodes[0].get('seed'), ('crypto:key:secret', '91a14b40da052cb388bf6b6d7723adee'))
>>>>>>> 598bd2cf

            nodes = await core.nodes('inet:client=1.2.3.4 -> crypto:currency:client -> crypto:currency:address')
            self.eq(nodes[0].get('coin'), 'btc')
            self.eq(nodes[0].get('iden'), '1BvBMSEYstWetqTFn5Au4m4GFg7xJaNVN2')

            # these would explode if the model was wrong
            self.len(1, await core.nodes('crypto:currency:address [ :desc="woot woot" :contact=(entity:contact, *) ] -> entity:contact'))
            self.len(1, await core.nodes('crypto:currency:address:iden=1BvBMSEYstWetqTFn5Au4m4GFg7xJaNVN2'))
            self.len(1, await core.nodes('crypto:currency:address:coin=btc'))
            self.len(1, await core.nodes('crypto:currency:client:inetaddr=1.2.3.4'))

            opts = {'vars': {
                'input': hashlib.sha256(b'asdf').hexdigest(),
                'output': hashlib.sha256(b'qwer').hexdigest(),
            }}

            payors = await core.nodes('[ crypto:payment:input=* :transaction=(t1,) :address=(btc, 1BvBMSEYstWetqTFn5Au4m4GFg7xJaNVN2) :value=30 ]')
            self.eq(payors[0].get('value'), '30')
            self.eq(payors[0].get('address'), ('btc', '1BvBMSEYstWetqTFn5Au4m4GFg7xJaNVN2'))

            payees = await core.nodes('[ crypto:payment:output=* :transaction=(t1,) :address=(btc, 1BvBMSEYstWetqTFn5Au4m4GFg7xJaNVN2) :value=30 ]')
            self.eq(payees[0].get('value'), '30')
            self.eq(payees[0].get('address'), ('btc', '1BvBMSEYstWetqTFn5Au4m4GFg7xJaNVN2'))

            payor = payors[0].ndef[1]
            payee = payees[0].ndef[1]

            nodes = await core.nodes('''
                [
                    crypto:currency:transaction=(t1,)
                        :hash=0x01020304
                        :desc="Woot Woot"
                        :block=(BTC, 998877)
                        :success=1
                        :status:code=10
                        :status:message=success
                        :to = (btc, 1BvBMSEYstWetqTFn5Au4m4GFg7xJaNVN2)
                        :from = (btc, 1BvBMSEYstWetqTFn5Au4m4GFg7xJaNVN2)
                        :fee = 0.0001
                        :value = 30
                        :time = 20211031
                        :eth:gasused = 10
                        :eth:gaslimit = 20
                        :eth:gasprice = 0.001
                        :contract:input = {[ file:bytes=({"sha256": $input}) ]}
                        :contract:output = {[ file:bytes=({"sha256": $output}) ]}
                ]
            ''', opts=opts)
            self.len(1, nodes)
            node = nodes[0]
            self.eq(node.get('hash'), '01020304')
            self.eq(node.get('desc'), 'Woot Woot')
            self.eq(node.get('block'), ('btc', 998877))
            self.eq(node.get('block:coin'), 'btc')
            self.eq(node.get('block:offset'), 998877)
            self.eq(node.get('success'), True)
            self.eq(node.get('status:code'), 10)
            self.eq(node.get('status:message'), 'success')
            self.eq(node.get('to'), ('btc', '1BvBMSEYstWetqTFn5Au4m4GFg7xJaNVN2'))
            self.eq(node.get('from'), ('btc', '1BvBMSEYstWetqTFn5Au4m4GFg7xJaNVN2'))
            self.eq(node.get('fee'), '0.0001')
            self.eq(node.get('value'), '30')
            self.eq(node.get('time'), 1635638400000000)
            self.eq(node.get('eth:gasused'), 10)
            self.eq(node.get('eth:gaslimit'), 20)
            self.eq(node.get('eth:gasprice'), '0.001')
            self.eq(node.get('contract:input'), 'e8691a37075634ad4c10037e46f8cdc2')
            self.eq(node.get('contract:output'), '6abdf11bc1f8516aa04984e12d500a1f')

            q = 'crypto:currency:transaction=(t1,) | tee { -> crypto:payment:input } { -> crypto:payment:output }'
            nodes = await core.nodes(q)
            self.eq({n.ndef[1] for n in nodes}, {payor, payee})

            nodes = await core.nodes('''
                [
                    crypto:currency:block=(btc, 12345)
                        :hash=0x01020304
                        :minedby = (btc, 1BvBMSEYstWetqTFn5Au4m4GFg7xJaNVN2)
                        :time=20211130
                ]''')
            self.len(1, nodes)
            node = nodes[0]
            self.eq(node.get('coin'), 'btc')
            self.eq(node.get('offset'), 12345)
            self.eq(node.get('hash'), '01020304')
            self.eq(node.get('time'), 1638230400000000)

            nodes = await core.nodes('''
                [
                    crypto:smart:contract=*
                        :transaction=*
                        :bytecode={[ file:bytes=({"sha256": $input}) ]}
                        :address = (btc, 1BvBMSEYstWetqTFn5Au4m4GFg7xJaNVN2)
                        :token:name=Foo
                        :token:symbol=Bar
                        :token:totalsupply=300
                ]''', opts=opts)
            self.len(1, nodes)
            node = nodes[0]
            self.nn(node.get('transaction'))
            self.eq(node.get('bytecode'), 'e8691a37075634ad4c10037e46f8cdc2')
            self.eq(node.get('address'), ('btc', '1BvBMSEYstWetqTFn5Au4m4GFg7xJaNVN2'))
            self.eq(node.get('token:name'), 'Foo')
            self.eq(node.get('token:symbol'), 'Bar')
            self.eq(node.get('token:totalsupply'), '300')

            nodes = await core.nodes('''
                [
                    crypto:smart:effect:transfertoken=*
                        :token=(2bdea834252a220b61aadf592cc0de66, 30)
                        :to=eth/bbbb
                        :from=eth/aaaa
                        :transaction=*
                ]''')
            self.len(1, nodes)
            node = nodes[0]
            self.nn(node.get('token'))
            self.nn(node.get('transaction'))
            self.eq(node.get('to'), ('eth', 'bbbb'))
            self.eq(node.get('from'), ('eth', 'aaaa'))
            self.len(1, await core.nodes('crypto:smart:effect:transfertoken -> crypto:smart:token'))
            self.len(1, await core.nodes('crypto:smart:effect:transfertoken -> crypto:currency:transaction'))

            nodes = await core.nodes('''
                [
                    crypto:smart:effect:transfertokens=*
                        :to=eth/bbbb
                        :from=eth/aaaa
                        :amount=20
                        :transaction=*
                        :contract=*
                ]''')
            self.len(1, nodes)
            node = nodes[0]
            self.nn(node.get('transaction'))
            self.nn(node.get('contract'))
            self.eq(node.get('to'), ('eth', 'bbbb'))
            self.eq(node.get('from'), ('eth', 'aaaa'))
            self.eq(node.get('amount'), '20')
            self.len(1, await core.nodes('crypto:smart:effect:transfertokens -> crypto:smart:contract'))
            self.len(1, await core.nodes('crypto:smart:effect:transfertokens -> crypto:currency:transaction'))

            nodes = await core.nodes('''
                [
                    crypto:smart:effect:edittokensupply=*
                        :amount=20
                        :contract=*
                        :transaction=*
                        :totalsupply=1020
                ]''')
            self.len(1, nodes)
            node = nodes[0]
            self.nn(node.get('contract'))
            self.nn(node.get('transaction'))
            self.eq(node.get('amount'), '20')
            self.eq(node.get('totalsupply'), '1020')
            self.len(1, await core.nodes('crypto:smart:effect:edittokensupply -> crypto:smart:contract'))
            self.len(1, await core.nodes('crypto:smart:effect:edittokensupply -> crypto:currency:transaction'))

            nodes = await core.nodes('''
                [
                    crypto:smart:effect:minttoken=*
                        :index=0
                        :token=(2bdea834252a220b61aadf592cc0de66, 30)
                        :transaction=*
                ]''')
            self.len(1, nodes)
            node = nodes[0]
            self.eq(node.get('index'), 0)
            self.nn(node.get('token'))
            self.nn(node.get('transaction'))
            self.len(1, await core.nodes('crypto:smart:effect:minttoken -> crypto:smart:token'))
            self.len(1, await core.nodes('crypto:smart:effect:minttoken -> crypto:currency:transaction'))

            nodes = await core.nodes('''
                [
                    crypto:smart:effect:burntoken=*
                        :index=0
                        :token=(2bdea834252a220b61aadf592cc0de66, 30)
                        :transaction=*
                ]''')
            self.len(1, nodes)
            node = nodes[0]
            self.eq(node.get('index'), 0)
            self.nn(node.get('token'))
            self.nn(node.get('transaction'))
            self.len(1, await core.nodes('crypto:smart:effect:burntoken -> crypto:smart:token'))
            self.len(1, await core.nodes('crypto:smart:effect:burntoken -> crypto:currency:transaction'))

            nodes = await core.nodes('''
                [
                    crypto:smart:effect:proxytoken=*
                        :index=0
                        :token=(2bdea834252a220b61aadf592cc0de66, 30)
                        :transaction=*
                        :owner=(btc, 1BvBMSEYstWetqTFn5Au4m4GFg7xJaNVN2)
                        :proxy=(btc, 1BvBMSEYstWetqTFn5Au4m4GFg7xJaNVN2)
                ]''')
            self.len(1, nodes)
            node = nodes[0]
            self.eq(node.get('index'), 0)
            self.nn(node.get('token'))
            self.nn(node.get('owner'))
            self.nn(node.get('proxy'))
            self.len(1, await core.nodes('crypto:smart:effect:minttoken -> crypto:smart:token'))
            self.len(1, await core.nodes('crypto:smart:effect:minttoken -> crypto:currency:transaction'))

            nodes = await core.nodes('''
                [
                    crypto:smart:effect:proxytokenall=*
                        :index=0
                        :transaction=*
                        :contract=*
                        :owner=(btc, 1BvBMSEYstWetqTFn5Au4m4GFg7xJaNVN2)
                        :proxy=(btc, 1BvBMSEYstWetqTFn5Au4m4GFg7xJaNVN2)
                        :approval=$lib.true
                ]''')
            self.len(1, nodes)
            node = nodes[0]
            self.eq(node.get('index'), 0)
            self.nn(node.get('owner'))
            self.nn(node.get('proxy'))
            self.nn(node.get('contract'))
            self.true(node.get('approval'))
            self.len(2, await core.nodes('crypto:smart:effect:proxytokenall -> crypto:currency:address'))
            self.len(1, await core.nodes('crypto:smart:effect:proxytokenall -> crypto:currency:transaction'))
            self.len(1, await core.nodes('crypto:smart:effect:proxytokenall -> crypto:smart:contract'))

            nodes = await core.nodes('''
                [
                    crypto:smart:effect:proxytokens=*
                        :index=0
                        :transaction=*
                        :contract=*
                        :owner=(btc, 1BvBMSEYstWetqTFn5Au4m4GFg7xJaNVN2)
                        :proxy=(btc, 1BvBMSEYstWetqTFn5Au4m4GFg7xJaNVN2)
                        :amount=0xff
                ]''')
            self.len(1, nodes)
            node = nodes[0]
            self.eq(node.get('index'), 0)
            self.nn(node.get('owner'))
            self.nn(node.get('proxy'))
            self.nn(node.get('contract'))
            self.eq(node.get('amount'), 'ff')
            self.len(2, await core.nodes('crypto:smart:effect:proxytokens -> crypto:currency:address'))
            self.len(1, await core.nodes('crypto:smart:effect:proxytokens -> crypto:currency:transaction'))
            self.len(1, await core.nodes('crypto:smart:effect:proxytokens -> crypto:smart:contract'))

            nodes = await core.nodes('''
                [
                    crypto:smart:token=(2bdea834252a220b61aadf592cc0de66, 30)
                        :owner=eth/aaaa
                        :nft:url = https://coin.vertex.link/nfts/30
                        :nft:meta = ({'name':'WootWoot'})
                        :nft:meta:name = WootWoot
                        :nft:meta:description = LoLoL
                        :nft:meta:image = https://vertex.link/favicon.ico
                ]''')
            self.len(1, nodes)
            node = nodes[0]
            self.eq(('2bdea834252a220b61aadf592cc0de66', '30'), node.ndef[1])
            self.eq('2bdea834252a220b61aadf592cc0de66', node.get('contract'))
            self.eq('30', node.get('tokenid'))
            self.eq(('eth', 'aaaa'), node.get('owner'))
            self.eq('https://coin.vertex.link/nfts/30', node.get('nft:url'))
            self.eq({'name': 'WootWoot'}, node.get('nft:meta'))
            self.eq('wootwoot', node.get('nft:meta:name'))
            self.eq('LoLoL', node.get('nft:meta:description'))
            self.eq('https://vertex.link/favicon.ico', node.get('nft:meta:image'))

            nodes = await core.nodes('''
                [ crypto:currency:transaction=*
                    :value = '1e-24'
                ]''')
            self.len(1, nodes)
            self.eq(nodes[0].get('value'), '0.000000000000000000000001')

            nodes = await core.nodes('''
                [ crypto:currency:transaction=*
                    :value = 0.000000000000000000000002
                ]''')
            self.len(1, await core.nodes('crypto:currency:transaction:value=1e-24'))
            self.len(1, await core.nodes('crypto:currency:transaction:value=0.000000000000000000000001'))

            huge = '730750818665451459101841.000000000000000000000002'
            huge2 = '730750818665451459101841.0000000000000000000000015'
            huge3 = '730750818665451459101841.000000000000000000000001'

            self.len(1, await core.nodes(f'[ crypto:currency:transaction=* :value={huge} ]'))
            self.len(1, await core.nodes(f'[ crypto:currency:transaction=* :value={huge2} ]'))
            self.len(2, await core.nodes(f'crypto:currency:transaction:value={huge}'))

            self.len(1, await core.nodes(f'[ crypto:currency:transaction=* :value={huge3} ]'))
            self.len(2, await core.nodes(f'crypto:currency:transaction:value={huge}'))
            self.len(2, await core.nodes(f'crypto:currency:transaction:value={huge2}'))
            self.len(1, await core.nodes(f'crypto:currency:transaction:value={huge3}'))

    async def test_forms_crypto_simple(self):
        async with self.getTestCore() as core:  # type: s_cortex.Cortex

            nodes = await core.nodes('[crypto:hash:md5=$valu]', opts={'vars': {'valu': TEST_MD5.upper()}})
            self.len(1, nodes)
            self.eq(nodes[0].ndef, ('crypto:hash:md5', TEST_MD5))
            with self.raises(s_exc.BadTypeValu):
                await core.nodes('[crypto:hash:md5=$valu]', opts={'vars': {'valu': TEST_SHA1}})

            nodes = await core.nodes('[crypto:hash:sha1=$valu]', opts={'vars': {'valu': TEST_SHA1.upper()}})
            self.len(1, nodes)
            self.eq(nodes[0].ndef, ('crypto:hash:sha1', TEST_SHA1))
            with self.raises(s_exc.BadTypeValu):
                await core.nodes('[crypto:hash:sha1=$valu]', opts={'vars': {'valu': TEST_SHA256}})

            nodes = await core.nodes('[crypto:hash:sha256=$valu]', opts={'vars': {'valu': TEST_SHA256.upper()}})
            self.len(1, nodes)
            self.eq(nodes[0].ndef, ('crypto:hash:sha256', TEST_SHA256))
            with self.raises(s_exc.BadTypeValu):
                await core.nodes('[crypto:hash:sha256=$valu]', opts={'vars': {'valu': TEST_SHA384}})

            nodes = await core.nodes('[crypto:hash:sha384=$valu]', opts={'vars': {'valu': TEST_SHA384.upper()}})
            self.len(1, nodes)
            self.eq(nodes[0].ndef, ('crypto:hash:sha384', TEST_SHA384))
            with self.raises(s_exc.BadTypeValu):
                await core.nodes('[crypto:hash:sha384=$valu]', opts={'vars': {'valu': TEST_SHA512}})

            nodes = await core.nodes('[crypto:hash:sha512=$valu]', opts={'vars': {'valu': TEST_SHA512.upper()}})
            self.len(1, nodes)
            self.eq(nodes[0].ndef, ('crypto:hash:sha512', TEST_SHA512))
            with self.raises(s_exc.BadTypeValu):
                await core.nodes('[crypto:hash:sha512=$valu]', opts={'vars': {'valu': TEST_MD5}})

    async def test_model_x509(self):

        async with self.getTestCore() as core:

            crl = s_common.guid()
            cert = s_common.guid()
            icert = s_common.guid()
            fileguid = s_common.guid()

            nodes = await core.nodes('''
                [ crypto:x509:cert=$icert
                    :subject="CN=issuer.link"
                    :issuer:cert=$icert
                    :selfsigned=$lib.true
                ]
            ''', opts={'vars': {'icert': icert}})
            self.eq(nodes[0].ndef, ('crypto:x509:cert', icert))
            self.eq(nodes[0].get('subject'), "CN=issuer.link")
            self.eq(nodes[0].get('issuer:cert'), icert)
            self.eq(nodes[0].get('selfsigned'), True)

            nodes = await core.nodes('''
                [ crypto:x509:cert=$cert

                    :subject="CN=vertex.link"
                    :issuer="DN FOO THING"
                    :issuer:cert=$icert

                    :serial=0000000000000000000000000000000000003039
                    :version=v3

                    :validity:notafter=2019
                    :validity:notbefore=2015

                    :md5=$md5
                    :sha1=$sha1
                    :sha256=$sha256

                    :algo=1.2.840.113549.1.1.11
                    :signature=ff00ff00

                    :ext:sans=((dns, vertex.link), (dns, "*.vertex.link"))
                    :ext:crls = ((dns, http://vertex.link/crls),)
                    :crl:urls = ("http://vertex.link/crls",)

                    :identities:urls=(http://woot.com/1, http://woot.com/2)
                    :identities:fqdns=(vertex.link, woot.com)
                    :identities:ips=(1.2.3.4, 5.5.5.5, ff::11, ff::aa)
                    :identities:emails=(visi@vertex.link, v@vtx.lk)
                ]
            ''', opts={'vars': {'icert': icert, 'cert': cert, 'md5': TEST_MD5, 'sha1': TEST_SHA1, 'sha256': TEST_SHA256}})

            self.eq(nodes[0].ndef, ('crypto:x509:cert', cert))
            self.eq(nodes[0].get('subject'), "CN=vertex.link")
            self.eq(nodes[0].get('issuer'), "DN FOO THING")
            self.eq(nodes[0].get('issuer:cert'), icert)
            self.eq(nodes[0].get('serial'), "0000000000000000000000000000000000003039")
            self.eq(nodes[0].get('version'), 2)

            self.eq(nodes[0].get('validity:notafter'), 1546300800000000)
            self.eq(nodes[0].get('validity:notbefore'), 1420070400000000)

            self.eq(nodes[0].get('md5'), TEST_MD5)
            self.eq(nodes[0].get('sha1'), TEST_SHA1)
            self.eq(nodes[0].get('sha256'), TEST_SHA256)

            self.eq(nodes[0].get('algo'), '1.2.840.113549.1.1.11')
            self.eq(nodes[0].get('signature'), 'ff00ff00')
            self.eq(nodes[0].get('ext:crls'), (('dns', 'http://vertex.link/crls'),))
            self.eq(nodes[0].get('crl:urls'), ('http://vertex.link/crls',))
            self.eq(nodes[0].get('ext:sans'), (('dns', '*.vertex.link'), ('dns', 'vertex.link')))
            self.eq(nodes[0].get('identities:urls'), ('http://woot.com/1', 'http://woot.com/2'))
            self.eq(nodes[0].get('identities:fqdns'), ('vertex.link', 'woot.com'))

            ip3 = (6, 0xff0000000000000000000000000011)
            ip4 = (6, 0xff00000000000000000000000000aa)
            self.eq(nodes[0].get('identities:ips'), ((4, 0x01020304), (4, 0x05050505), ip3, ip4))

            nodes = await core.nodes('[ crypto:x509:cert=* :serial=(1234) ]')
            self.len(1, nodes)
            self.eq(nodes[0].get('serial'), '00000000000000000000000000000000000004d2')

            nodes = await core.nodes('[ crypto:x509:cert=* :serial=(-1234) ]')
            self.len(1, nodes)
            self.eq(nodes[0].get('serial'), 'fffffffffffffffffffffffffffffffffffffb2e')

            nodes = await core.nodes('''
                [
                    crypto:x509:crl=$crl
                        :url=http://vertex.link/crls
                        :file=*
                ]
            ''', opts={'vars': {'crl': crl}})

            self.eq(nodes[0].ndef, ('crypto:x509:crl', crl))
            self.nn(nodes[0].get('file'))
            self.eq(nodes[0].get('url'), 'http://vertex.link/crls')

            opts = {'vars': {'cert': cert, 'file': fileguid}}
            nodes = await core.nodes('[ crypto:x509:signedfile = ($cert, $file) ]', opts=opts)

            self.eq(nodes[0].ndef, ('crypto:x509:signedfile', (cert, fileguid)))
            self.eq(nodes[0].get('cert'), cert)
            self.nn(nodes[0].get('file'), fileguid)

            opts = {'vars': {'cert': cert, 'crl': crl}}
            nodes = await core.nodes('[ crypto:x509:revoked = ($crl, $cert) ]', opts=opts)

            self.eq(nodes[0].ndef, ('crypto:x509:revoked', (crl, cert)))
            self.eq(nodes[0].get('crl'), crl)
            self.nn(nodes[0].get('cert'), cert)

            # odd-length serials
            serials = [
                '1' * 7,
                '2' * 9,
                '3' * 15,
                '4' * 17,
                '5' * 31,
                '6' * 33,
                '7' * 39,
            ]

            for serial in serials:
                msgs = await core.stormlist(f'[crypto:x509:cert=* :serial={serial}]')
                self.stormHasNoErr(msgs)

    async def test_crypto_salthash(self):

        async with self.getTestCore() as core:

            opts = {'vars': {'md5': TEST_MD5}}
            nodes = await core.nodes('''
                [ crypto:salthash=*
                    :salt=4141
                    :hash={[ crypto:hash:md5=$md5 ]}
                    :value={[ inet:passwd=woot ]}
                ]
            ''', opts=opts)

            self.len(1, nodes)
            self.eq(nodes[0].get('salt'), '4141')
            self.eq(nodes[0].get('hash'), ('crypto:hash:md5', '098f6bcd4621d373cade4e832627b4f6'))
            self.eq(nodes[0].get('value'), ('inet:passwd', 'woot'))

            self.len(1, await core.nodes('crypto:salthash -> inet:passwd'))
            self.len(1, await core.nodes('crypto:salthash -> crypto:hash:md5'))<|MERGE_RESOLUTION|>--- conflicted
+++ resolved
@@ -92,51 +92,9 @@
 
             nodes = await core.nodes('''
                 crypto:currency:address=btc/1BvBMSEYstWetqTFn5Au4m4GFg7xJaNVN2
-<<<<<<< HEAD
-                [ :seed={
-                    [ crypto:key=*
-                        :algorithm=aes256
-                        :mode=CBC
-                        :iv=41414141
-                        :iv:text=AAAA
-                        :private=00000000
-                        :private:text=hehe
-                        :private:md5=$md5
-                        :private:sha1=$sha1
-                        :private:sha256=$sha256
-                        :public=ffffffff
-                        :public:md5=$md5
-                        :public:sha1=$sha1
-                        :public:sha256=$sha256
-                        :public:text=haha
-                        :seed:passwd=s3cret
-                        :seed:algorithm=pbkdf2 ]
-                }]
-            ''', opts={'vars': {'md5': TEST_MD5, 'sha1': TEST_SHA1, 'sha256': TEST_SHA256}})
-
-            self.len(1, await core.nodes('crypto:algorithm=aes256'))
-            self.len(1, await core.nodes('''
-                    crypto:key:algorithm=aes256
-                        +:private=00000000
-                        +:public=ffffffff
-                        +:seed:algorithm=pbkdf2
-                        +:seed:passwd=s3cret
-                        +:mode=cbc
-                        +:iv=41414141
-            '''))
-            self.len(1, await core.nodes('it:dev:str=AAAA -> crypto:key'))
-            self.len(1, await core.nodes('it:dev:str=hehe -> crypto:key'))
-            self.len(1, await core.nodes('it:dev:str=haha -> crypto:key'))
-            self.len(1, await core.nodes('inet:passwd=s3cret -> crypto:key -> crypto:currency:address'))
-
-            self.len(2, await core.nodes('crypto:key -> crypto:hash:md5'))
-            self.len(2, await core.nodes('crypto:key -> crypto:hash:sha1'))
-            self.len(2, await core.nodes('crypto:key -> crypto:hash:sha256'))
-=======
                 [ :seed={[ crypto:key:secret=(asdf,) ]} ]
             ''')
             self.eq(nodes[0].get('seed'), ('crypto:key:secret', '91a14b40da052cb388bf6b6d7723adee'))
->>>>>>> 598bd2cf
 
             nodes = await core.nodes('inet:client=1.2.3.4 -> crypto:currency:client -> crypto:currency:address')
             self.eq(nodes[0].get('coin'), 'btc')
