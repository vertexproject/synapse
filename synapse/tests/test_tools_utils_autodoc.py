import textwrap

import synapse.common as s_common

import synapse.tests.files as s_t_files
import synapse.tests.utils as s_t_utils

import synapse.lib.autodoc as s_l_autodoc

import synapse.tools.utils.autodoc as s_autodoc

class TestAutoDoc(s_t_utils.SynTest):

    async def test_tools_autodoc_docmodel(self):

        with self.getTestDir() as path:

            argv = ['--doc-model', '--savedir', path]

            outp = self.getTestOutp()
            self.eq(await s_autodoc.main(argv, outp=outp), 0)

            with s_common.genfile(path, 'datamodel_types.rst') as fd:
                buf = fd.read()

            s = buf.decode()
            self.isin('Base types are defined via Python classes.', s)
            self.isin('synapse.models.inet.SockAddr', s)
            self.isin('Regular types are derived from BaseTypes.', s)
            self.isin(r'inet\:server', s)

            # Enums for int
            self.isin('``pe:resource:type``', s)
            self.isin('=== ===============', s)
            self.isin('int valu           ', s)
            self.isin('1   RT_CURSOR      ', s)

            self.isin('''This type has the following virtual properties:

 * ``min``
 * ``max``
 * ``duration``''', s)

            self.isin('''This type supports lifting using the following operators:

 * ``=``
 * ``~=``
 * ``?=``
 * ``in=``''', s)

            self.isin('This type implements the following interfaces:', s)
            self.isin('''('inet:service:object', {''', s)
            self.isin('''('phys:object', {''', s)

            with s_common.genfile(path, 'datamodel_forms.rst') as fd:
                buf = fd.read()

            s = buf.decode()
            self.isin('Forms are derived from types, or base types. Forms represent node types in the graph.', s)
            self.isin(r'inet\:ip', s)
            self.notin(r'file\:bytes:seen', s)
            self.isin('An example of ``inet:dns:a``\\:', s)

            # IP property
            self.isin('''* - ``:asn``
        - :ref:`dm-type-inet-asn`
        - The ASN to which the IP address is currently assigned.''', s)

            # Readonly inet:form:password:md5 value
            self.isin('''* - ``:md5``
        - :ref:`dm-type-crypto-hash-md5`
        - The MD5 hash of the password.
        - Read Only: ``True``''', s)

            # Refs edges def
            self.isin('''      * - ``*``
        - ``-(refs)>``
        - ``*``
        - The source node contains a reference to the target node.''', s)

            async with self.getTestCore() as core:
                lurl = core.getLocalUrl()
                argv = ['--doc-model', '--savedir', path, '--cortex', lurl]
                outp = self.getTestOutp()
                self.eq(await s_autodoc.main(argv, outp=outp), 0)

                with s_common.genfile(path, 'datamodel_types.rst') as fd:
                    buf = fd.read()

                s = buf.decode()
                self.isin('Base types are defined via Python classes.', s)

                # Enums for str
                self.isin('``test:enums:str``', s)
                self.isin('+-----+', s)
                self.isin('+valu +', s)
                self.isin('+=====+', s)
                self.isin('+testx+', s)

    async def test_tools_autodoc_confdefs(self):

        with self.getTestDir() as path:

            argv = ['--savedir', path, '--doc-conf',
                    'synapse.tests.test_lib_stormsvc.StormvarServiceCell']

            outp = self.getTestOutp()
            self.eq(await s_autodoc.main(argv, outp=outp), 0)

            with s_common.genfile(path, 'conf_stormvarservicecell.rst') as fd:
                buf = fd.read()
            s = buf.decode()

            self.isin('auth\\:passwd', s)
            self.isin('Environment Variable\n    ``SYN_STORMVARSERVICECELL_AUTH_PASSWD``', s)
            self.isin('The object expects the following properties', s)
            self.notin('``--mirror``', s)
            self.notin('_log_conf', s)

            # truncate the current file
            with s_common.genfile(path, 'conf_stormvarservicecell.rst') as fd:
                fd.truncate()

            outp = self.getTestOutp()
            self.eq(await s_autodoc.main(argv, outp=outp), 0)
            with s_common.genfile(path, 'conf_stormvarservicecell.rst') as fd:
                buf = fd.read()
            s = buf.decode()

    async def test_tools_autodoc_stormsvc(self):

        with self.getTestDir() as path:

            argv = ['--savedir', path, '--doc-storm',
                    'synapse.tests.test_lib_stormsvc.StormvarServiceCell']

            outp = self.getTestOutp()
            self.eq(await s_autodoc.main(argv, outp=outp), 0)

            with s_common.genfile(path, 'stormsvc_stormvarservicecell.rst') as fd:
                buf = fd.read()
            s = buf.decode()

            self.isin('StormvarServiceCell Storm Service', s)
            self.isin('This documentation is generated for version 0.0.1 of the service.', s)
            self.isin('Storm Package\\: stormvar', s)

            self.isin('.. _stormcmd-stormvar-magic:\n', s)
            self.isin('magic\n-----', s)
            self.isin('Test stormvar support', s)
<<<<<<< HEAD
=======

            self.isin('test:int                    : test:int nodes', s)
            self.isin('test:str                    : test:str nodes', s)
>>>>>>> 3a161918

            self.isin('.. _stormmod-stormvar-apimod', s)
            self.isin('status()', s)
            self.notin('testmod', s)

    async def test_tools_autodoc_stormpkg(self):

        with self.getTestDir() as path:

            ymlpath = s_t_files.getAssetPath('stormpkg/testpkg.yaml')

            argv = ['--savedir', path, '--doc-stormpkg', ymlpath]

            outp = self.getTestOutp()
            self.eq(await s_autodoc.main(argv, outp=outp), 0)

            with s_common.genfile(path, 'stormpkg_testpkg.rst') as fd:
                buf = fd.read()
            s = buf.decode()

            self.isin('Storm Package\\: testpkg', s)
            self.isin('This documentation is generated for version 0.0.1 of the package.', s)

            self.isin('This package implements the following Storm Commands.', s)
            self.isin('.. _stormcmd-testpkg-testpkgcmd', s)

            self.isin('testpkgcmd does some stuff', s)
            self.isin('Help on foo opt', s)
            self.isin('Help on bar opt', s)

<<<<<<< HEAD
=======
            self.isin('test:int                    : Some integer input', s)
            self.isin('test:str                    : test:str nodes', s)

>>>>>>> 3a161918
            # Tuplelized output
            self.isin('testpkg.baz', s)
            self.isin("Help on baz opt (default: ('-7days', 'now'))", s)

            self.isin('This package implements the following Storm Modules.', s)
            self.isin('.. _stormmod-testpkg-apimod', s)

            self.notin('testmod', s)

            self.isin('search(text, mintime=-30days)', s)
            self.isin('text (str): The text.', s)
            self.isin('Yields:', s)
            self.isin('The return type is ``node``.', s)

            self.isin('status()', s)

            self.isin('newp()', s)
            self.isin('.. warning::\n', s)
            self.isin('``newp`` has been deprecated and will be removed in version v2.300.4.', s)
            self.isin('Newp is no longer maintained. Use bar() instead.', s)
            self.isin('Some nonexistent function', s)

            # coverage for no apidefs
            rst = s_l_autodoc.RstHelp()
            await s_autodoc.processStormModules(rst, 'foo', [])
            self.eq('\nStorm Modules\n=============\n\nThis package does not export any Storm APIs.\n', rst.getRstText())

            pkgdef = s_common.yamlload(ymlpath)
            await s_autodoc.processStormCmds(rst, 'foo', pkgdef.get('commands'))
            rsttext = rst.getRstText()

            self.isin('    Endpoints:', rsttext)
            self.isin('      /v1/test/one\n', rsttext)
            self.isin('      /v1/test/two\n', rsttext)
            self.isin('      /v1/test/three              : endpoint three', rsttext)

            self.isin('    Inputs:\n', rsttext)
            self.isin('      test:int                    : Some integer input\n', rsttext)
            self.isin('      test:str                    : test:str nodes\n', rsttext)

            exp = textwrap.dedent('''\
                The command is accessible to users with one or more of the following permissions:

                - ``power-ups.testpkg.admin``
                - ``power-ups.testpkg.user``
            '''.rstrip())
            self.isin(exp, rsttext)

    async def test_tools_autodoc_stormtypes(self):
        with self.getTestDir() as path:

            argv = ['--savedir', path, '--doc-stormtypes']
            outp = self.getTestOutp()
            self.eq(await s_autodoc.main(argv, outp=outp), 0)

            with s_common.genfile(path, 'stormtypes_libs.rst') as fd:
                libbuf = fd.read()
            libtext = libbuf.decode()

            self.isin('.. _stormlibs-lib-print:\n\n$lib.print(mesg, \\*\\*kwargs)\n============================',
                      libtext)
            self.isin('Print a message to the runtime.', libtext)
            self.isin('\\*\\*kwargs (any): Keyword arguments to substitute into the mesg.', libtext)
            self.isin('.. _stormlibs-lib-time:\n\n*********\n$lib.time\n*********', libtext)
            self.isin('A Storm Library for interacting with timestamps.', libtext)

            with s_common.genfile(path, 'stormtypes_prims.rst') as fd:
                primbuf = fd.read()
            primstext = primbuf.decode()
            self.isin('.. _stormprims-auth-user-f527:\n\n**********\nauth\\:user\n**********', primstext)
            self.isin('iden\n====\n\nThe User iden.', primstext)<|MERGE_RESOLUTION|>--- conflicted
+++ resolved
@@ -148,12 +148,9 @@
             self.isin('.. _stormcmd-stormvar-magic:\n', s)
             self.isin('magic\n-----', s)
             self.isin('Test stormvar support', s)
-<<<<<<< HEAD
-=======
 
             self.isin('test:int                    : test:int nodes', s)
             self.isin('test:str                    : test:str nodes', s)
->>>>>>> 3a161918
 
             self.isin('.. _stormmod-stormvar-apimod', s)
             self.isin('status()', s)
@@ -184,12 +181,9 @@
             self.isin('Help on foo opt', s)
             self.isin('Help on bar opt', s)
 
-<<<<<<< HEAD
-=======
             self.isin('test:int                    : Some integer input', s)
             self.isin('test:str                    : test:str nodes', s)
 
->>>>>>> 3a161918
             # Tuplelized output
             self.isin('testpkg.baz', s)
             self.isin("Help on baz opt (default: ('-7days', 'now'))", s)
