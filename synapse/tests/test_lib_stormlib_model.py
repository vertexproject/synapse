import synapse.exc as s_exc
import synapse.common as s_common

import synapse.lib.time as s_time
import synapse.lib.layer as s_layer

import synapse.tests.utils as s_test

class StormlibModelTest(s_test.SynTest):

    async def test_stormlib_model_basics(self):

        async with self.getTestCore() as core:

            q = '$val = $lib.model.type(inet:ip).repr(([4, 42])) [test:str=$val]'
            nodes = await core.nodes(q)
            self.len(1, nodes)
            self.eq(nodes[0].ndef, ('test:str', '0.0.0.42'))

            q = '$val = $lib.model.type(bool).repr(1) [test:str=$val]'
            nodes = await core.nodes(q)
            self.len(1, nodes)
            self.eq(nodes[0].ndef, ('test:str', 'true'))

            self.eq('inet:dns:a', await core.callStorm('return($lib.model.form(inet:dns:a).type.name)'))
            self.eq('inet:ip', await core.callStorm('return($lib.model.prop(inet:dns:a:ip).type.name)'))
            self.eq(s_layer.STOR_TYPE_IPADDR, await core.callStorm('return($lib.model.prop(inet:dns:a:ip).type.stortype)'))
            self.eq('inet:dns:a', await core.callStorm('return($lib.model.type(inet:dns:a).name)'))

            self.eq('1.2.3.4', await core.callStorm('return($lib.model.type(inet:ip).repr(([4, $(0x01020304)])))'))
            self.eq('123', await core.callStorm('return($lib.model.type(int).repr((1.23 *100)))'))
            self.eq((123, {}), await core.callStorm('return($lib.model.type(int).norm((1.23 *100)))'))
            self.eq((4, 0x01020304), await core.callStorm('return($lib.model.type(inet:ip).norm(1.2.3.4).index(0))'))
            self.eq({'subs': {'type': 'unicast', 'version': 4}}, await core.callStorm('return($lib.model.type(inet:ip).norm(1.2.3.4).index(1))'))
            self.eq('inet:dns:a:ip', await core.callStorm('return($lib.model.form(inet:dns:a).prop(ip).full)'))
            self.eq('inet:dns:a', await core.callStorm('return($lib.model.prop(inet:dns:a:ip).form.name)'))

            await core.addTagProp('score', ('int', {}), {})
            self.eq('score', await core.callStorm('return($lib.model.tagprop(score).name)'))
            self.eq('int', await core.callStorm('return($lib.model.tagprop(score).type.name)'))

            self.true(await core.callStorm('return(($lib.model.prop(".created").form = $lib.null))'))

            mesgs = await core.stormlist('$lib.print($lib.model.form(ou:name))')
            self.stormIsInPrint("model:form: {'name': 'ou:name'", mesgs)

            mesgs = await core.stormlist('$lib.pprint($lib.model.form(ou:name))')
            self.stormIsInPrint("{'name': 'ou:name'", mesgs)

            mesgs = await core.stormlist('$lib.print($lib.model.form(ou:name).type)')
            self.stormIsInPrint("model:type: ('ou:name'", mesgs)

            mesgs = await core.stormlist('$lib.pprint($lib.model.form(ou:name).type)')
            self.stormIsInPrint("('ou:name'", mesgs)

            mesgs = await core.stormlist('$lib.print($lib.model.prop(ps:contact:orgname))')
            self.stormIsInPrint("model:property: {'name': 'orgname'", mesgs)

            mesgs = await core.stormlist('$lib.pprint($lib.model.prop(ps:contact:orgname))')
            self.stormIsInPrint("'type': ('ou:name'", mesgs)

            mesgs = await core.stormlist('$lib.print($lib.model.tagprop(score))')
            self.stormIsInPrint("model:tagprop: {'name': 'score'", mesgs)

            mesgs = await core.stormlist('$lib.pprint($lib.model.tagprop(score))')
            self.stormIsInPrint("'name': 'score'", mesgs)

            mesgs = await core.stormlist('$lib.print($lib.model.type(int))')
            self.stormIsInPrint("model:type: ('int', ('base'", mesgs)

            mesgs = await core.stormlist("$item=$lib.model.tagprop('score') $lib.pprint($item.type)")
            self.stormIsInPrint("('int',\n ('base',", mesgs)

            mesgs = await core.stormlist("$item=$lib.model.tagprop('score') $lib.print($item.type)")
            self.stormIsInPrint("model:type: ('int', ('base'", mesgs)

    async def test_stormlib_model_depr(self):

        with self.getTestDir() as dirn:

            async with self.getTestCore(dirn=dirn) as core:

                # create both a deprecated form and a node with a deprecated prop
                await core.nodes('[ ou:org=* :sic=1234 ou:hasalias=($node.repr(), foobar) ]')

                with self.raises(s_exc.NoSuchProp):
                    await core.nodes('model.deprecated.lock newp:newp')

                # lock a prop and a form/type
                await core.nodes('model.deprecated.lock ou:org:sic')
                await core.nodes('model.deprecated.lock ou:hasalias')

                with self.raises(s_exc.IsDeprLocked):
                    await core.nodes('ou:org [ :sic=5678 ]')

                with self.raises(s_exc.IsDeprLocked):
                    await core.nodes('[ou:hasalias=(*, hehe)]')

                with self.getAsyncLoggerStream('synapse.lib.view',
                                               'Prop ou:org:sic is locked due to deprecation') as stream:
                    data = (
                        (('ou:org', ('t0',)), {'props': {'sic': '5678'}}),
                    )
                    await core.addFeedData(data)
                    self.true(await stream.wait(1))
                    nodes = await core.nodes('ou:org=(t0,)')
                    self.none(nodes[0].get('sic'))

                mesgs = await core.stormlist('model.deprecated.locks')
                self.stormIsInPrint('ou:org:sic: true', mesgs)
                self.stormIsInPrint('ou:hasalias: true', mesgs)
                self.stormIsInPrint('it:reveng:funcstr: false', mesgs)

                await core.nodes('model.deprecated.lock --unlock ou:org:sic')
                await core.nodes('ou:org [ :sic=5678 ]')
                await core.nodes('model.deprecated.lock ou:org:sic')

            # ensure that the locks persisted and got loaded correctly
            async with self.getTestCore(dirn=dirn) as core:

                mesgs = await core.stormlist('model.deprecated.check')
                # warn due to unlocked
                self.stormIsInWarn('it:reveng:funcstr', mesgs)
                # warn due to existing
                self.stormIsInWarn('ou:org:sic', mesgs)
                self.stormIsInWarn('ou:hasalias', mesgs)
                self.stormIsInPrint('Your cortex contains deprecated model elements', mesgs)

                await core.nodes('model.deprecated.lock *')

                mesgs = await core.stormlist('model.deprecated.locks')
                self.stormIsInPrint('it:reveng:funcstr: true', mesgs)

                await core.nodes('ou:org [ -:sic ]')
                await core.nodes('ou:hasalias | delnode')

                mesgs = await core.stormlist('model.deprecated.check')
                self.stormIsInPrint('Congrats!', mesgs)

    async def test_stormlib_model_depr_check(self):

        conf = {
            'modules': [
                'synapse.tests.test_datamodel.DeprecatedModel',
            ]
        }

        with self.getTestDir() as dirn:
            async with self.getTestCore(conf=conf, dirn=dirn) as core:
                mesgs = await core.stormlist('model.deprecated.check')

                self.stormIsInWarn('.pdep is not yet locked', mesgs)
                self.stormNotInWarn('test:dep:easy.pdep is not yet locked', mesgs)

    async def test_stormlib_model_migration(self):

        async with self.getTestCore() as core:

            nodes = await core.nodes('[ test:str=src test:str=dst test:str=deny test:str=other ]')
            othernid = nodes[3].nid

            lowuser = await core.auth.addUser('lowuser')
            aslow = {'user': lowuser.iden}

            # copy node data

            await self.asyncraises(s_exc.BadArg, core.nodes('test:str=src $lib.model.migration.copyData($node, newp)'))
            await self.asyncraises(s_exc.BadArg, core.nodes('test:str=dst $lib.model.migration.copyData(newp, $node)'))

            nodes = await core.nodes('''
                test:str=src
                $node.data.set(a, a-src)
                $node.data.set(b, b-src)
                $n=$node -> {
                    test:str=dst
                    $node.data.set(a, a-dst)
                    $lib.model.migration.copyData($n, $node)
                }
            ''')
            self.len(1, nodes)
            self.sorteq(
                [('a', 'a-dst'), ('b', 'b-src')],
                [data async for data in nodes[0].iterData()]
            )

            nodes = await core.nodes('''
                test:str=src $n=$node -> {
                    test:str=dst
                    $lib.model.migration.copyData($n, $node, overwrite=$lib.true)
                }
            ''')
            self.len(1, nodes)
            self.sorteq(
                [('a', 'a-src'), ('b', 'b-src')],
                [data async for data in nodes[0].iterData()]
            )

            q = 'test:str=src $n=$node -> { test:str=deny $lib.model.migration.copyData($n, $node) }'
            await self.asyncraises(s_exc.AuthDeny, core.nodes(q, opts=aslow))

            # copy edges

            await self.asyncraises(s_exc.BadArg, core.nodes('test:str=src $lib.model.migration.copyEdges($node, newp)'))
            await self.asyncraises(s_exc.BadArg, core.nodes('test:str=dst $lib.model.migration.copyEdges(newp, $node)'))

            nodes = await core.nodes('''
                test:str=src
                [ <(refs)+ { test:str=other } +(refs)> { test:str=other } ]
                $n=$node -> {
                    test:str=dst
                    $lib.model.migration.copyEdges($n, $node)
                }
            ''')
            self.len(1, nodes)
            self.eq([('refs', othernid)], [edge async for edge in nodes[0].iterEdgesN1()])
            self.eq([('refs', othernid)], [edge async for edge in nodes[0].iterEdgesN2()])

            q = 'test:str=src $n=$node -> { test:str=deny $lib.model.migration.copyEdges($n, $node) }'
            await self.asyncraises(s_exc.AuthDeny, core.nodes(q, opts=aslow))

            # copy tags

            await self.asyncraises(s_exc.BadArg, core.nodes('test:str=src $lib.model.migration.copyTags($node, newp)'))
            await self.asyncraises(s_exc.BadArg, core.nodes('test:str=dst $lib.model.migration.copyTags(newp, $node)'))

            await core.nodes('$lib.model.ext.addTagProp(test, (str, ({})), ({}))')

            nodes = await core.nodes('''
                test:str=src
                [ +#foo=(2010, 2012) +#foo.bar +#baz:test=src ]
                $n=$node -> {
                    test:str=dst
                    [ +#foo=(2010, 2011) +#baz:test=dst ]
                    $lib.model.migration.copyTags($n, $node)
                }
            ''')
            self.len(1, nodes)
            self.sorteq([
                ('baz', (None, None)),
                ('foo', (s_time.parse('2010'), s_time.parse('2012'))),
                ('foo.bar', (None, None))
            ], nodes[0].getTags())
            self.eq([], nodes[0].getTagProps('foo'))
            self.eq([], nodes[0].getTagProps('foo.bar'))
            self.eq([('test', 'dst')], [(k, nodes[0].getTagProp('baz', k)) for k in nodes[0].getTagProps('baz')])

            nodes = await core.nodes('''
                test:str=src $n=$node -> {
                    test:str=dst
                    $lib.model.migration.copyTags($n, $node, overwrite=$lib.true)
                }
            ''')
            self.len(1, nodes)
            self.eq([('test', 'src')], [(k, nodes[0].getTagProp('baz', k)) for k in nodes[0].getTagProps('baz')])

            q = 'test:str=src $n=$node -> { test:str=deny $lib.model.migration.copyTags($n, $node) }'
            await self.asyncraises(s_exc.AuthDeny, core.nodes(q, opts=aslow))

            # copy extended properties
            await self.asyncraises(s_exc.BadArg, core.nodes('test:str=src $lib.model.migration.copyExtProps($node, newp)'))
            await self.asyncraises(s_exc.BadArg, core.nodes('test:str=dst $lib.model.migration.copyExtProps(newp, $node)'))

            await core.addFormProp('test:str', '_foo', ('str', {}), {})

            srciden = s_common.guid()
            dstiden = s_common.guid()

            opts = {'vars': {'srciden': srciden, 'dstiden': dstiden}}
            await core.callStorm('''
                [ test:str=$srciden :_foo=foobarbaz ]
                $n=$node -> {
                    [ test:str=$dstiden ]
                    $lib.model.migration.copyExtProps($n, $node)
                }
            ''', opts=opts)

            nodes = await core.nodes('test:str=$dstiden', opts=opts)
            self.len(1, nodes)
<<<<<<< HEAD
            self.eq(nodes[0].get('_foo'), 'foobarbaz')
=======
            self.eq(nodes[0].get('_foo'), 'foobarbaz')

    async def test_stormlib_model_migrations_risk_hasvuln_vulnerable(self):

        async with self.getTestCore() as core:

            await core.nodes('$lib.model.ext.addTagProp(test, (str, ({})), ({}))')
            await core.nodes('$lib.model.ext.addFormProp(risk:hasvuln, _test, (ps:contact, ({})), ({}))')

            await core.nodes('[ risk:vuln=* it:prod:softver=* +#test ]')

            opts = {
                'vars': {
                    'guid00': (guid00 := 'c6f158a4d8e267a023b06415a04bf583'),
                    'guid01': (guid01 := 'e98f7eada5f5057bc3181ab3fab1f7d5'),
                    'guid02': (guid02 := '99b27f37f5cc1681ad0617e7c97a4094'),
                }
            }

            # nodes with 1 vulnerable node get matching guids
            # all data associated with hasvuln (except ext props) are migrated

            nodes = await core.nodes('''
                [ risk:hasvuln=$guid00
                    :software={ it:prod:softver#test }
                    :vuln={ risk:vuln#test }
                    :_test={[ ps:contact=* ]}
                    .seen=(2010, 2011)
                    +#test=(2012, 2013)
                    +#test.foo:test=hi
                    <(seen)+ {[ meta:source=* :name=foo ]}
                    +(refs)> {[ ps:contact=* :name=bar ]}
                ]
                $node.data.set(baz, bam)
                $n=$node -> { yield $lib.model.migration.s.riskHasVulnToVulnerable($n) }
            ''', opts=opts)
            self.len(1, nodes)
            self.eq(guid00, nodes[0].ndef[1])
            self.eq([
                ('test', (s_time.parse('2012'), s_time.parse('2013'))),
                ('test.foo', (None, None))
            ], nodes[0].getTags())
            self.eq('hi', nodes[0].getTagProp('test.foo', 'test'))
            self.eq('bam', await nodes[0].getData('baz'))

            self.len(1, await core.nodes('risk:vulnerable#test <(seen)- meta:source +:name=foo'))
            self.len(1, await core.nodes('risk:vulnerable#test -(refs)> ps:contact +:name=bar'))
            self.len(1, await core.nodes('risk:vulnerable#test :vuln -> risk:vuln +#test'))
            self.len(1, await core.nodes('risk:vulnerable#test :node -> * +it:prod:softver +#test'))

            # migrate guids - node existence not required

            nodes = await core.nodes('''
                [ risk:hasvuln=$guid01
                    :software=$lib.guid()
                    :vuln=$lib.guid()
                ]
                $n=$node -> { yield $lib.model.migration.s.riskHasVulnToVulnerable($n) }
            ''', opts=opts)
            self.len(1, nodes)
            self.eq(guid01, nodes[0].ndef[1])
            self.nn(nodes[0].get('node'))
            self.nn(nodes[0].get('vuln'))

            # multi-prop - unique guids by prop

            nodes = await core.nodes('''
                [ risk:hasvuln=$guid02
                    :hardware={[ it:prod:hardware=* ]}
                    :host={[ it:host=* ]}
                    :item={[ mat:item=* ]}
                    :org={[ ou:org=* ]}
                    :person={[ ps:person=* ]}
                    :place={[ geo:place=* ]}
                    :software={ it:prod:softver#test }
                    :spec={[ mat:spec=* ]}
                    :vuln={ risk:vuln#test }
                    +#test2
                ]
                $n=$node -> { yield $lib.model.migration.s.riskHasVulnToVulnerable($n) }
            ''', opts=opts)
            self.len(8, nodes)
            self.false(any(n.ndef[1] == guid02 for n in nodes))
            self.true(all(n.hasTag('test2') for n in nodes))
            nodes.sort(key=lambda n: n.get('node'))
            self.eq(
                ['geo:place', 'it:host', 'it:prod:hardware', 'it:prod:softver',
                 'mat:item', 'mat:spec', 'ou:org', 'ps:person'],
                [n.get('node')[0] for n in nodes]
            )

            self.len(2, await core.nodes('it:prod:softver#test -> risk:vulnerable +{ :vuln -> risk:vuln +#test }'))

            # nodata

            self.len(1, await core.nodes('risk:vulnerable=$guid00 $node.data.pop(baz)', opts=opts))

            nodes = await core.nodes('''
                risk:hasvuln=$guid00 $n=$node
                -> { yield $lib.model.migration.s.riskHasVulnToVulnerable($n, nodata=$lib.true) }
            ''', opts=opts)
            self.len(1, nodes)
            self.none(await nodes[0].getData('baz'))

            # no-ops

            self.len(0, await core.nodes('''
                [ risk:hasvuln=* ]
                $n=$node -> { yield $lib.model.migration.s.riskHasVulnToVulnerable($n) }
            '''))

            self.len(0, await core.nodes('''
                [ risk:hasvuln=* :vuln={[ risk:vuln=* ]} ]
                $n=$node -> { yield $lib.model.migration.s.riskHasVulnToVulnerable($n) }
            '''))

            self.len(0, await core.nodes('''
                [ risk:hasvuln=* :host={[ it:host=* ]} ]
                $n=$node -> { yield $lib.model.migration.s.riskHasVulnToVulnerable($n) }
            '''))

            # perms

            lowuser = await core.auth.addUser('low')
            aslow = {'user': lowuser.iden}

            await lowuser.addRule((True, ('node', 'tag', 'add')))

            await core.nodes('''
                [ risk:hasvuln=*
                    :vuln={[ risk:vuln=* ]}
                    :host={[ it:host=* ]}
                    .seen=2010
                    +#test.low
                ]
            ''')

            scmd = '''
                risk:hasvuln#test.low $n=$node
                -> {
                   yield $lib.model.migration.s.riskHasVulnToVulnerable($n)
                }
            '''

            with self.raises(s_exc.AuthDeny) as ectx:
                await core.nodes(scmd, opts=aslow)
            self.eq(perm := 'node.add.risk:vulnerable', ectx.exception.errinfo['perm'])
            await lowuser.addRule((True, perm.split('.')))

            with self.raises(s_exc.AuthDeny) as ectx:
                await core.nodes(scmd, opts=aslow)
            self.eq(perm := 'node.prop.set.risk:vulnerable.vuln', ectx.exception.errinfo['perm'])
            await lowuser.addRule((True, perm.split('.')))

            with self.raises(s_exc.AuthDeny) as ectx:
                await core.nodes(scmd, opts=aslow)
            self.eq(perm := 'node.prop.set.risk:vulnerable.node', ectx.exception.errinfo['perm'])
            await lowuser.addRule((True, perm.split('.')))

            with self.raises(s_exc.AuthDeny) as ectx:
                await core.nodes(scmd, opts=aslow)
            self.eq(perm := 'node.prop.set.risk:vulnerable..seen', ectx.exception.errinfo['perm'])
            await lowuser.addRule((True, perm.split('.', maxsplit=4)))

            self.len(1, await core.nodes(scmd, opts=aslow))

            # bad inputs

            with self.raises(s_exc.BadArg) as ectx:
                await core.nodes('[ it:host=* ] $lib.model.migration.s.riskHasVulnToVulnerable($node)')
            self.isin('only accepts risk:hasvuln nodes', ectx.exception.errinfo['mesg'])

            with self.raises(s_exc.BadArg) as ectx:
                await core.nodes('$lib.model.migration.s.riskHasVulnToVulnerable(newp)')
            self.isin('must be a node', ectx.exception.errinfo['mesg'])

    async def test_stormlib_model_migration_s_inet_ssl_to_tls_servercert(self):
        async with self.getRegrCore('inet_ssl_to_tls_servercert') as core:
            nodes = await core.nodes('meta:source')
            self.len(1, nodes)

            nodes = await core.nodes('meta:source -(seen)> *')
            self.len(3, nodes)
            for node in nodes:
                self.eq(node.ndef[0], 'inet:ssl:cert')

            nodes = await core.nodes('inet:ssl:cert')
            self.len(3, nodes)

            nodes = await core.nodes('file:bytes')
            self.len(3, nodes)

            nodes = await core.nodes('crypto:x509:cert')
            self.len(2, nodes)

            nodes = await core.nodes('inet:tls:servercert')
            self.len(0, nodes)

            q = 'inet:ssl:cert | $lib.model.migration.s.inetSslCertToTlsServerCert($node)'
            await core.nodes(q)

            nodes = await core.nodes('file:bytes')
            self.len(3, nodes)

            nodes = await core.nodes('crypto:x509:cert')
            self.len(3, nodes)

            nodes = await core.nodes('inet:tls:servercert')
            self.len(3, nodes)

            nodes = await core.nodes('crypto:x509:cert=(cert1,)')
            self.len(1, nodes)
            cert1 = nodes[0]

            nodes = await core.nodes('inet:tls:servercert:server="tcp://1.2.3.4:443"')
            self.len(1, nodes)
            self.eq(nodes[0].get('.seen'), (1688947200000, 1688947200001))
            self.eq(nodes[0].get('server'), 'tcp://1.2.3.4:443')
            self.eq(nodes[0].get('cert'), cert1.ndef[1])
            self.isin('ssl.migration.one', nodes[0].tags)

            nodes = await core.nodes('crypto:x509:cert=(cert2,)')
            self.len(1, nodes)
            cert2 = nodes[0]

            nodes = await core.nodes('inet:tls:servercert:server="tcp://[fe80::1]:8080"')
            self.len(1, nodes)
            self.none(nodes[0].get('.seen'))
            self.eq(nodes[0].get('server'), 'tcp://[fe80::1]:8080')
            self.eq(nodes[0].get('cert'), cert2.ndef[1])
            self.isin('ssl.migration.two', nodes[0].tags)

            sha256 = 'aa0366ffb013ba2053e45cd7e4bcc8acd6a6c1bafc82eddb4e155876734c5e25'
            opts = {'vars': {'sha256': sha256}}

            nodes = await core.nodes('file:bytes=$sha256', opts=opts)
            self.len(1, nodes)
            file = nodes[0]

            # This cert was created by the migration code so do a little extra
            # checking
            nodes = await core.nodes('crypto:x509:cert:file=$sha256', opts=opts)
            self.len(1, nodes)
            self.eq(nodes[0].get('file'), file.ndef[1])
            self.eq(nodes[0].ndef, ('crypto:x509:cert', s_common.guid(sha256)))
            cert3 = nodes[0]

            nodes = await core.nodes('inet:tls:servercert:server="tcp://8.8.8.8:53" $node.data.load(foo)')
            self.len(1, nodes)
            self.none(nodes[0].get('.seen'))
            self.eq(nodes[0].get('server'), 'tcp://8.8.8.8:53')
            self.eq(nodes[0].get('cert'), cert3.ndef[1])
            self.isin('ssl.migration.three', nodes[0].tags)
            self.eq(nodes[0].nodedata, {'foo': 'bar'})

            # Check that edges were migrated
            nodes = await core.nodes('meta:source -(seen)> *')
            self.len(6, nodes)
            self.sorteq(
                [k.ndef[0] for k in nodes],
                (
                    'inet:ssl:cert', 'inet:ssl:cert', 'inet:ssl:cert',
                    'inet:tls:servercert', 'inet:tls:servercert', 'inet:tls:servercert',
                )
            )

            with self.raises(s_exc.BadArg) as exc:
                await core.callStorm('inet:server | $lib.model.migration.s.inetSslCertToTlsServerCert($node)')
            self.isin(', not inet:server', exc.exception.get('mesg'))

        async with self.getRegrCore('inet_ssl_to_tls_servercert') as core:
            q = 'inet:ssl:cert | $lib.model.migration.s.inetSslCertToTlsServerCert($node, nodata=$lib.true)'
            await core.nodes(q)

            nodes = await core.nodes('inet:tls:servercert:server="tcp://8.8.8.8:53" $node.data.load(foo)')
            self.len(1, nodes)
            self.none(nodes[0].get('.seen'))
            self.eq(nodes[0].get('server'), 'tcp://8.8.8.8:53')
            self.eq(nodes[0].get('cert'), cert3.ndef[1])
            self.isin('ssl.migration.three', nodes[0].tags)
            self.eq(nodes[0].nodedata, {'foo': None})
>>>>>>> a504d78d
<|MERGE_RESOLUTION|>--- conflicted
+++ resolved
@@ -276,288 +276,4 @@
 
             nodes = await core.nodes('test:str=$dstiden', opts=opts)
             self.len(1, nodes)
-<<<<<<< HEAD
-            self.eq(nodes[0].get('_foo'), 'foobarbaz')
-=======
-            self.eq(nodes[0].get('_foo'), 'foobarbaz')
-
-    async def test_stormlib_model_migrations_risk_hasvuln_vulnerable(self):
-
-        async with self.getTestCore() as core:
-
-            await core.nodes('$lib.model.ext.addTagProp(test, (str, ({})), ({}))')
-            await core.nodes('$lib.model.ext.addFormProp(risk:hasvuln, _test, (ps:contact, ({})), ({}))')
-
-            await core.nodes('[ risk:vuln=* it:prod:softver=* +#test ]')
-
-            opts = {
-                'vars': {
-                    'guid00': (guid00 := 'c6f158a4d8e267a023b06415a04bf583'),
-                    'guid01': (guid01 := 'e98f7eada5f5057bc3181ab3fab1f7d5'),
-                    'guid02': (guid02 := '99b27f37f5cc1681ad0617e7c97a4094'),
-                }
-            }
-
-            # nodes with 1 vulnerable node get matching guids
-            # all data associated with hasvuln (except ext props) are migrated
-
-            nodes = await core.nodes('''
-                [ risk:hasvuln=$guid00
-                    :software={ it:prod:softver#test }
-                    :vuln={ risk:vuln#test }
-                    :_test={[ ps:contact=* ]}
-                    .seen=(2010, 2011)
-                    +#test=(2012, 2013)
-                    +#test.foo:test=hi
-                    <(seen)+ {[ meta:source=* :name=foo ]}
-                    +(refs)> {[ ps:contact=* :name=bar ]}
-                ]
-                $node.data.set(baz, bam)
-                $n=$node -> { yield $lib.model.migration.s.riskHasVulnToVulnerable($n) }
-            ''', opts=opts)
-            self.len(1, nodes)
-            self.eq(guid00, nodes[0].ndef[1])
-            self.eq([
-                ('test', (s_time.parse('2012'), s_time.parse('2013'))),
-                ('test.foo', (None, None))
-            ], nodes[0].getTags())
-            self.eq('hi', nodes[0].getTagProp('test.foo', 'test'))
-            self.eq('bam', await nodes[0].getData('baz'))
-
-            self.len(1, await core.nodes('risk:vulnerable#test <(seen)- meta:source +:name=foo'))
-            self.len(1, await core.nodes('risk:vulnerable#test -(refs)> ps:contact +:name=bar'))
-            self.len(1, await core.nodes('risk:vulnerable#test :vuln -> risk:vuln +#test'))
-            self.len(1, await core.nodes('risk:vulnerable#test :node -> * +it:prod:softver +#test'))
-
-            # migrate guids - node existence not required
-
-            nodes = await core.nodes('''
-                [ risk:hasvuln=$guid01
-                    :software=$lib.guid()
-                    :vuln=$lib.guid()
-                ]
-                $n=$node -> { yield $lib.model.migration.s.riskHasVulnToVulnerable($n) }
-            ''', opts=opts)
-            self.len(1, nodes)
-            self.eq(guid01, nodes[0].ndef[1])
-            self.nn(nodes[0].get('node'))
-            self.nn(nodes[0].get('vuln'))
-
-            # multi-prop - unique guids by prop
-
-            nodes = await core.nodes('''
-                [ risk:hasvuln=$guid02
-                    :hardware={[ it:prod:hardware=* ]}
-                    :host={[ it:host=* ]}
-                    :item={[ mat:item=* ]}
-                    :org={[ ou:org=* ]}
-                    :person={[ ps:person=* ]}
-                    :place={[ geo:place=* ]}
-                    :software={ it:prod:softver#test }
-                    :spec={[ mat:spec=* ]}
-                    :vuln={ risk:vuln#test }
-                    +#test2
-                ]
-                $n=$node -> { yield $lib.model.migration.s.riskHasVulnToVulnerable($n) }
-            ''', opts=opts)
-            self.len(8, nodes)
-            self.false(any(n.ndef[1] == guid02 for n in nodes))
-            self.true(all(n.hasTag('test2') for n in nodes))
-            nodes.sort(key=lambda n: n.get('node'))
-            self.eq(
-                ['geo:place', 'it:host', 'it:prod:hardware', 'it:prod:softver',
-                 'mat:item', 'mat:spec', 'ou:org', 'ps:person'],
-                [n.get('node')[0] for n in nodes]
-            )
-
-            self.len(2, await core.nodes('it:prod:softver#test -> risk:vulnerable +{ :vuln -> risk:vuln +#test }'))
-
-            # nodata
-
-            self.len(1, await core.nodes('risk:vulnerable=$guid00 $node.data.pop(baz)', opts=opts))
-
-            nodes = await core.nodes('''
-                risk:hasvuln=$guid00 $n=$node
-                -> { yield $lib.model.migration.s.riskHasVulnToVulnerable($n, nodata=$lib.true) }
-            ''', opts=opts)
-            self.len(1, nodes)
-            self.none(await nodes[0].getData('baz'))
-
-            # no-ops
-
-            self.len(0, await core.nodes('''
-                [ risk:hasvuln=* ]
-                $n=$node -> { yield $lib.model.migration.s.riskHasVulnToVulnerable($n) }
-            '''))
-
-            self.len(0, await core.nodes('''
-                [ risk:hasvuln=* :vuln={[ risk:vuln=* ]} ]
-                $n=$node -> { yield $lib.model.migration.s.riskHasVulnToVulnerable($n) }
-            '''))
-
-            self.len(0, await core.nodes('''
-                [ risk:hasvuln=* :host={[ it:host=* ]} ]
-                $n=$node -> { yield $lib.model.migration.s.riskHasVulnToVulnerable($n) }
-            '''))
-
-            # perms
-
-            lowuser = await core.auth.addUser('low')
-            aslow = {'user': lowuser.iden}
-
-            await lowuser.addRule((True, ('node', 'tag', 'add')))
-
-            await core.nodes('''
-                [ risk:hasvuln=*
-                    :vuln={[ risk:vuln=* ]}
-                    :host={[ it:host=* ]}
-                    .seen=2010
-                    +#test.low
-                ]
-            ''')
-
-            scmd = '''
-                risk:hasvuln#test.low $n=$node
-                -> {
-                   yield $lib.model.migration.s.riskHasVulnToVulnerable($n)
-                }
-            '''
-
-            with self.raises(s_exc.AuthDeny) as ectx:
-                await core.nodes(scmd, opts=aslow)
-            self.eq(perm := 'node.add.risk:vulnerable', ectx.exception.errinfo['perm'])
-            await lowuser.addRule((True, perm.split('.')))
-
-            with self.raises(s_exc.AuthDeny) as ectx:
-                await core.nodes(scmd, opts=aslow)
-            self.eq(perm := 'node.prop.set.risk:vulnerable.vuln', ectx.exception.errinfo['perm'])
-            await lowuser.addRule((True, perm.split('.')))
-
-            with self.raises(s_exc.AuthDeny) as ectx:
-                await core.nodes(scmd, opts=aslow)
-            self.eq(perm := 'node.prop.set.risk:vulnerable.node', ectx.exception.errinfo['perm'])
-            await lowuser.addRule((True, perm.split('.')))
-
-            with self.raises(s_exc.AuthDeny) as ectx:
-                await core.nodes(scmd, opts=aslow)
-            self.eq(perm := 'node.prop.set.risk:vulnerable..seen', ectx.exception.errinfo['perm'])
-            await lowuser.addRule((True, perm.split('.', maxsplit=4)))
-
-            self.len(1, await core.nodes(scmd, opts=aslow))
-
-            # bad inputs
-
-            with self.raises(s_exc.BadArg) as ectx:
-                await core.nodes('[ it:host=* ] $lib.model.migration.s.riskHasVulnToVulnerable($node)')
-            self.isin('only accepts risk:hasvuln nodes', ectx.exception.errinfo['mesg'])
-
-            with self.raises(s_exc.BadArg) as ectx:
-                await core.nodes('$lib.model.migration.s.riskHasVulnToVulnerable(newp)')
-            self.isin('must be a node', ectx.exception.errinfo['mesg'])
-
-    async def test_stormlib_model_migration_s_inet_ssl_to_tls_servercert(self):
-        async with self.getRegrCore('inet_ssl_to_tls_servercert') as core:
-            nodes = await core.nodes('meta:source')
-            self.len(1, nodes)
-
-            nodes = await core.nodes('meta:source -(seen)> *')
-            self.len(3, nodes)
-            for node in nodes:
-                self.eq(node.ndef[0], 'inet:ssl:cert')
-
-            nodes = await core.nodes('inet:ssl:cert')
-            self.len(3, nodes)
-
-            nodes = await core.nodes('file:bytes')
-            self.len(3, nodes)
-
-            nodes = await core.nodes('crypto:x509:cert')
-            self.len(2, nodes)
-
-            nodes = await core.nodes('inet:tls:servercert')
-            self.len(0, nodes)
-
-            q = 'inet:ssl:cert | $lib.model.migration.s.inetSslCertToTlsServerCert($node)'
-            await core.nodes(q)
-
-            nodes = await core.nodes('file:bytes')
-            self.len(3, nodes)
-
-            nodes = await core.nodes('crypto:x509:cert')
-            self.len(3, nodes)
-
-            nodes = await core.nodes('inet:tls:servercert')
-            self.len(3, nodes)
-
-            nodes = await core.nodes('crypto:x509:cert=(cert1,)')
-            self.len(1, nodes)
-            cert1 = nodes[0]
-
-            nodes = await core.nodes('inet:tls:servercert:server="tcp://1.2.3.4:443"')
-            self.len(1, nodes)
-            self.eq(nodes[0].get('.seen'), (1688947200000, 1688947200001))
-            self.eq(nodes[0].get('server'), 'tcp://1.2.3.4:443')
-            self.eq(nodes[0].get('cert'), cert1.ndef[1])
-            self.isin('ssl.migration.one', nodes[0].tags)
-
-            nodes = await core.nodes('crypto:x509:cert=(cert2,)')
-            self.len(1, nodes)
-            cert2 = nodes[0]
-
-            nodes = await core.nodes('inet:tls:servercert:server="tcp://[fe80::1]:8080"')
-            self.len(1, nodes)
-            self.none(nodes[0].get('.seen'))
-            self.eq(nodes[0].get('server'), 'tcp://[fe80::1]:8080')
-            self.eq(nodes[0].get('cert'), cert2.ndef[1])
-            self.isin('ssl.migration.two', nodes[0].tags)
-
-            sha256 = 'aa0366ffb013ba2053e45cd7e4bcc8acd6a6c1bafc82eddb4e155876734c5e25'
-            opts = {'vars': {'sha256': sha256}}
-
-            nodes = await core.nodes('file:bytes=$sha256', opts=opts)
-            self.len(1, nodes)
-            file = nodes[0]
-
-            # This cert was created by the migration code so do a little extra
-            # checking
-            nodes = await core.nodes('crypto:x509:cert:file=$sha256', opts=opts)
-            self.len(1, nodes)
-            self.eq(nodes[0].get('file'), file.ndef[1])
-            self.eq(nodes[0].ndef, ('crypto:x509:cert', s_common.guid(sha256)))
-            cert3 = nodes[0]
-
-            nodes = await core.nodes('inet:tls:servercert:server="tcp://8.8.8.8:53" $node.data.load(foo)')
-            self.len(1, nodes)
-            self.none(nodes[0].get('.seen'))
-            self.eq(nodes[0].get('server'), 'tcp://8.8.8.8:53')
-            self.eq(nodes[0].get('cert'), cert3.ndef[1])
-            self.isin('ssl.migration.three', nodes[0].tags)
-            self.eq(nodes[0].nodedata, {'foo': 'bar'})
-
-            # Check that edges were migrated
-            nodes = await core.nodes('meta:source -(seen)> *')
-            self.len(6, nodes)
-            self.sorteq(
-                [k.ndef[0] for k in nodes],
-                (
-                    'inet:ssl:cert', 'inet:ssl:cert', 'inet:ssl:cert',
-                    'inet:tls:servercert', 'inet:tls:servercert', 'inet:tls:servercert',
-                )
-            )
-
-            with self.raises(s_exc.BadArg) as exc:
-                await core.callStorm('inet:server | $lib.model.migration.s.inetSslCertToTlsServerCert($node)')
-            self.isin(', not inet:server', exc.exception.get('mesg'))
-
-        async with self.getRegrCore('inet_ssl_to_tls_servercert') as core:
-            q = 'inet:ssl:cert | $lib.model.migration.s.inetSslCertToTlsServerCert($node, nodata=$lib.true)'
-            await core.nodes(q)
-
-            nodes = await core.nodes('inet:tls:servercert:server="tcp://8.8.8.8:53" $node.data.load(foo)')
-            self.len(1, nodes)
-            self.none(nodes[0].get('.seen'))
-            self.eq(nodes[0].get('server'), 'tcp://8.8.8.8:53')
-            self.eq(nodes[0].get('cert'), cert3.ndef[1])
-            self.isin('ssl.migration.three', nodes[0].tags)
-            self.eq(nodes[0].nodedata, {'foo': None})
->>>>>>> a504d78d
+            self.eq(nodes[0].get('_foo'), 'foobarbaz')