--- conflicted
+++ resolved
@@ -396,11 +396,7 @@
 
             self.eq([('foo', 123), ('bar', (4, 5, 6))], await alist(node.iterData()))
 
-<<<<<<< HEAD
-            await node.popData('foo')
-=======
             self.eq(123, await node.popData('foo'))
->>>>>>> e5d8f37e
             self.none(await node.getData('foo'))
 
             self.eq((4, 5, 6), await node.getData('bar'))
