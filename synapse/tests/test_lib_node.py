--- conflicted
+++ resolved
@@ -22,91 +22,6 @@
             self.len(1, nodes)
             node = nodes[0]
 
-<<<<<<< HEAD
-            async with await core.snap() as snap:
-
-                node = await snap.addNode(form, valu, props=props)
-                await node.setTagProp('foo', 'score', 10)
-                await node.setTagProp('foo', 'note', " This is a really cool tag! ")
-
-                iden, info = node.pack()
-                self.eq(iden, ('test:str', 'cool'))
-                self.eq(info.get('tags'), {'foo': (None, None)})
-                self.eq(info.get('tagprops'), {'foo': {'score': 10, 'note': 'this is a really cool tag!'}})
-                props = {k: v for (k, v) in info.get('props', {}).items() if not k.startswith('.')}
-                self.eq(props, {'tick': 12345})
-
-                iden, info = node.pack(dorepr=True)
-                self.eq(iden, ('test:str', 'cool'))
-                self.eq(info.get('tags'), {'foo': (None, None)})
-                props = {k: v for (k, v) in info.get('props', {}).items() if not k.startswith('.')}
-                self.eq(props, {'tick': 12345})
-                self.eq(info.get('repr'), None)
-                reprs = {k: v for (k, v) in info.get('reprs', {}).items() if not k.startswith('.')}
-                self.eq(reprs, {'tick': '1970/01/01 00:00:12.345'})
-                tagpropreprs = info.get('tagpropreprs')
-                self.eq(tagpropreprs, {'foo': {'score': '10'}})
-
-                # Set a property on the node which is extra model and pack it.
-                # This situation can be encountered in a multi-layer situation
-                # where one Cortex can have model knowledge and set props
-                # that another Cortex (sitting on top of the first one) lifts
-                # a node which has props the second cortex doesn't know about.
-                node.sodes[0]['props']['.newp'] = (1, 0)
-                node.sodes[0]['props']['newp'] = ((2, 3), 0)
-                node.sodes[0]['tagprops']['foo']['valu'] = (10, 0)
-                iden, info = node.pack(dorepr=True)
-                props, reprs = info.get('props'), info.get('reprs')
-                tagprops, tagpropreprs = info.get('tagprops'), info.get('tagpropreprs')
-                self.eq(props.get('.newp'), 1)
-                self.eq(props.get('newp'), (2, 3))
-                self.eq(tagprops, {'foo': {'score': 10, 'note': 'this is a really cool tag!', 'valu': 10}})
-
-                # without model knowledge it is impossible to repr a value so it should
-                # *not* be in the repr dict
-                self.none(reprs.get('newp'))
-                self.none(reprs.get('.newp'))
-                self.eq(tagpropreprs, {'foo': {'score': '10'}})
-
-    async def test_set(self):
-        form = 'test:str'
-        valu = 'cool'
-        props = {'tick': 12345}
-
-        async with self.getTestCore() as core:
-            async with await core.snap() as snap:
-                self.true(snap.strict)  # Following assertions based on snap.strict being true
-                node = await snap.addNode(form, valu, props=props)
-
-                self.false(await node.set('tick', 12345))
-                self.true(await node.set('tick', 123456))
-                await self.asyncraises(s_exc.NoSuchProp, node.set('notreal', 12345))
-
-                ronode = await snap.addNode('test:comp', (1, 's'))
-                await self.asyncraises(s_exc.ReadOnlyProp, ronode.set('hehe', 2))
-                snap.strict = False
-                self.false(await ronode.set('hehe', 3))
-                snap.strict = True
-
-    async def test_has(self):
-        form = 'test:str'
-        valu = 'cool'
-        props = {'tick': 12345}
-
-        async with self.getTestCore() as core:
-            async with await core.snap() as snap:
-                node = await snap.addNode(form, valu, props=props)
-
-                self.true(node.has('tick'))
-                self.true(node.has('.created'))
-                self.false(node.has('nope'))
-                self.false(node.has('.nope'))
-
-    async def test_get(self):
-        form = 'test:str'
-        valu = 'cool'
-        props = {'tick': 12345}
-=======
             iden, info = node.pack()
             self.eq(iden, ('test:str', 'cool'))
             self.eq(info.get('tags'), {'foo': (None, None)})
@@ -147,7 +62,6 @@
             self.eq(tagpropreprs, {'foo': {'score': '10'}})
 
     async def test_get_has_pop_repr_set(self):
->>>>>>> 4ddcbe4a
 
         async with self.getTestCore() as core:
             nodes = await core.nodes('[test:str=cool :tick=(12345) +#cool=((1), (2))]')
