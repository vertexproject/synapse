--- conflicted
+++ resolved
@@ -93,14 +93,8 @@
                 (file:bytes=$sha256 :size=333 :name=woot.json :mime=application/json +(refs)> { inet:fqdn=vertex.link } +#cno.mal.redtree)
                 (inet:service:account=(twitter, invisig0th) :platform={[inet:service:platform=* :name=twitter]} :id=invisig0th :user="visi stark" :period=2010) //seen=(2010, 2021)
                 (auth:creds=* :service:account=(twitter, invisig0th) :passwd=secret)
-<<<<<<< HEAD
-                (syn:tag=cno.mal.redtree :title="Redtree Malware") //seen=(2010, 2020)
-                (it:prod:soft=$prodsoft :name=rar)
-                (it:prod:softver=$softver :software=$prodsoft :vers=2.0.1) //seen=(1996, 2021)
-=======
-                (syn:tag=cno.mal.redtree :title="Redtree Malware" .seen=(2010, 2020))
+                (syn:tag=cno.mal.redtree :title="Redtree Malware" //.seen=(2010, 2020))
                 (it:software=$software :name=rar :version=2.0.1)
->>>>>>> ad73e882
                 inet:dns:a=(vertex.link, 1.2.3.4)
                 inet:dns:aaaa=(vertex.link, "::ff")
                 inet:dns:cname=(vertex.link, vtx.lk)
