--- conflicted
+++ resolved
@@ -16,14 +16,7 @@
                     :engine=*
             ]''')
             self.len(1, nodes)
-<<<<<<< HEAD
-            self.eq('hola', nodes[0].get('input'))
-            self.eq('hi', nodes[0].get('output'))
-            self.eq('es', nodes[0].get('input:lang'))
-            self.eq('en.us', nodes[0].get('output:lang'))
-            self.eq('Greetings', nodes[0].get('desc'))
-            self.len(1, await core.nodes('lang:translation -> it:software'))
-=======
+
             self.eq(nodes[0].get('input'), ('lang:phrase', 'Hola'))
             self.eq(nodes[0].get('output'), 'Hi')
             self.eq(nodes[0].get('input:lang'), '0eae93b46d1c1951525424769faa5205')
@@ -36,7 +29,6 @@
 
             self.len(1, await core.nodes('lang:translation -> it:software'))
             self.len(2, await core.nodes('lang:translation -> lang:language'))
->>>>>>> 598bd2cf
 
             self.none(await core.callStorm('return($lib.gen.langByCode(neeeeewp, try=$lib.true))'))
             with self.raises(s_exc.BadTypeValu):
@@ -44,11 +36,7 @@
 
             nodes = await core.nodes('[ lang:phrase="For   The  People" ]')
             self.len(1, nodes)
-<<<<<<< HEAD
-            self.eq('for the people', nodes[0].repr())
-=======
             self.eq('For   The  People', nodes[0].repr())
->>>>>>> 598bd2cf
 
             nodes = await core.nodes('''
                 [ lang:statement=*
