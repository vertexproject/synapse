--- conflicted
+++ resolved
@@ -181,39 +181,8 @@
                     for pode in podes:
                         self.sorteq(('bar', 'baz', 'foo'), pode[1]['tags'])
 
-<<<<<<< HEAD
-                await s_t_storm.main((lurl, f'!export {path} {{ test:newp }}'), outp=outp)
-=======
-                path = os.path.join(dirn, 'export2.nodes')
-                q = f'!export {path} {{ test:str }} --include-tags foo bar'
-                await s_t_storm.main((lurl, q), outp=outp)
-                text = str(outp)
-                self.isin(f'saved 2 nodes to: {path}', text)
-
-                with open(path, 'rb') as fd:
-                    byts = fd.read()
-                    podes = [i[1] for i in s_msgpack.Unpk().feed(byts)]
-                    self.sorteq(('bar', 'foo'), [p[0][1] for p in podes])
-                    for pode in podes:
-                        self.sorteq(('bar', 'foo'), pode[1]['tags'])
-
-                path = os.path.join(dirn, 'export3.nodes')
-                q = f'!export {path} {{ test:str }} --no-tags'
-                ret = await s_t_storm.main((lurl, q), outp=outp)
-                self.eq(ret, 0)
-                text = str(outp)
-                self.isin(f'saved 2 nodes to: {path}', text)
-
-                with open(path, 'rb') as fd:
-                    byts = fd.read()
-                    podes = [i[1] for i in s_msgpack.Unpk().feed(byts)]
-                    self.sorteq(('bar', 'foo'), [p[0][1] for p in podes])
-                    for pode in podes:
-                        self.eq({}, pode[1]['tags'])
-
                 ret = await s_t_storm.main((lurl, f'!export {path} {{ test:newp }}'), outp=outp)
                 self.eq(ret, 1)
->>>>>>> 1bb05c33
                 text = str(outp)
                 self.isin('No property named test:newp.', text)
 
