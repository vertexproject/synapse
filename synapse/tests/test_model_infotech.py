import json
import hashlib

import synapse.exc as s_exc
import synapse.common as s_common

<<<<<<< HEAD
import synapse.lib.const as s_const
=======
import synapse.lib.scrape as s_scrape
>>>>>>> 6f18bfde

import synapse.models.crypto as s_m_crypto

import synapse.tests.files as s_t_files
import synapse.tests.utils as s_t_utils
import synapse.tests.test_lib_scrape as s_t_scrape

class InfotechModelTest(s_t_utils.SynTest):

    async def test_infotech_basics(self):

        async with self.getTestCore() as core:

            nodes = await core.nodes('''[
                it:sec:cwe=CWE-120
                    :name=omg
                    :desc=omgwtfbbq
                    :url=https://cwe.mitre.org/data/definitions/120.html
                    :parents=(CWE-119,)
            ]''')
            self.len(1, nodes)
            self.eq(nodes[0].ndef, ('it:sec:cwe', 'CWE-120'))
            self.eq(nodes[0].get('name'), 'omg')
            self.eq(nodes[0].get('desc'), 'omgwtfbbq')
            self.eq(nodes[0].get('url'), 'https://cwe.mitre.org/data/definitions/120.html')
            self.eq(nodes[0].get('parents'), ('CWE-119',))

            nodes = await core.nodes('''[
                it:mitre:attack:group=G0100
                    :org={[ ou:org=* :name=visicorp ]}
                    :name=aptvisi
                    :names=(visigroup, nerdsrus, visigroup)
                    :desc=worlddom
                    :url=https://vertex.link
                    :tag=cno.mitre.g0100
                    :references=(https://foo.com,https://bar.com)
                    :software=(S0200,S0100,S0100)
                    :isnow=G0110
                    :techniques=(T0200,T0100,T0100)
            ]''')
            self.len(1, nodes)
            self.eq(nodes[0].ndef, ('it:mitre:attack:group', 'G0100'))
            self.nn(nodes[0].get('org'))
            self.eq(nodes[0].get('name'), 'aptvisi')
            self.eq(nodes[0].get('names'), ('nerdsrus', 'visigroup'))
            self.eq(nodes[0].get('desc'), 'worlddom')
            self.eq(nodes[0].get('tag'), 'cno.mitre.g0100')
            self.eq(nodes[0].get('url'), 'https://vertex.link')
            self.eq(nodes[0].get('references'), ('https://foo.com', 'https://bar.com'))
            self.eq(nodes[0].get('software'), ('S0100', 'S0200'))
            self.eq(nodes[0].get('techniques'), ('T0100', 'T0200'))
            self.eq(nodes[0].get('isnow'), 'G0110')

            desc = 'A database and set of services that allows administrators to manage permissions, access to network '
            desc += 'resources, and stored data objects (user, group, application, or devices)(Citation: Microsoft AD '
            desc += 'DS Getting Started)'
            refs = (
                'https://attack.mitre.org/datasources/DS0026',
                'https://docs.microsoft.com/en-us/windows-server/identity/ad-ds/ad-ds-getting-started',
            )
            q = f'''
            [ it:mitre:attack:datasource=DS0026
                :name="Active Directory"
                :description="{desc}"
                :references=({",".join(refs)})
            ]
            '''
            nodes = await core.nodes(q)
            self.len(1, nodes)
            self.eq(nodes[0].ndef, ('it:mitre:attack:datasource', 'DS0026'))
            self.eq(nodes[0].get('name'), 'active directory')
            self.eq(nodes[0].get('description'), desc)
            self.eq(nodes[0].get('references'), refs)

            q = f'''
            [ it:mitre:attack:data:component=(DS0026, "Active Directory Credential Request")
                :name="Active Directory Credential Request"
                :description="{desc}"
                :datasource=DS0026
            ] -+> it:mitre:attack:datasource
            '''
            nodes = await core.nodes(q)
            self.len(2, nodes)
            self.eq(nodes[0].get('name'), 'active directory credential request')
            self.eq(nodes[0].get('description'), desc)
            self.eq(nodes[0].get('datasource'), 'DS0026')
            self.eq(nodes[1].ndef, ('it:mitre:attack:datasource', 'DS0026'))
            dcguid = nodes[0].ndef[1]

            nodes = await core.nodes('''[
                it:mitre:attack:tactic=TA0100
                    :name=tactilneck
                    :desc=darkerblack
                    :url=https://archer.link
                    :tag=cno.mitre.ta0100
                    :references=(https://foo.com,https://bar.com)
                    :matrix=enterprise
            ]''')
            self.len(1, nodes)
            self.eq(nodes[0].ndef, ('it:mitre:attack:tactic', 'TA0100'))
            self.eq(nodes[0].get('name'), 'tactilneck')
            self.eq(nodes[0].get('desc'), 'darkerblack')
            self.eq(nodes[0].get('tag'), 'cno.mitre.ta0100')
            self.eq(nodes[0].get('url'), 'https://archer.link')
            self.eq(nodes[0].get('references'), ('https://foo.com', 'https://bar.com'))
            self.eq(nodes[0].get('matrix'), 'enterprise')

            nodes = await core.nodes('''[
                it:mitre:attack:technique=T0100
                    :name="   LockPicking   "
                    :desc=speedhackers
                    :url=https://locksrus.link
                    :tag=cno.mitre.t0100
                    :references=(https://foo.com,https://bar.com)
                    :parent=T9999
                    :status=deprecated
                    :isnow=T1110
                    :tactics=(TA0200,TA0100,TA0100)
                    :matrix=enterprise
                    :data:components+={ it:mitre:attack:data:component=(DS0026, "Active Directory Credential Request") }
            ] -+> it:mitre:attack:data:component
            ''')
            self.len(2, nodes)
            self.eq(nodes[0].ndef, ('it:mitre:attack:technique', 'T0100'))
            self.eq(nodes[0].get('name'), 'lockpicking')
            self.eq(nodes[0].get('desc'), 'speedhackers')
            self.eq(nodes[0].get('tag'), 'cno.mitre.t0100')
            self.eq(nodes[0].get('url'), 'https://locksrus.link')
            self.eq(nodes[0].get('references'), ('https://foo.com', 'https://bar.com'))
            self.eq(nodes[0].get('parent'), 'T9999')
            self.eq(nodes[0].get('tactics'), ('TA0100', 'TA0200'))
            self.eq(nodes[0].get('status'), 'deprecated')
            self.eq(nodes[0].get('isnow'), 'T1110')
            self.eq(nodes[0].get('matrix'), 'enterprise')
            self.eq(nodes[0].get('data:components'), [dcguid])
            self.eq(nodes[1].ndef, ('it:mitre:attack:data:component', dcguid))

            nodes = await core.nodes('''[
                it:mitre:attack:software=S0100
                    :software=*
                    :name=redtree
                    :names=("redtree alt", eviltree)
                    :desc=redtreestuff
                    :url=https://redtree.link
                    :tag=cno.mitre.s0100
                    :references=(https://foo.com,https://bar.com)
                    :techniques=(T0200,T0100,T0100)
                    :isnow=S0110
            ]''')
            self.len(1, nodes)
            self.eq(nodes[0].ndef, ('it:mitre:attack:software', 'S0100'))
            self.nn(nodes[0].get('software'))
            self.eq(nodes[0].get('name'), 'redtree')
            self.eq(nodes[0].get('names'), ('eviltree', 'redtree alt'))
            self.eq(nodes[0].get('desc'), 'redtreestuff')
            self.eq(nodes[0].get('tag'), 'cno.mitre.s0100')
            self.eq(nodes[0].get('url'), 'https://redtree.link')
            self.eq(nodes[0].get('references'), ('https://foo.com', 'https://bar.com'))
            self.eq(nodes[0].get('techniques'), ('T0100', 'T0200'))
            self.eq(nodes[0].get('isnow'), 'S0110')
            self.len(3, await core.nodes('it:prod:softname=redtree -> it:mitre:attack:software -> it:prod:softname'))

            nodes = await core.nodes('''[
                it:mitre:attack:mitigation=M0100
                    :name="   PatchStuff   "
                    :desc=patchyourstuff
                    :url=https://wsus.com
                    :tag=cno.mitre.m0100
                    :references=(https://foo.com,https://bar.com)
                    :addresses=(T0200,T0100,T0100)
                    :matrix=enterprise
            ]''')
            self.len(1, nodes)
            self.eq(nodes[0].ndef, ('it:mitre:attack:mitigation', 'M0100'))
            self.eq(nodes[0].get('name'), 'patchstuff')
            self.eq(nodes[0].get('desc'), 'patchyourstuff')
            self.eq(nodes[0].get('tag'), 'cno.mitre.m0100')
            self.eq(nodes[0].get('url'), 'https://wsus.com')
            self.eq(nodes[0].get('references'), ('https://foo.com', 'https://bar.com'))
            self.eq(nodes[0].get('addresses'), ('T0100', 'T0200'))
            self.eq(nodes[0].get('matrix'), 'enterprise')

            nodes = await core.nodes('''[
                it:mitre:attack:campaign=C0001
                    :created = 20231101
                    :desc = "Much campaign, many sophisticated."
                    :groups = (G0100,)
                    :matrices = (enterprise,ics)
                    :name = "much campaign"
                    :names = ('much campaign', 'many sophisticated')
                    :software = (S0100,)
                    :techniques = (T0200,T0100)
                    :updated = 20231102
                    :url = https://attack.mitre.org/campaigns/C0001
                    :period = (20151201, 20160101)
            ]''')
            self.len(1, nodes)
            self.eq(nodes[0].ndef, ('it:mitre:attack:campaign', 'C0001'))
            self.eq(nodes[0].props.get('name'), 'much campaign')
            self.eq(nodes[0].props.get('names'), ('many sophisticated', 'much campaign'))
            self.eq(nodes[0].props.get('desc'), 'Much campaign, many sophisticated.')
            self.eq(nodes[0].props.get('url'), 'https://attack.mitre.org/campaigns/C0001')
            self.eq(nodes[0].props.get('matrices'), ('enterprise', 'ics'))
            self.eq(nodes[0].props.get('groups'), ('G0100',))
            self.eq(nodes[0].props.get('software'), ('S0100',))
            self.eq(nodes[0].props.get('techniques'), ('T0100', 'T0200'))
            self.eq(nodes[0].props.get('created'), 1698796800000)
            self.eq(nodes[0].props.get('updated'), 1698883200000)
            self.eq(nodes[0].props.get('period'), (1448928000000, 1451606400000))

            nodes = await core.nodes('''[
                it:exec:thread=*
                    :proc=*
                    :created=20210202
                    :exited=20210203
                    :exitcode=0
                    :src:proc=*
                    :src:thread=*
                    :sandbox:file=*
            ]''')
            self.len(1, nodes)
            self.nn(nodes[0].ndef[1])
            self.eq(nodes[0].get('created'), 1612224000000)
            self.eq(nodes[0].get('exited'), 1612310400000)
            self.eq(nodes[0].get('exitcode'), 0)
            self.len(1, await core.nodes('it:exec:thread:created :proc -> it:exec:proc'))
            self.len(1, await core.nodes('it:exec:thread:created :src:proc -> it:exec:proc'))
            self.len(1, await core.nodes('it:exec:thread:created :src:thread -> it:exec:thread'))
            self.len(1, await core.nodes('it:exec:thread:created :sandbox:file -> file:bytes'))

            nodes = await core.nodes('''[
                it:exec:loadlib=*
                    :proc=*
                    :va=0x00a000
                    :loaded=20210202
                    :unloaded=20210203
                    :path=/home/invisigoth/rootkit.so
                    :file=*
                    :sandbox:file=*
            ]''')
            self.len(1, nodes)
            self.nn(nodes[0].ndef[1])
            self.nn(nodes[0].get('proc'))
            self.eq(nodes[0].get('va'), 0x00a000)
            self.eq(nodes[0].get('loaded'), 1612224000000)
            self.eq(nodes[0].get('unloaded'), 1612310400000)
            self.len(1, await core.nodes('it:exec:loadlib :file -> file:bytes'))
            self.len(1, await core.nodes('it:exec:loadlib :proc -> it:exec:proc'))
            self.len(1, await core.nodes('it:exec:loadlib -> file:path +file:path=/home/invisigoth/rootkit.so'))
            self.len(1, await core.nodes('it:exec:loadlib :sandbox:file -> file:bytes'))

            nodes = await core.nodes('''[
                it:exec:mmap=*
                    :proc=*
                    :va=0x00a000
                    :size=4096
                    :perms:read=1
                    :perms:write=0
                    :perms:execute=1
                    :created=20210202
                    :deleted=20210203
                    :path=/home/invisigoth/rootkit.so
                    :hash:sha256=ad9f4fe922b61e674a09530831759843b1880381de686a43460a76864ca0340c
                    :sandbox:file=*
            ]''')
            self.len(1, nodes)
            self.nn(nodes[0].ndef[1])
            self.nn(nodes[0].get('proc'))
            self.eq(nodes[0].get('va'), 0x00a000)
            self.eq(nodes[0].get('size'), 4096)
            self.eq(nodes[0].get('perms:read'), 1)
            self.eq(nodes[0].get('perms:write'), 0)
            self.eq(nodes[0].get('perms:execute'), 1)
            self.eq(nodes[0].get('created'), 1612224000000)
            self.eq(nodes[0].get('deleted'), 1612310400000)
            self.eq(nodes[0].get('hash:sha256'), 'ad9f4fe922b61e674a09530831759843b1880381de686a43460a76864ca0340c')
            self.len(1, await core.nodes('it:exec:mmap -> hash:sha256'))
            self.len(1, await core.nodes('it:exec:mmap :proc -> it:exec:proc'))
            self.len(1, await core.nodes('it:exec:mmap -> file:path +file:path=/home/invisigoth/rootkit.so'))
            self.len(1, await core.nodes('it:exec:mmap :sandbox:file -> file:bytes'))

            nodes = await core.nodes('''[
                it:exec:proc=80e6c59d9c349ac15f716eaa825a23fa
                    :killedby=*
                    :exitcode=0
                    :exited=20210202
                    :sandbox:file=*
                    :name=RunDLL32
                    :path=c:/windows/system32/rundll32.exe
            ]''')
            self.len(1, nodes)
            self.eq(nodes[0].ndef[1], '80e6c59d9c349ac15f716eaa825a23fa')
            self.nn(nodes[0].get('killedby'))
            self.eq(nodes[0].get('exitcode'), 0)
            self.eq(nodes[0].get('exited'), 1612224000000)
            self.eq(nodes[0].get('name'), 'RunDLL32')
            self.eq(nodes[0].get('path'), 'c:/windows/system32/rundll32.exe')
            self.eq(nodes[0].get('path:base'), 'rundll32.exe')
            self.len(1, await core.nodes('it:exec:proc=80e6c59d9c349ac15f716eaa825a23fa :killedby -> it:exec:proc'))
            self.len(1, await core.nodes('it:exec:proc=80e6c59d9c349ac15f716eaa825a23fa :sandbox:file -> file:bytes'))

            nodes = await core.nodes('''[
                it:av:prochit=*
                    :proc=*
                    :sig=(a6834cea191af070abb11af59d881c40, 'foobar')
                    :time=20210202
            ]''')
            self.len(1, nodes)
            self.nn(nodes[0].ndef[1])
            self.nn(nodes[0].get('proc'))
            self.eq(nodes[0].get('sig'), ('a6834cea191af070abb11af59d881c40', 'foobar'))
            self.eq(nodes[0].get('time'), 1612224000000)
            self.len(1, await core.nodes('it:av:prochit -> it:av:sig'))
            self.len(1, await core.nodes('it:av:prochit -> it:exec:proc'))
            self.len(1, await core.nodes('it:av:signame=foobar -> it:av:sig'))

            nodes = await core.nodes('''[
                it:app:yara:procmatch=*
                    :proc=*
                    :rule=*
                    :time=20210202
            ]''')
            self.len(1, nodes)
            self.nn(nodes[0].ndef[1])
            self.nn(nodes[0].get('proc'))
            self.nn(nodes[0].get('rule'))
            self.eq(nodes[0].get('time'), 1612224000000)
            self.len(1, await core.nodes('it:app:yara:procmatch -> it:exec:proc'))
            self.len(1, await core.nodes('it:app:yara:procmatch -> it:app:yara:rule'))

            nodes = await core.nodes('''[
                it:av:scan:result=*
                    :time=20231117
                    :verdict=suspicious
                    :scanner={[ it:prod:softver=* :name="visi scan" ]}
                    :scanner:name="visi scan"
                    :signame=omgwtfbbq
                    :target:file=*
                    :target:proc={[ it:exec:proc=* :cmd="foo.exe --bar" ]}
                    :target:host={[ it:host=* :name=visihost ]}
                    :target:fqdn=vertex.link
                    :target:url=https://vertex.link
                    :target:ipv4=1.2.3.4
                    :target:ipv6='::1'
                    :multi:scan={[ it:av:scan:result=*
                        :scanner:name="visi total"
                        :multi:count=10
                        :multi:count:benign=3
                        :multi:count:unknown=1
                        :multi:count:suspicious=4
                        :multi:count:malicious=2
                    ]}
            ]''')
            self.eq(1700179200000, nodes[0].get('time'))
            self.eq(30, nodes[0].get('verdict'))
            self.eq('visi scan', nodes[0].get('scanner:name'))
            self.eq('vertex.link', nodes[0].get('target:fqdn'))
            self.eq('https://vertex.link', nodes[0].get('target:url'))
            self.eq(0x01020304, nodes[0].get('target:ipv4'))
            self.eq('::1', nodes[0].get('target:ipv6'))
            self.eq('omgwtfbbq', nodes[0].get('signame'))

            self.len(1, await core.nodes('it:av:scan:result:scanner:name="visi scan" -> it:host'))
            self.len(1, await core.nodes('it:av:scan:result:scanner:name="visi scan" -> inet:url'))
            self.len(1, await core.nodes('it:av:scan:result:scanner:name="visi scan" -> inet:fqdn'))
            self.len(1, await core.nodes('it:av:scan:result:scanner:name="visi scan" -> file:bytes'))
            self.len(1, await core.nodes('it:av:scan:result:scanner:name="visi scan" -> it:exec:proc'))
            self.len(1, await core.nodes('it:av:scan:result:scanner:name="visi scan" -> it:av:signame'))
            self.len(1, await core.nodes('it:av:scan:result:scanner:name="visi scan" -> it:prod:softver'))
            self.len(1, await core.nodes('it:av:scan:result:scanner:name="visi scan" -> it:prod:softname'))

            nodes = await core.nodes('it:av:scan:result:scanner:name="visi total"')
            self.len(1, nodes)

            self.eq(10, nodes[0].get('multi:count'))
            self.eq(3, nodes[0].get('multi:count:benign'))
            self.eq(1, nodes[0].get('multi:count:unknown'))
            self.eq(4, nodes[0].get('multi:count:suspicious'))
            self.eq(2, nodes[0].get('multi:count:malicious'))

            self.len(1, await core.nodes('it:av:scan:result:scanner:name="visi total" -> it:av:scan:result +:scanner:name="visi scan"'))

            q = '''
            [ it:network=(vertex, ops, lan)
                :desc="Vertex Project Operations LAN"
                :name="opslan.lax.vertex.link"
                :net4="10.1.0.0/16"
                :net6="fe80::0/64"
                :org={ gen.ou.org "Vertex Project" }
                :type=virtual.sdn
            ]
            '''
            nodes = await core.nodes(q)
            self.len(1, nodes)
            self.eq(nodes[0].ndef, ('it:network', s_common.guid(('vertex', 'ops', 'lan'))))
            self.eq(nodes[0].get('desc'), 'Vertex Project Operations LAN')
            self.eq(nodes[0].get('name'), 'opslan.lax.vertex.link')
            self.eq(nodes[0].get('net4'), (167837696, 167903231))
            self.eq(nodes[0].get('net6'), ('fe80::', 'fe80::ffff:ffff:ffff:ffff'))
            self.eq(nodes[0].get('type'), 'virtual.sdn.')

    async def test_infotech_ios(self):

        async with self.getTestCore() as core:
            nodes = await core.nodes('[it:os:ios:idfa="00000000-0000-0000-0000-00000000000A"]')
            self.len(1, nodes)
            node = nodes[0]
            self.eq(node.ndef, ('it:os:ios:idfa', '00000000-0000-0000-0000-00000000000a'))

    async def test_infotech_android(self):

        async with self.getTestCore() as core:

            nodes = await core.nodes('[it:os:android:perm="Foo Perm"]')
            self.len(1, nodes)
            node = nodes[0]
            self.eq(node.ndef, ('it:os:android:perm', 'Foo Perm'))

            nodes = await core.nodes('[it:os:android:intent="Foo Intent"]')
            self.len(1, nodes)
            node = nodes[0]
            self.eq(node.ndef, ('it:os:android:intent', 'Foo Intent'))

            softver = s_common.guid()
            valu = (softver, 'Listen Test')
            nodes = await core.nodes('[it:os:android:ilisten=$valu]', opts={'vars': {'valu': valu}})
            self.len(1, nodes)
            node = nodes[0]
            self.eq(node.ndef, ('it:os:android:ilisten', (softver, 'Listen Test')))
            self.eq(node.get('app'), softver)
            self.eq(node.get('intent'), 'Listen Test')

            valu = (softver, 'Broadcast Test')
            nodes = await core.nodes('[it:os:android:ibroadcast=$valu]', opts={'vars': {'valu': valu}})
            self.len(1, nodes)
            node = nodes[0]
            self.eq(node.ndef, ('it:os:android:ibroadcast', (softver, 'Broadcast Test')))
            self.eq(node.get('app'), softver)
            self.eq(node.get('intent'), 'Broadcast Test')

            valu = (softver, 'Test Perm')
            nodes = await core.nodes('[it:os:android:reqperm=$valu]', opts={'vars': {'valu': valu}})
            self.len(1, nodes)
            node = nodes[0]
            self.eq(node.ndef, ('it:os:android:reqperm', (softver, 'Test Perm')))
            self.eq(node.get('app'), softver)
            self.eq(node.get('perm'), 'Test Perm')

            nodes = await core.nodes('[it:os:android:aaid=someIdentifier]')
            self.len(1, nodes)
            node = nodes[0]
            self.eq(node.ndef, ('it:os:android:aaid', 'someidentifier'))

    async def test_it_forms_simple(self):
        async with self.getTestCore() as core:
            place = s_common.guid()
            nodes = await core.nodes('[it:hostname="Bobs Computer"]')
            self.len(1, nodes)
            node = nodes[0]
            self.eq(node.ndef, ('it:hostname', 'bobs computer'))

            q = '''
            [ it:software:image=(ubuntu, 24.10, amd64, vhdx)
                :name="ubuntu-24.10-amd64.vhdx"
                :published=202405170940
                :publisher={[ ps:contact=(blackout,) :name=blackout ]}
                :publisher:account={[ inet:service:account=* :user=visi ]}
                :parents={[ it:software:image :name=zoom ]}
            ]
            '''
            nodes = await core.nodes(q)
            self.len(1, nodes)
            self.len(1, nodes[0].get('parents'))
            self.nn(nodes[0].get('publisher:account'))
            self.eq(nodes[0].ndef, ('it:software:image', s_common.guid(('ubuntu', '24.10', 'amd64', 'vhdx'))))
            self.eq(nodes[0].get('name'), 'ubuntu-24.10-amd64.vhdx')
            self.eq(nodes[0].get('published'), 1715938800000)
            self.eq(nodes[0].get('publisher'), s_common.guid(('blackout',)))
            image = nodes[0]

            org0 = s_common.guid()
            host0 = s_common.guid()
            sver0 = s_common.guid()
            cont0 = s_common.guid()
            props = {
                'name': 'Bobs laptop',
                'desc': 'Bobs paperweight',
                'ipv4': '1.2.3.4',
                'latlong': '0.0, 0.0',
                'place': place,
                'os': sver0,
                'manu': 'Dull',
                'model': 'Lutitude 8249',
                'serial': '111-222',
                'loc': 'us.hehe.haha',
                'operator': cont0,
                'org': org0,
                'ext:id': 'foo123',
                'image': image.ndef[1],
            }
            q = '''[(it:host=$valu :name=$p.name :desc=$p.desc :ipv4=$p.ipv4 :place=$p.place :latlong=$p.latlong
                :os=$p.os :manu=$p.manu :model=$p.model :serial=$p.serial :loc=$p.loc :operator=$p.operator
                :org=$p.org :ext:id=$p."ext:id" :image=$p.image)]'''
            nodes = await core.nodes(q, opts={'vars': {'valu': host0, 'p': props}})
            self.len(1, nodes)
            node = nodes[0]
            self.eq(node.ndef[1], host0)
            self.eq(node.get('name'), 'bobs laptop')
            self.eq(node.get('desc'), 'Bobs paperweight')
            self.eq(node.get('ipv4'), 0x01020304)
            self.eq(node.get('latlong'), (0.0, 0.0))
            self.eq(node.get('place'), place)
            self.eq(node.get('os'), sver0)
            self.eq(node.get('loc'), 'us.hehe.haha')
            self.eq(node.get('org'), org0)
            self.eq(node.get('operator'), cont0)
            self.eq(node.get('ext:id'), 'foo123')
            host = node

            q = r'''
            [ it:storage:volume=(smb, 192.168.0.10, c$, temp)
                :name="\\\\192.168.0.10\\c$\\temp"
                :size=(10485760)
                :type=windows.smb.share
            ]
            '''
            nodes = await core.nodes(q)
            self.len(1, nodes)
            self.eq(nodes[0].ndef, ('it:storage:volume', s_common.guid(('smb', '192.168.0.10', 'c$', 'temp'))))
            self.eq(nodes[0].get('name'), '\\\\192.168.0.10\\c$\\temp')
            self.eq(nodes[0].get('size'), s_const.mebibyte * 10)
            self.eq(nodes[0].get('type'), 'windows.smb.share.')
            volume = nodes[0]

            q = r'''
            [ it:storage:mount=($hostiden, $voluiden, z:\\)
                :host=$hostiden
                :path="z:\\"
                :volume=$voluiden
            ]
            '''
            opts = {'vars': {
                'voluiden': volume.ndef[1],
                'hostiden': host.ndef[1],
            }}
            nodes = await core.nodes(q, opts=opts)
            self.len(1, nodes)
            self.eq(nodes[0].ndef, ('it:storage:mount', s_common.guid((host.ndef[1], volume.ndef[1], r'z:\\'))))
            self.eq(nodes[0].get('host'), host.ndef[1])
            self.eq(nodes[0].get('path'), 'z:')
            self.eq(nodes[0].get('volume'), volume.ndef[1])

            valu = (host0, 'http://vertex.ninja/cool.php')
            nodes = await core.nodes('[it:hosturl=$valu]', opts={'vars': {'valu': valu}})
            self.len(1, nodes)
            node = nodes[0]
            self.eq(node.ndef, ('it:hosturl', (host0, 'http://vertex.ninja/cool.php')))
            self.eq(node.get('host'), host0)
            self.eq(node.get('url'), 'http://vertex.ninja/cool.php')

            nodes = await core.nodes('[it:dev:int=0x61c88648]')
            self.len(1, nodes)
            node = nodes[0]
            self.eq(node.ndef, ('it:dev:int', 1640531528))

            nodes = await core.nodes('[it:sec:cve=CVE-2013-9999 :desc="Some words."]')
            self.len(1, nodes)
            node = nodes[0]
            self.eq(node.ndef, ('it:sec:cve', 'cve-2013-9999'))
            self.eq(node.get('desc'), 'Some words.')

            nodes = await core.nodes('[it:sec:cve=$valu]', opts={'vars': {'valu': 'CVE\u20122013\u20131138'}})
            self.len(1, nodes)
            node = nodes[0]
            self.eq(node.ndef, ('it:sec:cve', 'cve-2013-1138'))

            nodes = await core.nodes('[it:sec:cve=$valu]', opts={'vars': {'valu': 'CVE\u20112013\u20140001'}})
            self.len(1, nodes)
            node = nodes[0]
            self.eq(node.ndef, ('it:sec:cve', 'cve-2013-0001'))

            hash0 = s_common.guid()
            props = {
                'salt': 'B33F',
                'hash:md5': s_m_crypto.ex_md5,
                'hash:sha1': s_m_crypto.ex_sha1,
                'hash:sha256': s_m_crypto.ex_sha256,
                'hash:sha512': s_m_crypto.ex_sha512,
                'hash:lm': s_m_crypto.ex_md5,
                'hash:ntlm': s_m_crypto.ex_md5,
                'passwd': "I've got the same combination on my luggage!",
            }
            q = '''[(it:auth:passwdhash=$valu :salt=$p.salt :hash:md5=$p."hash:md5" :hash:sha1=$p."hash:sha1"
                :hash:sha256=$p."hash:sha256" :hash:sha512=$p."hash:sha512"
                :hash:lm=$p."hash:lm" :hash:ntlm=$p."hash:ntlm"
                :passwd=$p.passwd)]'''
            nodes = await core.nodes(q, opts={'vars': {'valu': hash0, 'p': props}})
            self.len(1, nodes)
            node = nodes[0]

            self.eq(node.ndef, ('it:auth:passwdhash', hash0))
            self.eq(node.get('salt'), 'b33f')
            self.eq(node.get('hash:md5'), s_m_crypto.ex_md5)
            self.eq(node.get('hash:sha1'), s_m_crypto.ex_sha1)
            self.eq(node.get('hash:sha256'), s_m_crypto.ex_sha256)
            self.eq(node.get('hash:sha512'), s_m_crypto.ex_sha512)
            self.eq(node.get('hash:lm'), s_m_crypto.ex_md5)
            self.eq(node.get('hash:ntlm'), s_m_crypto.ex_md5)
            self.eq(node.get('passwd'), "I've got the same combination on my luggage!")

            nodes = await core.nodes('[ it:adid=visi ]')
            self.eq(('it:adid', 'visi'), nodes[0].ndef)

            nodes = await core.nodes('''
                init {
                    $org = $lib.guid()
                    $host = $lib.guid()
                    $acct = $lib.guid()
                }
                [
                    it:account=$acct
                        :host=$host
                        :user=visi
                        :contact={[ ps:contact=* :email=visi@vertex.link ]}
                        :domain={[ it:domain=* :org=$org :name=vertex :desc="the vertex project domain" ]}

                    (it:logon=* :time=20210314 :logoff:time=202103140201 :account=$acct :host=$host :duration=(:logoff:time - :time))
                ]
            ''')
            self.len(2, nodes)
            self.eq('visi', nodes[0].get('user'))
            self.nn(nodes[0].get('host'))
            self.nn(nodes[0].get('domain'))
            self.nn(nodes[0].get('contact'))

            self.nn(nodes[1].get('host'))
            self.nn(nodes[1].get('account'))
            self.eq(1615680000000, nodes[1].get('time'))
            self.eq(1615687260000, nodes[1].get('logoff:time'))
            self.eq(7260000, nodes[1].get('duration'))
            self.eq('02:01:00.000', nodes[1].repr('duration'))

            # Sample SIDs from here:
            # https://learn.microsoft.com/en-us/openspecs/windows_protocols/ms-dtyp/81d92bba-d22b-4a8c-908a-554ab29148ab
            sids = [
                'S-1-0-0', 'S-1-1-0', 'S-1-2-0', 'S-1-2-1', 'S-1-3', 'S-1-3-0',
                'S-1-3-1', 'S-1-3-2', 'S-1-3-3', 'S-1-3-4', 'S-1-5', 'S-1-5-1',
                'S-1-5-2', 'S-1-5-3', 'S-1-5-4', 'S-1-5-6', 'S-1-5-7', 'S-1-5-8',
                'S-1-5-9', 'S-1-5-10', 'S-1-5-11', 'S-1-5-12', 'S-1-5-13', 'S-1-5-14',
                'S-1-5-15', 'S-1-5-17', 'S-1-5-18', 'S-1-5-19', 'S-1-5-20',
                'S-1-5-21-0-0-0-496', 'S-1-5-21-0-0-0-497', 'S-1-5-32-544',
                'S-1-5-32-545', 'S-1-5-32-546', 'S-1-5-32-547', 'S-1-5-32-548',
                'S-1-5-32-549', 'S-1-5-32-550', 'S-1-5-32-551', 'S-1-5-32-552',
                'S-1-5-32-554', 'S-1-5-32-555', 'S-1-5-32-556', 'S-1-5-32-557',
                'S-1-5-32-558', 'S-1-5-32-559', 'S-1-5-32-560', 'S-1-5-32-561',
                'S-1-5-32-562', 'S-1-5-32-568', 'S-1-5-32-569', 'S-1-5-32-573',
                'S-1-5-32-574', 'S-1-5-32-575', 'S-1-5-32-576', 'S-1-5-32-577',
                'S-1-5-32-578', 'S-1-5-32-579', 'S-1-5-32-580', 'S-1-5-32-582',
                'S-1-5-33', 'S-1-5-64-10', 'S-1-5-64-14', 'S-1-5-64-21', 'S-1-5-65-1',
                'S-1-5-80', 'S-1-5-80-0', 'S-1-5-83-0', 'S-1-5-84-0-0-0-0-0',
                'S-1-5-90-0', 'S-1-5-113', 'S-1-5-114', 'S-1-5-1000', 'S-1-15-2-1',
                'S-1-16-0', 'S-1-16-4096', 'S-1-16-8192', 'S-1-16-8448', 'S-1-16-12288',
                'S-1-16-16384', 'S-1-16-20480', 'S-1-16-28672', 'S-1-18-1', 'S-1-18-2',
                'S-1-18-3', 'S-1-18-4', 'S-1-18-5', 'S-1-18-6',
            ]

            opts = {'vars': {'sids': sids}}
            nodes = await core.nodes('for $sid in $sids {[ it:account=* :windows:sid=$sid ]}', opts=opts)
            self.len(88, nodes)

            nodes = await core.nodes('inet:email=visi@vertex.link -> ps:contact -> it:account -> it:logon +:time>=2021 -> it:host')
            self.len(1, nodes)
            self.eq('it:host', nodes[0].ndef[0])

            nodes = await core.nodes('it:account -> it:domain')
            self.len(1, nodes)
            self.nn(nodes[0].get('org'))
            self.eq('vertex', nodes[0].get('name'))
            self.eq('the vertex project domain', nodes[0].get('desc'))

            nodes = await core.nodes('''[
                it:log:event=*
                    :mesg=foobar
                    :data=(foo, bar, baz)
                    :severity=debug

                    :host={it:host | limit 1}
                    :sandbox:file=*
            ]''')
            self.len(1, nodes)
            self.eq(10, nodes[0].get('severity'))
            self.eq('foobar', nodes[0].get('mesg'))
            self.eq(('foo', 'bar', 'baz'), nodes[0].get('data'))
            # check that the host activity model was inherited
            self.nn(nodes[0].get('host'))
            self.len(1, await core.nodes('it:log:event :sandbox:file -> file:bytes'))

            nodes = await core.nodes('it:host | limit 1 | [ :keyboard:layout=qwerty :keyboard:language=$lib.gen.langByCode(en.us) ]')
            self.len(1, nodes)
            self.nn(nodes[0].get('keyboard:language'))
            self.len(1, await core.nodes('it:host:keyboard:layout=QWERTY'))
            self.len(1, await core.nodes('lang:language:code=en.us -> it:host'))

    async def test_it_forms_prodsoft(self):
        # Test all prodsoft and prodsoft associated linked forms
        async with self.getTestCore() as core:
            # it:prod:soft
            prod0 = s_common.guid()
            org0 = s_common.guid()
            person0 = s_common.guid()
            teqs = (s_common.guid(), s_common.guid())
            file0 = 'a' * 64
            acct0 = ('vertex.link', 'pennywise')
            url0 = 'https://vertex.link/products/balloonmaker'
            props = {
                'name': 'Balloon Maker',
                'type': 'hehe.haha',
                'names': ('clowns inc',),
                'desc': "Pennywise's patented balloon blower upper",
                'desc:short': 'Balloon blower',
                'author:org': org0,
                'author:email': 'pennywise@vertex.link',
                'author:acct': acct0,
                'author:person': person0,
                'techniques': teqs,
                'url': url0,
            }
            q = '''[(it:prod:soft=$valu :name=$p.name :type=$p.type :names=$p.names
                :desc=$p.desc :desc:short=$p."desc:short" :author:org=$p."author:org" :author:email=$p."author:email"
                :author:acct=$p."author:acct" :author:person=$p."author:person"
                :techniques=$p.techniques :url=$p.url )]'''
            nodes = await core.nodes(q, opts={'vars': {'valu': prod0, 'p': props}})
            self.len(1, nodes)
            node = nodes[0]
            self.eq(node.ndef, ('it:prod:soft', prod0))
            self.eq(node.get('name'), 'balloon maker')
            self.eq(node.get('desc'), "Pennywise's patented balloon blower upper")
            self.eq(node.get('desc:short'), 'balloon blower')
            self.eq(node.get('author:org'), org0)
            self.eq(node.get('author:acct'), acct0)
            self.eq(node.get('author:email'), 'pennywise@vertex.link')
            self.eq(node.get('author:person'), person0)
            self.eq(node.get('techniques'), tuple(sorted(teqs)))
            self.false(node.get('isos'))
            self.false(node.get('islib'))
            await node.set('isos', True)
            await node.set('islib', True)
            self.true(node.get('isos'))
            self.true(node.get('islib'))
            self.eq(node.get('url'), url0)
            self.len(1, await core.nodes('it:prod:soft:name="balloon maker" -> it:prod:soft:taxonomy'))
            self.len(2, await core.nodes('it:prod:softname="balloon maker" -> it:prod:soft -> it:prod:softname'))
            # it:prod:softver - this does test a bunch of property related callbacks
            ver0 = s_common.guid()
            url1 = 'https://vertex.link/products/balloonmaker/release_101-beta.exe'
            props = {
                'vers': 'V1.0.1-beta+exp.sha.5114f85',
                'released': '2018-04-03 08:44:22',
                'url': url1,
                'software': prod0,
                'arch': 'amd64',
                'name': 'balloonmaker',
                'names': ('clowns inc',),
                'desc': 'makes balloons',
            }
            q = '''[(it:prod:softver=$valu :vers=$p.vers :released=$p.released :url=$p.url :software=$p.software
                :arch=$p.arch :name=$p.name :names=$p.names :desc=$p.desc)]'''
            nodes = await core.nodes(q, opts={'vars': {'valu': ver0, 'p': props}})
            self.len(1, nodes)
            node = nodes[0]
            self.eq(node.ndef, ('it:prod:softver', ver0))
            self.eq(node.get('arch'), 'amd64')
            self.eq(node.get('released'), 1522745062000)
            self.eq(node.get('software'), prod0)
            self.eq(node.get('vers'), 'V1.0.1-beta+exp.sha.5114f85')
            self.eq(node.get('vers:norm'), 'v1.0.1-beta+exp.sha.5114f85')
            self.eq(node.get('semver'), 0x000010000000001)
            self.eq(node.get('semver:major'), 1)
            self.eq(node.get('semver:minor'), 0)
            self.eq(node.get('semver:patch'), 1)
            self.eq(node.get('semver:pre'), 'beta')
            self.eq(node.get('semver:build'), 'exp.sha.5114f85')
            self.eq(node.get('url'), url1)
            self.eq(node.get('name'), 'balloonmaker')
            self.eq(node.get('desc'), 'makes balloons')
            # callback node creation checks
            self.len(1, await core.nodes('it:dev:str=V1.0.1-beta+exp.sha.5114f85'))
            self.len(1, await core.nodes('it:dev:str=amd64'))
            self.len(2, await core.nodes('it:prod:softname="balloonmaker" -> it:prod:softver -> it:prod:softname'))
            # it:hostsoft
            host0 = s_common.guid()
            nodes = await core.nodes('[it:hostsoft=$valu]', opts={'vars': {'valu': (host0, ver0)}})
            self.len(1, nodes)
            node = nodes[0]
            self.eq(node.ndef, ('it:hostsoft', (host0, ver0)))
            self.eq(node.get('host'), host0)
            self.eq(node.get('softver'), ver0)
            # it:prod:softfile
            nodes = await core.nodes('[it:prod:softfile=$valu :path="/path/to/nowhere"]',
                                     opts={'vars': {'valu': (ver0, file0)}})
            self.len(1, nodes)
            node = nodes[0]
            self.eq(node.get('soft'), ver0)
            self.eq(node.get('file'), f'sha256:{file0}')
            self.eq(node.get('path'), '/path/to/nowhere', )
            self.len(1, await core.nodes('it:prod:softfile -> file:path'))
            q = '''[ it:prod:softreg=(*, *) ]
                { -> it:prod:softver [ :name=woot ] }
                { -> it:dev:regval [ :key=HKEY_LOCAL_MACHINE/visi :int=31337 ] }'''
            nodes = await core.nodes(q)
            self.len(1, nodes)
            node = nodes[0]
            self.nn(node.get('regval'))
            self.nn(node.get('softver'))
            self.len(1, await core.nodes('it:prod:softver:name=woot -> it:prod:softreg -> it:dev:regval +:int=31337'))
            # it:prod:softlib
            ver1 = s_common.guid()
            nodes = await core.nodes('[it:prod:softlib=$valu]', opts={'vars': {'valu': (ver0, ver1)}})
            self.len(1, nodes)
            node = nodes[0]
            self.eq(node.ndef, ('it:prod:softlib', (ver0, ver1)))
            self.eq(node.get('soft'), ver0)
            self.eq(node.get('lib'), ver1)
            # it:prod:softos
            os0 = s_common.guid()
            nodes = await core.nodes('[it:prod:softos=$valu]', opts={'vars': {'valu': (ver0, os0)}})
            self.len(1, nodes)
            node = nodes[0]
            self.eq(node.ndef, ('it:prod:softos', (ver0, os0)))
            self.eq(node.get('soft'), ver0)
            self.eq(node.get('os'), os0)
            # it:av:sig
            prod1 = s_common.guid()
            props = {
                'desc': 'The evil balloon virus!',
                'url': url1,
            }
            sig0 = (prod1, 'Bar.BAZ.faZ')
            nodes = await core.nodes('[(it:av:sig=$valu :desc=$p.desc :url=$p.url)]',
                                     opts={'vars': {'valu': sig0, 'p': props}})
            self.len(1, nodes)
            node = nodes[0]
            self.eq(node.ndef, ('it:av:sig', (prod1, 'Bar.BAZ.faZ'.lower())))
            self.eq(node.get('soft'), prod1)
            self.eq(node.get('name'), 'bar.baz.faz')
            self.eq(node.get('desc'), 'The evil balloon virus!')
            self.eq(node.get('url'), url1)
            self.len(1, await core.nodes('it:prod:soft=$valu', opts={'vars': {'valu': prod1}}))
            self.len(1, await core.nodes('it:av:signame=bar.baz.faz -> it:av:sig'))
            # it:av:filehit
            nodes = await core.nodes('[it:av:filehit=$valu]', opts={'vars': {'valu': (file0, sig0)}})
            self.len(1, nodes)
            node = nodes[0]
            self.eq(node.ndef, ('it:av:filehit', (f'sha256:{file0}', (prod1, 'Bar.BAZ.faZ'.lower()))))
            self.eq(node.get('file'), f'sha256:{file0}')
            self.eq(node.get('sig'), (prod1, 'Bar.BAZ.faZ'.lower()))
            self.eq(node.get('sig:name'), 'bar.baz.faz')
            self.eq(node.get('sig:soft'), prod1)

            # Test 'vers' semver brute forcing
            testvectors = [
                ('1', 0x000010000000000, {'major': 1, 'minor': 0, 'patch': 0}),
                ('2.0A1', 0x000020000000000, {'major': 2, 'minor': 0, 'patch': 0}),
                ('2016-03-01', 0x007e00000300001, {'major': 2016, 'minor': 3, 'patch': 1}),
                ('1.2.windows-RC1', 0x000010000200000, {'major': 1, 'minor': 2, 'patch': 0}),
                ('3.4', 0x000030000400000, {'major': 3, 'minor': 4, 'patch': 0}),
                ('1.3a2.dev12', 0x000010000000000, {'major': 1, 'minor': 0, 'patch': 0}),
                ('v2.4.0.0-1', 0x000020000400000, {'major': 2, 'minor': 4, 'patch': 0}),
                ('v2.4.1.0-0.3.rc1', 0x000020000400001, {'major': 2, 'minor': 4, 'patch': 1}),
                ('0.18rc2', 0, {'major': 0, 'minor': 0, 'patch': 0}),
                ('OpenSSL_1_0_2l', 0x000010000000000, {'major': 1, 'minor': 0, 'patch': 0}),
            ]
            itmod = core.getCoreMod('synapse.models.infotech.ItModule')

            for tv, te, subs in testvectors:
                nodes = await core.nodes('[it:prod:softver=* :vers=$valu]', opts={'vars': {'valu': tv}})
                self.len(1, nodes)
                node = nodes[0]
                self.eq(node.get('semver'), te)
                self.eq(node.get('semver:major'), subs.get('major'))
                self.eq(node.get('semver:minor'), subs.get('minor'))
                self.eq(node.get('semver:patch'), subs.get('patch'))
                self.eq(itmod.bruteVersionStr(tv), (te, subs))

            nodes = await core.nodes('[it:prod:softver=* :vers=$valu]', opts={'vars': {'valu': ''}})
            self.len(1, nodes)
            node = nodes[0]
            self.eq(node.get('vers'), '')
            self.none(node.get('vers:norm'))
            self.none(node.get('semver'))

            with self.getLoggerStream('synapse.models.infotech',
                                      'Unable to parse string as a semver') as stream:

                nodes = await core.nodes('[it:prod:softver=* :vers=$valu]', opts={'vars': {'valu': 'alpha'}})
                self.len(1, nodes)
                node = nodes[0]
                self.eq(node.get('vers'), 'alpha')
                self.none(node.get('semver'))
                self.true(stream.is_set())

    async def test_it_form_callbacks(self):
        async with self.getTestCore() as core:
            # it:dev:str kicks out the :norm property on him when he is made
            nodes = await core.nodes('[it:dev:str="evil RAT"]')
            self.len(1, nodes)
            node = nodes[0]
            self.eq(node.ndef, ('it:dev:str', 'evil RAT'))
            self.eq(node.get('norm'), 'evil rat')
            # Named pipes create it:dev:str nodes
            nodes = await core.nodes('[it:dev:pipe="MyPipe"]')
            self.len(1, nodes)
            node = nodes[0]
            self.eq(node.ndef, ('it:dev:pipe', 'MyPipe'))
            nodes = await core.nodes('it:dev:str=MyPipe')
            self.len(1, nodes)
            node = nodes[0]
            self.eq(node.ndef, ('it:dev:str', 'MyPipe'))
            self.eq(node.get('norm'), 'mypipe')
            # mutexs behave the same way
            nodes = await core.nodes('[it:dev:mutex="MyMutex"]')
            self.len(1, nodes)
            node = nodes[0]
            self.eq(node.ndef, ('it:dev:mutex', 'MyMutex'))
            nodes = await core.nodes('it:dev:str=MyMutex')
            self.len(1, nodes)
            node = nodes[0]
            self.eq(node.ndef, ('it:dev:str', 'MyMutex'))
            self.eq(node.get('norm'), 'mymutex')
            # registry keys are similar
            key = 'HKEY_LOCAL_MACHINE\\Foo\\Bar'
            nodes = await core.nodes('[it:dev:regkey=$valu]', opts={'vars': {'valu': key}})
            self.len(1, nodes)
            node = nodes[0]
            self.eq(node.ndef, ('it:dev:regkey', key))
            nodes = await core.nodes('it:dev:str=$valu', opts={'vars': {'valu': key}})
            self.len(1, nodes)
            node = nodes[0]
            self.eq(node.ndef, ('it:dev:str', key))
            self.eq(node.get('norm'), 'hkey_local_machine\\foo\\bar')
            # Regval behaves the same
            fbyts = 'sha256:' + 64 * 'f'
            key = 'HKEY_LOCAL_MACHINE\\DUCK\\QUACK'
            valus = [
                ('str', 'knight'),
                ('int', 20),
                ('bytes', fbyts),
            ]
            for prop, valu in valus:
                iden = s_common.guid((key, valu))
                props = {
                    'key': key,
                    'prop': valu,
                }
                q = f'[it:dev:regval=$valu :key=$p.key :{prop}=$p.prop]'
                nodes = await core.nodes(q, opts={'vars': {'valu': iden, 'p': props}})
                self.len(1, nodes)
                node = nodes[0]
                self.eq(node.ndef, ('it:dev:regval', iden))
                self.eq(node.get('key'), key)
                self.eq(node.get(prop), valu)
            self.len(1, await core.nodes('it:dev:str=HKEY_LOCAL_MACHINE\\DUCK\\QUACK'))

    async def test_it_semvertype(self):
        async with self.getTestCore() as core:
            t = core.model.type('it:semver')
            testvectors = (
                # Strings
                ('1.2.3', (0x000010000200003,
                           {'major': 1, 'minor': 2, 'patch': 3, })),
                ('0.0.1', (0x000000000000001,
                           {'major': 0, 'minor': 0, 'patch': 1, })),
                ('1.2.3-alpha', (0x000010000200003,
                                 {'major': 1, 'minor': 2, 'patch': 3,
                                  'pre': 'alpha', })),
                ('1.2.3-alpha.1', (0x000010000200003,
                                   {'major': 1, 'minor': 2, 'patch': 3,
                                    'pre': 'alpha.1', })),
                ('1.2.3-0.3.7', (0x000010000200003,
                                 {'major': 1, 'minor': 2, 'patch': 3,
                                  'pre': '0.3.7', })),
                ('1.2.3-x.7.z.92', (0x000010000200003,
                                    {'major': 1, 'minor': 2, 'patch': 3,
                                     'pre': 'x.7.z.92', })),
                ('1.2.3-alpha+001', (0x000010000200003,
                                     {'major': 1, 'minor': 2, 'patch': 3,
                                      'pre': 'alpha', 'build': '001'})),
                ('1.2.3+20130313144700', (0x000010000200003,
                                          {'major': 1, 'minor': 2, 'patch': 3,
                                           'build': '20130313144700'})),
                ('1.2.3-beta+exp.sha.5114f85', (0x000010000200003,
                                                {'major': 1, 'minor': 2, 'patch': 3,
                                                 'pre': 'beta',
                                                 'build': 'exp.sha.5114f85'})),
                # Real world examples
                ('1.2.3-B5CD5743F', (0x000010000200003,
                                     {'major': 1, 'minor': 2, 'patch': 3,
                                      'pre': 'B5CD5743F', })),
                ('V1.2.3', (0x000010000200003,
                            {'major': 1, 'minor': 2, 'patch': 3, })),
                ('V1.4.0-RC0', (0x000010000400000,
                                {'major': 1, 'minor': 4, 'patch': 0,
                                 'pre': 'RC0', })),
                ('v2.4.1-0.3.rc1', (0x000020000400001,
                                    {'major': 2, 'minor': 4, 'patch': 1,
                                     'pre': '0.3.rc1'})),
                ('0.18.1', (0x000000001200001,
                            {'major': 0, 'minor': 18, 'patch': 1, })),
                # Integer values
                (0, (0, {'major': 0, 'minor': 0, 'patch': 0})),
                (1, (1, {'major': 0, 'minor': 0, 'patch': 1})),
                (2, (2, {'major': 0, 'minor': 0, 'patch': 2})),
                (0xFFFFF, (0xFFFFF, {'major': 0, 'minor': 0, 'patch': 0xFFFFF})),
                (0xFFFFF + 1, (0xFFFFF + 1, {'major': 0, 'minor': 1, 'patch': 0})),
                (0xdeadb33f1337133, (0xdeadb33f1337133, {'major': 0xdeadb, 'minor': 0x33f13, 'patch': 0x37133})),
                (0xFFFFFFFFFFFFFFF, (0xFFFFFFFFFFFFFFF, {'major': 0xFFFFF, 'minor': 0xFFFFF, 'patch': 0xFFFFF})),
                # Brute forced strings
                ('1', (1099511627776, {'major': 1, 'minor': 0, 'patch': 0})),
                ('1.2', (1099513724928, {'major': 1, 'minor': 2, 'patch': 0})),
                ('2.0A1', (2199023255552, {'major': 2, 'minor': 0, 'patch': 0})),
                ('0.18rc2', (0, {'major': 0, 'minor': 0, 'patch': 0})),
                ('0.0.00001', (1, {'major': 0, 'minor': 0, 'patch': 1})),
                ('2016-03-01', (2216615444742145, {'major': 2016, 'minor': 3, 'patch': 1})),
                ('v2.4.0.0-1', (2199027449856, {'major': 2, 'minor': 4, 'patch': 0})),
                ('1.3a2.dev12', (1099511627776, {'major': 1, 'minor': 0, 'patch': 0})),
                ('OpenSSL_1_0_2l', (1099511627776, {'major': 1, 'minor': 0, 'patch': 0})),
                ('1.2.windows-RC1', (1099513724928, {'major': 1, 'minor': 2, 'patch': 0})),
                ('v2.4.1.0-0.3.rc1', (2199027449857, {'major': 2, 'minor': 4, 'patch': 1})),
                ('1.2.3-alpha.foo..+001', (1099513724931, {'major': 1, 'minor': 2, 'patch': 3})),
                ('1.2.3-alpha.foo.001+001', (1099513724931, {'major': 1, 'minor': 2, 'patch': 3})),
                ('1.2.3-alpha+001.blahblahblah...', (1099513724931, {'major': 1, 'minor': 2, 'patch': 3})),
                ('1.2.3-alpha+001.blahblahblah.*iggy', (1099513724931, {'major': 1, 'minor': 2, 'patch': 3}))
            )

            for v, e in testvectors:
                ev, es = e
                valu, rdict = t.norm(v)
                subs = rdict.get('subs')
                self.eq(valu, ev)
                self.eq(subs, es)

            testvectors_bad = (
                # invalid ints
                -1,
                0xFFFFFFFFFFFFFFFFFFFFFFFF + 1,
                # Just bad input
                '   ',
                ' alpha ',
            )
            for v in testvectors_bad:
                self.raises(s_exc.BadTypeValu, t.norm, v)

            testvectors_repr = (
                (0, '0.0.0'),
                (1, '0.0.1'),
                (0x000010000200003, '1.2.3'),
            )
            for v, e in testvectors_repr:
                self.eq(t.repr(v), e)

    async def test_it_forms_screenshot(self):
        async with self.getTestCore() as core:
            nodes = await core.nodes('''[
                it:screenshot=*
                    :host=*
                    :image=*
                    :desc=WootWoot
                    :sandbox:file=*
            ]''')

            self.len(1, nodes)
            self.eq('it:screenshot', nodes[0].ndef[0])
            self.eq('WootWoot', nodes[0].props['desc'])

            self.len(1, await core.nodes('it:screenshot :host -> it:host'))
            self.len(1, await core.nodes('it:screenshot :image -> file:bytes'))
            self.len(1, await core.nodes('it:screenshot :sandbox:file -> file:bytes'))

    async def test_it_forms_hardware(self):
        async with self.getTestCore() as core:
            nodes = await core.nodes('''[
                it:prod:hardware=*
                    :manufacturer={ gen.ou.org dell }
                    :manufacturer:name=dell
                    :make=dell
                    :model=XPS13
                    :version=alpha
                    :type=pc.laptop
                    :desc=WootWoot
                    :released=20220202
                    :cpe=cpe:2.3:h:dell:xps13:*:*:*:*:*:*:*:*
                    :parts = (*, *)
            ]''')
            self.eq('WootWoot', nodes[0].props['desc'])
            self.eq('dell', nodes[0].props['make'])
            self.eq('xps13', nodes[0].props['model'])
            self.eq('alpha', nodes[0].props['version'])
            self.eq('cpe:2.3:h:dell:xps13:*:*:*:*:*:*:*:*', nodes[0].props['cpe'])
            self.eq(1643760000000, nodes[0].props['released'])
            self.len(1, await core.nodes('it:prod:hardware :make -> ou:name'))
            self.len(1, await core.nodes('it:prod:hardware :type -> it:prod:hardwaretype'))
            self.len(2, await core.nodes('it:prod:hardware:make=dell -> it:prod:hardware'))
            self.eq('dell', nodes[0].props['manufacturer:name'])
            self.len(1, await core.nodes('it:prod:hardware -> ou:org +:name=dell'))

            nodes = await core.nodes('''[
                it:prod:component=*
                    :hardware={it:prod:hardware:make=dell}
                    :serial=asdf1234
                    :host=*
            ]''')
            self.nn(nodes[0].props['host'])
            self.eq('asdf1234', nodes[0].props['serial'])
            self.len(1, await core.nodes('it:prod:component -> it:host'))
            self.len(1, await core.nodes('it:prod:component -> it:prod:hardware +:make=dell'))

    async def test_it_forms_hostexec(self):
        # forms related to the host execution model
        async with self.getTestCore() as core:
            exe = 'sha256:' + 'a' * 64
            port = 80
            tick = s_common.now()
            host = s_common.guid()
            proc = s_common.guid()
            mutex = 'giggleXX_X0'
            pipe = 'pipe\\mynamedpipe'
            user = 'serviceadmin'
            pid = 20
            key = 'HKEY_LOCAL_MACHINE\\Foo\\Bar'
            ipv4 = 0x01020304
            ipv6 = '::1'

            sandfile = 'sha256:' + 'b' * 64
            addr4 = f'tcp://1.2.3.4:{port}'
            addr6 = f'udp://[::1]:{port}'
            url = 'http://www.google.com/sekrit.html'
            raw_path = r'c:\Windows\System32\rar.exe'
            norm_path = r'c:/windows/system32/rar.exe'
            src_proc = s_common.guid()
            src_path = r'c:/temp/ping.exe'
            cmd0 = 'rar a -r yourfiles.rar *.txt'
            fpath = 'c:/temp/yourfiles.rar'
            fbyts = 'sha256:' + 'b' * 64
            pprops = {
                'exe': exe,
                'pid': pid,
                'cmd': cmd0,
                'host': host,
                'time': tick,
                'user': user,
                'account': '*',
                'path': raw_path,
                'src:exe': src_path,
                'src:proc': src_proc,
                'sandbox:file': sandfile,
            }
            q = '''[(it:exec:proc=$valu :exe=$p.exe :pid=$p.pid :cmd=$p.cmd :host=$p.host :time=$p.time :user=$p.user
                :account=$p.account :path=$p.path :src:exe=$p."src:exe" :src:proc=$p."src:proc"
                :sandbox:file=$p."sandbox:file")]'''
            nodes = await core.nodes(q, opts={'vars': {'valu': proc, 'p': pprops}})
            self.len(1, nodes)
            node = nodes[0]
            self.eq(node.ndef, ('it:exec:proc', proc))
            self.eq(node.get('exe'), exe)
            self.eq(node.get('pid'), pid)
            self.eq(node.get('cmd'), cmd0)
            self.eq(node.get('host'), host)
            self.eq(node.get('time'), tick)
            self.eq(node.get('user'), user)
            self.eq(node.get('path'), norm_path)
            self.eq(node.get('src:exe'), src_path)
            self.eq(node.get('src:proc'), src_proc)
            self.eq(node.get('sandbox:file'), sandfile)
            self.nn(node.get('account'))
            self.len(1, await core.nodes('it:exec:proc -> it:account'))

            nodes = await core.nodes('it:cmd')
            self.len(1, nodes)
            self.eq(nodes[0].ndef, ('it:cmd', 'rar a -r yourfiles.rar *.txt'))

            q = '''
            [ it:host=(VTX001, 192.168.0.10) :name=VTX001 :ipv4=192.168.0.10 ]
            $host = $node

            [( it:cmd:session=(202405170900, 202405171000, bash, $host)
                :host=$host
                :period=(202405170900, 202405171000)
            )]
            '''
            nodes = await core.nodes(q)
            self.len(2, nodes)
            hostguid = s_common.guid(('VTX001', '192.168.0.10'))
            self.eq(nodes[0].ndef, ('it:host', hostguid))
            self.eq(nodes[1].ndef, ('it:cmd:session', s_common.guid(('202405170900', '202405171000', 'bash', hostguid))))
            self.eq(nodes[1].get('host'), hostguid)
            self.eq(nodes[1].get('period'), (1715936400000, 1715940000000))
            cmdsess = nodes[1]

            q = '''
            [
                (it:cmd:history=(1715936400001, $sessiden)
                    :cmd="ls -la"
                    :time=(1715936400001)
                )

                (it:cmd:history=(1715936400002, $sessiden)
                    :cmd="cd /"
                    :time=(1715936400002)
                )

                (it:cmd:history=(1715936400003, $sessiden)
                    :cmd="ls -laR"
                    :time=(1715936400003)
                )

                :session=$sessiden
            ]
            '''
            opts = {'vars': {'sessiden': cmdsess.ndef[1]}}
            nodes = await core.nodes(q, opts=opts)
            self.len(3, nodes)
            self.eq(nodes[0].ndef, ('it:cmd:history', s_common.guid(('1715936400001', cmdsess.ndef[1]))))
            self.eq(nodes[0].get('cmd'), 'ls -la')
            self.eq(nodes[0].get('time'), 1715936400001)
            self.eq(nodes[0].get('session'), cmdsess.ndef[1])

            self.eq(nodes[1].ndef, ('it:cmd:history', s_common.guid(('1715936400002', cmdsess.ndef[1]))))
            self.eq(nodes[1].get('cmd'), 'cd /')
            self.eq(nodes[1].get('time'), 1715936400002)
            self.eq(nodes[1].get('session'), cmdsess.ndef[1])

            self.eq(nodes[2].ndef, ('it:cmd:history', s_common.guid(('1715936400003', cmdsess.ndef[1]))))
            self.eq(nodes[2].get('cmd'), 'ls -laR')
            self.eq(nodes[2].get('time'), 1715936400003)
            self.eq(nodes[2].get('session'), cmdsess.ndef[1])

            m0 = s_common.guid()
            mprops = {
                'exe': exe,
                'proc': proc,
                'name': mutex,
                'host': host,
                'time': tick,
                'sandbox:file': sandfile,
            }
            q = '''[(it:exec:mutex=$valu :exe=$p.exe :proc=$p.proc :name=$p.name :host=$p.host :time=$p.time
                    :sandbox:file=$p."sandbox:file")]'''
            nodes = await core.nodes(q, opts={'vars': {'valu': m0, 'p': mprops}})
            self.len(1, nodes)
            node = nodes[0]
            self.eq(node.ndef, ('it:exec:mutex', m0))
            self.eq(node.get('exe'), exe)
            self.eq(node.get('proc'), proc)
            self.eq(node.get('host'), host)
            self.eq(node.get('time'), tick)
            self.eq(node.get('name'), mutex)
            self.eq(node.get('sandbox:file'), sandfile)

            p0 = s_common.guid()
            pipeprops = {
                'exe': exe,
                'proc': proc,
                'name': pipe,
                'host': host,
                'time': tick,
                'sandbox:file': sandfile,
            }
            q = '''[(it:exec:pipe=$valu :exe=$p.exe :proc=$p.proc :name=$p.name :host=$p.host :time=$p.time
                    :sandbox:file=$p."sandbox:file")]'''
            nodes = await core.nodes(q, opts={'vars': {'valu': p0, 'p': pipeprops}})
            self.len(1, nodes)
            node = nodes[0]
            self.eq(node.ndef, ('it:exec:pipe', p0))
            self.eq(node.get('exe'), exe)
            self.eq(node.get('proc'), proc)
            self.eq(node.get('host'), host)
            self.eq(node.get('time'), tick)
            self.eq(node.get('name'), pipe)
            self.eq(node.get('sandbox:file'), sandfile)

            u0 = s_common.guid()
            uprops = {
                'proc': proc,
                'host': host,
                'exe': exe,
                'time': tick,
                'url': url,
                'page:pdf': '*',
                'page:html': '*',
                'page:image': '*',
                'browser': '*',
                'client': addr4,
                'sandbox:file': sandfile,
            }
            q = '''[(it:exec:url=$valu :exe=$p.exe :proc=$p.proc :host=$p.host :time=$p.time
                :url=$p.url :page:pdf=$p."page:pdf" :page:html=$p."page:html" :page:image=$p."page:image"
                :browser=$p.browser :client=$p.client
                :sandbox:file=$p."sandbox:file")]'''
            nodes = await core.nodes(q, opts={'vars': {'valu': u0, 'p': uprops}})
            self.len(1, nodes)
            node = nodes[0]
            self.eq(node.ndef, ('it:exec:url', u0))
            self.eq(node.get('exe'), exe)
            self.eq(node.get('proc'), proc)
            self.eq(node.get('host'), host)
            self.eq(node.get('time'), tick)
            self.eq(node.get('url'), url)
            self.eq(node.get('client'), addr4)
            self.eq(node.get('client:ipv4'), ipv4)
            self.eq(node.get('client:port'), port)
            self.eq(node.get('sandbox:file'), sandfile)
            self.nn(node.get('page:pdf'))
            self.nn(node.get('page:html'))
            self.nn(node.get('page:image'))
            self.nn(node.get('browser'))
            opts = {'vars': {'guid': u0}}
            self.len(1, await core.nodes('it:exec:url=$guid :page:pdf -> file:bytes', opts=opts))
            self.len(1, await core.nodes('it:exec:url=$guid :page:html -> file:bytes', opts=opts))
            self.len(1, await core.nodes('it:exec:url=$guid :page:image -> file:bytes', opts=opts))
            self.len(1, await core.nodes('it:exec:url=$guid :browser -> it:prod:softver', opts=opts))
            self.len(1, await core.nodes('it:exec:url=$guid :sandbox:file -> file:bytes', opts=opts))

            u1 = s_common.guid()
            uprops['client'] = addr6
            q = '''[(it:exec:url=$valu :exe=$p.exe :proc=$p.proc :host=$p.host :time=$p.time
                            :url=$p.url :page:pdf=$p."page:pdf" :page:html=$p."page:html" :page:image=$p."page:image"
                            :browser=$p.browser :client=$p.client
                            :sandbox:file=$p."sandbox:file")]'''
            nodes = await core.nodes(q, opts={'vars': {'valu': u1, 'p': uprops}})
            self.len(1, nodes)
            node = nodes[0]
            self.eq(node.ndef, ('it:exec:url', u1))
            self.eq(node.get('client'), addr6)
            self.eq(node.get('client:ipv6'), ipv6)
            self.eq(node.get('client:port'), port)

            b0 = s_common.guid()
            bprops = {
                'proc': proc,
                'host': host,
                'exe': exe,
                'time': tick,
                'server': addr4,
                'sandbox:file': sandfile,
            }
            q = '''[(it:exec:bind=$valu :exe=$p.exe :proc=$p.proc :host=$p.host :time=$p.time
                :server=$p.server :sandbox:file=$p."sandbox:file")]'''
            nodes = await core.nodes(q, opts={'vars': {'valu': b0, 'p': bprops}})
            self.len(1, nodes)
            node = nodes[0]
            self.eq(node.ndef, ('it:exec:bind', b0))
            self.eq(node.ndef[1], b0)
            self.eq(node.get('exe'), exe)
            self.eq(node.get('proc'), proc)
            self.eq(node.get('host'), host)
            self.eq(node.get('time'), tick)
            self.eq(node.get('server'), addr4)
            self.eq(node.get('server:ipv4'), ipv4)
            self.eq(node.get('server:port'), port)
            self.eq(node.get('sandbox:file'), sandfile)

            b1 = s_common.guid()
            bprops['server'] = addr6
            nodes = await core.nodes(q, opts={'vars': {'valu': b1, 'p': bprops}})
            self.len(1, nodes)
            node = nodes[0]
            self.eq(node.ndef, ('it:exec:bind', b1))
            self.eq(node.get('server'), addr6)
            self.eq(node.get('server:ipv6'), ipv6)
            self.eq(node.get('server:port'), port)

            faprops = {
                'exe': exe,
                'host': host,
                'proc': proc,
                'file': fbyts,
                'time': tick,
                'path': fpath,
                'sandbox:file': sandfile,
            }
            fa0 = s_common.guid()
            q = '''[(it:exec:file:add=$valu :exe=$p.exe :proc=$p.proc :host=$p.host :time=$p.time
                :file=$p.file :path=$p.path
                :sandbox:file=$p."sandbox:file")]'''
            nodes = await core.nodes(q, opts={'vars': {'valu': fa0, 'p': faprops}})
            self.len(1, nodes)
            node = nodes[0]
            self.eq(node.ndef, ('it:exec:file:add', fa0))
            self.eq(node.get('exe'), exe)
            self.eq(node.get('host'), host)
            self.eq(node.get('proc'), proc)
            self.eq(node.get('time'), tick)
            self.eq(node.get('file'), fbyts)
            self.eq(node.get('path'), fpath)
            self.eq(node.get('path:dir'), 'c:/temp')
            self.eq(node.get('path:base'), 'yourfiles.rar')
            self.eq(node.get('path:ext'), 'rar')
            self.eq(node.get('sandbox:file'), sandfile)

            fr0 = s_common.guid()
            q = '''[(it:exec:file:read=$valu :exe=$p.exe :proc=$p.proc :host=$p.host :time=$p.time
                            :file=$p.file :path=$p.path
                            :sandbox:file=$p."sandbox:file")]'''
            nodes = await core.nodes(q, opts={'vars': {'valu': fr0, 'p': faprops}})
            self.len(1, nodes)
            node = nodes[0]
            self.eq(node.ndef, ('it:exec:file:read', fr0))
            self.eq(node.get('exe'), exe)
            self.eq(node.get('host'), host)
            self.eq(node.get('proc'), proc)
            self.eq(node.get('time'), tick)
            self.eq(node.get('file'), fbyts)
            self.eq(node.get('path'), fpath)
            self.eq(node.get('path:dir'), 'c:/temp')
            self.eq(node.get('path:base'), 'yourfiles.rar')
            self.eq(node.get('path:ext'), 'rar')
            self.eq(node.get('sandbox:file'), sandfile)

            fw0 = s_common.guid()
            q = '''[(it:exec:file:write=$valu :exe=$p.exe :proc=$p.proc :host=$p.host :time=$p.time
                    :file=$p.file :path=$p.path
                    :sandbox:file=$p."sandbox:file")]'''
            nodes = await core.nodes(q, opts={'vars': {'valu': fw0, 'p': faprops}})
            self.len(1, nodes)
            node = nodes[0]
            self.eq(node.ndef, ('it:exec:file:write', fw0))
            self.eq(node.get('exe'), exe)
            self.eq(node.get('host'), host)
            self.eq(node.get('proc'), proc)
            self.eq(node.get('time'), tick)
            self.eq(node.get('file'), fbyts)
            self.eq(node.get('path'), fpath)
            self.eq(node.get('path:dir'), 'c:/temp')
            self.eq(node.get('path:base'), 'yourfiles.rar')
            self.eq(node.get('path:ext'), 'rar')
            self.eq(node.get('sandbox:file'), sandfile)

            fd0 = s_common.guid()
            q = '''[(it:exec:file:del=$valu :exe=$p.exe :proc=$p.proc :host=$p.host :time=$p.time
                                :file=$p.file :path=$p.path
                                :sandbox:file=$p."sandbox:file")]'''
            nodes = await core.nodes(q, opts={'vars': {'valu': fd0, 'p': faprops}})
            self.len(1, nodes)
            node = nodes[0]
            self.eq(node.ndef, ('it:exec:file:del', fd0))
            self.eq(node.get('exe'), exe)
            self.eq(node.get('host'), host)
            self.eq(node.get('proc'), proc)
            self.eq(node.get('time'), tick)
            self.eq(node.get('file'), fbyts)
            self.eq(node.get('path'), fpath)
            self.eq(node.get('path:dir'), 'c:/temp')
            self.eq(node.get('path:base'), 'yourfiles.rar')
            self.eq(node.get('path:ext'), 'rar')
            self.eq(node.get('sandbox:file'), sandfile)

            file0 = s_common.guid()
            fsprops = {
                'host': host,
                'path': fpath,
                'file': fbyts,
                'ctime': tick,
                'mtime': tick + 1,
                'atime': tick + 2,
                'user': user,
                'group': 'domainadmin'
            }
            q = '''[(it:fs:file=$valu :host=$p.host :path=$p.path :file=$p.file :user=$p.user :group=$p.group
                :ctime=$p.ctime :mtime=$p.mtime :atime=$p.atime  )]'''
            nodes = await core.nodes(q, opts={'vars': {'valu': file0, 'p': fsprops}})
            self.len(1, nodes)
            node = nodes[0]
            self.eq(node.ndef, ('it:fs:file', file0))
            self.eq(node.get('host'), host)
            self.eq(node.get('user'), user)
            self.eq(node.get('group'), 'domainadmin')
            self.eq(node.get('file'), fbyts)
            self.eq(node.get('ctime'), tick)
            self.eq(node.get('mtime'), tick + 1)
            self.eq(node.get('atime'), tick + 2)
            self.eq(node.get('path'), fpath)
            self.eq(node.get('path:dir'), 'c:/temp')
            self.eq(node.get('path:base'), 'yourfiles.rar')
            self.eq(node.get('path:ext'), 'rar')

            rprops = {
                'host': host,
                'proc': proc,
                'exe': exe,
                'time': tick,
                'reg': '*',
                'sandbox:file': sandfile,
            }
            forms = ('it:exec:reg:get',
                     'it:exec:reg:set',
                     'it:exec:reg:del',
                     )
            for form in forms:
                rk0 = s_common.guid()
                nprops = rprops.copy()
                q = '''[(*$form=$valu :host=$p.host :proc=$p.proc :exe=$p.exe :time=$p.time :reg=$p.reg
                    :sandbox:file=$p."sandbox:file")]'''
                nodes = await core.nodes(q, opts={'vars': {'form': form, 'valu': rk0, 'p': nprops}})
                self.len(1, nodes)
                node = nodes[0]
                self.eq(node.ndef, (form, rk0))
                self.eq(node.get('host'), host)
                self.eq(node.get('proc'), proc)
                self.eq(node.get('exe'), exe)
                self.eq(node.get('time'), tick)
                self.nn(node.get('reg'))
                self.eq(node.get('sandbox:file'), sandfile)

    async def test_it_app_yara(self):

        async with self.getTestCore() as core:

            rule = s_common.guid()
            opts = {'vars': {'rule': rule}}

            nodes = await core.nodes('''
                [ it:app:yara:rule=$rule
                    :ext:id=V-31337
                    :url=https://vertex.link/yara-lolz/V-31337
                    :family=Beacon
                    :created=20200202 :updated=20220401
                    :enabled=true :text=gronk :author=* :name=foo :version=1.2.3 ]
            ''', opts=opts)

            self.len(1, nodes)
            self.eq('foo', nodes[0].get('name'))
            self.eq('V-31337', nodes[0].get('ext:id'))
            self.eq('https://vertex.link/yara-lolz/V-31337', nodes[0].get('url'))
            self.eq(True, nodes[0].get('enabled'))
            self.eq(1580601600000, nodes[0].get('created'))
            self.eq(1648771200000, nodes[0].get('updated'))
            self.eq('gronk', nodes[0].get('text'))
            self.eq('beacon', nodes[0].get('family'))
            self.eq(0x10000200003, nodes[0].get('version'))

            self.len(1, await core.nodes('it:app:yara:rule=$rule -> ps:contact', opts=opts))

            nodes = await core.nodes('[ it:app:yara:match=($rule, "*") :version=1.2.3 ]', opts=opts)
            self.len(1, nodes)
            self.nn(nodes[0].get('file'))
            self.eq(rule, nodes[0].get('rule'))
            self.eq(0x10000200003, nodes[0].get('version'))

    async def test_it_app_snort(self):

        async with self.getTestCore() as core:

            hit = s_common.guid()
            rule = s_common.guid()
            flow = s_common.guid()
            host = s_common.guid()
            opts = {'vars': {'rule': rule, 'flow': flow, 'host': host, 'hit': hit}}

            nodes = await core.nodes('''
            [ it:app:snort:rule=$rule
                :id=999
                :engine=1
                :text=gronk
                :name=foo
                :author = {[ ps:contact=* :name=visi ]}
                :created = 20120101
                :updated = 20220101
                :enabled=1
                :family=redtree
                :version=1.2.3 ]
            ''', opts=opts)

            self.len(1, nodes)
            self.eq('999', nodes[0].get('id'))
            self.eq(1, nodes[0].get('engine'))
            self.eq('foo', nodes[0].get('name'))
            self.eq('gronk', nodes[0].get('text'))
            self.eq('redtree', nodes[0].get('family'))
            self.eq(True, nodes[0].get('enabled'))
            self.eq(0x10000200003, nodes[0].get('version'))
            self.eq(1325376000000, nodes[0].get('created'))
            self.eq(1640995200000, nodes[0].get('updated'))
            self.nn(nodes[0].get('author'))

            nodes = await core.nodes('[ it:app:snort:hit=$hit :rule=$rule :flow=$flow :src="tcp://[::ffff:0102:0304]:0" :dst="tcp://[::ffff:0505:0505]:80" :time=2015 :sensor=$host :version=1.2.3 ]', opts=opts)
            self.len(1, nodes)
            self.eq(rule, nodes[0].get('rule'))
            self.eq(flow, nodes[0].get('flow'))
            self.eq(host, nodes[0].get('sensor'))
            self.eq(1420070400000, nodes[0].get('time'))

            self.eq('tcp://[::ffff:1.2.3.4]:0', nodes[0].get('src'))
            self.eq(0, nodes[0].get('src:port'))
            self.eq(0x01020304, nodes[0].get('src:ipv4'))
            self.eq('::ffff:1.2.3.4', nodes[0].get('src:ipv6'))

            self.eq('tcp://[::ffff:5.5.5.5]:80', nodes[0].get('dst'))
            self.eq(80, nodes[0].get('dst:port'))
            self.eq(0x05050505, nodes[0].get('dst:ipv4'))
            self.eq('::ffff:5.5.5.5', nodes[0].get('dst:ipv6'))

            self.eq(0x10000200003, nodes[0].get('version'))

    async def test_it_reveng(self):

        async with self.getTestCore() as core:

            baseFile = s_common.ehex(s_common.buid())
            func = s_common.guid()
            fva = 0x404438
            rank = 33
            complexity = 60
            funccalls = ((baseFile, func), )
            fopt = {'vars': {'file': baseFile,
                             'func': func,
                             'fva': fva,
                             'rank': rank,
                             'cmplx': complexity,
                             'funccalls': funccalls}}
            vstr = 'VertexBrandArtisanalBinaries'
            sopt = {'vars': {'func': func,
                             'string': vstr}}
            name = "FunkyFunction"
            descrp = "Test Function"
            impcalls = ("libr.foo", "libr.foo2", "libr.foo3")
            funcopt = {'vars': {'name': name,
                                'descrp': descrp,
                                'impcalls': impcalls}}

            fnode = await core.nodes('[it:reveng:filefunc=($file, $func) :va=$fva :rank=$rank :complexity=$cmplx :funccalls=$funccalls]', opts=fopt)
            snode = await core.nodes('[it:reveng:funcstr=($func, $string)]', opts=sopt)
            self.len(1, fnode)
            self.eq(f'sha256:{baseFile}', fnode[0].get('file'))
            self.eq(fva, fnode[0].get('va'))
            self.eq(rank, fnode[0].get('rank'))
            self.eq(complexity, fnode[0].get('complexity'))
            self.eq((f'sha256:{baseFile}', func), fnode[0].get('funccalls')[0])

            self.len(1, snode)
            self.eq(fnode[0].get('function'), snode[0].get('function'))
            self.eq(vstr, snode[0].get('string'))

            funcnode = await core.nodes('''
                it:reveng:function [
                    :name=$name
                    :description=$descrp
                    :impcalls=$impcalls
                    :strings=(bar,foo,foo)
            ]''', opts=funcopt)
            self.len(1, funcnode)
            self.eq(name, funcnode[0].get('name'))
            self.eq(descrp, funcnode[0].get('description'))
            self.len(len(impcalls), funcnode[0].get('impcalls'))
            self.eq(impcalls[0], funcnode[0].get('impcalls')[0])
            self.sorteq(('bar', 'foo'), funcnode[0].get('strings'))

            nodes = await core.nodes('it:reveng:function -> it:dev:str')
            self.len(2, nodes)

            nodes = await core.nodes(f'file:bytes={baseFile} -> it:reveng:filefunc :function -> it:reveng:funcstr:function')
            self.len(1, nodes)
            self.eq(vstr, nodes[0].get('string'))

            nodes = await core.nodes(f'file:bytes={baseFile} -> it:reveng:filefunc -> it:reveng:function -> it:reveng:impfunc')
            self.len(len(impcalls), nodes)

    async def test_infotech_cpes(self):

        async with self.getTestCore() as core:
            self.eq(r'foo:bar', core.model.type('it:sec:cpe').norm(r'cpe:2.3:a:foo\:bar:*:*:*:*:*:*:*:*:*')[1]['subs']['vendor'])

            with self.raises(s_exc.BadTypeValu):
                nodes = await core.nodes('[it:sec:cpe=asdf]')

            with self.raises(s_exc.BadTypeValu):
                await core.callStorm('[ it:sec:cpe="cpe:2.3:a:vendor001:product-foo" :v2_2="cpe:/a:vendor:product\\foo" ]')

            with self.raises(s_exc.BadTypeValu):
                await core.callStorm('[ it:sec:cpe="cpe:/a:vend🙃:prod:vers" ]')

            with self.raises(s_exc.BadTypeValu):
                nodes = await core.nodes('[it:sec:cpe=cpe:2.3:1:2:3:4:5:6:7:8:9:10:11:12]')

            nodes = await core.nodes('[ it:sec:cpe=cpe:2.3:a:vertex:synapse ]')
            self.eq(nodes[0].ndef, ('it:sec:cpe', 'cpe:2.3:a:vertex:synapse:*:*:*:*:*:*:*:*'))

            nodes = await core.nodes('''[
                it:sec:cpe=cpe:2.3:a:microsoft:internet_explorer:8.0.6001:beta:*:*:*:*:*:*
            ]''')
            self.len(1, nodes)
            self.eq(nodes[0].ndef, ('it:sec:cpe', 'cpe:2.3:a:microsoft:internet_explorer:8.0.6001:beta:*:*:*:*:*:*'))
            self.eq(nodes[0].get('part'), 'a')
            self.eq(nodes[0].get('vendor'), 'microsoft')
            self.eq(nodes[0].get('product'), 'internet_explorer')
            self.eq(nodes[0].get('version'), '8.0.6001')
            self.eq(nodes[0].get('update'), 'beta')

            nodes = await core.nodes("[ it:sec:cpe='cpe:2.3:a:openbsd:openssh:7.4\r\n:*:*:*:*:*:*:*' ]")
            self.len(1, nodes)
            self.eq(nodes[0].ndef, ('it:sec:cpe', 'cpe:2.3:a:openbsd:openssh:7.4:*:*:*:*:*:*:*'))
            self.eq(nodes[0].get('part'), 'a')
            self.eq(nodes[0].get('product'), 'openssh')
            self.eq(nodes[0].get('vendor'), 'openbsd')
            self.eq(nodes[0].get('version'), '7.4')
            self.eq(nodes[0].get('v2_2'), 'cpe:/a:openbsd:openssh:7.4')

            nodes = await core.nodes(r'[ it:sec:cpe="cpe:2.3:o:cisco:ios:12.1\(22\)ea1a:*:*:*:*:*:*:*" ]')
            self.len(1, nodes)
            self.eq(nodes[0].ndef, ('it:sec:cpe', r'cpe:2.3:o:cisco:ios:12.1\(22\)ea1a:*:*:*:*:*:*:*'))
            self.eq(nodes[0].get('part'), 'o')
            self.eq(nodes[0].get('product'), 'ios')
            self.eq(nodes[0].get('vendor'), 'cisco')
            self.eq(nodes[0].get('version'), '12.1(22)ea1a')
            self.eq(nodes[0].get('v2_2'), 'cpe:/o:cisco:ios:12.1%2822%29ea1a')

            cpe23 = core.model.type('it:sec:cpe')
            cpe22 = core.model.type('it:sec:cpe:v2_2')

            with self.raises(s_exc.BadTypeValu):
                cpe22.norm('cpe:/a:vertex:synapse:0:1:2:3:4:5:6:7:8:9')

            with self.raises(s_exc.BadTypeValu):
                cpe23.norm('cpe:/a:vertex:synapse:0:1:2:3:4:5:6:7:8:9')

            # test cast 2.2 -> 2.3 upsample
            norm, info = cpe23.norm('cpe:/a:vertex:synapse')
            self.eq(norm, 'cpe:2.3:a:vertex:synapse:*:*:*:*:*:*:*:*')

            # test cast 2.3 -> 2.2 downsample
            norm, info = cpe22.norm('cpe:2.3:a:vertex:synapse:*:*:*:*:*:*:*:*')
            self.eq(norm, 'cpe:/a:vertex:synapse')

            nodes = await core.nodes('[ it:sec:cpe=cpe:2.3:a:vertex:synapse:*:*:*:*:*:*:*:* ]')
            self.eq('cpe:/a:vertex:synapse', nodes[0].props['v2_2'])

            # test lift by either via upsample and downsample
            self.len(1, await core.nodes('it:sec:cpe=cpe:/a:vertex:synapse +:v2_2=cpe:/a:vertex:synapse'))
            self.len(1, await core.nodes('it:sec:cpe=cpe:2.3:a:vertex:synapse:*:*:*:*:*:*:*:*'))
            self.len(1, await core.nodes('it:sec:cpe:v2_2=cpe:/a:vertex:synapse'))
            self.len(1, await core.nodes('it:sec:cpe:v2_2=cpe:2.3:a:vertex:synapse:*:*:*:*:*:*:*:*'))

            # Test cpe22 -> cpe23 escaping logic
            norm, info = cpe23.norm('cpe:/a:%21')
            self.eq(norm, 'cpe:2.3:a:\\!:*:*:*:*:*:*:*:*:*')

            norm, info = cpe23.norm('cpe:/a:%5c%21')
            self.eq(norm, 'cpe:2.3:a:\\!:*:*:*:*:*:*:*:*:*')

            norm, info = cpe23.norm('cpe:/a:%5cb')
            self.eq(norm, 'cpe:2.3:a:\\\\b:*:*:*:*:*:*:*:*:*')

            norm, info = cpe23.norm('cpe:/a:b%5c')
            self.eq(norm, 'cpe:2.3:a:b\\\\:*:*:*:*:*:*:*:*:*')

            norm, info = cpe23.norm('cpe:/a:b%5c%5c')
            self.eq(norm, 'cpe:2.3:a:b\\\\:*:*:*:*:*:*:*:*:*')

            norm, info = cpe23.norm('cpe:/a:b%5c%5cb')
            self.eq(norm, 'cpe:2.3:a:b\\\\b:*:*:*:*:*:*:*:*:*')

            # Examples based on customer reports
            q = '''
            [
                it:sec:cpe="cpe:/a:10web:social_feed_for_instagram:1.0.0::~~premium~wordpress~~"
                it:sec:cpe="cpe:/a:1c:1c%3aenterprise:-"
                it:sec:cpe="cpe:/a:acurax:under_construction_%2f_maintenance_mode:-::~~~wordpress~~"
                it:sec:cpe="cpe:/o:zyxel:nas326_firmware:5.21%28aazf.14%29c0"
            ]
            '''
            msgs = await core.stormlist(q)
            self.stormHasNoWarnErr(msgs)

            # Examples based on customer reports
            q = '''
            [
                it:sec:cpe="cpe:2.3:a:x1c:1c\\:enterprise:-:*:*:*:*:*:*:*"
                it:sec:cpe="cpe:2.3:a:xacurax:under_construction_\\/_maintenance_mode:-:*:*:*:*:wordpress:*:*"
                it:sec:cpe="cpe:2.3:o:xzyxel:nas326_firmware:5.21\\(aazf.14\\)c0:*:*:*:*:*:*:*"
                it:sec:cpe="cpe:2.3:a:vendor:product\\%45:version:update:edition:lng:sw_edition:target_sw:target_hw:other"
                it:sec:cpe="cpe:2.3:a:vendor2:product\\%23:version:update:edition:lng:sw_edition:target_sw:target_hw:other"
            ]
            '''
            msgs = await core.stormlist(q)
            self.stormHasNoWarnErr(msgs)

            nodes = await core.nodes('it:sec:cpe:vendor=vendor')
            self.len(1, nodes)
            self.eq(nodes[0].get('product'), 'product%45')

            nodes = await core.nodes('it:sec:cpe:vendor=vendor2')
            self.len(1, nodes)
            self.eq(nodes[0].get('product'), 'product%23')

            # Test 2.2->2.3 and 2.3->2.2 conversions
            filename = s_t_files.getAssetPath('cpedata.json')
            with open(filename, 'r') as fp:
                cpedata = json.load(fp)

            for (_cpe22, _cpe23) in cpedata:
                # Convert cpe22 -> cpe23
                norm, info = cpe23.norm(_cpe22)
                self.eq(norm, _cpe23)

                norm, info = cpe23.norm(_cpe23)
                self.eq(norm, _cpe23)

                # No escaped characters in the secondary props
                for name, valu in info.items():
                    if name == 'v2_2':
                        continue

                    self.notin('\\', valu)

                # Norm cpe23 and check the cpe22 conversion
                norm, info = cpe23.norm(_cpe23)
                v2_2 = info['subs']['v2_2']

                norm, info = cpe22.norm(v2_2)
                self.eq(norm, _cpe22)

    async def test_cpe_scrape_one_to_one(self):

        async with self.getTestCore() as core:
            q = '[it:sec:cpe=$valu]'
            for _, valu in s_scrape.scrape(s_t_scrape.cpedata, ptype='it:sec:cpe'):
                nodes = await core.nodes(q, opts={'vars': {'valu': valu}})
                self.len(1, nodes)
                node = nodes[0]
                self.eq(node.ndef[1], valu.lower())

    async def test_infotech_c2config(self):
        async with self.getTestCore() as core:
            nodes = await core.nodes('''
                [ it:sec:c2:config=*
                    :file=*
                    :family=Beacon
                    :servers=(http://1.2.3.4, tcp://visi:secret@vertex.link)
                    :decoys=(https://woot.com, https://foo.bar)
                    :listens=(https://0.0.0.0:443,)
                    :proxies=(socks5://visi:secret@1.2.3.4:1234,)
                    :dns:resolvers=(udp://8.8.8.8:53,)
                    :http:headers=(
                        (user-agent, wootbot),
                    )
                    :mutex=OnlyOnce
                    :crypto:key=*
                    :campaigncode=WootWoot
                    :raw = ({"hehe": "haha"})
                    :connect:delay=01:00:00
                    :connect:interval=08:00:00
                ]
            ''')
            node = nodes[0]
            self.nn(node.get('file'))
            self.nn(node.get('crypto:key'))
            self.eq('OnlyOnce', node.get('mutex'))
            self.eq('beacon', node.get('family'))
            self.eq('WootWoot', node.get('campaigncode'))
            self.eq(('http://1.2.3.4', 'tcp://visi:secret@vertex.link'), node.get('servers'))
            self.eq(3600000, node.get('connect:delay'))
            self.eq(28800000, node.get('connect:interval'))
            self.eq({'hehe': 'haha'}, node.get('raw'))
            self.eq(('https://0.0.0.0:443',), node.get('listens'))
            self.eq(('socks5://visi:secret@1.2.3.4:1234',), node.get('proxies'))
            self.eq(('udp://8.8.8.8:53',), node.get('dns:resolvers'))
            self.eq(('https://woot.com', 'https://foo.bar',), node.get('decoys'))

    async def test_infotech_query(self):

        async with self.getTestCore() as core:

            nodes = await core.nodes('''
                [ it:exec:query=*
                    :text="SELECT * FROM threats"
                    :language="SQL"
                    :opts=({"foo": "bar"})
                    :api:url=https://vertex.link/api/v1.
                    :time=20220720
                    :offset=99
                    // we can assume the rest of the interface props work
                ]
            ''')
            self.eq(1658275200000, nodes[0].get('time'))
            self.eq(99, nodes[0].get('offset'))
            self.eq('sql', nodes[0].get('language'))
            self.eq({"foo": "bar"}, nodes[0].get('opts'))
            self.eq('SELECT * FROM threats', nodes[0].get('text'))
            self.len(1, await core.nodes('it:exec:query -> it:query +it:query="SELECT * FROM threats"'))

    async def test_infotech_softid(self):

        async with self.getTestCore() as core:

            nodes = await core.nodes('''
                [ it:prod:softid=*
                    :id=Woot
                    :host=*
                    :soft={[ it:prod:softver=* :name=beacon ]}
                    :soft:name=beacon
                ]
            ''')
            self.len(1, nodes)
            self.eq('Woot', nodes[0].get('id'))
            self.nn(nodes[0].get('host'))
            self.nn(nodes[0].get('soft'))
            self.len(1, await core.nodes('it:host -> it:prod:softid'))
            self.len(1, await core.nodes('it:prod:softver:name=beacon -> it:prod:softid'))

    async def test_infotech_repo(self):

        async with self.getTestCore() as core:
            diff = s_common.guid()
            repo = s_common.guid()
            issue = s_common.guid()
            commit = s_common.guid()
            branch = s_common.guid()
            icom = s_common.guid()
            dcom = s_common.guid()
            origin = s_common.guid()
            label = s_common.guid()
            issuelabel = s_common.guid()
            submod = s_common.guid()
            remote = s_common.guid()
            parent = s_common.guid()
            replyto = s_common.guid()
            file = f"sha256:{hashlib.sha256(b'foobarbaz').hexdigest()}"

            props = {
                'name': 'synapse',
                'desc': 'Synapse Central Intelligence System',
                'created': 0,
                'url': 'https://github.com/vertexproject/synapse',
                'type': 'svn.',
                'submodules': (submod,),
            }
            q = '''[(it:dev:repo=$valu :name=$p.name :desc=$p.desc :created=$p.created :url=$p.url :type=$p.type
                :submodules=$p.submodules )]'''
            nodes = await core.nodes(q, opts={'vars': {'valu': repo, 'p': props}})
            self.len(1, nodes)
            node = nodes[0]
            self.eq(node.ndef, ('it:dev:repo', repo))
            self.eq(node.get('name'), 'synapse')
            self.eq(node.get('desc'), 'Synapse Central Intelligence System')
            self.eq(node.get('created'), 0)
            self.eq(node.get('url'), 'https://github.com/vertexproject/synapse')
            self.eq(node.get('type'), 'svn.')
            self.eq(node.get('submodules'), (submod,))

            props = {
                'name': 'origin',
                'repo': repo,
                'url': 'git://git.kernel.org/pub/scm/linux/kernel/git/gregkh/staging',
                'remote': origin,
            }
            q = '''[(it:dev:repo:remote=$valu :name=$p.name :repo=$p.repo :url=$p.url :remote=$p.remote)]'''
            nodes = await core.nodes(q, opts={'vars': {'valu': remote, 'p': props}})
            self.len(1, nodes)
            node = nodes[0]
            self.eq(node.ndef, ('it:dev:repo:remote', remote))
            self.eq(node.get('name'), 'origin')
            self.eq(node.get('repo'), repo),
            self.eq(node.get('url'), 'git://git.kernel.org/pub/scm/linux/kernel/git/gregkh/staging')
            self.eq(node.get('remote'), origin)

            props = {
                'repo': repo,
                'branch': branch,
                'parents': (parent,),
                'mesg': 'a fancy new release',
                'id': 'r12345',
                'created': 0,
                'url': 'https://github.com/vertexproject/synapse/commit/03c71e723bceedb38ef8fc14543c30b9e82e64cf',
            }
            q = '''[(it:dev:repo:commit=$valu :repo=$p.repo :branch=$p.branch :parents=$p.parents :mesg=$p.mesg
                :id=$p.id :created=$p.created :url=$p.url)]'''
            nodes = await core.nodes(q, opts={'vars': {'valu': commit, 'p': props}})
            self.len(1, nodes)
            node = nodes[0]
            self.eq(node.ndef, ('it:dev:repo:commit', commit))
            self.eq(node.get('repo'), repo)
            self.eq(node.get('branch'), branch)
            self.eq(node.get('parents'), (parent,))
            self.eq(node.get('mesg'), 'a fancy new release')
            self.eq(node.get('id'), 'r12345')
            self.eq(node.get('created'), 0)
            self.eq(node.get('url'),
                    'https://github.com/vertexproject/synapse/commit/03c71e723bceedb38ef8fc14543c30b9e82e64cf')

            props = {
                'commit': commit,
                'file': file,
                'path': 'synapse/tets/test_model_infotech.py',
                'url': 'https://github.com/vertexproject/synapse/compare/it_dev_repo_models?expand=1',
            }
            q = '''[(it:dev:repo:diff=$valu :commit=$p.commit :file=$p.file :path=$p.path :url=$p.url)]'''
            nodes = await core.nodes(q, opts={'vars': {'valu': diff, 'p': props}})
            self.len(1, nodes)
            node = nodes[0]
            self.eq(node.ndef, ('it:dev:repo:diff', diff))
            self.eq(node.get('commit'), commit)
            self.eq(node.get('file'), file)
            self.eq(node.get('path'), 'synapse/tets/test_model_infotech.py')
            self.eq(node.get('url'), 'https://github.com/vertexproject/synapse/compare/it_dev_repo_models?expand=1')

            props = {
                'repo': repo,
                'title': 'a fancy new release',
                'desc': 'Gonna be a big release friday',
                'created': 1,
                'updated': 1,
                'id': '1234',
                'url': 'https://github.com/vertexproject/synapse/issues/2821',
            }
            q = '''[(it:dev:repo:issue=$valu :repo=$p.repo :title=$p.title :desc=$p.desc
                :created=$p.created :updated=$p.updated :id=$p.id :url=$p.url)]'''
            nodes = await core.nodes(q, opts={'vars': {'valu': issue, 'p': props}})
            self.len(1, nodes)
            node = nodes[0]
            self.eq(node.ndef, ('it:dev:repo:issue', issue))
            self.eq(node.get('repo'), repo)
            self.eq(node.get('title'), 'a fancy new release')
            self.eq(node.get('desc'), 'Gonna be a big release friday')
            self.eq(node.get('created'), 1)
            self.eq(node.get('updated'), 1)
            self.eq(node.get('id'), '1234')
            self.eq(node.get('url'), 'https://github.com/vertexproject/synapse/issues/2821')

            props = {
                'id': '123456789',
                'title': 'new feature',
                'desc': 'a super cool new feature'
            }
            q = '[(it:dev:repo:label=$valu :id=$p.id :title=$p.title :desc=$p.desc)]'
            nodes = await core.nodes(q, opts={'vars': {'valu': label, 'p': props}})
            self.len(1, nodes)
            node = nodes[0]
            self.eq(node.ndef, ('it:dev:repo:label', label))
            self.eq(node.get('id'), '123456789')
            self.eq(node.get('title'), 'new feature')
            self.eq(node.get('desc'), 'a super cool new feature')

            props = {
                'issue': issue,
                'label': label,
                'applied': 97,
                'removed': 98
            }
            q = '''[(it:dev:repo:issue:label=$valu :issue=$p.issue :label=$p.label :applied=$p.applied
                :removed=$p.removed)]'''
            nodes = await core.nodes(q, opts={'vars': {'valu': issuelabel, 'p': props}})
            self.len(1, nodes)
            node = nodes[0]
            self.eq(node.ndef, ('it:dev:repo:issue:label', issuelabel))
            self.eq(node.get('label'), label)
            self.eq(node.get('issue'), issue)
            self.eq(node.get('applied'), 97)
            self.eq(node.get('removed'), 98)

            props = {
                'issue': issue,
                'text': 'a comment on an issue',
                'replyto': replyto,
                'url': 'https://github.com/vertexproject/synapse/issues/2821#issuecomment-1557053758',
                'created': 12,
                'updated': 93
            }
            q = '''[(it:dev:repo:issue:comment=$valu :issue=$p.issue :text=$p.text :replyto=$p.replyto
                :url=$p.url :created=$p.created :updated=$p.updated)]'''
            nodes = await core.nodes(q, opts={'vars': {'valu': icom, 'p': props}})
            self.len(1, nodes)
            node = nodes[0]
            self.eq(node.ndef, ('it:dev:repo:issue:comment', icom))
            self.eq(node.get('issue'), issue)
            self.eq(node.get('text'), 'a comment on an issue')
            self.eq(node.get('replyto'), replyto)
            self.eq(node.get('url'), 'https://github.com/vertexproject/synapse/issues/2821#issuecomment-1557053758')
            self.eq(node.get('created'), 12)
            self.eq(node.get('updated'), 93)

            props = {
                'diff': diff,
                'text': 'types types types types types',
                'replyto': replyto,
                'line': 100,
                'offset': 100,
                'url': 'https://github.com/vertexproject/synapse/pull/3257#discussion_r1273368069',
                'created': 1,
                'updated': 3
            }
            q = '''[(it:dev:repo:diff:comment=$valu :diff=$p.diff :text=$p.text :replyto=$p.replyto
                :line=$p.line :offset=$p.offset :url=$p.url :created=$p.created :updated=$p.updated)]'''
            nodes = await core.nodes(q, opts={'vars': {'valu': dcom, 'p': props}})
            self.len(1, nodes)
            node = nodes[0]
            self.eq(node.ndef, ('it:dev:repo:diff:comment', dcom))
            self.eq(node.get('diff'), diff)
            self.eq(node.get('text'), 'types types types types types')
            self.eq(node.get('replyto'), replyto)
            self.eq(node.get('line'), 100)
            self.eq(node.get('offset'), 100)
            self.eq(node.get('url'), 'https://github.com/vertexproject/synapse/pull/3257#discussion_r1273368069')
            self.eq(node.get('created'), 1)
            self.eq(node.get('updated'), 3)

            props = {
                'parent': parent,
                'start': commit,
                'name': 'IT_dev_repo_models',
                'url': 'https://github.com/vertexproject/synapse/tree/it_dev_repo_models',
                'created': 0,
                'merged': 1,
                'deleted': 2
            }
            q = '''[(it:dev:repo:branch=$valu :parent=$p.parent :start=$p.start :name=$p.name
                :url=$p.url :created=$p.created :merged=$p.merged :deleted=$p.deleted)]'''
            nodes = await core.nodes(q, opts={'vars': {'valu': branch, 'p': props}})
            self.len(1, nodes)
            node = nodes[0]
            self.eq(node.ndef, ('it:dev:repo:branch', branch))
            self.eq(node.get('parent'), parent)
            self.eq(node.get('start'), commit)
            self.eq(node.get('name'), 'IT_dev_repo_models')
            self.eq(node.get('url'), 'https://github.com/vertexproject/synapse/tree/it_dev_repo_models')
            self.eq(node.get('created'), 0)
            self.eq(node.get('merged'), 1)
            self.eq(node.get('deleted'), 2)

            nodes = await core.nodes('it:dev:repo')
            self.len(2, nodes)

            nodes = await core.nodes('it:dev:repo <- *')
            self.len(4, nodes)

            nodes = await core.nodes('it:dev:repo:commit')
            self.len(3, nodes)

            nodes = await core.nodes('it:dev:repo:type:taxonomy')
            self.len(1, nodes)

            nodes = await core.nodes('it:dev:repo:issue:comment')
            self.len(2, nodes)

            nodes = await core.nodes('it:dev:repo:diff:comment')
            self.len(2, nodes)

            nodes = await core.nodes('it:dev:repo:remote')
            self.len(1, nodes)

            nodes = await core.nodes('it:dev:repo:remote :repo -> it:dev:repo')
            self.len(1, nodes)
            self.eq(nodes[0].ndef, ('it:dev:repo', repo))

            nodes = await core.nodes('it:dev:repo:remote :remote -> it:dev:repo')
            self.len(1, nodes)
            self.eq(nodes[0].ndef, ('it:dev:repo', origin))

            nodes = await core.nodes('it:dev:repo:issue:comment=$guid :replyto -> *', {'vars': {'guid': icom}})
            self.len(1, nodes)

            nodes = await core.nodes('it:dev:repo:diff:comment=$guid :replyto -> *', {'vars': {'guid': dcom}})
            self.len(1, nodes)

            nodes = await core.nodes('it:dev:repo:branch=$guid :parent -> *', {'vars': {'guid': branch}})
            self.len(1, nodes)

    async def test_infotech_vulnscan(self):

        async with self.getTestCore() as core:
            nodes = await core.nodes('''
                [ it:sec:vuln:scan=*
                    :time=202308180819
                    :desc="Woot Woot"
                    :ext:id=FOO-10
                    :ext:url=https://vertex.link/scans/FOO-10
                    :software:name=nessus
                    :software={[ it:prod:softver=* :name=nessus ]}
                    :operator={[ ps:contact=* :name=visi ]}
                ]
            ''')
            self.len(1, nodes)

            self.eq(1692346740000, nodes[0].get('time'))
            self.eq('nessus', nodes[0].get('software:name'))
            self.eq('Woot Woot', nodes[0].get('desc'))
            self.eq('FOO-10', nodes[0].get('ext:id'))
            self.eq('https://vertex.link/scans/FOO-10', nodes[0].get('ext:url'))

            self.nn(nodes[0].get('operator'))
            self.nn(nodes[0].get('software'))

            self.len(1, await core.nodes('it:sec:vuln:scan -> ps:contact +:name=visi'))
            self.len(1, await core.nodes('it:sec:vuln:scan -> it:prod:softver +:name=nessus'))

            nodes = await core.nodes('''
                [ it:sec:vuln:scan:result=*
                    :scan={it:sec:vuln:scan}
                    :vuln={[ risk:vuln=* :name="nucsploit9k" ]}
                    :desc="Network service is vulnerable to nucsploit9k"
                    :ext:id=FOO-10.0
                    :ext:url=https://vertex.link/scans/FOO-10/0
                    :time=2023081808190828
                    :mitigated=2023081808190930
                    :mitigation={[ risk:mitigation=* :name="mitigate this" ]}
                    :asset=(inet:server, tcp://1.2.3.4:443)
                    :priority=high
                    :severity=highest
                ]
            ''')
            self.len(1, nodes)
            self.eq(40, nodes[0].get('priority'))
            self.eq(50, nodes[0].get('severity'))
            self.eq(1692346748280, nodes[0].get('time'))
            self.eq(1692346749300, nodes[0].get('mitigated'))
            self.eq('Network service is vulnerable to nucsploit9k', nodes[0].get('desc'))
            self.eq('FOO-10.0', nodes[0].get('ext:id'))
            self.eq('https://vertex.link/scans/FOO-10/0', nodes[0].get('ext:url'))

            self.len(1, await core.nodes('it:sec:vuln:scan:result :asset -> * +inet:server'))
            self.len(1, await core.nodes('it:sec:vuln:scan:result -> risk:vuln +:name=nucsploit9k'))
            self.len(1, await core.nodes('it:sec:vuln:scan:result -> risk:mitigation +:name="mitigate this"'))

    async def test_infotech_it_sec_metrics(self):

        async with self.getTestCore() as core:
            nodes = await core.nodes('''
                [ it:sec:metrics=*

                    :org={ gen.ou.org vertex }
                    :org:name=vertex
                    :org:fqdn=vertex.link

                    :period=(202307, 202308)

                    :alerts:count=100
                    :alerts:falsepos=90
                    :alerts:meantime:triage=2:00:00

                    :assets:users=13
                    :assets:hosts=123

                    :assets:vulns:count=4
                    :assets:vulns:mitigated=2
                    :assets:vulns:discovered=4
                    :assets:vulns:preexisting=2

                    :assets:vulns:meantime:mitigate="1D 2:37:00"

                ]
            ''')
            self.len(1, nodes)

            self.eq('vertex', nodes[0].get('org:name'))
            self.eq('vertex.link', nodes[0].get('org:fqdn'))
            self.eq((1688169600000, 1690848000000), nodes[0].get('period'))

            self.eq(100, nodes[0].get('alerts:count'))
            self.eq(90, nodes[0].get('alerts:falsepos'))
            self.eq(7200000, nodes[0].get('alerts:meantime:triage'))

            self.eq(13, nodes[0].get('assets:users'))
            self.eq(123, nodes[0].get('assets:hosts'))

            self.eq(4, nodes[0].get('assets:vulns:count'))
            self.eq(2, nodes[0].get('assets:vulns:mitigated'))
            self.eq(4, nodes[0].get('assets:vulns:discovered'))
            self.eq(2, nodes[0].get('assets:vulns:preexisting'))

            self.len(1, await core.nodes('it:sec:metrics -> ou:org +:name=vertex'))<|MERGE_RESOLUTION|>--- conflicted
+++ resolved
@@ -4,11 +4,8 @@
 import synapse.exc as s_exc
 import synapse.common as s_common
 
-<<<<<<< HEAD
 import synapse.lib.const as s_const
-=======
 import synapse.lib.scrape as s_scrape
->>>>>>> 6f18bfde
 
 import synapse.models.crypto as s_m_crypto
 
