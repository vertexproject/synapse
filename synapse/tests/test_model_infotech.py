import hashlib

import synapse.exc as s_exc
import synapse.common as s_common

import synapse.lib.json as s_json
import synapse.lib.const as s_const
import synapse.lib.scrape as s_scrape

import synapse.models.crypto as s_m_crypto

import synapse.tests.files as s_t_files
import synapse.tests.utils as s_t_utils
import synapse.tests.test_lib_scrape as s_t_scrape

class InfotechModelTest(s_t_utils.SynTest):

    async def test_infotech_basics(self):

        async with self.getTestCore() as core:

            nodes = await core.nodes('''[
                it:sec:cwe=CWE-120
                    :name=omg
                    :desc=omgwtfbbq
                    :url=https://cwe.mitre.org/data/definitions/120.html
                    :parents=(CWE-119,)
            ]''')
            self.len(1, nodes)
            self.eq(nodes[0].ndef, ('it:sec:cwe', 'CWE-120'))
            self.eq(nodes[0].get('name'), 'omg')
            self.eq(nodes[0].get('desc'), 'omgwtfbbq')
            self.eq(nodes[0].get('url'), 'https://cwe.mitre.org/data/definitions/120.html')
            self.eq(nodes[0].get('parents'), ('CWE-119',))

            nodes = await core.nodes('''[
                it:exec:thread=*
                    :proc=*
                    :created=20210202
                    :exited=20210203
                    :exitcode=0
                    :src:proc=*
                    :src:thread=*
                    :sandbox:file=*
            ]''')
            self.len(1, nodes)
            self.nn(nodes[0].ndef[1])
            self.eq(nodes[0].get('created'), 1612224000000000)
            self.eq(nodes[0].get('exited'), 1612310400000000)
            self.eq(nodes[0].get('exitcode'), 0)
            self.len(1, await core.nodes('it:exec:thread:created :proc -> it:exec:proc'))
            self.len(1, await core.nodes('it:exec:thread:created :src:proc -> it:exec:proc'))
            self.len(1, await core.nodes('it:exec:thread:created :src:thread -> it:exec:thread'))
            self.len(1, await core.nodes('it:exec:thread:created :sandbox:file -> file:bytes'))

            nodes = await core.nodes('''[
                it:exec:loadlib=*
                    :proc=*
                    :va=0x00a000
                    :loaded=20210202
                    :unloaded=20210203
                    :path=/home/invisigoth/rootkit.so
                    :file=*
                    :sandbox:file=*
            ]''')
            self.len(1, nodes)
            self.nn(nodes[0].ndef[1])
            self.nn(nodes[0].get('proc'))
            self.eq(nodes[0].get('va'), 0x00a000)
            self.eq(nodes[0].get('loaded'), 1612224000000000)
            self.eq(nodes[0].get('unloaded'), 1612310400000000)
            self.len(1, await core.nodes('it:exec:loadlib :file -> file:bytes'))
            self.len(1, await core.nodes('it:exec:loadlib :proc -> it:exec:proc'))
            self.len(1, await core.nodes('it:exec:loadlib -> file:path +file:path=/home/invisigoth/rootkit.so'))
            self.len(1, await core.nodes('it:exec:loadlib :sandbox:file -> file:bytes'))

            nodes = await core.nodes('''[
                it:exec:mmap=*
                    :proc=*
                    :va=0x00a000
                    :size=4096
                    :perms:read=1
                    :perms:write=0
                    :perms:execute=1
                    :created=20210202
                    :deleted=20210203
                    :path=/home/invisigoth/rootkit.so
                    :hash:sha256=ad9f4fe922b61e674a09530831759843b1880381de686a43460a76864ca0340c
                    :sandbox:file=*
            ]''')
            self.len(1, nodes)
            self.nn(nodes[0].ndef[1])
            self.nn(nodes[0].get('proc'))
            self.eq(nodes[0].get('va'), 0x00a000)
            self.eq(nodes[0].get('size'), 4096)
            self.eq(nodes[0].get('perms:read'), 1)
            self.eq(nodes[0].get('perms:write'), 0)
            self.eq(nodes[0].get('perms:execute'), 1)
            self.eq(nodes[0].get('created'), 1612224000000000)
            self.eq(nodes[0].get('deleted'), 1612310400000000)
            self.eq(nodes[0].get('hash:sha256'), 'ad9f4fe922b61e674a09530831759843b1880381de686a43460a76864ca0340c')
            self.len(1, await core.nodes('it:exec:mmap -> crypto:hash:sha256'))
            self.len(1, await core.nodes('it:exec:mmap :proc -> it:exec:proc'))
            self.len(1, await core.nodes('it:exec:mmap -> file:path +file:path=/home/invisigoth/rootkit.so'))
            self.len(1, await core.nodes('it:exec:mmap :sandbox:file -> file:bytes'))

            nodes = await core.nodes('''[
                it:exec:proc=80e6c59d9c349ac15f716eaa825a23fa
                    :killedby=*
                    :exitcode=0
                    :exited=20210202
                    :sandbox:file=*
                    :name=RunDLL32
                    :path=c:/windows/system32/rundll32.exe
            ]''')
            self.len(1, nodes)
            self.eq(nodes[0].ndef[1], '80e6c59d9c349ac15f716eaa825a23fa')
            self.nn(nodes[0].get('killedby'))
            self.eq(nodes[0].get('exitcode'), 0)
            self.eq(nodes[0].get('exited'), 1612224000000000)
            self.eq(nodes[0].get('name'), 'RunDLL32')
            self.eq(nodes[0].get('path'), 'c:/windows/system32/rundll32.exe')
            self.len(1, await core.nodes('it:exec:proc:path.base=rundll32.exe'))
            self.len(1, await core.nodes('it:exec:proc=80e6c59d9c349ac15f716eaa825a23fa :killedby -> it:exec:proc'))
            self.len(1, await core.nodes('it:exec:proc=80e6c59d9c349ac15f716eaa825a23fa :sandbox:file -> file:bytes'))

            # FIXME host:activity interface?
            nodes = await core.nodes('''[
                it:av:scan:result=*
                    :time=20231117
                    :verdict=suspicious
                    :scanner={[ it:software=* :name="visi scan" ]}
                    :scanner:name="visi scan"
                    :categories=("Foo  Bar", "baz faz")
                    :signame=omgwtfbbq
                    :target={[ file:bytes=({"sha256": "80e6c59d9c349ac15f716eaa825a23fa80e6c59d9c349ac15f716eaa825a23fa"}) ]}
                    :multi:scan={[ it:av:scan:result=*
                        :scanner:name="visi total"
                        :multi:count=10
                        :multi:count:benign=3
                        :multi:count:unknown=1
                        :multi:count:suspicious=4
                        :multi:count:malicious=2
                    ]}
            ]''')
            self.eq(nodes[0].get('time'), 1700179200000000)
            self.eq(nodes[0].get('verdict'), 30)
            self.eq(nodes[0].get('scanner:name'), 'visi scan')
            self.eq(nodes[0].get('target'), ('file:bytes', '09d214b60cdc6378a45de889fbb084cc'))
            self.eq(nodes[0].get('signame'), 'omgwtfbbq')
            self.eq(nodes[0].get('categories'), ('baz faz', 'foo bar'))

            self.len(1, await core.nodes('it:av:scan:result:scanner:name="visi scan" -> meta:name'))
            self.len(1, await core.nodes('it:av:scan:result:scanner:name="visi scan" -> file:bytes'))
            self.len(1, await core.nodes('it:av:scan:result:scanner:name="visi scan" -> it:software'))
            self.len(1, await core.nodes('it:av:scan:result:scanner:name="visi scan" -> it:av:signame'))

            nodes = await core.nodes('it:av:scan:result:scanner:name="visi total"')
            self.len(1, nodes)

            self.eq(10, nodes[0].get('multi:count'))
            self.eq(3, nodes[0].get('multi:count:benign'))
            self.eq(1, nodes[0].get('multi:count:unknown'))
            self.eq(4, nodes[0].get('multi:count:suspicious'))
            self.eq(2, nodes[0].get('multi:count:malicious'))

            self.len(1, await core.nodes('it:av:scan:result:scanner:name="visi total" -> it:av:scan:result +:scanner:name="visi scan"'))

            q = '''
            [ it:network=(vertex, ops, lan)
                :desc="Vertex Project Operations LAN"
                :name="opslan.lax.vertex.link"
                :net="10.1.0.0/16"
                :org={ gen.ou.org "Vertex Project" }
                :type=virtual.sdn
                :dns:resolvers=(1.2.3.4, tcp://1.2.3.4:99)
            ]
            '''
            nodes = await core.nodes(q)
            self.len(1, nodes)
            self.eq(nodes[0].ndef, ('it:network', s_common.guid(('vertex', 'ops', 'lan'))))
            self.eq(nodes[0].get('desc'), 'Vertex Project Operations LAN')
            self.eq(nodes[0].get('name'), 'opslan.lax.vertex.link')
            self.eq(nodes[0].get('net'), ((4, 167837696), (4, 167903231)))
            self.eq(nodes[0].get('type'), 'virtual.sdn.')
            self.eq(nodes[0].get('dns:resolvers'), ('tcp://1.2.3.4:99', 'udp://1.2.3.4:53'))

            nodes = await core.nodes('''[
                it:sec:stix:indicator=*
                    :id=zoinks
                    :name=woot
                    :confidence=90
                    :revoked=(false)
                    :desc="my neato indicator"
                    :pattern="some rule text"
                    :pattern_type=yara
                    :created=20240815
                    :updated=20240815
                    :labels=(hehe, haha)
                    :valid_from=20240815
                    :valid_until=20240815
            ]''')
            self.len(1, nodes)
            self.eq('zoinks', nodes[0].get('id'))
            self.eq('woot', nodes[0].get('name'))
            self.eq(90, nodes[0].get('confidence'))
            self.eq(False, nodes[0].get('revoked'))
            self.eq('my neato indicator', nodes[0].get('desc'))
            self.eq('some rule text', nodes[0].get('pattern'))
            self.eq('yara', nodes[0].get('pattern_type'))
            self.eq(('haha', 'hehe'), nodes[0].get('labels'))
            self.eq(1723680000000000, nodes[0].get('created'))
            self.eq(1723680000000000, nodes[0].get('updated'))
            self.eq(1723680000000000, nodes[0].get('valid_from'))
            self.eq(1723680000000000, nodes[0].get('valid_until'))

    async def test_infotech_android(self):

        async with self.getTestCore() as core:

            nodes = await core.nodes('[it:os:android:perm="Foo Perm"]')
            self.len(1, nodes)
            node = nodes[0]
            self.eq(node.ndef, ('it:os:android:perm', 'Foo Perm'))

            nodes = await core.nodes('[it:os:android:intent="Foo Intent"]')
            self.len(1, nodes)
            node = nodes[0]
            self.eq(node.ndef, ('it:os:android:intent', 'Foo Intent'))

            softver = s_common.guid()
            valu = (softver, 'Listen Test')
            nodes = await core.nodes('[it:os:android:ilisten=$valu]', opts={'vars': {'valu': valu}})
            self.len(1, nodes)
            node = nodes[0]
            self.eq(node.ndef, ('it:os:android:ilisten', (softver, 'Listen Test')))
            self.eq(node.get('app'), softver)
            self.eq(node.get('intent'), 'Listen Test')

            valu = (softver, 'Broadcast Test')
            nodes = await core.nodes('[it:os:android:ibroadcast=$valu]', opts={'vars': {'valu': valu}})
            self.len(1, nodes)
            node = nodes[0]
            self.eq(node.ndef, ('it:os:android:ibroadcast', (softver, 'Broadcast Test')))
            self.eq(node.get('app'), softver)
            self.eq(node.get('intent'), 'Broadcast Test')

            valu = (softver, 'Test Perm')
            nodes = await core.nodes('[it:os:android:reqperm=$valu]', opts={'vars': {'valu': valu}})
            self.len(1, nodes)
            node = nodes[0]
            self.eq(node.ndef, ('it:os:android:reqperm', (softver, 'Test Perm')))
            self.eq(node.get('app'), softver)
            self.eq(node.get('perm'), 'Test Perm')

    async def test_it_forms_simple(self):
        async with self.getTestCore() as core:
            place = s_common.guid()
            nodes = await core.nodes('[it:hostname="Bobs Computer"]')
            self.len(1, nodes)
            node = nodes[0]
            self.eq(node.ndef, ('it:hostname', 'bobs computer'))

            q = '''
            [ it:software:image=(ubuntu, 24.10, amd64, vhdx)
                :name="ubuntu-24.10-amd64.vhdx"
                :published=202405170940
                :publisher={[ entity:contact=(blackout,) :name=blackout ]}
                :creator={[ inet:service:account=* :user=visi ]}
                :parents={[ it:software:image=* :name=zoom ]}
            ]
            '''
            nodes = await core.nodes(q)
            self.len(1, nodes)
            self.len(1, nodes[0].get('parents'))
            self.eq(nodes[0].ndef, ('it:software:image', s_common.guid(('ubuntu', '24.10', 'amd64', 'vhdx'))))
            self.eq(nodes[0].get('name'), 'ubuntu-24.10-amd64.vhdx')
            self.eq(nodes[0].get('published'), 1715938800000000)
            self.eq(nodes[0].get('publisher'), s_common.guid(('blackout',)))

            nodes = await core.nodes('''
                [ it:host=*

                    :id=foo123
                    :name="Bobs laptop"
                    :desc="Bobs paperweight"

                    :ip=1.2.3.4
                    :place=*
                    :place:latlong=(0, 0)

                    :os=*
                    :image={ it:software:image | limit 1 }
                    :serial=111-222
                    :place:loc=us.hehe.haha
                    :operator={[ entity:contact=* ]}
                    :org=*

                    :phys:mass=10kg
                    :phys:width=5m
                    :phys:height=10m
                    :phys:length=20m
                    :phys:volume=1000m
                ]
            ''')
            self.len(1, nodes)

            self.eq(nodes[0].get('id'), 'foo123')
            self.eq(nodes[0].get('name'), 'bobs laptop')
            self.eq(nodes[0].get('desc'), 'Bobs paperweight')
            self.eq(nodes[0].get('ip'), (4, 0x01020304))
            self.eq(nodes[0].get('place:latlong'), (0.0, 0.0))
            self.eq(nodes[0].get('place:loc'), 'us.hehe.haha')
            self.eq(nodes[0].get('phys:mass'), '10000')
            self.eq(nodes[0].get('phys:width'), 5000)
            self.eq(nodes[0].get('phys:height'), 10000)
            self.eq(nodes[0].get('phys:length'), 20000)
            self.eq(nodes[0].get('phys:volume'), 1000000)

            self.len(1, await core.nodes('it:host :os -> it:software'))
            self.len(1, await core.nodes('it:host :org -> ou:org'))
            self.len(1, await core.nodes('it:host :place -> geo:place'))
            self.len(1, await core.nodes('it:host :operator -> entity:contact'))

            host = node

            nodes = await core.nodes(r'''
            [ it:storage:volume=(smb, 192.168.0.10, c$, temp)
                :name="\\\\192.168.0.10\\c$\\temp"
                :size=(10485760)
                :type=windows.smb.share
            ]
            ''')

            self.len(1, nodes)
            self.eq(nodes[0].ndef, ('it:storage:volume', s_common.guid(('smb', '192.168.0.10', 'c$', 'temp'))))
            self.eq(nodes[0].get('name'), '\\\\192.168.0.10\\c$\\temp')
            self.eq(nodes[0].get('size'), s_const.mebibyte * 10)
            self.eq(nodes[0].get('type'), 'windows.smb.share.')
            volume = nodes[0]

            nodes = await core.nodes(r'''
                [ it:storage:mount=*
                    :host={ it:host | limit 1 }
                    :path="z:\\"
                    :volume={ it:storage:volume | limit 1 }
                ]
            ''')
            self.len(1, nodes)
            self.len(1, await core.nodes('it:storage:mount :host -> it:host'))
            self.len(1, await core.nodes('it:storage:mount :path -> file:path'))
            self.len(1, await core.nodes('it:storage:mount :volume -> it:storage:volume'))

            nodes = await core.nodes('[it:dev:int=0x61c88648]')
            self.len(1, nodes)
            node = nodes[0]
            self.eq(node.ndef, ('it:dev:int', 1640531528))

            nodes = await core.nodes('''[
                it:sec:cve=CVE-2013-9999
                    :nist:nvd:source=NistSource
                    :nist:nvd:published=2021-10-11
                    :nist:nvd:modified=2021-10-11

                    :cisa:kev:name=KevName
                    :cisa:kev:desc=KevDesc
                    :cisa:kev:action=KevAction
                    :cisa:kev:vendor=KevVendor
                    :cisa:kev:product=KevProduct
                    :cisa:kev:added=2022-01-02
                    :cisa:kev:duedate=2022-01-02
            ]''')
            self.len(1, nodes)
            node = nodes[0]
            self.eq(node.ndef, ('it:sec:cve', 'cve-2013-9999'))
            self.eq(node.get('nist:nvd:source'), 'nistsource')
            self.eq(node.get('nist:nvd:published'), 1633910400000000)
            self.eq(node.get('nist:nvd:modified'), 1633910400000000)
            self.eq(node.get('cisa:kev:name'), 'KevName')
            self.eq(node.get('cisa:kev:desc'), 'KevDesc')
            self.eq(node.get('cisa:kev:action'), 'KevAction')
            self.eq(node.get('cisa:kev:vendor'), 'kevvendor')
            self.eq(node.get('cisa:kev:product'), 'kevproduct')
            self.eq(node.get('cisa:kev:added'), 1641081600000000)
            self.eq(node.get('cisa:kev:duedate'), 1641081600000000)

            nodes = await core.nodes('[it:sec:cve=$valu]', opts={'vars': {'valu': 'CVE\u20122013\u20131138'}})
            self.len(1, nodes)
            node = nodes[0]
            self.eq(node.ndef, ('it:sec:cve', 'cve-2013-1138'))

            nodes = await core.nodes('[it:sec:cve=$valu]', opts={'vars': {'valu': 'CVE\u20112013\u20140001'}})
            self.len(1, nodes)
            node = nodes[0]
            self.eq(node.ndef, ('it:sec:cve', 'cve-2013-0001'))

            nodes = await core.nodes('[ it:adid=visi ]')
            self.eq(('it:adid', 'visi'), nodes[0].ndef)

            nodes = await core.nodes('''
                init {
                    $org = $lib.guid()
                    $host = $lib.guid()
                    $acct = $lib.guid()
                }
                [
                    it:host:account=$acct
                        :host=$host
                        :user=visi
                        :contact={[ entity:contact=* :email=visi@vertex.link ]}
                        // FIXME
                        //:domain={[ it:domain=* :org=$org :name=vertex :desc="the vertex project domain" ]}

                    (it:host:login=*
                        :period=(20210314,202103140201)
                        :account=$acct
                        :host=$host
                        :creds={[ auth:passwd=cool ]}
                        :flow={[ inet:flow=(foo,) ]})
                ]
            ''')
            self.len(2, nodes)
            self.eq('visi', nodes[0].get('user'))
            self.nn(nodes[0].get('host'))
            # FIXME :domain
            # self.nn(nodes[0].get('domain'))
            self.nn(nodes[0].get('contact'))

            self.nn(nodes[1].get('host'))
            self.nn(nodes[1].get('account'))
            self.eq(nodes[1].get('period'), (1615680000000000, 1615687260000000, 7260000000))
            self.eq(nodes[1].get('creds'), (('auth:passwd', 'cool'),))

            # Sample SIDs from here:
            # https://learn.microsoft.com/en-us/openspecs/windows_protocols/ms-dtyp/81d92bba-d22b-4a8c-908a-554ab29148ab
            sids = [
                'S-1-0-0', 'S-1-1-0', 'S-1-2-0', 'S-1-2-1', 'S-1-3', 'S-1-3-0',
                'S-1-3-1', 'S-1-3-2', 'S-1-3-3', 'S-1-3-4', 'S-1-5', 'S-1-5-1',
                'S-1-5-2', 'S-1-5-3', 'S-1-5-4', 'S-1-5-6', 'S-1-5-7', 'S-1-5-8',
                'S-1-5-9', 'S-1-5-10', 'S-1-5-11', 'S-1-5-12', 'S-1-5-13', 'S-1-5-14',
                'S-1-5-15', 'S-1-5-17', 'S-1-5-18', 'S-1-5-19', 'S-1-5-20',
                'S-1-5-21-0-0-0-496', 'S-1-5-21-0-0-0-497', 'S-1-5-32-544',
                'S-1-5-32-545', 'S-1-5-32-546', 'S-1-5-32-547', 'S-1-5-32-548',
                'S-1-5-32-549', 'S-1-5-32-550', 'S-1-5-32-551', 'S-1-5-32-552',
                'S-1-5-32-554', 'S-1-5-32-555', 'S-1-5-32-556', 'S-1-5-32-557',
                'S-1-5-32-558', 'S-1-5-32-559', 'S-1-5-32-560', 'S-1-5-32-561',
                'S-1-5-32-562', 'S-1-5-32-568', 'S-1-5-32-569', 'S-1-5-32-573',
                'S-1-5-32-574', 'S-1-5-32-575', 'S-1-5-32-576', 'S-1-5-32-577',
                'S-1-5-32-578', 'S-1-5-32-579', 'S-1-5-32-580', 'S-1-5-32-582',
                'S-1-5-33', 'S-1-5-64-10', 'S-1-5-64-14', 'S-1-5-64-21', 'S-1-5-65-1',
                'S-1-5-80', 'S-1-5-80-0', 'S-1-5-83-0', 'S-1-5-84-0-0-0-0-0',
                'S-1-5-90-0', 'S-1-5-113', 'S-1-5-114', 'S-1-5-1000', 'S-1-15-2-1',
                'S-1-16-0', 'S-1-16-4096', 'S-1-16-8192', 'S-1-16-8448', 'S-1-16-12288',
                'S-1-16-16384', 'S-1-16-20480', 'S-1-16-28672', 'S-1-18-1', 'S-1-18-2',
                'S-1-18-3', 'S-1-18-4', 'S-1-18-5', 'S-1-18-6',
            ]

            opts = {'vars': {'sids': sids}}
            nodes = await core.nodes('for $sid in $sids {[ it:host:account=* :windows:sid=$sid ]}', opts=opts)
            self.len(88, nodes)

            nodes = await core.nodes('inet:email=visi@vertex.link -> entity:contact -> it:host:account -> it:host:login -> it:host')
            self.len(1, nodes)
            self.eq('it:host', nodes[0].ndef[0])

            self.len(1, await core.nodes('inet:email=visi@vertex.link -> entity:contact -> it:host:account -> it:host:login -> inet:flow'))

            # FIXME :domain
            # nodes = await core.nodes('it:host:account -> it:domain')
            # self.len(1, nodes)
            # self.nn(nodes[0].get('org'))
            # self.eq('vertex', nodes[0].get('name'))
            # self.eq('the vertex project domain', nodes[0].get('desc'))

            nodes = await core.nodes('''[
                it:log:event=*
                    :mesg=foobar
                    :data=(foo, bar, baz)
                    :severity=debug

                    :host={it:host | limit 1}
                    :sandbox:file=*
                    :service:platform=*
                    :service:instance=*
                    :service:account=*
            ]''')
            self.len(1, nodes)
            self.eq(10, nodes[0].get('severity'))
            self.eq('foobar', nodes[0].get('mesg'))
            self.eq(('foo', 'bar', 'baz'), nodes[0].get('data'))
            # check that the host activity model was inherited
            self.nn(nodes[0].get('host'))
            self.len(1, await core.nodes('it:log:event :sandbox:file -> file:bytes'))
            self.len(1, await core.nodes('it:log:event :service:account -> inet:service:account'))
            self.len(1, await core.nodes('it:log:event :service:platform -> inet:service:platform'))
            self.len(1, await core.nodes('it:log:event :service:instance -> inet:service:instance'))

            nodes = await core.nodes('it:host | limit 1 | [ :keyboard:layout=qwerty :keyboard:language=$lib.gen.langByCode(en.us) ]')
            self.len(1, nodes)
            self.nn(nodes[0].get('keyboard:language'))
            self.len(1, await core.nodes('it:host:keyboard:layout=QWERTY'))
            self.len(1, await core.nodes('lang:language:code=en.us -> it:host'))

    async def test_it_software(self):
        # Test all prodsoft and prodsoft associated linked forms
        async with self.getTestCore() as core:
            nodes = await core.nodes('''[
                it:software=*
                    :id="Foo "
                    :name="Balloon Maker"
                    :names=("clowns inc",)
                    :type=hehe.haha
                    :desc="Pennywise's patented balloon blower upper"
                    :url=https://vertex.link/products/balloonmaker
                    :version=V1.0.1-beta+exp.sha.5114f85
                    :released="2018-04-03 08:44:22"
            ]''')
            self.len(1, nodes)
            node = nodes[0]
            self.eq(node.get('id'), 'Foo')
            self.eq(node.get('name'), 'balloon maker')
            self.eq(node.get('desc'), "Pennywise's patented balloon blower upper")
            self.eq(node.get('url'), 'https://vertex.link/products/balloonmaker')
            self.eq(node.get('released'), 1522745062000000)
            # FIXME resiliant semver
            # self.eq(node.get('version'), 'V1.0.1-beta+exp.sha.5114f85')
            self.len(1, await core.nodes('it:software:name="balloon maker" -> it:software:type:taxonomy'))
            self.len(2, await core.nodes('meta:name="balloon maker" -> it:software -> meta:name'))

            self.len(1, nodes := await core.nodes('[ it:software=({"name": "clowns inc"}) ]'))
            self.eq(node.ndef, nodes[0].ndef)

            # Test 'vers' semver brute forcing
            testvectors = [
                ('1', 0x000010000000000),
                ('2.0A1', 0x000020000000000),
                ('2016-03-01', 0x007e00000300001),
                ('1.2.windows-RC1', 0x000010000200000),
                ('3.4', 0x000030000400000),
                ('1.3a2.dev12', 0x000010000000000),
                ('v2.4.0.0-1', 0x000020000400000),
                ('v2.4.1.0-0.3.rc1', 0x000020000400001),
                ('0.18rc2', 0),
                ('OpenSSL_1_0_2l', 0x000010000000000),
            ]

            for tv, te in testvectors:
                nodes = await core.nodes('[it:software=* :version=$valu]', opts={'vars': {'valu': tv}})
                self.len(1, nodes)
                node = nodes[0]
                self.eq(node.get('version'), te)

            # FIXME resiliant semver
            # nodes = await core.nodes('[it:software=* :version=$valu]', opts={'vars': {'valu': ''}})
            # self.len(1, nodes)
            # node = nodes[0]
            # self.eq(node.get('version'), '')
            # self.none(node.get('semver'))

            # with self.getLoggerStream('synapse.models.infotech',
            #                           'Unable to parse string as a semver') as stream:

            #     nodes = await core.nodes('[it:software=* :version=$valu]', opts={'vars': {'valu': 'alpha'}})
            #     self.len(1, nodes)
            #     node = nodes[0]
            #     self.eq(node.get('version'), 'alpha')
            #     #self.none(node.get('semver'))
            #     self.true(stream.is_set())

    async def test_it_form_callbacks(self):
        async with self.getTestCore() as core:
            # it:dev:str kicks out the :norm property on him when he is made
            nodes = await core.nodes('[it:dev:str="evil RAT"]')
            self.len(1, nodes)
            node = nodes[0]
            self.eq(node.ndef, ('it:dev:str', 'evil RAT'))
            # FIXME make this type behavior rather than a callback
            # self.eq(node.get('norm'), 'evil rat')

    async def test_it_semvertype(self):
        async with self.getTestCore() as core:
            t = core.model.type('it:semver')
            testvectors = (
                # Strings
                ('1.2.3', (0x000010000200003,
                           {'major': 1, 'minor': 2, 'patch': 3, })),
                ('0.0.1', (0x000000000000001,
                           {'major': 0, 'minor': 0, 'patch': 1, })),
                ('1.2.3-alpha', (0x000010000200003,
                                 {'major': 1, 'minor': 2, 'patch': 3,
                                  'pre': 'alpha', })),
                ('1.2.3-alpha.1', (0x000010000200003,
                                   {'major': 1, 'minor': 2, 'patch': 3,
                                    'pre': 'alpha.1', })),
                ('1.2.3-0.3.7', (0x000010000200003,
                                 {'major': 1, 'minor': 2, 'patch': 3,
                                  'pre': '0.3.7', })),
                ('1.2.3-x.7.z.92', (0x000010000200003,
                                    {'major': 1, 'minor': 2, 'patch': 3,
                                     'pre': 'x.7.z.92', })),
                ('1.2.3-alpha+001', (0x000010000200003,
                                     {'major': 1, 'minor': 2, 'patch': 3,
                                      'pre': 'alpha', 'build': '001'})),
                ('1.2.3+20130313144700', (0x000010000200003,
                                          {'major': 1, 'minor': 2, 'patch': 3,
                                           'build': '20130313144700'})),
                ('1.2.3-beta+exp.sha.5114f85', (0x000010000200003,
                                                {'major': 1, 'minor': 2, 'patch': 3,
                                                 'pre': 'beta',
                                                 'build': 'exp.sha.5114f85'})),
                # Real world examples
                ('1.2.3-B5CD5743F', (0x000010000200003,
                                     {'major': 1, 'minor': 2, 'patch': 3,
                                      'pre': 'B5CD5743F', })),
                ('V1.2.3', (0x000010000200003,
                            {'major': 1, 'minor': 2, 'patch': 3, })),
                ('V1.4.0-RC0', (0x000010000400000,
                                {'major': 1, 'minor': 4, 'patch': 0,
                                 'pre': 'RC0', })),
                ('v2.4.1-0.3.rc1', (0x000020000400001,
                                    {'major': 2, 'minor': 4, 'patch': 1,
                                     'pre': '0.3.rc1'})),
                ('0.18.1', (0x000000001200001,
                            {'major': 0, 'minor': 18, 'patch': 1, })),
                # Integer values
                (0, (0, {'major': 0, 'minor': 0, 'patch': 0})),
                (1, (1, {'major': 0, 'minor': 0, 'patch': 1})),
                (2, (2, {'major': 0, 'minor': 0, 'patch': 2})),
                (0xFFFFF, (0xFFFFF, {'major': 0, 'minor': 0, 'patch': 0xFFFFF})),
                (0xFFFFF + 1, (0xFFFFF + 1, {'major': 0, 'minor': 1, 'patch': 0})),
                (0xdeadb33f1337133, (0xdeadb33f1337133, {'major': 0xdeadb, 'minor': 0x33f13, 'patch': 0x37133})),
                (0xFFFFFFFFFFFFFFF, (0xFFFFFFFFFFFFFFF, {'major': 0xFFFFF, 'minor': 0xFFFFF, 'patch': 0xFFFFF})),
                # Brute forced strings
                ('1', (1099511627776, {'major': 1, 'minor': 0, 'patch': 0})),
                ('1.2', (1099513724928, {'major': 1, 'minor': 2, 'patch': 0})),
                ('2.0A1', (2199023255552, {'major': 2, 'minor': 0, 'patch': 0})),
                ('0.18rc2', (0, {'major': 0, 'minor': 0, 'patch': 0})),
                ('0.0.00001', (1, {'major': 0, 'minor': 0, 'patch': 1})),
                ('2016-03-01', (2216615444742145, {'major': 2016, 'minor': 3, 'patch': 1})),
                ('v2.4.0.0-1', (2199027449856, {'major': 2, 'minor': 4, 'patch': 0})),
                ('1.3a2.dev12', (1099511627776, {'major': 1, 'minor': 0, 'patch': 0})),
                ('OpenSSL_1_0_2l', (1099511627776, {'major': 1, 'minor': 0, 'patch': 0})),
                ('1.2.windows-RC1', (1099513724928, {'major': 1, 'minor': 2, 'patch': 0})),
                ('v2.4.1.0-0.3.rc1', (2199027449857, {'major': 2, 'minor': 4, 'patch': 1})),
                ('1.2.3-alpha.foo..+001', (1099513724931, {'major': 1, 'minor': 2, 'patch': 3})),
                ('1.2.3-alpha.foo.001+001', (1099513724931, {'major': 1, 'minor': 2, 'patch': 3})),
                ('1.2.3-alpha+001.blahblahblah...', (1099513724931, {'major': 1, 'minor': 2, 'patch': 3})),
                ('1.2.3-alpha+001.blahblahblah.*iggy', (1099513724931, {'major': 1, 'minor': 2, 'patch': 3}))
            )

            for v, e in testvectors:
                ev, es = e
                valu, rdict = await t.norm(v)
                self.eq(valu, ev)

            testvectors_bad = (
                # invalid ints
                -1,
                0xFFFFFFFFFFFFFFFFFFFFFFFF + 1,
                # Just bad input
                '   ',
                ' alpha ',
            )
            for v in testvectors_bad:
                await self.asyncraises(s_exc.BadTypeValu, t.norm(v))

            testvectors_repr = (
                (0, '0.0.0'),
                (1, '0.0.1'),
                (0x000010000200003, '1.2.3'),
            )
            for v, e in testvectors_repr:
                self.eq(t.repr(v), e)

    async def test_it_forms_screenshot(self):
        async with self.getTestCore() as core:
            nodes = await core.nodes('''[
                it:exec:screenshot=*
                    :host=*
                    :image=*
                    :desc=WootWoot
                    :sandbox:file=*
            ]''')

            self.len(1, nodes)
            self.eq('it:exec:screenshot', nodes[0].ndef[0])
            self.eq('WootWoot', nodes[0].get('desc'))

            self.len(1, await core.nodes('it:exec:screenshot :host -> it:host'))
            self.len(1, await core.nodes('it:exec:screenshot :image -> file:bytes'))
            self.len(1, await core.nodes('it:exec:screenshot :sandbox:file -> file:bytes'))

    async def test_it_forms_hardware(self):
        async with self.getTestCore() as core:
            nodes = await core.nodes('''[
                it:hardware=*
                    :manufacturer={ gen.ou.org dell }
                    :manufacturer:name=dell
                    :model=XPS13
                    :version=1.2.3
                    :type=pc.laptop
                    :desc=WootWoot
                    :released=20220202
                    :cpe=cpe:2.3:h:dell:xps13:*:*:*:*:*:*:*:*
                    :parts = (*, *)
            ]''')
            self.eq('WootWoot', nodes[0].get('desc'))
            self.eq('xps13', nodes[0].get('model'))
            self.eq(1099513724931, nodes[0].get('version'))
            self.eq('cpe:2.3:h:dell:xps13:*:*:*:*:*:*:*:*', nodes[0].get('cpe'))
            self.eq(1643760000000000, nodes[0].get('released'))
            self.len(1, await core.nodes('it:hardware :type -> it:hardware:type:taxonomy'))
            self.len(2, await core.nodes('it:hardware:model=XPS13 -> it:hardware'))
            self.eq('dell', nodes[0].get('manufacturer:name'))
            self.len(1, await core.nodes('it:hardware -> ou:org +:name=dell'))

            nodes = await core.nodes('''[
                it:host:component=*
                    :hardware={it:hardware:model=XPS13}
                    :serial=asdf1234
                    :host=*
            ]''')
            self.nn(nodes[0].get('host'))
            self.eq('asdf1234', nodes[0].get('serial'))
            self.len(1, await core.nodes('it:host:component -> it:host'))
            self.len(1, await core.nodes('it:host:component -> it:hardware +:model=XPS13'))

    async def test_it_forms_hostexec(self):
        # forms related to the host execution model
        async with self.getTestCore() as core:
            exe = s_common.guid()
            port = 80
            tick = s_common.now()
            host = s_common.guid()
            proc = s_common.guid()
            mutex = 'giggleXX_X0'
            pipe = 'pipe\\mynamedpipe'
            pid = 20
            key = 'HKEY_LOCAL_MACHINE\\Foo\\Bar'

            sandfile = s_common.guid()
            addr4 = f'tcp://1.2.3.4:{port}'
            addr6 = f'udp://[::1]:{port}'
            url = 'http://www.google.com/sekrit.html'
            raw_path = r'c:\Windows\System32\rar.exe'
            norm_path = r'c:/windows/system32/rar.exe'
            src_proc = s_common.guid()
            src_path = r'c:/temp/ping.exe'
            cmd0 = 'rar a -r yourfiles.rar *.txt'
            fpath = 'c:/temp/yourfiles.rar'
            fbyts = s_common.guid()
            pprops = {
                'exe': exe,
                'pid': pid,
                'cmd': cmd0,
                'host': host,
                'time': tick,
                'account': '*',
                'path': raw_path,
                'src:proc': src_proc,
                'sandbox:file': sandfile,
            }
            q = '''[(it:exec:proc=$valu :exe=$p.exe :pid=$p.pid :cmd=$p.cmd :host=$p.host :time=$p.time
                :account=$p.account :path=$p.path :src:proc=$p."src:proc"
                :sandbox:file=$p."sandbox:file")]'''
            nodes = await core.nodes(q, opts={'vars': {'valu': proc, 'p': pprops}})
            self.len(1, nodes)
            node = nodes[0]
            self.eq(node.ndef, ('it:exec:proc', proc))
            self.eq(node.get('exe'), exe)
            self.eq(node.get('pid'), pid)
            self.eq(node.get('cmd'), cmd0)
            self.eq(node.get('host'), host)
            self.eq(node.get('time'), tick)
            self.eq(node.get('path'), norm_path)
            self.eq(node.get('src:proc'), src_proc)
            self.eq(node.get('sandbox:file'), sandfile)
            self.nn(node.get('account'))
            self.len(1, await core.nodes('it:exec:proc -> it:host:account'))

            nodes = await core.nodes('it:cmd')
            self.len(1, nodes)
            self.eq(nodes[0].ndef, ('it:cmd', 'rar a -r yourfiles.rar *.txt'))

            q = '''
            [ it:host=(VTX001, 192.168.0.10) :name=VTX001 :ip=192.168.0.10 ]
            $host = $node

            [( it:cmd:session=(202405170900, 202405171000, bash, $host)
                :host=$host
                :period=(202405170900, 202405171000)
            )]
            '''
            nodes = await core.nodes(q)
            self.len(2, nodes)
            hostguid = s_common.guid(('VTX001', '192.168.0.10'))
            self.eq(nodes[0].ndef, ('it:host', hostguid))
            self.eq(nodes[1].ndef, ('it:cmd:session', s_common.guid(('202405170900', '202405171000', 'bash', hostguid))))
            self.eq(nodes[1].get('host'), hostguid)
            self.eq(nodes[1].get('period'), (1715936400000000, 1715940000000000, 3600000000))
            cmdsess = nodes[1]

            q = '''
            [
                (it:cmd:history=(1715936400000001, $sessiden)
                    :cmd="ls -la"
                    :time=(1715936400000001)
                )

                (it:cmd:history=(1715936400000002, $sessiden)
                    :cmd="cd /"
                    :time=(1715936400000002)
                )

                (it:cmd:history=(1715936400000003, $sessiden)
                    :cmd="ls -laR"
                    :time=(1715936400000003)
                )

                :session=$sessiden
            ]
            '''
            opts = {'vars': {'sessiden': cmdsess.ndef[1]}}
            nodes = await core.nodes(q, opts=opts)
            self.len(3, nodes)
            self.eq(nodes[0].ndef, ('it:cmd:history', s_common.guid(('1715936400000001', cmdsess.ndef[1]))))
            self.eq(nodes[0].get('cmd'), 'ls -la')
            self.eq(nodes[0].get('time'), 1715936400000001)
            self.eq(nodes[0].get('session'), cmdsess.ndef[1])

            self.eq(nodes[1].ndef, ('it:cmd:history', s_common.guid(('1715936400000002', cmdsess.ndef[1]))))
            self.eq(nodes[1].get('cmd'), 'cd /')
            self.eq(nodes[1].get('time'), 1715936400000002)
            self.eq(nodes[1].get('session'), cmdsess.ndef[1])

            self.eq(nodes[2].ndef, ('it:cmd:history', s_common.guid(('1715936400000003', cmdsess.ndef[1]))))
            self.eq(nodes[2].get('cmd'), 'ls -laR')
            self.eq(nodes[2].get('time'), 1715936400000003)
            self.eq(nodes[2].get('session'), cmdsess.ndef[1])

            m0 = s_common.guid()
            mprops = {
                'exe': exe,
                'proc': proc,
                'name': mutex,
                'host': host,
                'time': tick,
                'sandbox:file': sandfile,
            }
            q = '''[(it:exec:mutex=$valu :exe=$p.exe :proc=$p.proc :name=$p.name :host=$p.host :time=$p.time
                    :sandbox:file=$p."sandbox:file")]'''
            nodes = await core.nodes(q, opts={'vars': {'valu': m0, 'p': mprops}})
            self.len(1, nodes)
            node = nodes[0]
            self.eq(node.ndef, ('it:exec:mutex', m0))
            self.eq(node.get('exe'), exe)
            self.eq(node.get('proc'), proc)
            self.eq(node.get('host'), host)
            self.eq(node.get('time'), tick)
            self.eq(node.get('name'), mutex)
            self.eq(node.get('sandbox:file'), sandfile)

            p0 = s_common.guid()
            pipeprops = {
                'exe': exe,
                'proc': proc,
                'name': pipe,
                'host': host,
                'time': tick,
                'sandbox:file': sandfile,
            }
            q = '''[(it:exec:pipe=$valu :exe=$p.exe :proc=$p.proc :name=$p.name :host=$p.host :time=$p.time
                    :sandbox:file=$p."sandbox:file")]'''
            nodes = await core.nodes(q, opts={'vars': {'valu': p0, 'p': pipeprops}})
            self.len(1, nodes)
            node = nodes[0]
            self.eq(node.ndef, ('it:exec:pipe', p0))
            self.eq(node.get('exe'), exe)
            self.eq(node.get('proc'), proc)
            self.eq(node.get('host'), host)
            self.eq(node.get('time'), tick)
            self.eq(node.get('name'), pipe)
            self.eq(node.get('sandbox:file'), sandfile)

            nodes = await core.nodes('''
                [ it:exec:fetch=*
                    :proc=*
                    :host={ it:host | limit 1 }
                    :url=https://vertex.link
                    :time=20250718

                    :browser=*

                    :page:pdf=*
                    :page:html=*
                    :page:image=*
                ]
            ''')
            self.len(1, nodes)
            self.eq(nodes[0].get('url'), 'https://vertex.link')
            self.eq(nodes[0].get('time'), 1752796800000000)

            self.len(1, await core.nodes('it:exec:fetch :host -> it:host'))
            self.len(1, await core.nodes('it:exec:fetch :browser -> it:software'))
            self.len(1, await core.nodes('it:exec:fetch :page:pdf -> file:bytes'))
            self.len(1, await core.nodes('it:exec:fetch :page:html -> file:bytes'))
            self.len(1, await core.nodes('it:exec:fetch :page:image -> file:bytes'))

            b0 = s_common.guid()
            bprops = {
                'proc': proc,
                'host': host,
                'exe': exe,
                'time': tick,
                'server': addr4,
                'sandbox:file': sandfile,
            }
            q = '''[(it:exec:bind=$valu :exe=$p.exe :proc=$p.proc :host=$p.host :time=$p.time
                :server=$p.server :sandbox:file=$p."sandbox:file")]'''
            nodes = await core.nodes(q, opts={'vars': {'valu': b0, 'p': bprops}})
            self.len(1, nodes)
            node = nodes[0]
            self.eq(node.ndef, ('it:exec:bind', b0))
            self.eq(node.ndef[1], b0)
            self.eq(node.get('exe'), exe)
            self.eq(node.get('proc'), proc)
            self.eq(node.get('host'), host)
            self.eq(node.get('time'), tick)
            self.eq(node.get('server'), addr4)
            self.eq(node.get('sandbox:file'), sandfile)

            b1 = s_common.guid()
            bprops['server'] = addr6
            nodes = await core.nodes(q, opts={'vars': {'valu': b1, 'p': bprops}})
            self.len(1, nodes)
            node = nodes[0]
            self.eq(node.ndef, ('it:exec:bind', b1))
            self.eq(node.get('server'), addr6)

            faprops = {
                'exe': exe,
                'host': host,
                'proc': proc,
                'file': fbyts,
                'time': tick,
                'path': fpath,
                'sandbox:file': sandfile,
            }
            fa0 = s_common.guid()
            q = '''[(it:exec:file:add=$valu :exe=$p.exe :proc=$p.proc :host=$p.host :time=$p.time
                :file=$p.file :path=$p.path
                :sandbox:file=$p."sandbox:file")]'''
            nodes = await core.nodes(q, opts={'vars': {'valu': fa0, 'p': faprops}})
            self.len(1, nodes)
            node = nodes[0]
            self.eq(node.ndef, ('it:exec:file:add', fa0))
            self.eq(node.get('exe'), exe)
            self.eq(node.get('host'), host)
            self.eq(node.get('proc'), proc)
            self.eq(node.get('time'), tick)
            self.eq(node.get('file'), fbyts)
            self.eq(node.get('path'), fpath)
            self.len(1, await core.nodes('it:exec:file:add:path.dir=c:/temp'))
            self.len(1, await core.nodes('it:exec:file:add:path.base=yourfiles.rar'))
            self.len(1, await core.nodes('it:exec:file:add:path.ext=rar'))
            self.eq(node.get('sandbox:file'), sandfile)

            fr0 = s_common.guid()
            q = '''[(it:exec:file:read=$valu :exe=$p.exe :proc=$p.proc :host=$p.host :time=$p.time
                            :file=$p.file :path=$p.path
                            :sandbox:file=$p."sandbox:file")]'''
            nodes = await core.nodes(q, opts={'vars': {'valu': fr0, 'p': faprops}})
            self.len(1, nodes)
            node = nodes[0]
            self.eq(node.ndef, ('it:exec:file:read', fr0))
            self.eq(node.get('exe'), exe)
            self.eq(node.get('host'), host)
            self.eq(node.get('proc'), proc)
            self.eq(node.get('time'), tick)
            self.eq(node.get('file'), fbyts)
            self.eq(node.get('path'), fpath)
            self.len(1, await core.nodes('it:exec:file:read:path.dir=c:/temp'))
            self.len(1, await core.nodes('it:exec:file:read:path.base=yourfiles.rar'))
            self.len(1, await core.nodes('it:exec:file:read:path.ext=rar'))
            self.eq(node.get('sandbox:file'), sandfile)

            fw0 = s_common.guid()
            q = '''[(it:exec:file:write=$valu :exe=$p.exe :proc=$p.proc :host=$p.host :time=$p.time
                    :file=$p.file :path=$p.path
                    :sandbox:file=$p."sandbox:file")]'''
            nodes = await core.nodes(q, opts={'vars': {'valu': fw0, 'p': faprops}})
            self.len(1, nodes)
            node = nodes[0]
            self.eq(node.ndef, ('it:exec:file:write', fw0))
            self.eq(node.get('exe'), exe)
            self.eq(node.get('host'), host)
            self.eq(node.get('proc'), proc)
            self.eq(node.get('time'), tick)
            self.eq(node.get('file'), fbyts)
            self.eq(node.get('path'), fpath)
            self.len(1, await core.nodes('it:exec:file:write:path.dir=c:/temp'))
            self.len(1, await core.nodes('it:exec:file:write:path.base=yourfiles.rar'))
            self.len(1, await core.nodes('it:exec:file:write:path.ext=rar'))
            self.eq(node.get('sandbox:file'), sandfile)

            fd0 = s_common.guid()
            q = '''[(it:exec:file:del=$valu :exe=$p.exe :proc=$p.proc :host=$p.host :time=$p.time
                                :file=$p.file :path=$p.path
                                :sandbox:file=$p."sandbox:file")]'''
            nodes = await core.nodes(q, opts={'vars': {'valu': fd0, 'p': faprops}})
            self.len(1, nodes)
            node = nodes[0]
            self.eq(node.ndef, ('it:exec:file:del', fd0))
            self.eq(node.get('exe'), exe)
            self.eq(node.get('host'), host)
            self.eq(node.get('proc'), proc)
            self.eq(node.get('time'), tick)
            self.eq(node.get('file'), fbyts)
            self.eq(node.get('path'), fpath)
            self.len(1, await core.nodes('it:exec:file:del:path.dir=c:/temp'))
            self.len(1, await core.nodes('it:exec:file:del:path.base=yourfiles.rar'))
            self.len(1, await core.nodes('it:exec:file:del:path.ext=rar'))
            self.eq(node.get('sandbox:file'), sandfile)

            file0 = s_common.guid()
            fsprops = {
                'host': host,
                'path': fpath,
                'file': fbyts,
                'ctime': tick,
                'mtime': tick + 1,
                'atime': tick + 2,
                'group': 'domainadmin'
            }
            nodes = await core.nodes('''[
                it:host:filepath=*
                    :host={ it:host | limit 1 }
                    :path=c:/temp/yourfiles.rar
                    :file=*
                    :group={[ it:host:group=({"name": "domainadmin"}) ]}
                    :created=20200202
                    :modified=20200203
                    :accessed=20200204
            ]''')
            self.len(1, nodes)
            node = nodes[0]
            self.nn(node.get('host'))
            self.nn(node.get('file'))
            self.nn(node.get('group'))

            self.eq(node.get('created'), 1580601600000000)
            self.eq(node.get('modified'), 1580688000000000)
            self.eq(node.get('accessed'), 1580774400000000)
            self.eq(node.get('path'), 'c:/temp/yourfiles.rar')

            self.len(1, await core.nodes('it:host:filepath:path.dir=c:/temp'))
            self.len(1, await core.nodes('it:host:filepath:path.base=yourfiles.rar'))
            self.len(1, await core.nodes('it:host:filepath:path.ext=rar'))

            rprops = {
                'host': host,
                'proc': proc,
                'exe': exe,
                'time': tick,
                'reg': '*',
                'sandbox:file': sandfile,
            }
            forms = ('it:exec:windows:registry:get',
                     'it:exec:windows:registry:set',
                     'it:exec:windows:registry:del',
                     )
            for form in forms:
                rk0 = s_common.guid()
                nprops = rprops.copy()
                q = '''[(*$form=$valu :host=$p.host :proc=$p.proc :exe=$p.exe :time=$p.time :entry=$p.reg
                    :sandbox:file=$p."sandbox:file")]'''
                nodes = await core.nodes(q, opts={'vars': {'form': form, 'valu': rk0, 'p': nprops}})
                self.len(1, nodes)
                node = nodes[0]
                self.eq(node.ndef, (form, rk0))
                self.eq(node.get('host'), host)
                self.eq(node.get('proc'), proc)
                self.eq(node.get('exe'), exe)
                self.eq(node.get('time'), tick)
                self.nn(node.get('entry'))
                self.eq(node.get('sandbox:file'), sandfile)

        async with self.getTestCore() as core:
            forms = [
                'it:host:filepath',
                'it:exec:file:add',
                'it:exec:file:del',
                'it:exec:file:read',
                'it:exec:file:write',
            ]

            for form in forms:
                opts = {'vars': {'form': form, 'prop': f'{form}:path'}}
                nodes = await core.nodes('[ *$form=($form, calc) :path="c:/windows/system32/calc.exe" ]', opts=opts)
                self.len(1, nodes)
                self.eq(nodes[0].get('path'), 'c:/windows/system32/calc.exe')
                self.len(1, await core.nodes(f'*($prop).dir=c:/windows/system32', opts=opts))
                self.len(1, await core.nodes(f'*($prop).base=calc.exe', opts=opts))
                self.len(1, await core.nodes(f'*($prop).ext=exe', opts=opts))

                nodes = await core.nodes('*$form=($form, calc) [ :path="c:/users/blackout/script.ps1" ]', opts=opts)
                self.len(1, nodes)
                self.eq(nodes[0].get('path'), 'c:/users/blackout/script.ps1')
                self.len(1, await core.nodes(f'*($prop).dir=c:/users/blackout', opts=opts))
                self.len(1, await core.nodes(f'*($prop).base=script.ps1', opts=opts))
                self.len(1, await core.nodes(f'*($prop).ext=ps1', opts=opts))

                nodes = await core.nodes('*$form=($form, calc) [ :path="c:/users/admin/superscript.bat" ]', opts=opts)
                self.len(1, nodes)
                self.eq(nodes[0].get('path'), 'c:/users/admin/superscript.bat')
                self.len(1, await core.nodes(f'*($prop).dir=c:/users/admin', opts=opts))
                self.len(1, await core.nodes(f'*($prop).base=superscript.bat', opts=opts))
                self.len(1, await core.nodes(f'*($prop).ext=bat', opts=opts))

    async def test_it_app_yara(self):

        async with self.getTestCore() as core:

            nodes = await core.nodes('''
                [ it:app:yara:rule=*
                    :id=V-31337
                    :url=https://vertex.link/yara-lolz/V-31337
                    :created=20200202 :updated=20220401
                    :enabled=true :text=gronk
                    :author={[ entity:contact=* ]}
                    :name=foo :version=1.2.3 ]
            ''')

            self.len(1, nodes)
            self.eq('foo', nodes[0].get('name'))
            self.eq('V-31337', nodes[0].get('id'))
            self.eq('https://vertex.link/yara-lolz/V-31337', nodes[0].get('url'))
            self.eq(True, nodes[0].get('enabled'))
            self.eq(1580601600000000, nodes[0].get('created'))
            self.eq(1648771200000000, nodes[0].get('updated'))
            self.eq('gronk', nodes[0].get('text'))
            self.eq(0x10000200003, nodes[0].get('version'))

            self.len(1, await core.nodes('it:app:yara:rule -> entity:contact'))

            nodes = await core.nodes('''
                $file = {[ file:bytes=* ]}
                $rule = { it:app:yara:rule:id=V-31337 }
                [ it:app:yara:match=({"rule": $rule, "target": ["file:bytes", $file]})
                    :version=1.2.3
                    :matched=20200202
                ]
            ''')
            self.len(1, nodes)
            self.nn(nodes[0].get('rule'))
            self.nn(nodes[0].get('target'))
            self.eq(nodes[0].get('version'), 0x10000200003)
            self.eq(nodes[0].get('matched'), 1580601600000000)

    async def test_it_app_snort(self):

        async with self.getTestCore() as core:

            nodes = await core.nodes('''
            [ it:app:snort:rule=*
                :id=999
                :engine=1
                :text=gronk
                :name=foo
                :author = {[ entity:contact=* :name=visi ]}
                :created = 20120101
                :updated = 20220101
                :enabled=1
                :version=1.2.3 ]
            ''')

            self.len(1, nodes)
            self.eq(nodes[0].get('id'), '999')
            self.eq(nodes[0].get('engine'), 1)
            self.eq(nodes[0].get('name'), 'foo')
            self.eq(nodes[0].get('text'), 'gronk')
            self.eq(nodes[0].get('enabled'), True)
            self.eq(nodes[0].get('version'), 0x10000200003)
            self.eq(nodes[0].get('created'), 1325376000000000)
            self.eq(nodes[0].get('updated'), 1640995200000000)
            self.nn(nodes[0].get('author'))

            rule = nodes[0].ndef[1]

            nodes = await core.nodes('''[
                it:app:snort:match=*
                    :rule={[ it:app:snort:rule=({"id": 999}) ]}
                    :matched=2015
                    :target={[ inet:flow=* ]}
                    :sensor={[ it:host=* ]}
                    :version=1.2.3
                    :dropped=true
            ]''')
            self.len(1, nodes)
            self.nn(nodes[0].get('target'))
            self.nn(nodes[0].get('sensor'))
            self.true(nodes[0].get('dropped'))
            self.eq(nodes[0].get('rule'), rule)
            self.eq(nodes[0].get('version'), 0x10000200003)
            self.eq(nodes[0].get('matched'), 1420070400000000)

    async def test_it_function(self):

        async with self.getTestCore() as core:

            fileiden = s_common.guid()

            q = '''[
                it:dev:function=*
                    :id=ZIP10
                    :name=woot_woot
                    :desc="Woot woot"
                    :strings=(foo, bar, foo)
                    :impcalls=(foo, bar, foo)
            ]'''

            opts = {'vars': {'file': fileiden}}
            nodes = await core.nodes(q, opts=opts)
            self.len(1, nodes)
            self.eq(nodes[0].get('id'), 'ZIP10')
            self.eq(nodes[0].get('name'), 'woot_woot')
            self.eq(nodes[0].get('desc'), 'Woot woot')
            self.eq(nodes[0].get('strings'), ('bar', 'foo'))
            self.eq(nodes[0].get('impcalls'), ('bar', 'foo'))
            self.len(1, await core.nodes('it:dev:function :name -> it:dev:str'))
            self.len(2, await core.nodes('it:dev:function :strings -> it:dev:str'))
            self.len(2, await core.nodes('it:dev:function :impcalls -> it:dev:str'))

            q = '''[
                it:dev:function:sample=*
                    :file=*
                    :function={ it:dev:function }
                    :va=0x404438
                    :calls=(*, *)
            ]'''
            nodes = await core.nodes(q, opts=opts)
            self.len(1, nodes)
            self.eq(nodes[0].get('va'), 0x404438)
            self.len(1, await core.nodes('it:dev:function:sample:va=0x404438 -> file:bytes'))
            self.len(1, await core.nodes('it:dev:function:sample:va=0x404438 -> it:dev:function'))
            self.len(2, await core.nodes('it:dev:function:sample:va=0x404438 :calls -> it:dev:function:sample'))

    async def test_infotech_cpes(self):

        async with self.getTestCore() as core:
            self.eq(r'foo:bar', (await core.model.type('it:sec:cpe').norm(r'cpe:2.3:a:foo\:bar:*:*:*:*:*:*:*:*:*'))[1]['subs']['vendor'][1])

            with self.raises(s_exc.BadTypeValu):
                nodes = await core.nodes('[it:sec:cpe=asdf]')

            with self.raises(s_exc.BadTypeValu):
                await core.callStorm('[ it:sec:cpe="cpe:2.3:a:vendor001:product-foo" :v2_2="cpe:/a:vendor:product\\foo" ]')

            with self.raises(s_exc.BadTypeValu):
                await core.callStorm('[ it:sec:cpe="cpe:/a:vend🙃:prod:vers" ]')

            with self.raises(s_exc.BadTypeValu):
                nodes = await core.nodes('[it:sec:cpe=cpe:2.3:1:2:3:4:5:6:7:8:9:10:11:12]')

            with self.raises(s_exc.BadTypeValu):
                await core.nodes('[ it:sec:cpe=cpe:2.3:a:vertex:synapse ]')

            with self.raises(s_exc.BadTypeValu):
                await core.callStorm(r'$lib.cast(it:sec:cpe, "cpe:2.3:a:openbsd:openssh:7.4\r\n:*:*:*:*:*:*:*")')

            with self.raises(s_exc.BadTypeValu):
                await core.callStorm(r'$lib.cast(it:sec:cpe:v2_2, "cpe:/a:01generator:pireospay\r\n:-::~~~prestashop~~")')

            with self.raises(s_exc.BadTypeValu):
                await core.callStorm('$lib.cast(it:sec:cpe:v2_2, "cpe:2.3:*")')

            nodes = await core.nodes('''[
                it:sec:cpe=cpe:2.3:a:microsoft:internet_explorer:8.0.6001:beta:*:*:*:*:*:*
            ]''')
            self.len(1, nodes)
            self.eq(nodes[0].ndef, ('it:sec:cpe', 'cpe:2.3:a:microsoft:internet_explorer:8.0.6001:beta:*:*:*:*:*:*'))
            self.eq(nodes[0].get('part'), 'a')
            self.eq(nodes[0].get('vendor'), 'microsoft')
            self.eq(nodes[0].get('product'), 'internet_explorer')
            self.eq(nodes[0].get('version'), '8.0.6001')
            self.eq(nodes[0].get('update'), 'beta')

            with self.raises(s_exc.BadTypeValu):
                await core.nodes("[ it:sec:cpe='cpe:2.3:a:openbsd:openssh:7.4\r\n:*:*:*:*:*:*:*' ]")

            nodes = await core.nodes(r'[ it:sec:cpe="cpe:2.3:o:cisco:ios:12.1\\(22\\)ea1a:*:*:*:*:*:*:*" ]')
            self.len(1, nodes)
            self.eq(nodes[0].ndef, ('it:sec:cpe', r'cpe:2.3:o:cisco:ios:12.1\(22\)ea1a:*:*:*:*:*:*:*'))
            self.eq(nodes[0].get('part'), 'o')
            self.eq(nodes[0].get('product'), 'ios')
            self.eq(nodes[0].get('vendor'), 'cisco')
            self.eq(nodes[0].get('version'), '12.1(22)ea1a')
            self.eq(nodes[0].get('v2_2'), 'cpe:/o:cisco:ios:12.1%2822%29ea1a')

            cpe23 = core.model.type('it:sec:cpe')
            cpe22 = core.model.type('it:sec:cpe:v2_2')

            with self.raises(s_exc.BadTypeValu):
                await cpe22.norm('cpe:/a:vertex:synapse:0:1:2:3:4:5:6:7:8:9')

            with self.raises(s_exc.BadTypeValu):
                await cpe23.norm('cpe:/a:vertex:synapse:0:1:2:3:4:5:6:7:8:9')

            # test cast 2.2 -> 2.3 upsample
            norm, info = await cpe23.norm('cpe:/a:vertex:synapse')
            self.eq(norm, 'cpe:2.3:a:vertex:synapse:*:*:*:*:*:*:*:*')

            # test cast 2.3 -> 2.2 downsample
            norm, info = await cpe22.norm('cpe:2.3:a:vertex:synapse:*:*:*:*:*:*:*:*')
            self.eq(norm, 'cpe:/a:vertex:synapse')

            nodes = await core.nodes('[ it:sec:cpe=cpe:2.3:a:vertex:synapse:*:*:*:*:*:*:*:* ]')
            self.eq('cpe:/a:vertex:synapse', nodes[0].get('v2_2'))

            # test lift by either via upsample and downsample
            self.len(1, await core.nodes('it:sec:cpe=cpe:/a:vertex:synapse +:v2_2=cpe:/a:vertex:synapse'))
            self.len(1, await core.nodes('it:sec:cpe=cpe:2.3:a:vertex:synapse:*:*:*:*:*:*:*:*'))
            self.len(1, await core.nodes('it:sec:cpe:v2_2=cpe:/a:vertex:synapse'))
            self.len(1, await core.nodes('it:sec:cpe:v2_2=cpe:2.3:a:vertex:synapse:*:*:*:*:*:*:*:*'))

            # Test cpe22 -> cpe23 escaping logic
            norm, info = await cpe23.norm('cpe:/a:%21')
            self.eq(norm, 'cpe:2.3:a:\\!:*:*:*:*:*:*:*:*:*')

            norm, info = await cpe23.norm('cpe:/a:%5c%21')
            self.eq(norm, 'cpe:2.3:a:\\!:*:*:*:*:*:*:*:*:*')

            norm, info = await cpe23.norm('cpe:/a:%5cb')
            self.eq(norm, 'cpe:2.3:a:\\\\b:*:*:*:*:*:*:*:*:*')

            norm, info = await cpe23.norm('cpe:/a:b%5c')
            self.eq(norm, 'cpe:2.3:a:b\\\\:*:*:*:*:*:*:*:*:*')

            norm, info = await cpe23.norm('cpe:/a:b%5c%5c')
            self.eq(norm, 'cpe:2.3:a:b\\\\:*:*:*:*:*:*:*:*:*')

            norm, info = await cpe23.norm('cpe:/a:b%5c%5cb')
            self.eq(norm, 'cpe:2.3:a:b\\\\b:*:*:*:*:*:*:*:*:*')

            # Examples based on customer reports
            q = r'''
            [
                it:sec:cpe="cpe:/a:10web:social_feed_for_instagram:1.0.0::~~premium~wordpress~~"
                it:sec:cpe="cpe:/a:1c:1c%3aenterprise:-"
                it:sec:cpe="cpe:/a:acurax:under_construction_%2f_maintenance_mode:-::~~~wordpress~~"
                it:sec:cpe="cpe:/o:zyxel:nas326_firmware:5.21%28aazf.14%29c0"
            ]
            '''
            msgs = await core.stormlist(q)
            self.stormHasNoWarnErr(msgs)

            # Examples based on customer reports
            q = r'''
            [
                it:sec:cpe="cpe:2.3:a:x1c:1c\\:enterprise:-:*:*:*:*:*:*:*"
                it:sec:cpe="cpe:2.3:a:xacurax:under_construction_\\/_maintenance_mode:-:*:*:*:*:wordpress:*:*"
                it:sec:cpe="cpe:2.3:o:xzyxel:nas326_firmware:5.21\\(aazf.14\\)c0:*:*:*:*:*:*:*"
                it:sec:cpe="cpe:2.3:a:vendor:product\\%45:version:update:edition:lng:sw_edition:target_sw:target_hw:other"
                it:sec:cpe="cpe:2.3:a:vendor2:product\\%23:version:update:edition:lng:sw_edition:target_sw:target_hw:other"
            ]
            '''
            msgs = await core.stormlist(q)
            self.stormHasNoWarnErr(msgs)

            nodes = await core.nodes('it:sec:cpe:vendor=vendor')
            self.len(1, nodes)
            self.eq(nodes[0].get('product'), 'product%45')

            nodes = await core.nodes('it:sec:cpe:vendor=vendor2')
            self.len(1, nodes)
            self.eq(nodes[0].get('product'), 'product%23')

    async def test_infotech_cpe_conversions(self):
        self.thisEnvMust('CIRCLECI')

        async with self.getTestCore() as core:
            cpe23 = core.model.type('it:sec:cpe')
            cpe22 = core.model.type('it:sec:cpe:v2_2')
            # Test 2.2->2.3 and 2.3->2.2 conversions
            filename = s_t_files.getAssetPath('cpedata.json')
            with open(filename, 'r') as fp:
                cpedata = s_json.load(fp)

            for (_cpe22, _cpe23) in cpedata:
                # Convert cpe22 -> cpe23
                norm_22, _ = await cpe23.norm(_cpe22)
                self.eq(norm_22, _cpe23)

                norm_23, info_23 = await cpe23.norm(_cpe23)
                self.eq(norm_23, _cpe23)

                # No escaped characters in the secondary props
                for name, valu in info_23.items():
                    if name == 'v2_2':
                        continue

                    self.notin('\\', valu)

                # Norm cpe23 and check the cpe22 conversion
<<<<<<< HEAD
                norm, info = await cpe23.norm(_cpe23)
                v2_2 = info['subs']['v2_2'][1]
=======
                sub_23_v2_2 = info_23['subs']['v2_2']
>>>>>>> 81b8dcb1

                norm_sub_23_v2_2, _ = await cpe22.norm(sub_23_v2_2)
                self.eq(norm_sub_23_v2_2, sub_23_v2_2)

    async def test_cpe_scrape_one_to_one(self):

        async with self.getTestCore() as core:
            q = '[it:sec:cpe=$valu]'
            for _, valu in s_scrape.scrape(s_t_scrape.cpedata, ptype='it:sec:cpe'):
                nodes = await core.nodes(q, opts={'vars': {'valu': valu}})
                self.len(1, nodes)
                node = nodes[0]
                self.eq(node.ndef[1], valu.lower(), msg=valu.lower())

    async def test_infotech_c2config(self):
        async with self.getTestCore() as core:
            nodes = await core.nodes('''
                [ it:sec:c2:config=*
                    :file=*
                    :family=Beacon
                    :servers=(http://1.2.3.4, tcp://visi:secret@vertex.link)
                    :decoys=(https://woot.com, https://foo.bar)
                    :listens=(https://0.0.0.0:443,)
                    :proxies=(socks5://visi:secret@1.2.3.4:1234,)
                    :dns:resolvers=(udp://8.8.8.8:53,)
                    :http:headers=(
                        (user-agent, wootbot),
                    )
                    :mutex=OnlyOnce
                    :crypto:key={[ crypto:key:secret=* ]}
                    :campaigncode=WootWoot
                    :raw = ({"hehe": "haha"})
                    :connect:delay=01:00:00
                    :connect:interval=08:00:00
                ]
            ''')
            node = nodes[0]
            self.nn(node.get('file'))
            self.nn(node.get('crypto:key'))
            self.eq('OnlyOnce', node.get('mutex'))
            self.eq('beacon', node.get('family'))
            self.eq('WootWoot', node.get('campaigncode'))
            self.eq(('http://1.2.3.4', 'tcp://visi:secret@vertex.link'), node.get('servers'))
            self.eq(3600000000, node.get('connect:delay'))
            self.eq(28800000000, node.get('connect:interval'))
            self.eq({'hehe': 'haha'}, node.get('raw'))
            self.eq(('https://0.0.0.0:443',), node.get('listens'))
            self.eq(('socks5://visi:secret@1.2.3.4:1234',), node.get('proxies'))
            self.eq(('udp://8.8.8.8:53',), node.get('dns:resolvers'))
            self.eq(('https://woot.com', 'https://foo.bar',), node.get('decoys'))

    async def test_infotech_query(self):

        async with self.getTestCore() as core:

            opts = {'vars': {'root': core.auth.rootuser.iden}}
            nodes = await core.nodes('''
                [ it:exec:query=*
                    :text="SELECT * FROM threats"
                    :language="SQL"
                    :opts=({"foo": "bar"})
                    :api:url=https://vertex.link/api/v1.
                    :time=20220720
                    :offset=99
                    :synuser=$root
                    // we can assume the rest of the interface props work
                    :service:platform = *
                    :service:instance = *
                    :service:account = *
                ]
            ''', opts=opts)
            self.eq(1658275200000000, nodes[0].get('time'))
            self.eq(99, nodes[0].get('offset'))
            self.eq('sql', nodes[0].get('language'))
            self.eq({"foo": "bar"}, nodes[0].get('opts'))
            self.eq('SELECT * FROM threats', nodes[0].get('text'))
            self.eq(core.auth.rootuser.iden, nodes[0].get('synuser'))
            self.len(1, await core.nodes('it:exec:query -> it:query +it:query="SELECT * FROM threats"'))

            self.len(1, await core.nodes('it:exec:query :service:account -> inet:service:account'))
            self.len(1, await core.nodes('it:exec:query :service:platform -> inet:service:platform'))
            self.len(1, await core.nodes('it:exec:query :service:instance -> inet:service:instance'))

    async def test_infotech_softid(self):

        async with self.getTestCore() as core:

            nodes = await core.nodes('''
                [ it:softid=*
                    :id=Woot
                    :host=*
                    :software={[ it:software=* :name=beacon ]}
                    :software:name=beacon
                ]
            ''')
            self.len(1, nodes)
            self.eq('Woot', nodes[0].get('id'))
            self.nn(nodes[0].get('host'))
            self.nn(nodes[0].get('software'))
            self.len(1, await core.nodes('it:host -> it:softid'))
            self.len(1, await core.nodes('it:software:name=beacon -> it:softid'))

    async def test_infotech_repo(self):

        async with self.getTestCore() as core:
            diff = s_common.guid()
            repo = s_common.guid()
            issue = s_common.guid()
            commit = s_common.guid()
            branch = s_common.guid()
            icom = s_common.guid()
            dcom = s_common.guid()
            origin = s_common.guid()
            label = s_common.guid()
            issuelabel = s_common.guid()
            submod = s_common.guid()
            remote = s_common.guid()
            parent = s_common.guid()
            replyto = s_common.guid()
            file = s_common.guid()

            props = {
                'name': 'synapse',
                'desc': 'Synapse Central Intelligence System',
                'url': 'https://github.com/vertexproject/synapse',
                'type': 'svn.',
                'submodules': (submod,),
            }
            q = '''[(it:dev:repo=$valu :name=$p.name :desc=$p.desc :url=$p.url :type=$p.type
                :submodules=$p.submodules )]'''
            nodes = await core.nodes(q, opts={'vars': {'valu': repo, 'p': props}})
            self.len(1, nodes)
            node = nodes[0]
            self.eq(node.ndef, ('it:dev:repo', repo))
            self.eq(node.get('name'), 'synapse')
            self.eq(node.get('desc'), 'Synapse Central Intelligence System')
            self.eq(node.get('url'), 'https://github.com/vertexproject/synapse')
            self.eq(node.get('type'), 'svn.')
            self.eq(node.get('submodules'), (submod,))

            props = {
                'name': 'origin',
                'repo': repo,
                'url': 'git://git.kernel.org/pub/scm/linux/kernel/git/gregkh/staging',
                'remote': origin,
            }
            q = '''[(it:dev:repo:remote=$valu :name=$p.name :repo=$p.repo :url=$p.url :remote=$p.remote)]'''
            nodes = await core.nodes(q, opts={'vars': {'valu': remote, 'p': props}})
            self.len(1, nodes)
            node = nodes[0]
            self.eq(node.ndef, ('it:dev:repo:remote', remote))
            self.eq(node.get('name'), 'origin')
            self.eq(node.get('repo'), repo),
            self.eq(node.get('url'), 'git://git.kernel.org/pub/scm/linux/kernel/git/gregkh/staging')
            self.eq(node.get('remote'), origin)

            props = {
                'repo': repo,
                'branch': branch,
                'parents': (parent,),
                'mesg': 'a fancy new release',
                'id': 'r12345',
                'url': 'https://github.com/vertexproject/synapse/commit/03c71e723bceedb38ef8fc14543c30b9e82e64cf',
            }
            q = '''[(it:dev:repo:commit=$valu :repo=$p.repo :branch=$p.branch :parents=$p.parents :mesg=$p.mesg
                :id=$p.id :url=$p.url)]'''
            nodes = await core.nodes(q, opts={'vars': {'valu': commit, 'p': props}})
            self.len(1, nodes)
            node = nodes[0]
            self.eq(node.ndef, ('it:dev:repo:commit', commit))
            self.eq(node.get('repo'), repo)
            self.eq(node.get('branch'), branch)
            self.eq(node.get('parents'), (parent,))
            self.eq(node.get('mesg'), 'a fancy new release')
            self.eq(node.get('id'), 'r12345')
            self.eq(node.get('url'),
                    'https://github.com/vertexproject/synapse/commit/03c71e723bceedb38ef8fc14543c30b9e82e64cf')

            props = {
                'commit': commit,
                'file': file,
                'path': 'synapse/tets/test_model_infotech.py',
                'url': 'https://github.com/vertexproject/synapse/compare/it_dev_repo_models?expand=1',
            }
            q = '''[(it:dev:repo:diff=$valu :commit=$p.commit :file=$p.file :path=$p.path :url=$p.url)]'''
            nodes = await core.nodes(q, opts={'vars': {'valu': diff, 'p': props}})
            self.len(1, nodes)
            node = nodes[0]
            self.eq(node.ndef, ('it:dev:repo:diff', diff))
            self.eq(node.get('commit'), commit)
            self.eq(node.get('file'), file)
            self.eq(node.get('path'), 'synapse/tets/test_model_infotech.py')
            self.eq(node.get('url'), 'https://github.com/vertexproject/synapse/compare/it_dev_repo_models?expand=1')

            props = {
                'repo': repo,
                'title': 'a fancy new release',
                'desc': 'Gonna be a big release friday',
                'updated': 1,
                'id': '1234',
                'url': 'https://github.com/vertexproject/synapse/issues/2821',
            }
            q = '''[(it:dev:repo:issue=$valu :repo=$p.repo :title=$p.title :desc=$p.desc
                :updated=$p.updated :id=$p.id :url=$p.url)]'''
            nodes = await core.nodes(q, opts={'vars': {'valu': issue, 'p': props}})
            self.len(1, nodes)
            node = nodes[0]
            self.eq(node.ndef, ('it:dev:repo:issue', issue))
            self.eq(node.get('repo'), repo)
            self.eq(node.get('title'), 'a fancy new release')
            self.eq(node.get('desc'), 'Gonna be a big release friday')
            self.eq(node.get('updated'), 1)
            self.eq(node.get('id'), '1234')
            self.eq(node.get('url'), 'https://github.com/vertexproject/synapse/issues/2821')

            props = {
                'id': '123456789',
                'title': 'new feature',
                'desc': 'a super cool new feature'
            }
            q = '[(it:dev:repo:label=$valu :id=$p.id :title=$p.title :desc=$p.desc)]'
            nodes = await core.nodes(q, opts={'vars': {'valu': label, 'p': props}})
            self.len(1, nodes)
            node = nodes[0]
            self.eq(node.ndef, ('it:dev:repo:label', label))
            self.eq(node.get('id'), '123456789')
            self.eq(node.get('title'), 'new feature')
            self.eq(node.get('desc'), 'a super cool new feature')

            props = {
                'issue': issue,
                'label': label,
            }
            q = '[(it:dev:repo:issue:label=$valu :issue=$p.issue :label=$p.label)]'
            nodes = await core.nodes(q, opts={'vars': {'valu': issuelabel, 'p': props}})
            self.len(1, nodes)
            node = nodes[0]
            self.eq(node.ndef, ('it:dev:repo:issue:label', issuelabel))
            self.eq(node.get('label'), label)
            self.eq(node.get('issue'), issue)

            props = {
                'issue': issue,
                'text': 'a comment on an issue',
                'replyto': replyto,
                'url': 'https://github.com/vertexproject/synapse/issues/2821#issuecomment-1557053758',
                'updated': 93
            }
            q = '''[(it:dev:repo:issue:comment=$valu :issue=$p.issue :text=$p.text :replyto=$p.replyto
                :url=$p.url :updated=$p.updated)]'''
            nodes = await core.nodes(q, opts={'vars': {'valu': icom, 'p': props}})
            self.len(1, nodes)
            node = nodes[0]
            self.eq(node.ndef, ('it:dev:repo:issue:comment', icom))
            self.eq(node.get('issue'), issue)
            self.eq(node.get('text'), 'a comment on an issue')
            self.eq(node.get('replyto'), replyto)
            self.eq(node.get('url'), 'https://github.com/vertexproject/synapse/issues/2821#issuecomment-1557053758')
            self.eq(node.get('updated'), 93)

            props = {
                'diff': diff,
                'text': 'types types types types types',
                'replyto': replyto,
                'line': 100,
                'offset': 100,
                'url': 'https://github.com/vertexproject/synapse/pull/3257#discussion_r1273368069',
                'updated': 3
            }
            q = '''[(it:dev:repo:diff:comment=$valu :diff=$p.diff :text=$p.text :replyto=$p.replyto
                :line=$p.line :offset=$p.offset :url=$p.url :updated=$p.updated)]'''
            nodes = await core.nodes(q, opts={'vars': {'valu': dcom, 'p': props}})
            self.len(1, nodes)
            node = nodes[0]
            self.eq(node.ndef, ('it:dev:repo:diff:comment', dcom))
            self.eq(node.get('diff'), diff)
            self.eq(node.get('text'), 'types types types types types')
            self.eq(node.get('replyto'), replyto)
            self.eq(node.get('line'), 100)
            self.eq(node.get('offset'), 100)
            self.eq(node.get('url'), 'https://github.com/vertexproject/synapse/pull/3257#discussion_r1273368069')
            self.eq(node.get('updated'), 3)

            props = {
                'parent': parent,
                'start': commit,
                'name': 'IT_dev_repo_models',
                'url': 'https://github.com/vertexproject/synapse/tree/it_dev_repo_models',
                'merged': 1,
            }
            q = '''[(it:dev:repo:branch=$valu :parent=$p.parent :start=$p.start :name=$p.name
                :url=$p.url :merged=$p.merged)]'''
            nodes = await core.nodes(q, opts={'vars': {'valu': branch, 'p': props}})
            self.len(1, nodes)
            node = nodes[0]
            self.eq(node.ndef, ('it:dev:repo:branch', branch))
            self.eq(node.get('parent'), parent)
            self.eq(node.get('start'), commit)
            self.eq(node.get('name'), 'IT_dev_repo_models')
            self.eq(node.get('url'), 'https://github.com/vertexproject/synapse/tree/it_dev_repo_models')
            self.eq(node.get('merged'), 1)

            nodes = await core.nodes('it:dev:repo')
            self.len(2, nodes)

            nodes = await core.nodes('it:dev:repo <- *')
            self.len(4, nodes)

            nodes = await core.nodes('it:dev:repo:commit')
            self.len(3, nodes)

            nodes = await core.nodes('it:dev:repo:type:taxonomy')
            self.len(1, nodes)

            nodes = await core.nodes('it:dev:repo:issue:comment')
            self.len(2, nodes)

            nodes = await core.nodes('it:dev:repo:diff:comment')
            self.len(2, nodes)

            nodes = await core.nodes('it:dev:repo:remote')
            self.len(1, nodes)

            nodes = await core.nodes('it:dev:repo:remote :repo -> it:dev:repo')
            self.len(1, nodes)
            self.eq(nodes[0].ndef, ('it:dev:repo', repo))

            nodes = await core.nodes('it:dev:repo:remote :remote -> it:dev:repo')
            self.len(1, nodes)
            self.eq(nodes[0].ndef, ('it:dev:repo', origin))

            nodes = await core.nodes('it:dev:repo:issue:comment=$guid :replyto -> *', {'vars': {'guid': icom}})
            self.len(1, nodes)

            nodes = await core.nodes('it:dev:repo:diff:comment=$guid :replyto -> *', {'vars': {'guid': dcom}})
            self.len(1, nodes)

            nodes = await core.nodes('it:dev:repo:branch=$guid :parent -> *', {'vars': {'guid': branch}})
            self.len(1, nodes)

    async def test_infotech_vulnscan(self):

        async with self.getTestCore() as core:
            nodes = await core.nodes('''
                [ it:sec:vuln:scan=*
                    :time=202308180819
                    :desc="Woot Woot"
                    :id=FOO-10
                    :ext:url=https://vertex.link/scans/FOO-10
                    :software:name=nessus
                    :software={[ it:software=* :name=nessus ]}
                    :operator={[ entity:contact=* :name=visi ]}
                ]
            ''')
            self.len(1, nodes)

            self.eq(1692346740000000, nodes[0].get('time'))
            self.eq('nessus', nodes[0].get('software:name'))
            self.eq('Woot Woot', nodes[0].get('desc'))
            self.eq('FOO-10', nodes[0].get('id'))
            self.eq('https://vertex.link/scans/FOO-10', nodes[0].get('ext:url'))

            self.nn(nodes[0].get('operator'))
            self.nn(nodes[0].get('software'))

            self.len(1, await core.nodes('it:sec:vuln:scan -> entity:contact +:name=visi'))
            self.len(1, await core.nodes('it:sec:vuln:scan -> it:software +:name=nessus'))

            nodes = await core.nodes('''
                [ it:sec:vuln:scan:result=*
                    :scan={it:sec:vuln:scan}
                    :vuln={[ risk:vuln=* :name="nucsploit9k" ]}
                    :desc="Network service is vulnerable to nucsploit9k"
                    :id=FOO-10.0
                    :ext:url=https://vertex.link/scans/FOO-10/0
                    :time=2023081808190828
                    :mitigated=2023081808190930
                    :mitigation={[ risk:mitigation=* :name="mitigate this" ]}
                    :asset=(inet:server, tcp://1.2.3.4:443)
                    :priority=high
                    :severity=highest
                ]
            ''')
            self.len(1, nodes)
            self.eq(40, nodes[0].get('priority'))
            self.eq(50, nodes[0].get('severity'))
            self.eq(1692346748280000, nodes[0].get('time'))
            self.eq(1692346749300000, nodes[0].get('mitigated'))
            self.eq('Network service is vulnerable to nucsploit9k', nodes[0].get('desc'))
            self.eq('FOO-10.0', nodes[0].get('id'))
            self.eq('https://vertex.link/scans/FOO-10/0', nodes[0].get('ext:url'))

            self.len(1, await core.nodes('it:sec:vuln:scan:result :asset -> * +inet:server'))
            self.len(1, await core.nodes('it:sec:vuln:scan:result -> risk:vuln +:name=nucsploit9k'))
            self.len(1, await core.nodes('it:sec:vuln:scan:result -> risk:mitigation +:name="mitigate this"'))

    async def test_infotech_it_sec_metrics(self):

        async with self.getTestCore() as core:
            nodes = await core.nodes('''
                [ it:sec:metrics=*

                    :org={ gen.ou.org vertex }
                    :org:name=vertex
                    :org:fqdn=vertex.link

                    :period=(202307, 202308)

                    :alerts:count=100
                    :alerts:falsepos=90
                    :alerts:meantime:triage=2:00:00

                    :assets:users=13
                    :assets:hosts=123

                    :assets:vulns:count=4
                    :assets:vulns:mitigated=2
                    :assets:vulns:discovered=4
                    :assets:vulns:preexisting=2

                    :assets:vulns:meantime:mitigate="1D 2:37:00"

                ]
            ''')
            self.len(1, nodes)

            self.eq('vertex', nodes[0].get('org:name'))
            self.eq('vertex.link', nodes[0].get('org:fqdn'))
            self.eq((1688169600000000, 1690848000000000, 2678400000000), nodes[0].get('period'))

            self.eq(100, nodes[0].get('alerts:count'))
            self.eq(90, nodes[0].get('alerts:falsepos'))
            self.eq(7200000000, nodes[0].get('alerts:meantime:triage'))

            self.eq(13, nodes[0].get('assets:users'))
            self.eq(123, nodes[0].get('assets:hosts'))

            self.eq(4, nodes[0].get('assets:vulns:count'))
            self.eq(2, nodes[0].get('assets:vulns:mitigated'))
            self.eq(4, nodes[0].get('assets:vulns:discovered'))
            self.eq(2, nodes[0].get('assets:vulns:preexisting'))

            self.len(1, await core.nodes('it:sec:metrics -> ou:org +:name=vertex'))

    async def test_infotech_windows(self):

        async with self.getTestCore() as core:

            nodes = await core.nodes('''
                [ it:os:windows:service=*
                    :name=Woot
                    :host=*
                    :type=(0x20)
                    :start=(0x20)
                    :errorcontrol=(0x20)
                    :displayname="Foo Bar Baz"
                    :imagepath=c:/windows/system32/woot.exe
                    :description="Lorem ipsum dolor sit amet, consectetur adipiscing elit."
                ]
            ''')

            self.len(1, nodes)
            self.eq(nodes[0].get('name'), 'woot')
            self.eq(nodes[0].get('type'), 0x20)
            self.eq(nodes[0].get('start'), 0x20)
            self.eq(nodes[0].get('errorcontrol'), 0x20)
            self.eq(nodes[0].get('displayname'), 'foo bar baz')
            self.eq(nodes[0].get('imagepath'), 'c:/windows/system32/woot.exe')
            self.eq(nodes[0].get('description'), 'Lorem ipsum dolor sit amet, consectetur adipiscing elit.')

            self.len(1, await core.nodes('it:os:windows:service -> it:host'))
            self.len(1, await core.nodes('it:os:windows:service -> file:path'))

            self.len(1, await core.nodes('[ it:exec:proc=* :windows:service={ it:os:windows:service } ] -> it:os:windows:service'))<|MERGE_RESOLUTION|>--- conflicted
+++ resolved
@@ -1402,12 +1402,7 @@
                     self.notin('\\', valu)
 
                 # Norm cpe23 and check the cpe22 conversion
-<<<<<<< HEAD
-                norm, info = await cpe23.norm(_cpe23)
-                v2_2 = info['subs']['v2_2'][1]
-=======
                 sub_23_v2_2 = info_23['subs']['v2_2']
->>>>>>> 81b8dcb1
 
                 norm_sub_23_v2_2, _ = await cpe22.norm(sub_23_v2_2)
                 self.eq(norm_sub_23_v2_2, sub_23_v2_2)
