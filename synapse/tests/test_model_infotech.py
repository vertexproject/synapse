--- conflicted
+++ resolved
@@ -1390,19 +1390,11 @@
 
             for (_cpe22, _cpe23) in cpedata:
                 # Convert cpe22 -> cpe23
-<<<<<<< HEAD
-                norm, info = await cpe23.norm(_cpe22)
-                self.eq(norm, _cpe23)
-
-                norm, info = await cpe23.norm(_cpe23)
-                self.eq(norm, _cpe23)
-=======
-                norm_22, _ = cpe23.norm(_cpe22)
+                norm_22, _ = await cpe23.norm(_cpe22)
                 self.eq(norm_22, _cpe23)
 
-                norm_23, info_23 = cpe23.norm(_cpe23)
+                norm_23, info_23 = await cpe23.norm(_cpe23)
                 self.eq(norm_23, _cpe23)
->>>>>>> 4e4218c4
 
                 # No escaped characters in the secondary props
                 for name, valu in info_23.items():
@@ -1412,18 +1404,10 @@
                     self.notin('\\', valu)
 
                 # Norm cpe23 and check the cpe22 conversion
-<<<<<<< HEAD
-                norm, info = await cpe23.norm(_cpe23)
-                v2_2 = info['subs']['v2_2']
-
-                norm, info = await cpe22.norm(v2_2)
-                self.eq(norm, _cpe22)
-=======
                 sub_23_v2_2 = info_23['subs']['v2_2']
 
-                norm_sub_23_v2_2, _ = cpe22.norm(sub_23_v2_2)
+                norm_sub_23_v2_2, _ = await cpe22.norm(sub_23_v2_2)
                 self.eq(norm_sub_23_v2_2, sub_23_v2_2)
->>>>>>> 4e4218c4
 
     async def test_cpe_scrape_one_to_one(self):
 
