import hashlib

import synapse.exc as s_exc
import synapse.common as s_common

import synapse.lib.json as s_json
import synapse.lib.const as s_const
import synapse.lib.scrape as s_scrape

import synapse.models.crypto as s_m_crypto

import synapse.tests.files as s_t_files
import synapse.tests.utils as s_t_utils
import synapse.tests.test_lib_scrape as s_t_scrape

class InfotechModelTest(s_t_utils.SynTest):

    async def test_infotech_basics(self):

        async with self.getTestCore() as core:

            nodes = await core.nodes('''[
                it:sec:cwe=CWE-120
                    :name=omg
                    :desc=omgwtfbbq
                    :url=https://cwe.mitre.org/data/definitions/120.html
                    :parents=(CWE-119,)
            ]''')
            self.len(1, nodes)
            self.eq(nodes[0].ndef, ('it:sec:cwe', 'CWE-120'))
            self.eq(nodes[0].get('name'), 'omg')
            self.eq(nodes[0].get('desc'), 'omgwtfbbq')
            self.eq(nodes[0].get('url'), 'https://cwe.mitre.org/data/definitions/120.html')
            self.eq(nodes[0].get('parents'), ('CWE-119',))

            nodes = await core.nodes('''[
                it:exec:thread=*
                    :proc=*
                    :created=20210202
                    :exited=20210203
                    :exitcode=0
                    :src:proc=*
                    :src:thread=*
                    :sandbox:file=*
            ]''')
            self.len(1, nodes)
            self.nn(nodes[0].ndef[1])
            self.eq(nodes[0].get('created'), 1612224000000000)
            self.eq(nodes[0].get('exited'), 1612310400000000)
            self.eq(nodes[0].get('exitcode'), 0)
            self.len(1, await core.nodes('it:exec:thread:created :proc -> it:exec:proc'))
            self.len(1, await core.nodes('it:exec:thread:created :src:proc -> it:exec:proc'))
            self.len(1, await core.nodes('it:exec:thread:created :src:thread -> it:exec:thread'))
            self.len(1, await core.nodes('it:exec:thread:created :sandbox:file -> file:bytes'))

            nodes = await core.nodes('''[
                it:exec:loadlib=*
                    :proc=*
                    :va=0x00a000
                    :loaded=20210202
                    :unloaded=20210203
                    :path=/home/invisigoth/rootkit.so
                    :file=*
                    :sandbox:file=*
            ]''')
            self.len(1, nodes)
            self.nn(nodes[0].ndef[1])
            self.nn(nodes[0].get('proc'))
            self.eq(nodes[0].get('va'), 0x00a000)
            self.eq(nodes[0].get('loaded'), 1612224000000000)
            self.eq(nodes[0].get('unloaded'), 1612310400000000)
            self.len(1, await core.nodes('it:exec:loadlib :file -> file:bytes'))
            self.len(1, await core.nodes('it:exec:loadlib :proc -> it:exec:proc'))
            self.len(1, await core.nodes('it:exec:loadlib -> file:path +file:path=/home/invisigoth/rootkit.so'))
            self.len(1, await core.nodes('it:exec:loadlib :sandbox:file -> file:bytes'))

            nodes = await core.nodes('''[
                it:exec:mmap=*
                    :proc=*
                    :va=0x00a000
                    :size=4096
                    :perms:read=1
                    :perms:write=0
                    :perms:execute=1
                    :created=20210202
                    :deleted=20210203
                    :path=/home/invisigoth/rootkit.so
                    :hash:sha256=ad9f4fe922b61e674a09530831759843b1880381de686a43460a76864ca0340c
                    :sandbox:file=*
            ]''')
            self.len(1, nodes)
            self.nn(nodes[0].ndef[1])
            self.nn(nodes[0].get('proc'))
            self.eq(nodes[0].get('va'), 0x00a000)
            self.eq(nodes[0].get('size'), 4096)
            self.eq(nodes[0].get('perms:read'), 1)
            self.eq(nodes[0].get('perms:write'), 0)
            self.eq(nodes[0].get('perms:execute'), 1)
            self.eq(nodes[0].get('created'), 1612224000000000)
            self.eq(nodes[0].get('deleted'), 1612310400000000)
            self.eq(nodes[0].get('hash:sha256'), 'ad9f4fe922b61e674a09530831759843b1880381de686a43460a76864ca0340c')
            self.len(1, await core.nodes('it:exec:mmap -> crypto:hash:sha256'))
            self.len(1, await core.nodes('it:exec:mmap :proc -> it:exec:proc'))
            self.len(1, await core.nodes('it:exec:mmap -> file:path +file:path=/home/invisigoth/rootkit.so'))
            self.len(1, await core.nodes('it:exec:mmap :sandbox:file -> file:bytes'))

            nodes = await core.nodes('''[
                it:exec:proc=80e6c59d9c349ac15f716eaa825a23fa
                    :killedby=*
                    :exitcode=0
                    :exited=20210202
                    :sandbox:file=*
                    :name=RunDLL32
                    :path=c:/windows/system32/rundll32.exe
            ]''')
            self.len(1, nodes)
            self.eq(nodes[0].ndef[1], '80e6c59d9c349ac15f716eaa825a23fa')
            self.nn(nodes[0].get('killedby'))
            self.eq(nodes[0].get('exitcode'), 0)
            self.eq(nodes[0].get('exited'), 1612224000000000)
            self.eq(nodes[0].get('name'), 'RunDLL32')
            self.eq(nodes[0].get('path'), 'c:/windows/system32/rundll32.exe')
            self.len(1, await core.nodes('it:exec:proc:path*base=rundll32.exe'))
            self.len(1, await core.nodes('it:exec:proc=80e6c59d9c349ac15f716eaa825a23fa :killedby -> it:exec:proc'))
            self.len(1, await core.nodes('it:exec:proc=80e6c59d9c349ac15f716eaa825a23fa :sandbox:file -> file:bytes'))

            # FIXME host:activity interface?
            nodes = await core.nodes('''[
                it:av:scan:result=*
                    :time=20231117
                    :verdict=suspicious
                    :scanner={[ it:software=* :name="visi scan" ]}
                    :scanner:name="visi scan"
                    :categories=("Foo  Bar", "baz faz")
                    :signame=omgwtfbbq
                    :target={[ file:bytes=({"sha256": "80e6c59d9c349ac15f716eaa825a23fa80e6c59d9c349ac15f716eaa825a23fa"}) ]}
                    :multi:scan={[ it:av:scan:result=*
                        :scanner:name="visi total"
                        :multi:count=10
                        :multi:count:benign=3
                        :multi:count:unknown=1
                        :multi:count:suspicious=4
                        :multi:count:malicious=2
                    ]}
            ]''')
            self.eq(nodes[0].get('time'), 1700179200000000)
            self.eq(nodes[0].get('verdict'), 30)
            self.eq(nodes[0].get('scanner:name'), 'visi scan')
            self.eq(nodes[0].get('target'), ('file:bytes', '09d214b60cdc6378a45de889fbb084cc'))
            self.eq(nodes[0].get('signame'), 'omgwtfbbq')
            self.eq(nodes[0].get('categories'), ('baz faz', 'foo bar'))

            self.len(1, await core.nodes('it:av:scan:result:scanner:name="visi scan" -> meta:name'))
            self.len(1, await core.nodes('it:av:scan:result:scanner:name="visi scan" -> file:bytes'))
            self.len(1, await core.nodes('it:av:scan:result:scanner:name="visi scan" -> it:software'))
            self.len(1, await core.nodes('it:av:scan:result:scanner:name="visi scan" -> it:av:signame'))

            nodes = await core.nodes('it:av:scan:result:scanner:name="visi total"')
            self.len(1, nodes)

            self.eq(10, nodes[0].get('multi:count'))
            self.eq(3, nodes[0].get('multi:count:benign'))
            self.eq(1, nodes[0].get('multi:count:unknown'))
            self.eq(4, nodes[0].get('multi:count:suspicious'))
            self.eq(2, nodes[0].get('multi:count:malicious'))

            self.len(1, await core.nodes('it:av:scan:result:scanner:name="visi total" -> it:av:scan:result +:scanner:name="visi scan"'))

            q = '''
            [ it:network=(vertex, ops, lan)
                :desc="Vertex Project Operations LAN"
                :name="opslan.lax.vertex.link"
                :net="10.1.0.0/16"
                :org={ gen.ou.org "Vertex Project" }
                :type=virtual.sdn
                :dns:resolvers=(1.2.3.4, tcp://1.2.3.4:99)
            ]
            '''
            nodes = await core.nodes(q)
            self.len(1, nodes)
            self.eq(nodes[0].ndef, ('it:network', s_common.guid(('vertex', 'ops', 'lan'))))
            self.eq(nodes[0].get('desc'), 'Vertex Project Operations LAN')
            self.eq(nodes[0].get('name'), 'opslan.lax.vertex.link')
            self.eq(nodes[0].get('net'), ((4, 167837696), (4, 167903231)))
            self.eq(nodes[0].get('type'), 'virtual.sdn.')
            self.eq(nodes[0].get('dns:resolvers'), ('tcp://1.2.3.4:99', 'udp://1.2.3.4:53'))

            nodes = await core.nodes('''[
                it:sec:stix:indicator=*
                    :id=zoinks
                    :name=woot
                    :confidence=90
                    :revoked=(false)
                    :desc="my neato indicator"
                    :pattern="some rule text"
                    :pattern_type=yara
                    :created=20240815
                    :updated=20240815
                    :labels=(hehe, haha)
                    :valid_from=20240815
                    :valid_until=20240815
            ]''')
            self.len(1, nodes)
            self.eq('zoinks', nodes[0].get('id'))
            self.eq('woot', nodes[0].get('name'))
            self.eq(90, nodes[0].get('confidence'))
            self.eq(False, nodes[0].get('revoked'))
            self.eq('my neato indicator', nodes[0].get('desc'))
            self.eq('some rule text', nodes[0].get('pattern'))
            self.eq('yara', nodes[0].get('pattern_type'))
            self.eq(('haha', 'hehe'), nodes[0].get('labels'))
            self.eq(1723680000000000, nodes[0].get('created'))
            self.eq(1723680000000000, nodes[0].get('updated'))
            self.eq(1723680000000000, nodes[0].get('valid_from'))
            self.eq(1723680000000000, nodes[0].get('valid_until'))

    async def test_infotech_android(self):

        async with self.getTestCore() as core:

            nodes = await core.nodes('[it:os:android:perm="Foo Perm"]')
            self.len(1, nodes)
            node = nodes[0]
            self.eq(node.ndef, ('it:os:android:perm', 'Foo Perm'))

            nodes = await core.nodes('[it:os:android:intent="Foo Intent"]')
            self.len(1, nodes)
            node = nodes[0]
            self.eq(node.ndef, ('it:os:android:intent', 'Foo Intent'))

            softver = s_common.guid()
            valu = (softver, 'Listen Test')
            nodes = await core.nodes('[it:os:android:ilisten=$valu]', opts={'vars': {'valu': valu}})
            self.len(1, nodes)
            node = nodes[0]
            self.eq(node.ndef, ('it:os:android:ilisten', (softver, 'Listen Test')))
            self.eq(node.get('app'), softver)
            self.eq(node.get('intent'), 'Listen Test')

            valu = (softver, 'Broadcast Test')
            nodes = await core.nodes('[it:os:android:ibroadcast=$valu]', opts={'vars': {'valu': valu}})
            self.len(1, nodes)
            node = nodes[0]
            self.eq(node.ndef, ('it:os:android:ibroadcast', (softver, 'Broadcast Test')))
            self.eq(node.get('app'), softver)
            self.eq(node.get('intent'), 'Broadcast Test')

            valu = (softver, 'Test Perm')
            nodes = await core.nodes('[it:os:android:reqperm=$valu]', opts={'vars': {'valu': valu}})
            self.len(1, nodes)
            node = nodes[0]
            self.eq(node.ndef, ('it:os:android:reqperm', (softver, 'Test Perm')))
            self.eq(node.get('app'), softver)
            self.eq(node.get('perm'), 'Test Perm')

    async def test_it_forms_simple(self):
        async with self.getTestCore() as core:
            place = s_common.guid()
            nodes = await core.nodes('[it:hostname="Bobs Computer"]')
            self.len(1, nodes)
            node = nodes[0]
            self.eq(node.ndef, ('it:hostname', 'bobs computer'))

            q = '''
            [ it:software:image=(ubuntu, 24.10, amd64, vhdx)
                :name="ubuntu-24.10-amd64.vhdx"
                :published=202405170940
                :publisher={[ entity:contact=(blackout,) :name=blackout ]}
                :creator={[ inet:service:account=* :user=visi ]}
                :parents={[ it:software:image=* :name=zoom ]}
            ]
            '''
            nodes = await core.nodes(q)
            self.len(1, nodes)
            self.len(1, nodes[0].get('parents'))
            self.eq(nodes[0].ndef, ('it:software:image', s_common.guid(('ubuntu', '24.10', 'amd64', 'vhdx'))))
            self.eq(nodes[0].get('name'), 'ubuntu-24.10-amd64.vhdx')
            self.eq(nodes[0].get('published'), 1715938800000000)
            self.eq(nodes[0].get('publisher'), s_common.guid(('blackout',)))
            image = nodes[0]

            org0 = s_common.guid()
            host0 = s_common.guid()
            sver0 = s_common.guid()
            cont0 = s_common.guid()
            props = {
                'name': 'Bobs laptop',
                'desc': 'Bobs paperweight',
                'ip': '1.2.3.4',
                'latlong': '0.0, 0.0',
                'place': place,
                'os': sver0,
                'serial': '111-222',
                'loc': 'us.hehe.haha',
                'operator': cont0,
                'org': org0,
                'id': 'foo123',
                'image': image.ndef[1],
            }
            q = '''
                [ it:host=$valu

                    :phys:mass=10kg
                    :phys:width=5m
                    :phys:height=10m
                    :phys:length=20m
                    :phys:volume=1000m

                    :name=$p.name :desc=$p.desc :ip=$p.ip :place=$p.place :latlong=$p.latlong
                    :os=$p.os :serial=$p.serial :loc=$p.loc :operator=$p.operator
                    :org=$p.org :id=$p."id" :image=$p.image
                ]
            '''
            nodes = await core.nodes(q, opts={'vars': {'valu': host0, 'p': props}})
            self.len(1, nodes)

            self.eq('10000', nodes[0].get('phys:mass'))
            self.eq(5000, nodes[0].get('phys:width'))
            self.eq(10000, nodes[0].get('phys:height'))
            self.eq(20000, nodes[0].get('phys:length'))
            self.eq(1000000, nodes[0].get('phys:volume'))

            node = nodes[0]
            self.eq(node.ndef[1], host0)
            self.eq(node.get('name'), 'bobs laptop')
            self.eq(node.get('desc'), 'Bobs paperweight')
            self.eq(node.get('ip'), (4, 0x01020304))
            self.eq(node.get('latlong'), (0.0, 0.0))
            self.eq(node.get('place'), place)
            self.eq(node.get('os'), sver0)
            self.eq(node.get('loc'), 'us.hehe.haha')
            self.eq(node.get('org'), org0)
            self.eq(node.get('operator'), cont0)
            self.eq(node.get('id'), 'foo123')
            host = node

            q = r'''
            [ it:storage:volume=(smb, 192.168.0.10, c$, temp)
                :name="\\\\192.168.0.10\\c$\\temp"
                :size=(10485760)
                :type=windows.smb.share
            ]
            '''
            nodes = await core.nodes(q)
            self.len(1, nodes)
            self.eq(nodes[0].ndef, ('it:storage:volume', s_common.guid(('smb', '192.168.0.10', 'c$', 'temp'))))
            self.eq(nodes[0].get('name'), '\\\\192.168.0.10\\c$\\temp')
            self.eq(nodes[0].get('size'), s_const.mebibyte * 10)
            self.eq(nodes[0].get('type'), 'windows.smb.share.')
            volume = nodes[0]

            q = r'''
            [ it:storage:mount=($hostiden, $voluiden, z:\\)
                :host=$hostiden
                :path="z:\\"
                :volume=$voluiden
            ]
            '''
            opts = {'vars': {
                'voluiden': volume.ndef[1],
                'hostiden': host.ndef[1],
            }}
            nodes = await core.nodes(q, opts=opts)
            self.len(1, nodes)
            self.eq(nodes[0].ndef, ('it:storage:mount', s_common.guid((host.ndef[1], volume.ndef[1], r'z:\\'))))
            self.eq(nodes[0].get('host'), host.ndef[1])
            self.eq(nodes[0].get('path'), 'z:')
            self.eq(nodes[0].get('volume'), volume.ndef[1])

            valu = (host0, 'http://vertex.ninja/cool.php')
            nodes = await core.nodes('[it:hosturl=$valu]', opts={'vars': {'valu': valu}})
            self.len(1, nodes)
            node = nodes[0]
            self.eq(node.ndef, ('it:hosturl', (host0, 'http://vertex.ninja/cool.php')))
            self.eq(node.get('host'), host0)
            self.eq(node.get('url'), 'http://vertex.ninja/cool.php')

            nodes = await core.nodes('[it:dev:int=0x61c88648]')
            self.len(1, nodes)
            node = nodes[0]
            self.eq(node.ndef, ('it:dev:int', 1640531528))

            nodes = await core.nodes('''[
                it:sec:cve=CVE-2013-9999
                    :nist:nvd:source=NistSource
                    :nist:nvd:published=2021-10-11
                    :nist:nvd:modified=2021-10-11

                    :cisa:kev:name=KevName
                    :cisa:kev:desc=KevDesc
                    :cisa:kev:action=KevAction
                    :cisa:kev:vendor=KevVendor
                    :cisa:kev:product=KevProduct
                    :cisa:kev:added=2022-01-02
                    :cisa:kev:duedate=2022-01-02
            ]''')
            self.len(1, nodes)
            node = nodes[0]
            self.eq(node.ndef, ('it:sec:cve', 'cve-2013-9999'))
            self.eq(node.get('nist:nvd:source'), 'nistsource')
            self.eq(node.get('nist:nvd:published'), 1633910400000000)
            self.eq(node.get('nist:nvd:modified'), 1633910400000000)
            self.eq(node.get('cisa:kev:name'), 'KevName')
            self.eq(node.get('cisa:kev:desc'), 'KevDesc')
            self.eq(node.get('cisa:kev:action'), 'KevAction')
            self.eq(node.get('cisa:kev:vendor'), 'kevvendor')
            self.eq(node.get('cisa:kev:product'), 'kevproduct')
            self.eq(node.get('cisa:kev:added'), 1641081600000000)
            self.eq(node.get('cisa:kev:duedate'), 1641081600000000)

            nodes = await core.nodes('[it:sec:cve=$valu]', opts={'vars': {'valu': 'CVE\u20122013\u20131138'}})
            self.len(1, nodes)
            node = nodes[0]
            self.eq(node.ndef, ('it:sec:cve', 'cve-2013-1138'))

            nodes = await core.nodes('[it:sec:cve=$valu]', opts={'vars': {'valu': 'CVE\u20112013\u20140001'}})
            self.len(1, nodes)
            node = nodes[0]
            self.eq(node.ndef, ('it:sec:cve', 'cve-2013-0001'))

            nodes = await core.nodes('[ it:adid=visi ]')
            self.eq(('it:adid', 'visi'), nodes[0].ndef)

            nodes = await core.nodes('''
                init {
                    $org = $lib.guid()
                    $host = $lib.guid()
                    $acct = $lib.guid()
                }
                [
                    it:host:account=$acct
                        :host=$host
                        :user=visi
                        :contact={[ entity:contact=* :email=visi@vertex.link ]}
                        // FIXME
                        //:domain={[ it:domain=* :org=$org :name=vertex :desc="the vertex project domain" ]}

<<<<<<< HEAD
                    (it:host:login=* :period=(20210314,202103140201) :account=$acct :host=$host :flow={[ inet:flow=(foo,) ]})
=======
                    (it:host:login=*
                        :period=(20210314,202103140201)
                        :account=$acct
                        :host=$host
                        :creds={[ inet:passwd=cool ]})
>>>>>>> bb1c9424
                ]
            ''')
            self.len(2, nodes)
            self.eq('visi', nodes[0].get('user'))
            self.nn(nodes[0].get('host'))
            # FIXME :domain
            # self.nn(nodes[0].get('domain'))
            self.nn(nodes[0].get('contact'))

            self.nn(nodes[1].get('host'))
            self.nn(nodes[1].get('account'))
            self.eq(nodes[1].get('period'), (1615680000000000, 1615687260000000))
            self.eq(nodes[1].get('creds'), (('inet:passwd', 'cool'),))

            # Sample SIDs from here:
            # https://learn.microsoft.com/en-us/openspecs/windows_protocols/ms-dtyp/81d92bba-d22b-4a8c-908a-554ab29148ab
            sids = [
                'S-1-0-0', 'S-1-1-0', 'S-1-2-0', 'S-1-2-1', 'S-1-3', 'S-1-3-0',
                'S-1-3-1', 'S-1-3-2', 'S-1-3-3', 'S-1-3-4', 'S-1-5', 'S-1-5-1',
                'S-1-5-2', 'S-1-5-3', 'S-1-5-4', 'S-1-5-6', 'S-1-5-7', 'S-1-5-8',
                'S-1-5-9', 'S-1-5-10', 'S-1-5-11', 'S-1-5-12', 'S-1-5-13', 'S-1-5-14',
                'S-1-5-15', 'S-1-5-17', 'S-1-5-18', 'S-1-5-19', 'S-1-5-20',
                'S-1-5-21-0-0-0-496', 'S-1-5-21-0-0-0-497', 'S-1-5-32-544',
                'S-1-5-32-545', 'S-1-5-32-546', 'S-1-5-32-547', 'S-1-5-32-548',
                'S-1-5-32-549', 'S-1-5-32-550', 'S-1-5-32-551', 'S-1-5-32-552',
                'S-1-5-32-554', 'S-1-5-32-555', 'S-1-5-32-556', 'S-1-5-32-557',
                'S-1-5-32-558', 'S-1-5-32-559', 'S-1-5-32-560', 'S-1-5-32-561',
                'S-1-5-32-562', 'S-1-5-32-568', 'S-1-5-32-569', 'S-1-5-32-573',
                'S-1-5-32-574', 'S-1-5-32-575', 'S-1-5-32-576', 'S-1-5-32-577',
                'S-1-5-32-578', 'S-1-5-32-579', 'S-1-5-32-580', 'S-1-5-32-582',
                'S-1-5-33', 'S-1-5-64-10', 'S-1-5-64-14', 'S-1-5-64-21', 'S-1-5-65-1',
                'S-1-5-80', 'S-1-5-80-0', 'S-1-5-83-0', 'S-1-5-84-0-0-0-0-0',
                'S-1-5-90-0', 'S-1-5-113', 'S-1-5-114', 'S-1-5-1000', 'S-1-15-2-1',
                'S-1-16-0', 'S-1-16-4096', 'S-1-16-8192', 'S-1-16-8448', 'S-1-16-12288',
                'S-1-16-16384', 'S-1-16-20480', 'S-1-16-28672', 'S-1-18-1', 'S-1-18-2',
                'S-1-18-3', 'S-1-18-4', 'S-1-18-5', 'S-1-18-6',
            ]

            opts = {'vars': {'sids': sids}}
            nodes = await core.nodes('for $sid in $sids {[ it:host:account=* :windows:sid=$sid ]}', opts=opts)
            self.len(88, nodes)

            nodes = await core.nodes('inet:email=visi@vertex.link -> entity:contact -> it:host:account -> it:host:login -> it:host')
            self.len(1, nodes)
            self.eq('it:host', nodes[0].ndef[0])

            self.len(1, await core.nodes('inet:email=visi@vertex.link -> entity:contact -> it:host:account -> it:host:login -> inet:flow'))

            # FIXME :domain
            # nodes = await core.nodes('it:host:account -> it:domain')
            # self.len(1, nodes)
            # self.nn(nodes[0].get('org'))
            # self.eq('vertex', nodes[0].get('name'))
            # self.eq('the vertex project domain', nodes[0].get('desc'))

            nodes = await core.nodes('''[
                it:log:event=*
                    :mesg=foobar
                    :data=(foo, bar, baz)
                    :severity=debug

                    :host={it:host | limit 1}
                    :sandbox:file=*
                    :service:platform=*
                    :service:instance=*
                    :service:account=*
            ]''')
            self.len(1, nodes)
            self.eq(10, nodes[0].get('severity'))
            self.eq('foobar', nodes[0].get('mesg'))
            self.eq(('foo', 'bar', 'baz'), nodes[0].get('data'))
            # check that the host activity model was inherited
            self.nn(nodes[0].get('host'))
            self.len(1, await core.nodes('it:log:event :sandbox:file -> file:bytes'))
            self.len(1, await core.nodes('it:log:event :service:account -> inet:service:account'))
            self.len(1, await core.nodes('it:log:event :service:platform -> inet:service:platform'))
            self.len(1, await core.nodes('it:log:event :service:instance -> inet:service:instance'))

            nodes = await core.nodes('it:host | limit 1 | [ :keyboard:layout=qwerty :keyboard:language=$lib.gen.langByCode(en.us) ]')
            self.len(1, nodes)
            self.nn(nodes[0].get('keyboard:language'))
            self.len(1, await core.nodes('it:host:keyboard:layout=QWERTY'))
            self.len(1, await core.nodes('lang:language:code=en.us -> it:host'))

    async def test_it_software(self):
        # Test all prodsoft and prodsoft associated linked forms
        async with self.getTestCore() as core:
            nodes = await core.nodes('''[
                it:software=*
                    :id="Foo "
                    :name="Balloon Maker"
                    :names=("clowns inc",)
                    :type=hehe.haha
                    :desc="Pennywise's patented balloon blower upper"
                    :url=https://vertex.link/products/balloonmaker
                    :version=V1.0.1-beta+exp.sha.5114f85
                    :released="2018-04-03 08:44:22"
            ]''')
            self.len(1, nodes)
            node = nodes[0]
            self.eq(node.get('id'), 'Foo')
            self.eq(node.get('name'), 'balloon maker')
            self.eq(node.get('desc'), "Pennywise's patented balloon blower upper")
            self.eq(node.get('url'), 'https://vertex.link/products/balloonmaker')
            self.eq(node.get('released'), 1522745062000000)
            # FIXME resiliant semver
            # self.eq(node.get('version'), 'V1.0.1-beta+exp.sha.5114f85')
            self.len(1, await core.nodes('it:software:name="balloon maker" -> it:software:type:taxonomy'))
            self.len(2, await core.nodes('meta:name="balloon maker" -> it:software -> meta:name'))

            self.len(1, nodes := await core.nodes('[ it:software=({"name": "clowns inc"}) ]'))
            self.eq(node.ndef, nodes[0].ndef)

            # Test 'vers' semver brute forcing
            testvectors = [
                ('1', 0x000010000000000),
                ('2.0A1', 0x000020000000000),
                ('2016-03-01', 0x007e00000300001),
                ('1.2.windows-RC1', 0x000010000200000),
                ('3.4', 0x000030000400000),
                ('1.3a2.dev12', 0x000010000000000),
                ('v2.4.0.0-1', 0x000020000400000),
                ('v2.4.1.0-0.3.rc1', 0x000020000400001),
                ('0.18rc2', 0),
                ('OpenSSL_1_0_2l', 0x000010000000000),
            ]

            for tv, te in testvectors:
                nodes = await core.nodes('[it:software=* :version=$valu]', opts={'vars': {'valu': tv}})
                self.len(1, nodes)
                node = nodes[0]
                self.eq(node.get('version'), te)

            # FIXME resiliant semver
            # nodes = await core.nodes('[it:software=* :version=$valu]', opts={'vars': {'valu': ''}})
            # self.len(1, nodes)
            # node = nodes[0]
            # self.eq(node.get('version'), '')
            # self.none(node.get('semver'))

            # with self.getLoggerStream('synapse.models.infotech',
            #                           'Unable to parse string as a semver') as stream:

            #     nodes = await core.nodes('[it:software=* :version=$valu]', opts={'vars': {'valu': 'alpha'}})
            #     self.len(1, nodes)
            #     node = nodes[0]
            #     self.eq(node.get('version'), 'alpha')
            #     #self.none(node.get('semver'))
            #     self.true(stream.is_set())

    async def test_it_form_callbacks(self):
        async with self.getTestCore() as core:
            # it:dev:str kicks out the :norm property on him when he is made
            nodes = await core.nodes('[it:dev:str="evil RAT"]')
            self.len(1, nodes)
            node = nodes[0]
            self.eq(node.ndef, ('it:dev:str', 'evil RAT'))
            # FIXME make this type behavior rather than a callback
            # self.eq(node.get('norm'), 'evil rat')

    async def test_it_semvertype(self):
        async with self.getTestCore() as core:
            t = core.model.type('it:semver')
            testvectors = (
                # Strings
                ('1.2.3', (0x000010000200003,
                           {'major': 1, 'minor': 2, 'patch': 3, })),
                ('0.0.1', (0x000000000000001,
                           {'major': 0, 'minor': 0, 'patch': 1, })),
                ('1.2.3-alpha', (0x000010000200003,
                                 {'major': 1, 'minor': 2, 'patch': 3,
                                  'pre': 'alpha', })),
                ('1.2.3-alpha.1', (0x000010000200003,
                                   {'major': 1, 'minor': 2, 'patch': 3,
                                    'pre': 'alpha.1', })),
                ('1.2.3-0.3.7', (0x000010000200003,
                                 {'major': 1, 'minor': 2, 'patch': 3,
                                  'pre': '0.3.7', })),
                ('1.2.3-x.7.z.92', (0x000010000200003,
                                    {'major': 1, 'minor': 2, 'patch': 3,
                                     'pre': 'x.7.z.92', })),
                ('1.2.3-alpha+001', (0x000010000200003,
                                     {'major': 1, 'minor': 2, 'patch': 3,
                                      'pre': 'alpha', 'build': '001'})),
                ('1.2.3+20130313144700', (0x000010000200003,
                                          {'major': 1, 'minor': 2, 'patch': 3,
                                           'build': '20130313144700'})),
                ('1.2.3-beta+exp.sha.5114f85', (0x000010000200003,
                                                {'major': 1, 'minor': 2, 'patch': 3,
                                                 'pre': 'beta',
                                                 'build': 'exp.sha.5114f85'})),
                # Real world examples
                ('1.2.3-B5CD5743F', (0x000010000200003,
                                     {'major': 1, 'minor': 2, 'patch': 3,
                                      'pre': 'B5CD5743F', })),
                ('V1.2.3', (0x000010000200003,
                            {'major': 1, 'minor': 2, 'patch': 3, })),
                ('V1.4.0-RC0', (0x000010000400000,
                                {'major': 1, 'minor': 4, 'patch': 0,
                                 'pre': 'RC0', })),
                ('v2.4.1-0.3.rc1', (0x000020000400001,
                                    {'major': 2, 'minor': 4, 'patch': 1,
                                     'pre': '0.3.rc1'})),
                ('0.18.1', (0x000000001200001,
                            {'major': 0, 'minor': 18, 'patch': 1, })),
                # Integer values
                (0, (0, {'major': 0, 'minor': 0, 'patch': 0})),
                (1, (1, {'major': 0, 'minor': 0, 'patch': 1})),
                (2, (2, {'major': 0, 'minor': 0, 'patch': 2})),
                (0xFFFFF, (0xFFFFF, {'major': 0, 'minor': 0, 'patch': 0xFFFFF})),
                (0xFFFFF + 1, (0xFFFFF + 1, {'major': 0, 'minor': 1, 'patch': 0})),
                (0xdeadb33f1337133, (0xdeadb33f1337133, {'major': 0xdeadb, 'minor': 0x33f13, 'patch': 0x37133})),
                (0xFFFFFFFFFFFFFFF, (0xFFFFFFFFFFFFFFF, {'major': 0xFFFFF, 'minor': 0xFFFFF, 'patch': 0xFFFFF})),
                # Brute forced strings
                ('1', (1099511627776, {'major': 1, 'minor': 0, 'patch': 0})),
                ('1.2', (1099513724928, {'major': 1, 'minor': 2, 'patch': 0})),
                ('2.0A1', (2199023255552, {'major': 2, 'minor': 0, 'patch': 0})),
                ('0.18rc2', (0, {'major': 0, 'minor': 0, 'patch': 0})),
                ('0.0.00001', (1, {'major': 0, 'minor': 0, 'patch': 1})),
                ('2016-03-01', (2216615444742145, {'major': 2016, 'minor': 3, 'patch': 1})),
                ('v2.4.0.0-1', (2199027449856, {'major': 2, 'minor': 4, 'patch': 0})),
                ('1.3a2.dev12', (1099511627776, {'major': 1, 'minor': 0, 'patch': 0})),
                ('OpenSSL_1_0_2l', (1099511627776, {'major': 1, 'minor': 0, 'patch': 0})),
                ('1.2.windows-RC1', (1099513724928, {'major': 1, 'minor': 2, 'patch': 0})),
                ('v2.4.1.0-0.3.rc1', (2199027449857, {'major': 2, 'minor': 4, 'patch': 1})),
                ('1.2.3-alpha.foo..+001', (1099513724931, {'major': 1, 'minor': 2, 'patch': 3})),
                ('1.2.3-alpha.foo.001+001', (1099513724931, {'major': 1, 'minor': 2, 'patch': 3})),
                ('1.2.3-alpha+001.blahblahblah...', (1099513724931, {'major': 1, 'minor': 2, 'patch': 3})),
                ('1.2.3-alpha+001.blahblahblah.*iggy', (1099513724931, {'major': 1, 'minor': 2, 'patch': 3}))
            )

            for v, e in testvectors:
                ev, es = e
                valu, rdict = t.norm(v)
                subs = rdict.get('subs')
                self.eq(valu, ev)
                self.eq(subs, es)

            testvectors_bad = (
                # invalid ints
                -1,
                0xFFFFFFFFFFFFFFFFFFFFFFFF + 1,
                # Just bad input
                '   ',
                ' alpha ',
            )
            for v in testvectors_bad:
                self.raises(s_exc.BadTypeValu, t.norm, v)

            testvectors_repr = (
                (0, '0.0.0'),
                (1, '0.0.1'),
                (0x000010000200003, '1.2.3'),
            )
            for v, e in testvectors_repr:
                self.eq(t.repr(v), e)

    async def test_it_forms_screenshot(self):
        async with self.getTestCore() as core:
            nodes = await core.nodes('''[
                it:screenshot=*
                    :host=*
                    :image=*
                    :desc=WootWoot
                    :sandbox:file=*
            ]''')

            self.len(1, nodes)
            self.eq('it:screenshot', nodes[0].ndef[0])
            self.eq('WootWoot', nodes[0].get('desc'))

            self.len(1, await core.nodes('it:screenshot :host -> it:host'))
            self.len(1, await core.nodes('it:screenshot :image -> file:bytes'))
            self.len(1, await core.nodes('it:screenshot :sandbox:file -> file:bytes'))

    async def test_it_forms_hardware(self):
        async with self.getTestCore() as core:
            nodes = await core.nodes('''[
                it:hardware=*
                    :manufacturer={ gen.ou.org dell }
                    :manufacturer:name=dell
                    :model=XPS13
                    :version=1.2.3
                    :type=pc.laptop
                    :desc=WootWoot
                    :released=20220202
                    :cpe=cpe:2.3:h:dell:xps13:*:*:*:*:*:*:*:*
                    :parts = (*, *)
            ]''')
            self.eq('WootWoot', nodes[0].get('desc'))
            self.eq('xps13', nodes[0].get('model'))
            self.eq(1099513724931, nodes[0].get('version'))
            self.eq('cpe:2.3:h:dell:xps13:*:*:*:*:*:*:*:*', nodes[0].get('cpe'))
            self.eq(1643760000000000, nodes[0].get('released'))
            self.len(1, await core.nodes('it:hardware :type -> it:hardware:type:taxonomy'))
            self.len(2, await core.nodes('it:hardware:model=XPS13 -> it:hardware'))
            self.eq('dell', nodes[0].get('manufacturer:name'))
            self.len(1, await core.nodes('it:hardware -> ou:org +:name=dell'))

            nodes = await core.nodes('''[
                it:host:component=*
                    :hardware={it:hardware:model=XPS13}
                    :serial=asdf1234
                    :host=*
            ]''')
            self.nn(nodes[0].get('host'))
            self.eq('asdf1234', nodes[0].get('serial'))
            self.len(1, await core.nodes('it:host:component -> it:host'))
            self.len(1, await core.nodes('it:host:component -> it:hardware +:model=XPS13'))

    async def test_it_forms_hostexec(self):
        # forms related to the host execution model
        async with self.getTestCore() as core:
            exe = s_common.guid()
            port = 80
            tick = s_common.now()
            host = s_common.guid()
            proc = s_common.guid()
            mutex = 'giggleXX_X0'
            pipe = 'pipe\\mynamedpipe'
            pid = 20
            key = 'HKEY_LOCAL_MACHINE\\Foo\\Bar'

            sandfile = s_common.guid()
            addr4 = f'tcp://1.2.3.4:{port}'
            addr6 = f'udp://[::1]:{port}'
            url = 'http://www.google.com/sekrit.html'
            raw_path = r'c:\Windows\System32\rar.exe'
            norm_path = r'c:/windows/system32/rar.exe'
            src_proc = s_common.guid()
            src_path = r'c:/temp/ping.exe'
            cmd0 = 'rar a -r yourfiles.rar *.txt'
            fpath = 'c:/temp/yourfiles.rar'
            fbyts = s_common.guid()
            pprops = {
                'exe': exe,
                'pid': pid,
                'cmd': cmd0,
                'host': host,
                'time': tick,
                'account': '*',
                'path': raw_path,
                'src:proc': src_proc,
                'sandbox:file': sandfile,
            }
            q = '''[(it:exec:proc=$valu :exe=$p.exe :pid=$p.pid :cmd=$p.cmd :host=$p.host :time=$p.time
                :account=$p.account :path=$p.path :src:proc=$p."src:proc"
                :sandbox:file=$p."sandbox:file")]'''
            nodes = await core.nodes(q, opts={'vars': {'valu': proc, 'p': pprops}})
            self.len(1, nodes)
            node = nodes[0]
            self.eq(node.ndef, ('it:exec:proc', proc))
            self.eq(node.get('exe'), exe)
            self.eq(node.get('pid'), pid)
            self.eq(node.get('cmd'), cmd0)
            self.eq(node.get('host'), host)
            self.eq(node.get('time'), tick)
            self.eq(node.get('path'), norm_path)
            self.eq(node.get('src:proc'), src_proc)
            self.eq(node.get('sandbox:file'), sandfile)
            self.nn(node.get('account'))
            self.len(1, await core.nodes('it:exec:proc -> it:host:account'))

            nodes = await core.nodes('it:cmd')
            self.len(1, nodes)
            self.eq(nodes[0].ndef, ('it:cmd', 'rar a -r yourfiles.rar *.txt'))

            q = '''
            [ it:host=(VTX001, 192.168.0.10) :name=VTX001 :ip=192.168.0.10 ]
            $host = $node

            [( it:cmd:session=(202405170900, 202405171000, bash, $host)
                :host=$host
                :period=(202405170900, 202405171000)
            )]
            '''
            nodes = await core.nodes(q)
            self.len(2, nodes)
            hostguid = s_common.guid(('VTX001', '192.168.0.10'))
            self.eq(nodes[0].ndef, ('it:host', hostguid))
            self.eq(nodes[1].ndef, ('it:cmd:session', s_common.guid(('202405170900', '202405171000', 'bash', hostguid))))
            self.eq(nodes[1].get('host'), hostguid)
            self.eq(nodes[1].get('period'), (1715936400000000, 1715940000000000))
            cmdsess = nodes[1]

            q = '''
            [
                (it:cmd:history=(1715936400000001, $sessiden)
                    :cmd="ls -la"
                    :time=(1715936400000001)
                )

                (it:cmd:history=(1715936400000002, $sessiden)
                    :cmd="cd /"
                    :time=(1715936400000002)
                )

                (it:cmd:history=(1715936400000003, $sessiden)
                    :cmd="ls -laR"
                    :time=(1715936400000003)
                )

                :session=$sessiden
            ]
            '''
            opts = {'vars': {'sessiden': cmdsess.ndef[1]}}
            nodes = await core.nodes(q, opts=opts)
            self.len(3, nodes)
            self.eq(nodes[0].ndef, ('it:cmd:history', s_common.guid(('1715936400000001', cmdsess.ndef[1]))))
            self.eq(nodes[0].get('cmd'), 'ls -la')
            self.eq(nodes[0].get('time'), 1715936400000001)
            self.eq(nodes[0].get('session'), cmdsess.ndef[1])

            self.eq(nodes[1].ndef, ('it:cmd:history', s_common.guid(('1715936400000002', cmdsess.ndef[1]))))
            self.eq(nodes[1].get('cmd'), 'cd /')
            self.eq(nodes[1].get('time'), 1715936400000002)
            self.eq(nodes[1].get('session'), cmdsess.ndef[1])

            self.eq(nodes[2].ndef, ('it:cmd:history', s_common.guid(('1715936400000003', cmdsess.ndef[1]))))
            self.eq(nodes[2].get('cmd'), 'ls -laR')
            self.eq(nodes[2].get('time'), 1715936400000003)
            self.eq(nodes[2].get('session'), cmdsess.ndef[1])

            m0 = s_common.guid()
            mprops = {
                'exe': exe,
                'proc': proc,
                'name': mutex,
                'host': host,
                'time': tick,
                'sandbox:file': sandfile,
            }
            q = '''[(it:exec:mutex=$valu :exe=$p.exe :proc=$p.proc :name=$p.name :host=$p.host :time=$p.time
                    :sandbox:file=$p."sandbox:file")]'''
            nodes = await core.nodes(q, opts={'vars': {'valu': m0, 'p': mprops}})
            self.len(1, nodes)
            node = nodes[0]
            self.eq(node.ndef, ('it:exec:mutex', m0))
            self.eq(node.get('exe'), exe)
            self.eq(node.get('proc'), proc)
            self.eq(node.get('host'), host)
            self.eq(node.get('time'), tick)
            self.eq(node.get('name'), mutex)
            self.eq(node.get('sandbox:file'), sandfile)

            p0 = s_common.guid()
            pipeprops = {
                'exe': exe,
                'proc': proc,
                'name': pipe,
                'host': host,
                'time': tick,
                'sandbox:file': sandfile,
            }
            q = '''[(it:exec:pipe=$valu :exe=$p.exe :proc=$p.proc :name=$p.name :host=$p.host :time=$p.time
                    :sandbox:file=$p."sandbox:file")]'''
            nodes = await core.nodes(q, opts={'vars': {'valu': p0, 'p': pipeprops}})
            self.len(1, nodes)
            node = nodes[0]
            self.eq(node.ndef, ('it:exec:pipe', p0))
            self.eq(node.get('exe'), exe)
            self.eq(node.get('proc'), proc)
            self.eq(node.get('host'), host)
            self.eq(node.get('time'), tick)
            self.eq(node.get('name'), pipe)
            self.eq(node.get('sandbox:file'), sandfile)

            u0 = s_common.guid()
            uprops = {
                'proc': proc,
                'host': host,
                'exe': exe,
                'time': tick,
                'url': url,
                'page:pdf': '*',
                'page:html': '*',
                'page:image': '*',
                'browser': '*',
                'client': addr4,
                'sandbox:file': sandfile,
            }
            q = '''[(it:exec:url=$valu :exe=$p.exe :proc=$p.proc :host=$p.host :time=$p.time
                :url=$p.url :page:pdf=$p."page:pdf" :page:html=$p."page:html" :page:image=$p."page:image"
                :browser=$p.browser :client=$p.client
                :sandbox:file=$p."sandbox:file")]'''
            nodes = await core.nodes(q, opts={'vars': {'valu': u0, 'p': uprops}})
            self.len(1, nodes)
            node = nodes[0]
            self.eq(node.ndef, ('it:exec:url', u0))
            self.eq(node.get('exe'), exe)
            self.eq(node.get('proc'), proc)
            self.eq(node.get('host'), host)
            self.eq(node.get('time'), tick)
            self.eq(node.get('url'), url)
            self.eq(node.get('client'), addr4)
            self.eq(node.get('sandbox:file'), sandfile)
            self.nn(node.get('page:pdf'))
            self.nn(node.get('page:html'))
            self.nn(node.get('page:image'))
            self.nn(node.get('browser'))
            opts = {'vars': {'guid': u0}}
            self.len(1, await core.nodes('it:exec:url=$guid :page:pdf -> file:bytes', opts=opts))
            self.len(1, await core.nodes('it:exec:url=$guid :page:html -> file:bytes', opts=opts))
            self.len(1, await core.nodes('it:exec:url=$guid :page:image -> file:bytes', opts=opts))
            self.len(1, await core.nodes('it:exec:url=$guid :browser -> it:software', opts=opts))
            self.len(1, await core.nodes('it:exec:url=$guid :sandbox:file -> file:bytes', opts=opts))

            u1 = s_common.guid()
            uprops['client'] = addr6
            q = '''[(it:exec:url=$valu :exe=$p.exe :proc=$p.proc :host=$p.host :time=$p.time
                            :url=$p.url :page:pdf=$p."page:pdf" :page:html=$p."page:html" :page:image=$p."page:image"
                            :browser=$p.browser :client=$p.client
                            :sandbox:file=$p."sandbox:file")]'''
            nodes = await core.nodes(q, opts={'vars': {'valu': u1, 'p': uprops}})
            self.len(1, nodes)
            node = nodes[0]
            self.eq(node.ndef, ('it:exec:url', u1))
            self.eq(node.get('client'), addr6)

            b0 = s_common.guid()
            bprops = {
                'proc': proc,
                'host': host,
                'exe': exe,
                'time': tick,
                'server': addr4,
                'sandbox:file': sandfile,
            }
            q = '''[(it:exec:bind=$valu :exe=$p.exe :proc=$p.proc :host=$p.host :time=$p.time
                :server=$p.server :sandbox:file=$p."sandbox:file")]'''
            nodes = await core.nodes(q, opts={'vars': {'valu': b0, 'p': bprops}})
            self.len(1, nodes)
            node = nodes[0]
            self.eq(node.ndef, ('it:exec:bind', b0))
            self.eq(node.ndef[1], b0)
            self.eq(node.get('exe'), exe)
            self.eq(node.get('proc'), proc)
            self.eq(node.get('host'), host)
            self.eq(node.get('time'), tick)
            self.eq(node.get('server'), addr4)
            self.eq(node.get('sandbox:file'), sandfile)

            b1 = s_common.guid()
            bprops['server'] = addr6
            nodes = await core.nodes(q, opts={'vars': {'valu': b1, 'p': bprops}})
            self.len(1, nodes)
            node = nodes[0]
            self.eq(node.ndef, ('it:exec:bind', b1))
            self.eq(node.get('server'), addr6)

            faprops = {
                'exe': exe,
                'host': host,
                'proc': proc,
                'file': fbyts,
                'time': tick,
                'path': fpath,
                'sandbox:file': sandfile,
            }
            fa0 = s_common.guid()
            q = '''[(it:exec:file:add=$valu :exe=$p.exe :proc=$p.proc :host=$p.host :time=$p.time
                :file=$p.file :path=$p.path
                :sandbox:file=$p."sandbox:file")]'''
            nodes = await core.nodes(q, opts={'vars': {'valu': fa0, 'p': faprops}})
            self.len(1, nodes)
            node = nodes[0]
            self.eq(node.ndef, ('it:exec:file:add', fa0))
            self.eq(node.get('exe'), exe)
            self.eq(node.get('host'), host)
            self.eq(node.get('proc'), proc)
            self.eq(node.get('time'), tick)
            self.eq(node.get('file'), fbyts)
            self.eq(node.get('path'), fpath)
            self.len(1, await core.nodes('it:exec:file:add:path*dir=c:/temp'))
            self.len(1, await core.nodes('it:exec:file:add:path*base=yourfiles.rar'))
            self.len(1, await core.nodes('it:exec:file:add:path*ext=rar'))
            self.eq(node.get('sandbox:file'), sandfile)

            fr0 = s_common.guid()
            q = '''[(it:exec:file:read=$valu :exe=$p.exe :proc=$p.proc :host=$p.host :time=$p.time
                            :file=$p.file :path=$p.path
                            :sandbox:file=$p."sandbox:file")]'''
            nodes = await core.nodes(q, opts={'vars': {'valu': fr0, 'p': faprops}})
            self.len(1, nodes)
            node = nodes[0]
            self.eq(node.ndef, ('it:exec:file:read', fr0))
            self.eq(node.get('exe'), exe)
            self.eq(node.get('host'), host)
            self.eq(node.get('proc'), proc)
            self.eq(node.get('time'), tick)
            self.eq(node.get('file'), fbyts)
            self.eq(node.get('path'), fpath)
            self.len(1, await core.nodes('it:exec:file:read:path*dir=c:/temp'))
            self.len(1, await core.nodes('it:exec:file:read:path*base=yourfiles.rar'))
            self.len(1, await core.nodes('it:exec:file:read:path*ext=rar'))
            self.eq(node.get('sandbox:file'), sandfile)

            fw0 = s_common.guid()
            q = '''[(it:exec:file:write=$valu :exe=$p.exe :proc=$p.proc :host=$p.host :time=$p.time
                    :file=$p.file :path=$p.path
                    :sandbox:file=$p."sandbox:file")]'''
            nodes = await core.nodes(q, opts={'vars': {'valu': fw0, 'p': faprops}})
            self.len(1, nodes)
            node = nodes[0]
            self.eq(node.ndef, ('it:exec:file:write', fw0))
            self.eq(node.get('exe'), exe)
            self.eq(node.get('host'), host)
            self.eq(node.get('proc'), proc)
            self.eq(node.get('time'), tick)
            self.eq(node.get('file'), fbyts)
            self.eq(node.get('path'), fpath)
            self.len(1, await core.nodes('it:exec:file:write:path*dir=c:/temp'))
            self.len(1, await core.nodes('it:exec:file:write:path*base=yourfiles.rar'))
            self.len(1, await core.nodes('it:exec:file:write:path*ext=rar'))
            self.eq(node.get('sandbox:file'), sandfile)

            fd0 = s_common.guid()
            q = '''[(it:exec:file:del=$valu :exe=$p.exe :proc=$p.proc :host=$p.host :time=$p.time
                                :file=$p.file :path=$p.path
                                :sandbox:file=$p."sandbox:file")]'''
            nodes = await core.nodes(q, opts={'vars': {'valu': fd0, 'p': faprops}})
            self.len(1, nodes)
            node = nodes[0]
            self.eq(node.ndef, ('it:exec:file:del', fd0))
            self.eq(node.get('exe'), exe)
            self.eq(node.get('host'), host)
            self.eq(node.get('proc'), proc)
            self.eq(node.get('time'), tick)
            self.eq(node.get('file'), fbyts)
            self.eq(node.get('path'), fpath)
            self.len(1, await core.nodes('it:exec:file:del:path*dir=c:/temp'))
            self.len(1, await core.nodes('it:exec:file:del:path*base=yourfiles.rar'))
            self.len(1, await core.nodes('it:exec:file:del:path*ext=rar'))
            self.eq(node.get('sandbox:file'), sandfile)

            file0 = s_common.guid()
            fsprops = {
                'host': host,
                'path': fpath,
                'file': fbyts,
                'ctime': tick,
                'mtime': tick + 1,
                'atime': tick + 2,
                'group': 'domainadmin'
            }
            nodes = await core.nodes('''[
                it:host:filepath=*
                    :host={ it:host | limit 1 }
                    :path=c:/temp/yourfiles.rar
                    :file=*
                    :group={[ it:host:group=({"name": "domainadmin"}) ]}
                    :created=20200202
                    :modified=20200203
                    :accessed=20200204
            ]''')
            self.len(1, nodes)
            node = nodes[0]
            self.nn(node.get('host'))
            self.nn(node.get('file'))
            self.nn(node.get('group'))

            self.eq(node.get('created'), 1580601600000000)
            self.eq(node.get('modified'), 1580688000000000)
            self.eq(node.get('accessed'), 1580774400000000)
            self.eq(node.get('path'), 'c:/temp/yourfiles.rar')

            self.len(1, await core.nodes('it:host:filepath:path*dir=c:/temp'))
            self.len(1, await core.nodes('it:host:filepath:path*base=yourfiles.rar'))
            self.len(1, await core.nodes('it:host:filepath:path*ext=rar'))

            rprops = {
                'host': host,
                'proc': proc,
                'exe': exe,
                'time': tick,
                'reg': '*',
                'sandbox:file': sandfile,
            }
            forms = ('it:exec:reg:get',
                     'it:exec:reg:set',
                     'it:exec:reg:del',
                     )
            for form in forms:
                rk0 = s_common.guid()
                nprops = rprops.copy()
                q = '''[(*$form=$valu :host=$p.host :proc=$p.proc :exe=$p.exe :time=$p.time :reg=$p.reg
                    :sandbox:file=$p."sandbox:file")]'''
                nodes = await core.nodes(q, opts={'vars': {'form': form, 'valu': rk0, 'p': nprops}})
                self.len(1, nodes)
                node = nodes[0]
                self.eq(node.ndef, (form, rk0))
                self.eq(node.get('host'), host)
                self.eq(node.get('proc'), proc)
                self.eq(node.get('exe'), exe)
                self.eq(node.get('time'), tick)
                self.nn(node.get('reg'))
                self.eq(node.get('sandbox:file'), sandfile)

        async with self.getTestCore() as core:
            forms = [
                'it:host:filepath',
                'it:exec:file:add',
                'it:exec:file:del',
                'it:exec:file:read',
                'it:exec:file:write',
            ]

            for form in forms:
                opts = {'vars': {'form': form, 'prop': f'{form}:path'}}
                nodes = await core.nodes('[ *$form=($form, calc) :path="c:/windows/system32/calc.exe" ]', opts=opts)
                self.len(1, nodes)
                self.eq(nodes[0].get('path'), 'c:/windows/system32/calc.exe')
                self.len(1, await core.nodes('*$prop*dir=c:/windows/system32', opts=opts))
                self.len(1, await core.nodes('*$prop*base=calc.exe', opts=opts))
                self.len(1, await core.nodes('*$prop*ext=exe', opts=opts))

                nodes = await core.nodes('*$form=($form, calc) [ :path="c:/users/blackout/script.ps1" ]', opts=opts)
                self.len(1, nodes)
                self.eq(nodes[0].get('path'), 'c:/users/blackout/script.ps1')
                self.len(1, await core.nodes('*$prop*dir=c:/users/blackout', opts=opts))
                self.len(1, await core.nodes('*$prop*base=script.ps1', opts=opts))
                self.len(1, await core.nodes('*$prop*ext=ps1', opts=opts))

                nodes = await core.nodes('*$form=($form, calc) [ :path="c:/users/admin/superscript.bat" ]', opts=opts)
                self.len(1, nodes)
                self.eq(nodes[0].get('path'), 'c:/users/admin/superscript.bat')
                self.len(1, await core.nodes('*$prop*dir=c:/users/admin', opts=opts))
                self.len(1, await core.nodes('*$prop*base=superscript.bat', opts=opts))
                self.len(1, await core.nodes('*$prop*ext=bat', opts=opts))

    async def test_it_app_yara(self):

        async with self.getTestCore() as core:

            nodes = await core.nodes('''
                [ it:app:yara:rule=*
                    :id=V-31337
                    :url=https://vertex.link/yara-lolz/V-31337
                    :created=20200202 :updated=20220401
                    :enabled=true :text=gronk
                    :author={[ entity:contact=* ]}
                    :name=foo :version=1.2.3 ]
            ''')

            self.len(1, nodes)
            self.eq('foo', nodes[0].get('name'))
            self.eq('V-31337', nodes[0].get('id'))
            self.eq('https://vertex.link/yara-lolz/V-31337', nodes[0].get('url'))
            self.eq(True, nodes[0].get('enabled'))
            self.eq(1580601600000000, nodes[0].get('created'))
            self.eq(1648771200000000, nodes[0].get('updated'))
            self.eq('gronk', nodes[0].get('text'))
            self.eq(0x10000200003, nodes[0].get('version'))

            self.len(1, await core.nodes('it:app:yara:rule -> entity:contact'))

            nodes = await core.nodes('''
                $file = {[ file:bytes=* ]}
                $rule = { it:app:yara:rule:id=V-31337 }
                [ it:app:yara:match=({"rule": $rule, "target": ["file:bytes", $file]})
                    :version=1.2.3
                    :matched=20200202
                ]
            ''')
            self.len(1, nodes)
            self.nn(nodes[0].get('rule'))
            self.nn(nodes[0].get('target'))
            self.eq(nodes[0].get('version'), 0x10000200003)
            self.eq(nodes[0].get('matched'), 1580601600000000)

    async def test_it_app_snort(self):

        async with self.getTestCore() as core:

            nodes = await core.nodes('''
            [ it:app:snort:rule=*
                :id=999
                :engine=1
                :text=gronk
                :name=foo
                :author = {[ entity:contact=* :name=visi ]}
                :created = 20120101
                :updated = 20220101
                :enabled=1
                :version=1.2.3 ]
            ''')

            self.len(1, nodes)
            self.eq(nodes[0].get('id'), '999')
            self.eq(nodes[0].get('engine'), 1)
            self.eq(nodes[0].get('name'), 'foo')
            self.eq(nodes[0].get('text'), 'gronk')
            self.eq(nodes[0].get('enabled'), True)
            self.eq(nodes[0].get('version'), 0x10000200003)
            self.eq(nodes[0].get('created'), 1325376000000000)
            self.eq(nodes[0].get('updated'), 1640995200000000)
            self.nn(nodes[0].get('author'))

            rule = nodes[0].ndef[1]

            nodes = await core.nodes('''[
                it:app:snort:match=*
                    :rule={[ it:app:snort:rule=({"id": 999}) ]}
                    :matched=2015
                    :target={[ inet:flow=* ]}
                    :sensor={[ it:host=* ]}
                    :version=1.2.3
                    :dropped=true
            ]''')
            self.len(1, nodes)
            self.nn(nodes[0].get('target'))
            self.nn(nodes[0].get('sensor'))
            self.true(nodes[0].get('dropped'))
            self.eq(nodes[0].get('rule'), rule)
            self.eq(nodes[0].get('version'), 0x10000200003)
            self.eq(nodes[0].get('matched'), 1420070400000000)

    async def test_it_function(self):

        async with self.getTestCore() as core:

            fileiden = s_common.guid()

            q = '''[
                it:dev:function=*
                    :id=ZIP10
                    :name=woot_woot
                    :desc="Woot woot"
                    :strings=(foo, bar, foo)
                    :impcalls=(foo, bar, foo)
            ]'''

            opts = {'vars': {'file': fileiden}}
            nodes = await core.nodes(q, opts=opts)
            self.len(1, nodes)
            self.eq(nodes[0].get('id'), 'ZIP10')
            self.eq(nodes[0].get('name'), 'woot_woot')
            self.eq(nodes[0].get('desc'), 'Woot woot')
            self.eq(nodes[0].get('strings'), ('bar', 'foo'))
            self.eq(nodes[0].get('impcalls'), ('bar', 'foo'))
            self.len(1, await core.nodes('it:dev:function :name -> it:dev:str'))
            self.len(2, await core.nodes('it:dev:function :strings -> it:dev:str'))
            self.len(2, await core.nodes('it:dev:function :impcalls -> it:dev:str'))

            q = '''[
                it:dev:function:sample=*
                    :file=*
                    :function={ it:dev:function }
                    :va=0x404438
                    :calls=(*, *)
            ]'''
            nodes = await core.nodes(q, opts=opts)
            self.len(1, nodes)
            self.eq(nodes[0].get('va'), 0x404438)
            self.len(1, await core.nodes('it:dev:function:sample:va=0x404438 -> file:bytes'))
            self.len(1, await core.nodes('it:dev:function:sample:va=0x404438 -> it:dev:function'))
            self.len(2, await core.nodes('it:dev:function:sample:va=0x404438 :calls -> it:dev:function:sample'))

    async def test_infotech_cpes(self):

        async with self.getTestCore() as core:
            self.eq(r'foo:bar', core.model.type('it:sec:cpe').norm(r'cpe:2.3:a:foo\:bar:*:*:*:*:*:*:*:*:*')[1]['subs']['vendor'])

            with self.raises(s_exc.BadTypeValu):
                nodes = await core.nodes('[it:sec:cpe=asdf]')

            with self.raises(s_exc.BadTypeValu):
                await core.callStorm('[ it:sec:cpe="cpe:2.3:a:vendor001:product-foo" :v2_2="cpe:/a:vendor:product\\foo" ]')

            with self.raises(s_exc.BadTypeValu):
                await core.callStorm('[ it:sec:cpe="cpe:/a:vend🙃:prod:vers" ]')

            with self.raises(s_exc.BadTypeValu):
                nodes = await core.nodes('[it:sec:cpe=cpe:2.3:1:2:3:4:5:6:7:8:9:10:11:12]')

            with self.raises(s_exc.BadTypeValu):
                await core.nodes('[ it:sec:cpe=cpe:2.3:a:vertex:synapse ]')

            with self.raises(s_exc.BadTypeValu):
                await core.callStorm(r'$lib.cast(it:sec:cpe, "cpe:2.3:a:openbsd:openssh:7.4\r\n:*:*:*:*:*:*:*")')

            with self.raises(s_exc.BadTypeValu):
                await core.callStorm(r'$lib.cast(it:sec:cpe:v2_2, "cpe:/a:01generator:pireospay\r\n:-::~~~prestashop~~")')

            with self.raises(s_exc.BadTypeValu):
                await core.callStorm('$lib.cast(it:sec:cpe:v2_2, "cpe:2.3:*")')

            nodes = await core.nodes('''[
                it:sec:cpe=cpe:2.3:a:microsoft:internet_explorer:8.0.6001:beta:*:*:*:*:*:*
            ]''')
            self.len(1, nodes)
            self.eq(nodes[0].ndef, ('it:sec:cpe', 'cpe:2.3:a:microsoft:internet_explorer:8.0.6001:beta:*:*:*:*:*:*'))
            self.eq(nodes[0].get('part'), 'a')
            self.eq(nodes[0].get('vendor'), 'microsoft')
            self.eq(nodes[0].get('product'), 'internet_explorer')
            self.eq(nodes[0].get('version'), '8.0.6001')
            self.eq(nodes[0].get('update'), 'beta')

            with self.raises(s_exc.BadTypeValu):
                await core.nodes("[ it:sec:cpe='cpe:2.3:a:openbsd:openssh:7.4\r\n:*:*:*:*:*:*:*' ]")

            nodes = await core.nodes(r'[ it:sec:cpe="cpe:2.3:o:cisco:ios:12.1\\(22\\)ea1a:*:*:*:*:*:*:*" ]')
            self.len(1, nodes)
            self.eq(nodes[0].ndef, ('it:sec:cpe', r'cpe:2.3:o:cisco:ios:12.1\(22\)ea1a:*:*:*:*:*:*:*'))
            self.eq(nodes[0].get('part'), 'o')
            self.eq(nodes[0].get('product'), 'ios')
            self.eq(nodes[0].get('vendor'), 'cisco')
            self.eq(nodes[0].get('version'), '12.1(22)ea1a')
            self.eq(nodes[0].get('v2_2'), 'cpe:/o:cisco:ios:12.1%2822%29ea1a')

            cpe23 = core.model.type('it:sec:cpe')
            cpe22 = core.model.type('it:sec:cpe:v2_2')

            with self.raises(s_exc.BadTypeValu):
                cpe22.norm('cpe:/a:vertex:synapse:0:1:2:3:4:5:6:7:8:9')

            with self.raises(s_exc.BadTypeValu):
                cpe23.norm('cpe:/a:vertex:synapse:0:1:2:3:4:5:6:7:8:9')

            # test cast 2.2 -> 2.3 upsample
            norm, info = cpe23.norm('cpe:/a:vertex:synapse')
            self.eq(norm, 'cpe:2.3:a:vertex:synapse:*:*:*:*:*:*:*:*')

            # test cast 2.3 -> 2.2 downsample
            norm, info = cpe22.norm('cpe:2.3:a:vertex:synapse:*:*:*:*:*:*:*:*')
            self.eq(norm, 'cpe:/a:vertex:synapse')

            nodes = await core.nodes('[ it:sec:cpe=cpe:2.3:a:vertex:synapse:*:*:*:*:*:*:*:* ]')
            self.eq('cpe:/a:vertex:synapse', nodes[0].get('v2_2'))

            # test lift by either via upsample and downsample
            self.len(1, await core.nodes('it:sec:cpe=cpe:/a:vertex:synapse +:v2_2=cpe:/a:vertex:synapse'))
            self.len(1, await core.nodes('it:sec:cpe=cpe:2.3:a:vertex:synapse:*:*:*:*:*:*:*:*'))
            self.len(1, await core.nodes('it:sec:cpe:v2_2=cpe:/a:vertex:synapse'))
            self.len(1, await core.nodes('it:sec:cpe:v2_2=cpe:2.3:a:vertex:synapse:*:*:*:*:*:*:*:*'))

            # Test cpe22 -> cpe23 escaping logic
            norm, info = cpe23.norm('cpe:/a:%21')
            self.eq(norm, 'cpe:2.3:a:\\!:*:*:*:*:*:*:*:*:*')

            norm, info = cpe23.norm('cpe:/a:%5c%21')
            self.eq(norm, 'cpe:2.3:a:\\!:*:*:*:*:*:*:*:*:*')

            norm, info = cpe23.norm('cpe:/a:%5cb')
            self.eq(norm, 'cpe:2.3:a:\\\\b:*:*:*:*:*:*:*:*:*')

            norm, info = cpe23.norm('cpe:/a:b%5c')
            self.eq(norm, 'cpe:2.3:a:b\\\\:*:*:*:*:*:*:*:*:*')

            norm, info = cpe23.norm('cpe:/a:b%5c%5c')
            self.eq(norm, 'cpe:2.3:a:b\\\\:*:*:*:*:*:*:*:*:*')

            norm, info = cpe23.norm('cpe:/a:b%5c%5cb')
            self.eq(norm, 'cpe:2.3:a:b\\\\b:*:*:*:*:*:*:*:*:*')

            # Examples based on customer reports
            q = r'''
            [
                it:sec:cpe="cpe:/a:10web:social_feed_for_instagram:1.0.0::~~premium~wordpress~~"
                it:sec:cpe="cpe:/a:1c:1c%3aenterprise:-"
                it:sec:cpe="cpe:/a:acurax:under_construction_%2f_maintenance_mode:-::~~~wordpress~~"
                it:sec:cpe="cpe:/o:zyxel:nas326_firmware:5.21%28aazf.14%29c0"
            ]
            '''
            msgs = await core.stormlist(q)
            self.stormHasNoWarnErr(msgs)

            # Examples based on customer reports
            q = r'''
            [
                it:sec:cpe="cpe:2.3:a:x1c:1c\\:enterprise:-:*:*:*:*:*:*:*"
                it:sec:cpe="cpe:2.3:a:xacurax:under_construction_\\/_maintenance_mode:-:*:*:*:*:wordpress:*:*"
                it:sec:cpe="cpe:2.3:o:xzyxel:nas326_firmware:5.21\\(aazf.14\\)c0:*:*:*:*:*:*:*"
                it:sec:cpe="cpe:2.3:a:vendor:product\\%45:version:update:edition:lng:sw_edition:target_sw:target_hw:other"
                it:sec:cpe="cpe:2.3:a:vendor2:product\\%23:version:update:edition:lng:sw_edition:target_sw:target_hw:other"
            ]
            '''
            msgs = await core.stormlist(q)
            self.stormHasNoWarnErr(msgs)

            nodes = await core.nodes('it:sec:cpe:vendor=vendor')
            self.len(1, nodes)
            self.eq(nodes[0].get('product'), 'product%45')

            nodes = await core.nodes('it:sec:cpe:vendor=vendor2')
            self.len(1, nodes)
            self.eq(nodes[0].get('product'), 'product%23')

            # Test 2.2->2.3 and 2.3->2.2 conversions
            filename = s_t_files.getAssetPath('cpedata.json')
            with open(filename, 'r') as fp:
                cpedata = s_json.load(fp)

            for (_cpe22, _cpe23) in cpedata:
                # Convert cpe22 -> cpe23
                norm, info = cpe23.norm(_cpe22)
                self.eq(norm, _cpe23)

                norm, info = cpe23.norm(_cpe23)
                self.eq(norm, _cpe23)

                # No escaped characters in the secondary props
                for name, valu in info.items():
                    if name == 'v2_2':
                        continue

                    self.notin('\\', valu)

                # Norm cpe23 and check the cpe22 conversion
                norm, info = cpe23.norm(_cpe23)
                v2_2 = info['subs']['v2_2']

                norm, info = cpe22.norm(v2_2)
                self.eq(norm, _cpe22)

    async def test_cpe_scrape_one_to_one(self):

        async with self.getTestCore() as core:
            q = '[it:sec:cpe=$valu]'
            for _, valu in s_scrape.scrape(s_t_scrape.cpedata, ptype='it:sec:cpe'):
                nodes = await core.nodes(q, opts={'vars': {'valu': valu}})
                self.len(1, nodes)
                node = nodes[0]
                self.eq(node.ndef[1], valu.lower(), msg=valu.lower())

    async def test_infotech_c2config(self):
        async with self.getTestCore() as core:
            nodes = await core.nodes('''
                [ it:sec:c2:config=*
                    :file=*
                    :family=Beacon
                    :servers=(http://1.2.3.4, tcp://visi:secret@vertex.link)
                    :decoys=(https://woot.com, https://foo.bar)
                    :listens=(https://0.0.0.0:443,)
                    :proxies=(socks5://visi:secret@1.2.3.4:1234,)
                    :dns:resolvers=(udp://8.8.8.8:53,)
                    :http:headers=(
                        (user-agent, wootbot),
                    )
                    :mutex=OnlyOnce
                    :crypto:key={[ crypto:key:secret=* ]}
                    :campaigncode=WootWoot
                    :raw = ({"hehe": "haha"})
                    :connect:delay=01:00:00
                    :connect:interval=08:00:00
                ]
            ''')
            node = nodes[0]
            self.nn(node.get('file'))
            self.nn(node.get('crypto:key'))
            self.eq('OnlyOnce', node.get('mutex'))
            self.eq('beacon', node.get('family'))
            self.eq('WootWoot', node.get('campaigncode'))
            self.eq(('http://1.2.3.4', 'tcp://visi:secret@vertex.link'), node.get('servers'))
            self.eq(3600000000, node.get('connect:delay'))
            self.eq(28800000000, node.get('connect:interval'))
            self.eq({'hehe': 'haha'}, node.get('raw'))
            self.eq(('https://0.0.0.0:443',), node.get('listens'))
            self.eq(('socks5://visi:secret@1.2.3.4:1234',), node.get('proxies'))
            self.eq(('udp://8.8.8.8:53',), node.get('dns:resolvers'))
            self.eq(('https://woot.com', 'https://foo.bar',), node.get('decoys'))

    async def test_infotech_query(self):

        async with self.getTestCore() as core:

            opts = {'vars': {'root': core.auth.rootuser.iden}}
            nodes = await core.nodes('''
                [ it:exec:query=*
                    :text="SELECT * FROM threats"
                    :language="SQL"
                    :opts=({"foo": "bar"})
                    :api:url=https://vertex.link/api/v1.
                    :time=20220720
                    :offset=99
                    :synuser=$root
                    // we can assume the rest of the interface props work
                    :service:platform = *
                    :service:instance = *
                    :service:account = *
                ]
            ''', opts=opts)
            self.eq(1658275200000000, nodes[0].get('time'))
            self.eq(99, nodes[0].get('offset'))
            self.eq('sql', nodes[0].get('language'))
            self.eq({"foo": "bar"}, nodes[0].get('opts'))
            self.eq('SELECT * FROM threats', nodes[0].get('text'))
            self.eq(core.auth.rootuser.iden, nodes[0].get('synuser'))
            self.len(1, await core.nodes('it:exec:query -> it:query +it:query="SELECT * FROM threats"'))

            self.len(1, await core.nodes('it:exec:query :service:account -> inet:service:account'))
            self.len(1, await core.nodes('it:exec:query :service:platform -> inet:service:platform'))
            self.len(1, await core.nodes('it:exec:query :service:instance -> inet:service:instance'))

    async def test_infotech_softid(self):

        async with self.getTestCore() as core:

            nodes = await core.nodes('''
                [ it:prod:softid=*
                    :id=Woot
                    :host=*
                    :software={[ it:software=* :name=beacon ]}
                    :software:name=beacon
                ]
            ''')
            self.len(1, nodes)
            self.eq('Woot', nodes[0].get('id'))
            self.nn(nodes[0].get('host'))
            self.nn(nodes[0].get('software'))
            self.len(1, await core.nodes('it:host -> it:prod:softid'))
            self.len(1, await core.nodes('it:software:name=beacon -> it:prod:softid'))

    async def test_infotech_repo(self):

        async with self.getTestCore() as core:
            diff = s_common.guid()
            repo = s_common.guid()
            issue = s_common.guid()
            commit = s_common.guid()
            branch = s_common.guid()
            icom = s_common.guid()
            dcom = s_common.guid()
            origin = s_common.guid()
            label = s_common.guid()
            issuelabel = s_common.guid()
            submod = s_common.guid()
            remote = s_common.guid()
            parent = s_common.guid()
            replyto = s_common.guid()
            file = s_common.guid()

            props = {
                'name': 'synapse',
                'desc': 'Synapse Central Intelligence System',
                'url': 'https://github.com/vertexproject/synapse',
                'type': 'svn.',
                'submodules': (submod,),
            }
            q = '''[(it:dev:repo=$valu :name=$p.name :desc=$p.desc :url=$p.url :type=$p.type
                :submodules=$p.submodules )]'''
            nodes = await core.nodes(q, opts={'vars': {'valu': repo, 'p': props}})
            self.len(1, nodes)
            node = nodes[0]
            self.eq(node.ndef, ('it:dev:repo', repo))
            self.eq(node.get('name'), 'synapse')
            self.eq(node.get('desc'), 'Synapse Central Intelligence System')
            self.eq(node.get('url'), 'https://github.com/vertexproject/synapse')
            self.eq(node.get('type'), 'svn.')
            self.eq(node.get('submodules'), (submod,))

            props = {
                'name': 'origin',
                'repo': repo,
                'url': 'git://git.kernel.org/pub/scm/linux/kernel/git/gregkh/staging',
                'remote': origin,
            }
            q = '''[(it:dev:repo:remote=$valu :name=$p.name :repo=$p.repo :url=$p.url :remote=$p.remote)]'''
            nodes = await core.nodes(q, opts={'vars': {'valu': remote, 'p': props}})
            self.len(1, nodes)
            node = nodes[0]
            self.eq(node.ndef, ('it:dev:repo:remote', remote))
            self.eq(node.get('name'), 'origin')
            self.eq(node.get('repo'), repo),
            self.eq(node.get('url'), 'git://git.kernel.org/pub/scm/linux/kernel/git/gregkh/staging')
            self.eq(node.get('remote'), origin)

            props = {
                'repo': repo,
                'branch': branch,
                'parents': (parent,),
                'mesg': 'a fancy new release',
                'id': 'r12345',
                'url': 'https://github.com/vertexproject/synapse/commit/03c71e723bceedb38ef8fc14543c30b9e82e64cf',
            }
            q = '''[(it:dev:repo:commit=$valu :repo=$p.repo :branch=$p.branch :parents=$p.parents :mesg=$p.mesg
                :id=$p.id :url=$p.url)]'''
            nodes = await core.nodes(q, opts={'vars': {'valu': commit, 'p': props}})
            self.len(1, nodes)
            node = nodes[0]
            self.eq(node.ndef, ('it:dev:repo:commit', commit))
            self.eq(node.get('repo'), repo)
            self.eq(node.get('branch'), branch)
            self.eq(node.get('parents'), (parent,))
            self.eq(node.get('mesg'), 'a fancy new release')
            self.eq(node.get('id'), 'r12345')
            self.eq(node.get('url'),
                    'https://github.com/vertexproject/synapse/commit/03c71e723bceedb38ef8fc14543c30b9e82e64cf')

            props = {
                'commit': commit,
                'file': file,
                'path': 'synapse/tets/test_model_infotech.py',
                'url': 'https://github.com/vertexproject/synapse/compare/it_dev_repo_models?expand=1',
            }
            q = '''[(it:dev:repo:diff=$valu :commit=$p.commit :file=$p.file :path=$p.path :url=$p.url)]'''
            nodes = await core.nodes(q, opts={'vars': {'valu': diff, 'p': props}})
            self.len(1, nodes)
            node = nodes[0]
            self.eq(node.ndef, ('it:dev:repo:diff', diff))
            self.eq(node.get('commit'), commit)
            self.eq(node.get('file'), file)
            self.eq(node.get('path'), 'synapse/tets/test_model_infotech.py')
            self.eq(node.get('url'), 'https://github.com/vertexproject/synapse/compare/it_dev_repo_models?expand=1')

            props = {
                'repo': repo,
                'title': 'a fancy new release',
                'desc': 'Gonna be a big release friday',
                'updated': 1,
                'id': '1234',
                'url': 'https://github.com/vertexproject/synapse/issues/2821',
            }
            q = '''[(it:dev:repo:issue=$valu :repo=$p.repo :title=$p.title :desc=$p.desc
                :updated=$p.updated :id=$p.id :url=$p.url)]'''
            nodes = await core.nodes(q, opts={'vars': {'valu': issue, 'p': props}})
            self.len(1, nodes)
            node = nodes[0]
            self.eq(node.ndef, ('it:dev:repo:issue', issue))
            self.eq(node.get('repo'), repo)
            self.eq(node.get('title'), 'a fancy new release')
            self.eq(node.get('desc'), 'Gonna be a big release friday')
            self.eq(node.get('updated'), 1)
            self.eq(node.get('id'), '1234')
            self.eq(node.get('url'), 'https://github.com/vertexproject/synapse/issues/2821')

            props = {
                'id': '123456789',
                'title': 'new feature',
                'desc': 'a super cool new feature'
            }
            q = '[(it:dev:repo:label=$valu :id=$p.id :title=$p.title :desc=$p.desc)]'
            nodes = await core.nodes(q, opts={'vars': {'valu': label, 'p': props}})
            self.len(1, nodes)
            node = nodes[0]
            self.eq(node.ndef, ('it:dev:repo:label', label))
            self.eq(node.get('id'), '123456789')
            self.eq(node.get('title'), 'new feature')
            self.eq(node.get('desc'), 'a super cool new feature')

            props = {
                'issue': issue,
                'label': label,
            }
            q = '[(it:dev:repo:issue:label=$valu :issue=$p.issue :label=$p.label)]'
            nodes = await core.nodes(q, opts={'vars': {'valu': issuelabel, 'p': props}})
            self.len(1, nodes)
            node = nodes[0]
            self.eq(node.ndef, ('it:dev:repo:issue:label', issuelabel))
            self.eq(node.get('label'), label)
            self.eq(node.get('issue'), issue)

            props = {
                'issue': issue,
                'text': 'a comment on an issue',
                'replyto': replyto,
                'url': 'https://github.com/vertexproject/synapse/issues/2821#issuecomment-1557053758',
                'updated': 93
            }
            q = '''[(it:dev:repo:issue:comment=$valu :issue=$p.issue :text=$p.text :replyto=$p.replyto
                :url=$p.url :updated=$p.updated)]'''
            nodes = await core.nodes(q, opts={'vars': {'valu': icom, 'p': props}})
            self.len(1, nodes)
            node = nodes[0]
            self.eq(node.ndef, ('it:dev:repo:issue:comment', icom))
            self.eq(node.get('issue'), issue)
            self.eq(node.get('text'), 'a comment on an issue')
            self.eq(node.get('replyto'), replyto)
            self.eq(node.get('url'), 'https://github.com/vertexproject/synapse/issues/2821#issuecomment-1557053758')
            self.eq(node.get('updated'), 93)

            props = {
                'diff': diff,
                'text': 'types types types types types',
                'replyto': replyto,
                'line': 100,
                'offset': 100,
                'url': 'https://github.com/vertexproject/synapse/pull/3257#discussion_r1273368069',
                'updated': 3
            }
            q = '''[(it:dev:repo:diff:comment=$valu :diff=$p.diff :text=$p.text :replyto=$p.replyto
                :line=$p.line :offset=$p.offset :url=$p.url :updated=$p.updated)]'''
            nodes = await core.nodes(q, opts={'vars': {'valu': dcom, 'p': props}})
            self.len(1, nodes)
            node = nodes[0]
            self.eq(node.ndef, ('it:dev:repo:diff:comment', dcom))
            self.eq(node.get('diff'), diff)
            self.eq(node.get('text'), 'types types types types types')
            self.eq(node.get('replyto'), replyto)
            self.eq(node.get('line'), 100)
            self.eq(node.get('offset'), 100)
            self.eq(node.get('url'), 'https://github.com/vertexproject/synapse/pull/3257#discussion_r1273368069')
            self.eq(node.get('updated'), 3)

            props = {
                'parent': parent,
                'start': commit,
                'name': 'IT_dev_repo_models',
                'url': 'https://github.com/vertexproject/synapse/tree/it_dev_repo_models',
                'merged': 1,
            }
            q = '''[(it:dev:repo:branch=$valu :parent=$p.parent :start=$p.start :name=$p.name
                :url=$p.url :merged=$p.merged)]'''
            nodes = await core.nodes(q, opts={'vars': {'valu': branch, 'p': props}})
            self.len(1, nodes)
            node = nodes[0]
            self.eq(node.ndef, ('it:dev:repo:branch', branch))
            self.eq(node.get('parent'), parent)
            self.eq(node.get('start'), commit)
            self.eq(node.get('name'), 'IT_dev_repo_models')
            self.eq(node.get('url'), 'https://github.com/vertexproject/synapse/tree/it_dev_repo_models')
            self.eq(node.get('merged'), 1)

            nodes = await core.nodes('it:dev:repo')
            self.len(2, nodes)

            nodes = await core.nodes('it:dev:repo <- *')
            self.len(4, nodes)

            nodes = await core.nodes('it:dev:repo:commit')
            self.len(3, nodes)

            nodes = await core.nodes('it:dev:repo:type:taxonomy')
            self.len(1, nodes)

            nodes = await core.nodes('it:dev:repo:issue:comment')
            self.len(2, nodes)

            nodes = await core.nodes('it:dev:repo:diff:comment')
            self.len(2, nodes)

            nodes = await core.nodes('it:dev:repo:remote')
            self.len(1, nodes)

            nodes = await core.nodes('it:dev:repo:remote :repo -> it:dev:repo')
            self.len(1, nodes)
            self.eq(nodes[0].ndef, ('it:dev:repo', repo))

            nodes = await core.nodes('it:dev:repo:remote :remote -> it:dev:repo')
            self.len(1, nodes)
            self.eq(nodes[0].ndef, ('it:dev:repo', origin))

            nodes = await core.nodes('it:dev:repo:issue:comment=$guid :replyto -> *', {'vars': {'guid': icom}})
            self.len(1, nodes)

            nodes = await core.nodes('it:dev:repo:diff:comment=$guid :replyto -> *', {'vars': {'guid': dcom}})
            self.len(1, nodes)

            nodes = await core.nodes('it:dev:repo:branch=$guid :parent -> *', {'vars': {'guid': branch}})
            self.len(1, nodes)

    async def test_infotech_vulnscan(self):

        async with self.getTestCore() as core:
            nodes = await core.nodes('''
                [ it:sec:vuln:scan=*
                    :time=202308180819
                    :desc="Woot Woot"
                    :id=FOO-10
                    :ext:url=https://vertex.link/scans/FOO-10
                    :software:name=nessus
                    :software={[ it:software=* :name=nessus ]}
                    :operator={[ entity:contact=* :name=visi ]}
                ]
            ''')
            self.len(1, nodes)

            self.eq(1692346740000000, nodes[0].get('time'))
            self.eq('nessus', nodes[0].get('software:name'))
            self.eq('Woot Woot', nodes[0].get('desc'))
            self.eq('FOO-10', nodes[0].get('id'))
            self.eq('https://vertex.link/scans/FOO-10', nodes[0].get('ext:url'))

            self.nn(nodes[0].get('operator'))
            self.nn(nodes[0].get('software'))

            self.len(1, await core.nodes('it:sec:vuln:scan -> entity:contact +:name=visi'))
            self.len(1, await core.nodes('it:sec:vuln:scan -> it:software +:name=nessus'))

            nodes = await core.nodes('''
                [ it:sec:vuln:scan:result=*
                    :scan={it:sec:vuln:scan}
                    :vuln={[ risk:vuln=* :name="nucsploit9k" ]}
                    :desc="Network service is vulnerable to nucsploit9k"
                    :id=FOO-10.0
                    :ext:url=https://vertex.link/scans/FOO-10/0
                    :time=2023081808190828
                    :mitigated=2023081808190930
                    :mitigation={[ risk:mitigation=* :name="mitigate this" ]}
                    :asset=(inet:server, tcp://1.2.3.4:443)
                    :priority=high
                    :severity=highest
                ]
            ''')
            self.len(1, nodes)
            self.eq(40, nodes[0].get('priority'))
            self.eq(50, nodes[0].get('severity'))
            self.eq(1692346748280000, nodes[0].get('time'))
            self.eq(1692346749300000, nodes[0].get('mitigated'))
            self.eq('Network service is vulnerable to nucsploit9k', nodes[0].get('desc'))
            self.eq('FOO-10.0', nodes[0].get('id'))
            self.eq('https://vertex.link/scans/FOO-10/0', nodes[0].get('ext:url'))

            self.len(1, await core.nodes('it:sec:vuln:scan:result :asset -> * +inet:server'))
            self.len(1, await core.nodes('it:sec:vuln:scan:result -> risk:vuln +:name=nucsploit9k'))
            self.len(1, await core.nodes('it:sec:vuln:scan:result -> risk:mitigation +:name="mitigate this"'))

    async def test_infotech_it_sec_metrics(self):

        async with self.getTestCore() as core:
            nodes = await core.nodes('''
                [ it:sec:metrics=*

                    :org={ gen.ou.org vertex }
                    :org:name=vertex
                    :org:fqdn=vertex.link

                    :period=(202307, 202308)

                    :alerts:count=100
                    :alerts:falsepos=90
                    :alerts:meantime:triage=2:00:00

                    :assets:users=13
                    :assets:hosts=123

                    :assets:vulns:count=4
                    :assets:vulns:mitigated=2
                    :assets:vulns:discovered=4
                    :assets:vulns:preexisting=2

                    :assets:vulns:meantime:mitigate="1D 2:37:00"

                ]
            ''')
            self.len(1, nodes)

            self.eq('vertex', nodes[0].get('org:name'))
            self.eq('vertex.link', nodes[0].get('org:fqdn'))
            self.eq((1688169600000000, 1690848000000000), nodes[0].get('period'))

            self.eq(100, nodes[0].get('alerts:count'))
            self.eq(90, nodes[0].get('alerts:falsepos'))
            self.eq(7200000000, nodes[0].get('alerts:meantime:triage'))

            self.eq(13, nodes[0].get('assets:users'))
            self.eq(123, nodes[0].get('assets:hosts'))

            self.eq(4, nodes[0].get('assets:vulns:count'))
            self.eq(2, nodes[0].get('assets:vulns:mitigated'))
            self.eq(4, nodes[0].get('assets:vulns:discovered'))
            self.eq(2, nodes[0].get('assets:vulns:preexisting'))

            self.len(1, await core.nodes('it:sec:metrics -> ou:org +:name=vertex'))<|MERGE_RESOLUTION|>--- conflicted
+++ resolved
@@ -435,15 +435,12 @@
                         // FIXME
                         //:domain={[ it:domain=* :org=$org :name=vertex :desc="the vertex project domain" ]}
 
-<<<<<<< HEAD
-                    (it:host:login=* :period=(20210314,202103140201) :account=$acct :host=$host :flow={[ inet:flow=(foo,) ]})
-=======
                     (it:host:login=*
                         :period=(20210314,202103140201)
                         :account=$acct
                         :host=$host
-                        :creds={[ inet:passwd=cool ]})
->>>>>>> bb1c9424
+                        :creds={[ inet:passwd=cool ]}
+                        :flow={[ inet:flow=(foo,) ]})
                 ]
             ''')
             self.len(2, nodes)
