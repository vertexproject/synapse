--- conflicted
+++ resolved
@@ -1119,19 +1119,6 @@
             ]''')
             self.len(1, nodes)
             node = nodes[0]
-<<<<<<< HEAD
-            self.eq(node.ndef, ('it:fs:file', file0))
-            self.eq(node.get('host'), host)
-            self.eq(node.get('group'), 'domainadmin')
-            self.eq(node.get('file'), fbyts)
-            self.eq(node.get('ctime'), tick)
-            self.eq(node.get('mtime'), tick + 1)
-            self.eq(node.get('atime'), tick + 2)
-            self.eq(node.get('path'), fpath)
-            self.len(1, await core.nodes('it:fs:file:path.dir=c:/temp'))
-            self.len(1, await core.nodes('it:fs:file:path.base=yourfiles.rar'))
-            self.len(1, await core.nodes('it:fs:file:path.ext=rar'))
-=======
             self.nn(node.get('host'))
             self.nn(node.get('file'))
             self.nn(node.get('group'))
@@ -1141,10 +1128,9 @@
             self.eq(node.get('accessed'), 1580774400000000)
             self.eq(node.get('path'), 'c:/temp/yourfiles.rar')
 
-            self.len(1, await core.nodes('it:host:filepath:path*dir=c:/temp'))
-            self.len(1, await core.nodes('it:host:filepath:path*base=yourfiles.rar'))
-            self.len(1, await core.nodes('it:host:filepath:path*ext=rar'))
->>>>>>> ad73e882
+            self.len(1, await core.nodes('it:host:filepath:path.dir=c:/temp'))
+            self.len(1, await core.nodes('it:host:filepath:path.base=yourfiles.rar'))
+            self.len(1, await core.nodes('it:host:filepath:path.ext=rar'))
 
             rprops = {
                 'host': host,
