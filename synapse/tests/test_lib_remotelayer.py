import asyncio
import contextlib

import synapse.exc as s_exc
import synapse.common as s_common
import synapse.cortex as s_cortex

import synapse.lib.remotelayer as s_remotelayer

import synapse.tests.utils as s_test
import synapse.tests.test_cortex as t_cortex

class RemoteLayerTest(t_cortex.CortexTest):

    @contextlib.asynccontextmanager
    async def getTestCore(self, conf=None, dirn=None):

        # make remote core from provided dirn for repeatability
        dirn0 = None
        if dirn is not None:
            dirn0 = s_common.gendir(dirn, 'remotecore')

        async with self.getRemoteCores(dirn0=dirn0, conf1=conf, dirn1=dirn) as (core0, core1):
            yield core1

    @contextlib.asynccontextmanager
    async def getRemoteCores(self, conf0=None, conf1=None, dirn0=None, dirn1=None):
        async with t_cortex.CortexTest.getTestCore(self, conf=conf0, dirn=dirn0) as core0:
            async with t_cortex.CortexTest.getTestCore(self, conf=conf1, dirn=dirn1) as core1:
                conf = {'url': core0.getLocalUrl('*/layer')}
                layr = await core1.addLayer(type='remote', config=conf)
                await core1.view.addLayer(layr, indx=0)
                yield core0, core1

    async def test_cortex_remote_layer(self):

        async with self.getTestCore() as core:

            await s_common.aspin(core.eval('[ test:str=woot :tick=2015 ]'))

            layr = core.view.layers[0]
            self.true(isinstance(layr, s_remotelayer.RemoteLayer))

            self.len(1, [x async for x in layr.iterFormRows('test:str')])
            self.len(1, [x async for x in layr.iterPropRows('test:str', 'tick')])

            iden = s_common.guid()

            buid = s_common.buid(('test:str', 'woot'))
            props = await layr.getBuidProps(buid)

            self.eq('woot', props.get('*test:str'))

            await layr.setOffset(iden, 200)
            self.eq(200, await layr.getOffset(iden))

            self.ne((), tuple([x async for x in layr.splices(0, 200)]))

            self.eq((0, 0, 0), await layr.getModelVers())
            await self.asyncraises(s_exc.SynErr, layr.setModelVers((9, 9, 9)))

    async def test_splice_generation(self):
        self.skip('test_splice_generation directly uses layers')

    async def test_splice_cryo(self):
        self.skip('test_splice_generation directly uses layers')

    async def test_splice_sync(self):
        self.skip('test_splice_sync directly uses events')

    async def test_cortex_remote_reconn(self):

        async with self.getRemoteCores() as (core0, core1):

            await core0.eval('[test:str=woot]').list()
            self.len(1, await core1.eval('test:str=woot').list())

            # hulk smash the proxy
            await core1.view.layers[0].proxy.fini()

            # cause a reconnect...
            self.len(1, await core1.eval('test:str=woot').list())

class RemoteLayerConfigTest(s_test.SynTest):

    async def test_cortex_remote_config(self):
        # Full telepath / auth stack
        pconf = {'user': 'root', 'passwd': 'root'}
<<<<<<< HEAD

        # use the original API so we dont do yodawg layers remote layers
        async with self.getTestCoreAndProxy() as (core0, prox0):

            rem1 = await core0.auth.addUser('remuser1')

            await rem1.setPasswd('beep')
            await rem1.addRule((True, ('layer:lift', core0.iden)))

            # make a teststr node
            nodes = await core0.eval('[teststr=woot]').list()
            self.len(1, nodes)

            created = nodes[0].get('.created')

            addr, port = await core0.dmon.listen('tcp://127.0.0.1:0/')

            layerurl = f'tcp://remuser1:beep@127.0.0.1:{port}/cortex/layer'

            await asyncio.sleep(0.002)

            with self.getTestDir() as dirn:

                async with self.getTestCore(dirn=dirn) as core1:

                    self.len(0, await core1.eval('teststr=woot').list())
                    self.len(1, core1.view.layers)

                    # Add the remote layer via Telepath
                    self.nn(await core1.joinTeleLayer(layerurl))
                    self.len(2, core1.view.layers)

                    self.len(1, await core1.eval('teststr=woot').list())

                    # Lift the node and set a prop in our layer
                    nodes = await core1.eval('teststr=woot [:tick=2018]').list()
                    self.len(1, nodes)
                    self.eq(created, nodes[0].get('.created'))
                    self.eq(1514764800000, nodes[0].get('tick'))

                async with self.getTestCore(dirn=dirn) as core1:

                    self.len(2, core1.view.layers)

                    nodes = await core1.eval('teststr=woot').list()
                    self.len(1, nodes)
                    self.eq(created, nodes[0].get('.created'))
                    self.eq(1514764800000, nodes[0].get('tick'))
=======
        async with self.getTestDmon('dmoncoreauth') as dmon0:
            # Setup a remote user that has view into the layer for core0
            async with await self.getTestProxy(dmon0, 'core', user='root', passwd='root') as core0:
                coreiden = await core0.getCellIden()
                await core0.addAuthUser('remuser1')
                await core0.setUserPasswd('remuser1', 'beep')
                await core0.addAuthRule('remuser1', (True, ('layer:lift', coreiden)))

                # Make a node
                nodes = await alist(await core0.eval('[test:str=core0]'))
                self.len(1, nodes)
                created = s_node.prop(nodes[0], '.created')

            addr, port = dmon0.addr
            # Default path is /layer - could be /layer/iden for a specific layer
            remote_layer_url = f'tcp://remuser1:beep@{addr}:{port}/core/layer'

            await asyncio.sleep(0.002)

            with self.getTestDir(mirror='dmoncoreauth') as dirn:
                async with await s_daemon.Daemon.anit(dirn) as dmon1:
                    self.len(1, dmon1.shared['core'].layers)

                    async with await self.getTestProxy(dmon1, 'core', **pconf) as core1:
                        # Remote layer does not exist, so this node does not exist
                        nodes = await alist(await core1.eval('test:str=core0'))
                        self.len(0, nodes)

                        # Add the remote layer via Telepath
                        ret = await core1.joinTeleLayer(remote_layer_url)
                        print(ret)

                    self.len(2, dmon1.shared['core'].layers)

                    async with await self.getTestProxy(dmon1, 'core', **pconf) as core1:
                        # Lift the node from the remote layer
                        nodes = await alist(await core1.eval('test:str=core0'))
                        self.len(1, nodes)
                        self.eq(created, s_node.prop(nodes[0], '.created'))
                        # Lift the node and set a prop in our layer
                        nodes = await alist(await core1.eval('test:str=core0 [:tick=2018]'))
                        self.len(1, nodes)
                        self.eq(1514764800000, s_node.prop(nodes[0], 'tick'))

                        # Make a node for our layer
                        nodes = await alist(await core1.eval('[test:str=core1]'))
                        self.len(1, nodes)

                        # Lift all test:str nodes
                        nodes = await alist(await core1.eval('test:str'))
                        self.len(2, nodes)

                # Turn the dmon back on and sure the layer configuration persists
                async with await s_daemon.Daemon.anit(dirn) as dmon1:
                    self.len(2, dmon1.shared['core'].layers)
                    async with await self.getTestProxy(dmon1, 'core', **pconf) as core1:
                        # Lift the node from the remote layer
                        nodes = await alist(await core1.eval('test:str=core0'))
                        self.eq(created, s_node.prop(nodes[0], '.created'))

                        # Lift all test:str nodes
                        nodes = await alist(await core1.eval('test:str'))
                        self.len(2, nodes)
>>>>>>> fae77fda
<|MERGE_RESOLUTION|>--- conflicted
+++ resolved
@@ -86,7 +86,6 @@
     async def test_cortex_remote_config(self):
         # Full telepath / auth stack
         pconf = {'user': 'root', 'passwd': 'root'}
-<<<<<<< HEAD
 
         # use the original API so we dont do yodawg layers remote layers
         async with self.getTestCoreAndProxy() as (core0, prox0):
@@ -96,8 +95,8 @@
             await rem1.setPasswd('beep')
             await rem1.addRule((True, ('layer:lift', core0.iden)))
 
-            # make a teststr node
-            nodes = await core0.eval('[teststr=woot]').list()
+            # make a test:str node
+            nodes = await core0.eval('[test:str=woot]').list()
             self.len(1, nodes)
 
             created = nodes[0].get('.created')
@@ -112,17 +111,17 @@
 
                 async with self.getTestCore(dirn=dirn) as core1:
 
-                    self.len(0, await core1.eval('teststr=woot').list())
+                    self.len(0, await core1.eval('test:str=woot').list())
                     self.len(1, core1.view.layers)
 
                     # Add the remote layer via Telepath
                     self.nn(await core1.joinTeleLayer(layerurl))
                     self.len(2, core1.view.layers)
 
-                    self.len(1, await core1.eval('teststr=woot').list())
+                    self.len(1, await core1.eval('test:str=woot').list())
 
                     # Lift the node and set a prop in our layer
-                    nodes = await core1.eval('teststr=woot [:tick=2018]').list()
+                    nodes = await core1.eval('test:str=woot [:tick=2018]').list()
                     self.len(1, nodes)
                     self.eq(created, nodes[0].get('.created'))
                     self.eq(1514764800000, nodes[0].get('tick'))
@@ -131,72 +130,7 @@
 
                     self.len(2, core1.view.layers)
 
-                    nodes = await core1.eval('teststr=woot').list()
+                    nodes = await core1.eval('test:str=woot').list()
                     self.len(1, nodes)
                     self.eq(created, nodes[0].get('.created'))
-                    self.eq(1514764800000, nodes[0].get('tick'))
-=======
-        async with self.getTestDmon('dmoncoreauth') as dmon0:
-            # Setup a remote user that has view into the layer for core0
-            async with await self.getTestProxy(dmon0, 'core', user='root', passwd='root') as core0:
-                coreiden = await core0.getCellIden()
-                await core0.addAuthUser('remuser1')
-                await core0.setUserPasswd('remuser1', 'beep')
-                await core0.addAuthRule('remuser1', (True, ('layer:lift', coreiden)))
-
-                # Make a node
-                nodes = await alist(await core0.eval('[test:str=core0]'))
-                self.len(1, nodes)
-                created = s_node.prop(nodes[0], '.created')
-
-            addr, port = dmon0.addr
-            # Default path is /layer - could be /layer/iden for a specific layer
-            remote_layer_url = f'tcp://remuser1:beep@{addr}:{port}/core/layer'
-
-            await asyncio.sleep(0.002)
-
-            with self.getTestDir(mirror='dmoncoreauth') as dirn:
-                async with await s_daemon.Daemon.anit(dirn) as dmon1:
-                    self.len(1, dmon1.shared['core'].layers)
-
-                    async with await self.getTestProxy(dmon1, 'core', **pconf) as core1:
-                        # Remote layer does not exist, so this node does not exist
-                        nodes = await alist(await core1.eval('test:str=core0'))
-                        self.len(0, nodes)
-
-                        # Add the remote layer via Telepath
-                        ret = await core1.joinTeleLayer(remote_layer_url)
-                        print(ret)
-
-                    self.len(2, dmon1.shared['core'].layers)
-
-                    async with await self.getTestProxy(dmon1, 'core', **pconf) as core1:
-                        # Lift the node from the remote layer
-                        nodes = await alist(await core1.eval('test:str=core0'))
-                        self.len(1, nodes)
-                        self.eq(created, s_node.prop(nodes[0], '.created'))
-                        # Lift the node and set a prop in our layer
-                        nodes = await alist(await core1.eval('test:str=core0 [:tick=2018]'))
-                        self.len(1, nodes)
-                        self.eq(1514764800000, s_node.prop(nodes[0], 'tick'))
-
-                        # Make a node for our layer
-                        nodes = await alist(await core1.eval('[test:str=core1]'))
-                        self.len(1, nodes)
-
-                        # Lift all test:str nodes
-                        nodes = await alist(await core1.eval('test:str'))
-                        self.len(2, nodes)
-
-                # Turn the dmon back on and sure the layer configuration persists
-                async with await s_daemon.Daemon.anit(dirn) as dmon1:
-                    self.len(2, dmon1.shared['core'].layers)
-                    async with await self.getTestProxy(dmon1, 'core', **pconf) as core1:
-                        # Lift the node from the remote layer
-                        nodes = await alist(await core1.eval('test:str=core0'))
-                        self.eq(created, s_node.prop(nodes[0], '.created'))
-
-                        # Lift all test:str nodes
-                        nodes = await alist(await core1.eval('test:str'))
-                        self.len(2, nodes)
->>>>>>> fae77fda
+                    self.eq(1514764800000, nodes[0].get('tick'))