import asyncio
import contextlib

import synapse.exc as s_exc
import synapse.common as s_common
import synapse.cortex as s_cortex

<<<<<<< HEAD
import synapse.lib.node as s_node
import synapse.lib.modelrev as s_modelrev
=======
>>>>>>> 33abf407
import synapse.lib.remotelayer as s_remotelayer

import synapse.tests.utils as s_test
import synapse.tests.test_cortex as t_cortex

class RemoteLayerTest(t_cortex.CortexTest):

    @contextlib.asynccontextmanager
    async def getTestCore(self, conf=None, dirn=None):

        # make remote core from provided dirn for repeatability
        dirn0 = None
        if dirn is not None:
            dirn0 = s_common.gendir(dirn, 'remotecore')

        async with self.getRemoteCores(dirn0=dirn0, conf1=conf, dirn1=dirn) as (core0, core1):
            yield core1

    @contextlib.asynccontextmanager
    async def getRemoteCores(self, conf0=None, conf1=None, dirn0=None, dirn1=None):
        async with t_cortex.CortexTest.getTestCore(self, conf=conf0, dirn=dirn0) as core0:
            async with t_cortex.CortexTest.getTestCore(self, conf=conf1, dirn=dirn1) as core1:
                conf = {'url': core0.getLocalUrl('*/layer')}
                layr = await core1.addLayer(type='remote', config=conf)
                await core1.view.addLayer(layr, indx=0)
                yield core0, core1

    async def test_cortex_remote_layer(self):

        async with self.getTestCore() as core:

            await s_common.aspin(core.eval('[ test:str=woot :tick=2015 ]'))

            layr = core.view.layers[0]
            self.true(isinstance(layr, s_remotelayer.RemoteLayer))

            self.len(1, [x async for x in layr.iterFormRows('test:str')])
            self.len(1, [x async for x in layr.iterPropRows('test:str', 'tick')])

            iden = s_common.guid()

            buid = s_common.buid(('test:str', 'woot'))
            props = await layr.getBuidProps(buid)

            self.eq('woot', props.get('*test:str'))

            await layr.setOffset(iden, 200)
            self.eq(200, await layr.getOffset(iden))

            self.ne((), tuple([x async for x in layr.splices(0, 200)]))

            self.eq(s_modelrev.maxvers, await layr.getModelVers())
            await self.asyncraises(s_exc.SynErr, layr.setModelVers((9, 9, 9)))

    async def test_splice_generation(self):
        self.skip('test_splice_generation directly uses layers')

    async def test_splice_cryo(self):
        self.skip('test_splice_generation directly uses layers')

    async def test_splice_sync(self):
        self.skip('test_splice_sync directly uses events')

    async def test_cortex_remote_reconn(self):

        async with self.getRemoteCores() as (core0, core1):

            await core0.eval('[test:str=woot]').list()
            self.len(1, await core1.eval('test:str=woot').list())

            # hulk smash the proxy
            await core1.view.layers[0].proxy.fini()

            # cause a reconnect...
            self.len(1, await core1.eval('test:str=woot').list())

class RemoteLayerConfigTest(s_test.SynTest):

    async def test_cortex_remote_config(self):
        # Full telepath / auth stack
        pconf = {'user': 'root', 'passwd': 'root'}

        # use the original API so we dont do yodawg layers remote layers
        async with self.getTestCoreAndProxy() as (core0, prox0):

            rem1 = await core0.auth.addUser('remuser1')

            await rem1.setPasswd('beep')
            await rem1.addRule((True, ('layer:lift', core0.iden)))

            # make a test:str node
            nodes = await core0.eval('[test:str=woot]').list()
            self.len(1, nodes)

            created = nodes[0].get('.created')

            addr, port = await core0.dmon.listen('tcp://127.0.0.1:0/')

            layerurl = f'tcp://remuser1:beep@127.0.0.1:{port}/cortex/layer'

            await asyncio.sleep(0.002)

            with self.getTestDir() as dirn:

                async with self.getTestCore(dirn=dirn) as core1:

                    self.len(0, await core1.eval('test:str=woot').list())
                    self.len(1, core1.view.layers)

                    # Add the remote layer via Telepath
                    self.nn(await core1.joinTeleLayer(layerurl))
                    self.len(2, core1.view.layers)

                    self.len(1, await core1.eval('test:str=woot').list())

                    # Lift the node and set a prop in our layer
                    nodes = await core1.eval('test:str=woot [:tick=2018]').list()
                    self.len(1, nodes)
                    self.eq(created, nodes[0].get('.created'))
                    self.eq(1514764800000, nodes[0].get('tick'))

                async with self.getTestCore(dirn=dirn) as core1:

                    self.len(2, core1.view.layers)

                    nodes = await core1.eval('test:str=woot').list()
                    self.len(1, nodes)
                    self.eq(created, nodes[0].get('.created'))
                    self.eq(1514764800000, nodes[0].get('tick'))<|MERGE_RESOLUTION|>--- conflicted
+++ resolved
@@ -5,11 +5,7 @@
 import synapse.common as s_common
 import synapse.cortex as s_cortex
 
-<<<<<<< HEAD
-import synapse.lib.node as s_node
 import synapse.lib.modelrev as s_modelrev
-=======
->>>>>>> 33abf407
 import synapse.lib.remotelayer as s_remotelayer
 
 import synapse.tests.utils as s_test
