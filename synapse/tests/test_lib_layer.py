--- conflicted
+++ resolved
@@ -136,16 +136,6 @@
             self.len(2, errors)
             self.eq(errors[0][0], 'NoStorTypeForProp')
             self.eq(errors[1][0], 'NoStorTypeForProp')
-<<<<<<< HEAD
-            self.eq(errors[2][0], 'SpurPropKeyForIndex')
-
-        # Check arrays
-        async with self.getTestCore() as core:
-            nodes = await core.nodes('[ ps:contact=* :names=(foo, bar)]')
-            buid = nodes[0].buid
-
-            layr = core.getLayer()
-=======
 
             sode['props'] = None
             layr.setSodeDirty(buid, sode, sode.get('form'))
@@ -172,7 +162,6 @@
             errors = [e async for e in layr.verifyAllProps()]
             self.len(0, errors)
 
->>>>>>> 00aeb69c
             sode = await layr.getStorNode(buid)
             names = sode['props']['names']
             sode['props']['names'] = (names[0], 8675309)
@@ -180,19 +169,10 @@
 
             scanconf = {'include': [('ps:contact', 'names')]}
             errors = [e async for e in layr.verifyAllProps(scanconf=scanconf)]
-<<<<<<< HEAD
-            self.len(5, errors)
-            self.eq(errors[0][0], 'NoStorTypeForProp')
-            self.eq(errors[1][0], 'SpurPropKeyForIndex')
-            self.eq(errors[2][0], 'NoStorTypeForPropArray')
-            self.eq(errors[3][0], 'SpurPropArrayKeyForIndex')
-            self.eq(errors[4][0], 'SpurPropArrayKeyForIndex')
-=======
             self.len(3, errors)
             self.eq(errors[0][0], 'NoStorTypeForProp')
             self.eq(errors[1][0], 'NoStorTypeForPropArray')
             self.eq(errors[2][0], 'NoStorTypeForPropArray')
->>>>>>> 00aeb69c
 
             sode = await layr.getStorNode(buid)
             names = sode['props']['names']
@@ -200,11 +180,6 @@
             layr.setSodeDirty(buid, sode, sode.get('form'))
 
             errors = [e async for e in layr.verifyAllProps(scanconf=scanconf)]
-<<<<<<< HEAD
-            self.len(2, errors)
-            self.eq(errors[0][0], 'NoValuForPropIndex')
-            self.eq(errors[1][0], 'NoValuForPropArrayIndex')
-=======
             self.len(3, errors)
             self.eq(errors[0][0], 'NoValuForPropIndex')
             self.eq(errors[1][0], 'NoValuForPropArrayIndex')
@@ -229,7 +204,6 @@
             self.eq(errors[0][0], 'NoNodeForPropIndex')
             self.eq(errors[1][0], 'NoNodeForPropArrayIndex')
             self.eq(errors[2][0], 'NoNodeForPropArrayIndex')
->>>>>>> 00aeb69c
 
             q = "$lib.model.ext.addForm('_test:array', array, ({'type': 'int'}), ({}))"
             await core.nodes(q)
@@ -239,11 +213,6 @@
 
             scanconf = {'include': [('_test:array', None)]}
             errors = [e async for e in layr.verifyAllProps(scanconf=scanconf)]
-<<<<<<< HEAD
-            self.len(2, errors)
-            self.eq(errors[0][0], 'NoValuForPropIndex')
-            self.eq(errors[1][0], 'NoValuForPropArrayIndex')
-=======
             self.len(4, errors)
             self.eq(errors[0][0], 'NoValuForPropIndex')
             self.eq(errors[1][0], 'NoValuForPropArrayIndex')
@@ -261,7 +230,6 @@
             scanconf = {'include': [('_test:array', None)]}
             errors = [e async for e in layr.verifyAllProps(scanconf=scanconf)]
             self.len(0, errors)
->>>>>>> 00aeb69c
 
         # test autofix for tagindex verify
         async with self.getTestCore() as core:
@@ -312,13 +280,10 @@
 
             layr._testAddTagPropIndx(buid, 'inet:ipv4', 'foo', 'score', 5)
 
-<<<<<<< HEAD
-=======
             scanconf = {'include': ['newp']}
             errors = [e async for e in layr.verifyAllTagProps(scanconf=scanconf)]
             self.len(0, errors)
 
->>>>>>> 00aeb69c
             errors = [e async for e in layr.verifyAllTagProps()]
             self.len(2, errors)
             self.eq(errors[0][0], 'NoNodeForTagPropIndex')
@@ -327,8 +292,6 @@
             nodes = await core.nodes('[ inet:ipv4=1.2.3.4 +#foo:score=5 ]')
             buid = nodes[0].buid
 
-<<<<<<< HEAD
-=======
             layr._testAddTagPropIndx(buid, 'inet:ipv4', 'foo', 'score', 6)
 
             scanconf = {'autofix': 'index'}
@@ -340,24 +303,15 @@
             errors = [e async for e in layr.verifyAllTagProps()]
             self.len(0, errors)
 
->>>>>>> 00aeb69c
             sode = await layr.getStorNode(buid)
             score = sode['tagprops']['foo']['score']
             sode['tagprops']['foo']['score'] = (score[0], 8675309)
             layr.setSodeDirty(buid, sode, sode.get('form'))
 
             errors = [e async for e in core.getLayer().verify()]
-<<<<<<< HEAD
-            self.len(4, errors)
-            self.eq(errors[0][0], 'NoStorTypeForTagProp')
-            self.eq(errors[1][0], 'SpurTagPropKeyForIndex')
-            self.eq(errors[2][0], 'NoStorTypeForTagProp')
-            self.eq(errors[3][0], 'SpurTagPropKeyForIndex')
-=======
             self.len(2, errors)
             self.eq(errors[0][0], 'NoStorTypeForTagProp')
             self.eq(errors[1][0], 'NoStorTypeForTagProp')
->>>>>>> 00aeb69c
 
             sode = await layr.getStorNode(buid)
             sode['tagprops']['foo'] = {}
@@ -377,8 +331,6 @@
             self.eq(errors[0][0], 'NoPropForTagPropIndex')
             self.eq(errors[1][0], 'NoPropForTagPropIndex')
 
-<<<<<<< HEAD
-=======
             sode = await layr.getStorNode(buid)
             sode['tagprops'] = None
             layr.setSodeDirty(buid, sode, sode.get('form'))
@@ -399,7 +351,6 @@
             with self.raises(s_exc.BadArg):
                 errors = [e async for e in layr.verifyAllTagProps(scanconf=scanconf)]
 
->>>>>>> 00aeb69c
     async def test_layer_abrv(self):
 
         async with self.getTestCore() as core:
