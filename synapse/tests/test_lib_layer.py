--- conflicted
+++ resolved
@@ -1967,25 +1967,8 @@
 
                 parent = core.view.layers[0]
 
-<<<<<<< HEAD
-                seen = set()
-                def confirm(self, perm, default=None, gateiden=None):
-                    seen.add(perm)
-                    return True
-
-                def confirmPropSet(self, user, prop, layriden):
-                    seen.add(prop.setperms[0])
-                    seen.add(prop.setperms[1])
-
-                def confirmPropDel(self, user, prop, layriden):
-                    seen.add(prop.delperms[0])
-                    seen.add(prop.delperms[1])
-
+                seen.clear()
                 with mock.patch.object(s_auth.User, 'confirm', confirm):
-=======
-                seen.clear()
-                with mock.patch.object(s_hiveauth.HiveUser, 'confirm', confirm):
->>>>>>> 664f322d
                     with mock.patch.object(s_cortex.Cortex, 'confirmPropSet', confirmPropSet):
                         with mock.patch.object(s_cortex.Cortex, 'confirmPropDel', confirmPropDel):
                             await layr.confirmLayerEditPerms(user, parent.iden)
@@ -2126,7 +2109,7 @@
             parent = core.view.layers[0]
 
             seen.clear()
-            with mock.patch.object(s_hiveauth.HiveUser, 'confirm', confirm):
+            with mock.patch.object(s_auth.User, 'confirm', confirm):
                 with mock.patch.object(s_cortex.Cortex, 'confirmPropSet', confirmPropSet):
                     with mock.patch.object(s_cortex.Cortex, 'confirmPropDel', confirmPropDel):
                         await layr.confirmLayerEditPerms(user, parent.iden)
@@ -2141,7 +2124,7 @@
             await user.delRule((False, ('node', 'data', 'set', 'hehe')))
 
             seen.clear()
-            with mock.patch.object(s_hiveauth.HiveUser, 'confirm', confirm):
+            with mock.patch.object(s_auth.User, 'confirm', confirm):
                 with mock.patch.object(s_cortex.Cortex, 'confirmPropSet', confirmPropSet):
                     with mock.patch.object(s_cortex.Cortex, 'confirmPropDel', confirmPropDel):
                         await layr.confirmLayerEditPerms(user, parent.iden)
