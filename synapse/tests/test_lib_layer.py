import math
import asyncio
import contextlib

import synapse.common as s_common
<<<<<<< HEAD

import synapse.lib.layer as s_layer
import synapse.lib.msgpack as s_msgpack

=======
import synapse.lib.layer as s_layer
>>>>>>> ebaa2cc0
import synapse.tests.utils as s_t_utils

from synapse.tests.utils import alist

async def iterPropForm(self, form=None, prop=None):
    bad_valu = [(b'foo', "bar"), (b'bar', ('bar',)), (b'biz', 4965), (b'baz', (0, 56))]
    bad_valu += [(b'boz', 'boz')] * 10
    for buid, valu in bad_valu:
        yield buid, valu

@contextlib.contextmanager
def patch_snap(snap):
    old_layr = []
    for layr in snap.layers:
        old_layr.append((layr.iterPropRows, layr.iterUnivRows))
        layr.iterPropRows, layr.iterUnivRows = (iterPropForm,) * 2

    yield

    for layr_idx, layr in enumerate(snap.layers):
        layr.iterPropRows, layr.iterUnivRows = old_layr[layr_idx]

class LayerTest(s_t_utils.SynTest):

    async def test_layer_abrv(self):

        async with self.getTestCore() as core:

            layr = core.view.layers[0]
            self.eq(b'\x00\x00\x00\x00\x00\x00\x00\x04', layr.getPropAbrv('visi', 'foo'))
            # another to check the cache...
            self.eq(b'\x00\x00\x00\x00\x00\x00\x00\x04', layr.getPropAbrv('visi', 'foo'))
            self.eq(b'\x00\x00\x00\x00\x00\x00\x00\x05', layr.getPropAbrv('whip', None))
            self.eq(('visi', 'foo'), layr.getAbrvProp(b'\x00\x00\x00\x00\x00\x00\x00\x04'))
            self.eq(('whip', None), layr.getAbrvProp(b'\x00\x00\x00\x00\x00\x00\x00\x05'))

            self.eq(b'\x00\x00\x00\x00\x00\x00\x00\x00', layr.getTagPropAbrv('visi', 'foo'))
            # another to check the cache...
            self.eq(b'\x00\x00\x00\x00\x00\x00\x00\x00', layr.getTagPropAbrv('visi', 'foo'))
            self.eq(b'\x00\x00\x00\x00\x00\x00\x00\x01', layr.getTagPropAbrv('whip', None))

    async def test_layer_upstream(self):

        with self.getTestDir() as dirn:

            path00 = s_common.gendir(dirn, 'core00')
            path01 = s_common.gendir(dirn, 'core01')

            async with self.getTestCore(dirn=path00) as core00:

                layriden = core00.view.layers[0].iden

                await core00.nodes('[test:str=foobar +#hehe.haha]')
                await core00.nodes('[ inet:ipv4=1.2.3.4 ]')
                await core00.addTagProp('score', ('int', {}), {})

                async with await core00.snap() as snap:

                    props = {'tick': 12345}
                    node = await snap.addNode('test:str', 'foo', props=props)
                    await node.setTagProp('bar', 'score', 10)
                    await node.setData('baz', 'nodedataiscool')

                async with self.getTestCore(dirn=path01) as core01:

                    url = core00.getLocalUrl('*/layer')
                    conf = {'upstream': url}
                    iden = await core01.addLayer(ldef=conf)
                    layr = core01.getLayer(iden)
                    await core01.view.addLayer(layr.iden)

                    # test initial sync
                    offs = core00.getView().layers[0].getNodeEditOffset()
                    evnt = await layr.waitUpstreamOffs(layriden, offs)
                    await asyncio.wait_for(evnt.wait(), timeout=2.0)

                    self.len(1, await core01.nodes('inet:ipv4=1.2.3.4'))
                    nodes = await core01.nodes('test:str=foobar')
                    self.len(1, nodes)
                    self.nn(nodes[0].tags.get('hehe.haha'))

                    async with await core01.snap() as snap:
                        node = await snap.getNodeByNdef(('test:str', 'foo'))
                        self.nn(node)
                        self.eq(node.props.get('tick'), 12345)
                        self.eq(node.tagprops.get(('bar', 'score')), 10)
                        self.eq(await node.getData('baz'), 'nodedataiscool')

                    # make sure updates show up
                    await core00.nodes('[ inet:fqdn=vertex.link ]')

                    offs = core00.getView().layers[0].getNodeEditOffset()
                    evnt = await layr.waitUpstreamOffs(layriden, offs)
                    await asyncio.wait_for(evnt.wait(), timeout=2.0)

                    self.len(1, await core01.nodes('inet:fqdn=vertex.link'))

                await core00.nodes('[ inet:ipv4=5.5.5.5 ]')
                offs = core00.getView().layers[0].getNodeEditOffset()

                # test what happens when we go down and come up again...
                async with self.getTestCore(dirn=path01) as core01:

                    layr = core01.getView().layers[-1]

                    evnt = await layr.waitUpstreamOffs(layriden, offs)
                    await asyncio.wait_for(evnt.wait(), timeout=2.0)

                    self.len(1, await core01.nodes('inet:ipv4=5.5.5.5'))

                    await core00.nodes('[ inet:ipv4=5.6.7.8 ]')

                    offs = core00.getView().layers[0].getNodeEditOffset()
                    evnt = await layr.waitUpstreamOffs(layriden, offs)
                    await asyncio.wait_for(evnt.wait(), timeout=2.0)

                    self.len(1, await core01.nodes('inet:ipv4=5.6.7.8'))

    async def test_layer_multi_upstream(self):

        with self.getTestDir() as dirn:

            path00 = s_common.gendir(dirn, 'core00')
            path01 = s_common.gendir(dirn, 'core01')
            path02 = s_common.gendir(dirn, 'core02')

            async with self.getTestCore(dirn=path00) as core00:

                iden00 = core00.view.layers[0].iden

                await core00.nodes('[test:str=foobar +#hehe.haha]')
                await core00.nodes('[ inet:ipv4=1.2.3.4 ]')

                async with self.getTestCore(dirn=path01) as core01:

                    iden01 = core01.view.layers[0].iden

                    await core01.nodes('[test:str=barfoo +#haha.hehe]')
                    await core01.nodes('[ inet:ipv4=4.3.2.1 ]')

                    async with self.getTestCore(dirn=path02) as core02:

                        url00 = core00.getLocalUrl('*/layer')
                        url01 = core01.getLocalUrl('*/layer')

                        conf = {'upstream': [url00, url01]}

                        iden = await core02.addLayer(ldef=conf)
                        layr = core02.getLayer(iden)
                        await core02.view.addLayer(layr.iden)

                        # core00 is synced
                        offs = core00.getView().layers[0].getNodeEditOffset()
                        evnt = await layr.waitUpstreamOffs(iden00, offs)
                        await asyncio.wait_for(evnt.wait(), timeout=2.0)

                        self.len(1, await core02.nodes('inet:ipv4=1.2.3.4'))
                        nodes = await core02.nodes('test:str=foobar')
                        self.len(1, nodes)
                        self.nn(nodes[0].tags.get('hehe.haha'))

                        # core01 is synced
                        offs = core01.getView().layers[0].getNodeEditOffset()
                        evnt = await layr.waitUpstreamOffs(iden01, offs)
                        await asyncio.wait_for(evnt.wait(), timeout=2.0)

                        self.len(1, await core02.nodes('inet:ipv4=4.3.2.1'))
                        nodes = await core02.nodes('test:str=barfoo')
                        self.len(1, nodes)
                        self.nn(nodes[0].tags.get('haha.hehe'))

                        # updates from core00 show up
                        await core00.nodes('[ inet:fqdn=vertex.link ]')

                        offs = core00.getView().layers[0].getNodeEditOffset()
                        evnt = await layr.waitUpstreamOffs(iden00, offs)
                        await asyncio.wait_for(evnt.wait(), timeout=2.0)

                        self.len(1, await core02.nodes('inet:fqdn=vertex.link'))

                        # updates from core01 show up
                        await core01.nodes('[ inet:fqdn=google.com ]')

                        offs = core01.getView().layers[0].getNodeEditOffset()
                        evnt = await layr.waitUpstreamOffs(iden01, offs)
                        await asyncio.wait_for(evnt.wait(), timeout=2.0)

                        self.len(1, await core02.nodes('inet:fqdn=google.com'))

                    await core00.nodes('[ inet:ipv4=5.5.5.5 ]')
                    await core01.nodes('[ inet:ipv4=6.6.6.6 ]')

                    # test what happens when we go down and come up again...
                    async with self.getTestCore(dirn=path02) as core02:

                        layr = core02.getView().layers[-1]

                        # test we catch up to core00
                        offs = core00.getView().layers[0].getNodeEditOffset()
                        evnt = await layr.waitUpstreamOffs(iden00, offs)
                        await asyncio.wait_for(evnt.wait(), timeout=2.0)

                        self.len(1, await core02.nodes('inet:ipv4=5.5.5.5'))

                        # test we catch up to core01
                        offs = core01.getView().layers[0].getNodeEditOffset()
                        evnt = await layr.waitUpstreamOffs(iden01, offs)
                        await asyncio.wait_for(evnt.wait(), timeout=2.0)

                        self.len(1, await core02.nodes('inet:ipv4=6.6.6.6'))

                        # test we get updates from core00
                        await core00.nodes('[ inet:ipv4=5.6.7.8 ]')

                        offs = core00.getView().layers[0].getNodeEditOffset()
                        evnt = await layr.waitUpstreamOffs(iden00, offs)
                        await asyncio.wait_for(evnt.wait(), timeout=2.0)

                        self.len(1, await core02.nodes('inet:ipv4=5.6.7.8'))

                        # test we get updates from core01
                        await core01.nodes('[ inet:ipv4=8.7.6.5 ]')

                        offs = core01.getView().layers[0].getNodeEditOffset()
                        evnt = await layr.waitUpstreamOffs(iden01, offs)
                        await asyncio.wait_for(evnt.wait(), timeout=2.0)

                        self.len(1, await core02.nodes('inet:ipv4=8.7.6.5'))

    async def test_layer_splices(self):

        async with self.getTestCore() as core:

            layr = core.view.layers[0]
            root = await core.auth.getUserByName('root')

            splices = await alist(layr.splices(0, 10))
            spliceoffs = splices[-1][0][0] + 1

            await core.addTagProp('risk', ('int', {'minval': 0, 'maxval': 100}), {'doc': 'risk score'})

            # Convert a node:add splice
            await core.nodes('[ test:str=foo ]')

            splices = await alist(layr.splices(spliceoffs, 10))

            splice = splices[0][1]
            self.eq(splice[0], 'node:add')
            self.eq(splice[1]['ndef'], ('test:str', 'foo'))
            self.eq(splice[1]['user'], root.iden)
            self.nn(splice[1].get('time'))

            spliceoffs = splices[-1][0][0] + 1

            # Convert a prop:set splice with no oldv
            await core.nodes("test:str=foo [ :tick=2000 ]")

            splices = await alist(layr.splices(spliceoffs, 10))

            splice = splices[0][1]
            self.eq(splice[0], 'prop:set')
            self.eq(splice[1]['ndef'], ('test:str', 'foo'))
            self.eq(splice[1]['prop'], 'tick')
            self.eq(splice[1]['valu'], 946684800000)
            self.eq(splice[1]['oldv'], None)
            self.eq(splice[1]['user'], root.iden)
            self.nn(splice[1].get('time'))

            spliceoffs = splices[-1][0][0] + 1

            # Convert a prop:set splice with an oldv
            await core.nodes("test:str=foo [ :tick=2001 ]")

            splices = await alist(layr.splices(spliceoffs, 10))

            splice = splices[0][1]
            self.eq(splice[0], 'prop:set')
            self.eq(splice[1]['ndef'], ('test:str', 'foo'))
            self.eq(splice[1]['prop'], 'tick')
            self.eq(splice[1]['valu'], 978307200000)
            self.eq(splice[1]['oldv'], 946684800000)
            self.eq(splice[1]['user'], root.iden)
            self.nn(splice[1].get('time'))

            spliceoffs = splices[-1][0][0] + 1

            # Convert a prop:del splice
            await core.nodes("test:str=foo [ -:tick ]")

            splices = await alist(layr.splices(spliceoffs, 10))

            splice = splices[0][1]
            self.eq(splice[0], 'prop:del')
            self.eq(splice[1]['ndef'], ('test:str', 'foo'))
            self.eq(splice[1]['prop'], 'tick')
            self.eq(splice[1]['valu'], 978307200000)
            self.eq(splice[1]['user'], root.iden)
            self.nn(splice[1].get('time'))

            spliceoffs = splices[-1][0][0] + 1

            # Convert a tag:add splice with no oldv
            await core.nodes("test:str=foo [ +#haha=2000 ]")

            splices = await alist(layr.splices(spliceoffs, 10))

            splice = splices[4][1]
            self.eq(splice[0], 'tag:add')
            self.eq(splice[1]['ndef'], ('test:str', 'foo'))
            self.eq(splice[1]['tag'], 'haha')
            self.eq(splice[1]['valu'], (946684800000, 946684800001))
            self.eq(splice[1]['oldv'], None)
            self.eq(splice[1]['user'], root.iden)
            self.nn(splice[1].get('time'))

            spliceoffs = splices[-1][0][0] + 1

            # Convert a tag:add splice with an oldv
            await core.nodes("test:str=foo [ +#haha=2001 ]")

            splices = await alist(layr.splices(spliceoffs, 10))

            splice = splices[0][1]
            self.eq(splice[0], 'tag:add')
            self.eq(splice[1]['ndef'], ('test:str', 'foo'))
            self.eq(splice[1]['tag'], 'haha')
            self.eq(splice[1]['valu'], (946684800000, 978307200001))
            self.eq(splice[1]['oldv'], (946684800000, 946684800001))
            self.eq(splice[1]['user'], root.iden)
            self.nn(splice[1].get('time'))

            spliceoffs = splices[-1][0][0] + 1

            # Convert a tag:del splice
            await core.nodes("test:str=foo [ -#haha ]")

            splices = await alist(layr.splices(spliceoffs, 10))

            splice = splices[0][1]
            self.eq(splice[0], 'tag:del')
            self.eq(splice[1]['ndef'], ('test:str', 'foo'))
            self.eq(splice[1]['tag'], 'haha')
            self.eq(splice[1]['valu'], (946684800000, 978307200001))
            self.eq(splice[1]['user'], root.iden)
            self.nn(splice[1].get('time'))

            spliceoffs = splices[-1][0][0] + 1

            # Convert a tag:prop:add splice with no oldv
            await core.nodes("test:str=foo [ +#rep:risk=50 ]")

            splices = await alist(layr.splices(spliceoffs, 10))

            splice = splices[5][1]
            self.eq(splice[0], 'tag:prop:set')
            self.eq(splice[1]['ndef'], ('test:str', 'foo'))
            self.eq(splice[1]['tag'], 'rep')
            self.eq(splice[1]['prop'], 'risk')
            self.eq(splice[1]['valu'], 50)
            self.eq(splice[1]['oldv'], None)
            self.eq(splice[1]['user'], root.iden)
            self.nn(splice[1].get('time'))

            spliceoffs = splices[-1][0][0] + 1

            # Convert a tag:prop:add splice with an oldv
            await core.nodes("test:str=foo [ +#rep:risk=0 ]")

            splices = await alist(layr.splices(spliceoffs, 10))

            splice = splices[0][1]
            self.eq(splice[0], 'tag:prop:set')
            self.eq(splice[1]['ndef'], ('test:str', 'foo'))
            self.eq(splice[1]['tag'], 'rep')
            self.eq(splice[1]['prop'], 'risk')
            self.eq(splice[1]['valu'], 0)
            self.eq(splice[1]['oldv'], 50)
            self.eq(splice[1]['user'], root.iden)
            self.nn(splice[1].get('time'))

            spliceoffs = splices[-1][0][0] + 1

            # Convert a tag:prop:del splice
            await core.nodes("test:str=foo [ -#rep:risk ]")

            splices = await alist(layr.splices(spliceoffs, 10))

            splice = splices[0][1]
            self.eq(splice[0], 'tag:prop:del')
            self.eq(splice[1]['ndef'], ('test:str', 'foo'))
            self.eq(splice[1]['tag'], 'rep')
            self.eq(splice[1]['prop'], 'risk')
            self.eq(splice[1]['valu'], 0)
            self.eq(splice[1]['user'], root.iden)
            self.nn(splice[1].get('time'))

            spliceoffs = splices[-1][0][0] + 1

            # Convert a node:del splice
            await core.nodes('test:str=foo | delnode')

            splices = await alist(layr.splices(spliceoffs, 10))

            splice = splices[2][1]
            self.eq(splice[0], 'node:del')
            self.eq(splice[1]['ndef'], ('test:str', 'foo'))
            self.eq(splice[1]['user'], root.iden)
            self.nn(splice[1].get('time'))

<<<<<<< HEAD
    async def test_layer_stortype_float(self):
        async with self.getTestCore() as core:

            layr = core.view.layers[0]
            tmpdb = layr.layrslab.initdb('temp', dupsort=True)

            stor = s_layer.StorTypeFloat(s_layer.STOR_TYPE_FLOAT64, 8, True)
            vals = [math.nan, -math.inf, -99999.9, -0.0000000001, -42.1, -0.0, 0.0, 0.000001, 42.1, 99999.9, math.inf]

            indxby = s_layer.IndxBy(layr, b'', tmpdb)

            for key, val in ((stor.indx(v), s_msgpack.en(v)) for v in vals):
                layr.layrslab.put(key[0], val, db=tmpdb)

            # <= -99999.9
            retn = [s_msgpack.un(valu) for valu in stor.indxBy(indxby, '<=', -99999.9)]
            self.eq(retn, [-math.inf, -99999.9])

            # < -99999.9
            retn = [s_msgpack.un(valu) for valu in stor.indxBy(indxby, '<', -99999.9)]
            self.eq(retn, [-math.inf])

            # > 99999.9
            retn = [s_msgpack.un(valu) for valu in stor.indxBy(indxby, '>', 99999.9)]
            self.eq(retn, [math.inf])

            # >= 99999.9
            retn = [s_msgpack.un(valu) for valu in stor.indxBy(indxby, '>=', 99999.9)]
            self.eq(retn, [99999.9, math.inf])

            # <= 0.0
            retn = [s_msgpack.un(valu) for valu in stor.indxBy(indxby, '<=', 0.0)]
            self.eq(retn, [-math.inf, -99999.9, -42.1, -0.0000000001, -0.0, 0.0])

            # >= -0.0
            retn = [s_msgpack.un(valu) for valu in stor.indxBy(indxby, '>=', -0.0)]
            self.eq(retn, [-0.0, 0.0, 0.000001, 42.1, 99999.9, math.inf])

            # >= -42.1
            retn = [s_msgpack.un(valu) for valu in stor.indxBy(indxby, '>=', -42.1)]
            self.eq(retn, [-42.1, -0.0000000001, -0.0, 0.0, 0.000001, 42.1, 99999.9, math.inf])

            # > -42.1
            retn = [s_msgpack.un(valu) for valu in stor.indxBy(indxby, '>', -42.1)]
            self.eq(retn, [-0.0000000001, -0.0, 0.0, 0.000001, 42.1, 99999.9, math.inf])

            # < 42.1
            retn = [s_msgpack.un(valu) for valu in stor.indxBy(indxby, '<', 42.1)]
            self.eq(retn, [-math.inf, -99999.9, -42.1, -0.0000000001, -0.0, 0.0, 0.000001])

            # <= 42.1
            retn = [s_msgpack.un(valu) for valu in stor.indxBy(indxby, '<=', 42.1)]
            self.eq(retn, [-math.inf, -99999.9, -42.1, -0.0000000001, -0.0, 0.0, 0.000001, 42.1])

            # -42.1 to 42.1
            retn = [s_msgpack.un(valu) for valu in stor.indxBy(indxby, 'range=', (-42.1, 42.1))]
            self.eq(retn, [-42.1, -0.0000000001, -0.0, 0.0, 0.000001, 42.1])

            # 1 to 42.1
            retn = [s_msgpack.un(valu) for valu in stor.indxBy(indxby, 'range=', (1.0, 42.1))]
            self.eq(retn, [42.1])

            # -99999.9 to -0.1
            retn = [s_msgpack.un(valu) for valu in stor.indxBy(indxby, 'range=', (-99999.9, -0.1))]
            self.eq(retn, [-99999.9, -42.1])
=======
    async def test_layer_stortype_merge(self):

        async with self.getTestCore() as core:

            layr = core.getLayer()
            nodes = await core.nodes('[ inet:ipv4=1.2.3.4 .seen=(2012,2014) +#foo.bar=(2012, 2014) ]')

            buid = nodes[0].buid
            ival = nodes[0].get('.seen')
            tick = nodes[0].get('.created')
            tagv = nodes[0].getTag('foo.bar')

            newival = (ival[0] + 100, ival[1] - 100)
            newtagv = (tagv[0] + 100, tagv[1] - 100)

            nodeedits = [
                (buid, 'inet:ipv4', (
                    (s_layer.EDIT_PROP_SET, ('.seen', newival, ival, s_layer.STOR_TYPE_IVAL)),
                )),
            ]

            await layr.storNodeEdits(nodeedits, {})

            self.len(1, await core.nodes('inet:ipv4=1.2.3.4 +.seen=(2012,2014)'))

            nodeedits = [
                (buid, 'inet:ipv4', (
                    (s_layer.EDIT_PROP_SET, ('.created', tick + 200, tick, s_layer.STOR_TYPE_MINTIME)),
                )),
            ]

            await layr.storNodeEdits(nodeedits, {})

            nodes = await core.nodes('inet:ipv4=1.2.3.4')
            self.eq(tick, nodes[0].get('.created'))

            nodeedits = [
                (buid, 'inet:ipv4', (
                    (s_layer.EDIT_PROP_SET, ('.created', tick - 200, tick, s_layer.STOR_TYPE_MINTIME)),
                )),
            ]

            await layr.storNodeEdits(nodeedits, {})

            nodes = await core.nodes('inet:ipv4=1.2.3.4')
            self.eq(tick - 200, nodes[0].get('.created'))

            nodes = await core.nodes('[ inet:ipv4=1.2.3.4 ]')
            self.eq(tick - 200, nodes[0].get('.created'))

            nodeedits = [
                (buid, 'inet:ipv4', (
                    (s_layer.EDIT_TAG_SET, ('foo.bar', newtagv, tagv)),
                )),
            ]

            nodes = await core.nodes('inet:ipv4=1.2.3.4')
            self.eq(tagv, nodes[0].getTag('foo.bar'))

            nodes = await core.nodes('inet:ipv4=1.2.3.4 [ +#foo.bar=2015 ]')
            self.eq((1325376000000, 1420070400001), nodes[0].getTag('foo.bar'))
>>>>>>> ebaa2cc0
<|MERGE_RESOLUTION|>--- conflicted
+++ resolved
@@ -3,14 +3,10 @@
 import contextlib
 
 import synapse.common as s_common
-<<<<<<< HEAD
 
 import synapse.lib.layer as s_layer
 import synapse.lib.msgpack as s_msgpack
 
-=======
-import synapse.lib.layer as s_layer
->>>>>>> ebaa2cc0
 import synapse.tests.utils as s_t_utils
 
 from synapse.tests.utils import alist
@@ -420,14 +416,13 @@
             self.eq(splice[1]['user'], root.iden)
             self.nn(splice[1].get('time'))
 
-<<<<<<< HEAD
     async def test_layer_stortype_float(self):
         async with self.getTestCore() as core:
 
             layr = core.view.layers[0]
             tmpdb = layr.layrslab.initdb('temp', dupsort=True)
 
-            stor = s_layer.StorTypeFloat(s_layer.STOR_TYPE_FLOAT64, 8, True)
+            stor = s_layer.StorTypeFloat(s_layer.STOR_TYPE_FLOAT64, 8)
             vals = [math.nan, -math.inf, -99999.9, -0.0000000001, -42.1, -0.0, 0.0, 0.000001, 42.1, 99999.9, math.inf]
 
             indxby = s_layer.IndxBy(layr, b'', tmpdb)
@@ -486,7 +481,7 @@
             # -99999.9 to -0.1
             retn = [s_msgpack.un(valu) for valu in stor.indxBy(indxby, 'range=', (-99999.9, -0.1))]
             self.eq(retn, [-99999.9, -42.1])
-=======
+
     async def test_layer_stortype_merge(self):
 
         async with self.getTestCore() as core:
@@ -547,5 +542,4 @@
             self.eq(tagv, nodes[0].getTag('foo.bar'))
 
             nodes = await core.nodes('inet:ipv4=1.2.3.4 [ +#foo.bar=2015 ]')
-            self.eq((1325376000000, 1420070400001), nodes[0].getTag('foo.bar'))
->>>>>>> ebaa2cc0
+            self.eq((1325376000000, 1420070400001), nodes[0].getTag('foo.bar'))