--- conflicted
+++ resolved
@@ -1384,17 +1384,17 @@
             await checkempty(opts=viewopts3)
             await hastombs(opts=viewopts3)
 
-            q = 'for $edge in $lib.layer.get().getEdges() { $lib.print($edge) }'
+            q = 'for ($n1, $v, $n2, $tomb) in $lib.layer.get().getEdges() { $lib.print($tomb) }'
             msgs = await core.stormlist(q, opts=viewopts3)
-            self.len(0, [m for m in msgs if m[0] == 'print'])
-
-            q = 'inet:ip for $edge in $lib.layer.get().getEdgesByN1($node.iden()) { $lib.print($edge) }'
+            self.eq(['true', 'true'], [m[1]['mesg'] for m in msgs if m[0] == 'print'])
+
+            q = 'inet:ip for $edge in $lib.layer.get().getEdgesByN1($node.nid) { $lib.print($edge."-1") }'
             msgs = await core.stormlist(q, opts=viewopts3)
-            self.len(0, [m for m in msgs if m[0] == 'print'])
-
-            q = 'inet:ip for $edge in $lib.layer.get().getEdgesByN2($node.iden()) { $lib.print($edge) }'
+            self.eq(['true'], [m[1]['mesg'] for m in msgs if m[0] == 'print'])
+
+            q = 'inet:ip for $edge in $lib.layer.get().getEdgesByN2($node.iden()) { $lib.print($edge."-1") }'
             msgs = await core.stormlist(q, opts=viewopts3)
-            self.len(0, [m for m in msgs if m[0] == 'print'])
+            self.eq(['true'], [m[1]['mesg'] for m in msgs if m[0] == 'print'])
 
             await view3.merge()
 
@@ -2957,7 +2957,7 @@
             # Full node in the default layer
             nodes = await core.nodes('[ test:guid=* :name=test0 :_custom:risk:level=high ]')
             self.len(1, nodes)
-            testnode00 = nodes[0]
+            testnode00 = nodes[0].pack()
 
             # Make some edits in the fork layer
             q = '''
@@ -3004,84 +3004,20 @@
             self.eq(cm.exception.get('mesg'), f'Nodes still exist with prop: test:guid:_custom:risk:level in layer {layr00.iden}')
             self.len(1, await core.nodes('syn:prop=test:guid:_custom:risk:level'))
 
-<<<<<<< HEAD
-            with self.raises(s_exc.NoSuchProp) as cm:
-                await core.callStorm('''
-                    $layer = $lib.layer.get()
-                    for $x in $layer.getStorNodesByProp("foo:bar:_custom:risk:level") {}
-                ''')
-            self.isin('No property named', str(cm.exception))
-
-            with self.raises(s_exc.NoSuchProp):
-                await core.callStorm('''
-                    $fullprop = "test:guid:_custom:risk:level"
-                    for $layer in $lib.layer.list() {
-                        for ($nid, $sode) in $layer.getStorNodesByProp($fullprop) {
-                            $oldv = $sode.props."_custom:risk:level"
-                            $layer.setStorNodeProp($nid, "foo:bar:severity", $oldv.0)
-                        }
-                    }
-                ''')
-
-            with self.raises(s_exc.BadTypeValu):
-                await core.callStorm('''
-                    $fullprop = "test:guid:_custom:risk:level"
-                    for $layer in $lib.layer.list() {
-                        for ($nid, $sode) in $layer.getStorNodesByProp($fullprop) {
-                            $layer.setStorNodeProp($nid, $fullprop, "newp")
-                        }
-                    }
-                ''')
-
-            with self.raises(s_exc.NoSuchProp):
-                await core.callStorm('''
-                    $fullprop = "test:guid:_custom:risk:level"
-                    for $layer in $lib.layer.list() {
-                        for ($nid, $sode) in $layer.getStorNodesByProp($fullprop) {
-                            $layer.delStorNodeProp($nid, "foo:bar:severity")
-                        }
-                    }
-                ''')
-
-            with self.raises(s_exc.AuthDeny) as cm:
-                await core.callStorm('''
-                    $nid = (1)
-                    $layer = $lib.layer.get()
-                    $layer.setStorNodeProp($nid, "foo:bar:severity", "newp")
-                ''', opts=lowuser)
-            self.isin('requires admin privileges', str(cm.exception))
-
-            with self.raises(s_exc.AuthDeny) as cm:
-                await core.callStorm('''
-                    $nid = (1)
-                    $layer = $lib.layer.get()
-                    $layer.delStorNodeProp($nid, "foo:bar:severity")
-                ''', opts=lowuser)
-            self.isin('requires admin privileges', str(cm.exception))
-
-            await core.callStorm('''
-                $fullprop = "test:guid:_custom:risk:level"
-                for $layer in $lib.layer.list() {
-                    if $layer.getPropCount($fullprop) {
-                        for ($nid, $sode) in $layer.getStorNodesByProp($fullprop, (10), "=") {
-=======
             # Migrate layer
             await core.callStorm('''
                 $fullprop = "test:guid:_custom:risk:level"
                 for $layer in $lib.layer.list() {
-                    if $layer.getPropCount($fullprop, maxsize=1) {
-                        for ($buid, $sode) in $layer.getStorNodesByProp($fullprop) {
->>>>>>> f4840c68
-                            $oldv = $sode.props."_custom:risk:level"
-                            $layer.setStorNodeProp($nid, "test:guid:_custom:risk:severity", $oldv.0)
-                            $layer.delStorNodeProp($nid, $fullprop)
-                        }
-
-                        $layer.delNodeData($buid, foo)
-                        $layer.delNodeData($buid, bar)
-
-                        for ($verb, $n2iden) in $layer.getEdgesByN2($buid) {
-                            $layer.delEdge($n2iden, $verb, $buid)
+                    for ($nid, $sode) in $layer.getStorNodesByProp($fullprop) {
+                        $oldv = $sode.props."_custom:risk:level"
+                        $layer.setStorNodeProp($nid, "test:guid:_custom:risk:severity", $oldv.0)
+                        $layer.delStorNodeProp($nid, $fullprop)
+
+                        $layer.delNodeData($nid, foo)
+                        $layer.delNodeData($nid, bar)
+
+                        for ($verb, $n2nid, $tomb) in $layer.getEdgesByN2($nid) {
+                            $layer.delEdge($n2nid, $verb, $nid)
                         }
                     }
                 }
@@ -3093,18 +3029,9 @@
 
             nodes = await core.nodes('test:guid:_custom:risk:severity')
             self.len(1, nodes)
-            self.eq(nodes[0].iden(), testnode00.iden())
-            self.eq(nodes[0].get('name'), testnode00.get('name'))
-            self.eq(nodes[0].get('_custom:risk:severity'), testnode00.get('_custom:risk:level'))
-
-            nodes = await core.nodes('syn:prop=test:guid:_custom:risk:level')
-            self.len(0, nodes)
-
-            nodes = await core.nodes('test:guid:_custom:risk:severity')
-            self.len(1, nodes)
-            self.eq(nodes[0].iden(), testnode00.iden())
-            self.eq(nodes[0].get('name'), testnode00.get('name'))
-            self.eq(nodes[0].get('_custom:risk:severity'), testnode00.get('_custom:risk:level'))
+            self.eq(nodes[0].iden(), testnode00[1]['iden'])
+            self.eq(nodes[0].get('name'), testnode00[1]['props']['name'])
+            self.eq(nodes[0].get('_custom:risk:severity'), testnode00[1]['props']['_custom:risk:level'])
 
             view00 = (await core.addView(vdef={'layers': [layr00.iden, core.view.layers[0].iden]}))['iden']
             inview = {'view': view00}
@@ -3119,19 +3046,15 @@
             self.none(nodes[0].get('_custom:risk:level'))
             self.eq(nodes[0].get('_custom:risk:severity'), 20)
             self.eq(await s_t_utils.alist(nodes[0].iterData()), [('baz', 'baz')])
-            self.eq(await s_t_utils.alist(nodes[0].iterEdgesN1()), [('refs', refs.iden())])
+            self.eq(await s_t_utils.alist(nodes[0].iterEdgesN1()), [('refs', refs.nid)])
             self.len(0, await s_t_utils.alist(nodes[0].iterEdgesN2()))
 
-            msgs = await core.stormlist('test:guid:name=test0 $lib.layer.get().delStorNode($node)', opts=inview)
+            msgs = await core.stormlist('test:guid:name=test0 $lib.layer.get().delStorNode($node.nid)', opts=inview)
 
             nodes = await core.nodes('test:guid:name=test0', opts=inview)
             self.len(1, nodes)
             self.none(nodes[0].get('_custom:risk:level'))
-<<<<<<< HEAD
-            self.eq(nodes[0].get('_custom:risk:severity'), 10)
-=======
             self.eq(nodes[0].get('_custom:risk:severity'), 30)
             self.len(0, await s_t_utils.alist(nodes[0].iterData()))
             self.len(0, await s_t_utils.alist(nodes[0].iterEdgesN1()))
-            self.len(0, await s_t_utils.alist(nodes[0].iterEdgesN2()))
->>>>>>> f4840c68
+            self.len(0, await s_t_utils.alist(nodes[0].iterEdgesN2()))