import os
import math
import asyncio

import synapse.exc as s_exc
import synapse.common as s_common
import synapse.cortex as s_cortex
import synapse.telepath as s_telepath

import synapse.lib.auth as s_auth
import synapse.lib.time as s_time
import synapse.lib.layer as s_layer
import synapse.lib.msgpack as s_msgpack
import synapse.lib.spooled as s_spooled

import synapse.tools.backup as s_tools_backup

import synapse.tests.utils as s_t_utils

from synapse.tests.utils import alist

from unittest import mock

async def iterPropForm(self, form=None, prop=None):
    bad_valu = [(b'foo', "bar"), (b'bar', ('bar',)), (b'biz', 4965), (b'baz', (0, 56))]
    bad_valu += [(b'boz', 'boz')] * 10
    for buid, valu in bad_valu:
        yield buid, valu

class LayerTest(s_t_utils.SynTest):

    def checkLayrvers(self, core):
        for layr in core.layers.values():
            self.eq(layr.layrvers, 11)

    async def test_layer_verify(self):

        async with self.getTestCore() as core:

            nodes = await core.nodes('[ inet:ipv4=1.2.3.4 :asn=20 +#foo.bar ]')

            nid = nodes[0].nid

            await core.nodes('[ ou:org=* :names=(hehe, haha) ]')

            errors = [e async for e in core.getLayer().verify()]
            self.len(0, errors)

            core.getLayer()._testDelTagIndx(nid, 'inet:ipv4', 'foo')
            core.getLayer()._testDelPropIndx(nid, 'inet:ipv4', 'asn')

            errors = [e async for e in core.getLayer().verify()]
            self.len(3, errors)
            self.eq(errors[0][0], 'NoTagIndex')
            self.eq(errors[1][0], 'NoTagIndex')
            self.eq(errors[2][0], 'NoPropIndex')

            errors = await core.callStorm('''
                $retn = $lib.list()
                for $mesg in $lib.layer.get().verify() {
                    $retn.append($mesg)
                }
                return($retn)
            ''')

            self.len(3, errors)
            self.eq(errors[0][0], 'NoTagIndex')
            self.eq(errors[1][0], 'NoTagIndex')
            self.eq(errors[2][0], 'NoPropIndex')

        async with self.getTestCore() as core:

            nodes = await core.nodes('[ inet:ipv4=1.2.3.4 :asn=20 +#foo.bar ]')
            nid = nodes[0].nid

            errors = [e async for e in core.getLayer().verify()]
            self.len(0, errors)

            core.getLayer()._testDelTagStor(nid, 'inet:ipv4', 'foo')

            config = {'scanall': False, 'scans': {'tagindex': {'include': ('foo',)}}}
            errors = [e async for e in core.getLayer().verify(config=config)]
            self.len(1, errors)
            self.eq(errors[0][0], 'NoTagForTagIndex')

            config = {'scanall': False, 'scans': {'tagindex': {'include': ('baz',)}}}
            errors = [e async for e in core.getLayer().verify(config=config)]
            self.len(0, errors)

            errors = [e async for e in core.getLayer().verifyAllTags()]
            self.len(1, errors)
            self.eq(errors[0][0], 'NoTagForTagIndex')

            core.getLayer()._testDelPropStor(nid, 'inet:ipv4', 'asn')
            errors = [e async for e in core.getLayer().verifyByProp('inet:ipv4', 'asn')]
            self.len(1, errors)
            self.eq(errors[0][0], 'NoValuForPropIndex')

            errors = [e async for e in core.getLayer().verify()]
            self.len(2, errors)

            core.getLayer()._testDelFormValuStor(nid, 'inet:ipv4')
            errors = [e async for e in core.getLayer().verifyByProp('inet:ipv4', None)]
            self.len(1, errors)
            self.eq(errors[0][0], 'NoValuForPropIndex')

        async with self.getTestCore() as core:

            nodes = await core.nodes('[ inet:ipv4=1.2.3.4 :asn=20 +#foo.bar ]')
            nid = nodes[0].nid

            core.getLayer()._testAddPropIndx(nid, 'inet:ipv4', 'asn', 30)
            errors = [e async for e in core.getLayer().verify()]
            self.len(1, errors)
            self.eq(errors[0][0], 'SpurPropKeyForIndex')

        async with self.getTestCore() as core:

            nodes = await core.nodes('[ inet:ipv4=1.2.3.4 :asn=20 +#foo ]')
            nid = nodes[0].nid

            await core.nodes('.created | delnode --force')
            self.len(0, await core.nodes('inet:ipv4=1.2.3.4'))

            core.getLayer()._testAddTagIndx(nid, 'inet:ipv4', 'foo')
            core.getLayer()._testAddPropIndx(nid, 'inet:ipv4', 'asn', 30)
            errors = [e async for e in core.getLayer().verify()]
            self.eq(errors[0][0], 'NoNodeForTagIndex')
            self.eq(errors[1][0], 'NoNodeForPropIndex')

        # Smash in a bad stortype into a sode.
        async with self.getTestCore() as core:
            nodes = await core.nodes('[ inet:ipv4=1.2.3.4 :asn=20 +#foo ]')
            nid = nodes[0].nid

            layr = core.getLayer()
            sode = layr.getStorNode(nid)
            asn = sode['props']['asn']
            sode['props']['asn'] = (asn[0], 8675309)

            layr.dirty[nid] = sode

            errors = [e async for e in core.getLayer().verify()]
            self.len(2, errors)
            self.eq(errors[0][0], 'NoStorTypeForProp')
            self.eq(errors[1][0], 'NoStorTypeForProp')

            sode['props'] = None
            layr.dirty[nid] = sode
            errors = [e async for e in core.getLayer().verify()]
            self.len(4, errors)
            self.eq(errors[0][0], 'NoValuForPropIndex')
            self.eq(errors[1][0], 'NoValuForPropIndex')
            self.eq(errors[2][0], 'NoValuForPropIndex')
            self.eq(errors[3][0], 'NoValuForPropIndex')

        # Check arrays
        async with self.getTestCore() as core:

            layr = core.getLayer()

            nodes = await core.nodes('[ ps:contact=* :names=(foo, bar)]')
            nid = nodes[0].nid

            core.getLayer()._testAddPropArrayIndx(nid, 'ps:contact', 'names', ('baz',))

            scanconf = {'autofix': 'index'}
            errors = [e async for e in layr.verifyAllProps(scanconf=scanconf)]
            self.len(1, errors)
            self.eq(errors[0][0], 'SpurPropArrayKeyForIndex')

            errors = [e async for e in layr.verifyAllProps()]
            self.len(0, errors)

            sode = layr._getStorNode(nid)
            names = sode['props']['names']
            sode['props']['names'] = (names[0], 8675309)
            layr.dirty[nid] = sode

            scanconf = {'include': [('ps:contact', 'names')]}
            errors = [e async for e in layr.verifyAllProps(scanconf=scanconf)]
            self.len(3, errors)
            self.eq(errors[0][0], 'NoStorTypeForProp')
            self.eq(errors[1][0], 'NoStorTypeForPropArray')
            self.eq(errors[2][0], 'NoStorTypeForPropArray')

            sode = layr._getStorNode(nid)
            names = sode['props']['names']
            sode['props'] = {}
            layr.dirty[nid] = sode

            errors = [e async for e in layr.verifyAllProps(scanconf=scanconf)]
            self.len(3, errors)
            self.eq(errors[0][0], 'NoValuForPropIndex')
            self.eq(errors[1][0], 'NoValuForPropArrayIndex')
            self.eq(errors[2][0], 'NoValuForPropArrayIndex')

            sode['props'] = None
            layr.dirty[nid] = sode
            errors = [e async for e in core.getLayer().verify()]
            self.len(5, errors)
            self.eq(errors[0][0], 'NoValuForPropIndex')
            self.eq(errors[1][0], 'NoValuForPropIndex')
            self.eq(errors[2][0], 'NoValuForPropIndex')
            self.eq(errors[3][0], 'NoValuForPropArrayIndex')
            self.eq(errors[4][0], 'NoValuForPropArrayIndex')

            await core.nodes('ps:contact | delnode --force')

            core.getLayer()._testAddPropArrayIndx(nid, 'ps:contact', 'names', ('foo',))

            errors = [e async for e in layr.verifyAllProps(scanconf=scanconf)]
            self.len(3, errors)
            self.eq(errors[0][0], 'NoNodeForPropIndex')
            self.eq(errors[1][0], 'NoNodeForPropArrayIndex')
            self.eq(errors[2][0], 'NoNodeForPropArrayIndex')

            q = "$lib.model.ext.addForm('_test:array', array, ({'type': 'int'}), ({}))"
            await core.nodes(q)
            nodes = await core.nodes('[ _test:array=(1, 2, 3) ]')
            nid = nodes[0].nid
            core.getLayer()._testDelFormValuStor(nid, '_test:array')

            scanconf = {'include': [('_test:array', None)]}
            errors = [e async for e in layr.verifyAllProps(scanconf=scanconf)]
            self.len(4, errors)
            self.eq(errors[0][0], 'NoValuForPropIndex')
            self.eq(errors[1][0], 'NoValuForPropArrayIndex')
            self.eq(errors[2][0], 'NoValuForPropArrayIndex')
            self.eq(errors[3][0], 'NoValuForPropArrayIndex')

            scanconf = {'include': [('_test:array', None)], 'autofix': 'index'}
            errors = [e async for e in layr.verifyAllProps(scanconf=scanconf)]
            self.len(4, errors)
            self.eq(errors[0][0], 'NoValuForPropIndex')
            self.eq(errors[1][0], 'NoValuForPropArrayIndex')
            self.eq(errors[2][0], 'NoValuForPropArrayIndex')
            self.eq(errors[3][0], 'NoValuForPropArrayIndex')

            scanconf = {'include': [('_test:array', None)]}
            errors = [e async for e in layr.verifyAllProps(scanconf=scanconf)]
            self.len(0, errors)

        # test autofix for tagindex verify
        async with self.getTestCore() as core:

            nodes = await core.nodes('[ inet:ipv4=1.2.3.4 :asn=20 +#foo ]')
            nid = nodes[0].nid

            errors = [e async for e in core.getLayer().verify()]
            self.len(0, errors)

            # test autofix=node
            core.getLayer()._testDelTagStor(nid, 'inet:ipv4', 'foo')
            self.len(0, await core.nodes('inet:ipv4=1.2.3.4 +#foo'))

            config = {'scans': {'tagindex': {'autofix': 'node'}}}
            errors = [e async for e in core.getLayer().verify(config=config)]
            self.len(1, errors)
            self.eq(errors[0][0], 'NoTagForTagIndex')

            self.len(1, await core.nodes('inet:ipv4=1.2.3.4 +#foo'))
            errors = [e async for e in core.getLayer().verify()]
            self.len(0, errors)

            # test autofix=index
            core.getLayer()._testDelTagStor(nid, 'inet:ipv4', 'foo')
            self.len(0, await core.nodes('inet:ipv4=1.2.3.4 +#foo'))

            config = {'scans': {'tagindex': {'autofix': 'index'}}}
            errors = [e async for e in core.getLayer().verify(config=config)]
            self.len(1, errors)
            self.eq(errors[0][0], 'NoTagForTagIndex')
            self.len(0, await core.nodes('inet:ipv4=1.2.3.4 +#foo'))
            errors = [e async for e in core.getLayer().verify()]
            self.len(0, errors)

        async with self.getTestCore() as core:
            await core.addTagProp('score', ('int', {}), {})

            layr = core.getLayer()
            errors = [e async for e in layr.verifyAllNids()]
            self.len(0, errors)

            errors = [e async for e in layr.verifyAllProps()]
            self.len(0, errors)

            errors = [e async for e in layr.verifyAllTagProps()]
            self.len(0, errors)

            layr._testAddTagPropIndx(nid, 'inet:ipv4', 'foo', 'score', 5)

            scanconf = {'include': ['newp']}
            errors = [e async for e in layr.verifyAllTagProps(scanconf=scanconf)]
            self.len(0, errors)

            errors = [e async for e in layr.verifyAllTagProps()]
            self.len(2, errors)
            self.eq(errors[0][0], 'NoNodeForTagPropIndex')
            self.eq(errors[1][0], 'NoNodeForTagPropIndex')

            nodes = await core.nodes('[ inet:ipv4=1.2.3.4 +#foo:score=5 ]')
            nid = nodes[0].nid

            layr._testAddTagPropIndx(nid, 'inet:ipv4', 'foo', 'score', 6)

            scanconf = {'autofix': 'index'}
            errors = [e async for e in layr.verifyAllTagProps(scanconf=scanconf)]
            self.len(2, errors)
            self.eq(errors[0][0], 'SpurTagPropKeyForIndex')
            self.eq(errors[1][0], 'SpurTagPropKeyForIndex')

            errors = [e async for e in layr.verifyAllTagProps()]
            self.len(0, errors)

            sode = layr._getStorNode(nid)
            score = sode['tagprops']['foo']['score']
            sode['tagprops']['foo']['score'] = (score[0], 8675309)
            layr.dirty[nid] = sode

            errors = [e async for e in core.getLayer().verify()]
            self.len(2, errors)
            self.eq(errors[0][0], 'NoStorTypeForTagProp')
            self.eq(errors[1][0], 'NoStorTypeForTagProp')

            sode = layr._getStorNode(nid)
            sode['tagprops']['foo'] = {}
            layr.dirty[nid] = sode

            errors = [e async for e in core.getLayer().verify()]
            self.len(2, errors)
            self.eq(errors[0][0], 'NoValuForTagPropIndex')
            self.eq(errors[1][0], 'NoValuForTagPropIndex')

            sode = layr._getStorNode(nid)
            sode['tagprops'] = {}
            layr.dirty[nid] = sode

            errors = [e async for e in core.getLayer().verify()]
            self.len(2, errors)
            self.eq(errors[0][0], 'NoPropForTagPropIndex')
            self.eq(errors[1][0], 'NoPropForTagPropIndex')

            sode = layr._getStorNode(nid)
            sode['tagprops'] = None
            layr.dirty[nid] = sode

            errors = [e async for e in core.getLayer().verify()]
            self.len(2, errors)
            self.eq(errors[0][0], 'NoPropForTagPropIndex')
            self.eq(errors[1][0], 'NoPropForTagPropIndex')

            scanconf = {'autofix': 'newp'}

            with self.raises(s_exc.BadArg):
                errors = [e async for e in layr.verifyAllTags(scanconf=scanconf)]

            with self.raises(s_exc.BadArg):
                errors = [e async for e in layr.verifyAllProps(scanconf=scanconf)]

            with self.raises(s_exc.BadArg):
                errors = [e async for e in layr.verifyAllTagProps(scanconf=scanconf)]

    async def test_layer_stortype_hier(self):
        stor = s_layer.StorTypeHier(None, None)

        vals = ['', 'foo', 'foo.bar']

        for valu, indx in ((v, stor.indx(v)) for v in vals):
            self.eq(valu, stor.decodeIndx(indx[0]))

    async def test_layer_stortype_ipv6(self):
        stor = s_layer.StorTypeIpv6(None)

        vals = ('::1', 'fe80::431c:39b2:888:974')

        for valu, indx in ((v, stor.indx(v)) for v in vals):
            self.eq(valu, stor.decodeIndx(indx[0]))

    async def test_layer_stortype_fqdn(self):
        stor = s_layer.StorTypeFqdn(None)

        vals = ('vertex.link', 'www.vertex.link')

        for valu, indx in ((v, stor.indx(v)) for v in vals):
            self.eq(valu, stor.decodeIndx(indx[0]))

        longfqdn = '.'.join(('a' * 63,) * 5)
        indx = stor.indx(longfqdn)
        self.eq(s_common.novalu, stor.decodeIndx(indx[0]))

    async def test_layer_stortype_hugenum(self):
        stor = s_layer.StorTypeHugeNum(self, None)

        vals = ['-99999.9', '-0.00000000000000000001', '-42.1', '0', '0.000001', '42.1',
                '99999.9', '730750818665451459101842', '-730750818665451459101842',
                '730750818665451459101841.000000000000000000000001']

        for valu, indx in ((v, stor.indx(v)) for v in vals):
            self.eq(valu, stor.decodeIndx(indx[0]))

    async def test_layer_stortype_ival(self):
        stor = s_layer.StorTypeIval(self)

        vals = [(2000, 2020), (1960, 1970)]

        for valu, indx in ((v, stor.indx(v)) for v in vals):
            self.eq(valu, stor.decodeIndx(indx[0]))

    async def test_layer_stortype_latlon(self):
        stor = s_layer.StorTypeLatLon(self)

        vals = [(0.0, 0.0), (89.2, -140.2)]

        for valu, indx in ((v, stor.indx(v)) for v in vals):
            self.eq(valu, stor.decodeIndx(indx[0]))

    async def test_layer_stortype_int(self):
        async with self.getTestCore() as core:

            layr = core.view.layers[0]
            tmpdb = layr.layrslab.initdb('temp', dupsort=True)

            stor = s_layer.StorTypeInt(layr, s_layer.STOR_TYPE_I32, 8, True)
            minv = -2 ** 63 + 1
            maxv = 2 ** 63
            vals = [minv, 0, 1, maxv]

            indxby = s_layer.IndxBy(layr, b'', tmpdb)

            for key, val in ((stor.indx(v), s_msgpack.en(v)) for v in vals):
                layr.layrslab.put(key[0], val, db=tmpdb)

            retn = [s_msgpack.un(valu[1]) async for valu in stor.indxBy(indxby, '=', minv)]
            self.eq(retn, [minv])

            retn = [s_msgpack.un(valu[1]) async for valu in stor.indxBy(indxby, '=', maxv)]
            self.eq(retn, [maxv])

            retn = [s_msgpack.un(valu[1]) async for valu in stor.indxBy(indxby, '<', minv + 1)]
            self.eq(retn, [minv])

            retn = [s_msgpack.un(valu[1]) async for valu in stor.indxBy(indxby, '>', maxv - 1)]
            self.eq(retn, [maxv])

            retn = [s_msgpack.un(valu[1]) async for valu in stor.indxBy(indxby, '<=', minv)]
            self.eq(retn, [minv])

            retn = [s_msgpack.un(valu[1]) async for valu in stor.indxBy(indxby, '>=', maxv)]
            self.eq(retn, [maxv])

            retn = [s_msgpack.un(valu[1]) async for valu in stor.indxBy(indxby, 'range=', (minv, maxv))]
            self.eq(retn, vals)

            # Should get no results instead of overflowing
            retn = [s_msgpack.un(valu[1]) async for valu in stor.indxBy(indxby, '=', minv - 1)]
            self.eq(retn, [])

            retn = [s_msgpack.un(valu[1]) async for valu in stor.indxBy(indxby, '=', maxv + 1)]
            self.eq(retn, [])

            retn = [s_msgpack.un(valu[1]) async for valu in stor.indxBy(indxby, '<', minv)]
            self.eq(retn, [])

            retn = [s_msgpack.un(valu[1]) async for valu in stor.indxBy(indxby, '>', maxv)]
            self.eq(retn, [])

            retn = [s_msgpack.un(valu[1]) async for valu in stor.indxBy(indxby, '<=', minv - 1)]
            self.eq(retn, [])

            retn = [s_msgpack.un(valu[1]) async for valu in stor.indxBy(indxby, '>=', maxv + 1)]
            self.eq(retn, [])

            retn = [s_msgpack.un(valu[1]) async for valu in stor.indxBy(indxby, 'range=', (minv - 2, minv - 1))]
            self.eq(retn, [])

            retn = [s_msgpack.un(valu[1]) async for valu in stor.indxBy(indxby, 'range=', (maxv + 1, maxv + 2))]
            self.eq(retn, [])

            # Value is out of range but there are still valid results
            retn = [s_msgpack.un(valu[1]) async for valu in stor.indxBy(indxby, '<', maxv + 2)]
            self.eq(retn, vals)

            retn = [s_msgpack.un(valu[1]) async for valu in stor.indxBy(indxby, '>', minv - 2)]
            self.eq(retn, vals)

            retn = [s_msgpack.un(valu[1]) async for valu in stor.indxBy(indxby, '<=', maxv + 1)]
            self.eq(retn, vals)

            retn = [s_msgpack.un(valu[1]) async for valu in stor.indxBy(indxby, '>=', minv - 1)]
            self.eq(retn, vals)

            retn = [s_msgpack.un(valu[1]) async for valu in stor.indxBy(indxby, 'range=', (minv - 1, maxv + 1))]
            self.eq(retn, vals)

    async def test_layer_stortype_float(self):
        async with self.getTestCore() as core:

            layr = core.view.layers[0]
            tmpdb = layr.layrslab.initdb('temp', dupsort=True)

            stor = s_layer.StorTypeFloat(layr, s_layer.STOR_TYPE_FLOAT64, 8)
            vals = [math.nan, -math.inf, -99999.9, -0.0000000001, -42.1, -0.0, 0.0, 0.000001, 42.1, 99999.9, math.inf]

            indxby = s_layer.IndxBy(layr, b'', tmpdb)
            # TODO self.raises(s_exc.NoSuchImpl, indxby.getNodeValu, s_common.guid())

            for key, val in ((stor.indx(v), s_msgpack.en(v)) for v in vals):
                layr.layrslab.put(key[0], val, db=tmpdb)
                self.eqOrNan(s_msgpack.un(val), stor.decodeIndx(key[0]))

            # = -99999.9
            retn = [s_msgpack.un(valu[1]) async for valu in stor.indxBy(indxby, '=', -99999.9)]
            self.eq(retn, [-99999.9])

            # <= -99999.9
            retn = [s_msgpack.un(valu[1]) async for valu in stor.indxBy(indxby, '<=', -99999.9)]
            self.eq(retn, [-math.inf, -99999.9])

            # < -99999.9
            retn = [s_msgpack.un(valu[1]) async for valu in stor.indxBy(indxby, '<', -99999.9)]
            self.eq(retn, [-math.inf])

            # > 99999.9
            retn = [s_msgpack.un(valu[1]) async for valu in stor.indxBy(indxby, '>', 99999.9)]
            self.eq(retn, [math.inf])

            # >= 99999.9
            retn = [s_msgpack.un(valu[1]) async for valu in stor.indxBy(indxby, '>=', 99999.9)]
            self.eq(retn, [99999.9, math.inf])

            # <= 0.0
            retn = [s_msgpack.un(valu[1]) async for valu in stor.indxBy(indxby, '<=', 0.0)]
            self.eq(retn, [-math.inf, -99999.9, -42.1, -0.0000000001, -0.0, 0.0])

            # >= -0.0
            retn = [s_msgpack.un(valu[1]) async for valu in stor.indxBy(indxby, '>=', -0.0)]
            self.eq(retn, [-0.0, 0.0, 0.000001, 42.1, 99999.9, math.inf])

            # >= -42.1
            retn = [s_msgpack.un(valu[1]) async for valu in stor.indxBy(indxby, '>=', -42.1)]
            self.eq(retn, [-42.1, -0.0000000001, -0.0, 0.0, 0.000001, 42.1, 99999.9, math.inf])

            # > -42.1
            retn = [s_msgpack.un(valu[1]) async for valu in stor.indxBy(indxby, '>', -42.1)]
            self.eq(retn, [-0.0000000001, -0.0, 0.0, 0.000001, 42.1, 99999.9, math.inf])

            # < 42.1
            retn = [s_msgpack.un(valu[1]) async for valu in stor.indxBy(indxby, '<', 42.1)]
            self.eq(retn, [-math.inf, -99999.9, -42.1, -0.0000000001, -0.0, 0.0, 0.000001])

            # <= 42.1
            retn = [s_msgpack.un(valu[1]) async for valu in stor.indxBy(indxby, '<=', 42.1)]
            self.eq(retn, [-math.inf, -99999.9, -42.1, -0.0000000001, -0.0, 0.0, 0.000001, 42.1])

            # -42.1 to 42.1
            retn = [s_msgpack.un(valu[1]) async for valu in stor.indxBy(indxby, 'range=', (-42.1, 42.1))]
            self.eq(retn, [-42.1, -0.0000000001, -0.0, 0.0, 0.000001, 42.1])

            # 1 to 42.1
            retn = [s_msgpack.un(valu[1]) async for valu in stor.indxBy(indxby, 'range=', (1.0, 42.1))]
            self.eq(retn, [42.1])

            # -99999.9 to -0.1
            retn = [s_msgpack.un(valu[1]) async for valu in stor.indxBy(indxby, 'range=', (-99999.9, -0.1))]
            self.eq(retn, [-99999.9, -42.1])

            # <= NaN
            await self.agenraises(s_exc.NotANumberCompared, stor.indxBy(indxby, '<=', math.nan))

            # >= NaN
            await self.agenraises(s_exc.NotANumberCompared, stor.indxBy(indxby, '>=', math.nan))

            # 1.0 to NaN
            await self.agenraises(s_exc.NotANumberCompared, stor.indxBy(indxby, 'range=', (1.0, math.nan)))

    async def test_layer_stortype_guid(self):
        stor = s_layer.StorTypeGuid(None)

        vals = (s_common.guid(valu=42), '0' * 32, 'f' * 32)

        for valu, indx in ((v, stor.indx(v)) for v in vals):
            self.eq(valu, stor.decodeIndx(indx[0]))

    async def test_layer_stortype_merge(self):

        async with self.getTestCore() as core:

            layr = core.getLayer()
            nodes = await core.nodes('[ inet:ipv4=1.2.3.4 .seen=(2012,2014) +#foo.bar=(2012, 2014) ]')

            nid = nodes[0].nid
            ival = nodes[0].get('.seen')
            tick = nodes[0].get('.created')
            tagv = nodes[0].getTag('foo.bar')

            newival = (ival[0] + 100, ival[1] - 100)
            newtagv = (tagv[0] + 100, tagv[1] - 100)

            nodeedits = [
                (nid, 'inet:ipv4', (
                    (s_layer.EDIT_PROP_SET, ('.seen', newival, ival, s_layer.STOR_TYPE_IVAL)),
                )),
            ]

            await layr.saveNodeEdits(nodeedits, {})

            self.len(1, await core.nodes('inet:ipv4=1.2.3.4 +.seen=(2012,2014)'))

            nodeedits = [
                (nid, 'inet:ipv4', (
                    (s_layer.EDIT_PROP_SET, ('.created', tick + 200, tick, s_layer.STOR_TYPE_MINTIME)),
                )),
            ]

            await layr.saveNodeEdits(nodeedits, {})

            nodes = await core.nodes('inet:ipv4=1.2.3.4')
            self.eq(tick, nodes[0].get('.created'))

            nodeedits = [
                (nid, 'inet:ipv4', (
                    (s_layer.EDIT_PROP_SET, ('.created', tick - 200, tick, s_layer.STOR_TYPE_MINTIME)),
                )),
            ]

            await layr.saveNodeEdits(nodeedits, {})

            nodes = await core.nodes('inet:ipv4=1.2.3.4')
            self.eq(tick - 200, nodes[0].get('.created'))

            nodes = await core.nodes('[ inet:ipv4=1.2.3.4 ]')
            self.eq(tick - 200, nodes[0].get('.created'))

            nodeedits = [
                (nid, 'inet:ipv4', (
                    (s_layer.EDIT_TAG_SET, ('foo.bar', newtagv, tagv)),
                )),
            ]

            await layr.saveNodeEdits(nodeedits, {})

            nodes = await core.nodes('inet:ipv4=1.2.3.4')
            self.eq(tagv, nodes[0].getTag('foo.bar'))

            nodes = await core.nodes('inet:ipv4=1.2.3.4 [ +#foo.bar=2015 ]')
            self.eq((1325376000000, 1420070400001), nodes[0].getTag('foo.bar'))

            await core.addTagProp('tval', ('ival', {}), {})
            await core.addTagProp('mintime', ('time', {'ismin': True}), {})
            await core.addTagProp('maxtime', ('time', {'ismax': True}), {})

            await core.nodes('[test:str=tagprop +#foo:tval=2021]')
            await core.nodes('test:str=tagprop [+#foo:tval=2023]')

            self.eq(1, await core.count('#foo:tval@=2022'))

            await core.nodes('test:str=tagprop [+#foo:mintime=2021 +#foo:maxtime=2013]')
            await core.nodes('test:str=tagprop [+#foo:mintime=2023 +#foo:maxtime=2011]')

            self.eq(1, await core.count('#foo:mintime=2021'))
            self.eq(1, await core.count('#foo:maxtime=2013'))

            await core.nodes('test:str=tagprop [+#foo:mintime=2020 +#foo:maxtime=2015]')

            self.eq(1, await core.count('#foo:mintime=2020'))
            self.eq(1, await core.count('#foo:maxtime=2015'))

    async def test_layer_nodeedits_created(self):

        async with self.getTestCore() as core:

            nodes = await core.nodes('[ test:int=1 :loc=us ]')
            created00 = nodes[0].get('.created')
            self.nn(created00)

            layr = core.getLayer()

            editlist00 = [nes async for nes in layr.iterLayerNodeEdits()]
            await core.nodes('test:int=1 | delnode')
            self.len(0, await core.nodes('test:int'))

            # Simulate a nexus edit list (no .created)
            nexslist00 = [(ne[0], ne[1], [e for e in ne[2] if e[1][0] != '.created']) for ne in editlist00]

            # meta used for .created
            await asyncio.sleep(0.01)
            await layr.saveNodeEdits(nexslist00, {'time': created00})

            nodes = await core.nodes('test:int')
            self.len(1, nodes)

            self.eq(created00, nodes[0].get('.created'))

            await core.nodes('test:int=1 | delnode')
            self.len(0, await core.nodes('test:int'))

            # If meta is not specified .created gets populated to now
            await asyncio.sleep(0.01)
            await layr.saveNodeEdits(nexslist00, {})

            nodes = await core.nodes('test:int')
            self.len(1, nodes)

            created01 = nodes[0].get('.created')
            self.gt(created01, created00)

            # edits with the same node has the same .created
            await asyncio.sleep(0.01)
            nodes = await core.nodes('[ test:int=1 ]')
            self.eq(created01, nodes[0].get('.created'))

            nodes = await core.nodes('[ test:int=1 :loc=us +#foo]')
            self.eq(created01, nodes[0].get('.created'))

            await core.nodes('test:int=1 | delnode')
            self.len(0, await core.nodes('test:int'))

            # Tests for behavior of storing nodeedits directly prior to using meta (i.e. meta['time'] != .created)
            # .created is a MINTIME therefore earlier value wins, which is typically meta
            created02 = s_time.parse('1990-10-10 12:30')
            await layr.saveNodeEdits(editlist00, {'time': created02})

            nodes = await core.nodes('test:int')
            self.len(1, nodes)

            self.eq(created02, nodes[0].get('.created'))

            await core.nodes('test:int=1 | delnode')
            self.len(0, await core.nodes('test:int'))

            # meta could be after .created for manual store operations
            created03 = s_time.parse('2050-10-10 12:30')
            await layr.saveNodeEdits(editlist00, {'time': created03})

            nodes = await core.nodes('test:int')
            self.len(1, nodes)

            self.eq(created00, nodes[0].get('.created'))

    async def test_layer_nodeedits(self):

        async with self.getTestCoreAndProxy() as (core0, prox0):

            nodelist0 = []
            nodes = await core0.nodes('[ test:str=foo ]')
            nodelist0.extend(nodes)
            nodes = await core0.nodes('[ inet:ipv4=1.2.3.4 .seen=(2012,2014) +#foo.bar=(2012, 2014) ]')
            nodelist0.extend(nodes)

            nodelist0 = [node.pack() for node in nodelist0]

            editlist = []

            layr = core0.getLayer()
            async for offs, nodeedits in prox0.syncLayerNodeEdits(0):
                editlist.append(nodeedits)
                if offs == layr.nodeeditlog.index() - 1:
                    break

            fwdedits = [item async for item in core0.getLayer().syncNodeEdits(0, wait=False)]
            revedits = [item async for item in core0.getLayer().syncNodeEdits(0xffffffff, wait=False, reverse=True)]

            self.eq(fwdedits, list(reversed(revedits)))

            fwdedit = await core0.callStorm('for $item in $lib.layer.get().edits() { return($item) }')
            revedit = await core0.callStorm('for $item in $lib.layer.get().edits(reverse=(true)) { return($item) }')

            self.nn(await core0.callStorm('return($lib.layer.get().edited())'))

            self.ne(fwdedit, revedit)
            self.eq(fwdedits[0], fwdedit)
            self.eq(revedits[0], revedit)

            async with self.getTestCore() as core1:

                url = core1.getLocalUrl('*/layer')

                async with await s_telepath.openurl(url) as layrprox:

                    for nodeedits in editlist:
                        self.nn(await layrprox.saveNodeEdits(nodeedits, {}))

                    nodelist1 = []
                    nodelist1.extend(await core1.nodes('test:str'))
                    nodelist1.extend(await core1.nodes('inet:ipv4'))

                    nodelist1 = [node.pack() for node in nodelist1]
                    self.eq(nodelist0, nodelist1)

                    self.len(6, await alist(layrprox.syncNodeEdits2(0, wait=False)))

                layr = core1.view.layers[0]  # type: s_layer.Layer

            await core0.addTagProp('score', ('int', {}), {})

            q = '[ inet:ipv4=1.2.3.4 +#tp:score=5 +(foo)> { test:str=foo } ] $node.data.set(foo, bar)'
            nodes = await core0.nodes(q)
            ipv4nid = nodes[0].nid
            tstrnid = (await core0.nodes('test:str=foo'))[0].nid

            layr = core0.getLayer()

            noedit = [(None, 'inet:ipv4', [(s_layer.EDIT_PROP_SET, ('asn', 5, None, None))])]
            self.eq([], await layr.calcEdits(noedit, {}))

            noedit = [(ipv4nid, 'inet:ipv4', [(s_layer.EDIT_TAG_DEL, ('newp', None))])]
            self.eq([], await layr.calcEdits(noedit, {}))

            noedit = [(ipv4nid, 'inet:ipv4', [(s_layer.EDIT_TAGPROP_DEL, ('newp', 'newp', None, None))])]
            self.eq([], await layr.calcEdits(noedit, {}))

            noedit = [(ipv4nid, 'inet:ipv4', [(s_layer.EDIT_TAGPROP_DEL, ('tp', 'newp', None, None))])]
            self.eq([], await layr.calcEdits(noedit, {}))

            noedit = [(ipv4nid, 'inet:ipv4', [(s_layer.EDIT_NODEDATA_SET, ('foo', 'bar', None))])]
            self.eq([], await layr.calcEdits(noedit, {}))

            noedit = [(ipv4nid, 'inet:ipv4', [(s_layer.EDIT_EDGE_ADD, ('foo', tstrnid))])]
            self.eq([], await layr.calcEdits(noedit, {}))

    async def test_layer_stornodeedits_nonexus(self):
        # test for migration methods that store nodeedits bypassing nexus

        async with self.getTestCore() as core0:

            layer0 = core0.getLayer()

            await core0.nodes('[ test:str=foo ]')
            self.len(2, await core0.nodes('.created'))

            nodeedits = [ne async for ne in layer0.iterLayerNodeEdits()]
            self.len(2, nodeedits)

            await core0.nodes('.created | delnode --force')

            flatedits = await layer0._storNodeEdits(nodeedits, {}, None)
            self.len(2, flatedits)

            self.len(2, await core0.nodes('.created'))

    async def test_layer_syncindexevents(self):

        async with self.getTestCore() as core:
            layr = core.getLayer()
            await core.addTagProp('score', ('int', {}), {})
            baseoff = await core.getNexsIndx()

            nodes = await core.nodes('[ test:str=foo ]')
            strnode = nodes[0]
            q = '[ inet:ipv4=1.2.3.4 :asn=42 .seen=(2012,2014) +#mytag:score=99 +#foo.bar=(2012, 2014) ]'
            nodes = await core.nodes(q)
            ipv4node = nodes[0]

            await core.nodes('inet:ipv4=1.2.3.4 test:str=foo | delnode')

            mdef = {'forms': ['test:str']}
            events = [e[1] for e in await alist(layr.syncIndexEvents(baseoff, mdef, wait=False))]
            self.eq(events, [
                (strnode.nid, 'test:str', s_layer.EDIT_NODE_ADD, ('foo', s_layer.STOR_TYPE_UTF8)),
                (strnode.nid, 'test:str', s_layer.EDIT_NODE_DEL, ('foo', s_layer.STOR_TYPE_UTF8)),
            ])

            mdef = {'props': ['.seen']}
            events = [e[1] for e in await alist(layr.syncIndexEvents(baseoff, mdef, wait=False))]
            ival = tuple([s_time.parse(x) for x in ('2012', '2014')])
            self.eq(events, [
                (ipv4node.nid, 'inet:ipv4', s_layer.EDIT_PROP_SET, ('.seen', ival, None, s_layer.STOR_TYPE_IVAL)),
                (ipv4node.nid, 'inet:ipv4', s_layer.EDIT_PROP_DEL, ('.seen', ival, s_layer.STOR_TYPE_IVAL)),
            ])

            mdef = {'props': ['inet:ipv4:asn']}
            events = [e[1] for e in await alist(layr.syncIndexEvents(baseoff, mdef, wait=False))]
            self.len(2, events)
            self.eq(events, [
                (ipv4node.nid, 'inet:ipv4', s_layer.EDIT_PROP_SET, ('asn', 42, None, s_layer.STOR_TYPE_I64)),
                (ipv4node.nid, 'inet:ipv4', s_layer.EDIT_PROP_DEL, ('asn', 42, s_layer.STOR_TYPE_I64)),
            ])

            mdef = {'tags': ['foo.bar']}
            events = [e[1] for e in await alist(layr.syncIndexEvents(baseoff, mdef, wait=False))]
            self.eq(events, [
                (ipv4node.nid, 'inet:ipv4', s_layer.EDIT_TAG_SET, ('foo.bar', ival, None)),
                (ipv4node.nid, 'inet:ipv4', s_layer.EDIT_TAG_DEL, ('foo.bar', ival)),
            ])

            mdefs = ({'tagprops': ['score']}, {'tagprops': ['mytag:score']})
            events = [e[1] for e in await alist(layr.syncIndexEvents(baseoff, mdef, wait=False))]
            for mdef in mdefs:
                events = [e[1] for e in await alist(layr.syncIndexEvents(baseoff, mdef, wait=False))]
                self.eq(events, [
                    (ipv4node.nid, 'inet:ipv4', s_layer.EDIT_TAGPROP_SET,
                        ('mytag', 'score', 99, None, s_layer.STOR_TYPE_I64)),
                    (ipv4node.nid, 'inet:ipv4', s_layer.EDIT_TAGPROP_DEL,
                        ('mytag', 'score', 99, s_layer.STOR_TYPE_I64)),
                ])

    async def test_layer_tombstone(self):

        async with self.getTestCore() as core:

            async def checkempty(opts=None):
                nodes = await core.nodes('inet:ipv4=1.2.3.4', opts=opts)
                self.len(1, nodes)
                self.none(nodes[0].get('asn'))
                self.none(nodes[0].get('#foo.tag'))
                self.none(nodes[0].getTagProp('bar.tag', 'score'))

                self.len(0, await core.nodes('inet:ipv4=1.2.3.4 -(bar)> *', opts=opts))
                self.len(0, await core.nodes('inet:ipv4=1.2.3.4 <(foo)- *', opts=opts))

                self.none(await core.callStorm('inet:ipv4=1.2.3.4 return($node.data.get(foodata))', opts=opts))
                self.len(0, await core.nodes('yield $lib.lift.byNodeData(foodata)', opts=opts))

            async def hastombs(opts=None):
                q = 'for $tomb in $lib.layer.get().getTombstones() { $lib.print($tomb) }'
                msgs = await core.stormlist(q, opts=opts)
                self.stormIsInPrint("('inet:ipv4', 'asn')", msgs)
                self.stormIsInPrint("foo.tag", msgs)
                self.stormIsInPrint("'bar.tag', 'score'", msgs)
                self.stormIsInPrint("'bar'", msgs)
                self.stormIsInPrint("'foo'", msgs)
                self.stormIsInPrint("'foodata'", msgs)

            async def notombs(opts=None):
                q = 'for $tomb in $lib.layer.get().getTombstones() { $lib.print($tomb) }'
                msgs = await core.stormlist(q, opts=opts)
                self.len(0, [m for m in msgs if m[0] == 'print'])

            await core.addTagProp('score', ('int', {}), {})

            viewiden2 = await core.callStorm('return($lib.view.get().fork().iden)')
            view2 = core.getView(viewiden2)
            viewopts2 = {'view': viewiden2}

            addq = '''[
            inet:ipv4=1.2.3.4
                :asn=4
                +#foo.tag=2024
                +#bar.tag:score=5
                +(bar)> {[ it:dev:str=n1 ]}
                <(foo)+ {[ it:dev:str=n2 ]}
            ]
            $node.data.set(foodata, bar)
            '''

            delq = '''
            inet:ipv4=1.2.3.4
            [   -:asn
                -#foo.tag
                -#bar.tag:score
                -(bar)> {[ it:dev:str=n1 ]}
                <(foo)- {[ it:dev:str=n2 ]}
            ]
            $node.data.pop(foodata)
            '''

            nodes = await core.nodes(addq)
            self.len(1, nodes)
            nodeiden = nodes[0].iden()

            self.false(await core.callStorm('[ test:str=newp ] return($node.data.has(foodata))'))

            nodes = await core.nodes('inet:ipv4=1.2.3.4 [ -:asn ]', opts=viewopts2)
            self.none(nodes[0].get('asn'))

            nodes = await core.nodes('inet:ipv4=1.2.3.4')
            self.eq(4, nodes[0].get('asn'))

            nodes = await core.nodes('inet:ipv4=1.2.3.4 [ :asn=5 ]', opts=viewopts2)
            self.eq(5, nodes[0].get('asn'))

            nodes = await core.nodes('inet:ipv4=1.2.3.4 [ -:asn ]', opts=viewopts2)
            self.none(nodes[0].get('asn'))

            nodes = await core.nodes('inet:ipv4=1.2.3.4 [ -#foo.tag ]', opts=viewopts2)
            self.none(nodes[0].get('#foo.tag'))

            nodes = await core.nodes('inet:ipv4=1.2.3.4')
            self.nn(nodes[0].get('#foo.tag'))

            nodes = await core.nodes('inet:ipv4=1.2.3.4 [ +#foo.tag=2020 ]', opts=viewopts2)
            self.nn(nodes[0].get('#foo.tag'))

            nodes = await core.nodes('inet:ipv4=1.2.3.4 [ -#foo.tag ]', opts=viewopts2)
            self.none(nodes[0].get('#foo.tag'))

            nodes = await core.nodes('inet:ipv4=1.2.3.4 [ -#bar.tag:score ]', opts=viewopts2)
            self.none(nodes[0].getTagProp('bar.tag', 'score'))

            nodes = await core.nodes('inet:ipv4=1.2.3.4')
            self.eq(5, nodes[0].getTagProp('bar.tag', 'score'))

            nodes = await core.nodes('inet:ipv4=1.2.3.4 [ +#bar.tag:score=6 ]', opts=viewopts2)
            self.eq(6, nodes[0].getTagProp('bar.tag', 'score'))

            nodes = await core.nodes('inet:ipv4=1.2.3.4 [ -#bar.tag:score ]', opts=viewopts2)
            self.none(nodes[0].getTagProp('bar.tag', 'score'))

            await core.nodes('inet:ipv4=1.2.3.4 $node.data.pop(foodata)', opts=viewopts2)

            self.none(await core.callStorm('inet:ipv4=1.2.3.4 return($node.data.get(foodata))', opts=viewopts2))

            self.len(0, await core.nodes('yield $lib.lift.byNodeData(foodata)', opts=viewopts2))
            self.len(1, await core.nodes('yield $lib.lift.byNodeData(foodata)'))

            await core.nodes('inet:ipv4=1.2.3.4 $node.data.set(foodata, baz)', opts=viewopts2)
            self.eq('baz', await core.callStorm('inet:ipv4=1.2.3.4 return($node.data.get(foodata))', opts=viewopts2))

            self.len(1, await core.nodes('yield $lib.lift.byNodeData(foodata)', opts=viewopts2))

            await core.nodes('inet:ipv4=1.2.3.4 $node.data.pop(foodata)', opts=viewopts2)

            self.none(await core.callStorm('inet:ipv4=1.2.3.4 return($node.data.get(foodata))', opts=viewopts2))
            self.len(0, await core.nodes('yield $lib.lift.byNodeData(foodata)', opts=viewopts2))

            await core.nodes('inet:ipv4=1.2.3.4 $node.data.pop(foodata)', opts=viewopts2)

            await core.nodes('inet:ipv4=1.2.3.4 [ -(bar)> { it:dev:str=n1 } ]', opts=viewopts2)
            self.len(0, await core.nodes('inet:ipv4=1.2.3.4 -(bar)> *', opts=viewopts2))
            self.len(1, await core.nodes('inet:ipv4=1.2.3.4 -(bar)> *'))

            await core.nodes('inet:ipv4=1.2.3.4 [ +(bar)> { it:dev:str=n1 } ]', opts=viewopts2)
            self.len(1, await core.nodes('inet:ipv4=1.2.3.4 -(bar)> *', opts=viewopts2))

            await core.nodes('inet:ipv4=1.2.3.4 [ -(bar)> { it:dev:str=n1 } ]', opts=viewopts2)
            self.len(0, await core.nodes('inet:ipv4=1.2.3.4 -(bar)> *', opts=viewopts2))
            self.len(1, await core.nodes('inet:ipv4=1.2.3.4 -(bar)> *'))

            await core.nodes('inet:ipv4=1.2.3.4 [ <(foo)- { it:dev:str=n2 } ]', opts=viewopts2)
            self.len(0, await core.nodes('inet:ipv4=1.2.3.4 <(foo)- *', opts=viewopts2))
            self.len(1, await core.nodes('inet:ipv4=1.2.3.4 <(foo)- *'))

            await core.nodes('inet:ipv4=1.2.3.4 [ <(foo)+ { it:dev:str=n2 } ]', opts=viewopts2)
            self.len(1, await core.nodes('inet:ipv4=1.2.3.4 <(foo)- *', opts=viewopts2))

            await core.nodes('inet:ipv4=1.2.3.4 [ <(foo)- { it:dev:str=n2 } ]', opts=viewopts2)
            self.len(0, await core.nodes('inet:ipv4=1.2.3.4 <(foo)- *', opts=viewopts2))
            self.len(1, await core.nodes('inet:ipv4=1.2.3.4 <(foo)- *'))

            await hastombs(opts=viewopts2)

            await view2.merge()
            await checkempty()
            await notombs()

            await view2.wipeLayer()
            await notombs(opts=viewopts2)

            self.len(1, await core.nodes(addq))

            await core.nodes(delq, opts=viewopts2)
            await hastombs(opts=viewopts2)

            await core.nodes('''
            $layr = $lib.layer.get()
            for ($iden, $type, $info) in $layr.getTombstones() {
                $layr.delTombstone($iden, $type, $info)
            }''', opts=viewopts2)

            await notombs(opts=viewopts2)

            await core.nodes(delq, opts=viewopts2)
            await hastombs(opts=viewopts2)

            await core.nodes('inet:ipv4=1.2.3.4 | delnode', opts=viewopts2)
            self.len(0, await core.nodes('inet:ipv4=1.2.3.4', opts=viewopts2))

            await core.nodes('[ inet:ipv4=1.2.3.4 ] | delnode', opts=viewopts2)
            self.len(0, await core.nodes('inet:ipv4=1.2.3.4', opts=viewopts2))

            await core.nodes('''
            $layr = $lib.layer.get()
            for ($iden, $type, $info) in $layr.getTombstones() {
                $layr.delTombstone($iden, $type, $info)
            }''', opts=viewopts2)

            await notombs(opts=viewopts2)
            self.len(1, await core.nodes('inet:ipv4=1.2.3.4', opts=viewopts2))

            await core.nodes(delq, opts=viewopts2)
            await core.nodes('inet:ipv4=1.2.3.4 | delnode', opts=viewopts2)
            self.len(0, await core.nodes('inet:ipv4=1.2.3.4', opts=viewopts2))

            # deleting a node clears its other tombstones
            msgs = await core.stormlist('for $tomb in $lib.layer.get().getTombstones() { $lib.print($tomb) }', opts=viewopts2)

            self.stormIsInPrint("('inet:ipv4', None)", msgs)
            self.stormNotInPrint("('inet:ipv4', 'asn')", msgs)
            self.stormNotInPrint("foo.tag", msgs)
            self.stormNotInPrint("'bar.tag', 'score'", msgs)
            self.stormNotInPrint("'bar'", msgs)
            self.stormNotInPrint("'foodata'", msgs)

            self.len(0, await core.nodes('yield $lib.lift.byNodeData(foodata)', opts=viewopts2))

            await view2.merge()
            await notombs()

            self.len(0, await core.nodes('inet:ipv4=1.2.3.4'))

            await view2.wipeLayer()
            await notombs(opts=viewopts2)

            # use command to merge
            await core.nodes(addq)
            await core.nodes(delq, opts=viewopts2)

            self.len(3, await core.nodes('diff', opts=viewopts2))
            self.len(1, await core.nodes('diff --prop inet:ipv4:asn', opts=viewopts2))

            msgs = await core.stormlist('merge --diff', opts=viewopts2)
            self.stormIsInPrint('delete inet:ipv4:asn', msgs)
            self.stormIsInPrint('delete inet:ipv4#foo.tag', msgs)
            self.stormIsInPrint('delete inet:ipv4#bar.tag:score', msgs)
            self.stormIsInPrint('delete inet:ipv4 DATA foodata', msgs)
            self.stormIsInPrint('delete inet:ipv4 -(bar)> ', msgs)

            msgs = await core.stormlist('merge --diff --exclude-tags foo.*', opts=viewopts2)
            self.stormNotInPrint('delete inet:ipv4#foo.tag', msgs)

            msgs = await core.stormlist('merge --diff --exclude-tags bar.*', opts=viewopts2)
            self.stormNotInPrint('delete inet:ipv4#bar.tag:score', msgs)

            await core.nodes('inet:ipv4 for $x in $lib.range(1001) { $node.data.set($x, foo) }')
            await core.nodes('inet:ipv4 for $x in $lib.range(1001) { $node.data.pop($x) }', opts=viewopts2)

            await core.nodes('inet:ipv4 for $x in $lib.range(1001) {[ +($x)> { it:dev:str=n1 }]}')
            await core.nodes('inet:ipv4 for $x in $lib.range(1001) {[ -($x)> { it:dev:str=n1 }]}', opts=viewopts2)
            await core.nodes('inet:ipv4 for $x in $lib.range(1001) {[ +($x)> { it:dev:str=n2 }]}', opts=viewopts2)

            await core.nodes('merge --diff --apply', opts=viewopts2)

            await checkempty()
            await notombs(opts=viewopts2)

            await core.nodes(addq)
            await core.nodes('inet:ipv4=1.2.3.4 | delnode --force', opts=viewopts2)
            self.len(0, await core.nodes('diff', opts=viewopts2))
            await core.nodes('merge --diff --apply', opts=viewopts2)

            self.len(0, await core.nodes('inet:ipv4=1.2.3.4'))
            await notombs(opts=viewopts2)

            await core.nodes(addq)
            await core.nodes(delq, opts=viewopts2)
            await core.nodes('inet:ipv4=1.2.3.4 | delnode --force')

            await view2.merge()
            await notombs()
            await view2.wipeLayer()

            await core.nodes(addq)
            await core.nodes(delq, opts=viewopts2)
            await core.nodes('inet:ipv4=1.2.3.4 | delnode --force', opts=viewopts2)
            await core.nodes('inet:ipv4=1.2.3.4 | delnode --force')

            await view2.merge()
            await notombs()
            await view2.wipeLayer()

            # use quorum to merge
            await core.nodes(addq)
            await core.nodes(delq, opts=viewopts2)

            visi = await core.auth.addUser('visi')
            await visi.addRule((True, ('view', 'read')))
            visiopts = {'view': viewiden2, 'user': visi.iden}

            setq = '$lib.view.get().set(quorum, ({"count": 1, "roles": [$lib.auth.roles.byname(all).iden]}))'
            await core.nodes(setq)
            await core.nodes('$lib.view.get().setMergeRequest()', opts=viewopts2)
            await core.nodes('$lib.view.get().setMergeVote()', opts=visiopts)

            self.true(await view2.waitfini(timeout=5))

            await checkempty()

            viewiden2 = await core.callStorm('return($lib.view.get().fork().iden)')
            view2 = core.getView(viewiden2)
            viewopts2 = {'view': viewiden2}
            visiopts = {'view': viewiden2, 'user': visi.iden}

            await core.nodes('inet:ipv4=1.2.3.4 [ :asn=4 ]')
            await core.nodes('inet:ipv4=1.2.3.4 [ :loc=us -:asn ]', opts=viewopts2)
            await core.nodes('inet:ipv4=1.2.3.4 [ -:asn ]')

            await core.nodes('$lib.view.get().setMergeRequest()', opts=viewopts2)
            await core.nodes('$lib.view.get().setMergeVote()', opts=visiopts)

            self.true(await view2.waitfini(timeout=5))

            nodes = await core.nodes('inet:ipv4=1.2.3.4')
            self.eq(nodes[0].get('loc'), 'us')
            self.none(nodes[0].get('asn'))
            await notombs()

            viewiden2 = await core.callStorm('return($lib.view.get().fork().iden)')
            view2 = core.getView(viewiden2)
            viewopts2 = {'view': viewiden2}
            visiopts = {'view': viewiden2, 'user': visi.iden}

            await core.nodes(addq)
            await core.nodes('inet:ipv4=1.2.3.4 | delnode --force', opts=viewopts2)

            await core.nodes('$lib.view.get().setMergeRequest()', opts=viewopts2)
            await core.nodes('$lib.view.get().setMergeVote()', opts=visiopts)

            self.true(await view2.waitfini(timeout=5))

            self.len(0, await core.nodes('inet:ipv4=1.2.3.4'))

            viewiden2 = await core.callStorm('return($lib.view.get().fork().iden)')
            view2 = core.getView(viewiden2)
            viewopts2 = {'view': viewiden2}
            visiopts = {'view': viewiden2, 'user': visi.iden}

            await core.nodes(addq)
            await core.nodes(delq, opts=viewopts2)
            await core.nodes('inet:ipv4=1.2.3.4 | delnode --force')

            await core.nodes('$lib.view.get().setMergeRequest()', opts=viewopts2)
            await core.nodes('$lib.view.get().setMergeVote()', opts=visiopts)

            self.true(await view2.waitfini(timeout=5))

            self.len(0, await core.nodes('inet:ipv4=1.2.3.4'))
            await notombs()

            viewiden2 = await core.callStorm('return($lib.view.get().fork().iden)')
            view2 = core.getView(viewiden2)
            viewopts2 = {'view': viewiden2}
            visiopts = {'view': viewiden2, 'user': visi.iden}

            await core.nodes(addq)
            await core.nodes('inet:ipv4=1.2.3.4 | delnode --force', opts=viewopts2)
            await core.nodes('inet:ipv4=1.2.3.4 | delnode --force')

            await core.nodes('$lib.view.get().setMergeRequest()', opts=viewopts2)
            await core.nodes('$lib.view.get().setMergeVote()', opts=visiopts)

            self.true(await view2.waitfini(timeout=5))

            self.len(0, await core.nodes('inet:ipv4=1.2.3.4'))
            await notombs()

            viewiden2 = await core.callStorm('return($lib.view.get().fork().iden)')
            view2 = core.getView(viewiden2)
            viewopts2 = {'view': viewiden2}

            viewiden3 = await core.callStorm('return($lib.view.get().fork().iden)', opts=viewopts2)
            view3 = core.getView(viewiden3)
            viewopts3 = {'view': viewiden3}

            # use movenodes with tombstones
            destlayr = view3.layers[0].iden

            await core.nodes(addq)
            await core.nodes(delq, opts=viewopts2)
            msgs = await core.stormlist('inet:ipv4=1.2.3.4 | movenodes', opts=viewopts3)
            self.stormIsInPrint(f'delete tombstone {nodeiden} inet:ipv4:asn', msgs)
            self.stormIsInPrint(f'delete tombstone {nodeiden} inet:ipv4#foo.tag', msgs)
            self.stormIsInPrint(f'delete tombstone {nodeiden} inet:ipv4#bar.tag:score', msgs)
            self.stormIsInPrint(f'delete tombstone {nodeiden} inet:ipv4 DATA foodata', msgs)
            self.stormIsInPrint(f'delete tombstone {nodeiden} inet:ipv4 -(bar)>', msgs)

            msgs = await core.stormlist('inet:ipv4=1.2.3.4 | movenodes --preserve-tombstones', opts=viewopts3)
            self.stormIsInPrint(f'{destlayr} tombstone {nodeiden} inet:ipv4:asn', msgs)
            self.stormIsInPrint(f'{destlayr} tombstone {nodeiden} inet:ipv4#foo.tag', msgs)
            self.stormIsInPrint(f'{destlayr} tombstone {nodeiden} inet:ipv4#bar.tag:score', msgs)
            self.stormIsInPrint(f'{destlayr} tombstone {nodeiden} inet:ipv4 DATA foodata', msgs)
            self.stormIsInPrint(f'{destlayr} tombstone {nodeiden} inet:ipv4 -(bar)>', msgs)

            await core.nodes('inet:ipv4=1.2.3.4 it:dev:str=n2 | movenodes --apply', opts=viewopts3)
            await notombs(opts=viewopts2)
            await notombs(opts=viewopts3)
            await checkempty(opts=viewopts3)

            await core.nodes(addq)
            await core.nodes(delq, opts=viewopts2)

            await core.nodes('inet:ipv4=1.2.3.4 it:dev:str=n2 | movenodes --apply --preserve-tombstones', opts=viewopts3)
            await notombs(opts=viewopts2)
            await hastombs(opts=viewopts3)

            layr1 = core.getView().layers[0].iden
            layr2 = view2.layers[0].iden

            # moving a full node tomb should clear individual tombstones
            await core.nodes('[ inet:ipv4=1.2.3.4 it:dev:str=n2 ]')
            await core.nodes('inet:ipv4=1.2.3.4 it:dev:str=n2 | delnode --force', opts=viewopts2)
            q = f'''
            inet:ipv4=1.2.3.4 it:dev:str=n2
            | movenodes --precedence {layr2} {layr1} {destlayr} --apply --preserve-tombstones
            '''
            await core.nodes(q, opts=viewopts3)
            await notombs(opts=viewopts2)

            q = 'for $tomb in $lib.layer.get().getTombstones() { $lib.print($tomb) }'
            msgs = await core.stormlist(q, opts=viewopts3)
            self.len(2, [m for m in msgs if m[0] == 'print'])
            self.stormIsInPrint("('inet:ipv4', None)", msgs)
            self.stormIsInPrint("('it:dev:str', None)", msgs)

            await core.nodes(addq)
            await core.nodes(delq, opts=viewopts2)
            await core.nodes(addq, opts=viewopts3)

            q = f'''
            inet:ipv4=1.2.3.4 it:dev:str=n2
            | movenodes --precedence {layr2} {layr1} {destlayr}
            '''
            msgs = await core.stormlist(q, opts=viewopts3)
            self.stormIsInPrint(f'{destlayr} delete {nodeiden} inet:ipv4:asn', msgs)
            self.stormIsInPrint(f'{destlayr} delete {nodeiden} inet:ipv4#foo', msgs)
            self.stormIsInPrint(f'{destlayr} delete {nodeiden} inet:ipv4#bar.tag:score', msgs)
            self.stormIsInPrint(f'{destlayr} delete {nodeiden} inet:ipv4 DATA foodata', msgs)
            self.stormIsInPrint(f'{destlayr} delete {nodeiden} inet:ipv4 -(bar)>', msgs)

            q = f'''
            inet:ipv4=1.2.3.4 it:dev:str=n2
            | movenodes --precedence {layr2} {layr1} {destlayr} --apply
            '''
            await core.nodes(q, opts=viewopts3)
            await notombs(opts=viewopts2)
            await notombs(opts=viewopts3)
            await checkempty(opts=viewopts3)

            await core.nodes(addq)
            await core.nodes('inet:ipv4=1.2.3.4 it:dev:str=n2 | delnode --force', opts=viewopts2)
            await core.nodes(addq, opts=viewopts3)

            q = f'''
            inet:ipv4=1.2.3.4 it:dev:str=n2
            | movenodes --precedence {layr2} {layr1} {destlayr}
            '''
            msgs = await core.stormlist(q, opts=viewopts3)
            self.stormIsInPrint(f'delete tombstone {nodeiden} inet:ipv4', msgs)

            q = f'''
            inet:ipv4=1.2.3.4 it:dev:str=n2
            | movenodes --preserve-tombstones --precedence {layr2} {layr1} {destlayr}
            '''
            msgs = await core.stormlist(q, opts=viewopts3)
            self.stormIsInPrint(f'{destlayr} tombstone {nodeiden} inet:ipv4', msgs)

            q = f'''
            inet:ipv4=1.2.3.4 it:dev:str=n2
            | movenodes --apply --precedence {layr2} {layr1} {destlayr}
            '''
            await core.nodes(q, opts=viewopts3)
            await notombs(opts=viewopts2)
            await notombs(opts=viewopts3)
            self.len(0, await core.nodes('inet:ipv4=1.2.3.4', opts=viewopts3))

            await core.nodes(addq)
            await core.nodes('inet:ipv4=1.2.3.4 it:dev:str=n2 | delnode --force', opts=viewopts2)
            await core.nodes(addq, opts=viewopts3)

            q = f'''
            inet:ipv4=1.2.3.4 it:dev:str=n2
            | movenodes --apply --preserve-tombstones --precedence {layr2} {layr1} {destlayr}
            '''
            await core.nodes(q, opts=viewopts3)
            await notombs(opts=viewopts2)
            self.len(0, await core.nodes('inet:ipv4=1.2.3.4', opts=viewopts3))

            q = 'for $tomb in $lib.layer.get().getTombstones() { $lib.print($tomb) }'
            msgs = await core.stormlist(q, opts=viewopts3)
            self.len(2, [m for m in msgs if m[0] == 'print'])
            self.stormIsInPrint("('inet:ipv4', None)", msgs)
            self.stormIsInPrint("('it:dev:str', None)", msgs)

            await view2.wipeLayer()
            await view3.wipeLayer()

            await core.nodes(addq)

            await core.nodes('inet:ipv4=1.2.3.4 | delnode --force', opts=viewopts3)
            await core.nodes('inet:ipv4=1.2.3.4 | delnode --force', opts=viewopts2)
            await core.nodes('merge --diff --apply', opts=viewopts3)
            msgs = await core.stormlist('merge --diff', opts=viewopts3)
            self.stormIsInPrint('delete inet:ipv4 = 1.2.3.4', msgs)

            await core.nodes('syn:tag=foo.tag | delnode', opts=viewopts3)
            msgs = await core.stormlist('merge --diff --exclude-tags foo.*', opts=viewopts3)
            self.stormNotInPrint('delete syn:tag = foo.tag', msgs)

            await view2.wipeLayer()
            await view3.wipeLayer()

            q = '''
            inet:ipv4=1.2.3.4
            for $edge in $node.edges(reverse=$lib.true) {
                $lib.print($edge)
            }
            '''
            msgs = await core.stormlist(q, opts=viewopts3)
            self.len(1, [m for m in msgs if m[0] == 'print'])

            await core.nodes('it:dev:str=n2 | delnode', opts=viewopts2)

            msgs = await core.stormlist(q, opts=viewopts3)
            self.len(0, [m for m in msgs if m[0] == 'print'])

            await view2.wipeLayer()
            await core.nodes(delq, opts=viewopts3)

            await checkempty(opts=viewopts3)
            await hastombs(opts=viewopts3)

            q = 'for $edge in $lib.layer.get().getEdges() { $lib.print($edge) }'
            msgs = await core.stormlist(q, opts=viewopts3)
            self.len(0, [m for m in msgs if m[0] == 'print'])

            q = 'inet:ipv4 for $edge in $lib.layer.get().getEdgesByN1($node.iden()) { $lib.print($edge) }'
            msgs = await core.stormlist(q, opts=viewopts3)
            self.len(0, [m for m in msgs if m[0] == 'print'])

            q = 'inet:ipv4 for $edge in $lib.layer.get().getEdgesByN2($node.iden()) { $lib.print($edge) }'
            msgs = await core.stormlist(q, opts=viewopts3)
            self.len(0, [m for m in msgs if m[0] == 'print'])

            await view3.merge()

            # tombstones should merge down since they still have values to cover
            await checkempty(opts=viewopts2)
            await hastombs(opts=viewopts2)

            await view3.wipeLayer()

            nodes = await core.nodes('inet:ipv4=1.2.3.4', opts=viewopts3)
            self.false(nodes[0].has('asn'))

            bylayer = await core.callStorm('inet:ipv4=1.2.3.4 return($node.getByLayer())', opts=viewopts3)

            layr = view2.layers[0].iden
            self.eq(bylayer['props']['asn'], layr)
            self.eq(bylayer['tags']['foo.tag'], layr)
            self.eq(bylayer['tagprops']['bar.tag']['score'], layr)

            await core.nodes('inet:ipv4=1.2.3.4 [ <(foo)- { it:dev:str=n2 } ] | delnode')

            await core.nodes(addq, opts=viewopts2)
            await notombs(opts=viewopts2)

            await core.nodes(delq, opts=viewopts3)
            await checkempty(opts=viewopts3)
            await hastombs(opts=viewopts3)

            await view3.merge()

            # no tombstones should merge since the base layer has no values
            await checkempty(opts=viewopts2)
            await notombs(opts=viewopts2)

            await view3.wipeLayer()

            # node re-added above a tombstone is empty
            await core.nodes(addq)
            await core.nodes('[ inet:ipv4=1.2.3.4 :loc=uk ]', opts=viewopts3)
            await core.nodes('inet:ipv4=1.2.3.4 [ <(foo)- { it:dev:str=n2 } ] | delnode', opts=viewopts2)

            self.len(0, await core.nodes('inet:ipv4:loc=uk', opts=viewopts3))

            nodes = await core.nodes('[ inet:ipv4=1.2.3.4 -:loc ]', opts=viewopts3)
            await checkempty(opts=viewopts3)

            bylayer = await core.callStorm('inet:ipv4=1.2.3.4 return($node.getByLayer())', opts=viewopts3)

            layr = view3.layers[0].iden
            self.eq(bylayer, {'ndef': layr, 'props': {'type': layr, '.created': layr}})

            await core.nodes('inet:ipv4=1.2.3.4 [ +#nomerge ]', opts=viewopts3)
            await core.nodes('merge --diff --apply --only-tags', opts=viewopts3)
            self.len(1, await core.nodes('#nomerge', opts=viewopts3))

            await core.nodes('inet:ipv4=1.2.3.4 | delnode', opts=viewopts3)
            nodes = await core.nodes('[ inet:ipv4=1.2.3.4 ]', opts=viewopts3)
            await checkempty(opts=viewopts3)

            # test helpers above a node tombstone
            node = nodes[0]

            self.false(node.has('asn'))
            self.false(node.hasInLayers('asn'))
            self.eq((None, None), node.getWithLayer('asn'))
            self.none(node.getFromLayers('asn'))
            self.none(node.getFromLayers('loc', strt=2))

            self.none(node.getTag('foo.tag'))
            self.none(node.getTagFromLayers('foo.tag'))
            self.none(node.getTagFromLayers('newp', strt=2))
            self.false(node.hasTag('foo.tag'))
            self.false(node.hasTagInLayers('foo.tag'))

            self.eq([], node.getTagProps('bar.tag'))
            self.eq([], node.getTagPropsWithLayer('bar.tag'))
            self.false(node.hasTagProp('bar.tag', 'score'))
            self.false(node.hasTagPropInLayers('bar.tag', 'score'))
            self.eq((None, None), node.getTagPropWithLayer('bar.tag', 'score'))

            self.eq(['type', '.created'], list(nodes[0].getProps().keys()))
            self.eq({}, node._getTagsDict())
            self.eq({}, node._getTagPropsDict())

            self.len(0, await core.nodes('#bar.tag:score', opts=viewopts3))
            self.len(0, await core.nodes('#bar.tag:score=5', opts=viewopts3))

            await view2.wipeLayer()
            await core.nodes(delq, opts=viewopts2)
            await checkempty(opts=viewopts3)

            await core.nodes('inet:ipv4 [ -(bar)> {[ it:dev:str=n1 ]} ]', opts=viewopts3)
            nodes = await core.nodes('inet:ipv4=1.2.3.4', opts=viewopts3)

            # test helpers above individual tombstones
            node = nodes[0]

            self.false(node.hasInLayers('asn'))
            self.none(node.getFromLayers('asn'))
            self.eq((None, None), node.getWithLayer('asn'))

            self.false(node.hasTag('foo.tag'))
            self.false(node.hasTagInLayers('foo.tag'))
            self.none(node.getTagFromLayers('foo.tag'))

            self.eq([], node.getTagProps('bar.tag'))
            self.eq([], node.getTagPropsWithLayer('bar.tag'))
            self.false(node.hasTagProp('bar.tag', 'score'))
            self.false(node.hasTagPropInLayers('bar.tag', 'score'))
            self.false(node.hasTagPropInLayers('foo.tag', 'score'))
            self.eq((None, None), node.getTagPropWithLayer('bar.tag', 'score'))
            self.eq((None, None), node.getTagPropWithLayer('foo.tag', 'score'))

            self.eq(['type', '.created'], list(nodes[0].getProps().keys()))
            self.sorteq(['bar', 'bar.tag', 'foo'], list(node._getTagsDict().keys()))
            self.eq({}, node._getTagPropsDict())

            self.len(0, await alist(node.iterData()))
            self.len(0, await alist(node.iterDataKeys()))
            self.false(0, await node.hasData('foodata'))
            self.none(await core.callStorm('inet:ipv4=1.2.3.4 return($node.data.pop(foodata))', opts=viewopts3))

            randbuid = s_common.buid('newp')
            self.false((await view3.layers[0].hasNodeData(randbuid, 'foodata')))
            self.false((await view3.layers[0].getNodeData(randbuid, 'foodata'))[0])

            self.len(0, await alist(view3.getEdges()))
            self.len(0, await alist(view3.layers[1].getEdgeVerbs()))
            self.len(2, await alist(view3.layers[2].getEdgeVerbs()))

            self.len(0, await core.nodes('inet:ipv4:asn', opts=viewopts3))
            self.len(0, await core.nodes('inet:ipv4:asn=4', opts=viewopts3))
            self.len(0, await core.nodes('#foo.tag', opts=viewopts3))
            self.len(0, await core.nodes('#foo.tag@=2024', opts=viewopts3))
            self.len(0, await core.nodes('#bar.tag:score', opts=viewopts3))
            self.len(0, await core.nodes('#bar.tag:score=5', opts=viewopts3))

            await core.nodes('[ ou:goal=(foo,) :names=(foo, bar) ]')
            await core.nodes('ou:goal=(foo,) [ -:names ]', opts=viewopts2)
            self.len(0, await core.nodes('ou:goal:names*[=foo]', opts=viewopts2))

            with self.raises(s_exc.BadArg):
                await core.nodes('$lib.layer.get().delTombstone(newp, newp, newp)')

            with self.raises(s_exc.BadArg):
                opts = {'vars': {'nid': b'\x00'}}
                await core.nodes('$lib.layer.get().delTombstone($nid, newp, newp)', opts=opts)

            with self.raises(s_exc.BadArg):
                opts = {'vars': {'nid': b'\x01' * 8}}
                await core.nodes('$lib.layer.get().delTombstone($nid, newp, newp)', opts=opts)

    # async def test_layer_form_by_buid(self):

    #     async with self.getTestCore() as core:

    #         layr00 = core.view.layers[0]

    #         # add node - buid:form exists
    #         nodes = await core.nodes('[ inet:ipv4=1.2.3.4 :loc=us ]')
    #         buid0 = nodes[0].buid
    #         self.eq('inet:ipv4', await layr00.getNodeForm(buid0))

    #         # add edge and nodedata
    #         nodes = await core.nodes('[ inet:ipv4=2.3.4.5 ]')
    #         buid1 = nodes[0].buid
    #         self.eq('inet:ipv4', await layr00.getNodeForm(buid1))

    #         await core.nodes('inet:ipv4=1.2.3.4 [ +(refs)> {inet:ipv4=2.3.4.5} ] $node.data.set(spam, ham)')
    #         self.eq('inet:ipv4', await layr00.getNodeForm(buid0))

    #         # remove edge, map still exists
    #         await core.nodes('inet:ipv4=1.2.3.4 [ -(refs)> {inet:ipv4=2.3.4.5} ]')
    #         self.eq('inet:ipv4', await layr00.getNodeForm(buid0))

    #         # remove nodedata, map still exists
    #         await core.nodes('inet:ipv4=1.2.3.4 $node.data.pop(spam)')
    #         self.eq('inet:ipv4', await layr00.getNodeForm(buid0))

    #         # delete node - buid:form removed
    #         await core.nodes('inet:ipv4=1.2.3.4 | delnode')
    #         self.none(await layr00.getNodeForm(buid0))

    #         await core.nodes('[ inet:ipv4=5.6.7.8 ]')

    #         # fork a view
    #         info = await core.view.fork()
    #         layr01 = core.getLayer(info['layers'][0]['iden'])
    #         view01 = core.getView(info['iden'])

    #         await alist(view01.eval('[ inet:ipv4=6.7.8.9 ]'))

    #         # buid:form for a node in child doesn't exist
    #         self.none(await layr01.getNodeForm(buid1))

    #         # add prop, buid:form map exists
    #         nodes = await alist(view01.eval('inet:ipv4=2.3.4.5 [ :loc=ru ]'))
    #         self.len(1, nodes)
    #         self.eq('inet:ipv4', await layr01.getNodeForm(buid1))

    #         # add nodedata and edge
    #         await alist(view01.eval('inet:ipv4=2.3.4.5 [ +(refs)> {inet:ipv4=6.7.8.9} ] $node.data.set(faz, baz)'))

    #         # remove prop, map still exists due to nodedata
    #         await alist(view01.eval('inet:ipv4=2.3.4.5 [ -:loc ]'))
    #         self.eq('inet:ipv4', await layr01.getNodeForm(buid1))

    #         # remove nodedata, map still exists due to edge
    #         await alist(view01.eval('inet:ipv4=2.3.4.5 $node.data.pop(faz)'))
    #         self.eq('inet:ipv4', await layr01.getNodeForm(buid1))

    #         # remove edge, map is deleted
    #         await alist(view01.eval('inet:ipv4=2.3.4.5 [ -(refs)> {inet:ipv4=6.7.8.9} ]'))
    #         self.none(await layr01.getNodeForm(buid1))

    #         # edges between two nodes in parent
    #         await alist(view01.eval('inet:ipv4=2.3.4.5 [ +(refs)> {inet:ipv4=5.6.7.8} ]'))
    #         self.eq('inet:ipv4', await layr01.getNodeForm(buid1))

    #         await alist(view01.eval('inet:ipv4=2.3.4.5 [ -(refs)> {inet:ipv4=5.6.7.8} ]'))
    #         self.none(await layr01.getNodeForm(buid1))

    async def test_layer(self):

        async with self.getTestCore() as core:

            await core.addTagProp('score', ('int', {}), {})

            layr = core.getLayer()
            self.isin(f'Layer (Layer): {layr.iden}', str(layr))

            nodes = await core.nodes('[test:str=foo .seen=(2015, 2016)]')

            self.false(await layr.hasTagProp('score'))
            nodes = await core.nodes('[test:str=bar +#test:score=100]')
            self.true(await layr.hasTagProp('score'))

    async def test_layer_waitForHot(self):
        self.thisHostMust(hasmemlocking=True)

        async with self.getTestCore() as core:
            layr = core.getLayer()

            await asyncio.wait_for(layr.waitForHot(), timeout=1.0)

        conf = {'layers:lockmemory': True}
        async with self.getTestCore(conf=conf) as core:
            layr = core.getLayer()
            await asyncio.wait_for(layr.waitForHot(), timeout=1.0)

    async def test_layer_no_extra_logging(self):

        async with self.getTestCore() as core:
            '''
            For a do-nothing write, don't write new log entries
            '''
            await core.nodes('[test:str=foo .seen=(2015, 2016)]')
            layr = core.getLayer(None)
            lbefore = len(await alist(layr.syncNodeEdits2(0, wait=False)))
            await core.nodes('[test:str=foo .seen=(2015, 2016)]')
            lafter = len(await alist(layr.syncNodeEdits2(0, wait=False)))
            self.eq(lbefore, lafter)

    async def test_layer_del_then_lift(self):
        '''
        Regression test
        '''
        async with self.getTestCore() as core:
            await core.nodes('$x = 0 while $($x < 2000) { [file:bytes="*"] [ou:org="*"] $x = $($x + 1)}')
            await core.nodes('.created | delnode --force')
            nodes = await core.nodes('.created')
            self.len(0, nodes)

    async def test_layer_clone(self):

        async with self.getTestCoreAndProxy() as (core, prox):

            layr = core.getLayer()
            self.isin(f'Layer (Layer): {layr.iden}', str(layr))

            nodes = await core.nodes('[test:str=foo .seen=(2015, 2016)]')

            nid = nodes[0].nid

            # FIXME test via sodes?
            # self.eq('foo', await layr.getNodeValu(nid))
            # self.eq((1420070400000, 1451606400000), await layr.getNodeValu(nid, '.seen'))

            s_common.gendir(layr.dirn, 'adir')

            copylayrinfo = await core.cloneLayer(layr.iden)
            self.len(2, core.layers)

            copylayr = core.getLayer(copylayrinfo.get('iden'))
            self.isin(f'Layer (Layer): {copylayr.iden}', str(copylayr))
            self.ne(layr.iden, copylayr.iden)

            # self.eq('foo', await copylayr.getNodeValu(nid))
            # self.eq((1420070400000, 1451606400000), await copylayr.getNodeValu(nid, '.seen'))

            cdir = s_common.gendir(copylayr.dirn, 'adir')
            self.true(os.path.exists(cdir))

            await self.asyncraises(s_exc.NoSuchLayer, prox.cloneLayer('newp'))

            self.false(layr.readonly)

            # Test overriding layer config values
            ldef = {'readonly': True}
            readlayrinfo = await core.cloneLayer(layr.iden, ldef)
            self.len(3, core.layers)

            readlayr = core.getLayer(readlayrinfo.get('iden'))
            self.true(readlayr.readonly)

            self.none(await core._cloneLayer(readlayrinfo['iden'], readlayrinfo, None))

    async def test_layer_ro(self):
        with self.getTestDir() as dirn:
            async with self.getTestCore(dirn=dirn) as core:
                msgs = await core.stormlist('$lib.layer.add(({"readonly": $lib.true}))')
                self.stormHasNoWarnErr(msgs)

                ldefs = await core.callStorm('return($lib.layer.list())')
                self.len(2, ldefs)

                readonly = [ldef for ldef in ldefs if ldef.get('readonly')]
                self.len(1, readonly)

                layriden = readonly[0].get('iden')
                layr = core.getLayer(layriden)

                view = await core.callStorm(f'return($lib.view.add(layers=({layriden},)))')

                with self.raises(s_exc.IsReadOnly):
                    await core.nodes('[inet:fqdn=vertex.link]', opts={'view': view['iden']})

    async def test_layer_logedits_default(self):
        async with self.getTestCore() as core:
            self.true(core.getLayer().logedits)

    async def test_layer_no_logedits(self):

        async with self.getTestCore() as core:
            info = await core.addLayer({'logedits': False})
            layr = core.getLayer(info.get('iden'))
            self.false(layr.logedits)
            self.eq(-1, await layr.getEditOffs())

    async def test_layer_iter_props(self):

        async with self.getTestCore() as core:
            await core.addTagProp('score', ('int', {}), {})

            nodes = await core.nodes('[inet:ipv4=1 :asn=10 .seen=(2016, 2017) +#foo=(2020, 2021) +#foo:score=42]')
            self.len(1, nodes)
            nid1 = nodes[0].nid

            nodes = await core.nodes('[inet:ipv4=2 :asn=20 .seen=(2015, 2016) +#foo=(2019, 2020) +#foo:score=41]')
            self.len(1, nodes)
            nid2 = nodes[0].nid

            nodes = await core.nodes('[inet:ipv4=3 :asn=30 .seen=(2015, 2016) +#foo=(2018, 2020) +#foo:score=99]')
            self.len(1, nodes)
            nid3 = nodes[0].nid

            nodes = await core.nodes('[test:str=yolo]')
            self.len(1, nodes)
            strnid = nodes[0].nid

            nodes = await core.nodes('[test:str=$valu]', opts={'vars': {'valu': 'z' * 500}})
            self.len(1, nodes)
            strnid2 = nodes[0].nid

            # rows are (nid, valu) tuples
            layr = core.view.layers[0]
            rows = await alist(layr.iterPropRows('inet:ipv4', 'asn'))

            self.eq((10, 20, 30), tuple(sorted([row[1] for row in rows])))

            styp = core.model.form('inet:ipv4').prop('asn').type.stortype
            rows = await alist(layr.iterPropRows('inet:ipv4', 'asn', styp))
            self.eq((10, 20, 30), tuple(sorted([row[1] for row in rows])))

            rows = await alist(layr.iterPropRows('inet:ipv4', 'asn', styp))
            self.eq((10, 20, 30), tuple(sorted([row[1] for row in rows])))

            # rows are (nid, valu) tuples
            rows = await alist(layr.iterUnivRows('.seen'))

            tm = lambda x, y: (s_time.parse(x), s_time.parse(y))  # NOQA
            ivals = (tm('2015', '2016'), tm('2015', '2016'), tm('2016', '2017'))
            self.eq(ivals, tuple(sorted([row[1] for row in rows])))

            # iterFormRows
            rows = await alist(layr.iterFormRows('inet:ipv4'))
            self.eq([(nid1, 1), (nid2, 2), (nid3, 3)], rows)

            rows = await alist(layr.iterFormRows('inet:ipv4', stortype=s_layer.STOR_TYPE_U32, startvalu=2))
            self.eq([(nid2, 2), (nid3, 3)], rows)

            rows = await alist(layr.iterFormRows('test:str', stortype=s_layer.STOR_TYPE_UTF8, startvalu='yola'))
            self.eq([(strnid, 'yolo'), (strnid2, 'z' * 500)], rows)

            # iterTagRows
            expect = (
                (tm('2020', '2021'), 'inet:ipv4'),
                (tm('2019', '2020'), 'inet:ipv4'),
                (tm('2018', '2020'), 'inet:ipv4'),
            )

            # FIXME discuss iterTagRows no longer being nid sorted...
            rows = await alist(layr.iterTagRows('foo'))
            self.sorteq(expect, [row[1] for row in rows])

            rows = await alist(layr.iterTagRows('foo', form='inet:ipv4'))
            self.sorteq(expect, [row[1] for row in rows])

            rows = await alist(layr.iterTagRows('foo', form='newpform'))
            self.eq([], rows)

            rows = await alist(layr.iterTagRows('nosuchtag'))
            self.eq([], rows)

            expect = [
                (nid2, 41,),
                (nid1, 42,),
                (nid3, 99,),
            ]

            rows = await alist(layr.iterTagPropRows('foo', 'newp'))
            self.eq([], rows)

            rows = await alist(layr.iterTagPropRows('foo', 'score'))
            self.eq(expect, rows)

            rows = await alist(layr.iterTagPropRows('foo', 'score', form='inet:ipv4'))
            self.eq(expect, rows)

            rows = await alist(layr.iterTagPropRows('foo', 'score', form='inet:ipv4', stortype=s_layer.STOR_TYPE_I64,
                                                    startvalu=42))
            self.eq(expect[1:], rows)

            rows = await alist(layr.iterTagPropRows('foo', 'score', stortype=s_layer.STOR_TYPE_I64, startvalu=42))
            self.eq(expect[1:], rows)

    async def test_layer_setinfo(self):

        with self.getTestDir() as dirn:

            async with self.getTestCore(dirn=dirn) as core:

                layer = core.getView().layers[0]

                self.eq('hehe', await core.callStorm('$layer = $lib.layer.get() $layer.set(name, hehe) return($layer.get(name))'))

                self.eq(False, await core.callStorm('$layer = $lib.layer.get() $layer.set(logedits, $lib.false) return($layer.get(logedits))'))
                edits0 = [e async for e in layer.syncNodeEdits(0, wait=False)]
                await core.callStorm('[inet:ipv4=1.2.3.4]')
                edits1 = [e async for e in layer.syncNodeEdits(0, wait=False)]
                self.eq(len(edits0), len(edits1))

                self.eq(True, await core.callStorm('$layer = $lib.layer.get() $layer.set(logedits, $lib.true) return($layer.get(logedits))'))
                await core.callStorm('[inet:ipv4=5.5.5.5]')
                edits2 = [e async for e in layer.syncNodeEdits(0, wait=False)]
                self.gt(len(edits2), len(edits1))

                self.true(await core.callStorm('$layer=$lib.layer.get() $layer.set(readonly, $lib.true) return($layer.get(readonly))'))
                await self.asyncraises(s_exc.IsReadOnly, core.nodes('[inet:ipv4=7.7.7.7]'))
                await self.asyncraises(s_exc.IsReadOnly, core.nodes('$lib.layer.get().set(logedits, $lib.false)'))

                self.false(await core.callStorm('$layer=$lib.layer.get() $layer.set(readonly, $lib.false) return($layer.get(readonly))'))
                self.len(1, await core.nodes('[inet:ipv4=7.7.7.7]'))

                msgs = []
                didset = False
                async for mesg in core.storm('[( test:guid=(rotest00,) )] $lib.time.sleep(1) [( test:guid=(rotest01,) )]'):
                    msgs.append(mesg)
                    if mesg[0] == 'node:edits' and not didset:
                        self.true(await core.callStorm('$layer=$lib.layer.get() $layer.set(readonly, $lib.true) return($layer.get(readonly))'))
                        didset = True

                self.stormIsInErr(f'Layer {layer.iden} is read only!', msgs)
                self.len(1, [mesg for mesg in msgs if mesg[0] == 'node'])

                with self.raises(s_exc.BadOptValu):
                    await core.callStorm('$layer = $lib.layer.get() $layer.set(newp, hehe)')

                await core.nodes('''
                    $layer = $lib.layer.get()
                    $layer.set(readonly, $lib.false)  // so we can set everything else
                    $layer.set(name, foo)
                    $layer.set(desc, foodesc)
                    $layer.set(logedits, $lib.false)
                    $layer.set(readonly, $lib.true)
                ''')

                info00 = await core.callStorm('return($lib.layer.get().pack())')
                self.eq('foo', info00['name'])
                self.eq('foodesc', info00['desc'])
                self.false(info00['logedits'])
                self.true(info00['readonly'])

            async with self.getTestCore(dirn=dirn) as core:

                self.eq(info00, await core.callStorm('return($lib.layer.get().pack())'))

    async def test_layer_edit_perms(self):

        class Dict(s_spooled.Dict):
            async def __anit__(self, dirn=None, size=1, cell=None):
                await super().__anit__(dirn=dirn, size=size, cell=cell)

        seen = set()
        def confirm(self, perm, default=None, gateiden=None):
            seen.add(perm)
            return True

        def confirmPropSet(self, user, prop, layriden):
            seen.add(prop.setperms[0])
            seen.add(prop.setperms[1])

        def confirmPropDel(self, user, prop, layriden):
            seen.add(prop.delperms[0])
            seen.add(prop.delperms[1])

        with mock.patch('synapse.lib.spooled.Dict', Dict):
            async with self.getTestCore() as core:

                user = await core.auth.addUser('blackout@vertex.link')

                await core.addTagProp('score', ('int', {}), {})

                nodes = await core.nodes('''
                    [
                        (ps:name=marty
                            :given=marty
                            +#performance:score=10
                            +#role.protagonist
                        )
                        (ps:name=emmett :given=emmett)
                        (ps:name=biff :given=biff)
                        (ps:name=george :given=george)
                        (ps:name=loraine :given=loraine)
                        <(seen)+ {[ meta:source=(movie, "Back to the Future") :name=BTTF :type=movie ]}
                    ]
                    $node.data.set(movie, "Back to the Future")
                ''')
                self.len(5, nodes)

                viewiden = await core.callStorm('''
                    $view = $lib.view.get().fork()
                    return($view.iden)
                ''')

                layr = core.views[viewiden].layers[0]

                opts = {'view': viewiden}

                await core.nodes('[ test:str=bar +#foo.bar ]', opts=opts)

                await core.nodes('''
                    [ test:str=foo
                        :hehe=bar
                        +#foo:score=2
                        +#foo.bar.baz
                        +#bar:score=2
                        <(refs)+ { test:str=bar }
                    ]
                    $node.data.set(foo, bar)
                ''', opts=opts)

                parent = core.view.layers[0]

                seen.clear()
                with mock.patch.object(s_auth.User, 'confirm', confirm):
                    with mock.patch.object(s_cortex.Cortex, 'confirmPropSet', confirmPropSet):
                        with mock.patch.object(s_cortex.Cortex, 'confirmPropDel', confirmPropDel):
                            await layr.confirmLayerEditPerms(user, parent.iden)

                self.eq(seen, {
                    # Node add
                    ('node', 'add', 'syn:tag'),
                    ('node', 'add', 'test:str'),

                    # Old style prop set
                    ('node', 'prop', 'set', 'test:str:hehe'),
                    ('node', 'prop', 'set', 'test:str.created'),

                    ('node', 'prop', 'set', 'syn:tag:up'),
                    ('node', 'prop', 'set', 'syn:tag:base'),
                    ('node', 'prop', 'set', 'syn:tag:depth'),
                    ('node', 'prop', 'set', 'syn:tag.created'),

                    # New style prop set
                    ('node', 'prop', 'set', 'test:str', 'hehe'),
                    ('node', 'prop', 'set', 'test:str', '.created'),

                    ('node', 'prop', 'set', 'syn:tag', 'up'),
                    ('node', 'prop', 'set', 'syn:tag', 'base'),
                    ('node', 'prop', 'set', 'syn:tag', 'depth'),
                    ('node', 'prop', 'set', 'syn:tag', '.created'),

                    # Tag/tagprop add
                    ('node', 'tag', 'add', 'foo'),
                    ('node', 'tag', 'add', 'bar'),
                    ('node', 'tag', 'add', 'foo', 'bar'),
                    ('node', 'tag', 'add', 'foo', 'bar', 'baz'),

                    # Nodedata set
                    ('node', 'data', 'set', 'foo'),

                    # Edge add
                    ('node', 'edge', 'add', 'refs'),
                })

                await core.nodes('''
                    test:str=foo
                    [ <(refs)- { test:str=bar } ]
                    $node.data.pop(foo)
                    | delnode
                ''', opts=opts)

                await core.nodes('''
                    ps:name:given=biff
                    [ <(seen)- { meta:source:type=movie } ]
                    | delnode |

                    ps:name=emmett [ -:given ]
                    ps:name=marty [ -#performance:score -#role.protagonist ]
                    $node.data.pop(movie)
                ''', opts=opts)

                seen.clear()
                with mock.patch.object(s_auth.User, 'confirm', confirm):
                    with mock.patch.object(s_cortex.Cortex, 'confirmPropSet', confirmPropSet):
                        with mock.patch.object(s_cortex.Cortex, 'confirmPropDel', confirmPropDel):
                            await layr.confirmLayerEditPerms(user, parent.iden)

                self.eq(seen, {
                    # Node add
                    ('node', 'add', 'syn:tag'),
                    ('node', 'add', 'test:str'),

                    # Old style prop set
                    ('node', 'prop', 'set', 'test:str.created'),

                    ('node', 'prop', 'set', 'syn:tag:up'),
                    ('node', 'prop', 'set', 'syn:tag:base'),
                    ('node', 'prop', 'set', 'syn:tag:depth'),
                    ('node', 'prop', 'set', 'syn:tag.created'),

                    # New style prop set
                    ('node', 'prop', 'set', 'test:str', '.created'),

                    ('node', 'prop', 'set', 'syn:tag', 'up'),
                    ('node', 'prop', 'set', 'syn:tag', 'base'),
                    ('node', 'prop', 'set', 'syn:tag', 'depth'),
                    ('node', 'prop', 'set', 'syn:tag', '.created'),

                    # Tag/tagprop add
                    ('node', 'tag', 'add', 'foo', 'bar'),

                    # Node del (tombstone)
                    ('node', 'del', 'ps:name'),

                    # Prop del (tombstone)
                    ('node', 'prop', 'del', 'ps:name', 'given'),

                    # Tag del (tombstone)
                    ('node', 'tag', 'del', 'role', 'protagonist'),

                    # Tagprop del (tombstone)
                    ('node', 'tag', 'del', 'performance', 'score'),

                    # Nodedata del (tombstone)
                    ('node', 'data', 'pop', 'movie'),

                    # Edge del (tombstone)
                    ('node', 'edge', 'del', 'seen'),
                })

                seen.clear()
                with mock.patch.object(s_auth.User, 'confirm', confirm):
                    with mock.patch.object(s_cortex.Cortex, 'confirmPropSet', confirmPropSet):
                        with mock.patch.object(s_cortex.Cortex, 'confirmPropDel', confirmPropDel):
                            await layr.confirmLayerEditPerms(user, layr.iden, delete=True)

                self.eq(seen, {
                    # Node del
                    ('node', 'del', 'syn:tag'),
                    ('node', 'del', 'test:str'),

                    # Old style prop del
                    ('node', 'prop', 'del', 'test:str.created'),

                    ('node', 'prop', 'del', 'syn:tag:up'),
                    ('node', 'prop', 'del', 'syn:tag:base'),
                    ('node', 'prop', 'del', 'syn:tag:depth'),
                    ('node', 'prop', 'del', 'syn:tag.created'),

                    # New style prop del
                    ('node', 'prop', 'del', 'test:str', '.created'),

                    ('node', 'prop', 'del', 'syn:tag', 'up'),
                    ('node', 'prop', 'del', 'syn:tag', 'base'),
                    ('node', 'prop', 'del', 'syn:tag', 'depth'),
                    ('node', 'prop', 'del', 'syn:tag', '.created'),

                    # Tag/tagprop del
                    ('node', 'tag', 'del', 'foo', 'bar'),

                    # Node add (restore tombstone)
                    ('node', 'add', 'ps:name'),

                    # Prop set (restore tombstone)
                    ('node', 'prop', 'set', 'ps:name', 'given'),

                    # Tag/tagprop add (restore tombstone)
                    ('node', 'tag', 'add', 'role', 'protagonist'),
                    ('node', 'tag', 'add', 'performance', 'score'),

                    # Nodedata set (tombstone restore)
                    ('node', 'data', 'set', 'movie'),

                    # Edge add (tombstone restor)
                    ('node', 'edge', 'add', 'seen'),

                })

        async with self.getTestCore() as core:

            user = await core.auth.addUser('blackout@vertex.link')
            await user.addRule((False, ('node', 'edge', 'add', 'haha')))
            await user.addRule((False, ('node', 'data', 'set', 'hehe')))
            await user.addRule((True, ('node',)))

            viewiden = await core.callStorm('''
                $lyr = $lib.layer.add()
                $view = $lib.view.add(($lyr.iden,))
                return($view.iden)
            ''')

            layr = core.views[viewiden].layers[0]

            opts = {'view': viewiden}

            await core.nodes('[ test:str=bar +#foo.bar ]', opts=opts)

            await core.nodes('''
                [ test:str=foo
                    :hehe=bar
                    +#foo.bar.baz
                    <(refs)+ { test:str=bar }
                ]
                $node.data.set(foo, bar)
            ''', opts=opts)

            parent = core.view.layers[0]

            seen.clear()
            with mock.patch.object(s_auth.User, 'confirm', confirm):
                with mock.patch.object(s_cortex.Cortex, 'confirmPropSet', confirmPropSet):
                    with mock.patch.object(s_cortex.Cortex, 'confirmPropDel', confirmPropDel):
                        await layr.confirmLayerEditPerms(user, parent.iden)

            self.eq(seen, {
                # node.edge.add.* and node.data.set.* because of the deny rules
                ('node', 'edge', 'add', 'refs'),
                ('node', 'data', 'set', 'foo'),
            })

            await user.delRule((False, ('node', 'edge', 'add', 'haha')))
            await user.delRule((False, ('node', 'data', 'set', 'hehe')))

            seen.clear()
            with mock.patch.object(s_auth.User, 'confirm', confirm):
                with mock.patch.object(s_cortex.Cortex, 'confirmPropSet', confirmPropSet):
                    with mock.patch.object(s_cortex.Cortex, 'confirmPropDel', confirmPropDel):
                        await layr.confirmLayerEditPerms(user, parent.iden)

            self.eq(seen, set())

    async def test_layer_fromfuture(self):
        with self.raises(s_exc.BadStorageVersion):
            async with self.getRegrCore('future-layrvers') as core:
                pass

    async def test_layer_ival_indexes(self):

        async with self.getTestCore() as core:

            await core.addTagProp('footime', ('ival', {}), {})

            self.len(0, await core.nodes('ou:campaign#bar:footime*min=2020-01-01'))

            await core.nodes('''[
                ou:campaign=(foo,)
                    :period=(2019-01-01, ?)
                    +#foo=(2019-01-01, ?)
                    +#bar:footime=(2019-01-01, ?)
            ]''')

            await core.nodes('''[
                (ou:campaign=* :period=(2020-01-01, 2020-01-02))
                (ou:campaign=* :period=(2021-01-01, 2021-02-01))
                (ou:campaign=* :period=(2022-01-01, 2022-05-01))
                (ou:campaign=* :period=(2023-01-01, 2024-01-01))
                (ou:campaign=* :period=(2024-01-01, 2026-01-01))
            ]''')

            self.len(1, await core.nodes('ou:campaign:period*min=2020-01-01'))
            self.len(3, await core.nodes('ou:campaign:period*min<2022-01-01'))
            self.len(4, await core.nodes('ou:campaign:period*min<=2022-01-01'))
            self.len(3, await core.nodes('ou:campaign:period*min>=2022-01-01'))
            self.len(2, await core.nodes('ou:campaign:period*min>2022-01-01'))
            self.len(1, await core.nodes('ou:campaign:period*min@=2020'))
            self.len(2, await core.nodes('ou:campaign:period*min@=(2020-01-01, 2022-01-01)'))

            self.len(1, await core.nodes('reverse(ou:campaign:period*min=2020-01-01)'))
            self.len(3, await core.nodes('reverse(ou:campaign:period*min<2022-01-01)'))
            self.len(4, await core.nodes('reverse(ou:campaign:period*min<=2022-01-01)'))
            self.len(3, await core.nodes('reverse(ou:campaign:period*min>=2022-01-01)'))
            self.len(2, await core.nodes('reverse(ou:campaign:period*min>2022-01-01)'))
            self.len(1, await core.nodes('reverse(ou:campaign:period*min@=2020)'))
            self.len(2, await core.nodes('reverse(ou:campaign:period*min@=(2020-01-01, 2022-01-01))'))

            self.len(1, await core.nodes('ou:campaign:period*max=2020-01-02'))
            self.len(2, await core.nodes('ou:campaign:period*max<2022-05-01'))
            self.len(3, await core.nodes('ou:campaign:period*max<=2022-05-01'))
            self.len(3, await core.nodes('ou:campaign:period*max>=2022-05-01'))
            self.len(2, await core.nodes('ou:campaign:period*max>2022-05-01'))
            self.len(2, await core.nodes('ou:campaign:period*max@=(2020-01-02, 2022-05-01)'))
            self.len(1, await core.nodes('ou:campaign:period*max=?'))

            self.len(1, await core.nodes('ou:campaign:period*duration=1D'))
            self.len(1, await core.nodes('ou:campaign:period*duration<31D'))
            self.len(2, await core.nodes('ou:campaign:period*duration<=31D'))
            self.len(4, await core.nodes('ou:campaign:period*duration>=31D'))
            self.len(3, await core.nodes('ou:campaign:period*duration>31D'))
            self.len(1, await core.nodes('ou:campaign:period*duration=?'))

            await core.nodes('''[
                (ou:campaign=* +#foo=(2020-01-01, 2020-01-02))
                (ou:campaign=* +#foo=(2021-01-01, 2021-02-01))
                (ou:campaign=* +#foo=(2022-01-01, 2022-05-01))
                (ou:campaign=* +#foo=(2023-01-01, 2024-01-01))
                (ou:campaign=* +#foo=(2024-01-01, 2026-01-01))
            ]''')

            self.len(1, await core.nodes('ou:campaign#foo*min=2020-01-01'))
            self.len(3, await core.nodes('ou:campaign#foo*min<2022-01-01'))
            self.len(4, await core.nodes('ou:campaign#foo*min<=2022-01-01'))
            self.len(3, await core.nodes('ou:campaign#foo*min>=2022-01-01'))
            self.len(2, await core.nodes('ou:campaign#foo*min>2022-01-01'))
            self.len(2, await core.nodes('ou:campaign#foo*min@=(2020-01-01, 2022-01-01)'))
            self.len(2, await core.nodes('reverse(ou:campaign#foo*min@=(2020-01-01, 2022-01-01))'))

            self.len(1, await core.nodes('ou:campaign#foo*max=2020-01-02'))
            self.len(2, await core.nodes('ou:campaign#foo*max<2022-05-01'))
            self.len(3, await core.nodes('ou:campaign#foo*max<=2022-05-01'))
            self.len(3, await core.nodes('ou:campaign#foo*max>=2022-05-01'))
            self.len(2, await core.nodes('ou:campaign#foo*max>2022-05-01'))
            self.len(2, await core.nodes('ou:campaign#foo*max@=(2020-01-02, 2022-05-01)'))
            self.len(1, await core.nodes('ou:campaign#foo*max=?'))

            self.len(1, await core.nodes('ou:campaign#foo*duration=1D'))
            self.len(1, await core.nodes('ou:campaign#foo*duration<31D'))
            self.len(2, await core.nodes('ou:campaign#foo*duration<=31D'))
            self.len(4, await core.nodes('ou:campaign#foo*duration>=31D'))
            self.len(3, await core.nodes('ou:campaign#foo*duration>31D'))
            self.len(1, await core.nodes('ou:campaign#foo*duration=?'))

            await core.nodes('''[
                (ou:campaign=* +#bar:footime=(2020-01-01, 2020-01-02))
                (ou:campaign=* +#bar:footime=(2021-01-01, 2021-02-01))
                (ou:campaign=* +#bar:footime=(2022-01-01, 2022-05-01))
                (ou:campaign=* +#bar:footime=(2023-01-01, 2024-01-01))
                (ou:campaign=* +#bar:footime=(2024-01-01, 2026-01-01))
            ]''')

            self.len(1, await core.nodes('ou:campaign#bar:footime*min=2020-01-01'))
            self.len(3, await core.nodes('ou:campaign#bar:footime*min<2022-01-01'))
            self.len(4, await core.nodes('ou:campaign#bar:footime*min<=2022-01-01'))
            self.len(3, await core.nodes('ou:campaign#bar:footime*min>=2022-01-01'))
            self.len(2, await core.nodes('ou:campaign#bar:footime*min>2022-01-01'))
            self.len(2, await core.nodes('ou:campaign#bar:footime*min@=(2020-01-01, 2022-01-01)'))
            self.len(2, await core.nodes('reverse(ou:campaign#bar:footime*min@=(2020-01-01, 2022-01-01))'))

            self.len(1, await core.nodes('ou:campaign#bar:footime*max=2020-01-02'))
            self.len(2, await core.nodes('ou:campaign#bar:footime*max<2022-05-01'))
            self.len(3, await core.nodes('ou:campaign#bar:footime*max<=2022-05-01'))
            self.len(3, await core.nodes('ou:campaign#bar:footime*max>=2022-05-01'))
            self.len(2, await core.nodes('ou:campaign#bar:footime*max>2022-05-01'))
            self.len(2, await core.nodes('ou:campaign#bar:footime*max@=(2020-01-02, 2022-05-01)'))
            self.len(1, await core.nodes('ou:campaign#bar:footime*max=?'))

            self.len(1, await core.nodes('ou:campaign#bar:footime*duration=1D'))
            self.len(1, await core.nodes('ou:campaign#bar:footime*duration<31D'))
            self.len(2, await core.nodes('ou:campaign#bar:footime*duration<=31D'))
            self.len(4, await core.nodes('ou:campaign#bar:footime*duration>=31D'))
            self.len(3, await core.nodes('ou:campaign#bar:footime*duration>31D'))
            self.len(1, await core.nodes('ou:campaign#bar:footime*duration=?'))

            await core.nodes('[ ou:campaign=(foo,) -:period -#foo -#bar:footime ]')

    async def test_layer_ndef_indexes(self):

        async with self.getTestCore() as core:

            await core.nodes('[ test:str=ndefs :ndefs=((it:dev:int, 1), (it:dev:int, 2)) ]')
            await core.nodes('test:str=ndefs [ :ndefs += (inet:fqdn, woot.com) ]')
            await core.nodes('[ risk:vulnerable=* :node=(it:dev:int, 1) ]')
            await core.nodes('[ risk:vulnerable=* :node=(inet:fqdn, foo.com) ]')

            self.len(0, await core.nodes('risk:vulnerable:node=(it:dev:str, newp)'))

            self.len(1, await core.nodes('risk:vulnerable:node*form=it:dev:int'))
            self.len(1, await core.nodes('risk:vulnerable:node*form=inet:fqdn'))
            self.len(0, await core.nodes('risk:vulnerable:node*form=it:dev:str'))

            self.len(2, await core.nodes('test:str:ndefs*[form=it:dev:int]'))
            self.len(1, await core.nodes('test:str:ndefs*[form=inet:fqdn]'))
            self.len(0, await core.nodes('test:str:ndefs*[form=it:dev:str]'))

<<<<<<< HEAD
            with self.raises(s_exc.NoSuchForm):
                await core.nodes('risk:vulnerable:node*form=newp')
=======
                readidens = [ldef['iden'] for ldef in ldefs if ldef.get('readonly')]
                self.len(1, readidens)

                writeidens = [ldef['iden'] for ldef in ldefs if not ldef.get('readonly')]

                readlayr = core.getLayer(readidens[0])
                writelayr = core.getLayer(writeidens[0])

                self.eq(readlayr.meta.get('version'), writelayr.meta.get('version'))

    async def test_push_pull_default_migration(self):
        async with self.getRegrCore('2.159.0-layr-pdefs') as core:
            def_tree = core.getLayer('507ebf7e6ec7aadc47ace6f1f8f77954').layrinfo
            dst_tree = core.getLayer('9bf7a3adbf69bd16832529ab1fcd1c83').layrinfo

            epulls = {'28cb757e9e390a234822f55b922f3295':
                           {'chunk:size': 1000,
                            'iden': '28cb757e9e390a234822f55b922f3295',
                            'offs': 0,
                            'queue:size': 10000,
                            'time': 1703781215891,
                            'url': 'cell://./cells/pdefmigr00:*/layer/9bf7a3adbf69bd16832529ab1fcd1c83',
                            'user': '1d8e6e87a2931f8d27690ff408debdab'}}
            epushs = {'e112f93f09e43f3a10ae945b84721778':
                           {'chunk:size': 1000,
                            'iden': 'e112f93f09e43f3a10ae945b84721778',
                            'offs': 0,
                            'queue:size': 10000,
                            'time': 1703781208684,
                            'url': 'cell://./cells/pdefmigr00:*/layer/9bf7a3adbf69bd16832529ab1fcd1c83',
                            'user': '1d8e6e87a2931f8d27690ff408debdab'}}

            self.eq(def_tree.get('pulls'), epulls)
            self.eq(def_tree.get('pushs'), epushs)

            self.notin('pulls', dst_tree)
            self.notin('pushs', dst_tree)

    async def test_layer_readahead(self):

        async with self.getTestCore() as core:

            layr = core.getLayer()
            self.true(layr.layrslab.readahead)
            self.true(layr.layrslab.lenv.flags()['readahead'])
            self.false(layr.nodeeditslab.readahead)
            self.false(layr.nodeeditslab.lenv.flags()['readahead'])
            self.false(layr.dataslab.readahead)
            self.false(layr.dataslab.lenv.flags()['readahead'])

            with self.setTstEnvars(SYNDEV_CORTEX_LAYER_READAHEAD='false'):
                iden = await core.callStorm('return($lib.layer.add().iden)')
                layr = core.getLayer(iden)
                self.false(layr.layrslab.readahead)
                self.false(layr.layrslab.lenv.flags()['readahead'])
                self.false(layr.nodeeditslab.readahead)
                self.false(layr.nodeeditslab.lenv.flags()['readahead'])
                self.false(layr.dataslab.readahead)
                self.false(layr.dataslab.lenv.flags()['readahead'])
>>>>>>> 438de767
<|MERGE_RESOLUTION|>--- conflicted
+++ resolved
@@ -2345,47 +2345,8 @@
             self.len(1, await core.nodes('test:str:ndefs*[form=inet:fqdn]'))
             self.len(0, await core.nodes('test:str:ndefs*[form=it:dev:str]'))
 
-<<<<<<< HEAD
             with self.raises(s_exc.NoSuchForm):
                 await core.nodes('risk:vulnerable:node*form=newp')
-=======
-                readidens = [ldef['iden'] for ldef in ldefs if ldef.get('readonly')]
-                self.len(1, readidens)
-
-                writeidens = [ldef['iden'] for ldef in ldefs if not ldef.get('readonly')]
-
-                readlayr = core.getLayer(readidens[0])
-                writelayr = core.getLayer(writeidens[0])
-
-                self.eq(readlayr.meta.get('version'), writelayr.meta.get('version'))
-
-    async def test_push_pull_default_migration(self):
-        async with self.getRegrCore('2.159.0-layr-pdefs') as core:
-            def_tree = core.getLayer('507ebf7e6ec7aadc47ace6f1f8f77954').layrinfo
-            dst_tree = core.getLayer('9bf7a3adbf69bd16832529ab1fcd1c83').layrinfo
-
-            epulls = {'28cb757e9e390a234822f55b922f3295':
-                           {'chunk:size': 1000,
-                            'iden': '28cb757e9e390a234822f55b922f3295',
-                            'offs': 0,
-                            'queue:size': 10000,
-                            'time': 1703781215891,
-                            'url': 'cell://./cells/pdefmigr00:*/layer/9bf7a3adbf69bd16832529ab1fcd1c83',
-                            'user': '1d8e6e87a2931f8d27690ff408debdab'}}
-            epushs = {'e112f93f09e43f3a10ae945b84721778':
-                           {'chunk:size': 1000,
-                            'iden': 'e112f93f09e43f3a10ae945b84721778',
-                            'offs': 0,
-                            'queue:size': 10000,
-                            'time': 1703781208684,
-                            'url': 'cell://./cells/pdefmigr00:*/layer/9bf7a3adbf69bd16832529ab1fcd1c83',
-                            'user': '1d8e6e87a2931f8d27690ff408debdab'}}
-
-            self.eq(def_tree.get('pulls'), epulls)
-            self.eq(def_tree.get('pushs'), epushs)
-
-            self.notin('pulls', dst_tree)
-            self.notin('pushs', dst_tree)
 
     async def test_layer_readahead(self):
 
@@ -2407,5 +2368,4 @@
                 self.false(layr.nodeeditslab.readahead)
                 self.false(layr.nodeeditslab.lenv.flags()['readahead'])
                 self.false(layr.dataslab.readahead)
-                self.false(layr.dataslab.lenv.flags()['readahead'])
->>>>>>> 438de767
+                self.false(layr.dataslab.lenv.flags()['readahead'])