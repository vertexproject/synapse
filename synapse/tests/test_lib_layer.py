--- conflicted
+++ resolved
@@ -2311,7 +2311,6 @@
             self.len(1, nodes)
             testnode00 = nodes[0]
 
-<<<<<<< HEAD
             # Make some edits in the fork layer
             q = '''
                 test:guid
@@ -2331,18 +2330,12 @@
             self.len(1, nodes)
             refs = nodes[0]
 
+            # Edit a prop on the node in the default layer
+            await core.nodes('test:guid [ :_custom:risk:level=medium ]', opts=infork)
+
             # Full node in the fork layer
             nodes = await core.nodes('[ test:guid=* :name=test1 :_custom:risk:level=low ]', opts=infork)
             self.len(1, nodes)
-=======
-            # Edit a prop on the node in the default layer
-            await core.nodes('test:guid [ :_custom:risk:level=medium ]', opts={'view': fork00['iden']})
-
-            # Full node in the fork layer
-            nodes = await core.nodes('[ test:guid=* :name=test1 :_custom:risk:level=low ]', opts={'view': fork00['iden']})
-            self.len(1, nodes)
-            testnode01 = nodes[0]
->>>>>>> e2a462d7
 
             await core.getView(fork00['iden']).delete()
 
@@ -2384,8 +2377,6 @@
                 }
                 $lib.model.ext.delFormProp("test:guid", "_custom:risk:level")
             ''')
-<<<<<<< HEAD
-=======
 
             nodes = await core.nodes('syn:prop=test:guid:_custom:risk:level')
             self.len(0, nodes)
@@ -2395,7 +2386,6 @@
             self.eq(nodes[0].iden(), testnode00.iden())
             self.eq(nodes[0].get('name'), testnode00.get('name'))
             self.eq(nodes[0].get('_custom:risk:severity'), testnode00.get('_custom:risk:level'))
->>>>>>> e2a462d7
 
             nodes = await core.nodes('syn:prop=test:guid:_custom:risk:level')
             self.len(0, nodes)
@@ -2426,14 +2416,8 @@
 
             nodes = await core.nodes('test:guid:name=test0', opts=inview)
             self.len(1, nodes)
-<<<<<<< HEAD
             self.none(nodes[0].get('_custom:risk:level'))
             self.eq(nodes[0].get('_custom:risk:severity'), 30)
             self.len(0, await s_t_utils.alist(nodes[0].iterData()))
             self.len(0, await s_t_utils.alist(nodes[0].iterEdgesN1()))
-            self.len(0, await s_t_utils.alist(nodes[0].iterEdgesN2()))
-=======
-            self.eq(nodes[0].get('name'), testnode01.get('name'))
-            self.none(nodes[0].get('_custom:risk:level'))
-            self.eq(nodes[0].get('_custom:risk:severity'), 10)
->>>>>>> e2a462d7
+            self.len(0, await s_t_utils.alist(nodes[0].iterEdgesN2()))