import os
import math
import asyncio

import synapse.exc as s_exc
import synapse.common as s_common
import synapse.cortex as s_cortex
import synapse.telepath as s_telepath

import synapse.lib.auth as s_auth
import synapse.lib.time as s_time
import synapse.lib.layer as s_layer
import synapse.lib.msgpack as s_msgpack
import synapse.lib.spooled as s_spooled

import synapse.tools.backup as s_tools_backup

import synapse.tests.utils as s_t_utils

from synapse.tests.utils import alist

from unittest import mock

async def iterPropForm(self, form=None, prop=None):
    bad_valu = [(b'foo', "bar"), (b'bar', ('bar',)), (b'biz', 4965), (b'baz', (0, 56))]
    bad_valu += [(b'boz', 'boz')] * 10
    for buid, valu in bad_valu:
        yield buid, valu

class LayerTest(s_t_utils.SynTest):

    def checkLayrvers(self, core):
        for layr in core.layers.values():
            self.eq(layr.layrvers, 11)

    async def test_layer_verify(self):

        async with self.getTestCore() as core:

            nodes = await core.nodes('[ inet:ip=1.2.3.4 :asn=20 +#foo.bar ]')

            nid = nodes[0].nid

            await core.nodes('[ ou:org=* :names=(hehe, haha) ]')

            errors = [e async for e in core.getLayer().verify()]
            self.len(0, errors)

            core.getLayer()._testDelTagIndx(nid, 'inet:ip', 'foo')
            core.getLayer()._testDelPropIndx(nid, 'inet:ip', 'asn')

            errors = [e async for e in core.getLayer().verify()]
            self.len(3, errors)
            self.eq(errors[0][0], 'NoTagIndex')
            self.eq(errors[1][0], 'NoTagIndex')
            self.eq(errors[2][0], 'NoPropIndex')

            errors = await core.callStorm('''
                $retn = ()
                for $mesg in $lib.layer.get().verify() {
                    $retn.append($mesg)
                }
                return($retn)
            ''')

            self.len(3, errors)
            self.eq(errors[0][0], 'NoTagIndex')
            self.eq(errors[1][0], 'NoTagIndex')
            self.eq(errors[2][0], 'NoPropIndex')

        async with self.getTestCore() as core:

            nodes = await core.nodes('[ inet:ip=1.2.3.4 :asn=20 +#foo.bar ]')
            nid = nodes[0].nid

            errors = [e async for e in core.getLayer().verify()]
            self.len(0, errors)

            core.getLayer()._testDelTagStor(nid, 'inet:ip', 'foo')

            config = {'scanall': False, 'scans': {'tagindex': {'include': ('foo',)}}}
            errors = [e async for e in core.getLayer().verify(config=config)]
            self.len(1, errors)
            self.eq(errors[0][0], 'NoTagForTagIndex')

            config = {'scanall': False, 'scans': {'tagindex': {'include': ('baz',)}}}
            errors = [e async for e in core.getLayer().verify(config=config)]
            self.len(0, errors)

            errors = [e async for e in core.getLayer().verifyAllTags()]
            self.len(1, errors)
            self.eq(errors[0][0], 'NoTagForTagIndex')

            core.getLayer()._testDelPropStor(nid, 'inet:ip', 'asn')
            errors = [e async for e in core.getLayer().verifyByProp('inet:ip', 'asn')]
            self.len(1, errors)
            self.eq(errors[0][0], 'NoValuForPropIndex')

            errors = [e async for e in core.getLayer().verify()]
            self.len(2, errors)

            core.getLayer()._testDelFormValuStor(nid, 'inet:ip')
            errors = [e async for e in core.getLayer().verifyByProp('inet:ip', None)]
            self.len(1, errors)
            self.eq(errors[0][0], 'NoValuForPropIndex')

        async with self.getTestCore() as core:

            nodes = await core.nodes('[ inet:ip=1.2.3.4 :asn=20 +#foo.bar ]')
            nid = nodes[0].nid

            core.getLayer()._testAddPropIndx(nid, 'inet:ip', 'asn', 30)
            errors = [e async for e in core.getLayer().verify()]
            self.len(1, errors)
            self.eq(errors[0][0], 'SpurPropKeyForIndex')

        async with self.getTestCore() as core:

            nodes = await core.nodes('[ inet:ip=1.2.3.4 :asn=20 +#foo ]')
            nid = nodes[0].nid

            await core.nodes('.created | delnode --force')
            self.len(0, await core.nodes('inet:ip=1.2.3.4'))

            core.getLayer()._testAddTagIndx(nid, 'inet:ip', 'foo')
            core.getLayer()._testAddPropIndx(nid, 'inet:ip', 'asn', 30)
            errors = [e async for e in core.getLayer().verify()]
            self.eq(errors[0][0], 'NoNodeForTagIndex')
            self.eq(errors[1][0], 'NoNodeForPropIndex')

        # Smash in a bad stortype into a sode.
        async with self.getTestCore() as core:
            nodes = await core.nodes('[ inet:ip=1.2.3.4 :asn=20 +#foo ]')
            nid = nodes[0].nid

            layr = core.getLayer()
            sode = layr.getStorNode(nid)
            asn = sode['props']['asn']
            sode['props']['asn'] = (asn[0], 8675309, None)

            layr.dirty[nid] = sode

            errors = [e async for e in core.getLayer().verify()]
            self.len(2, errors)
            self.eq(errors[0][0], 'NoStorTypeForProp')
            self.eq(errors[1][0], 'NoStorTypeForProp')

            sode['props'] = None
            layr.dirty[nid] = sode
            errors = [e async for e in core.getLayer().verify()]
            self.len(3, errors)
            self.eq(errors[0][0], 'NoValuForPropIndex')
            self.eq(errors[1][0], 'NoValuForPropIndex')
            self.eq(errors[2][0], 'NoValuForPropIndex')

        # Check arrays
        async with self.getTestCore() as core:

            layr = core.getLayer()

            nodes = await core.nodes('[ entity:contact=* :names=(foo, bar)]')
            nid = nodes[0].nid

            core.getLayer()._testAddPropArrayIndx(nid, 'entity:contact', 'names', ('baz',))

            scanconf = {'autofix': 'index'}
            errors = [e async for e in layr.verifyAllProps(scanconf=scanconf)]
            self.len(1, errors)
            self.eq(errors[0][0], 'SpurPropArrayKeyForIndex')

            errors = [e async for e in layr.verifyAllProps()]
            self.len(0, errors)

            sode = layr._getStorNode(nid)
            names = sode['props']['names']
            sode['props']['names'] = (names[0], 8675309, None)
            layr.dirty[nid] = sode

            scanconf = {'include': [('entity:contact', 'names')]}
            errors = [e async for e in layr.verifyAllProps(scanconf=scanconf)]
            self.len(3, errors)
            self.eq(errors[0][0], 'NoStorTypeForProp')
            self.eq(errors[1][0], 'NoStorTypeForPropArray')
            self.eq(errors[2][0], 'NoStorTypeForPropArray')

            sode = layr._getStorNode(nid)
            names = sode['props']['names']
            sode['props'] = {}
            layr.dirty[nid] = sode

            errors = [e async for e in layr.verifyAllProps(scanconf=scanconf)]
            self.len(3, errors)
            self.eq(errors[0][0], 'NoValuForPropIndex')
            self.eq(errors[1][0], 'NoValuForPropArrayIndex')
            self.eq(errors[2][0], 'NoValuForPropArrayIndex')

            sode['props'] = None
            layr.dirty[nid] = sode
            errors = [e async for e in core.getLayer().verify()]
            self.len(3, errors)
            self.eq(errors[0][0], 'NoValuForPropIndex')
            self.eq(errors[1][0], 'NoValuForPropArrayIndex')
            self.eq(errors[2][0], 'NoValuForPropArrayIndex')

            await core.nodes('entity:contact | delnode --force')

            core.getLayer()._testAddPropArrayIndx(nid, 'entity:contact', 'names', ('foo',))

            errors = [e async for e in layr.verifyAllProps(scanconf=scanconf)]
            self.len(3, errors)
            self.eq(errors[0][0], 'NoNodeForPropIndex')
            self.eq(errors[1][0], 'NoNodeForPropArrayIndex')
            self.eq(errors[2][0], 'NoNodeForPropArrayIndex')

            q = "$lib.model.ext.addForm('_test:array', array, ({'type': 'int'}), ({}))"
            await core.nodes(q)
            nodes = await core.nodes('[ _test:array=(1, 2, 3) ]')
            nid = nodes[0].nid
            core.getLayer()._testDelFormValuStor(nid, '_test:array')

            scanconf = {'include': [('_test:array', None)]}
            errors = [e async for e in layr.verifyAllProps(scanconf=scanconf)]
            self.len(4, errors)
            self.eq(errors[0][0], 'NoValuForPropIndex')
            self.eq(errors[1][0], 'NoValuForPropArrayIndex')
            self.eq(errors[2][0], 'NoValuForPropArrayIndex')
            self.eq(errors[3][0], 'NoValuForPropArrayIndex')

            scanconf = {'include': [('_test:array', None)], 'autofix': 'index'}
            errors = [e async for e in layr.verifyAllProps(scanconf=scanconf)]
            self.len(4, errors)
            self.eq(errors[0][0], 'NoValuForPropIndex')
            self.eq(errors[1][0], 'NoValuForPropArrayIndex')
            self.eq(errors[2][0], 'NoValuForPropArrayIndex')
            self.eq(errors[3][0], 'NoValuForPropArrayIndex')

            scanconf = {'include': [('_test:array', None)]}
            errors = [e async for e in layr.verifyAllProps(scanconf=scanconf)]
            self.len(0, errors)

        # test autofix for tagindex verify
        async with self.getTestCore() as core:

            nodes = await core.nodes('[ inet:ip=1.2.3.4 :asn=20 +#foo ]')
            nid = nodes[0].nid

            errors = [e async for e in core.getLayer().verify()]
            self.len(0, errors)

            # test autofix=node
            core.getLayer()._testDelTagStor(nid, 'inet:ip', 'foo')
            self.len(0, await core.nodes('inet:ip=1.2.3.4 +#foo'))

            config = {'scans': {'tagindex': {'autofix': 'node'}}}
            errors = [e async for e in core.getLayer().verify(config=config)]
            self.len(1, errors)
            self.eq(errors[0][0], 'NoTagForTagIndex')

            self.len(1, await core.nodes('inet:ip=1.2.3.4 +#foo'))
            errors = [e async for e in core.getLayer().verify()]
            self.len(0, errors)

            # test autofix=index
            core.getLayer()._testDelTagStor(nid, 'inet:ip', 'foo')
            self.len(0, await core.nodes('inet:ip=1.2.3.4 +#foo'))

            config = {'scans': {'tagindex': {'autofix': 'index'}}}
            errors = [e async for e in core.getLayer().verify(config=config)]
            self.len(1, errors)
            self.eq(errors[0][0], 'NoTagForTagIndex')
            self.len(0, await core.nodes('inet:ip=1.2.3.4 +#foo'))
            errors = [e async for e in core.getLayer().verify()]
            self.len(0, errors)

        async with self.getTestCore() as core:
            await core.addTagProp('score', ('int', {}), {})

            layr = core.getLayer()
            errors = [e async for e in layr.verifyAllNids()]
            self.len(0, errors)

            errors = [e async for e in layr.verifyAllProps()]
            self.len(0, errors)

            errors = [e async for e in layr.verifyAllTagProps()]
            self.len(0, errors)

            layr._testAddTagPropIndx(nid, 'inet:ip', 'foo', 'score', 5)

            scanconf = {'include': ['newp']}
            errors = [e async for e in layr.verifyAllTagProps(scanconf=scanconf)]
            self.len(0, errors)

            errors = [e async for e in layr.verifyAllTagProps()]
            self.len(2, errors)
            self.eq(errors[0][0], 'NoNodeForTagPropIndex')
            self.eq(errors[1][0], 'NoNodeForTagPropIndex')

            nodes = await core.nodes('[ inet:ip=1.2.3.4 +#foo:score=5 ]')
            nid = nodes[0].nid

            layr._testAddTagPropIndx(nid, 'inet:ip', 'foo', 'score', 6)

            scanconf = {'autofix': 'index'}
            errors = [e async for e in layr.verifyAllTagProps(scanconf=scanconf)]
            self.len(2, errors)
            self.eq(errors[0][0], 'SpurTagPropKeyForIndex')
            self.eq(errors[1][0], 'SpurTagPropKeyForIndex')

            errors = [e async for e in layr.verifyAllTagProps()]
            self.len(0, errors)

            sode = layr._getStorNode(nid)
            score = sode['tagprops']['foo']['score']
            sode['tagprops']['foo']['score'] = (score[0], 8675309)
            layr.dirty[nid] = sode

            errors = [e async for e in core.getLayer().verify()]
            self.len(2, errors)
            self.eq(errors[0][0], 'NoStorTypeForTagProp')
            self.eq(errors[1][0], 'NoStorTypeForTagProp')

            sode = layr._getStorNode(nid)
            sode['tagprops']['foo'] = {}
            layr.dirty[nid] = sode

            errors = [e async for e in core.getLayer().verify()]
            self.len(2, errors)
            self.eq(errors[0][0], 'NoValuForTagPropIndex')
            self.eq(errors[1][0], 'NoValuForTagPropIndex')

            sode = layr._getStorNode(nid)
            sode['tagprops'] = {}
            layr.dirty[nid] = sode

            errors = [e async for e in core.getLayer().verify()]
            self.len(2, errors)
            self.eq(errors[0][0], 'NoPropForTagPropIndex')
            self.eq(errors[1][0], 'NoPropForTagPropIndex')

            sode = layr._getStorNode(nid)
            sode['tagprops'] = None
            layr.dirty[nid] = sode

            errors = [e async for e in core.getLayer().verify()]
            self.len(2, errors)
            self.eq(errors[0][0], 'NoPropForTagPropIndex')
            self.eq(errors[1][0], 'NoPropForTagPropIndex')

            viewiden2 = await core.callStorm('return($lib.view.get().fork().iden)')
            await core.nodes('[ test:str=foo +#foo:score=5 ]')
            await core.nodes('test:str=foo [ -#foo:score ]', opts={'view': viewiden2})
            await core.nodes('''
            $layr = $lib.layer.get()
            for ($iden, $type, $info) in $layr.getTombstones() {
                $layr.delTombstone($iden, $type, $info)
            }''', opts={'view': viewiden2})

            errors = [e async for e in core.getView(viewiden2).wlyr.verify()]
            self.len(0, errors)

            scanconf = {'autofix': 'newp'}

            with self.raises(s_exc.BadArg):
                errors = [e async for e in layr.verifyAllTags(scanconf=scanconf)]

            with self.raises(s_exc.BadArg):
                errors = [e async for e in layr.verifyAllProps(scanconf=scanconf)]

            with self.raises(s_exc.BadArg):
                errors = [e async for e in layr.verifyAllTagProps(scanconf=scanconf)]

    async def test_layer_stortype_hier(self):
        stor = s_layer.StorTypeHier(None, None)

        vals = ['', 'foo', 'foo.bar']

        for valu, indx in ((v, stor.indx(v)) for v in vals):
            self.eq(valu, stor.decodeIndx(indx[0]))

    async def test_layer_stortype_ip(self):
        stor = s_layer.StorTypeIpv6(None)

        vals = ('::1', 'fe80::431c:39b2:888:974')

        for valu, indx in ((v, stor.indx(v)) for v in vals):
            self.eq(valu, stor.decodeIndx(indx[0]))

        stor = s_layer.StorTypeIPAddr(None)
        with self.raises(s_exc.BadTypeValu):
            stor._getIndxByts((7, 1))

    async def test_layer_stortype_fqdn(self):
        stor = s_layer.StorTypeFqdn(None)

        vals = ('vertex.link', 'www.vertex.link')

        for valu, indx in ((v, stor.indx(v)) for v in vals):
            self.eq(valu, stor.decodeIndx(indx[0]))

        longfqdn = '.'.join(('a' * 63,) * 5)
        indx = stor.indx(longfqdn)
        self.eq(s_common.novalu, stor.decodeIndx(indx[0]))

    async def test_layer_stortype_hugenum(self):
        stor = s_layer.StorTypeHugeNum(self, None)

        vals = ['-99999.9', '-0.00000000000000000001', '-42.1', '0', '0.000001', '42.1',
                '99999.9', '730750818665451459101842', '-730750818665451459101842',
                '730750818665451459101841.000000000000000000000001']

        for valu, indx in ((v, stor.indx(v)) for v in vals):
            self.eq(valu, stor.decodeIndx(indx[0]))

    async def test_layer_stortype_ival(self):
        stor = s_layer.StorTypeIval(self)

        vals = [(2000, 2020), (1960, 1970)]

        for valu, indx in ((v, stor.indx(v)) for v in vals):
            self.eq(valu, stor.decodeIndx(indx[0]))

    async def test_layer_stortype_latlon(self):
        stor = s_layer.StorTypeLatLon(self)

        vals = [(0.0, 0.0), (89.2, -140.2)]

        for valu, indx in ((v, stor.indx(v)) for v in vals):
            self.eq(valu, stor.decodeIndx(indx[0]))

    async def test_layer_stortype_int(self):
        async with self.getTestCore() as core:

            layr = core.view.layers[0]
            tmpdb = layr.layrslab.initdb('temp', dupsort=True)

            stor = s_layer.StorTypeInt(layr, s_layer.STOR_TYPE_I32, 8, True)
            minv = -2 ** 63 + 1
            maxv = 2 ** 63
            vals = [minv, 0, 1, maxv]

            indxby = s_layer.IndxBy(layr, b'', tmpdb)

            for key, val in ((stor.indx(v), s_msgpack.en(v)) for v in vals):
                await layr.layrslab.put(key[0], val, db=tmpdb)

            retn = [s_msgpack.un(valu[1]) async for valu in stor.indxBy(indxby, '=', minv)]
            self.eq(retn, [minv])

            retn = [s_msgpack.un(valu[1]) async for valu in stor.indxBy(indxby, '=', maxv)]
            self.eq(retn, [maxv])

            retn = [s_msgpack.un(valu[1]) async for valu in stor.indxBy(indxby, '<', minv + 1)]
            self.eq(retn, [minv])

            retn = [s_msgpack.un(valu[1]) async for valu in stor.indxBy(indxby, '>', maxv - 1)]
            self.eq(retn, [maxv])

            retn = [s_msgpack.un(valu[1]) async for valu in stor.indxBy(indxby, '<=', minv)]
            self.eq(retn, [minv])

            retn = [s_msgpack.un(valu[1]) async for valu in stor.indxBy(indxby, '>=', maxv)]
            self.eq(retn, [maxv])

            retn = [s_msgpack.un(valu[1]) async for valu in stor.indxBy(indxby, 'range=', (minv, maxv))]
            self.eq(retn, vals)

            # Should get no results instead of overflowing
            retn = [s_msgpack.un(valu[1]) async for valu in stor.indxBy(indxby, '=', minv - 1)]
            self.eq(retn, [])

            retn = [s_msgpack.un(valu[1]) async for valu in stor.indxBy(indxby, '=', maxv + 1)]
            self.eq(retn, [])

            retn = [s_msgpack.un(valu[1]) async for valu in stor.indxBy(indxby, '<', minv)]
            self.eq(retn, [])

            retn = [s_msgpack.un(valu[1]) async for valu in stor.indxBy(indxby, '>', maxv)]
            self.eq(retn, [])

            retn = [s_msgpack.un(valu[1]) async for valu in stor.indxBy(indxby, '<=', minv - 1)]
            self.eq(retn, [])

            retn = [s_msgpack.un(valu[1]) async for valu in stor.indxBy(indxby, '>=', maxv + 1)]
            self.eq(retn, [])

            retn = [s_msgpack.un(valu[1]) async for valu in stor.indxBy(indxby, 'range=', (minv - 2, minv - 1))]
            self.eq(retn, [])

            retn = [s_msgpack.un(valu[1]) async for valu in stor.indxBy(indxby, 'range=', (maxv + 1, maxv + 2))]
            self.eq(retn, [])

            # Value is out of range but there are still valid results
            retn = [s_msgpack.un(valu[1]) async for valu in stor.indxBy(indxby, '<', maxv + 2)]
            self.eq(retn, vals)

            retn = [s_msgpack.un(valu[1]) async for valu in stor.indxBy(indxby, '>', minv - 2)]
            self.eq(retn, vals)

            retn = [s_msgpack.un(valu[1]) async for valu in stor.indxBy(indxby, '<=', maxv + 1)]
            self.eq(retn, vals)

            retn = [s_msgpack.un(valu[1]) async for valu in stor.indxBy(indxby, '>=', minv - 1)]
            self.eq(retn, vals)

            retn = [s_msgpack.un(valu[1]) async for valu in stor.indxBy(indxby, 'range=', (minv - 1, maxv + 1))]
            self.eq(retn, vals)

    async def test_layer_stortype_float(self):
        async with self.getTestCore() as core:

            layr = core.view.layers[0]
            tmpdb = layr.layrslab.initdb('temp', dupsort=True)

            stor = s_layer.StorTypeFloat(layr, s_layer.STOR_TYPE_FLOAT64, 8)
            vals = [math.nan, -math.inf, -99999.9, -0.0000000001, -42.1, -0.0, 0.0, 0.000001, 42.1, 99999.9, math.inf]

            indxby = s_layer.IndxBy(layr, b'', tmpdb)
            # TODO self.raises(s_exc.NoSuchImpl, indxby.getNodeValu, s_common.guid())

            for key, val in ((stor.indx(v), s_msgpack.en(v)) for v in vals):
                await layr.layrslab.put(key[0], val, db=tmpdb)
                self.eqOrNan(s_msgpack.un(val), stor.decodeIndx(key[0]))

            # = -99999.9
            retn = [s_msgpack.un(valu[1]) async for valu in stor.indxBy(indxby, '=', -99999.9)]
            self.eq(retn, [-99999.9])

            # <= -99999.9
            retn = [s_msgpack.un(valu[1]) async for valu in stor.indxBy(indxby, '<=', -99999.9)]
            self.eq(retn, [-math.inf, -99999.9])

            # < -99999.9
            retn = [s_msgpack.un(valu[1]) async for valu in stor.indxBy(indxby, '<', -99999.9)]
            self.eq(retn, [-math.inf])

            # > 99999.9
            retn = [s_msgpack.un(valu[1]) async for valu in stor.indxBy(indxby, '>', 99999.9)]
            self.eq(retn, [math.inf])

            # >= 99999.9
            retn = [s_msgpack.un(valu[1]) async for valu in stor.indxBy(indxby, '>=', 99999.9)]
            self.eq(retn, [99999.9, math.inf])

            # <= 0.0
            retn = [s_msgpack.un(valu[1]) async for valu in stor.indxBy(indxby, '<=', 0.0)]
            self.eq(retn, [-math.inf, -99999.9, -42.1, -0.0000000001, -0.0, 0.0])

            # >= -0.0
            retn = [s_msgpack.un(valu[1]) async for valu in stor.indxBy(indxby, '>=', -0.0)]
            self.eq(retn, [-0.0, 0.0, 0.000001, 42.1, 99999.9, math.inf])

            # >= -42.1
            retn = [s_msgpack.un(valu[1]) async for valu in stor.indxBy(indxby, '>=', -42.1)]
            self.eq(retn, [-42.1, -0.0000000001, -0.0, 0.0, 0.000001, 42.1, 99999.9, math.inf])

            # > -42.1
            retn = [s_msgpack.un(valu[1]) async for valu in stor.indxBy(indxby, '>', -42.1)]
            self.eq(retn, [-0.0000000001, -0.0, 0.0, 0.000001, 42.1, 99999.9, math.inf])

            # < 42.1
            retn = [s_msgpack.un(valu[1]) async for valu in stor.indxBy(indxby, '<', 42.1)]
            self.eq(retn, [-math.inf, -99999.9, -42.1, -0.0000000001, -0.0, 0.0, 0.000001])

            # <= 42.1
            retn = [s_msgpack.un(valu[1]) async for valu in stor.indxBy(indxby, '<=', 42.1)]
            self.eq(retn, [-math.inf, -99999.9, -42.1, -0.0000000001, -0.0, 0.0, 0.000001, 42.1])

            # -42.1 to 42.1
            retn = [s_msgpack.un(valu[1]) async for valu in stor.indxBy(indxby, 'range=', (-42.1, 42.1))]
            self.eq(retn, [-42.1, -0.0000000001, -0.0, 0.0, 0.000001, 42.1])

            # 1 to 42.1
            retn = [s_msgpack.un(valu[1]) async for valu in stor.indxBy(indxby, 'range=', (1.0, 42.1))]
            self.eq(retn, [42.1])

            # -99999.9 to -0.1
            retn = [s_msgpack.un(valu[1]) async for valu in stor.indxBy(indxby, 'range=', (-99999.9, -0.1))]
            self.eq(retn, [-99999.9, -42.1])

            # <= NaN
            await self.agenraises(s_exc.NotANumberCompared, stor.indxBy(indxby, '<=', math.nan))

            # >= NaN
            await self.agenraises(s_exc.NotANumberCompared, stor.indxBy(indxby, '>=', math.nan))

            # 1.0 to NaN
            await self.agenraises(s_exc.NotANumberCompared, stor.indxBy(indxby, 'range=', (1.0, math.nan)))

    async def test_layer_stortype_guid(self):
        stor = s_layer.StorTypeGuid(None)

        vals = (s_common.guid(valu=42), '0' * 32, 'f' * 32)

        for valu, indx in ((v, stor.indx(v)) for v in vals):
            self.eq(valu, stor.decodeIndx(indx[0]))

    async def test_layer_nodeedits_created(self):

        async with self.getTestCore() as core:

            nodes = await core.nodes('[ test:int=1 :loc=us ]')
            created00 = nodes[0].get('.created')
            self.nn(created00)

            layr = core.getLayer()

            editlist00 = [nes async for nes in layr.iterLayerNodeEdits()]
            await core.nodes('test:int=1 | delnode')
            self.len(0, await core.nodes('test:int'))

            # meta used for .created
            await asyncio.sleep(0.01)
            await layr.saveNodeEdits(editlist00, {'time': created00})

            nodes = await core.nodes('test:int')
            self.len(1, nodes)

            self.eq(created00, nodes[0].get('.created'))

            await core.nodes('test:int=1 | delnode')
            self.len(0, await core.nodes('test:int'))

            # If meta is not specified .created gets populated to now
            await asyncio.sleep(0.01)
            await layr.saveNodeEdits(editlist00, {})

            nodes = await core.nodes('test:int')
            self.len(1, nodes)

            created01 = nodes[0].get('.created')
            self.gt(created01, created00)

            # edits with the same node has the same .created
            await asyncio.sleep(0.01)
            nodes = await core.nodes('[ test:int=1 ]')
            self.eq(created01, nodes[0].get('.created'))

            nodes = await core.nodes('[ test:int=1 :loc=us +#foo]')
            self.eq(created01, nodes[0].get('.created'))

            await core.nodes('test:int=1 | delnode')
            self.len(0, await core.nodes('test:int'))

            # Tests for behavior of storing nodeedits directly prior to using meta (i.e. meta['time'] != .created)
            # .created is a MINTIME therefore earlier value wins, which is typically meta
            created02 = s_time.parse('1990-10-10 12:30')
            await layr.saveNodeEdits(editlist00, {'time': created02})

            nodes = await core.nodes('test:int')
            self.len(1, nodes)

            self.eq(created02, nodes[0].get('.created'))

            await core.nodes('test:int=1 | delnode')
            self.len(0, await core.nodes('test:int'))

            # meta could be after .created for manual store operations
            created03 = s_time.parse('2050-10-10 12:30')
            await layr.saveNodeEdits(editlist00, {'time': created03})

            nodes = await core.nodes('test:int')
            self.len(1, nodes)

            self.eq(created03, nodes[0].get('.created'))

    async def test_layer_nodeedits(self):

        async with self.getTestCoreAndProxy() as (core0, prox0):

            nodelist0 = []
            nodes = await core0.nodes('[ test:str=foo ]')
            nodelist0.extend(nodes)
            nodes = await core0.nodes('[ test:int=1 :seen=(2012,2014) +#foo.bar=(2012, 2014) ]')
            nodelist0.extend(nodes)

            nodelist0 = [node.pack() for node in nodelist0]

            editlist = []

            layr = core0.getLayer()
            async for offs, nodeedits in prox0.syncLayerNodeEdits(0):
                editlist.append(nodeedits)
                if offs == layr.nodeeditlog.index() - 1:
                    break

            fwdedits = [item async for item in core0.getLayer().syncNodeEdits(0, wait=False)]
            revedits = [item async for item in core0.getLayer().syncNodeEdits(0xffffffff, wait=False, reverse=True)]

            self.eq(fwdedits, list(reversed(revedits)))

            fwdedit = await core0.callStorm('for $item in $lib.layer.get().edits() { return($item) }')
            revedit = await core0.callStorm('for $item in $lib.layer.get().edits(reverse=(true)) { return($item) }')

            self.nn(await core0.callStorm('return($lib.layer.get().edited())'))

            self.ne(fwdedit, revedit)
            self.eq(fwdedits[0], fwdedit)
            self.eq(revedits[0], revedit)

            async with self.getTestCore() as core1:

                url = core1.getLocalUrl('*/layer')

                async with await s_telepath.openurl(url) as layrprox:

                    for nodeedits in editlist:
                        self.nn(await layrprox.saveNodeEdits(nodeedits, {}))

                    nodelist1 = []
                    nodelist1.extend(await core1.nodes('test:str'))
                    nodelist1.extend(await core1.nodes('test:int'))

                    nodelist1 = [node.pack() for node in nodelist1]

                    # metadata is cortex local and won't match
                    for node in nodelist0:
                        node[1].pop('meta')

                    for node in nodelist1:
                        node[1].pop('meta')

                    self.eq(nodelist0, nodelist1)

                    self.len(4, await alist(layrprox.syncNodeEdits2(0, wait=False)))

                layr = core1.view.layers[0]  # type: s_layer.Layer

            await core0.addTagProp('score', ('int', {}), {})

            q = '[ test:int=1 +#tp:score=5 +(refs)> { test:str=foo } ] $node.data.set(foo, bar)'
            nodes = await core0.nodes(q)
            intnid = s_common.int64un(nodes[0].nid)
            tstrnid = s_common.int64un((await core0.nodes('test:str=foo'))[0].nid)

            layr = core0.getLayer()

            noedit = [(None, 'test:int', [(s_layer.EDIT_PROP_SET, ('newp', 5, None, None))])]
            self.eq([], await layr.calcEdits(noedit, {}))

            noedit = [(intnid, 'test:int', [(s_layer.EDIT_TAG_DEL, ('newp', None))])]
            self.eq([], await layr.calcEdits(noedit, {}))

            noedit = [(intnid, 'test:int', [(s_layer.EDIT_TAGPROP_DEL, ('newp', 'newp', None, None))])]
            self.eq([], await layr.calcEdits(noedit, {}))

            noedit = [(intnid, 'test:int', [(s_layer.EDIT_TAGPROP_DEL, ('tp', 'newp', None, None))])]
            self.eq([], await layr.calcEdits(noedit, {}))

            noedit = [(intnid, 'test:int', [(s_layer.EDIT_NODEDATA_SET, ('foo', 'bar', None))])]
            self.eq([], await layr.calcEdits(noedit, {}))

            noedit = [(intnid, 'test:int', [(s_layer.EDIT_EDGE_ADD, ('refs', tstrnid))])]
            self.eq([], await layr.calcEdits(noedit, {}))

    async def test_layer_stornodeedits_nonexus(self):
        # test for migration methods that store nodeedits bypassing nexus

        async with self.getTestCore() as core0:

            layer0 = core0.getLayer()

            await core0.nodes('[ test:str=foo ]')
            self.len(1, await core0.nodes('.created'))

            nodeedits = [ne async for ne in layer0.iterLayerNodeEdits()]
            self.len(1, nodeedits)

            await core0.nodes('.created | delnode --force')

            flatedits = await layer0._storNodeEdits(nodeedits, {'time': s_common.now()}, None)
            self.len(1, flatedits)

            self.len(1, await core0.nodes('.created'))

            url = core0.getLocalUrl('*/layer')
            async with await s_telepath.openurl(url) as layrprox:
                async for nedit in layrprox.iterLayerNodeEdits(meta=True):
                    break

                metaedit = [edit for edit in nedit[2] if edit[0] == s_layer.EDIT_META_SET]
                self.len(1, metaedit)

                # Force replaying a meta edit for coverage
                nid = nedit[0]
                sode = layer0.getStorNode(s_common.int64en(nid))
                self.eq((), await layer0._editMetaSet(nid, None, metaedit[0], sode, None))

    async def test_layer_syncindexevents(self):

        async with self.getTestCore() as core:
            layr = core.getLayer()
            await core.addTagProp('score', ('int', {}), {})
            baseoff = await core.getNexsIndx()

            nodes = await core.nodes('[ test:str=foo ]')
            strnode = nodes[0]
            strnid = s_common.int64un(strnode.nid)
            q = '[ inet:ip=1.2.3.4 :asn=42 +#mytag:score=99 +#foo.bar=(2012, 2014) ]'
            nodes = await core.nodes(q)
            ipv4node = nodes[0]
            ipnid = s_common.int64un(ipv4node.nid)

            await core.nodes('inet:ip=1.2.3.4 test:str=foo | delnode')

            mdef = {'forms': ['test:str']}
            events = [e[1] for e in await alist(layr.syncIndexEvents(baseoff, mdef, wait=False))]
            self.eq(events, [
                (strnid, 'test:str', s_layer.EDIT_NODE_ADD, ('foo', s_layer.STOR_TYPE_UTF8, None)),
                (strnid, 'test:str', s_layer.EDIT_NODE_DEL, ('foo', s_layer.STOR_TYPE_UTF8)),
            ])

            mdef = {'props': ['inet:ip:asn']}
            events = [e[1] for e in await alist(layr.syncIndexEvents(baseoff, mdef, wait=False))]
            self.len(2, events)
            self.eq(events, [
                (ipnid, 'inet:ip', s_layer.EDIT_PROP_SET, ('asn', 42, None, s_layer.STOR_TYPE_I64, None)),
                (ipnid, 'inet:ip', s_layer.EDIT_PROP_DEL, ('asn', 42, s_layer.STOR_TYPE_I64)),
            ])

            ival = tuple([s_time.parse(x) for x in ('2012', '2014')])

            mdef = {'tags': ['foo.bar']}
            events = [e[1] for e in await alist(layr.syncIndexEvents(baseoff, mdef, wait=False))]
            self.eq(events, [
                (ipnid, 'inet:ip', s_layer.EDIT_TAG_SET, ('foo.bar', ival, None)),
                (ipnid, 'inet:ip', s_layer.EDIT_TAG_DEL, ('foo.bar', ival)),
            ])

            mdefs = ({'tagprops': ['score']}, {'tagprops': ['mytag:score']})
            events = [e[1] for e in await alist(layr.syncIndexEvents(baseoff, mdef, wait=False))]
            for mdef in mdefs:
                events = [e[1] for e in await alist(layr.syncIndexEvents(baseoff, mdef, wait=False))]
                self.eq(events, [
                    (ipnid, 'inet:ip', s_layer.EDIT_TAGPROP_SET,
                        ('mytag', 'score', 99, None, s_layer.STOR_TYPE_I64)),
                    (ipnid, 'inet:ip', s_layer.EDIT_TAGPROP_DEL,
                        ('mytag', 'score', 99, s_layer.STOR_TYPE_I64)),
                ])

    async def test_layer_tombstone(self):

        async with self.getTestCore() as core:

            opts = {'vars': {'verbs': ('_foo', '_bar')}}
            await core.nodes('for $verb in $verbs { $lib.model.ext.addEdge(*, $verb, *, ({})) }', opts=opts)

            async def checkempty(opts=None):
                nodes = await core.nodes('inet:ip=1.2.3.4', opts=opts)
                self.len(1, nodes)
                self.none(nodes[0].get('asn'))
                self.none(nodes[0].get('#foo.tag'))
                self.none(nodes[0].getTagProp('bar.tag', 'score'))

                self.len(0, await core.nodes('inet:ip=1.2.3.4 -(_bar)> *', opts=opts))
                self.len(0, await core.nodes('inet:ip=1.2.3.4 <(_foo)- *', opts=opts))

                self.none(await core.callStorm('inet:ip=1.2.3.4 return($node.data.get(foodata))', opts=opts))
                self.len(0, await core.nodes('yield $lib.lift.byNodeData(foodata)', opts=opts))

            async def hastombs(opts=None):
                q = 'for $tomb in $lib.layer.get().getTombstones() { $lib.print($tomb) }'
                msgs = await core.stormlist(q, opts=opts)
                self.stormIsInPrint("('inet:ip', 'asn')", msgs)
                self.stormIsInPrint("foo.tag", msgs)
                self.stormIsInPrint("'bar.tag', 'score'", msgs)
                self.stormIsInPrint("'_bar'", msgs)
                self.stormIsInPrint("'_foo'", msgs)
                self.stormIsInPrint("'foodata'", msgs)

            async def notombs(opts=None):
                q = 'for $tomb in $lib.layer.get().getTombstones() { $lib.print($tomb) }'
                msgs = await core.stormlist(q, opts=opts)
                self.len(0, [m for m in msgs if m[0] == 'print'])

            await core.addTagProp('score', ('int', {}), {})

            viewiden2 = await core.callStorm('return($lib.view.get().fork().iden)')
            view2 = core.getView(viewiden2)
            viewopts2 = {'view': viewiden2}

            addq = '''[
            inet:ip=1.2.3.4
                :asn=4
                +#foo.tag=2024
                +#bar.tag:score=5
                +(_bar)> {[ it:dev:str=n1 ]}
                <(_foo)+ {[ it:dev:str=n2 ]}
            ]
            $node.data.set(foodata, bar)
            '''

            delq = '''
            inet:ip=1.2.3.4
            [   -:asn
                -#foo.tag
                -#bar.tag:score
                -(_bar)> {[ it:dev:str=n1 ]}
                <(_foo)- {[ it:dev:str=n2 ]}
            ]
            $node.data.pop(foodata)
            '''

            nodes = await core.nodes(addq)
            self.len(1, nodes)
            nodeiden = nodes[0].iden()

            self.false(await core.callStorm('[ test:str=newp ] return($node.data.has(foodata))'))

            nodes = await core.nodes('inet:ip=1.2.3.4 [ -:asn ]', opts=viewopts2)
            self.none(nodes[0].get('asn'))

            nodes = await core.nodes('inet:ip=1.2.3.4')
            self.eq(4, nodes[0].get('asn'))

            nodes = await core.nodes('inet:ip=1.2.3.4 [ :asn=5 ]', opts=viewopts2)
            self.eq(5, nodes[0].get('asn'))

            nodes = await core.nodes('inet:ip=1.2.3.4 [ -:asn ]', opts=viewopts2)
            self.none(nodes[0].get('asn'))

            nodes = await core.nodes('inet:ip=1.2.3.4 [ -#foo.tag ]', opts=viewopts2)
            self.none(nodes[0].get('#foo.tag'))

            nodes = await core.nodes('inet:ip=1.2.3.4')
            self.nn(nodes[0].get('#foo.tag'))

            nodes = await core.nodes('inet:ip=1.2.3.4 [ +#foo.tag=2020 ]', opts=viewopts2)
            self.nn(nodes[0].get('#foo.tag'))

            nodes = await core.nodes('inet:ip=1.2.3.4 [ -#foo.tag ]', opts=viewopts2)
            self.none(nodes[0].get('#foo.tag'))

            nodes = await core.nodes('inet:ip=1.2.3.4 [ -#bar.tag:score ]', opts=viewopts2)
            self.none(nodes[0].getTagProp('bar.tag', 'score'))

            nodes = await core.nodes('inet:ip=1.2.3.4')
            self.eq(5, nodes[0].getTagProp('bar.tag', 'score'))

            nodes = await core.nodes('inet:ip=1.2.3.4 [ +#bar.tag:score=6 ]', opts=viewopts2)
            self.eq(6, nodes[0].getTagProp('bar.tag', 'score'))

            nodes = await core.nodes('inet:ip=1.2.3.4 [ -#bar.tag:score ]', opts=viewopts2)
            self.none(nodes[0].getTagProp('bar.tag', 'score'))

            await core.nodes('inet:ip=1.2.3.4 $node.data.pop(foodata)', opts=viewopts2)

            self.none(await core.callStorm('inet:ip=1.2.3.4 return($node.data.get(foodata))', opts=viewopts2))

            self.len(0, await core.nodes('yield $lib.lift.byNodeData(foodata)', opts=viewopts2))
            self.len(1, await core.nodes('yield $lib.lift.byNodeData(foodata)'))

            await core.nodes('inet:ip=1.2.3.4 $node.data.set(foodata, baz)', opts=viewopts2)
            self.eq('baz', await core.callStorm('inet:ip=1.2.3.4 return($node.data.get(foodata))', opts=viewopts2))

            self.len(1, await core.nodes('yield $lib.lift.byNodeData(foodata)', opts=viewopts2))

            await core.nodes('inet:ip=1.2.3.4 $node.data.pop(foodata)', opts=viewopts2)

            self.none(await core.callStorm('inet:ip=1.2.3.4 return($node.data.get(foodata))', opts=viewopts2))
            self.len(0, await core.nodes('yield $lib.lift.byNodeData(foodata)', opts=viewopts2))

            await core.nodes('inet:ip=1.2.3.4 $node.data.pop(foodata)', opts=viewopts2)

            await core.nodes('inet:ip=1.2.3.4 [ -(_bar)> { it:dev:str=n1 } ]', opts=viewopts2)
            self.len(0, await core.nodes('inet:ip=1.2.3.4 -(_bar)> *', opts=viewopts2))
            self.len(1, await core.nodes('inet:ip=1.2.3.4 -(_bar)> *'))

            await core.nodes('inet:ip=1.2.3.4 [ +(_bar)> { it:dev:str=n1 } ]', opts=viewopts2)
            self.len(1, await core.nodes('inet:ip=1.2.3.4 -(_bar)> *', opts=viewopts2))

            await core.nodes('inet:ip=1.2.3.4 [ -(_bar)> { it:dev:str=n1 } ]', opts=viewopts2)
            self.len(0, await core.nodes('inet:ip=1.2.3.4 -(_bar)> *', opts=viewopts2))
            self.len(1, await core.nodes('inet:ip=1.2.3.4 -(_bar)> *'))

            await core.nodes('inet:ip=1.2.3.4 [ <(_foo)- { it:dev:str=n2 } ]', opts=viewopts2)
            self.len(0, await core.nodes('inet:ip=1.2.3.4 <(_foo)- *', opts=viewopts2))
            self.len(1, await core.nodes('inet:ip=1.2.3.4 <(_foo)- *'))

<<<<<<< HEAD
            await core.nodes('inet:ip=1.2.3.4 [ <(_foo)+ { it:dev:str=n2 } ]', opts=viewopts2)
            self.len(1, await core.nodes('inet:ip=1.2.3.4 <(_foo)- *', opts=viewopts2))
=======
            await core.addTagProp('score2', ('int', {}), {})
            nodes = await core.nodes('[test:str=multi +#foo:score=5 +#foo:score2=6]')
            self.eq(('score', 'score2'), nodes[0].getTagProps('foo'))

            nodes = await core.nodes('test:str=multi [-#foo:score]')
            self.eq(('score2',), nodes[0].getTagProps('foo'))

            nodes = await core.nodes('test:str=multi')
            self.eq(('score2',), nodes[0].getTagProps('foo'))

    async def test_layer_waitForHot(self):
        self.thisHostMust(hasmemlocking=True)
>>>>>>> 9e709a47

            await core.nodes('inet:ip=1.2.3.4 [ <(_foo)- { it:dev:str=n2 } ]', opts=viewopts2)
            self.len(0, await core.nodes('inet:ip=1.2.3.4 <(_foo)- *', opts=viewopts2))
            self.len(1, await core.nodes('inet:ip=1.2.3.4 <(_foo)- *'))

            await hastombs(opts=viewopts2)

            q = 'for $edge in $lib.layer.get().getEdgeTombstones() { $lib.print($edge) }'
            msgs = await core.stormlist(q, opts=viewopts2)
            self.stormIsInPrint("(0, '_bar', 6)", msgs)
            self.stormIsInPrint("(7, '_foo', 0)", msgs)

            q = 'for $edge in $lib.layer.get().getEdgeTombstones(_bar) { $lib.print($edge) }'
            msgs = await core.stormlist(q, opts=viewopts2)
            self.stormIsInPrint("(0, '_bar', 6)", msgs)
            self.stormNotInPrint("(7, '_foo', 0)", msgs)

            await view2.merge()
            await checkempty()
            await notombs()

            await view2.wipeLayer()
            await notombs(opts=viewopts2)

            self.len(1, await core.nodes(addq))

            await core.nodes(delq, opts=viewopts2)
            await hastombs(opts=viewopts2)

            await core.nodes('''
            $layr = $lib.layer.get()
            for ($iden, $type, $info) in $layr.getTombstones() {
                $layr.delTombstone($iden, $type, $info)
            }''', opts=viewopts2)

            await notombs(opts=viewopts2)

            await core.nodes(delq, opts=viewopts2)
            await hastombs(opts=viewopts2)

            await core.nodes('inet:ip=1.2.3.4 | delnode', opts=viewopts2)
            self.len(0, await core.nodes('inet:ip=1.2.3.4', opts=viewopts2))

            await core.nodes('[ inet:ip=1.2.3.4 ] | delnode', opts=viewopts2)
            self.len(0, await core.nodes('inet:ip=1.2.3.4', opts=viewopts2))

            await core.nodes('''
            $layr = $lib.layer.get()
            for ($iden, $type, $info) in $layr.getTombstones() {
                $layr.delTombstone($iden, $type, $info)
            }''', opts=viewopts2)

            await notombs(opts=viewopts2)
            self.len(1, await core.nodes('inet:ip=1.2.3.4', opts=viewopts2))

            await core.nodes(delq, opts=viewopts2)
            await core.nodes('inet:ip=1.2.3.4 | delnode', opts=viewopts2)
            self.len(0, await core.nodes('inet:ip=1.2.3.4', opts=viewopts2))

            # deleting a node clears its other tombstones
            msgs = await core.stormlist('for $tomb in $lib.layer.get().getTombstones() { $lib.print($tomb) }', opts=viewopts2)

            self.stormIsInPrint("('inet:ip', None)", msgs)
            self.stormNotInPrint("('inet:ip', 'asn')", msgs)
            self.stormNotInPrint("foo.tag", msgs)
            self.stormNotInPrint("'bar.tag', 'score'", msgs)
            self.stormNotInPrint("'_bar'", msgs)
            self.stormNotInPrint("'foodata'", msgs)

            self.len(0, await core.nodes('yield $lib.lift.byNodeData(foodata)', opts=viewopts2))

            await view2.merge()
            await notombs()

            self.len(0, await core.nodes('inet:ip=1.2.3.4'))

            await view2.wipeLayer()
            await notombs(opts=viewopts2)

            # use command to merge
            await core.nodes(addq)
            await core.nodes(delq, opts=viewopts2)

            self.len(3, await core.nodes('diff', opts=viewopts2))
            self.len(1, await core.nodes('diff --prop inet:ip:asn', opts=viewopts2))

            msgs = await core.stormlist('merge --diff', opts=viewopts2)
            self.stormIsInPrint('delete inet:ip:asn', msgs)
            self.stormIsInPrint('delete inet:ip#foo.tag', msgs)
            self.stormIsInPrint('delete inet:ip#bar.tag:score', msgs)
            self.stormIsInPrint('delete inet:ip DATA foodata', msgs)
            self.stormIsInPrint('delete inet:ip -(_bar)> ', msgs)

            msgs = await core.stormlist('merge --diff --exclude-tags foo.*', opts=viewopts2)
            self.stormNotInPrint('delete inet:ip#foo.tag', msgs)

            msgs = await core.stormlist('merge --diff --exclude-tags bar.*', opts=viewopts2)
            self.stormNotInPrint('delete inet:ip#bar.tag:score', msgs)

            await core.nodes('for $verb in $lib.range(1001) { $lib.model.ext.addEdge(*, `_a{$verb}`, *, ({})) }')

            await core.nodes('inet:ip for $x in $lib.range(1001) { $node.data.set($x, foo) }')
            await core.nodes('inet:ip for $x in $lib.range(1001) { $node.data.pop($x) }', opts=viewopts2)

            await core.nodes('inet:ip for $x in $lib.range(1001) {[ +(`_a{$x}`)> { it:dev:str=n1 }]}')
            await core.nodes('inet:ip for $x in $lib.range(1001) {[ -(`_a{$x}`)> { it:dev:str=n1 }]}', opts=viewopts2)
            await core.nodes('inet:ip for $x in $lib.range(1001) {[ +(`_a{$x}`)> { it:dev:str=n2 }]}', opts=viewopts2)

            await core.nodes('merge --diff --apply', opts=viewopts2)

            await checkempty()
            await notombs(opts=viewopts2)

            await core.nodes(addq)
            await core.nodes('inet:ip=1.2.3.4 | delnode --force', opts=viewopts2)
            self.len(1, await core.nodes('diff', opts=viewopts2))
            await core.nodes('merge --diff --apply', opts=viewopts2)

            self.len(0, await core.nodes('diff', opts=viewopts2))
            self.len(0, await core.nodes('inet:ip=1.2.3.4'))
            await notombs(opts=viewopts2)

            await core.nodes(addq)
            await core.nodes(delq, opts=viewopts2)
            await core.nodes('inet:ip=1.2.3.4 | delnode --force')

            await view2.merge()
            await notombs()
            await view2.wipeLayer()

            await core.nodes(addq)
            await core.nodes(delq, opts=viewopts2)
            await core.nodes('inet:ip=1.2.3.4 | delnode --force', opts=viewopts2)
            await core.nodes('inet:ip=1.2.3.4 | delnode --force')

            await view2.merge()
            await notombs()
            await view2.wipeLayer()

            # use quorum to merge
            await core.nodes(addq)
            await core.nodes(delq, opts=viewopts2)

            visi = await core.auth.addUser('visi')
            await visi.addRule((True, ('view', 'read')))
            visiopts = {'view': viewiden2, 'user': visi.iden}

            setq = '$lib.view.get().set(quorum, ({"count": 1, "roles": [$lib.auth.roles.byname(all).iden]}))'
            await core.nodes(setq)
            await core.nodes('$lib.view.get().setMergeRequest()', opts=viewopts2)
            await core.nodes('$lib.view.get().setMergeVote()', opts=visiopts)

            self.true(await view2.waitfini(timeout=5))

            await checkempty()

            viewiden2 = await core.callStorm('return($lib.view.get().fork().iden)')
            view2 = core.getView(viewiden2)
            viewopts2 = {'view': viewiden2}
            visiopts = {'view': viewiden2, 'user': visi.iden}

            await core.nodes('inet:ip=1.2.3.4 [ :asn=4 ]')
            await core.nodes('inet:ip=1.2.3.4 [ :loc=us -:asn ]', opts=viewopts2)
            await core.nodes('inet:ip=1.2.3.4 [ -:asn ]')

            await core.nodes('$lib.view.get().setMergeRequest()', opts=viewopts2)
            await core.nodes('$lib.view.get().setMergeVote()', opts=visiopts)

            self.true(await view2.waitfini(timeout=5))

            nodes = await core.nodes('inet:ip=1.2.3.4')
            self.eq(nodes[0].get('loc'), 'us')
            self.none(nodes[0].get('asn'))
            await notombs()

            viewiden2 = await core.callStorm('return($lib.view.get().fork().iden)')
            view2 = core.getView(viewiden2)
            viewopts2 = {'view': viewiden2}
            visiopts = {'view': viewiden2, 'user': visi.iden}

            await core.nodes(addq)
            await core.nodes('inet:ip=1.2.3.4 | delnode --force', opts=viewopts2)

            await core.nodes('$lib.view.get().setMergeRequest()', opts=viewopts2)
            await core.nodes('$lib.view.get().setMergeVote()', opts=visiopts)

            self.true(await view2.waitfini(timeout=5))

            self.len(0, await core.nodes('inet:ip=1.2.3.4'))

            viewiden2 = await core.callStorm('return($lib.view.get().fork().iden)')
            view2 = core.getView(viewiden2)
            viewopts2 = {'view': viewiden2}
            visiopts = {'view': viewiden2, 'user': visi.iden}

            await core.nodes(addq)
            await core.nodes(delq, opts=viewopts2)
            await core.nodes('inet:ip=1.2.3.4 | delnode --force')

            await core.nodes('$lib.view.get().setMergeRequest()', opts=viewopts2)
            await core.nodes('$lib.view.get().setMergeVote()', opts=visiopts)

            self.true(await view2.waitfini(timeout=5))

            self.len(0, await core.nodes('inet:ip=1.2.3.4'))
            await notombs()

            viewiden2 = await core.callStorm('return($lib.view.get().fork().iden)')
            view2 = core.getView(viewiden2)
            viewopts2 = {'view': viewiden2}
            visiopts = {'view': viewiden2, 'user': visi.iden}

            await core.nodes(addq)
            await core.nodes('inet:ip=1.2.3.4 | delnode --force', opts=viewopts2)
            await core.nodes('inet:ip=1.2.3.4 | delnode --force')

            await core.nodes('$lib.view.get().setMergeRequest()', opts=viewopts2)
            await core.nodes('$lib.view.get().setMergeVote()', opts=visiopts)

            self.true(await view2.waitfini(timeout=5))

            self.len(0, await core.nodes('inet:ip=1.2.3.4'))
            await notombs()

            viewiden2 = await core.callStorm('return($lib.view.get().fork().iden)')
            view2 = core.getView(viewiden2)
            viewopts2 = {'view': viewiden2}

            viewiden3 = await core.callStorm('return($lib.view.get().fork().iden)', opts=viewopts2)
            view3 = core.getView(viewiden3)
            viewopts3 = {'view': viewiden3}

            # use movenodes with tombstones
            destlayr = view3.layers[0].iden

            await core.nodes(addq)
            await core.nodes(delq, opts=viewopts2)
            msgs = await core.stormlist('inet:ip=1.2.3.4 | movenodes', opts=viewopts3)
            self.stormIsInPrint(f'delete tombstone {nodeiden} inet:ip:asn', msgs)
            self.stormIsInPrint(f'delete tombstone {nodeiden} inet:ip#foo.tag', msgs)
            self.stormIsInPrint(f'delete tombstone {nodeiden} inet:ip#bar.tag:score', msgs)
            self.stormIsInPrint(f'delete tombstone {nodeiden} inet:ip DATA foodata', msgs)
            self.stormIsInPrint(f'delete tombstone {nodeiden} inet:ip -(_bar)>', msgs)

            msgs = await core.stormlist('inet:ip=1.2.3.4 | movenodes --preserve-tombstones', opts=viewopts3)
            self.stormIsInPrint(f'{destlayr} tombstone {nodeiden} inet:ip:asn', msgs)
            self.stormIsInPrint(f'{destlayr} tombstone {nodeiden} inet:ip#foo.tag', msgs)
            self.stormIsInPrint(f'{destlayr} tombstone {nodeiden} inet:ip#bar.tag:score', msgs)
            self.stormIsInPrint(f'{destlayr} tombstone {nodeiden} inet:ip DATA foodata', msgs)
            self.stormIsInPrint(f'{destlayr} tombstone {nodeiden} inet:ip -(_bar)>', msgs)

            await core.nodes('inet:ip=1.2.3.4 it:dev:str=n2 | movenodes --apply', opts=viewopts3)
            await notombs(opts=viewopts2)
            await notombs(opts=viewopts3)
            await checkempty(opts=viewopts3)

            await core.nodes(addq)
            await core.nodes(delq, opts=viewopts2)

            await core.nodes('inet:ip=1.2.3.4 it:dev:str=n2 | movenodes --apply --preserve-tombstones', opts=viewopts3)
            await notombs(opts=viewopts2)
            await hastombs(opts=viewopts3)

            layr1 = core.getView().layers[0].iden
            layr2 = view2.layers[0].iden

            # moving a full node tomb should clear individual tombstones
            await core.nodes('[ inet:ip=1.2.3.4 it:dev:str=n2 ]')
            await core.nodes('inet:ip=1.2.3.4 it:dev:str=n2 | delnode --force', opts=viewopts2)
            q = f'''
            inet:ip=1.2.3.4 it:dev:str=n2
            | movenodes --precedence {layr2} {layr1} {destlayr} --apply --preserve-tombstones
            '''
            await core.nodes(q, opts=viewopts3)
            await notombs(opts=viewopts2)

            q = 'for $tomb in $lib.layer.get().getTombstones() { $lib.print($tomb) }'
            msgs = await core.stormlist(q, opts=viewopts3)
            self.len(2, [m for m in msgs if m[0] == 'print'])
            self.stormIsInPrint("('inet:ip', None)", msgs)
            self.stormIsInPrint("('it:dev:str', None)", msgs)

            await core.nodes(addq)
            await core.nodes(delq, opts=viewopts2)
            await core.nodes(addq, opts=viewopts3)

            q = f'''
            inet:ip=1.2.3.4 it:dev:str=n2
            | movenodes --precedence {layr2} {layr1} {destlayr}
            '''
            msgs = await core.stormlist(q, opts=viewopts3)
            self.stormIsInPrint(f'{destlayr} delete {nodeiden} inet:ip:asn', msgs)
            self.stormIsInPrint(f'{destlayr} delete {nodeiden} inet:ip#foo', msgs)
            self.stormIsInPrint(f'{destlayr} delete {nodeiden} inet:ip#bar.tag:score', msgs)
            self.stormIsInPrint(f'{destlayr} delete {nodeiden} inet:ip DATA foodata', msgs)
            self.stormIsInPrint(f'{destlayr} delete {nodeiden} inet:ip -(_bar)>', msgs)

            q = f'''
            inet:ip=1.2.3.4 it:dev:str=n2
            | movenodes --precedence {layr2} {layr1} {destlayr} --apply
            '''
            await core.nodes(q, opts=viewopts3)
            await notombs(opts=viewopts2)
            await notombs(opts=viewopts3)
            await checkempty(opts=viewopts3)

            await core.nodes(addq)
            await core.nodes('inet:ip=1.2.3.4 it:dev:str=n2 | delnode --force', opts=viewopts2)
            await core.nodes(addq, opts=viewopts3)

            q = f'''
            inet:ip=1.2.3.4 it:dev:str=n2
            | movenodes --precedence {layr2} {layr1} {destlayr}
            '''
            msgs = await core.stormlist(q, opts=viewopts3)
            self.stormIsInPrint(f'delete tombstone {nodeiden} inet:ip', msgs)

            q = f'''
            inet:ip=1.2.3.4 it:dev:str=n2
            | movenodes --preserve-tombstones --precedence {layr2} {layr1} {destlayr}
            '''
            msgs = await core.stormlist(q, opts=viewopts3)
            self.stormIsInPrint(f'{destlayr} tombstone {nodeiden} inet:ip', msgs)

            q = f'''
            inet:ip=1.2.3.4 it:dev:str=n2
            | movenodes --apply --precedence {layr2} {layr1} {destlayr}
            '''
            await core.nodes(q, opts=viewopts3)
            await notombs(opts=viewopts2)
            await notombs(opts=viewopts3)
            self.len(0, await core.nodes('inet:ip=1.2.3.4', opts=viewopts3))

            await core.nodes(addq)
            await core.nodes('inet:ip=1.2.3.4 it:dev:str=n2 | delnode --force', opts=viewopts2)
            await core.nodes(addq, opts=viewopts3)

            q = f'''
            inet:ip=1.2.3.4 it:dev:str=n2
            | movenodes --apply --preserve-tombstones --precedence {layr2} {layr1} {destlayr}
            '''
            await core.nodes(q, opts=viewopts3)
            await notombs(opts=viewopts2)
            self.len(0, await core.nodes('inet:ip=1.2.3.4', opts=viewopts3))

            q = 'for $tomb in $lib.layer.get().getTombstones() { $lib.print($tomb) }'
            msgs = await core.stormlist(q, opts=viewopts3)
            self.len(2, [m for m in msgs if m[0] == 'print'])
            self.stormIsInPrint("('inet:ip', None)", msgs)
            self.stormIsInPrint("('it:dev:str', None)", msgs)

            await view2.wipeLayer()
            await view3.wipeLayer()

            await core.nodes(addq)

            await core.nodes('inet:ip=1.2.3.4 | delnode --force', opts=viewopts3)
            await core.nodes('inet:ip=1.2.3.4 | delnode --force', opts=viewopts2)
            await core.nodes('merge --diff --apply', opts=viewopts3)
            msgs = await core.stormlist('merge --diff', opts=viewopts3)
            self.stormIsInPrint('delete inet:ip = 1.2.3.4', msgs)

            await core.nodes('syn:tag=foo.tag | delnode', opts=viewopts3)
            msgs = await core.stormlist('merge --diff --exclude-tags foo.*', opts=viewopts3)
            self.stormNotInPrint('delete syn:tag = foo.tag', msgs)

            await view2.wipeLayer()
            await view3.wipeLayer()

            q = '''
            inet:ip=1.2.3.4
            for $edge in $node.edges(reverse=$lib.true) {
                $lib.print($edge)
            }
            '''
            msgs = await core.stormlist(q, opts=viewopts3)
            self.len(1, [m for m in msgs if m[0] == 'print'])

            await core.nodes('it:dev:str=n2 | delnode', opts=viewopts2)

            msgs = await core.stormlist(q, opts=viewopts3)
            self.len(0, [m for m in msgs if m[0] == 'print'])

            await view2.wipeLayer()
            await core.nodes(delq, opts=viewopts3)

            await checkempty(opts=viewopts3)
            await hastombs(opts=viewopts3)

            q = 'for $edge in $lib.layer.get().getEdges() { $lib.print($edge) }'
            msgs = await core.stormlist(q, opts=viewopts3)
            self.len(0, [m for m in msgs if m[0] == 'print'])

            q = 'inet:ip for $edge in $lib.layer.get().getEdgesByN1($node.iden()) { $lib.print($edge) }'
            msgs = await core.stormlist(q, opts=viewopts3)
            self.len(0, [m for m in msgs if m[0] == 'print'])

            q = 'inet:ip for $edge in $lib.layer.get().getEdgesByN2($node.iden()) { $lib.print($edge) }'
            msgs = await core.stormlist(q, opts=viewopts3)
            self.len(0, [m for m in msgs if m[0] == 'print'])

            await view3.merge()

            # tombstones should merge down since they still have values to cover
            await checkempty(opts=viewopts2)
            await hastombs(opts=viewopts2)

            await view3.wipeLayer()

            nodes = await core.nodes('inet:ip=1.2.3.4', opts=viewopts3)
            self.false(nodes[0].has('asn'))

            bylayer = await core.callStorm('inet:ip=1.2.3.4 return($node.getByLayer())', opts=viewopts3)

            layr = view2.layers[0].iden
            self.eq(bylayer['props']['asn'], layr)
            self.eq(bylayer['tags']['foo.tag'], layr)
            self.eq(bylayer['tagprops']['bar.tag']['score'], layr)

            await core.nodes('inet:ip=1.2.3.4 [ <(_foo)- { it:dev:str=n2 } ] | delnode')

            await core.nodes(addq, opts=viewopts2)
            await notombs(opts=viewopts2)

            await core.nodes(delq, opts=viewopts3)
            await checkempty(opts=viewopts3)
            await hastombs(opts=viewopts3)

            await view3.merge()

            # no tombstones should merge since the base layer has no values
            await checkempty(opts=viewopts2)
            await notombs(opts=viewopts2)

            await view3.wipeLayer()

            # node re-added above a tombstone is empty
            await core.nodes(addq)
            await core.nodes('[ inet:ip=1.2.3.4 :loc=uk ]', opts=viewopts3)
            await core.nodes('inet:ip=1.2.3.4 [ <(_foo)- { it:dev:str=n2 } ] | delnode', opts=viewopts2)

            self.len(0, await core.nodes('inet:ip:loc=uk', opts=viewopts3))

            nodes = await core.nodes('[ inet:ip=1.2.3.4 -:loc ]', opts=viewopts3)
            await checkempty(opts=viewopts3)

            bylayer = await core.callStorm('inet:ip=1.2.3.4 return($node.getByLayer())', opts=viewopts3)

            layr = view3.layers[0].iden
            self.eq(bylayer, {'ndef': layr, 'props': {'type': layr, 'version': layr}})

            await core.nodes('inet:ip=1.2.3.4 [ +#nomerge ]', opts=viewopts3)
            await core.nodes('merge --diff --apply --only-tags', opts=viewopts3)
            self.len(1, await core.nodes('#nomerge', opts=viewopts3))

            await core.nodes('inet:ip=1.2.3.4 | delnode', opts=viewopts3)
            nodes = await core.nodes('[ inet:ip=1.2.3.4 ]', opts=viewopts3)
            await checkempty(opts=viewopts3)

            # test helpers above a node tombstone
            node = nodes[0]

            self.false(node.has('asn'))
            self.false(node.hasInLayers('asn'))
            self.eq((None, None), node.getWithLayer('asn'))
            self.none(node.getFromLayers('asn'))
            self.none(node.getFromLayers('loc', strt=2))

            self.none(node.getTag('foo.tag'))
            self.none(node.getTagFromLayers('foo.tag'))
            self.none(node.getTagFromLayers('newp', strt=2))
            self.false(node.hasTag('foo.tag'))
            self.false(node.hasTagInLayers('foo.tag'))

            self.eq([], node.getTagProps('bar.tag'))
            self.eq([], node.getTagPropsWithLayer('bar.tag'))
            self.false(node.hasTagProp('bar.tag', 'score'))
            self.false(node.hasTagPropInLayers('bar.tag', 'score'))
            self.eq((None, None), node.getTagPropWithLayer('bar.tag', 'score'))

            self.eq(['version', 'type'], list(nodes[0].getProps().keys()))
            self.eq({}, node._getTagsDict())
            self.eq({}, node._getTagPropsDict())

            self.len(0, await core.nodes('#bar.tag:score', opts=viewopts3))
            self.len(0, await core.nodes('#bar.tag:score=5', opts=viewopts3))

            await view2.wipeLayer()
            await core.nodes(delq, opts=viewopts2)
            await checkempty(opts=viewopts3)

            await core.nodes('inet:ip [ -(_bar)> {[ it:dev:str=n1 ]} ]', opts=viewopts3)
            nodes = await core.nodes('inet:ip=1.2.3.4', opts=viewopts3)

            # test helpers above individual tombstones
            node = nodes[0]

            self.false(node.hasInLayers('asn'))
            self.none(node.getFromLayers('asn'))
            self.eq((None, None), node.getWithLayer('asn'))

            self.false(node.hasTag('foo.tag'))
            self.false(node.hasTagInLayers('foo.tag'))
            self.none(node.getTagFromLayers('foo.tag'))

            self.eq([], node.getTagProps('bar.tag'))
            self.eq([], node.getTagPropsWithLayer('bar.tag'))
            self.false(node.hasTagProp('bar.tag', 'score'))
            self.false(node.hasTagPropInLayers('bar.tag', 'score'))
            self.false(node.hasTagPropInLayers('foo.tag', 'score'))
            self.eq((None, None), node.getTagPropWithLayer('bar.tag', 'score'))
            self.eq((None, None), node.getTagPropWithLayer('foo.tag', 'score'))

            self.eq(['version', 'type'], list(nodes[0].getProps().keys()))
            self.sorteq(['bar', 'bar.tag', 'foo'], list(node._getTagsDict().keys()))
            self.eq({}, node._getTagPropsDict())

            self.len(0, await alist(node.iterData()))
            self.len(0, await alist(node.iterDataKeys()))
            self.false(0, await node.hasData('foodata'))
            self.none(await core.callStorm('inet:ip=1.2.3.4 return($node.data.pop(foodata))', opts=viewopts3))

            randbuid = s_common.buid('newp')
            self.false((await view3.layers[0].hasNodeData(randbuid, 'foodata')))
            self.false((await view3.layers[0].getNodeData(randbuid, 'foodata'))[0])

            self.len(0, await alist(view3.getEdges()))
            self.len(0, await alist(view3.layers[1].getEdgeVerbs()))
            self.len(2, await alist(view3.layers[2].getEdgeVerbs()))

            self.len(0, await core.nodes('inet:ip:asn', opts=viewopts3))
            self.len(0, await core.nodes('inet:ip:asn=4', opts=viewopts3))
            self.len(0, await core.nodes('#foo.tag', opts=viewopts3))
            self.len(0, await core.nodes('#foo.tag@=2024', opts=viewopts3))
            self.len(0, await core.nodes('#bar.tag:score', opts=viewopts3))
            self.len(0, await core.nodes('#bar.tag:score=5', opts=viewopts3))

            await core.nodes('[ ou:goal=(foo,) :names=(foo, bar) ]')
            await core.nodes('ou:goal=(foo,) [ -:names ]', opts=viewopts2)
            self.len(0, await core.nodes('ou:goal:names*[=foo]', opts=viewopts2))

            with self.raises(s_exc.BadArg):
                await core.nodes('$lib.layer.get().delTombstone(newp, newp, newp)')

            with self.raises(s_exc.BadArg):
                opts = {'vars': {'nid': b'\x00'}}
                await core.nodes('$lib.layer.get().delTombstone($nid, newp, newp)', opts=opts)

            with self.raises(s_exc.BadArg):
                opts = {'vars': {'nid': b'\x01' * 8}}
                await core.nodes('$lib.layer.get().delTombstone($nid, newp, newp)', opts=opts)

    # async def test_layer_form_by_buid(self):

    #     async with self.getTestCore() as core:

    #         layr00 = core.view.layers[0]

    #         # add node - buid:form exists
    #         nodes = await core.nodes('[ inet:ipv4=1.2.3.4 :loc=us ]')
    #         buid0 = nodes[0].buid
    #         self.eq('inet:ipv4', await layr00.getNodeForm(buid0))

    #         # add edge and nodedata
    #         nodes = await core.nodes('[ inet:ipv4=2.3.4.5 ]')
    #         buid1 = nodes[0].buid
    #         self.eq('inet:ipv4', await layr00.getNodeForm(buid1))

    #         await core.nodes('inet:ipv4=1.2.3.4 [ +(refs)> {inet:ipv4=2.3.4.5} ] $node.data.set(spam, ham)')
    #         self.eq('inet:ipv4', await layr00.getNodeForm(buid0))

    #         # remove edge, map still exists
    #         await core.nodes('inet:ipv4=1.2.3.4 [ -(refs)> {inet:ipv4=2.3.4.5} ]')
    #         self.eq('inet:ipv4', await layr00.getNodeForm(buid0))

    #         # remove nodedata, map still exists
    #         await core.nodes('inet:ipv4=1.2.3.4 $node.data.pop(spam)')
    #         self.eq('inet:ipv4', await layr00.getNodeForm(buid0))

    #         # delete node - buid:form removed
    #         await core.nodes('inet:ipv4=1.2.3.4 | delnode')
    #         self.none(await layr00.getNodeForm(buid0))

    #         await core.nodes('[ inet:ipv4=5.6.7.8 ]')

    #         # fork a view
    #         info = await core.view.fork()
    #         layr01 = core.getLayer(info['layers'][0]['iden'])
    #         view01 = core.getView(info['iden'])

    #         await alist(view01.eval('[ inet:ipv4=6.7.8.9 ]'))

    #         # buid:form for a node in child doesn't exist
    #         self.none(await layr01.getNodeForm(buid1))

    #         # add prop, buid:form map exists
    #         nodes = await alist(view01.eval('inet:ipv4=2.3.4.5 [ :loc=ru ]'))
    #         self.len(1, nodes)
    #         self.eq('inet:ipv4', await layr01.getNodeForm(buid1))

    #         # add nodedata and edge
    #         await alist(view01.eval('inet:ipv4=2.3.4.5 [ +(refs)> {inet:ipv4=6.7.8.9} ] $node.data.set(faz, baz)'))

    #         # remove prop, map still exists due to nodedata
    #         await alist(view01.eval('inet:ipv4=2.3.4.5 [ -:loc ]'))
    #         self.eq('inet:ipv4', await layr01.getNodeForm(buid1))

    #         # remove nodedata, map still exists due to edge
    #         await alist(view01.eval('inet:ipv4=2.3.4.5 $node.data.pop(faz)'))
    #         self.eq('inet:ipv4', await layr01.getNodeForm(buid1))

    #         # remove edge, map is deleted
    #         await alist(view01.eval('inet:ipv4=2.3.4.5 [ -(refs)> {inet:ipv4=6.7.8.9} ]'))
    #         self.none(await layr01.getNodeForm(buid1))

    #         # edges between two nodes in parent
    #         await alist(view01.eval('inet:ipv4=2.3.4.5 [ +(refs)> {inet:ipv4=5.6.7.8} ]'))
    #         self.eq('inet:ipv4', await layr01.getNodeForm(buid1))

    #         await alist(view01.eval('inet:ipv4=2.3.4.5 [ -(refs)> {inet:ipv4=5.6.7.8} ]'))
    #         self.none(await layr01.getNodeForm(buid1))

    async def test_layer(self):

        async with self.getTestCore() as core:

            await core.addTagProp('score', ('int', {}), {})

            layr = core.getLayer()
            self.isin(f'Layer (Layer): {layr.iden}', str(layr))

            nodes = await core.nodes('[test:str=foo :seen=(2015, 2016)]')

            self.false(await layr.hasTagProp('score'))
            nodes = await core.nodes('[test:str=bar +#test:score=100]')
            self.true(await layr.hasTagProp('score'))

    async def test_layer_no_extra_logging(self):

        async with self.getTestCore() as core:
            '''
            For a do-nothing write, don't write new log entries
            '''
            await core.nodes('[test:str=foo :seen=(2015, 2016)]')
            layr = core.getLayer(None)
            lbefore = len(await alist(layr.syncNodeEdits2(0, wait=False)))
            await core.nodes('[test:str=foo :seen=(2015, 2016)]')
            lafter = len(await alist(layr.syncNodeEdits2(0, wait=False)))
            self.eq(lbefore, lafter)

    async def test_layer_del_then_lift(self):
        '''
        Regression test
        '''
        async with self.getTestCore() as core:
            await core.nodes('$x = 0 while $($x < 2000) { [file:bytes="*"] [ou:org="*"] $x = $($x + 1)}')
            await core.nodes('.created | delnode --force')
            nodes = await core.nodes('.created')
            self.len(0, nodes)

    async def test_layer_clone(self):

        async with self.getTestCoreAndProxy() as (core, prox):

            layr = core.getLayer()
            self.isin(f'Layer (Layer): {layr.iden}', str(layr))

            nodes = await core.nodes('[test:str=foo :seen=(2015, 2016)]')

            nid = nodes[0].nid

            # FIXME test via sodes?
            # self.eq('foo', await layr.getNodeValu(nid))
            # self.eq((1420070400000, 1451606400000), await layr.getNodeValu(nid, ':seen'))

            s_common.gendir(layr.dirn, 'adir')

            copylayrinfo = await core.cloneLayer(layr.iden)
            self.len(2, core.layers)

            copylayr = core.getLayer(copylayrinfo.get('iden'))
            self.isin(f'Layer (Layer): {copylayr.iden}', str(copylayr))
            self.ne(layr.iden, copylayr.iden)

            # self.eq('foo', await copylayr.getNodeValu(nid))
            # self.eq((1420070400000, 1451606400000), await copylayr.getNodeValu(nid, ':seen'))

            cdir = s_common.gendir(copylayr.dirn, 'adir')
            self.true(os.path.exists(cdir))

            await self.asyncraises(s_exc.NoSuchLayer, prox.cloneLayer('newp'))

            self.false(layr.readonly)

            # Test overriding layer config values
            ldef = {'readonly': True}
            readlayrinfo = await core.cloneLayer(layr.iden, ldef)
            self.len(3, core.layers)

            readlayr = core.getLayer(readlayrinfo.get('iden'))
            self.true(readlayr.readonly)

            self.none(await core._cloneLayer(readlayrinfo['iden'], readlayrinfo, None))

    async def test_layer_ro(self):
        with self.getTestDir() as dirn:
            async with self.getTestCore(dirn=dirn) as core:
                msgs = await core.stormlist('$lib.layer.add(({"readonly": $lib.true}))')
                self.stormHasNoWarnErr(msgs)

                ldefs = await core.callStorm('return($lib.layer.list())')
                self.len(2, ldefs)

                readonly = [ldef for ldef in ldefs if ldef.get('readonly')]
                self.len(1, readonly)

                layriden = readonly[0].get('iden')
                layr = core.getLayer(layriden)

                view = await core.callStorm(f'return($lib.view.add(layers=({layriden},)))')

                with self.raises(s_exc.IsReadOnly):
                    await core.nodes('[inet:fqdn=vertex.link]', opts={'view': view['iden']})

    async def test_layer_logedits_default(self):
        async with self.getTestCore() as core:
            self.true(core.getLayer().logedits)

    async def test_layer_no_logedits(self):

        async with self.getTestCore() as core:
            info = await core.addLayer({'logedits': False})
            layr = core.getLayer(info.get('iden'))
            self.false(layr.logedits)
            self.eq(-1, await layr.getEditOffs())

    async def test_layer_iter_props(self):

        async with self.getTestCore() as core:
            await core.addTagProp('score', ('int', {}), {})

            nodes = await core.nodes('[inet:ip=([4, 1]) :asn=10 +#foo=(2020, 2021) +#foo:score=42]')
            self.len(1, nodes)
            nid1 = nodes[0].nid

            nodes = await core.nodes('[inet:ip=([4, 2]) :asn=20 +#foo=(2019, 2020) +#foo:score=41]')
            self.len(1, nodes)
            nid2 = nodes[0].nid

            nodes = await core.nodes('[inet:ip=([4, 3]) :asn=30 +#foo +#foo:score=99]')
            self.len(1, nodes)
            nid3 = nodes[0].nid

            nodes = await core.nodes('[test:str=yolo]')
            self.len(1, nodes)
            strnid = nodes[0].nid

            nodes = await core.nodes('[test:str=$valu]', opts={'vars': {'valu': 'z' * 500}})
            self.len(1, nodes)
            strnid2 = nodes[0].nid

            # rows are (nid, valu) tuples
            layr = core.view.layers[0]
            rows = await alist(layr.iterPropRows('inet:ip', 'asn'))

            self.eq((10, 20, 30), tuple(sorted([row[1] for row in rows])))

            styp = core.model.form('inet:ip').prop('asn').type.stortype
            rows = await alist(layr.iterPropRows('inet:ip', 'asn', styp))
            self.eq((10, 20, 30), tuple(sorted([row[1] for row in rows])))

            rows = await alist(layr.iterPropRows('inet:ip', 'asn', styp))
            self.eq((10, 20, 30), tuple(sorted([row[1] for row in rows])))

            tm = lambda x, y: (s_time.parse(x), s_time.parse(y))  # NOQA

            # iterFormRows
            rows = await alist(layr.iterFormRows('inet:ip'))
            self.eq([(nid1, (4, 1)), (nid2, (4, 2)), (nid3, (4, 3))], rows)

            rows = await alist(layr.iterFormRows('inet:ip', stortype=s_layer.STOR_TYPE_IPADDR, startvalu=(4, 2)))
            self.eq([(nid2, (4, 2)), (nid3, (4, 3))], rows)

            rows = await alist(layr.iterFormRows('test:str', stortype=s_layer.STOR_TYPE_UTF8, startvalu='yola'))
            self.eq([(strnid, 'yolo'), (strnid2, 'z' * 500)], rows)

            # iterTagRows
            expect = (
                (nid3, (None, None)),
                (nid2, tm('2019', '2020')),
                (nid1, tm('2020', '2021')),
            )

            rows = await alist(layr.iterTagRows('foo'))
            self.eq(expect, rows)

            rows = await alist(layr.iterTagRows('foo', form='inet:ip'))
            self.eq(expect, rows)

            rows = await alist(layr.iterTagRows('foo', form='newpform'))
            self.eq([], rows)

            rows = await alist(layr.iterTagRows('foo', form='newpform', starttupl=expect[1]))
            self.eq([], rows)

            rows = await alist(layr.iterTagRows('foo', starttupl=expect[0]))
            self.eq(expect, rows)

            rows = await alist(layr.iterTagRows('foo', starttupl=expect[1]))
            self.eq(expect[1:], rows)

            rows = await alist(layr.iterTagRows('foo', form='inet:ip', starttupl=expect[1]))
            self.eq(expect[1:], rows)

            rows = await alist(layr.iterTagRows('nosuchtag'))
            self.eq([], rows)

            expect = [
                (nid2, 41,),
                (nid1, 42,),
                (nid3, 99,),
            ]

            rows = await alist(layr.iterTagPropRows('foo', 'newp'))
            self.eq([], rows)

            rows = await alist(layr.iterTagPropRows('foo', 'score'))
            self.eq(expect, rows)

            rows = await alist(layr.iterTagPropRows('foo', 'score', form='inet:ip'))
            self.eq(expect, rows)

            rows = await alist(layr.iterTagPropRows('foo', 'score', form='inet:ip', stortype=s_layer.STOR_TYPE_I64,
                                                    startvalu=42))
            self.eq(expect[1:], rows)

            rows = await alist(layr.iterTagPropRows('foo', 'score', stortype=s_layer.STOR_TYPE_I64, startvalu=42))
            self.eq(expect[1:], rows)

    async def test_layer_setinfo(self):

        with self.getTestDir() as dirn:

            async with self.getTestCore(dirn=dirn) as core:

                layer = core.getView().layers[0]

                self.eq('hehe', await core.callStorm('$layer = $lib.layer.get() $layer.set(name, hehe) return($layer.get(name))'))

                self.eq(False, await core.callStorm('$layer = $lib.layer.get() $layer.set(logedits, $lib.false) return($layer.get(logedits))'))
                edits0 = [e async for e in layer.syncNodeEdits(0, wait=False)]
                await core.callStorm('[inet:ip=1.2.3.4]')
                edits1 = [e async for e in layer.syncNodeEdits(0, wait=False)]
                self.eq(len(edits0), len(edits1))

                self.eq(True, await core.callStorm('$layer = $lib.layer.get() $layer.set(logedits, $lib.true) return($layer.get(logedits))'))
                await core.callStorm('[inet:ip=5.5.5.5]')
                edits2 = [e async for e in layer.syncNodeEdits(0, wait=False)]
                self.gt(len(edits2), len(edits1))

                self.true(await core.callStorm('$layer=$lib.layer.get() $layer.set(readonly, $lib.true) return($layer.get(readonly))'))
                await self.asyncraises(s_exc.IsReadOnly, core.nodes('[inet:ip=7.7.7.7]'))
                await self.asyncraises(s_exc.IsReadOnly, core.nodes('$lib.layer.get().set(logedits, $lib.false)'))

                self.false(await core.callStorm('$layer=$lib.layer.get() $layer.set(readonly, $lib.false) return($layer.get(readonly))'))
                self.len(1, await core.nodes('[inet:ip=7.7.7.7]'))

                msgs = []
                didset = False
                async for mesg in core.storm('[( test:guid=(rotest00,) )] $lib.time.sleep(1) [( test:guid=(rotest01,) )]'):
                    msgs.append(mesg)
                    if mesg[0] == 'node:edits' and not didset:
                        self.true(await core.callStorm('$layer=$lib.layer.get() $layer.set(readonly, $lib.true) return($layer.get(readonly))'))
                        didset = True

                self.stormIsInErr(f'Layer {layer.iden} is read only!', msgs)
                self.len(1, [mesg for mesg in msgs if mesg[0] == 'node'])

                with self.raises(s_exc.BadOptValu):
                    await core.callStorm('$layer = $lib.layer.get() $layer.set(newp, hehe)')

                await core.nodes('''
                    $layer = $lib.layer.get()
                    $layer.set(readonly, $lib.false)  // so we can set everything else
                    $layer.set(name, foo)
                    $layer.set(desc, foodesc)
                    $layer.set(logedits, $lib.false)
                    $layer.set(readonly, $lib.true)
                ''')

                info00 = await core.callStorm('return($lib.layer.get())')
                self.eq('foo', info00['name'])
                self.eq('foodesc', info00['desc'])
                self.false(info00['logedits'])
                self.true(info00['readonly'])

            async with self.getTestCore(dirn=dirn) as core:

                self.eq(info00, await core.callStorm('return($lib.layer.get())'))

    async def test_layer_edit_perms(self):

        self.skip('FIXME need to pick new forms for this one')

        class Dict(s_spooled.Dict):
            async def __anit__(self, dirn=None, size=1, cell=None):
                await super().__anit__(dirn=dirn, size=size, cell=cell)

        seen = set()
        def confirm(self, perm, default=None, gateiden=None):
            seen.add(perm)
            return True

        with mock.patch('synapse.lib.spooled.Dict', Dict):
            async with self.getTestCore() as core:

                user = await core.auth.addUser('blackout@vertex.link')

                await core.addTagProp('score', ('int', {}), {})

                nodes = await core.nodes('''
                    [
                        (meta:name=marty
                            :given=marty
                            +#performance:score=10
                            +#role.protagonist
                        )
                        (meta:name=emmett :given=emmett)
                        (meta:name=biff :given=biff)
                        (meta:name=george :given=george)
                        (meta:name=loraine :given=loraine)
                        <(seen)+ {[ meta:source=(movie, "Back to the Future") :name=BTTF :type=movie ]}
                    ]
                    $node.data.set(movie, "Back to the Future")
                ''')
                self.len(5, nodes)

                viewiden = await core.callStorm('''
                    $view = $lib.view.get().fork()
                    return($view.iden)
                ''')

                layr = core.views[viewiden].layers[0]

                opts = {'view': viewiden}

                await core.nodes('[ test:str=bar +#foo.bar ]', opts=opts)

                await core.nodes('''
                    [ test:str=foo
                        :hehe=bar
                        +#foo:score=2
                        +#foo.bar.baz
                        +#bar:score=2
                        <(refs)+ { test:str=bar }
                    ]
                    $node.data.set(foo, bar)
                ''', opts=opts)

                parent = core.view.layers[0]

                seen.clear()
                with mock.patch.object(s_auth.User, 'confirm', confirm):
                    await layr.confirmLayerEditPerms(user, parent.iden)

                self.eq(seen, {
                    # Node add
                    ('node', 'add', 'syn:tag'),
                    ('node', 'add', 'test:str'),

                    # New style prop set
                    ('node', 'prop', 'set', 'test:str', 'hehe'),

                    ('node', 'prop', 'set', 'syn:tag', 'up'),
                    ('node', 'prop', 'set', 'syn:tag', 'base'),
                    ('node', 'prop', 'set', 'syn:tag', 'depth'),

                    # Tag/tagprop add
                    ('node', 'tag', 'add', 'foo'),
                    ('node', 'tag', 'add', 'bar'),
                    ('node', 'tag', 'add', 'foo', 'bar'),
                    ('node', 'tag', 'add', 'foo', 'bar', 'baz'),

                    # Nodedata set
                    ('node', 'data', 'set', 'foo'),

                    # Edge add
                    ('node', 'edge', 'add', 'refs'),
                })

                await core.nodes('''
                    test:str=foo
                    [ <(refs)- { test:str=bar } ]
                    $node.data.pop(foo)
                    | delnode
                ''', opts=opts)

                await core.nodes('''
                    meta:name:given=biff
                    [ <(seen)- { meta:source:type=movie } ]
                    | delnode |

                    meta:name=emmett [ -:given ]
                    meta:name=marty [ -#performance:score -#role.protagonist ]
                    $node.data.pop(movie)
                ''', opts=opts)

                seen.clear()
                with mock.patch.object(s_auth.User, 'confirm', confirm):
                    await layr.confirmLayerEditPerms(user, parent.iden)

                self.eq(seen, {
                    # Node add
                    ('node', 'add', 'syn:tag'),
                    ('node', 'add', 'test:str'),

                    # New style prop set
                    ('node', 'prop', 'set', 'syn:tag', 'up'),
                    ('node', 'prop', 'set', 'syn:tag', 'base'),
                    ('node', 'prop', 'set', 'syn:tag', 'depth'),

                    # Tag/tagprop add
                    ('node', 'tag', 'add', 'foo', 'bar'),

                    # Node del (tombstone)
                    ('node', 'del', 'meta:name'),

                    # Prop del (tombstone)
                    ('node', 'prop', 'del', 'meta:name', 'given'),

                    # Tag del (tombstone)
                    ('node', 'tag', 'del', 'role', 'protagonist'),

                    # Tagprop del (tombstone)
                    ('node', 'tag', 'del', 'performance', 'score'),

                    # Nodedata del (tombstone)
                    ('node', 'data', 'del', 'movie'),

                    # Edge del (tombstone)
                    ('node', 'edge', 'del', 'seen'),
                })

                seen.clear()
                with mock.patch.object(s_auth.User, 'confirm', confirm):
                    await layr.confirmLayerEditPerms(user, layr.iden, delete=True)

                self.eq(seen, {
                    # Node del
                    ('node', 'del', 'syn:tag'),
                    ('node', 'del', 'test:str'),

                    # New style prop del
                    ('node', 'prop', 'del', 'syn:tag', 'up'),
                    ('node', 'prop', 'del', 'syn:tag', 'base'),
                    ('node', 'prop', 'del', 'syn:tag', 'depth'),

                    # Tag/tagprop del
                    ('node', 'tag', 'del', 'foo', 'bar'),

                    # Node add (restore tombstone)
                    ('node', 'add', 'meta:name'),

                    # Prop set (restore tombstone)
                    ('node', 'prop', 'set', 'meta:name', 'given'),

                    # Tag/tagprop add (restore tombstone)
                    ('node', 'tag', 'add', 'role', 'protagonist'),
                    ('node', 'tag', 'add', 'performance', 'score'),

                    # Nodedata set (tombstone restore)
                    ('node', 'data', 'set', 'movie'),

                    # Edge add (tombstone restor)
                    ('node', 'edge', 'add', 'seen'),

                })

        async with self.getTestCore() as core:

            user = await core.auth.addUser('blackout@vertex.link')
            await user.addRule((False, ('node', 'edge', 'add', 'haha')))
            await user.addRule((False, ('node', 'data', 'set', 'hehe')))
            await user.addRule((True, ('node',)))

            viewiden = await core.callStorm('''
                $lyr = $lib.layer.add()
                $view = $lib.view.add(($lyr.iden,))
                return($view.iden)
            ''')

            layr = core.views[viewiden].layers[0]

            opts = {'view': viewiden}

            await core.nodes('[ test:str=bar +#foo.bar ]', opts=opts)

            await core.nodes('''
                [ test:str=foo
                    :hehe=bar
                    +#foo.bar.baz
                    <(refs)+ { test:str=bar }
                ]
                $node.data.set(foo, bar)
            ''', opts=opts)

            parent = core.view.layers[0]

            seen.clear()
            with mock.patch.object(s_auth.User, 'confirm', confirm):
                await layr.confirmLayerEditPerms(user, parent.iden)

            self.eq(seen, {
                # node.edge.add.* and node.data.set.* because of the deny rules
                ('node', 'edge', 'add', 'refs'),
                ('node', 'data', 'set', 'foo'),
            })

            await user.delRule((False, ('node', 'edge', 'add', 'haha')))
            await user.delRule((False, ('node', 'data', 'set', 'hehe')))

            seen.clear()
            with mock.patch.object(s_auth.User, 'confirm', confirm):
                await layr.confirmLayerEditPerms(user, parent.iden)

            self.eq(seen, set())

    async def test_layer_fromfuture(self):
        with self.raises(s_exc.BadStorageVersion):
            async with self.getRegrCore('future-layrvers') as core:
                pass

    async def test_layer_ival_indexes(self):

        async with self.getTestCore() as core:

            await core.addTagProp('footime', ('ival', {}), {})

            self.len(0, await core.nodes('ou:campaign#bar:footime*min=2020-01-01'))

            await core.nodes('''[
                ou:campaign=(foo,)
                    :period=(2019-01-01, ?)
                    +#foo=(2019-01-01, ?)
                    +#bar:footime=(2019-01-01, ?)
            ]''')

            await core.nodes('''[
                (ou:campaign=* :period=(2020-01-01, 2020-01-02))
                (ou:campaign=* :period=(2021-01-01, 2021-02-01))
                (ou:campaign=* :period=(2022-01-01, 2022-05-01))
                (ou:campaign=* :period=(2023-01-01, 2024-01-01))
                (ou:campaign=* :period=(2024-01-01, 2026-01-01))
            ]''')

            self.len(1, await core.nodes('ou:campaign:period*min=2020-01-01'))
            self.len(3, await core.nodes('ou:campaign:period*min<2022-01-01'))
            self.len(4, await core.nodes('ou:campaign:period*min<=2022-01-01'))
            self.len(3, await core.nodes('ou:campaign:period*min>=2022-01-01'))
            self.len(2, await core.nodes('ou:campaign:period*min>2022-01-01'))
            self.len(1, await core.nodes('ou:campaign:period*min@=2020'))
            self.len(2, await core.nodes('ou:campaign:period*min@=(2020-01-01, 2022-01-01)'))

            self.len(1, await core.nodes('reverse(ou:campaign:period*min=2020-01-01)'))
            self.len(3, await core.nodes('reverse(ou:campaign:period*min<2022-01-01)'))
            self.len(4, await core.nodes('reverse(ou:campaign:period*min<=2022-01-01)'))
            self.len(3, await core.nodes('reverse(ou:campaign:period*min>=2022-01-01)'))
            self.len(2, await core.nodes('reverse(ou:campaign:period*min>2022-01-01)'))
            self.len(1, await core.nodes('reverse(ou:campaign:period*min@=2020)'))
            self.len(2, await core.nodes('reverse(ou:campaign:period*min@=(2020-01-01, 2022-01-01))'))

            self.len(1, await core.nodes('ou:campaign:period*max=2020-01-02'))
            self.len(2, await core.nodes('ou:campaign:period*max<2022-05-01'))
            self.len(3, await core.nodes('ou:campaign:period*max<=2022-05-01'))
            self.len(3, await core.nodes('ou:campaign:period*max>=2022-05-01'))
            self.len(2, await core.nodes('ou:campaign:period*max>2022-05-01'))
            self.len(2, await core.nodes('ou:campaign:period*max@=(2020-01-02, 2022-05-01)'))
            self.len(1, await core.nodes('ou:campaign:period*max=?'))

            self.len(1, await core.nodes('ou:campaign:period*duration=1D'))
            self.len(1, await core.nodes('ou:campaign:period*duration<31D'))
            self.len(2, await core.nodes('ou:campaign:period*duration<=31D'))
            self.len(4, await core.nodes('ou:campaign:period*duration>=31D'))
            self.len(3, await core.nodes('ou:campaign:period*duration>31D'))
            self.len(1, await core.nodes('ou:campaign:period*duration=?'))

            await core.nodes('''[
                (ou:campaign=* +#foo=(2020-01-01, 2020-01-02))
                (ou:campaign=* +#foo=(2021-01-01, 2021-02-01))
                (ou:campaign=* +#foo=(2022-01-01, 2022-05-01))
                (ou:campaign=* +#foo=(2023-01-01, 2024-01-01))
                (ou:campaign=* +#foo=(2024-01-01, 2026-01-01))
            ]''')

            self.len(1, await core.nodes('ou:campaign#foo*min=2020-01-01'))
            self.len(3, await core.nodes('ou:campaign#foo*min<2022-01-01'))
            self.len(4, await core.nodes('ou:campaign#foo*min<=2022-01-01'))
            self.len(3, await core.nodes('ou:campaign#foo*min>=2022-01-01'))
            self.len(2, await core.nodes('ou:campaign#foo*min>2022-01-01'))
            self.len(2, await core.nodes('ou:campaign#foo*min@=(2020-01-01, 2022-01-01)'))
            self.len(2, await core.nodes('reverse(ou:campaign#foo*min@=(2020-01-01, 2022-01-01))'))

            self.len(1, await core.nodes('ou:campaign#foo*max=2020-01-02'))
            self.len(2, await core.nodes('ou:campaign#foo*max<2022-05-01'))
            self.len(3, await core.nodes('ou:campaign#foo*max<=2022-05-01'))
            self.len(3, await core.nodes('ou:campaign#foo*max>=2022-05-01'))
            self.len(2, await core.nodes('ou:campaign#foo*max>2022-05-01'))
            self.len(2, await core.nodes('ou:campaign#foo*max@=(2020-01-02, 2022-05-01)'))
            self.len(1, await core.nodes('ou:campaign#foo*max=?'))

            self.len(1, await core.nodes('ou:campaign#foo*duration=1D'))
            self.len(1, await core.nodes('ou:campaign#foo*duration<31D'))
            self.len(2, await core.nodes('ou:campaign#foo*duration<=31D'))
            self.len(4, await core.nodes('ou:campaign#foo*duration>=31D'))
            self.len(3, await core.nodes('ou:campaign#foo*duration>31D'))
            self.len(1, await core.nodes('ou:campaign#foo*duration=?'))

            await core.nodes('''[
                (ou:campaign=* +#bar:footime=(2020-01-01, 2020-01-02))
                (ou:campaign=* +#bar:footime=(2021-01-01, 2021-02-01))
                (ou:campaign=* +#bar:footime=(2022-01-01, 2022-05-01))
                (ou:campaign=* +#bar:footime=(2023-01-01, 2024-01-01))
                (ou:campaign=* +#bar:footime=(2024-01-01, 2026-01-01))
            ]''')

            self.len(1, await core.nodes('ou:campaign#bar:footime*min=2020-01-01'))
            self.len(3, await core.nodes('ou:campaign#bar:footime*min<2022-01-01'))
            self.len(4, await core.nodes('ou:campaign#bar:footime*min<=2022-01-01'))
            self.len(3, await core.nodes('ou:campaign#bar:footime*min>=2022-01-01'))
            self.len(2, await core.nodes('ou:campaign#bar:footime*min>2022-01-01'))
            self.len(2, await core.nodes('ou:campaign#bar:footime*min@=(2020-01-01, 2022-01-01)'))
            self.len(2, await core.nodes('reverse(ou:campaign#bar:footime*min@=(2020-01-01, 2022-01-01))'))

            self.len(1, await core.nodes('ou:campaign#bar:footime*max=2020-01-02'))
            self.len(2, await core.nodes('ou:campaign#bar:footime*max<2022-05-01'))
            self.len(3, await core.nodes('ou:campaign#bar:footime*max<=2022-05-01'))
            self.len(3, await core.nodes('ou:campaign#bar:footime*max>=2022-05-01'))
            self.len(2, await core.nodes('ou:campaign#bar:footime*max>2022-05-01'))
            self.len(2, await core.nodes('ou:campaign#bar:footime*max@=(2020-01-02, 2022-05-01)'))
            self.len(1, await core.nodes('ou:campaign#bar:footime*max=?'))

            self.len(1, await core.nodes('ou:campaign#bar:footime*duration=1D'))
            self.len(1, await core.nodes('ou:campaign#bar:footime*duration<31D'))
            self.len(2, await core.nodes('ou:campaign#bar:footime*duration<=31D'))
            self.len(4, await core.nodes('ou:campaign#bar:footime*duration>=31D'))
            self.len(3, await core.nodes('ou:campaign#bar:footime*duration>31D'))
            self.len(1, await core.nodes('ou:campaign#bar:footime*duration=?'))

            await core.nodes('[ ou:campaign=(foo,) -:period -#foo -#bar:footime ]')

    async def test_layer_ndef_indexes(self):

        async with self.getTestCore() as core:

            await core.nodes('[ test:str=ndefs :ndefs=((it:dev:int, 1), (it:dev:int, 2)) ]')
            await core.nodes('test:str=ndefs [ :ndefs += (inet:fqdn, woot.com) ]')
            await core.nodes('[ risk:vulnerable=* :node=(it:dev:int, 1) ]')
            await core.nodes('[ risk:vulnerable=* :node=(inet:fqdn, foo.com) ]')
            await core.nodes('[ risk:vulnerable=* ]')

            self.len(0, await core.nodes('risk:vulnerable:node=(it:dev:str, newp)'))

            self.len(1, await core.nodes('risk:vulnerable:node.form=it:dev:int'))
            self.len(1, await core.nodes('risk:vulnerable:node.form=inet:fqdn'))
            self.len(0, await core.nodes('risk:vulnerable:node.form=it:dev:str'))

            self.len(2, await core.nodes('risk:vulnerable.created +:node.form'))
            self.len(1, await core.nodes('risk:vulnerable.created +:node.form=inet:fqdn'))

            self.len(2, await core.nodes('test:str:ndefs*[.form=it:dev:int]'))
            self.len(1, await core.nodes('test:str:ndefs*[.form=inet:fqdn]'))
            self.len(0, await core.nodes('test:str:ndefs*[.form=it:dev:str]'))

            self.len(1, await core.nodes('test:str.created +:ndefs*[.form=inet:fqdn]'))

            with self.raises(s_exc.NoSuchForm):
                await core.nodes('risk:vulnerable:node.form=newp')

            with self.raises(s_exc.NoSuchCmpr):
                await core.nodes('risk:vulnerable:node.newp=newp')

    async def test_layer_virt_indexes(self):

        async with self.getTestCore() as core:

            await core.nodes('''[
                inet:server=host://vertex.link:12341
                inet:server=tcp://127.0.0.1:12341
                inet:server=tcp://127.0.0.3:12343
                inet:server=tcp://127.0.0.2:12342
                inet:server="tcp://[::3]:12343"
                inet:server="tcp://[::1]:12341"
                inet:server="tcp://[::2]:12342"
                (inet:http:request=* :server=tcp://127.0.0.4:12344)
                (inet:http:request=* :server=tcp://127.0.0.5:12345)
                (inet:http:request=* :server=tcp://127.0.0.6:12346)
                (inet:http:request=* :server="tcp://[::4]:12344")
                (inet:http:request=* :server="tcp://[::5]:12345")
                (inet:http:request=* :server="tcp://[::6]:12346")
                (test:guid=* :server=tcp://127.0.0.4:12344)
                (test:guid=* :server=tcp://127.0.0.5:12345)
                (test:guid=* :server=tcp://127.0.0.6:12346)
                (test:guid=* :server="tcp://[::4]:12344")
                (test:guid=* :server="tcp://[::5]:12345")
                (test:guid=* :server="tcp://[::6]:12346")
                (inet:http:request=* :flow={[ inet:flow=* :client=tcp://127.0.0.1:12341 ]})
                (inet:http:request=* :flow={[ inet:flow=* :client=tcp://127.0.0.2:12342 ]})
                (inet:http:request=* :flow={[ inet:flow=* :client=tcp://127.0.0.3:12343 ]})
                (inet:http:request=* :flow={[ inet:flow=* :client="tcp://[::4]:12344" ]})
                (inet:http:request=* :flow={[ inet:flow=* :client="tcp://[::5]:12345" ]})
                (inet:http:request=* :flow={[ inet:flow=* :client="tcp://[::6]:12346" ]})
                (test:virtiface=(if1,) :servers=(tcp://127.0.0.1:12341, tcp://127.0.0.2:12342))
                (test:virtiface=(if2,) :servers=("tcp://[::1]:12341", "tcp://[::2]:12342"))
                (test:virtiface=(if3,) :servers=("tcp://127.0.0.1:12341", "tcp://[::2]:12342"))
                (test:str=piv1 :pivvirt=(if1,))
                (test:str=piv2 :pivvirt=(if2,))
            ]''')

            self.len(12, await core.nodes('inet:server.ip'))
            self.len(12, await core.nodes('inet:server.port'))
            self.len(1, await core.nodes('inet:server.ip=127.0.0.1'))
            self.len(2, await core.nodes('inet:server.ip*range=(127.0.0.2, 127.0.0.3)'))
            nodes = await core.nodes('inet:server.ip="::1"')
            self.len(1, nodes)
            self.eq(nodes[0].valu(), 'tcp://[::1]:12341')

            self.eq((4, 2130706433), await core.callStorm('inet:server.ip return(.ip)'))
            self.eq((4, 2130706433), (await core.nodes('inet:server.ip'))[0].get('.ip'))

            self.len(6, await core.nodes('inet:ip -> inet:http:request:server.ip'))

            self.len(6, await core.nodes('inet:http:request :server.ip -> *'))
            self.len(6, await core.nodes('inet:http:request :server.ip -> inet:ip'))
            self.len(3, await core.nodes('inet:http:request :server.ip -> inet:flow:client.ip'))
            self.len(6, await core.nodes('$foo=inet:ip inet:http:request :server.ip -> $foo'))

            q = 'inet:http:request :server.ip -> (inet:flow:client.ip, test:guid:server.ip)'
            self.len(9, await core.nodes(q))
            q = '$foo=test:guid:server inet:http:request :server.ip -> ($foo).ip'
            self.len(6, await core.nodes(q))
            q = '$foo=test:guid:server $bar=ip inet:http:request :server.$bar -> ($foo).$bar'
            self.len(6, await core.nodes(q))
            q = '$foo=test:guid:server inet:http:request :server.ip -> (($foo).ip, inet:flow:client.ip)'
            self.len(9, await core.nodes(q))
            q = '$foo=test:guid:server $bar=ip inet:http:request :server.ip -> (($foo).$bar, inet:flow:client.$bar)'
            self.len(9, await core.nodes(q))
            q = '$foo=(test:guid:server, inet:flow:client) inet:http:request :server.ip -> ($foo).ip'
            self.len(9, await core.nodes(q))

            self.len(12, await core.nodes('.created +inet:server.ip'))
            self.len(12, await core.nodes('inet:server.created +inet:server.ip'))
            self.len(12, await core.nodes('inet:server.created +inet:server.port'))
            self.len(1, await core.nodes('inet:server.created +inet:server.ip=127.0.0.2'))
            self.len(2, await core.nodes('inet:server.created +inet:server.ip*range=(127.0.0.2, 127.0.0.3)'))
            self.len(12, await core.nodes('inet:server.created +.ip'))
            self.len(12, await core.nodes('inet:server.created +.port'))
            self.len(1, await core.nodes('inet:server.created +.ip=127.0.0.2'))
            self.len(2, await core.nodes('inet:server.created +.ip*range=(127.0.0.2, 127.0.0.3)'))

            self.len(6, await core.nodes('inet:http:request:server.ip'))
            self.len(6, await core.nodes('inet:http:request:server.port'))
            self.len(1, await core.nodes('inet:http:request:server.ip=127.0.0.5'))
            self.len(1, await core.nodes('inet:http:request:server.ip="::5"'))
            self.len(2, await core.nodes('inet:http:request:server.ip*range=(127.0.0.5, 127.0.0.6)'))

            self.len(6, await core.nodes('inet:http:request.created +:server.ip'))
            self.len(1, await core.nodes('inet:http:request.created +:server.ip=127.0.0.4'))
            self.len(2, await core.nodes('inet:http:request.created +:server.ip*range=(127.0.0.4, 127.0.0.5)'))

            self.len(6, await core.nodes('inet:proto:request:server.ip'))
            self.len(6, await core.nodes('inet:proto:request:server.port'))
            self.len(1, await core.nodes('inet:proto:request:server.ip=127.0.0.5'))
            self.len(1, await core.nodes('inet:proto:request:server.ip="::5"'))
            self.len(2, await core.nodes('inet:proto:request:server.ip*range=(127.0.0.5, 127.0.0.6)'))

            self.len(6, await core.nodes('inet:proto:request +inet:proto:request:server.ip'))
            self.len(1, await core.nodes('inet:proto:request +inet:proto:request:server.ip=127.0.0.4'))
            self.len(2, await core.nodes('inet:proto:request +inet:proto:request:server.ip*range=(127.0.0.4, 127.0.0.5)'))

            self.len(6, await core.nodes('test:guid:server.ip'))
            self.len(6, await core.nodes('test:guid:server.port'))
            self.len(1, await core.nodes('test:guid:server.ip=127.0.0.5'))
            self.len(1, await core.nodes('test:guid:server.ip="::5"'))
            self.len(2, await core.nodes('test:guid:server.ip*range=(127.0.0.5, 127.0.0.6)'))

            self.len(6, await core.nodes('test:guid.created +:server.ip'))
            self.len(1, await core.nodes('test:guid.created +:server.ip=127.0.0.4'))
            self.len(2, await core.nodes('test:guid.created +:server.ip*range=(127.0.0.4, 127.0.0.5)'))

            self.len(1, await core.nodes('inet:http:request.created +:flow::client.ip=127.0.0.2'))
            self.len(2, await core.nodes('inet:http:request.created +:flow::client.ip*range=(127.0.0.2, 127.0.0.3)'))
            self.len(2, await core.nodes('inet:http:request.created +:flow::client.ip>"::4"'))
            self.len(2, await core.nodes('inet:http:request.created +:flow::client.ip*range=("::5", "::6")'))

            self.len(2, await core.nodes('test:virtiface.created +:servers*[.ip=127.0.0.1]'))
            self.len(2, await core.nodes('test:virtiface.created +:servers*[.ip="::2"]'))
            self.len(2, await core.nodes('test:virtiface.created +:servers*[.ip*range=(127.0.0.1, 127.0.0.2)]'))

            self.len(2, await core.nodes('test:virtiface:servers*[.ip=127.0.0.1]'))
            self.len(2, await core.nodes('test:virtiface:servers*[.ip="::2"]'))
            self.len(3, await core.nodes('test:virtiface:servers*[.ip*range=(127.0.0.1, 127.0.0.2)]'))

            self.len(2, await core.nodes('test:virtarray:servers*[.ip=127.0.0.1]'))
            self.len(2, await core.nodes('test:virtarray:servers*[.ip="::2"]'))
            self.len(3, await core.nodes('test:virtarray:servers*[.ip*range=(127.0.0.1, 127.0.0.2)]'))

            self.len(3, await core.nodes('test:virtiface.created +:servers.size=2'))
            self.len(3, await core.nodes('test:virtiface.created +:servers.size>1'))
            self.len(0, await core.nodes('test:virtiface.created +:servers.size>2'))

            self.len(3, await core.nodes('test:virtiface:servers.size=2'))
            self.len(0, await core.nodes('test:virtiface:servers.size=3'))
            self.len(3, await core.nodes('test:virtiface:servers.size>1'))
            self.len(0, await core.nodes('test:virtiface:servers.size>2'))
            self.len(3, await core.nodes('test:virtiface:servers.size<3'))
            self.len(0, await core.nodes('test:virtiface:servers.size<2'))
            self.len(3, await core.nodes('test:virtiface:servers.size*range=(1, 3)'))
            self.len(0, await core.nodes('test:virtiface:servers.size*range=(3, 4)'))

            self.len(1, await core.nodes('test:str:pivvirt::servers*[.ip=127.0.0.1]'))

            nodes = await core.nodes('test:virtarray:servers.size=2')
            self.len(3, nodes)
            self.eq(nodes[::-1], await core.nodes('reverse(test:virtarray:servers.size=2)'))

            nodes = await core.nodes('test:virtarray:servers.size*range=(2, 3)')
            self.len(3, nodes)
            self.eq(nodes[::-1], await core.nodes('reverse(test:virtarray:servers.size*range=(2, 3))'))

            self.len(1, await core.nodes('test:virtiface:servers=("tcp://[::1]:12341", "tcp://[::2]:12342")'))
            self.len(1, await core.nodes('reverse(test:virtiface:servers=("tcp://[::1]:12341", "tcp://[::2]:12342"))'))

            await core.nodes('inet:http:request:server.ip | [ -:server ]')
            self.len(0, await core.nodes('inet:http:request:server.ip'))

            await core.nodes('test:guid:server.ip | [ -:server ]')
            self.len(0, await core.nodes('test:guid:server.ip'))

            await core.nodes('test:virtiface:servers | [ -:servers ]')
            self.len(0, await core.nodes('test:virtiface:servers*[.ip=127.0.0.1]'))

            viewiden2 = await core.callStorm('return($lib.view.get().fork().iden)')
            view2 = core.getView(viewiden2)
            viewopts2 = {'view': viewiden2}

            nodes = await core.nodes('inet:server=tcp://127.0.0.4:12344', opts=viewopts2)
            self.len(1, nodes)

            await core.nodes('inet:server=tcp://127.0.0.4:12344 | delnode', opts=viewopts2)
            self.len(0, await core.nodes('inet:server=tcp://127.0.0.4:12344', opts=viewopts2))
            self.len(0, await core.nodes('inet:server.ip=127.0.0.4', opts=viewopts2))
            self.len(1, await core.nodes('inet:server.ip=127.0.0.4'))

            node = await view2.getNodeByBuid(nodes[0].buid, tombs=True)
            self.none(node.valu(virts='foo'))
            self.none(node.valuvirts())

            await core.nodes('[ inet:server=tcp://127.0.0.4:12344 +(refs)> { inet:server=tcp://127.0.0.4:12344 }]', opts=viewopts2)
            await core.nodes('inet:server=tcp://127.0.0.4:12344 [+(refs)> { inet:server=tcp://127.0.0.4:12344 }]', opts=viewopts2)
            self.len(1, await core.nodes('inet:server.ip=127.0.0.4', opts=viewopts2))

            nodes = await core.nodes('[ test:str=foo ]')
            await core.nodes('[ test:str=foo :seen=now ]', opts=viewopts2)
            await core.nodes('test:str=foo | delnode')

            node = await view2.getNodeByBuid(nodes[0].buid, tombs=True)
            self.none(node.valu(virts='foo'))

            with self.raises(s_exc.NoSuchCmpr):
                await core.nodes('inet:server +.ip*newp=newp')

            await core.nodes('inet:server.ip | delnode')
            self.len(0, await core.nodes('inet:server.ip'))

            with self.raises(s_exc.NoSuchVirt):
                await core.nodes('inet:server.newp.ip')

            with self.raises(s_exc.NoSuchVirt):
                await core.nodes('inet:server.ip.newp')

            with self.raises(s_exc.NoSuchVirt):
                await core.nodes('inet:server.newp.ip=127.0.0.1')

            with self.raises(s_exc.NoSuchVirt):
                await core.nodes('inet:server +.ip.newp=127.0.0.1')

            with self.raises(s_exc.NoSuchCmpr):
                await core.nodes('test:virtiface:servers*[newp=127.0.0.1]')

            with self.raises(s_exc.NoSuchVirt):
                await core.nodes('test:virtiface:servers*[.newp*newp=127.0.0.1]')

            with self.raises(s_exc.NoSuchVirt):
                await core.nodes('test:virtiface +:servers*[.newp*newp=127.0.0.1]')

            with self.raises(s_exc.NoSuchCmpr):
                await core.nodes('test:virtiface +:servers*[@=127.0.0.1]')

            with self.raises(s_exc.NoSuchVirt):
                await core.nodes('inet:proto:request +inet:proto:request:server.newp*newp=newp')

            with self.raises(s_exc.BadCmprType):
                await core.nodes('inet:proto:request +:server*[newp=newp]')

            with self.raises(s_exc.NoSuchVirt):
                await core.nodes('test:guid +test:guid:server.newp*newp=newp')

            with self.raises(s_exc.NoSuchVirt):
                await core.nodes('test:guid +.created.newp*newp=newp')

            with self.raises(s_exc.NoSuchProp):
                await core.nodes('test:guid.created +:newp.ip=newp')

            with self.raises(s_exc.NoSuchCmpr):
                await core.nodes('test:guid +test:guid.created*newp=newp')

            with self.raises(s_exc.NoSuchProp):
                await core.nodes('test:virtiface +:newp*[.ip=127.0.0.1]')

            with self.raises(s_exc.BadTypeValu):
                await core.nodes('test:virtiface:server*[.ip=127.0.0.1]')

            with self.raises(s_exc.NoSuchCmpr):
                await core.nodes('test:virtiface:server +test:virtiface:server.ip*newp=newp')

            self.len(0, await core.nodes('$val = (null) test:guid.created +:server.ip=$val'))
            self.len(0, await core.nodes('test:guid.created +:newp::servers.ip=127.0.0.1'))
            self.len(0, await core.nodes('test:virtiface +:newp::servers*[.ip=127.0.0.1]'))
            self.len(0, await core.nodes('test:guid.created +:server.newp'))
            self.len(0, await core.nodes('test:guid +test:str.created<now'))
            self.len(0, await core.nodes('test:guid +inet:server.ip=1.2.3.4'))
            self.len(0, await core.nodes('test:guid +inet:http:request:server.ip=1.2.3.4'))

            self.none(await core.callStorm('test:guid.created return(:newp::servers)'))

            layr = core.getLayer()
            indxby = s_layer.IndxByVirt(layr, 'inet:http:request', 'server', ['ip'])
            self.eq(str(indxby), 'IndxByVirt: inet:http:request:server.ip')

            indxby = s_layer.IndxByVirt(layr, 'test:guid', 'server', ['ip'])
            self.eq(str(indxby), 'IndxByVirt: test:guid:server.ip')

            indxby = s_layer.IndxByVirtArray(layr, 'test:virtiface', 'servers', ['ip'])
            self.eq(str(indxby), 'IndxByVirtArray: test:virtiface:servers.ip')

            self.len(0, await core.nodes('test:arrayform.size=2'))

            await core.nodes('[ test:arrayform=([1, 2]) test:arrayform=([2, 3]) test:arrayform=([4, 5, 6]) ]')

            self.len(1, await core.nodes('test:arrayform=([1, 2])'))
            self.len(1, await core.nodes('reverse(test:arrayform=([1, 2]))'))

            nodes = await core.nodes('test:arrayform.size=2')
            self.len(2, nodes)
            self.eq(nodes[::-1], await core.nodes('reverse(test:arrayform.size=2)'))

            self.len(2, await core.nodes('test:arrayform.size*range=(1, 2)'))

            nodes = await core.nodes('test:arrayform.size*range=(2, 3)')
            self.len(3, nodes)
            self.eq(nodes[::-1], await core.nodes('reverse(test:arrayform.size*range=(2, 3))'))

            indxby = s_layer.IndxByFormArrayValu(layr, 'test:arrayform')
            self.eq(str(indxby), 'IndxByFormArrayValu: test:arrayform')

            indxby = s_layer.IndxByFormArraySize(layr, 'test:arrayform')
            self.eq(str(indxby), 'IndxByFormArraySize: test:arrayform')

            indxby = s_layer.IndxByPropArrayValu(layr, 'test:virtiface', 'servers')
            self.eq(str(indxby), 'IndxByPropArrayValu: test:virtiface:servers')

            indxby = s_layer.IndxByPropArraySize(layr, 'test:virtiface', 'servers')
            self.eq(str(indxby), 'IndxByPropArraySize: test:virtiface:servers')

            with self.raises(s_exc.NoSuchVirt):
                await core.nodes('test:arrayform.newp*range=(2, 3)')

            with self.raises(s_exc.NoSuchCmpr):
                await core.nodes('test:arrayform.size*newp=(2, 3)')

            self.len(1, await core.nodes('[ test:arrayvirtform=(2021?, 2022?) ]'))
            self.len(1, await core.nodes('test:arrayvirtform'))
            await core.nodes('test:arrayvirtform=(2021, 2022) | delnode')
            self.len(0, await core.nodes('test:arrayvirtform'))

    async def test_layer_readahead(self):

        async with self.getTestCore() as core:

            layr = core.getLayer()
            self.true(layr.layrslab.readahead)
            self.true(layr.layrslab.lenv.flags()['readahead'])
            self.false(layr.nodeeditslab.readahead)
            self.false(layr.nodeeditslab.lenv.flags()['readahead'])
            self.false(layr.dataslab.readahead)
            self.false(layr.dataslab.lenv.flags()['readahead'])

            with self.setTstEnvars(SYNDEV_CORTEX_LAYER_READAHEAD='false'):
                iden = await core.callStorm('return($lib.layer.add().iden)')
                layr = core.getLayer(iden)
                self.false(layr.layrslab.readahead)
                self.false(layr.layrslab.lenv.flags()['readahead'])
                self.false(layr.nodeeditslab.readahead)
                self.false(layr.nodeeditslab.lenv.flags()['readahead'])
                self.false(layr.dataslab.readahead)
                self.false(layr.dataslab.lenv.flags()['readahead'])

    async def test_layer_delete_with_nodedata(self):

        async with self.getTestCore() as core:

            fork00 = await core.view.fork()
            infork00 = {'view': fork00['iden']}
            layr00 = core.getLayer(fork00['layers'][0]['iden'])

            iden = await core.callStorm('[ inet:ip=1.2.3.4 ] return($node.iden())')

            sodes = await s_t_utils.alist(layr00.getStorNodesByForm('inet:ip'))
            self.len(0, sodes)

            q = '''
                inet:ip=1.2.3.4
                $node.data.set("key", "valu")
            '''
            await core.callStorm(q, opts=infork00)

            nodes = await core.nodes('inet:ip=1.2.3.4')
            nid = nodes[0].nid

            sodes = await s_t_utils.alist(layr00.getStorNodesByForm('inet:ip'))
            self.len(1, sodes)
            self.len(1, await alist(layr00.iterNodeData(nid)))

            q = '''
                view.exec $fork00 {
                    yield $iden
                    $lib.print($node)
                    delnode --deledges --force
                }
            '''
            opts = {'vars': {'iden': iden, 'fork00': fork00['iden']}}
            await core.callStorm(q, opts=opts)

            sodes = await s_t_utils.alist(layr00.getStorNodesByForm('inet:ip'))
            self.len(1, sodes)
            self.true(sodes[0][1].get('antivalu'))

            self.len(0, await alist(layr00.iterNodeData(nid)))

    async def test_layer_deleted_fork_edits(self):

        with self.getTestDir() as dirn:

            path00 = s_common.gendir(dirn, 'core00')
            path01 = s_common.gendir(dirn, 'core01')

            async with self.getTestCore(dirn=path00) as core00:

                vdef2 = await core00.view.fork()
                opts2 = {'view': vdef2.get('iden')}

                await core00.nodes('[ test:str=foo ]', opts=opts2)

                vdef3 = await core00.view.fork()
                opts3 = {'view': vdef3.get('iden')}

                await core00.nodes('[ test:str=bar ]', opts=opts3)

            s_tools_backup.backup(path00, path01)

            async with self.getTestCore(dirn=path00) as core00:

                url = core00.getLocalUrl()

                core01conf = {'mirror': url}

                async with self.getTestCore(dirn=path01, conf=core01conf) as core01:

                    await core01.sync()

                    indx = await core00.getNexsIndx()

                    # attempt to edit a node in a deleted layer from the leader
                    with self.raises(s_exc.NoSuchLayer):
                        await core00.nodes('''
                            test:str=foo
                            $lib.view.del($lib.view.get().iden)
                            $lib.layer.del($lib.layer.get().iden)
                            [ :seen=2020 ]''', opts=opts2)

                    await core01.sync()

                    evnts = [n[1][1] for n in await alist(core00.nexsroot.nexslog.iter(indx))]
                    self.eq(['view:del', 'layer:del', 'sync'], evnts)

                await core00.nodes('''
                    $lib.view.del($lib.view.get().iden)
                    $lib.layer.del($lib.layer.get().iden)
                    ''', opts=opts3)

            async with self.getTestCore(dirn=path01, conf=core01conf) as core01:

                indx = await core01.getNexsIndx()

                # attempt to edit a node on the mirror in a layer that has been deleted on the leader
                async def doEdit():
                    with self.raises(s_exc.NoSuchLayer):
                        await core01.nodes('test:str=bar [ :seen=2020 ]', opts=opts3)

                task = core01.schedCoro(doEdit())

                async with self.getTestCore(dirn=path00) as core00:

                    await asyncio.wait_for(task, timeout=6)

                    await core01.sync()

                    evnts = [n[1][1] for n in await alist(core01.nexsroot.nexslog.iter(indx))]
                    self.eq(['view:del', 'layer:del', 'sync'], evnts)<|MERGE_RESOLUTION|>--- conflicted
+++ resolved
@@ -977,10 +977,9 @@
             self.len(0, await core.nodes('inet:ip=1.2.3.4 <(_foo)- *', opts=viewopts2))
             self.len(1, await core.nodes('inet:ip=1.2.3.4 <(_foo)- *'))
 
-<<<<<<< HEAD
             await core.nodes('inet:ip=1.2.3.4 [ <(_foo)+ { it:dev:str=n2 } ]', opts=viewopts2)
             self.len(1, await core.nodes('inet:ip=1.2.3.4 <(_foo)- *', opts=viewopts2))
-=======
+
             await core.addTagProp('score2', ('int', {}), {})
             nodes = await core.nodes('[test:str=multi +#foo:score=5 +#foo:score2=6]')
             self.eq(('score', 'score2'), nodes[0].getTagProps('foo'))
@@ -990,10 +989,6 @@
 
             nodes = await core.nodes('test:str=multi')
             self.eq(('score2',), nodes[0].getTagProps('foo'))
-
-    async def test_layer_waitForHot(self):
-        self.thisHostMust(hasmemlocking=True)
->>>>>>> 9e709a47
 
             await core.nodes('inet:ip=1.2.3.4 [ <(_foo)- { it:dev:str=n2 } ]', opts=viewopts2)
             self.len(0, await core.nodes('inet:ip=1.2.3.4 <(_foo)- *', opts=viewopts2))
