--- conflicted
+++ resolved
@@ -463,11 +463,6 @@
 
                     self.len(1, await core01.nodes('inet:ipv4=5.6.7.8'))
 
-<<<<<<< HEAD
-                    # TODO make sure time and user are set on the downstream edits
-                    root = await core01.auth.getUserByName('root')
-
-=======
                     # make sure time and user are set on the downstream changes
                     root = await core01.auth.getUserByName('root')
 
@@ -478,7 +473,6 @@
                     self.eq(meta.get('user'), root.iden)
                     self.notin('prov', meta)
 
->>>>>>> c7a3302d
     async def test_layer_upstream_with_mirror(self):
 
         with self.getTestDir() as dirn:
@@ -1290,15 +1284,9 @@
             '''
             await core.nodes('[test:str=foo .seen=(2015, 2016)]')
             layr = core.getLayer(None)
-<<<<<<< HEAD
-            lbefore = len(await alist(layr.iterNodeEditLog()))
-            await core.nodes('[test:str=foo .seen=(2015, 2016)]')
-            lafter = len(await alist(layr.iterNodeEditLog()))
-=======
             lbefore = len(await alist(layr.syncNodeEdits2(0, wait=False)))
             await core.nodes('[test:str=foo .seen=(2015, 2016)]')
             lafter = len(await alist(layr.syncNodeEdits2(0, wait=False)))
->>>>>>> c7a3302d
             self.eq(lbefore, lafter)
 
     async def test_layer_del_then_lift(self):
