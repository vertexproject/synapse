--- conflicted
+++ resolved
@@ -1930,13 +1930,7 @@
 
                 await core.addTagProp('score', ('int', {}), {})
 
-<<<<<<< HEAD
-            nodeedits = []
-            async for _, edits, _ in layr.syncNodeEdits2(0, wait=False):
-                nodeedits.extend(edits)
-=======
                 await core.nodes('[ test:str=bar +#foo.bar ]', opts=opts)
->>>>>>> dfc97d04
 
                 await core.nodes('''
                     [ test:str=foo
