--- conflicted
+++ resolved
@@ -11,10 +11,6 @@
 import synapse.lib.layer as s_layer
 import synapse.lib.msgpack as s_msgpack
 import synapse.lib.spooled as s_spooled
-<<<<<<< HEAD
-
-=======
->>>>>>> 009f7533
 import synapse.lib.hiveauth as s_hiveauth
 
 import synapse.tools.backup as s_tools_backup
@@ -2144,7 +2140,6 @@
 
     async def test_layer_ival_indexes(self):
 
-<<<<<<< HEAD
         async with self.getTestCore() as core:
 
             await core.addTagProp('footime', ('ival', {}), {})
@@ -2271,193 +2266,6 @@
     async def test_layer_ndef_indexes(self):
 
         async with self.getTestCore() as core:
-=======
-        class Dict(s_spooled.Dict):
-            async def __anit__(self, dirn=None, size=1, cell=None):
-                await super().__anit__(dirn=dirn, size=size, cell=cell)
-
-        with mock.patch('synapse.lib.spooled.Dict', Dict):
-            async with self.getTestCore() as core:
-
-                user = await core.auth.addUser('blackout@vertex.link')
-
-                viewiden = await core.callStorm('''
-                    $lyr = $lib.layer.add()
-                    $view = $lib.view.add(($lyr.iden,))
-                    return($view.iden)
-                ''')
-
-                layr = core.views[viewiden].layers[0]
-
-                opts = {'view': viewiden}
-
-                await core.addTagProp('score', ('int', {}), {})
-
-                await core.nodes('[ test:str=bar +#foo.bar ]', opts=opts)
-
-                await core.nodes('''
-                    [ test:str=foo
-                        :hehe=bar
-                        +#foo:score=2
-                        +#foo.bar.baz
-                        +#bar:score=2
-                        <(refs)+ { test:str=bar }
-                    ]
-                    $node.data.set(foo, bar)
-                ''', opts=opts)
-
-                parent = core.view.layers[0]
-
-                seen = set()
-                def confirm(self, perm, default=None, gateiden=None):
-                    seen.add(perm)
-                    return True
-
-                def confirmPropSet(self, user, prop, layriden):
-                    seen.add(prop.setperms[0])
-                    seen.add(prop.setperms[1])
-
-                def confirmPropDel(self, user, prop, layriden):
-                    seen.add(prop.delperms[0])
-                    seen.add(prop.delperms[1])
-
-                with mock.patch.object(s_hiveauth.HiveUser, 'confirm', confirm):
-                    with mock.patch.object(s_cortex.Cortex, 'confirmPropSet', confirmPropSet):
-                        with mock.patch.object(s_cortex.Cortex, 'confirmPropDel', confirmPropDel):
-                            await layr.confirmLayerEditPerms(user, parent.iden)
-
-                self.eq(seen, {
-                    # Node add
-                    ('node', 'add', 'syn:tag'),
-                    ('node', 'add', 'test:str'),
-
-                    # Old style prop set
-                    ('node', 'prop', 'set', 'test:str:hehe'),
-                    ('node', 'prop', 'set', 'test:str.created'),
-
-                    ('node', 'prop', 'set', 'syn:tag:up'),
-                    ('node', 'prop', 'set', 'syn:tag:base'),
-                    ('node', 'prop', 'set', 'syn:tag:depth'),
-                    ('node', 'prop', 'set', 'syn:tag.created'),
-
-                    # New style prop set
-                    ('node', 'prop', 'set', 'test:str', 'hehe'),
-                    ('node', 'prop', 'set', 'test:str', '.created'),
-
-                    ('node', 'prop', 'set', 'syn:tag', 'up'),
-                    ('node', 'prop', 'set', 'syn:tag', 'base'),
-                    ('node', 'prop', 'set', 'syn:tag', 'depth'),
-                    ('node', 'prop', 'set', 'syn:tag', '.created'),
-
-                    # Tag/tagprop add
-                    ('node', 'tag', 'add', 'foo'),
-                    ('node', 'tag', 'add', 'bar'),
-                    ('node', 'tag', 'add', 'foo', 'bar'),
-                    ('node', 'tag', 'add', 'foo', 'bar', 'baz'),
-
-                    # Nodedata set
-                    ('node', 'data', 'set', 'foo'),
-
-                    # Edge add
-                    ('node', 'edge', 'add', 'refs'),
-                })
-
-                await core.nodes('''
-                    test:str=foo
-                    [ <(refs)- { test:str=bar } ]
-                    $node.data.pop(foo)
-                    | delnode
-                ''', opts=opts)
-
-                seen.clear()
-                with mock.patch.object(s_hiveauth.HiveUser, 'confirm', confirm):
-                    with mock.patch.object(s_cortex.Cortex, 'confirmPropSet', confirmPropSet):
-                        with mock.patch.object(s_cortex.Cortex, 'confirmPropDel', confirmPropDel):
-                            await layr.confirmLayerEditPerms(user, parent.iden)
-
-                self.eq(seen, {
-                    # Node add
-                    ('node', 'add', 'syn:tag'),
-                    ('node', 'add', 'test:str'),
-
-                    # Old style prop set
-                    ('node', 'prop', 'set', 'test:str.created'),
-
-                    ('node', 'prop', 'set', 'syn:tag:up'),
-                    ('node', 'prop', 'set', 'syn:tag:base'),
-                    ('node', 'prop', 'set', 'syn:tag:depth'),
-                    ('node', 'prop', 'set', 'syn:tag.created'),
-
-                    # New style prop set
-                    ('node', 'prop', 'set', 'test:str', '.created'),
-
-                    ('node', 'prop', 'set', 'syn:tag', 'up'),
-                    ('node', 'prop', 'set', 'syn:tag', 'base'),
-                    ('node', 'prop', 'set', 'syn:tag', 'depth'),
-                    ('node', 'prop', 'set', 'syn:tag', '.created'),
-
-                    # Tag/tagprop add
-                    ('node', 'tag', 'add', 'foo', 'bar'),
-                })
-
-                seen.clear()
-                with mock.patch.object(s_hiveauth.HiveUser, 'confirm', confirm):
-                    with mock.patch.object(s_cortex.Cortex, 'confirmPropSet', confirmPropSet):
-                        with mock.patch.object(s_cortex.Cortex, 'confirmPropDel', confirmPropDel):
-                            await layr.confirmLayerEditPerms(user, layr.iden, delete=True)
-
-                self.eq(seen, {
-                    # Node del
-                    ('node', 'del', 'syn:tag'),
-                    ('node', 'del', 'test:str'),
-
-                    # Old style prop del
-                    ('node', 'prop', 'del', 'test:str.created'),
-
-                    ('node', 'prop', 'del', 'syn:tag:up'),
-                    ('node', 'prop', 'del', 'syn:tag:base'),
-                    ('node', 'prop', 'del', 'syn:tag:depth'),
-                    ('node', 'prop', 'del', 'syn:tag.created'),
-
-                    # New style prop del
-                    ('node', 'prop', 'del', 'test:str', '.created'),
-
-                    ('node', 'prop', 'del', 'syn:tag', 'up'),
-                    ('node', 'prop', 'del', 'syn:tag', 'base'),
-                    ('node', 'prop', 'del', 'syn:tag', 'depth'),
-                    ('node', 'prop', 'del', 'syn:tag', '.created'),
-
-                    # Tag/tagprop del
-                    ('node', 'tag', 'del', 'foo', 'bar'),
-                })
-
-    async def test_layer_v9(self):
-        async with self.getRegrCore('2.101.1-hugenum-indxprec') as core:
-
-            huge1 = '730750818665451459101841.000000000000000000000001'
-            huge2 = '730750818665451459101841.000000000000000000000002'
-            huge3 = '730750818665451459101841.000000000000000000000003'
-
-            nodes = await core.nodes(f'econ:purchase:price={huge1}')
-            self.len(1, nodes)
-            self.eq(nodes[0].ndef, ('econ:purchase', '99a453112c45570ac2ccc6b941b09035'))
-
-            nodes = await core.nodes(f'econ:purchase:price={huge2}')
-            self.len(1, nodes)
-            self.eq(nodes[0].ndef, ('econ:purchase', '95afaf2b258160e0845f899ffff5115c'))
-
-            nodes = await core.nodes(f'inet:fqdn:_hugearray*[={huge1}]')
-            self.len(1, nodes)
-            self.eq(nodes[0].ndef, ('inet:fqdn', 'test1.com'))
-
-            nodes = await core.nodes(f'inet:fqdn:_hugearray*[={huge3}]')
-            self.len(1, nodes)
-            self.eq(nodes[0].ndef, ('inet:fqdn', 'test2.com'))
-
-            nodes = await core.nodes(f'inet:fqdn#test:hugetp={huge1}')
-            self.len(1, nodes)
-            self.eq(nodes[0].ndef, ('inet:fqdn', 'test3.com'))
->>>>>>> 009f7533
 
             await core.nodes('[ test:str=ndefs :ndefs=((it:dev:int, 1), (it:dev:int, 2)) ]')
             await core.nodes('test:str=ndefs [ :ndefs += (inet:fqdn, woot.com) ]')
