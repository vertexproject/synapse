import os
import math
import asyncio

import synapse.exc as s_exc
import synapse.common as s_common
import synapse.telepath as s_telepath

import synapse.lib.time as s_time
import synapse.lib.layer as s_layer
import synapse.lib.msgpack as s_msgpack

import synapse.tools.backup as s_tools_backup

import synapse.tests.utils as s_t_utils

from synapse.tests.utils import alist

async def iterPropForm(self, form=None, prop=None):
    bad_valu = [(b'foo', "bar"), (b'bar', ('bar',)), (b'biz', 4965), (b'baz', (0, 56))]
    bad_valu += [(b'boz', 'boz')] * 10
    for buid, valu in bad_valu:
        yield buid, valu

class LayerTest(s_t_utils.SynTest):

    def checkLayrvers(self, core):
        for layr in core.layers.values():
            self.eq(layr.layrvers, 10)

    async def test_layer_verify(self):

        async with self.getTestCore() as core:

            nodes = await core.nodes('[ inet:ipv4=1.2.3.4 :asn=20 +#foo.bar ]')

            nid = nodes[0].nid

            await core.nodes('[ ou:org=* :names=(hehe, haha) ]')

            errors = [e async for e in core.getLayer().verify()]
            self.len(0, errors)

            core.getLayer()._testDelTagIndx(nid, 'inet:ipv4', 'foo')
            core.getLayer()._testDelPropIndx(nid, 'inet:ipv4', 'asn')

            errors = [e async for e in core.getLayer().verify()]
            self.len(3, errors)
            self.eq(errors[0][0], 'NoTagIndex')
            self.eq(errors[1][0], 'NoTagIndex')
            self.eq(errors[2][0], 'NoPropIndex')

            errors = await core.callStorm('''
                $retn = $lib.list()
                for $mesg in $lib.layer.get().verify() {
                    $retn.append($mesg)
                }
                return($retn)
            ''')

            self.len(3, errors)
            self.eq(errors[0][0], 'NoTagIndex')
            self.eq(errors[1][0], 'NoTagIndex')
            self.eq(errors[2][0], 'NoPropIndex')

        async with self.getTestCore() as core:

            nodes = await core.nodes('[ inet:ipv4=1.2.3.4 :asn=20 +#foo.bar ]')
            nid = nodes[0].nid

            errors = [e async for e in core.getLayer().verify()]
            self.len(0, errors)

            core.getLayer()._testDelTagStor(nid, 'inet:ipv4', 'foo')

            config = {'scanall': False, 'scans': {'tagindex': {'include': ('foo',)}}}
            errors = [e async for e in core.getLayer().verify(config=config)]
            self.len(1, errors)
            self.eq(errors[0][0], 'NoTagForTagIndex')

            config = {'scanall': False, 'scans': {'tagindex': {'include': ('baz',)}}}
            errors = [e async for e in core.getLayer().verify(config=config)]
            self.len(0, errors)

            errors = [e async for e in core.getLayer().verifyAllTags()]
            self.len(1, errors)
            self.eq(errors[0][0], 'NoTagForTagIndex')

            core.getLayer()._testDelPropStor(nid, 'inet:ipv4', 'asn')
            errors = [e async for e in core.getLayer().verifyByProp('inet:ipv4', 'asn')]
            self.len(1, errors)
            self.eq(errors[0][0], 'NoValuForPropIndex')

            errors = [e async for e in core.getLayer().verify()]
            self.len(2, errors)

            core.getLayer()._testDelFormValuStor(nid, 'inet:ipv4')
            errors = [e async for e in core.getLayer().verifyByProp('inet:ipv4', None)]
            self.len(1, errors)
            self.eq(errors[0][0], 'NoValuForPropIndex')

        async with self.getTestCore() as core:

            nodes = await core.nodes('[ inet:ipv4=1.2.3.4 :asn=20 +#foo.bar ]')
            nid = nodes[0].nid

            core.getLayer()._testAddPropIndx(nid, 'inet:ipv4', 'asn', 30)
            errors = [e async for e in core.getLayer().verify()]
            self.len(1, errors)
            self.eq(errors[0][0], 'SpurPropKeyForIndex')

        async with self.getTestCore() as core:

            nodes = await core.nodes('[ inet:ipv4=1.2.3.4 :asn=20 +#foo ]')
            nid = nodes[0].nid

            await core.nodes('.created | delnode --force')
            self.len(0, await core.nodes('inet:ipv4=1.2.3.4'))

            core.getLayer()._testAddTagIndx(nid, 'inet:ipv4', 'foo')
            core.getLayer()._testAddPropIndx(nid, 'inet:ipv4', 'asn', 30)
            errors = [e async for e in core.getLayer().verify()]
            self.eq(errors[0][0], 'NoNodeForTagIndex')
            self.eq(errors[1][0], 'NoNodeForPropIndex')

        # Smash in a bad stortype into a sode.
        async with self.getTestCore() as core:
            nodes = await core.nodes('[ inet:ipv4=1.2.3.4 :asn=20 +#foo ]')
            nid = nodes[0].nid

            layr = core.getLayer()
            sode = layr.getStorNode(nid)
            asn = sode['props']['asn']
            sode['props']['asn'] = (asn[0], 8675309)

            layr.dirty[nid] = sode

            errors = [e async for e in core.getLayer().verify()]
            self.len(2, errors)
            self.eq(errors[0][0], 'NoStorTypeForProp')
            self.eq(errors[1][0], 'NoStorTypeForProp')

            sode['props'] = None
            layr.dirty[nid] = sode
            errors = [e async for e in core.getLayer().verify()]
            self.len(4, errors)
            self.eq(errors[0][0], 'NoValuForPropIndex')
            self.eq(errors[1][0], 'NoValuForPropIndex')
            self.eq(errors[2][0], 'NoValuForPropIndex')
            self.eq(errors[3][0], 'NoValuForPropIndex')

        # Check arrays
        async with self.getTestCore() as core:

            layr = core.getLayer()

            nodes = await core.nodes('[ ps:contact=* :names=(foo, bar)]')
            nid = nodes[0].nid

            core.getLayer()._testAddPropArrayIndx(nid, 'ps:contact', 'names', ('baz',))

            scanconf = {'autofix': 'index'}
            errors = [e async for e in layr.verifyAllProps(scanconf=scanconf)]
            self.len(1, errors)
            self.eq(errors[0][0], 'SpurPropArrayKeyForIndex')

            errors = [e async for e in layr.verifyAllProps()]
            self.len(0, errors)

            sode = layr._getStorNode(nid)
            names = sode['props']['names']
            sode['props']['names'] = (names[0], 8675309)
            layr.dirty[nid] = sode

            scanconf = {'include': [('ps:contact', 'names')]}
            errors = [e async for e in layr.verifyAllProps(scanconf=scanconf)]
            self.len(3, errors)
            self.eq(errors[0][0], 'NoStorTypeForProp')
            self.eq(errors[1][0], 'NoStorTypeForPropArray')
            self.eq(errors[2][0], 'NoStorTypeForPropArray')

            sode = layr._getStorNode(nid)
            names = sode['props']['names']
            sode['props'] = {}
            layr.dirty[nid] = sode

            errors = [e async for e in layr.verifyAllProps(scanconf=scanconf)]
            self.len(3, errors)
            self.eq(errors[0][0], 'NoValuForPropIndex')
            self.eq(errors[1][0], 'NoValuForPropArrayIndex')
            self.eq(errors[2][0], 'NoValuForPropArrayIndex')

            sode['props'] = None
            layr.dirty[nid] = sode
            errors = [e async for e in core.getLayer().verify()]
            self.len(5, errors)
            self.eq(errors[0][0], 'NoValuForPropIndex')
            self.eq(errors[1][0], 'NoValuForPropIndex')
            self.eq(errors[2][0], 'NoValuForPropIndex')
            self.eq(errors[3][0], 'NoValuForPropArrayIndex')
            self.eq(errors[4][0], 'NoValuForPropArrayIndex')

            await core.nodes('ps:contact | delnode --force')

            core.getLayer()._testAddPropArrayIndx(nid, 'ps:contact', 'names', ('foo',))

            errors = [e async for e in layr.verifyAllProps(scanconf=scanconf)]
            self.len(3, errors)
            self.eq(errors[0][0], 'NoNodeForPropIndex')
            self.eq(errors[1][0], 'NoNodeForPropArrayIndex')
            self.eq(errors[2][0], 'NoNodeForPropArrayIndex')

            q = "$lib.model.ext.addForm('_test:array', array, ({'type': 'int'}), ({}))"
            await core.nodes(q)
            nodes = await core.nodes('[ _test:array=(1, 2, 3) ]')
            nid = nodes[0].nid
            core.getLayer()._testDelFormValuStor(nid, '_test:array')

            scanconf = {'include': [('_test:array', None)]}
            errors = [e async for e in layr.verifyAllProps(scanconf=scanconf)]
            self.len(4, errors)
            self.eq(errors[0][0], 'NoValuForPropIndex')
            self.eq(errors[1][0], 'NoValuForPropArrayIndex')
            self.eq(errors[2][0], 'NoValuForPropArrayIndex')
            self.eq(errors[3][0], 'NoValuForPropArrayIndex')

            scanconf = {'include': [('_test:array', None)], 'autofix': 'index'}
            errors = [e async for e in layr.verifyAllProps(scanconf=scanconf)]
            self.len(4, errors)
            self.eq(errors[0][0], 'NoValuForPropIndex')
            self.eq(errors[1][0], 'NoValuForPropArrayIndex')
            self.eq(errors[2][0], 'NoValuForPropArrayIndex')
            self.eq(errors[3][0], 'NoValuForPropArrayIndex')

            scanconf = {'include': [('_test:array', None)]}
            errors = [e async for e in layr.verifyAllProps(scanconf=scanconf)]
            self.len(0, errors)

        # test autofix for tagindex verify
        async with self.getTestCore() as core:

            nodes = await core.nodes('[ inet:ipv4=1.2.3.4 :asn=20 +#foo ]')
            nid = nodes[0].nid

            errors = [e async for e in core.getLayer().verify()]
            self.len(0, errors)

            # test autofix=node
            core.getLayer()._testDelTagStor(nid, 'inet:ipv4', 'foo')
            self.len(0, await core.nodes('inet:ipv4=1.2.3.4 +#foo'))

            config = {'scans': {'tagindex': {'autofix': 'node'}}}
            errors = [e async for e in core.getLayer().verify(config=config)]
            self.len(1, errors)
            self.eq(errors[0][0], 'NoTagForTagIndex')

            self.len(1, await core.nodes('inet:ipv4=1.2.3.4 +#foo'))
            errors = [e async for e in core.getLayer().verify()]
            self.len(0, errors)

            # test autofix=index
            core.getLayer()._testDelTagStor(nid, 'inet:ipv4', 'foo')
            self.len(0, await core.nodes('inet:ipv4=1.2.3.4 +#foo'))

            config = {'scans': {'tagindex': {'autofix': 'index'}}}
            errors = [e async for e in core.getLayer().verify(config=config)]
            self.len(1, errors)
            self.eq(errors[0][0], 'NoTagForTagIndex')
            self.len(0, await core.nodes('inet:ipv4=1.2.3.4 +#foo'))
            errors = [e async for e in core.getLayer().verify()]
            self.len(0, errors)

        async with self.getTestCore() as core:
            await core.addTagProp('score', ('int', {}), {})

            layr = core.getLayer()
            errors = [e async for e in layr.verifyAllNids()]
            self.len(0, errors)

            errors = [e async for e in layr.verifyAllProps()]
            self.len(0, errors)

            errors = [e async for e in layr.verifyAllTagProps()]
            self.len(0, errors)

            layr._testAddTagPropIndx(nid, 'inet:ipv4', 'foo', 'score', 5)

            scanconf = {'include': ['newp']}
            errors = [e async for e in layr.verifyAllTagProps(scanconf=scanconf)]
            self.len(0, errors)

            errors = [e async for e in layr.verifyAllTagProps()]
            self.len(2, errors)
            self.eq(errors[0][0], 'NoNodeForTagPropIndex')
            self.eq(errors[1][0], 'NoNodeForTagPropIndex')

            nodes = await core.nodes('[ inet:ipv4=1.2.3.4 +#foo:score=5 ]')
            nid = nodes[0].nid

            layr._testAddTagPropIndx(nid, 'inet:ipv4', 'foo', 'score', 6)

            scanconf = {'autofix': 'index'}
            errors = [e async for e in layr.verifyAllTagProps(scanconf=scanconf)]
            self.len(2, errors)
            self.eq(errors[0][0], 'SpurTagPropKeyForIndex')
            self.eq(errors[1][0], 'SpurTagPropKeyForIndex')

            errors = [e async for e in layr.verifyAllTagProps()]
            self.len(0, errors)

            sode = layr._getStorNode(nid)
            score = sode['tagprops']['foo']['score']
            sode['tagprops']['foo']['score'] = (score[0], 8675309)
            layr.dirty[nid] = sode

            errors = [e async for e in core.getLayer().verify()]
            self.len(2, errors)
            self.eq(errors[0][0], 'NoStorTypeForTagProp')
            self.eq(errors[1][0], 'NoStorTypeForTagProp')

            sode = layr._getStorNode(nid)
            sode['tagprops']['foo'] = {}
            layr.dirty[nid] = sode

            errors = [e async for e in core.getLayer().verify()]
            self.len(2, errors)
            self.eq(errors[0][0], 'NoValuForTagPropIndex')
            self.eq(errors[1][0], 'NoValuForTagPropIndex')

            sode = layr._getStorNode(nid)
            sode['tagprops'] = {}
            layr.dirty[nid] = sode

            errors = [e async for e in core.getLayer().verify()]
            self.len(2, errors)
            self.eq(errors[0][0], 'NoPropForTagPropIndex')
            self.eq(errors[1][0], 'NoPropForTagPropIndex')

            sode = layr._getStorNode(nid)
            sode['tagprops'] = None
            layr.dirty[nid] = sode

            errors = [e async for e in core.getLayer().verify()]
            self.len(2, errors)
            self.eq(errors[0][0], 'NoPropForTagPropIndex')
            self.eq(errors[1][0], 'NoPropForTagPropIndex')

            scanconf = {'autofix': 'newp'}

            with self.raises(s_exc.BadArg):
                errors = [e async for e in layr.verifyAllTags(scanconf=scanconf)]

            with self.raises(s_exc.BadArg):
                errors = [e async for e in layr.verifyAllProps(scanconf=scanconf)]

            with self.raises(s_exc.BadArg):
                errors = [e async for e in layr.verifyAllTagProps(scanconf=scanconf)]

    async def test_layer_stortype_hier(self):
        stor = s_layer.StorTypeHier(None, None)

        vals = ['', 'foo', 'foo.bar']

        for valu, indx in ((v, stor.indx(v)) for v in vals):
            self.eq(valu, stor.decodeIndx(indx[0]))

    async def test_layer_stortype_ipv6(self):
        stor = s_layer.StorTypeIpv6(None)

        vals = ('::1', 'fe80::431c:39b2:888:974')

        for valu, indx in ((v, stor.indx(v)) for v in vals):
            self.eq(valu, stor.decodeIndx(indx[0]))

    async def test_layer_stortype_fqdn(self):
        stor = s_layer.StorTypeFqdn(None)

        vals = ('vertex.link', 'www.vertex.link')

        for valu, indx in ((v, stor.indx(v)) for v in vals):
            self.eq(valu, stor.decodeIndx(indx[0]))

        longfqdn = '.'.join(('a' * 63,) * 5)
        indx = stor.indx(longfqdn)
        self.eq(s_common.novalu, stor.decodeIndx(indx[0]))

    async def test_layer_stortype_hugenum(self):
        stor = s_layer.StorTypeHugeNum(self, None)

        vals = ['-99999.9', '-0.00000000000000000001', '-42.1', '0', '0.000001', '42.1',
                '99999.9', '730750818665451459101842', '-730750818665451459101842',
                '730750818665451459101841.000000000000000000000001']

        for valu, indx in ((v, stor.indx(v)) for v in vals):
            self.eq(valu, stor.decodeIndx(indx[0]))

    async def test_layer_stortype_ival(self):
        stor = s_layer.StorTypeIval(self)

        vals = [(2000, 2020), (1960, 1970)]

        for valu, indx in ((v, stor.indx(v)) for v in vals):
            self.eq(valu, stor.decodeIndx(indx[0]))

    async def test_layer_stortype_latlon(self):
        stor = s_layer.StorTypeLatLon(self)

        vals = [(0.0, 0.0), (89.2, -140.2)]

        for valu, indx in ((v, stor.indx(v)) for v in vals):
            self.eq(valu, stor.decodeIndx(indx[0]))

    async def test_layer_stortype_int(self):
        async with self.getTestCore() as core:

            layr = core.view.layers[0]
            tmpdb = layr.layrslab.initdb('temp', dupsort=True)

            stor = s_layer.StorTypeInt(layr, s_layer.STOR_TYPE_I32, 8, True)
            minv = -2 ** 63 + 1
            maxv = 2 ** 63
            vals = [minv, 0, 1, maxv]

            indxby = s_layer.IndxBy(layr, b'', tmpdb)

            for key, val in ((stor.indx(v), s_msgpack.en(v)) for v in vals):
                layr.layrslab.put(key[0], val, db=tmpdb)

            retn = [s_msgpack.un(valu[1]) async for valu in stor.indxBy(indxby, '=', minv)]
            self.eq(retn, [minv])

            retn = [s_msgpack.un(valu[1]) async for valu in stor.indxBy(indxby, '=', maxv)]
            self.eq(retn, [maxv])

            retn = [s_msgpack.un(valu[1]) async for valu in stor.indxBy(indxby, '<', minv + 1)]
            self.eq(retn, [minv])

            retn = [s_msgpack.un(valu[1]) async for valu in stor.indxBy(indxby, '>', maxv - 1)]
            self.eq(retn, [maxv])

            retn = [s_msgpack.un(valu[1]) async for valu in stor.indxBy(indxby, '<=', minv)]
            self.eq(retn, [minv])

            retn = [s_msgpack.un(valu[1]) async for valu in stor.indxBy(indxby, '>=', maxv)]
            self.eq(retn, [maxv])

            retn = [s_msgpack.un(valu[1]) async for valu in stor.indxBy(indxby, 'range=', (minv, maxv))]
            self.eq(retn, vals)

            # Should get no results instead of overflowing
            retn = [s_msgpack.un(valu[1]) async for valu in stor.indxBy(indxby, '=', minv - 1)]
            self.eq(retn, [])

            retn = [s_msgpack.un(valu[1]) async for valu in stor.indxBy(indxby, '=', maxv + 1)]
            self.eq(retn, [])

            retn = [s_msgpack.un(valu[1]) async for valu in stor.indxBy(indxby, '<', minv)]
            self.eq(retn, [])

            retn = [s_msgpack.un(valu[1]) async for valu in stor.indxBy(indxby, '>', maxv)]
            self.eq(retn, [])

            retn = [s_msgpack.un(valu[1]) async for valu in stor.indxBy(indxby, '<=', minv - 1)]
            self.eq(retn, [])

            retn = [s_msgpack.un(valu[1]) async for valu in stor.indxBy(indxby, '>=', maxv + 1)]
            self.eq(retn, [])

            retn = [s_msgpack.un(valu[1]) async for valu in stor.indxBy(indxby, 'range=', (minv - 2, minv - 1))]
            self.eq(retn, [])

            retn = [s_msgpack.un(valu[1]) async for valu in stor.indxBy(indxby, 'range=', (maxv + 1, maxv + 2))]
            self.eq(retn, [])

            # Value is out of range but there are still valid results
            retn = [s_msgpack.un(valu[1]) async for valu in stor.indxBy(indxby, '<', maxv + 2)]
            self.eq(retn, vals)

            retn = [s_msgpack.un(valu[1]) async for valu in stor.indxBy(indxby, '>', minv - 2)]
            self.eq(retn, vals)

            retn = [s_msgpack.un(valu[1]) async for valu in stor.indxBy(indxby, '<=', maxv + 1)]
            self.eq(retn, vals)

            retn = [s_msgpack.un(valu[1]) async for valu in stor.indxBy(indxby, '>=', minv - 1)]
            self.eq(retn, vals)

            retn = [s_msgpack.un(valu[1]) async for valu in stor.indxBy(indxby, 'range=', (minv - 1, maxv + 1))]
            self.eq(retn, vals)

    async def test_layer_stortype_float(self):
        async with self.getTestCore() as core:

            layr = core.view.layers[0]
            tmpdb = layr.layrslab.initdb('temp', dupsort=True)

            stor = s_layer.StorTypeFloat(layr, s_layer.STOR_TYPE_FLOAT64, 8)
            vals = [math.nan, -math.inf, -99999.9, -0.0000000001, -42.1, -0.0, 0.0, 0.000001, 42.1, 99999.9, math.inf]

            indxby = s_layer.IndxBy(layr, b'', tmpdb)
            # TODO self.raises(s_exc.NoSuchImpl, indxby.getNodeValu, s_common.guid())

            for key, val in ((stor.indx(v), s_msgpack.en(v)) for v in vals):
                layr.layrslab.put(key[0], val, db=tmpdb)
                self.eqOrNan(s_msgpack.un(val), stor.decodeIndx(key[0]))

            # = -99999.9
            retn = [s_msgpack.un(valu[1]) async for valu in stor.indxBy(indxby, '=', -99999.9)]
            self.eq(retn, [-99999.9])

            # <= -99999.9
            retn = [s_msgpack.un(valu[1]) async for valu in stor.indxBy(indxby, '<=', -99999.9)]
            self.eq(retn, [-math.inf, -99999.9])

            # < -99999.9
            retn = [s_msgpack.un(valu[1]) async for valu in stor.indxBy(indxby, '<', -99999.9)]
            self.eq(retn, [-math.inf])

            # > 99999.9
            retn = [s_msgpack.un(valu[1]) async for valu in stor.indxBy(indxby, '>', 99999.9)]
            self.eq(retn, [math.inf])

            # >= 99999.9
            retn = [s_msgpack.un(valu[1]) async for valu in stor.indxBy(indxby, '>=', 99999.9)]
            self.eq(retn, [99999.9, math.inf])

            # <= 0.0
            retn = [s_msgpack.un(valu[1]) async for valu in stor.indxBy(indxby, '<=', 0.0)]
            self.eq(retn, [-math.inf, -99999.9, -42.1, -0.0000000001, -0.0, 0.0])

            # >= -0.0
            retn = [s_msgpack.un(valu[1]) async for valu in stor.indxBy(indxby, '>=', -0.0)]
            self.eq(retn, [-0.0, 0.0, 0.000001, 42.1, 99999.9, math.inf])

            # >= -42.1
            retn = [s_msgpack.un(valu[1]) async for valu in stor.indxBy(indxby, '>=', -42.1)]
            self.eq(retn, [-42.1, -0.0000000001, -0.0, 0.0, 0.000001, 42.1, 99999.9, math.inf])

            # > -42.1
            retn = [s_msgpack.un(valu[1]) async for valu in stor.indxBy(indxby, '>', -42.1)]
            self.eq(retn, [-0.0000000001, -0.0, 0.0, 0.000001, 42.1, 99999.9, math.inf])

            # < 42.1
            retn = [s_msgpack.un(valu[1]) async for valu in stor.indxBy(indxby, '<', 42.1)]
            self.eq(retn, [-math.inf, -99999.9, -42.1, -0.0000000001, -0.0, 0.0, 0.000001])

            # <= 42.1
            retn = [s_msgpack.un(valu[1]) async for valu in stor.indxBy(indxby, '<=', 42.1)]
            self.eq(retn, [-math.inf, -99999.9, -42.1, -0.0000000001, -0.0, 0.0, 0.000001, 42.1])

            # -42.1 to 42.1
            retn = [s_msgpack.un(valu[1]) async for valu in stor.indxBy(indxby, 'range=', (-42.1, 42.1))]
            self.eq(retn, [-42.1, -0.0000000001, -0.0, 0.0, 0.000001, 42.1])

            # 1 to 42.1
            retn = [s_msgpack.un(valu[1]) async for valu in stor.indxBy(indxby, 'range=', (1.0, 42.1))]
            self.eq(retn, [42.1])

            # -99999.9 to -0.1
            retn = [s_msgpack.un(valu[1]) async for valu in stor.indxBy(indxby, 'range=', (-99999.9, -0.1))]
            self.eq(retn, [-99999.9, -42.1])

            # <= NaN
            await self.agenraises(s_exc.NotANumberCompared, stor.indxBy(indxby, '<=', math.nan))

            # >= NaN
            await self.agenraises(s_exc.NotANumberCompared, stor.indxBy(indxby, '>=', math.nan))

            # 1.0 to NaN
            await self.agenraises(s_exc.NotANumberCompared, stor.indxBy(indxby, 'range=', (1.0, math.nan)))

    async def test_layer_stortype_guid(self):
        stor = s_layer.StorTypeGuid(None)

        vals = (s_common.guid(valu=42), '0' * 32, 'f' * 32)

        for valu, indx in ((v, stor.indx(v)) for v in vals):
            self.eq(valu, stor.decodeIndx(indx[0]))

    async def test_layer_stortype_merge(self):

        async with self.getTestCore() as core:

            layr = core.getLayer()
            nodes = await core.nodes('[ inet:ipv4=1.2.3.4 .seen=(2012,2014) +#foo.bar=(2012, 2014) ]')

            nid = nodes[0].nid
            ival = nodes[0].get('.seen')
            tick = nodes[0].get('.created')
            tagv = nodes[0].getTag('foo.bar')

            newival = (ival[0] + 100, ival[1] - 100)
            newtagv = (tagv[0] + 100, tagv[1] - 100)

            nodeedits = [
                (nid, 'inet:ipv4', (
                    (s_layer.EDIT_PROP_SET, ('.seen', newival, ival, s_layer.STOR_TYPE_IVAL)),
                )),
            ]

            await layr.saveNodeEdits(nodeedits, {})

            self.len(1, await core.nodes('inet:ipv4=1.2.3.4 +.seen=(2012,2014)'))

            nodeedits = [
                (nid, 'inet:ipv4', (
                    (s_layer.EDIT_PROP_SET, ('.created', tick + 200, tick, s_layer.STOR_TYPE_MINTIME)),
                )),
            ]

            await layr.saveNodeEdits(nodeedits, {})

            nodes = await core.nodes('inet:ipv4=1.2.3.4')
            self.eq(tick, nodes[0].get('.created'))

            nodeedits = [
                (nid, 'inet:ipv4', (
                    (s_layer.EDIT_PROP_SET, ('.created', tick - 200, tick, s_layer.STOR_TYPE_MINTIME)),
                )),
            ]

            await layr.saveNodeEdits(nodeedits, {})

            nodes = await core.nodes('inet:ipv4=1.2.3.4')
            self.eq(tick - 200, nodes[0].get('.created'))

            nodes = await core.nodes('[ inet:ipv4=1.2.3.4 ]')
            self.eq(tick - 200, nodes[0].get('.created'))

            nodeedits = [
                (nid, 'inet:ipv4', (
                    (s_layer.EDIT_TAG_SET, ('foo.bar', newtagv, tagv)),
                )),
            ]

            await layr.saveNodeEdits(nodeedits, {})

            nodes = await core.nodes('inet:ipv4=1.2.3.4')
            self.eq(tagv, nodes[0].getTag('foo.bar'))

            nodes = await core.nodes('inet:ipv4=1.2.3.4 [ +#foo.bar=2015 ]')
            self.eq((1325376000000, 1420070400001), nodes[0].getTag('foo.bar'))

            await core.addTagProp('tval', ('ival', {}), {})
            await core.addTagProp('mintime', ('time', {'ismin': True}), {})
            await core.addTagProp('maxtime', ('time', {'ismax': True}), {})

            await core.nodes('[test:str=tagprop +#foo:tval=2021]')
            await core.nodes('test:str=tagprop [+#foo:tval=2023]')

            self.eq(1, await core.count('#foo:tval@=2022'))

            await core.nodes('test:str=tagprop [+#foo:mintime=2021 +#foo:maxtime=2013]')
            await core.nodes('test:str=tagprop [+#foo:mintime=2023 +#foo:maxtime=2011]')

            self.eq(1, await core.count('#foo:mintime=2021'))
            self.eq(1, await core.count('#foo:maxtime=2013'))

            await core.nodes('test:str=tagprop [+#foo:mintime=2020 +#foo:maxtime=2015]')

            self.eq(1, await core.count('#foo:mintime=2020'))
            self.eq(1, await core.count('#foo:maxtime=2015'))

    async def test_layer_nodeedits_created(self):

        async with self.getTestCore() as core:

            nodes = await core.nodes('[ test:int=1 :loc=us ]')
            created00 = nodes[0].get('.created')
            self.nn(created00)

            layr = core.getLayer()

            editlist00 = [nes async for nes in layr.iterLayerNodeEdits()]
            await core.nodes('test:int=1 | delnode')
            self.len(0, await core.nodes('test:int'))

            # Simulate a nexus edit list (no .created)
            nexslist00 = [(ne[0], ne[1], [e for e in ne[2] if e[1][0] != '.created']) for ne in editlist00]

            # meta used for .created
            await asyncio.sleep(0.01)
            await layr.saveNodeEdits(nexslist00, {'time': created00})

            nodes = await core.nodes('test:int')
            self.len(1, nodes)

            self.eq(created00, nodes[0].get('.created'))

            await core.nodes('test:int=1 | delnode')
            self.len(0, await core.nodes('test:int'))

            # If meta is not specified .created gets populated to now
            await asyncio.sleep(0.01)
            await layr.saveNodeEdits(nexslist00, {})

            nodes = await core.nodes('test:int')
            self.len(1, nodes)

            created01 = nodes[0].get('.created')
            self.gt(created01, created00)

            # edits with the same node has the same .created
            await asyncio.sleep(0.01)
            nodes = await core.nodes('[ test:int=1 ]')
            self.eq(created01, nodes[0].get('.created'))

            nodes = await core.nodes('[ test:int=1 :loc=us +#foo]')
            self.eq(created01, nodes[0].get('.created'))

            await core.nodes('test:int=1 | delnode')
            self.len(0, await core.nodes('test:int'))

            # Tests for behavior of storing nodeedits directly prior to using meta (i.e. meta['time'] != .created)
            # .created is a MINTIME therefore earlier value wins, which is typically meta
            created02 = s_time.parse('1990-10-10 12:30')
            await layr.saveNodeEdits(editlist00, {'time': created02})

            nodes = await core.nodes('test:int')
            self.len(1, nodes)

            self.eq(created02, nodes[0].get('.created'))

            await core.nodes('test:int=1 | delnode')
            self.len(0, await core.nodes('test:int'))

            # meta could be after .created for manual store operations
            created03 = s_time.parse('2050-10-10 12:30')
            await layr.saveNodeEdits(editlist00, {'time': created03})

            nodes = await core.nodes('test:int')
            self.len(1, nodes)

            self.eq(created00, nodes[0].get('.created'))

    async def test_layer_nodeedits(self):

        async with self.getTestCoreAndProxy() as (core0, prox0):

            nodelist0 = []
            nodes = await core0.nodes('[ test:str=foo ]')
            nodelist0.extend(nodes)
            nodes = await core0.nodes('[ inet:ipv4=1.2.3.4 .seen=(2012,2014) +#foo.bar=(2012, 2014) ]')
            nodelist0.extend(nodes)

            nodelist0 = [node.pack() for node in nodelist0]

            editlist = []

            layr = core0.getLayer()
            async for offs, nodeedits in prox0.syncLayerNodeEdits(0):
                editlist.append(nodeedits)
                if offs == layr.nodeeditlog.index() - 1:
                    break

            async with self.getTestCore() as core1:

                url = core1.getLocalUrl('*/layer')

                async with await s_telepath.openurl(url) as layrprox:

                    for nodeedits in editlist:
                        self.nn(await layrprox.saveNodeEdits(nodeedits, {}))

                    nodelist1 = []
                    nodelist1.extend(await core1.nodes('test:str'))
                    nodelist1.extend(await core1.nodes('inet:ipv4'))

                    nodelist1 = [node.pack() for node in nodelist1]
                    self.eq(nodelist0, nodelist1)

<<<<<<< HEAD
                    self.len(5, await alist(layrprox.syncNodeEdits2(0, wait=False)))
=======
                    self.len(4, await alist(layrprox.syncNodeEdits2(0, wait=False)))
>>>>>>> ca57b427

                layr = core1.view.layers[0]  # type: s_layer.Layer

            await core0.addTagProp('score', ('int', {}), {})

            q = '[ inet:ipv4=1.2.3.4 +#tp:score=5 +(foo)> { test:str=foo } ] $node.data.set(foo, bar)'
            nodes = await core0.nodes(q)
            ipv4nid = nodes[0].nid
            tstrnid = (await core0.nodes('test:str=foo'))[0].nid

            layr = core0.getLayer()

            noedit = [(None, 'inet:ipv4', [(s_layer.EDIT_PROP_SET, ('asn', 5, None, None))])]
            self.eq([], await layr.calcEdits(noedit, {}))

            noedit = [(ipv4nid, 'inet:ipv4', [(s_layer.EDIT_TAG_DEL, ('newp', None))])]
            self.eq([], await layr.calcEdits(noedit, {}))

            noedit = [(ipv4nid, 'inet:ipv4', [(s_layer.EDIT_TAGPROP_DEL, ('newp', 'newp', None, None))])]
            self.eq([], await layr.calcEdits(noedit, {}))

            noedit = [(ipv4nid, 'inet:ipv4', [(s_layer.EDIT_TAGPROP_DEL, ('tp', 'newp', None, None))])]
            self.eq([], await layr.calcEdits(noedit, {}))

            noedit = [(ipv4nid, 'inet:ipv4', [(s_layer.EDIT_NODEDATA_SET, ('foo', 'bar', None))])]
            self.eq([], await layr.calcEdits(noedit, {}))

            noedit = [(ipv4nid, 'inet:ipv4', [(s_layer.EDIT_EDGE_ADD, ('foo', tstrnid))])]
            self.eq([], await layr.calcEdits(noedit, {}))

    async def test_layer_stornodeedits_nonexus(self):
        # test for migration methods that store nodeedits bypassing nexus

        async with self.getTestCore() as core0:

            layer0 = core0.getLayer()

            await core0.nodes('[ test:str=foo ]')
            self.len(2, await core0.nodes('.created'))

            nodeedits = [ne async for ne in layer0.iterLayerNodeEdits()]
            self.len(2, nodeedits)

            await core0.nodes('.created | delnode --force')

            flatedits = await layer0._storNodeEdits(nodeedits, {}, None)
            self.len(2, flatedits)

            self.len(2, await core0.nodes('.created'))

    async def test_layer_syncindexevents(self):

        async with self.getTestCore() as core:
            layr = core.getLayer()
            await core.addTagProp('score', ('int', {}), {})
            baseoff = await core.getNexsIndx()

            nodes = await core.nodes('[ test:str=foo ]')
            strnode = nodes[0]
            q = '[ inet:ipv4=1.2.3.4 :asn=42 .seen=(2012,2014) +#mytag:score=99 +#foo.bar=(2012, 2014) ]'
            nodes = await core.nodes(q)
            ipv4node = nodes[0]

            await core.nodes('inet:ipv4=1.2.3.4 test:str=foo | delnode')

            mdef = {'forms': ['test:str']}
            events = [e[1] for e in await alist(layr.syncIndexEvents(baseoff, mdef, wait=False))]
            self.eq(events, [
                (strnode.nid, 'test:str', s_layer.EDIT_NODE_ADD, ('foo', s_layer.STOR_TYPE_UTF8)),
                (strnode.nid, 'test:str', s_layer.EDIT_NODE_DEL, ('foo', s_layer.STOR_TYPE_UTF8)),
            ])

            mdef = {'props': ['.seen']}
            events = [e[1] for e in await alist(layr.syncIndexEvents(baseoff, mdef, wait=False))]
            ival = tuple([s_time.parse(x) for x in ('2012', '2014')])
            self.eq(events, [
                (ipv4node.nid, 'inet:ipv4', s_layer.EDIT_PROP_SET, ('.seen', ival, None, s_layer.STOR_TYPE_IVAL)),
                (ipv4node.nid, 'inet:ipv4', s_layer.EDIT_PROP_DEL, ('.seen', ival, s_layer.STOR_TYPE_IVAL)),
            ])

            mdef = {'props': ['inet:ipv4:asn']}
            events = [e[1] for e in await alist(layr.syncIndexEvents(baseoff, mdef, wait=False))]
            self.len(2, events)
            self.eq(events, [
                (ipv4node.nid, 'inet:ipv4', s_layer.EDIT_PROP_SET, ('asn', 42, None, s_layer.STOR_TYPE_I64)),
                (ipv4node.nid, 'inet:ipv4', s_layer.EDIT_PROP_DEL, ('asn', 42, s_layer.STOR_TYPE_I64)),
            ])

            mdef = {'tags': ['foo.bar']}
            events = [e[1] for e in await alist(layr.syncIndexEvents(baseoff, mdef, wait=False))]
            self.eq(events, [
                (ipv4node.nid, 'inet:ipv4', s_layer.EDIT_TAG_SET, ('foo.bar', ival, None)),
                (ipv4node.nid, 'inet:ipv4', s_layer.EDIT_TAG_DEL, ('foo.bar', ival)),
            ])

            mdefs = ({'tagprops': ['score']}, {'tagprops': ['mytag:score']})
            events = [e[1] for e in await alist(layr.syncIndexEvents(baseoff, mdef, wait=False))]
            for mdef in mdefs:
                events = [e[1] for e in await alist(layr.syncIndexEvents(baseoff, mdef, wait=False))]
                self.eq(events, [
                    (ipv4node.nid, 'inet:ipv4', s_layer.EDIT_TAGPROP_SET,
                        ('mytag', 'score', 99, None, s_layer.STOR_TYPE_I64)),
                    (ipv4node.nid, 'inet:ipv4', s_layer.EDIT_TAGPROP_DEL,
                        ('mytag', 'score', 99, s_layer.STOR_TYPE_I64)),
                ])

    async def test_layer_tombstone(self):

        async with self.getTestCore() as core:

            async def checkempty(opts=None):
                nodes = await core.nodes('inet:ipv4=1.2.3.4', opts=opts)
                self.len(1, nodes)
                self.none(nodes[0].get('asn'))
                self.none(nodes[0].get('#foo.tag'))
                self.none(nodes[0].getTagProp('bar.tag', 'score'))

                self.len(0, await core.nodes('inet:ipv4=1.2.3.4 -(bar)> *', opts=opts))
                self.len(0, await core.nodes('inet:ipv4=1.2.3.4 <(foo)- *', opts=opts))

                self.none(await core.callStorm('inet:ipv4=1.2.3.4 return($node.data.get(foodata))', opts=opts))
                self.len(0, await core.nodes('yield $lib.lift.byNodeData(foodata)', opts=opts))

            async def hastombs(opts=None):
                q = 'for $tomb in $lib.layer.get().getTombstones() { $lib.print($tomb) }'
                msgs = await core.stormlist(q, opts=opts)
                self.stormIsInPrint("('inet:ipv4', 'asn')", msgs)
                self.stormIsInPrint("foo.tag", msgs)
                self.stormIsInPrint("'bar.tag', 'score'", msgs)
                self.stormIsInPrint("'bar'", msgs)
                self.stormIsInPrint("'foo'", msgs)
                self.stormIsInPrint("'foodata'", msgs)

            async def notombs(opts=None):
                q = 'for $tomb in $lib.layer.get().getTombstones() { $lib.print($tomb) }'
                msgs = await core.stormlist(q, opts=opts)
                self.len(0, [m for m in msgs if m[0] == 'print'])

            await core.addTagProp('score', ('int', {}), {})

            viewiden2 = await core.callStorm('return($lib.view.get().fork().iden)')
            view2 = core.getView(viewiden2)
            viewopts2 = {'view': viewiden2}

            addq = '''[
            inet:ipv4=1.2.3.4
                :asn=4
                +#foo.tag=2024
                +#bar.tag:score=5
                +(bar)> {[ it:dev:str=n1 ]}
                <(foo)+ {[ it:dev:str=n2 ]}
            ]
            $node.data.set(foodata, bar)
            '''

            delq = '''
            inet:ipv4=1.2.3.4
            [   -:asn
                -#foo.tag
                -#bar.tag:score
                -(bar)> {[ it:dev:str=n1 ]}
                <(foo)- {[ it:dev:str=n2 ]}
            ]
            $node.data.pop(foodata)
            '''

            self.len(1, await core.nodes(addq))

            self.false(await core.callStorm('[ test:str=newp ] return($node.data.has(foodata))'))

            nodes = await core.nodes('inet:ipv4=1.2.3.4 [ -:asn ]', opts=viewopts2)
            self.none(nodes[0].get('asn'))

            nodes = await core.nodes('inet:ipv4=1.2.3.4')
            self.eq(4, nodes[0].get('asn'))

            nodes = await core.nodes('inet:ipv4=1.2.3.4 [ :asn=5 ]', opts=viewopts2)
            self.eq(5, nodes[0].get('asn'))

            nodes = await core.nodes('inet:ipv4=1.2.3.4 [ -:asn ]', opts=viewopts2)
            self.none(nodes[0].get('asn'))

            nodes = await core.nodes('inet:ipv4=1.2.3.4 [ -#foo.tag ]', opts=viewopts2)
            self.none(nodes[0].get('#foo.tag'))

            nodes = await core.nodes('inet:ipv4=1.2.3.4')
            self.nn(nodes[0].get('#foo.tag'))

            nodes = await core.nodes('inet:ipv4=1.2.3.4 [ +#foo.tag=2020 ]', opts=viewopts2)
            self.nn(nodes[0].get('#foo.tag'))

            nodes = await core.nodes('inet:ipv4=1.2.3.4 [ -#foo.tag ]', opts=viewopts2)
            self.none(nodes[0].get('#foo.tag'))

            nodes = await core.nodes('inet:ipv4=1.2.3.4 [ -#bar.tag:score ]', opts=viewopts2)
            self.none(nodes[0].getTagProp('bar.tag', 'score'))

            nodes = await core.nodes('inet:ipv4=1.2.3.4')
            self.eq(5, nodes[0].getTagProp('bar.tag', 'score'))

            nodes = await core.nodes('inet:ipv4=1.2.3.4 [ +#bar.tag:score=6 ]', opts=viewopts2)
            self.eq(6, nodes[0].getTagProp('bar.tag', 'score'))

            nodes = await core.nodes('inet:ipv4=1.2.3.4 [ -#bar.tag:score ]', opts=viewopts2)
            self.none(nodes[0].getTagProp('bar.tag', 'score'))

            await core.nodes('inet:ipv4=1.2.3.4 $node.data.pop(foodata)', opts=viewopts2)

            self.none(await core.callStorm('inet:ipv4=1.2.3.4 return($node.data.get(foodata))', opts=viewopts2))

            self.len(0, await core.nodes('yield $lib.lift.byNodeData(foodata)', opts=viewopts2))
            self.len(1, await core.nodes('yield $lib.lift.byNodeData(foodata)'))

            await core.nodes('inet:ipv4=1.2.3.4 $node.data.set(foodata, baz)', opts=viewopts2)
            self.eq('baz', await core.callStorm('inet:ipv4=1.2.3.4 return($node.data.get(foodata))', opts=viewopts2))

            self.len(1, await core.nodes('yield $lib.lift.byNodeData(foodata)', opts=viewopts2))

            await core.nodes('inet:ipv4=1.2.3.4 $node.data.pop(foodata)', opts=viewopts2)

            self.none(await core.callStorm('inet:ipv4=1.2.3.4 return($node.data.get(foodata))', opts=viewopts2))
            self.len(0, await core.nodes('yield $lib.lift.byNodeData(foodata)', opts=viewopts2))

            await core.nodes('inet:ipv4=1.2.3.4 $node.data.pop(foodata)', opts=viewopts2)

            await core.nodes('inet:ipv4=1.2.3.4 [ -(bar)> { it:dev:str=n1 } ]', opts=viewopts2)
            self.len(0, await core.nodes('inet:ipv4=1.2.3.4 -(bar)> *', opts=viewopts2))
            self.len(1, await core.nodes('inet:ipv4=1.2.3.4 -(bar)> *'))

            await core.nodes('inet:ipv4=1.2.3.4 [ +(bar)> { it:dev:str=n1 } ]', opts=viewopts2)
            self.len(1, await core.nodes('inet:ipv4=1.2.3.4 -(bar)> *', opts=viewopts2))

            await core.nodes('inet:ipv4=1.2.3.4 [ -(bar)> { it:dev:str=n1 } ]', opts=viewopts2)
            self.len(0, await core.nodes('inet:ipv4=1.2.3.4 -(bar)> *', opts=viewopts2))
            self.len(1, await core.nodes('inet:ipv4=1.2.3.4 -(bar)> *'))

            await core.nodes('inet:ipv4=1.2.3.4 [ <(foo)- { it:dev:str=n2 } ]', opts=viewopts2)
            self.len(0, await core.nodes('inet:ipv4=1.2.3.4 <(foo)- *', opts=viewopts2))
            self.len(1, await core.nodes('inet:ipv4=1.2.3.4 <(foo)- *'))

            await core.nodes('inet:ipv4=1.2.3.4 [ <(foo)+ { it:dev:str=n2 } ]', opts=viewopts2)
            self.len(1, await core.nodes('inet:ipv4=1.2.3.4 <(foo)- *', opts=viewopts2))

            await core.nodes('inet:ipv4=1.2.3.4 [ <(foo)- { it:dev:str=n2 } ]', opts=viewopts2)
            self.len(0, await core.nodes('inet:ipv4=1.2.3.4 <(foo)- *', opts=viewopts2))
            self.len(1, await core.nodes('inet:ipv4=1.2.3.4 <(foo)- *'))

            await hastombs(opts=viewopts2)

            await view2.merge()
            await checkempty()
            await notombs()

            await view2.wipeLayer()
            await notombs(opts=viewopts2)

            self.len(1, await core.nodes(addq))

            await core.nodes(delq, opts=viewopts2)
            await hastombs(opts=viewopts2)

            await core.nodes('''
            $layr = $lib.layer.get()
            for ($iden, $type, $info) in $layr.getTombstones() {
                $layr.delTombstone($iden, $type, $info)
            }''', opts=viewopts2)

            await notombs(opts=viewopts2)

            await core.nodes(delq, opts=viewopts2)
            await hastombs(opts=viewopts2)

            await core.nodes('inet:ipv4=1.2.3.4 | delnode', opts=viewopts2)
            self.len(0, await core.nodes('inet:ipv4=1.2.3.4', opts=viewopts2))

            await core.nodes('[ inet:ipv4=1.2.3.4 ] | delnode', opts=viewopts2)
            self.len(0, await core.nodes('inet:ipv4=1.2.3.4', opts=viewopts2))

            await core.nodes('''
            $layr = $lib.layer.get()
            for ($iden, $type, $info) in $layr.getTombstones() {
                $layr.delTombstone($iden, $type, $info)
            }''', opts=viewopts2)

            await notombs(opts=viewopts2)
            self.len(1, await core.nodes('inet:ipv4=1.2.3.4', opts=viewopts2))

            await core.nodes(delq, opts=viewopts2)
            await core.nodes('inet:ipv4=1.2.3.4 | delnode', opts=viewopts2)
            self.len(0, await core.nodes('inet:ipv4=1.2.3.4', opts=viewopts2))

            # deleting a node clears its other tombstones
            msgs = await core.stormlist('for $tomb in $lib.layer.get().getTombstones() { $lib.print($tomb) }', opts=viewopts2)

            self.stormIsInPrint("('inet:ipv4', None)", msgs)
            self.stormNotInPrint("('inet:ipv4', 'asn')", msgs)
            self.stormNotInPrint("foo.tag", msgs)
            self.stormNotInPrint("'bar.tag', 'score'", msgs)
            self.stormNotInPrint("'bar'", msgs)
            self.stormNotInPrint("'foodata'", msgs)

            self.len(0, await core.nodes('yield $lib.lift.byNodeData(foodata)', opts=viewopts2))

            await view2.merge()
            await notombs()

            self.len(0, await core.nodes('inet:ipv4=1.2.3.4'))

            await view2.wipeLayer()
            await notombs(opts=viewopts2)

            # use command to merge
            await core.nodes(addq)
            await core.nodes(delq, opts=viewopts2)

            self.len(3, await core.nodes('diff', opts=viewopts2))
            self.len(1, await core.nodes('diff --prop inet:ipv4:asn', opts=viewopts2))

            msgs = await core.stormlist('merge --diff', opts=viewopts2)
            self.stormIsInPrint('delete inet:ipv4:asn', msgs)
            self.stormIsInPrint('delete inet:ipv4#foo.tag', msgs)
            self.stormIsInPrint('delete inet:ipv4#bar.tag:score', msgs)
            self.stormIsInPrint('delete inet:ipv4 DATA foodata', msgs)
            self.stormIsInPrint('delete inet:ipv4 -(bar)> ', msgs)

            msgs = await core.stormlist('merge --diff --exclude-tags foo.*', opts=viewopts2)
            self.stormNotInPrint('delete inet:ipv4#foo.tag', msgs)

            msgs = await core.stormlist('merge --diff --exclude-tags bar.*', opts=viewopts2)
            self.stormNotInPrint('delete inet:ipv4#bar.tag:score', msgs)

            await core.nodes('inet:ipv4 for $x in $lib.range(1001) { $node.data.set($x, foo) }')
            await core.nodes('inet:ipv4 for $x in $lib.range(1001) { $node.data.pop($x) }', opts=viewopts2)

            await core.nodes('inet:ipv4 for $x in $lib.range(1001) {[ +($x)> { it:dev:str=n1 }]}')
            await core.nodes('inet:ipv4 for $x in $lib.range(1001) {[ -($x)> { it:dev:str=n1 }]}', opts=viewopts2)

            await core.nodes('merge --diff --apply', opts=viewopts2)

            await checkempty()
            await notombs(opts=viewopts2)

            await core.nodes(addq)
            await core.nodes('inet:ipv4=1.2.3.4 | delnode --force', opts=viewopts2)
            self.len(0, await core.nodes('diff', opts=viewopts2))
            await core.nodes('merge --diff --apply', opts=viewopts2)

            self.len(0, await core.nodes('inet:ipv4=1.2.3.4'))
            await notombs(opts=viewopts2)

            await core.nodes(addq)
            await core.nodes(delq, opts=viewopts2)
            await core.nodes('inet:ipv4=1.2.3.4 | delnode --force')

            await view2.merge()
            await notombs()
            await view2.wipeLayer()

            await core.nodes(addq)
            await core.nodes(delq, opts=viewopts2)
            await core.nodes('inet:ipv4=1.2.3.4 | delnode --force', opts=viewopts2)
            await core.nodes('inet:ipv4=1.2.3.4 | delnode --force')

            await view2.merge()
            await notombs()
            await view2.wipeLayer()

            # use quorum to merge
            await core.nodes(addq)
            await core.nodes(delq, opts=viewopts2)

            visi = await core.auth.addUser('visi')
            await visi.addRule((True, ('view', 'read')))
            visiopts = {'view': viewiden2, 'user': visi.iden}

            setq = '$lib.view.get().set(quorum, ({"count": 1, "roles": [$lib.auth.roles.byname(all).iden]}))'
            await core.nodes(setq)
            await core.nodes('$lib.view.get().setMergeRequest()', opts=viewopts2)
            await core.nodes('$lib.view.get().setMergeVote()', opts=visiopts)

            self.true(await view2.waitfini(timeout=5))

            await checkempty()

            viewiden2 = await core.callStorm('return($lib.view.get().fork().iden)')
            view2 = core.getView(viewiden2)
            viewopts2 = {'view': viewiden2}
            visiopts = {'view': viewiden2, 'user': visi.iden}

            await core.nodes('inet:ipv4=1.2.3.4 [ :asn=4 ]')
            await core.nodes('inet:ipv4=1.2.3.4 [ :loc=us -:asn ]', opts=viewopts2)
            await core.nodes('inet:ipv4=1.2.3.4 [ -:asn ]')

            await core.nodes('$lib.view.get().setMergeRequest()', opts=viewopts2)
            await core.nodes('$lib.view.get().setMergeVote()', opts=visiopts)

            self.true(await view2.waitfini(timeout=5))

            nodes = await core.nodes('inet:ipv4=1.2.3.4')
            self.eq(nodes[0].get('loc'), 'us')
            self.none(nodes[0].get('asn'))
            await notombs()

            viewiden2 = await core.callStorm('return($lib.view.get().fork().iden)')
            view2 = core.getView(viewiden2)
            viewopts2 = {'view': viewiden2}
            visiopts = {'view': viewiden2, 'user': visi.iden}

            await core.nodes(addq)
            await core.nodes('inet:ipv4=1.2.3.4 | delnode --force', opts=viewopts2)

            await core.nodes('$lib.view.get().setMergeRequest()', opts=viewopts2)
            await core.nodes('$lib.view.get().setMergeVote()', opts=visiopts)

            self.true(await view2.waitfini(timeout=5))

            self.len(0, await core.nodes('inet:ipv4=1.2.3.4'))

            viewiden2 = await core.callStorm('return($lib.view.get().fork().iden)')
            view2 = core.getView(viewiden2)
            viewopts2 = {'view': viewiden2}
            visiopts = {'view': viewiden2, 'user': visi.iden}

            await core.nodes(addq)
            await core.nodes(delq, opts=viewopts2)
            await core.nodes('inet:ipv4=1.2.3.4 | delnode --force')

            await core.nodes('$lib.view.get().setMergeRequest()', opts=viewopts2)
            await core.nodes('$lib.view.get().setMergeVote()', opts=visiopts)

            self.true(await view2.waitfini(timeout=5))

            self.len(0, await core.nodes('inet:ipv4=1.2.3.4'))
            await notombs()

            viewiden2 = await core.callStorm('return($lib.view.get().fork().iden)')
            view2 = core.getView(viewiden2)
            viewopts2 = {'view': viewiden2}
            visiopts = {'view': viewiden2, 'user': visi.iden}

            await core.nodes(addq)
            await core.nodes('inet:ipv4=1.2.3.4 | delnode --force', opts=viewopts2)
            await core.nodes('inet:ipv4=1.2.3.4 | delnode --force')

            await core.nodes('$lib.view.get().setMergeRequest()', opts=viewopts2)
            await core.nodes('$lib.view.get().setMergeVote()', opts=visiopts)

            self.true(await view2.waitfini(timeout=5))

            self.len(0, await core.nodes('inet:ipv4=1.2.3.4'))
            await notombs()

            viewiden2 = await core.callStorm('return($lib.view.get().fork().iden)')
            view2 = core.getView(viewiden2)
            viewopts2 = {'view': viewiden2}

            viewiden3 = await core.callStorm('return($lib.view.get().fork().iden)', opts=viewopts2)
            view3 = core.getView(viewiden3)
            viewopts3 = {'view': viewiden3}

            await core.nodes(addq)

            await core.nodes('inet:ipv4=1.2.3.4 | delnode --force', opts=viewopts3)
            await core.nodes('inet:ipv4=1.2.3.4 | delnode --force', opts=viewopts2)
            await core.nodes('merge --diff --apply', opts=viewopts3)
            msgs = await core.stormlist('merge --diff', opts=viewopts3)
            self.stormIsInPrint('delete inet:ipv4 = 1.2.3.4', msgs)

            await core.nodes('syn:tag=foo.tag | delnode', opts=viewopts3)
            msgs = await core.stormlist('merge --diff --exclude-tags foo.*', opts=viewopts3)
            self.stormNotInPrint('delete syn:tag = foo.tag', msgs)

            await view2.wipeLayer()
            await view3.wipeLayer()

            q = '''
            inet:ipv4=1.2.3.4
            for $edge in $node.edges(reverse=$lib.true) {
                $lib.print($edge)
            }
            '''
            msgs = await core.stormlist(q, opts=viewopts3)
            self.len(1, [m for m in msgs if m[0] == 'print'])

            await core.nodes('it:dev:str=n2 | delnode', opts=viewopts2)

            msgs = await core.stormlist(q, opts=viewopts3)
            self.len(0, [m for m in msgs if m[0] == 'print'])

            await view2.wipeLayer()
            await core.nodes(delq, opts=viewopts3)

            await checkempty(opts=viewopts3)
            await hastombs(opts=viewopts3)

            q = 'for $edge in $lib.layer.get().getEdges() { $lib.print($edge) }'
            msgs = await core.stormlist(q, opts=viewopts3)
            self.len(0, [m for m in msgs if m[0] == 'print'])

            q = 'inet:ipv4 for $edge in $lib.layer.get().getEdgesByN1($node.iden()) { $lib.print($edge) }'
            msgs = await core.stormlist(q, opts=viewopts3)
            self.len(0, [m for m in msgs if m[0] == 'print'])

            q = 'inet:ipv4 for $edge in $lib.layer.get().getEdgesByN2($node.iden()) { $lib.print($edge) }'
            msgs = await core.stormlist(q, opts=viewopts3)
            self.len(0, [m for m in msgs if m[0] == 'print'])

            await view3.merge()

            # tombstones should merge down since they still have values to cover
            await checkempty(opts=viewopts2)
            await hastombs(opts=viewopts2)

            await view3.wipeLayer()

            nodes = await core.nodes('inet:ipv4=1.2.3.4', opts=viewopts3)
            self.false(nodes[0].has('asn'))

            bylayer = await core.callStorm('inet:ipv4=1.2.3.4 return($node.getByLayer())', opts=viewopts3)

            layr = view2.layers[0].iden
            self.eq(bylayer['props']['asn'], layr)
            self.eq(bylayer['tags']['foo.tag'], layr)
            self.eq(bylayer['tagprops']['bar.tag']['score'], layr)

            await core.nodes('inet:ipv4=1.2.3.4 [ <(foo)- { it:dev:str=n2 } ] | delnode')

            await core.nodes(addq, opts=viewopts2)
            await notombs(opts=viewopts2)

            await core.nodes(delq, opts=viewopts3)
            await checkempty(opts=viewopts3)
            await hastombs(opts=viewopts3)

            await view3.merge()

            # no tombstones should merge since the base layer has no values
            await checkempty(opts=viewopts2)
            await notombs(opts=viewopts2)

            await view3.wipeLayer()

            # node re-added above a tombstone is empty
            await core.nodes(addq)
            await core.nodes('[ inet:ipv4=1.2.3.4 :loc=uk ]', opts=viewopts3)
            await core.nodes('inet:ipv4=1.2.3.4 [ <(foo)- { it:dev:str=n2 } ] | delnode', opts=viewopts2)

            self.len(0, await core.nodes('inet:ipv4:loc=uk', opts=viewopts3))

            nodes = await core.nodes('[ inet:ipv4=1.2.3.4 -:loc ]', opts=viewopts3)
            await checkempty(opts=viewopts3)

            bylayer = await core.callStorm('inet:ipv4=1.2.3.4 return($node.getByLayer())', opts=viewopts3)

            layr = view3.layers[0].iden
            self.eq(bylayer, {'ndef': layr, 'props': {'type': layr, '.created': layr}})

            await core.nodes('inet:ipv4=1.2.3.4 [ +#nomerge ]', opts=viewopts3)
            await core.nodes('merge --diff --apply --only-tags', opts=viewopts3)
            self.len(1, await core.nodes('#nomerge', opts=viewopts3))

            await core.nodes('inet:ipv4=1.2.3.4 | delnode', opts=viewopts3)
            nodes = await core.nodes('[ inet:ipv4=1.2.3.4 ]', opts=viewopts3)
            await checkempty(opts=viewopts3)

            # test helpers above a node tombstone
            node = nodes[0]

            self.false(node.has('asn'))
            self.false(node.hasInLayers('asn'))
            self.eq((None, None), node.getWithLayer('asn'))
            self.none(node.getFromLayers('asn'))
            self.none(node.getFromLayers('loc', strt=2))

            self.none(node.getTag('foo.tag'))
            self.none(node.getTagFromLayers('foo.tag'))
            self.none(node.getTagFromLayers('newp', strt=2))
            self.false(node.hasTag('foo.tag'))
            self.false(node.hasTagInLayers('foo.tag'))

            self.eq([], node.getTagProps('bar.tag'))
            self.eq([], node.getTagPropsWithLayer('bar.tag'))
            self.false(node.hasTagProp('bar.tag', 'score'))
            self.false(node.hasTagPropInLayers('bar.tag', 'score'))
            self.eq((None, None), node.getTagPropWithLayer('bar.tag', 'score'))

            self.eq(['type', '.created'], list(nodes[0].getProps().keys()))
            self.eq({}, node._getTagsDict())
            self.eq({}, node._getTagPropsDict())

            self.len(0, await core.nodes('#bar.tag:score', opts=viewopts3))
            self.len(0, await core.nodes('#bar.tag:score=5', opts=viewopts3))

            await view2.wipeLayer()
            await core.nodes(delq, opts=viewopts2)
            await checkempty(opts=viewopts3)

            await core.nodes('inet:ipv4 [ -(bar)> {[ it:dev:str=n1 ]} ]', opts=viewopts3)
            nodes = await core.nodes('inet:ipv4=1.2.3.4', opts=viewopts3)

            # test helpers above individual tombstones
            node = nodes[0]

            self.false(node.hasInLayers('asn'))
            self.none(node.getFromLayers('asn'))
            self.eq((None, None), node.getWithLayer('asn'))

            self.false(node.hasTag('foo.tag'))
            self.false(node.hasTagInLayers('foo.tag'))
            self.none(node.getTagFromLayers('foo.tag'))

            self.eq([], node.getTagProps('bar.tag'))
            self.eq([], node.getTagPropsWithLayer('bar.tag'))
            self.false(node.hasTagProp('bar.tag', 'score'))
            self.false(node.hasTagPropInLayers('bar.tag', 'score'))
            self.false(node.hasTagPropInLayers('foo.tag', 'score'))
            self.eq((None, None), node.getTagPropWithLayer('bar.tag', 'score'))
            self.eq((None, None), node.getTagPropWithLayer('foo.tag', 'score'))

            self.eq(['type', '.created'], list(nodes[0].getProps().keys()))
            self.sorteq(['bar', 'bar.tag', 'foo'], list(node._getTagsDict().keys()))
            self.eq({}, node._getTagPropsDict())

            self.len(0, await alist(node.iterData()))
            self.len(0, await alist(node.iterDataKeys()))
            self.false(0, await node.hasData('foodata'))
            self.none(await core.callStorm('inet:ipv4=1.2.3.4 return($node.data.pop(foodata))', opts=viewopts3))

            randbuid = s_common.buid('newp')
            self.false((await view3.layers[0].hasNodeData(randbuid, 'foodata')))
            self.false((await view3.layers[0].getNodeData(randbuid, 'foodata'))[0])

            self.len(0, await alist(view3.getEdges()))
            self.len(0, await alist(view3.layers[1].getEdgeVerbs()))
            self.len(2, await alist(view3.layers[2].getEdgeVerbs()))

            self.len(0, await core.nodes('inet:ipv4:asn', opts=viewopts3))
            self.len(0, await core.nodes('inet:ipv4:asn=4', opts=viewopts3))
            self.len(0, await core.nodes('#foo.tag', opts=viewopts3))
            self.len(0, await core.nodes('#foo.tag@=2024', opts=viewopts3))
            self.len(0, await core.nodes('#bar.tag:score', opts=viewopts3))
            self.len(0, await core.nodes('#bar.tag:score=5', opts=viewopts3))

            await core.nodes('[ ou:goal=(foo,) :names=(foo, bar) ]')
            await core.nodes('ou:goal=(foo,) [ -:names ]', opts=viewopts2)
            self.len(0, await core.nodes('ou:goal:names*[=foo]', opts=viewopts2))

    # async def test_layer_form_by_buid(self):

    #     async with self.getTestCore() as core:

    #         layr00 = core.view.layers[0]

    #         # add node - buid:form exists
    #         nodes = await core.nodes('[ inet:ipv4=1.2.3.4 :loc=us ]')
    #         buid0 = nodes[0].buid
    #         self.eq('inet:ipv4', await layr00.getNodeForm(buid0))

    #         # add edge and nodedata
    #         nodes = await core.nodes('[ inet:ipv4=2.3.4.5 ]')
    #         buid1 = nodes[0].buid
    #         self.eq('inet:ipv4', await layr00.getNodeForm(buid1))

    #         await core.nodes('inet:ipv4=1.2.3.4 [ +(refs)> {inet:ipv4=2.3.4.5} ] $node.data.set(spam, ham)')
    #         self.eq('inet:ipv4', await layr00.getNodeForm(buid0))

    #         # remove edge, map still exists
    #         await core.nodes('inet:ipv4=1.2.3.4 [ -(refs)> {inet:ipv4=2.3.4.5} ]')
    #         self.eq('inet:ipv4', await layr00.getNodeForm(buid0))

    #         # remove nodedata, map still exists
    #         await core.nodes('inet:ipv4=1.2.3.4 $node.data.pop(spam)')
    #         self.eq('inet:ipv4', await layr00.getNodeForm(buid0))

    #         # delete node - buid:form removed
    #         await core.nodes('inet:ipv4=1.2.3.4 | delnode')
    #         self.none(await layr00.getNodeForm(buid0))

    #         await core.nodes('[ inet:ipv4=5.6.7.8 ]')

    #         # fork a view
    #         info = await core.view.fork()
    #         layr01 = core.getLayer(info['layers'][0]['iden'])
    #         view01 = core.getView(info['iden'])

    #         await alist(view01.eval('[ inet:ipv4=6.7.8.9 ]'))

    #         # buid:form for a node in child doesn't exist
    #         self.none(await layr01.getNodeForm(buid1))

    #         # add prop, buid:form map exists
    #         nodes = await alist(view01.eval('inet:ipv4=2.3.4.5 [ :loc=ru ]'))
    #         self.len(1, nodes)
    #         self.eq('inet:ipv4', await layr01.getNodeForm(buid1))

    #         # add nodedata and edge
    #         await alist(view01.eval('inet:ipv4=2.3.4.5 [ +(refs)> {inet:ipv4=6.7.8.9} ] $node.data.set(faz, baz)'))

    #         # remove prop, map still exists due to nodedata
    #         await alist(view01.eval('inet:ipv4=2.3.4.5 [ -:loc ]'))
    #         self.eq('inet:ipv4', await layr01.getNodeForm(buid1))

    #         # remove nodedata, map still exists due to edge
    #         await alist(view01.eval('inet:ipv4=2.3.4.5 $node.data.pop(faz)'))
    #         self.eq('inet:ipv4', await layr01.getNodeForm(buid1))

    #         # remove edge, map is deleted
    #         await alist(view01.eval('inet:ipv4=2.3.4.5 [ -(refs)> {inet:ipv4=6.7.8.9} ]'))
    #         self.none(await layr01.getNodeForm(buid1))

    #         # edges between two nodes in parent
    #         await alist(view01.eval('inet:ipv4=2.3.4.5 [ +(refs)> {inet:ipv4=5.6.7.8} ]'))
    #         self.eq('inet:ipv4', await layr01.getNodeForm(buid1))

    #         await alist(view01.eval('inet:ipv4=2.3.4.5 [ -(refs)> {inet:ipv4=5.6.7.8} ]'))
    #         self.none(await layr01.getNodeForm(buid1))

    async def test_layer(self):

        async with self.getTestCore() as core:

            await core.addTagProp('score', ('int', {}), {})

            layr = core.getLayer()
            self.isin(f'Layer (Layer): {layr.iden}', str(layr))

            nodes = await core.nodes('[test:str=foo .seen=(2015, 2016)]')

            self.false(await layr.hasTagProp('score'))
            nodes = await core.nodes('[test:str=bar +#test:score=100]')
            self.true(await layr.hasTagProp('score'))

    async def test_layer_waitForHot(self):
        self.thisHostMust(hasmemlocking=True)

        async with self.getTestCore() as core:
            layr = core.getLayer()

            await asyncio.wait_for(layr.waitForHot(), timeout=1.0)

        conf = {'layers:lockmemory': True}
        async with self.getTestCore(conf=conf) as core:
            layr = core.getLayer()
            await asyncio.wait_for(layr.waitForHot(), timeout=1.0)

    async def test_layer_no_extra_logging(self):

        async with self.getTestCore() as core:
            '''
            For a do-nothing write, don't write new log entries
            '''
            await core.nodes('[test:str=foo .seen=(2015, 2016)]')
            layr = core.getLayer(None)
            lbefore = len(await alist(layr.syncNodeEdits2(0, wait=False)))
            await core.nodes('[test:str=foo .seen=(2015, 2016)]')
            lafter = len(await alist(layr.syncNodeEdits2(0, wait=False)))
            self.eq(lbefore, lafter)

    async def test_layer_del_then_lift(self):
        '''
        Regression test
        '''
        async with self.getTestCore() as core:
            await core.nodes('$x = 0 while $($x < 2000) { [file:bytes="*"] [ou:org="*"] $x = $($x + 1)}')
            await core.nodes('.created | delnode --force')
            nodes = await core.nodes('.created')
            self.len(0, nodes)

    async def test_layer_clone(self):

        async with self.getTestCoreAndProxy() as (core, prox):

            layr = core.getLayer()
            self.isin(f'Layer (Layer): {layr.iden}', str(layr))

            nodes = await core.nodes('[test:str=foo .seen=(2015, 2016)]')

            nid = nodes[0].nid

            # FIXME test via sodes?
            # self.eq('foo', await layr.getNodeValu(nid))
            # self.eq((1420070400000, 1451606400000), await layr.getNodeValu(nid, '.seen'))

            s_common.gendir(layr.dirn, 'adir')

            copylayrinfo = await core.cloneLayer(layr.iden)
            self.len(2, core.layers)

            copylayr = core.getLayer(copylayrinfo.get('iden'))
            self.isin(f'Layer (Layer): {copylayr.iden}', str(copylayr))
            self.ne(layr.iden, copylayr.iden)

            # self.eq('foo', await copylayr.getNodeValu(nid))
            # self.eq((1420070400000, 1451606400000), await copylayr.getNodeValu(nid, '.seen'))

            cdir = s_common.gendir(copylayr.dirn, 'adir')
            self.true(os.path.exists(cdir))

            await self.asyncraises(s_exc.NoSuchLayer, prox.cloneLayer('newp'))

            self.false(layr.readonly)

            # Test overriding layer config values
            ldef = {'readonly': True}
            readlayrinfo = await core.cloneLayer(layr.iden, ldef)
            self.len(3, core.layers)

            readlayr = core.getLayer(readlayrinfo.get('iden'))
            self.true(readlayr.readonly)

    async def test_layer_ro(self):
        with self.getTestDir() as dirn:
            async with self.getTestCore(dirn=dirn) as core:
                msgs = await core.stormlist('$lib.layer.add(({"readonly": $lib.true}))')
                self.stormHasNoWarnErr(msgs)

                ldefs = await core.callStorm('return($lib.layer.list())')
                self.len(2, ldefs)

                readonly = [ldef for ldef in ldefs if ldef.get('readonly')]
                self.len(1, readonly)

                layriden = readonly[0].get('iden')
                layr = core.getLayer(layriden)

                view = await core.callStorm(f'return($lib.view.add(layers=({layriden},)))')

                with self.raises(s_exc.IsReadOnly):
                    await core.nodes('[inet:fqdn=vertex.link]', opts={'view': view['iden']})

    async def test_layer_logedits_default(self):
        async with self.getTestCore() as core:
            self.true(core.getLayer().logedits)

    async def test_layer_no_logedits(self):

        async with self.getTestCore() as core:
            info = await core.addLayer({'logedits': False})
            layr = core.getLayer(info.get('iden'))
            self.false(layr.logedits)
            self.eq(-1, await layr.getEditOffs())

    async def test_layer_iter_props(self):

        async with self.getTestCore() as core:
            await core.addTagProp('score', ('int', {}), {})

            nodes = await core.nodes('[inet:ipv4=1 :asn=10 .seen=(2016, 2017) +#foo=(2020, 2021) +#foo:score=42]')
            self.len(1, nodes)
            nid1 = nodes[0].nid

            nodes = await core.nodes('[inet:ipv4=2 :asn=20 .seen=(2015, 2016) +#foo=(2019, 2020) +#foo:score=41]')
            self.len(1, nodes)
            nid2 = nodes[0].nid

            nodes = await core.nodes('[inet:ipv4=3 :asn=30 .seen=(2015, 2016) +#foo=(2018, 2020) +#foo:score=99]')
            self.len(1, nodes)
            nid3 = nodes[0].nid

            nodes = await core.nodes('[test:str=yolo]')
            self.len(1, nodes)
            strnid = nodes[0].nid

            nodes = await core.nodes('[test:str=$valu]', opts={'vars': {'valu': 'z' * 500}})
            self.len(1, nodes)
            strnid2 = nodes[0].nid

            # rows are (nid, valu) tuples
            layr = core.view.layers[0]
            rows = await alist(layr.iterPropRows('inet:ipv4', 'asn'))

            self.eq((10, 20, 30), tuple(sorted([row[1] for row in rows])))

            styp = core.model.form('inet:ipv4').prop('asn').type.stortype
            rows = await alist(layr.iterPropRows('inet:ipv4', 'asn', styp))
            self.eq((10, 20, 30), tuple(sorted([row[1] for row in rows])))

            rows = await alist(layr.iterPropRows('inet:ipv4', 'asn', styp))
            self.eq((10, 20, 30), tuple(sorted([row[1] for row in rows])))

            # rows are (nid, valu) tuples
            rows = await alist(layr.iterUnivRows('.seen'))

            tm = lambda x, y: (s_time.parse(x), s_time.parse(y))  # NOQA
            ivals = (tm('2015', '2016'), tm('2015', '2016'), tm('2016', '2017'))
            self.eq(ivals, tuple(sorted([row[1] for row in rows])))

            # iterFormRows
            rows = await alist(layr.iterFormRows('inet:ipv4'))
            self.eq([(nid1, 1), (nid2, 2), (nid3, 3)], rows)

            rows = await alist(layr.iterFormRows('inet:ipv4', stortype=s_layer.STOR_TYPE_U32, startvalu=2))
            self.eq([(nid2, 2), (nid3, 3)], rows)

            rows = await alist(layr.iterFormRows('test:str', stortype=s_layer.STOR_TYPE_UTF8, startvalu='yola'))
            self.eq([(strnid, 'yolo'), (strnid2, 'z' * 500)], rows)

            # iterTagRows
            expect = (
                (tm('2020', '2021'), 'inet:ipv4'),
                (tm('2019', '2020'), 'inet:ipv4'),
                (tm('2018', '2020'), 'inet:ipv4'),
            )

            # FIXME discuss iterTagRows no longer being nid sorted...
            rows = await alist(layr.iterTagRows('foo'))
            self.sorteq(expect, [row[1] for row in rows])

            rows = await alist(layr.iterTagRows('foo', form='inet:ipv4'))
            self.sorteq(expect, [row[1] for row in rows])

            rows = await alist(layr.iterTagRows('foo', form='newpform'))
            self.eq([], rows)

            rows = await alist(layr.iterTagRows('nosuchtag'))
            self.eq([], rows)

            expect = [
                (nid2, 41,),
                (nid1, 42,),
                (nid3, 99,),
            ]

            rows = await alist(layr.iterTagPropRows('foo', 'newp'))
            self.eq([], rows)

            rows = await alist(layr.iterTagPropRows('foo', 'score'))
            self.eq(expect, rows)

            rows = await alist(layr.iterTagPropRows('foo', 'score', form='inet:ipv4'))
            self.eq(expect, rows)

            rows = await alist(layr.iterTagPropRows('foo', 'score', form='inet:ipv4', stortype=s_layer.STOR_TYPE_I64,
                                                    startvalu=42))
            self.eq(expect[1:], rows)

            rows = await alist(layr.iterTagPropRows('foo', 'score', stortype=s_layer.STOR_TYPE_I64, startvalu=42))
            self.eq(expect[1:], rows)

    async def test_layer_setinfo(self):

        with self.getTestDir() as dirn:

            async with self.getTestCore(dirn=dirn) as core:

                layer = core.getView().layers[0]

                self.eq('hehe', await core.callStorm('$layer = $lib.layer.get() $layer.set(name, hehe) return($layer.get(name))'))

                self.eq(False, await core.callStorm('$layer = $lib.layer.get() $layer.set(logedits, $lib.false) return($layer.get(logedits))'))
                edits0 = [e async for e in layer.syncNodeEdits(0, wait=False)]
                await core.callStorm('[inet:ipv4=1.2.3.4]')
                edits1 = [e async for e in layer.syncNodeEdits(0, wait=False)]
                self.eq(len(edits0), len(edits1))

                self.eq(True, await core.callStorm('$layer = $lib.layer.get() $layer.set(logedits, $lib.true) return($layer.get(logedits))'))
                await core.callStorm('[inet:ipv4=5.5.5.5]')
                edits2 = [e async for e in layer.syncNodeEdits(0, wait=False)]
                self.gt(len(edits2), len(edits1))

                self.true(await core.callStorm('$layer=$lib.layer.get() $layer.set(readonly, $lib.true) return($layer.get(readonly))'))
                await self.asyncraises(s_exc.IsReadOnly, core.nodes('[inet:ipv4=7.7.7.7]'))
                await self.asyncraises(s_exc.IsReadOnly, core.nodes('$lib.layer.get().set(logedits, $lib.false)'))

                self.false(await core.callStorm('$layer=$lib.layer.get() $layer.set(readonly, $lib.false) return($layer.get(readonly))'))
                self.len(1, await core.nodes('[inet:ipv4=7.7.7.7]'))

                msgs = []
                didset = False
                async for mesg in core.storm('[( test:guid=(rotest00,) )] $lib.time.sleep(1) [( test:guid=(rotest01,) )]'):
                    msgs.append(mesg)
                    if mesg[0] == 'node:edits' and not didset:
                        self.true(await core.callStorm('$layer=$lib.layer.get() $layer.set(readonly, $lib.true) return($layer.get(readonly))'))
                        didset = True

                self.stormIsInErr(f'Layer {layer.iden} is read only!', msgs)
                self.len(1, [mesg for mesg in msgs if mesg[0] == 'node'])

                with self.raises(s_exc.BadOptValu):
                    await core.callStorm('$layer = $lib.layer.get() $layer.set(newp, hehe)')

                await core.nodes('''
                    $layer = $lib.layer.get()
                    $layer.set(readonly, $lib.false)  // so we can set everything else
                    $layer.set(name, foo)
                    $layer.set(desc, foodesc)
                    $layer.set(logedits, $lib.false)
                    $layer.set(readonly, $lib.true)
                ''')

                info00 = await core.callStorm('return($lib.layer.get().pack())')
                self.eq('foo', info00['name'])
                self.eq('foodesc', info00['desc'])
                self.false(info00['logedits'])
                self.true(info00['readonly'])

            async with self.getTestCore(dirn=dirn) as core:

                self.eq(info00, await core.callStorm('return($lib.layer.get().pack())'))

    async def test_layer_edit_perms(self):

        async with self.getTestCore() as core:

            viewiden = await core.callStorm('''
                $lyr = $lib.layer.add()
                $view = $lib.view.add(($lyr.iden,))
                return($view.iden)
            ''')

            opts = {'view': viewiden}

            await core.addTagProp('score', ('int', {}), {})

            await core.nodes('[ test:str=bar ]', opts=opts)

            await core.nodes('''
                [ test:str=foo
                    :hehe=bar
                    +#foo:score=2
                    +#foo.bar
                    <(refs)+ { test:str=bar }
                ]
                $node.data.set(foo, bar)
            ''', opts=opts)

            await core.nodes('''
                test:str=foo
                [ <(refs)- { test:str=bar } ]
                $node.data.pop(foo)
                | delnode
            ''', opts=opts)

            layr = core.views[viewiden].layers[0]

            nodeedits = []
            async for _, edits, _ in layr.syncNodeEdits2(0, wait=False):
                nodeedits.extend(edits)

            perms = [perm for permoffs, perm in s_layer.getNodeEditPerms(nodeedits)]

            self.eq({
                ('node', 'add', 'test:str'),
                ('node', 'del', 'test:str'),

                ('node', 'add', 'syn:tag'),

                ('node', 'prop', 'set', 'test:str:.created'),
                ('node', 'prop', 'del', 'test:str:.created'),

                ('node', 'prop', 'set', 'test:str:hehe'),
                ('node', 'prop', 'del', 'test:str:hehe'),

                ('node', 'prop', 'set', 'syn:tag:up'),
                ('node', 'prop', 'set', 'syn:tag:base'),
                ('node', 'prop', 'set', 'syn:tag:depth'),
                ('node', 'prop', 'set', 'syn:tag:.created'),

                ('node', 'tag', 'add', 'foo'),
                ('node', 'tag', 'del', 'foo'),

                ('node', 'tag', 'add', 'foo', 'bar'),
                ('node', 'tag', 'del', 'foo', 'bar'),

                ('node', 'data', 'set', 'foo'),
                ('node', 'data', 'pop', 'foo'),

                ('node', 'edge', 'add', 'refs'),
                ('node', 'edge', 'del', 'refs'),
            }, set(perms))

    async def test_layer_fromfuture(self):
        with self.raises(s_exc.BadStorageVersion):
            async with self.getRegrCore('future-layrvers') as core:
                pass

    async def test_layer_ival_indexes(self):

        async with self.getTestCore() as core:

            await core.addTagProp('footime', ('ival', {}), {})

            self.len(0, await core.nodes('ou:campaign#bar:footime*min=2020-01-01'))

            await core.nodes('''[
                ou:campaign=(foo,)
                    :period=(2020-01-01, ?)
                    +#foo=(2020-01-01, ?)
                    +#bar:footime=(2020-01-01, ?)
            ]''')

            await core.nodes('''[
                ou:campaign=(foo,)
                    :period=(2019-01-01, ?)
                    +#foo=(2019-01-01, ?)
                    +#bar:footime=(2019-01-01, ?)
            ]''')

            await core.nodes('''[
                (ou:campaign=* :period=(2020-01-01, 2020-01-02))
                (ou:campaign=* :period=(2021-01-01, 2021-02-01))
                (ou:campaign=* :period=(2022-01-01, 2022-05-01))
                (ou:campaign=* :period=(2023-01-01, 2024-01-01))
                (ou:campaign=* :period=(2024-01-01, 2026-01-01))
            ]''')

            self.len(1, await core.nodes('ou:campaign:period*min=2020-01-01'))
            self.len(3, await core.nodes('ou:campaign:period*min<2022-01-01'))
            self.len(4, await core.nodes('ou:campaign:period*min<=2022-01-01'))
            self.len(3, await core.nodes('ou:campaign:period*min>=2022-01-01'))
            self.len(2, await core.nodes('ou:campaign:period*min>2022-01-01'))
            self.len(1, await core.nodes('ou:campaign:period*min@=2020'))
            self.len(2, await core.nodes('ou:campaign:period*min@=(2020-01-01, 2022-01-01)'))

            self.len(1, await core.nodes('reverse(ou:campaign:period*min=2020-01-01)'))
            self.len(3, await core.nodes('reverse(ou:campaign:period*min<2022-01-01)'))
            self.len(4, await core.nodes('reverse(ou:campaign:period*min<=2022-01-01)'))
            self.len(3, await core.nodes('reverse(ou:campaign:period*min>=2022-01-01)'))
            self.len(2, await core.nodes('reverse(ou:campaign:period*min>2022-01-01)'))
            self.len(1, await core.nodes('reverse(ou:campaign:period*min@=2020)'))
            self.len(2, await core.nodes('reverse(ou:campaign:period*min@=(2020-01-01, 2022-01-01))'))

            self.len(1, await core.nodes('ou:campaign:period*max=2020-01-02'))
            self.len(2, await core.nodes('ou:campaign:period*max<2022-05-01'))
            self.len(3, await core.nodes('ou:campaign:period*max<=2022-05-01'))
            self.len(3, await core.nodes('ou:campaign:period*max>=2022-05-01'))
            self.len(2, await core.nodes('ou:campaign:period*max>2022-05-01'))
            self.len(2, await core.nodes('ou:campaign:period*max@=(2020-01-02, 2022-05-01)'))
            self.len(1, await core.nodes('ou:campaign:period*max=?'))

            self.len(1, await core.nodes('ou:campaign:period*duration=1D'))
            self.len(1, await core.nodes('ou:campaign:period*duration<31D'))
            self.len(2, await core.nodes('ou:campaign:period*duration<=31D'))
            self.len(4, await core.nodes('ou:campaign:period*duration>=31D'))
            self.len(3, await core.nodes('ou:campaign:period*duration>31D'))
            self.len(1, await core.nodes('ou:campaign:period*duration=?'))

            await core.nodes('''[
                (ou:campaign=* +#foo=(2020-01-01, 2020-01-02))
                (ou:campaign=* +#foo=(2021-01-01, 2021-02-01))
                (ou:campaign=* +#foo=(2022-01-01, 2022-05-01))
                (ou:campaign=* +#foo=(2023-01-01, 2024-01-01))
                (ou:campaign=* +#foo=(2024-01-01, 2026-01-01))
            ]''')

            self.len(1, await core.nodes('ou:campaign#foo*min=2020-01-01'))
            self.len(3, await core.nodes('ou:campaign#foo*min<2022-01-01'))
            self.len(4, await core.nodes('ou:campaign#foo*min<=2022-01-01'))
            self.len(3, await core.nodes('ou:campaign#foo*min>=2022-01-01'))
            self.len(2, await core.nodes('ou:campaign#foo*min>2022-01-01'))
            self.len(2, await core.nodes('ou:campaign#foo*min@=(2020-01-01, 2022-01-01)'))
            self.len(2, await core.nodes('reverse(ou:campaign#foo*min@=(2020-01-01, 2022-01-01))'))

            self.len(1, await core.nodes('ou:campaign#foo*max=2020-01-02'))
            self.len(2, await core.nodes('ou:campaign#foo*max<2022-05-01'))
            self.len(3, await core.nodes('ou:campaign#foo*max<=2022-05-01'))
            self.len(3, await core.nodes('ou:campaign#foo*max>=2022-05-01'))
            self.len(2, await core.nodes('ou:campaign#foo*max>2022-05-01'))
            self.len(2, await core.nodes('ou:campaign#foo*max@=(2020-01-02, 2022-05-01)'))
            self.len(1, await core.nodes('ou:campaign#foo*max=?'))

            self.len(1, await core.nodes('ou:campaign#foo*duration=1D'))
            self.len(1, await core.nodes('ou:campaign#foo*duration<31D'))
            self.len(2, await core.nodes('ou:campaign#foo*duration<=31D'))
            self.len(4, await core.nodes('ou:campaign#foo*duration>=31D'))
            self.len(3, await core.nodes('ou:campaign#foo*duration>31D'))
            self.len(1, await core.nodes('ou:campaign#foo*duration=?'))

            await core.nodes('''[
                (ou:campaign=* +#bar:footime=(2020-01-01, 2020-01-02))
                (ou:campaign=* +#bar:footime=(2021-01-01, 2021-02-01))
                (ou:campaign=* +#bar:footime=(2022-01-01, 2022-05-01))
                (ou:campaign=* +#bar:footime=(2023-01-01, 2024-01-01))
                (ou:campaign=* +#bar:footime=(2024-01-01, 2026-01-01))
            ]''')

            self.len(1, await core.nodes('ou:campaign#bar:footime*min=2020-01-01'))
            self.len(3, await core.nodes('ou:campaign#bar:footime*min<2022-01-01'))
            self.len(4, await core.nodes('ou:campaign#bar:footime*min<=2022-01-01'))
            self.len(3, await core.nodes('ou:campaign#bar:footime*min>=2022-01-01'))
            self.len(2, await core.nodes('ou:campaign#bar:footime*min>2022-01-01'))
            self.len(2, await core.nodes('ou:campaign#bar:footime*min@=(2020-01-01, 2022-01-01)'))
            self.len(2, await core.nodes('reverse(ou:campaign#bar:footime*min@=(2020-01-01, 2022-01-01))'))

            self.len(1, await core.nodes('ou:campaign#bar:footime*max=2020-01-02'))
            self.len(2, await core.nodes('ou:campaign#bar:footime*max<2022-05-01'))
            self.len(3, await core.nodes('ou:campaign#bar:footime*max<=2022-05-01'))
            self.len(3, await core.nodes('ou:campaign#bar:footime*max>=2022-05-01'))
            self.len(2, await core.nodes('ou:campaign#bar:footime*max>2022-05-01'))
            self.len(2, await core.nodes('ou:campaign#bar:footime*max@=(2020-01-02, 2022-05-01)'))
            self.len(1, await core.nodes('ou:campaign#bar:footime*max=?'))

            self.len(1, await core.nodes('ou:campaign#bar:footime*duration=1D'))
            self.len(1, await core.nodes('ou:campaign#bar:footime*duration<31D'))
            self.len(2, await core.nodes('ou:campaign#bar:footime*duration<=31D'))
            self.len(4, await core.nodes('ou:campaign#bar:footime*duration>=31D'))
            self.len(3, await core.nodes('ou:campaign#bar:footime*duration>31D'))
            self.len(1, await core.nodes('ou:campaign#bar:footime*duration=?'))

            await core.nodes('[ ou:campaign=(foo,) -:period -#foo -#bar:footime ]')<|MERGE_RESOLUTION|>--- conflicted
+++ resolved
@@ -769,11 +769,7 @@
                     nodelist1 = [node.pack() for node in nodelist1]
                     self.eq(nodelist0, nodelist1)
 
-<<<<<<< HEAD
-                    self.len(5, await alist(layrprox.syncNodeEdits2(0, wait=False)))
-=======
                     self.len(4, await alist(layrprox.syncNodeEdits2(0, wait=False)))
->>>>>>> ca57b427
 
                 layr = core1.view.layers[0]  # type: s_layer.Layer
 
