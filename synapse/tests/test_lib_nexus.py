--- conflicted
+++ resolved
@@ -342,12 +342,7 @@
             layriden = core.getView(forkiden).layers[0].iden
             layr = core.nexsroot._nexskids.pop(layriden)
 
-<<<<<<< HEAD
-            with self.raises(s_exc.NoSuchLayer):
-                await core.nodes('[ it:dev:str=foo ]', opts={'view': forkiden})
-=======
             with self.raises(s_exc.NoSuchIden):
                 await core.nodes('[ it:dev:str=foo ]', opts={'view': forkiden})
 
-            core.nexsroot._nexskids[layriden] = layr
->>>>>>> 2cc5a903
+            core.nexsroot._nexskids[layriden] = layr