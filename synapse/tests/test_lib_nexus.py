--- conflicted
+++ resolved
@@ -155,59 +155,7 @@
                     self.eq('bar', await nexus2.doathing(eventdict))
                     self.eq('foo', await nexus2.doathing2(eventdict))
                     self.eq(guid2, eventdict.get('happened'))
-<<<<<<< HEAD
                     self.eq(3, eventdict.get('gotindex'))
-=======
-                    self.eq(3, eventdict.get('gotindex'))
-
-    async def test_nexus_migration(self):
-        with self.getRegrDir('cortexes', 'reindex-byarray3') as regrdirn:
-            slabsize00 = s_common.getDirSize(regrdirn)
-            async with self.getTestCore(dirn=regrdirn) as core00:
-                slabsize01 = s_common.getDirSize(regrdirn)
-                # Ensure that realsize hasn't grown wildly. That would be indicative
-                # of a sparse file copy and not a directory move.
-                self.lt(slabsize01[0], 3 * slabsize00[0])
-
-                nexsindx = await core00.getNexsIndx()
-                layrindx = max([await layr.getEditIndx() for layr in core00.layers.values()])
-                self.gt(nexsindx, layrindx)
-
-                retn = await core00.nexsroot.nexslog.get(0)
-                self.nn(retn)
-                self.eq([0], core00.nexsroot.nexslog._ranges)
-                items = await s_t_utils.alist(core00.nexsroot.nexslog.iter(0))
-                self.ge(len(items), 62)
-
-    async def test_nexus_setindex(self):
-
-        async with self.getRegrCore('migrated-nexuslog') as core00:
-
-            nexsindx = await core00.getNexsIndx()
-            layrindx = max([await layr.getEditIndx() for layr in core00.layers.values()])
-            self.ge(nexsindx, layrindx)
-
-            # Make sure a mirror gets updated to the correct index
-            url = core00.getLocalUrl()
-            core01conf = {'mirror': url}
-
-            async with self.getRegrCore('migrated-nexuslog', conf=core01conf) as core01:
-
-                await core01.sync()
-
-                layrindx = max([await layr.getEditIndx() for layr in core01.layers.values()])
-                self.ge(nexsindx, layrindx)
-
-            # Can only move index forward
-            self.false(await core00.setNexsIndx(0))
-
-        # Test with nexuslog disabled
-        nologconf = {'nexslog:en': False}
-        async with self.getRegrCore('migrated-nexuslog', conf=nologconf) as core:
-
-            nexsindx = await core.getNexsIndx()
-            layrindx = max([await layr.getEditIndx() for layr in core.layers.values()])
-            self.ge(nexsindx, layrindx)
 
     async def test_nexus_safety(self):
 
@@ -304,5 +252,4 @@
 
                     with self.raises(s_exc.IsReadOnly):
                         await cell01.sync()
-                    self.isin(s_nexus.leaderversion, cell01.nexsroot.writeholds)
->>>>>>> d4ce23ba
+                    self.isin(s_nexus.leaderversion, cell01.nexsroot.writeholds)