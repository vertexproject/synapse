import synapse.exc as s_exc
import synapse.common as s_common
import synapse.lib.time as s_time

import synapse.tests.utils as s_t_utils

class FileTest(s_t_utils.SynTest):

    # FIXME decide about exe:packer et al
    # async def test_model_filebytes(self):

    #     async with self.getTestCore() as core:

    #         nodes = await core.nodes('''
    #             [ file:bytes=*
    #                 :exe:packer = {[ it:software=* :name="Visi Packer 31337" ]}
    #                 :exe:compiler = {[ it:software=* :name="Visi Studio 31337" ]}
    #             ]
    #         ''')
    #         self.nn(nodes[0].get('exe:packer'))
    #         self.nn(nodes[0].get('exe:compiler'))
    #         self.len(1, await core.nodes('file:bytes :exe:packer -> it:software +:name="Visi Packer 31337"'))
    #         self.len(1, await core.nodes('file:bytes :exe:compiler -> it:software +:name="Visi Studio 31337"'))

    async def test_model_filebytes_pe(self):
        # test to make sure pe metadata is well formed
        async with self.getTestCore() as core:

            fileiden = s_common.guid()
            exp_time = '201801010233'
<<<<<<< HEAD

            imphash = 'e' * 32
            richheader = 'f' * 64

            q = '''
            [ file:mime:pe=*
                :file=$file
                :imphash=$imphash
                :richheader=$richheader
                :pdbpath=c:/this/is/my/pdbstring
                :exports:time=201801010233
                :exports:libname=ohgood
                :versioninfo=((foo, bar), (baz, faz))
            ]
            '''
            opts = {'vars': {
                'file': fileiden,
                'imphash': imphash,
                'richheader': richheader,
            }}
            nodes = await core.nodes(q, opts=opts)
=======
            props = {
                'imphash': 'e' * 32,
                'pdbpath': r'c:\this\is\my\pdbstring',
                'exports:time': exp_time,
                'exports:libname': 'ohgood',
                'richhdr': 'f' * 64,
            }
            q = '''[(file:bytes=$valu :mime:pe:imphash=$p.imphash :mime:pe:pdbpath=$p.pdbpath
            :mime:pe:exports:time=$p."exports:time" :mime:pe:exports:libname=$p."exports:libname"
            :mime:pe:richhdr=$p.richhdr )]'''
            nodes = await core.nodes(q, opts={'vars': {'valu': filea, 'p': props}})
            self.len(1, nodes)
            fnode = nodes[0]
            # pe props
            self.eq(fnode.get('mime:pe:imphash'), 'e' * 32)
            self.eq(fnode.get('mime:pe:pdbpath'), r'c:/this/is/my/pdbstring')
            self.eq(fnode.get('mime:pe:exports:time'), s_time.parse(exp_time))
            self.eq(fnode.get('mime:pe:exports:libname'), 'ohgood')
            self.eq(fnode.get('mime:pe:richhdr'), 'f' * 64)
            # pe resource
            nodes = await core.nodes('[file:mime:pe:resource=$valu]',
                                     opts={'vars': {'valu': (filea, 2, 0x409, 'd' * 64)}})
            self.len(1, nodes)
            rnode = nodes[0]
            self.eq(rnode.get('langid'), 0x409)
            self.eq(rnode.get('type'), 2)
            self.eq(rnode.repr('langid'), 'en-US')
            self.eq(rnode.repr('type'), 'RT_BITMAP')
            # unknown langid
            nodes = await core.nodes('[file:mime:pe:resource=$valu]',
                                     opts={'vars': {'valu': (filea, 2, 0x1804, 'd' * 64)}})
            self.len(1, nodes)
            rnode = nodes[0]
            self.eq(rnode.get('langid'), 0x1804)
            self.eq(rnode.repr('langid'), '6148')
            # invalid langid
            with self.raises(s_exc.BadTypeValu):
                await core.nodes('[file:mime:pe:resource=$valu]',
                                     opts={'vars': {'valu': (filea, 2, 0xfffff, 'd' * 64)}})
            # pe section
            nodes = await core.nodes('[file:mime:pe:section=$valu]',
                                     opts={'vars': {'valu': (filea, 'foo', 'b' * 64)}})
            self.len(1, nodes)
            s1node = nodes[0]
            self.eq(s1node.get('name'), 'foo')
            self.eq(s1node.get('sha256'), 'b' * 64)
            # pe export
            nodes = await core.nodes('[file:mime:pe:export=$valu]', opts={'vars': {'valu': (filea, 'myexport')}})
>>>>>>> 12dee46f
            self.len(1, nodes)
            self.eq(nodes[0].get('file'), fileiden)
            self.eq(nodes[0].get('imphash'), imphash)
            self.eq(nodes[0].get('richheader'), richheader)
            self.eq(nodes[0].get('pdbpath'), 'c:/this/is/my/pdbstring')
            self.eq(nodes[0].get('exports:time'), 1514773980000000)
            self.eq(nodes[0].get('exports:libname'), 'ohgood')
            self.eq(nodes[0].get('versioninfo'), (('baz', 'faz'), ('foo', 'bar')))
            self.len(2, await core.nodes('file:mime:pe -> file:mime:pe:vsvers:keyval'))

            q = '''
            [ file:mime:pe:resource=*
                :file=$file
                :langid=0x409
                :type=2
                :sha256=$sha256
            ]
            '''
            opts = {'vars': {'sha256': 'f' * 64, 'file': fileiden}}
            nodes = await core.nodes(q, opts=opts)
            self.len(1, nodes)
            self.eq(nodes[0].get('type'), 2)
            self.eq(nodes[0].get('langid'), 0x409)
            self.eq(nodes[0].get('sha256'), 'f' * 64)
            self.eq(nodes[0].get('file'), fileiden)
            self.eq(nodes[0].repr('langid'), 'en-US')
            self.eq(nodes[0].repr('type'), 'RT_BITMAP')

            q = '''
            [ file:mime:pe:section=*
                :file=$file
                :name=wootwoot
                :sha256=$sha256
            ]
            '''
            opts = {'vars': {'sha256': 'f' * 64, 'file': fileiden}}
            nodes = await core.nodes(q, opts=opts)
            self.len(1, nodes)
            self.eq(nodes[0].get('name'), 'wootwoot')
            self.eq(nodes[0].get('sha256'), 'f' * 64)
            self.eq(nodes[0].get('file'), fileiden)

    async def test_model_filebytes_macho(self):
        async with self.getTestCore() as core:

            fileguid = s_common.guid()
            opts = {'vars': {'file': fileguid}}

            nodes = await core.nodes('''[
                file:mime:macho:loadcmd=*
                    :file=$file
                    :type=27
                    :file:size=123456
            ]''', opts=opts)
            self.len(1, nodes)
            self.eq(nodes[0].get('type'), 27)
            self.eq(nodes[0].get('file'), fileguid)
            self.eq(nodes[0].get('file:size'), 123456)

            # uuid
            nodes = await core.nodes('''[
                file:mime:macho:uuid=*
                    :file=$file
                    :type=27
                    :file:size=32
                    :uuid=BCAA4A0BBF703A5DBCF972F39780EB67
            ]''', opts=opts)
            self.len(1, nodes)
            self.eq(nodes[0].get('file'), fileguid)
            self.eq(nodes[0].get('file:size'), 32)
            self.eq(nodes[0].get('uuid'), 'bcaa4a0bbf703a5dbcf972f39780eb67')

            # version
            nodes = await core.nodes('''[
                file:mime:macho:version=*
                    :file=$file
                    :file:size=32
                    :type=42
                    :version="7605.1.33.1.4"
            ]''', opts=opts)
            self.len(1, nodes)
            self.eq(nodes[0].get('version'), '7605.1.33.1.4')
            self.eq(nodes[0].get('type'), 42)
            self.eq(nodes[0].get('file'), fileguid)
            self.eq(nodes[0].get('file:size'), 32)

            # segment
            seghash = 'e' * 64
            opts = {'vars': {'file': fileguid, 'sha256': seghash}}
            nodes = await core.nodes('''[
                file:mime:macho:segment=*
                    :file=$file
                    :file:size=48
                    :file:offs=1234
                    :type=1
                    :name="__TEXT"
                    :memsize=4092
                    :disksize=8192
                    :sha256=$sha256
            ]''', opts=opts)
            self.len(1, nodes)
            self.eq(nodes[0].get('file'), fileguid)
            self.eq(nodes[0].get('type'), 1)
            self.eq(nodes[0].get('file:size'), 48)
            self.eq(nodes[0].get('file:offs'), 1234)
            self.eq(nodes[0].get('name'), '__TEXT')
            self.eq(nodes[0].get('memsize'), 4092)
            self.eq(nodes[0].get('disksize'), 8192)
            self.eq(nodes[0].get('sha256'), seghash)

            # section
            nodes = await core.nodes('''[
                file:mime:macho:section=*
                    :segment={ file:mime:macho:segment }
                    :name="__text"
                    :file:size=12
                    :type=0
                    :file:offs=5678
            ]''')
            self.len(1, nodes)
            self.nn(nodes[0].get('segment'))
            self.eq(nodes[0].get('name'), "__text")
            self.eq(nodes[0].get('type'), 0)
            self.eq(nodes[0].get('file:size'), 12)
            self.eq(nodes[0].get('file:offs'), 5678)

    async def test_model_file_types(self):

        async with self.getTestCore() as core:

            base = core.model.type('file:base')
            path = core.model.type('file:path')

            norm, info = await base.norm('FOO.EXE')
            subs = info.get('subs')

            self.eq('foo.exe', norm)
            self.eq((base.exttype.typehash, 'exe', {}), subs.get('ext'))

            await self.asyncraises(s_exc.BadTypeValu, base.norm('foo/bar.exe'))
            await self.asyncraises(s_exc.BadTypeValu, base.norm('/haha'))

            norm, info = await path.norm('../.././..')
            self.eq(norm, '')

            norm, info = await path.norm('c:\\Windows\\System32\\calc.exe')

            self.eq(norm, 'c:/windows/system32/calc.exe')
            self.eq(info['subs']['dir'][1], 'c:/windows/system32')
            self.eq(info['subs']['base'][1], 'calc.exe')

            norm, info = await path.norm(r'/foo////bar/.././baz.json')
            self.eq(norm, '/foo/baz.json')

            norm, info = await path.norm(r'./hehe/haha')
            self.eq(norm, 'hehe/haha')
            # '.' has no normable value.
            await self.asyncraises(s_exc.BadTypeValu, path.norm('.'))
            await self.asyncraises(s_exc.BadTypeValu, path.norm('..'))

            norm, info = await path.norm('c:')
            self.eq(norm, 'c:')
            subs = info.get('subs')
            self.none(subs.get('ext'))
            self.none(subs.get('dir'))
            self.eq(subs.get('base')[1], 'c:')

            norm, info = await path.norm('/foo')
            self.eq(norm, '/foo')
            subs = info.get('subs')
            self.none(subs.get('ext'))
            self.none(subs.get('dir'))
            self.eq(subs.get('base')[1], 'foo')

            nodes = await core.nodes('[file:path=$valu]', opts={'vars': {'valu': '/foo/bar/baz.exe'}})
            self.len(1, nodes)
            node = nodes[0]
            self.eq(node.get('base'), 'baz.exe')
            self.eq(node.get('base:ext'), 'exe')
            self.eq(node.get('dir'), '/foo/bar')
            self.len(1, await core.nodes('file:path="/foo/bar"'))
            self.len(1, await core.nodes('file:path^="/foo/bar/b"'))
            self.len(1, await core.nodes('file:base^=baz'))
            nodes = await core.nodes('[file:path=$valu]', opts={'vars': {'valu': '/'}})
            self.len(1, nodes)
            node = nodes[0]
            self.eq(node.ndef[1], '')
            self.none(node.get('base'))
            self.none(node.get('base:ext'))
            self.none(node.get('dir'))

            nodes = await core.nodes('[file:path=$valu]', opts={'vars': {'valu': ' /foo/bar'}})
            self.len(1, nodes)
            node = nodes[0]
            self.eq(node.ndef[1], '/foo/bar')

            nodes = await core.nodes('[file:path=$valu]', opts={'vars': {'valu': '\\foo\\bar'}})
            self.len(1, nodes)
            node = nodes[0]
            self.eq(node.ndef[1], '/foo/bar')

            nodes = await core.nodes('[file:path=$valu]', opts={'vars': {'valu': ' '}})
            self.len(1, nodes)
            node = nodes[0]
            self.eq(node.ndef[1], '')
            self.none(node.get('base'))
            self.none(node.get('base:ext'))
            self.none(node.get('dir'))

            nodes = await core.nodes('[file:path=$valu]', opts={'vars': {'valu': ''}})
            self.len(1, nodes)
            node = nodes[0]
            self.eq(node.ndef[1], '')
            self.none(node.get('base'))
            self.none(node.get('base:ext'))
            self.none(node.get('dir'))

            nodes = await core.nodes('[ file:bytes=* file:bytes=* ]')
            self.len(2, nodes)

            node0 = nodes[0]
            node1 = nodes[1]

            nodes = await core.nodes('[file:subfile=$valu :path="foo/embed.bin"]',
                                     opts={'vars': {'valu': (node0.ndef[1], node1.ndef[1])}})
            self.len(1, nodes)
            node = nodes[0]
            self.eq(node.ndef[1], (node0.ndef[1], node1.ndef[1]))
            self.eq(node.get('parent'), node0.ndef[1])
            self.eq(node.get('child'), node1.ndef[1])
            self.eq(node.get('path'), 'foo/embed.bin')

            fp = 'C:\\www\\woah\\really\\sup.exe'
            nodes = await core.nodes('[file:filepath=$valu]', opts={'vars': {'valu': (node0.ndef[1], fp)}})
            self.len(1, nodes)
            node = nodes[0]
            self.eq(node.get('file'), node0.ndef[1])
            self.eq(node.get('path'), 'c:/www/woah/really/sup.exe')
            self.len(1, await core.nodes('file:filepath:path.dir=c:/www/woah/really'))
            self.len(1, await core.nodes('file:filepath:path.base=sup.exe'))
            self.len(1, await core.nodes('file:filepath:path.ext=exe'))

            self.len(1, await core.nodes('file:path="c:/www/woah/really"'))
            self.len(1, await core.nodes('file:path="c:/www"'))
            self.len(1, await core.nodes('file:path=""'))
            self.len(1, await core.nodes('file:base="sup.exe"'))

    async def test_model_file_mime_msoffice(self):

        async with self.getTestCore() as core:

            fileguid = s_common.guid()
            opts = {'vars': {'fileguid': fileguid}}

            def testmsoffice(n):
                self.eq('lolz', n.get('title'))
                self.eq('deep_value', n.get('author'))
                self.eq('GME stonks', n.get('subject'))
                self.eq('stonktrader3000', n.get('application'))
                self.eq(1611100800000000, n.get('created'))
                self.eq(1611187200000000, n.get('lastsaved'))

                self.eq(fileguid, n.get('file'))
                self.eq(0, n.get('file:offs'))
                self.eq(('foo', 'bar'), n.get('file:data'))

            nodes = await core.nodes('''[
                file:mime:msdoc=*
                    :file=$fileguid
                    :file:offs=0
                    :file:data=(foo, bar)
                    :title=lolz
                    :author=deep_value
                    :subject="GME stonks"
                    :application=stonktrader3000
                    :created=20210120
                    :lastsaved=20210121
            ]''', opts=opts)
            self.len(1, nodes)
            testmsoffice(nodes[0])

            nodes = await core.nodes('''[
                file:mime:msxls=*
                    :file=$fileguid
                    :file:offs=0
                    :file:data=(foo, bar)
                    :title=lolz
                    :author=deep_value
                    :subject="GME stonks"
                    :application=stonktrader3000
                    :created=20210120
                    :lastsaved=20210121
            ]''', opts=opts)
            self.len(1, nodes)
            testmsoffice(nodes[0])

            nodes = await core.nodes('''[
                file:mime:msppt=*
                    :file=$fileguid
                    :file:offs=0
                    :file:data=(foo, bar)
                    :title=lolz
                    :author=deep_value
                    :subject="GME stonks"
                    :application=stonktrader3000
                    :created=20210120
                    :lastsaved=20210121
            ]''', opts=opts)
            self.len(1, nodes)
            testmsoffice(nodes[0])

    async def test_model_file_mime_rtf(self):

        async with self.getTestCore() as core:

            fileguid = s_common.guid()
            opts = {'vars': {'fileguid': fileguid}}

            nodes = await core.nodes('''[
                file:mime:rtf=*
                    :file=$fileguid
                    :file:offs=0
                    :file:data=(foo, bar)
                    :guid=aaaaaaaaaaaaaaaaaaaaaaaaaaaaaaaa
            ]''', opts=opts)

            self.len(1, nodes)
            self.eq(fileguid, nodes[0].get('file'))
            self.eq(0, nodes[0].get('file:offs'))
            self.eq(('foo', 'bar'), nodes[0].get('file:data'))
            self.eq('aaaaaaaaaaaaaaaaaaaaaaaaaaaaaaaa', nodes[0].get('guid'))

    async def test_model_file_meta_exif(self):

        async with self.getTestCore() as core:

            fileguid = s_common.guid()
            conguid = s_common.guid()
            opts = {'vars': {
                        'fileguid': fileguid,
                        'conguid': conguid
                }
            }

            def testexif(n):
                self.eq(fileguid, n.get('file'))
                self.eq(0, n.get('file:offs'))
                self.eq(('foo', 'bar'), n.get('file:data'))
                self.eq('aaaa', n.get('desc'))
                self.eq('bbbb', n.get('comment'))
                self.eq('foo bar', n.get('text'))
                self.eq(1578236238000000, n.get('created'))
                self.eq('a6b4', n.get('id'))
                self.eq(conguid, n.get('author'))
                self.eq((38.9582839, -77.358946), n.get('latlong'))
                self.eq(6371137800, n.get('altitude'))

            nodes = await core.nodes(f'''[
                entity:contact=$conguid
                    :name="Steve Rogers"
                    :title="Captain"
                    :place:address="569 Leaman Place, Brooklyn, NY, 11201, USA"
            ]''', opts=opts)

            props = '''
                :file=$fileguid
                :file:offs=0
                :file:data=(foo, bar)
                :desc=aaaa
                :comment=bbbb
                :text="  Foo   Bar   "
                :created="2020-01-05 14:57:18"
                :id=a6b4
                :author=$conguid
                :latlong="38.9582839,-77.358946"
                :altitude="129 meters"'''

            nodes = await core.nodes(f'''[
                file:mime:jpg=*
                    {props}
            ]''', opts=opts)

            self.len(1, nodes)
            testexif(nodes[0])

            nodes = await core.nodes(f'''[
                file:mime:tif=*
                    {props}
            ]''', opts=opts)

            self.len(1, nodes)
            testexif(nodes[0])

            nodes = await core.nodes(f'''[
                file:mime:gif=*
                    {props}
            ]''', opts=opts)

            self.len(1, nodes)
            testexif(nodes[0])

            nodes = await core.nodes(f'''[
                file:mime:png=*
                    {props}
            ]''', opts=opts)

            self.len(1, nodes)
            testexif(nodes[0])

    async def test_model_file_archive_entry(self):

        async with self.getTestCore() as core:

            nodes = await core.nodes('''
                [ file:archive:entry=*
                    :parent=*
                    :file=*
                    :path=foo/bar.exe
                    :user=visi
                    :added=20230630
                    :created=20230629
                    :modified=20230629
                    :comment="what exe. much wow."
                    :posix:uid=1000
                    :posix:gid=1000
                    :posix:perms=0x7f
                    :archived:size=999
                ]
            ''')

            self.nn(nodes[0].get('file'))
            self.nn(nodes[0].get('parent'))

            self.eq('visi', nodes[0].get('user'))
            self.eq('what exe. much wow.', nodes[0].get('comment'))

            self.eq(1688083200000000, nodes[0].get('added'))
            self.eq(1687996800000000, nodes[0].get('created'))
            self.eq(1687996800000000, nodes[0].get('modified'))

            self.eq(1000, nodes[0].get('posix:uid'))
            self.eq(1000, nodes[0].get('posix:gid'))
            self.eq(127, nodes[0].get('posix:perms'))

            self.len(1, await core.nodes('file:archive:entry :path -> file:path'))
            self.len(1, await core.nodes('file:archive:entry :user -> inet:user'))
            self.len(1, await core.nodes('file:archive:entry :file -> file:bytes'))
            self.len(1, await core.nodes('file:archive:entry :parent -> file:bytes'))

    async def test_model_file_lnk(self):

        async with self.getTestCore() as core:
            nodes = await core.nodes(r'''[
                file:mime:lnk=*
                    :entry:primary="c:\\some\\stuff\\prog~2\\cmd.exe"
                    :entry:secondary="c:\\some\\stuff\\program files\\cmd.exe"
                    :entry:extended="c:\\some\\actual\\stuff\\I\\swear\\cmd.exe"
                    :entry:localized="c:\\some\\actual\\archivos\\I\\swear\\cmd.exe"
                    :entry:icon="%windir%\\system32\\notepad.exe"

                    :environment:path="%windir%\\system32\\cmd.exe"
                    :environment:icon="%some%%envvar%"
                    :working="%HOMEDRIVE%%HOMEPATH%"
                    :relative="..\\..\\..\\some\\foo.bar.txt"
                    :arguments="/q /c copy %systemroot%\\system32\\msh*.exe"
                    :desc="I've been here the whole time."

                    :flags=0x40df
                    :target:attrs=0x20
                    :target:size=12345
                    :target:created="2023/01/25 18:57:45.284"
                    :target:accessed="2023/01/25 18:57:45.284"
                    :target:written="2023/01/25 18:57:45.284"

                    :driveserial=0x6af54670
                    :machineid=stellarcollapse
                    :iconindex=1
            ]''')
            self.len(1, nodes)
            node = nodes[0]

            self.eq(node.get('entry:primary'), 'c:/some/stuff/prog~2/cmd.exe')
            self.eq(node.get('entry:secondary'), 'c:/some/stuff/program files/cmd.exe')
            self.eq(node.get('entry:extended'), 'c:/some/actual/stuff/i/swear/cmd.exe')
            self.eq(node.get('entry:localized'), 'c:/some/actual/archivos/i/swear/cmd.exe')

            self.eq(node.get('entry:icon'), '%windir%/system32/notepad.exe')
            self.eq(node.get('environment:path'), '%windir%/system32/cmd.exe')
            self.eq(node.get('environment:icon'), '%some%%envvar%')

            self.eq(node.get('working'), '%homedrive%%homepath%')
            self.eq(node.get('relative'), '..\\..\\..\\some\\foo.bar.txt')
            self.eq(node.get('arguments'), '/q /c copy %systemroot%\\system32\\msh*.exe')
            self.eq(node.get('desc'), "I've been here the whole time.")

            self.eq(node.get('flags'), 0x40df)
            self.eq(node.get('target:attrs'), 0x20)
            self.eq(node.get('target:size'), 12345)

            time = 1674673065284000
            self.eq(node.get('target:created'), time)
            self.eq(node.get('target:accessed'), time)
            self.eq(node.get('target:written'), time)

            self.eq(node.get('driveserial'), 0x6af54670)
            self.eq(node.get('machineid'), 'stellarcollapse')
            self.eq(node.get('iconindex'), 1)

            self.len(1, await core.nodes('file:mime:lnk -> it:hostname'))

    async def test_model_file_attachment(self):

        async with self.getTestCore() as core:

            nodes = await core.nodes('''
                [ file:attachment=*
                    :name=Foo/Bar.exe
                    :text="foo bar"
                    :file=*
                ]
            ''')
            self.len(1, nodes)
            self.nn(nodes[0].get('file'))
            self.eq('foo bar', nodes[0].get('text'))
            self.eq('foo/bar.exe', nodes[0].get('name'))

            self.len(1, await core.nodes('file:attachment -> file:bytes'))
            self.len(1, await core.nodes('file:attachment -> file:path'))<|MERGE_RESOLUTION|>--- conflicted
+++ resolved
@@ -28,7 +28,6 @@
 
             fileiden = s_common.guid()
             exp_time = '201801010233'
-<<<<<<< HEAD
 
             imphash = 'e' * 32
             richheader = 'f' * 64
@@ -50,56 +49,6 @@
                 'richheader': richheader,
             }}
             nodes = await core.nodes(q, opts=opts)
-=======
-            props = {
-                'imphash': 'e' * 32,
-                'pdbpath': r'c:\this\is\my\pdbstring',
-                'exports:time': exp_time,
-                'exports:libname': 'ohgood',
-                'richhdr': 'f' * 64,
-            }
-            q = '''[(file:bytes=$valu :mime:pe:imphash=$p.imphash :mime:pe:pdbpath=$p.pdbpath
-            :mime:pe:exports:time=$p."exports:time" :mime:pe:exports:libname=$p."exports:libname"
-            :mime:pe:richhdr=$p.richhdr )]'''
-            nodes = await core.nodes(q, opts={'vars': {'valu': filea, 'p': props}})
-            self.len(1, nodes)
-            fnode = nodes[0]
-            # pe props
-            self.eq(fnode.get('mime:pe:imphash'), 'e' * 32)
-            self.eq(fnode.get('mime:pe:pdbpath'), r'c:/this/is/my/pdbstring')
-            self.eq(fnode.get('mime:pe:exports:time'), s_time.parse(exp_time))
-            self.eq(fnode.get('mime:pe:exports:libname'), 'ohgood')
-            self.eq(fnode.get('mime:pe:richhdr'), 'f' * 64)
-            # pe resource
-            nodes = await core.nodes('[file:mime:pe:resource=$valu]',
-                                     opts={'vars': {'valu': (filea, 2, 0x409, 'd' * 64)}})
-            self.len(1, nodes)
-            rnode = nodes[0]
-            self.eq(rnode.get('langid'), 0x409)
-            self.eq(rnode.get('type'), 2)
-            self.eq(rnode.repr('langid'), 'en-US')
-            self.eq(rnode.repr('type'), 'RT_BITMAP')
-            # unknown langid
-            nodes = await core.nodes('[file:mime:pe:resource=$valu]',
-                                     opts={'vars': {'valu': (filea, 2, 0x1804, 'd' * 64)}})
-            self.len(1, nodes)
-            rnode = nodes[0]
-            self.eq(rnode.get('langid'), 0x1804)
-            self.eq(rnode.repr('langid'), '6148')
-            # invalid langid
-            with self.raises(s_exc.BadTypeValu):
-                await core.nodes('[file:mime:pe:resource=$valu]',
-                                     opts={'vars': {'valu': (filea, 2, 0xfffff, 'd' * 64)}})
-            # pe section
-            nodes = await core.nodes('[file:mime:pe:section=$valu]',
-                                     opts={'vars': {'valu': (filea, 'foo', 'b' * 64)}})
-            self.len(1, nodes)
-            s1node = nodes[0]
-            self.eq(s1node.get('name'), 'foo')
-            self.eq(s1node.get('sha256'), 'b' * 64)
-            # pe export
-            nodes = await core.nodes('[file:mime:pe:export=$valu]', opts={'vars': {'valu': (filea, 'myexport')}})
->>>>>>> 12dee46f
             self.len(1, nodes)
             self.eq(nodes[0].get('file'), fileiden)
             self.eq(nodes[0].get('imphash'), imphash)
@@ -141,6 +90,17 @@
             self.eq(nodes[0].get('name'), 'wootwoot')
             self.eq(nodes[0].get('sha256'), 'f' * 64)
             self.eq(nodes[0].get('file'), fileiden)
+
+            # unknown langid
+            nodes = await core.nodes('[file:mime:pe:resource=* :langid=0x1804]')
+            self.len(1, nodes)
+            rnode = nodes[0]
+            self.eq(rnode.get('langid'), 0x1804)
+            self.eq(rnode.repr('langid'), '6148')
+
+            # invalid langid
+            with self.raises(s_exc.BadTypeValu):
+                await core.nodes('[file:mime:pe:resource=* :langid=0xfffff]')
 
     async def test_model_filebytes_macho(self):
         async with self.getTestCore() as core:
