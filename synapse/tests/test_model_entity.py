--- conflicted
+++ resolved
@@ -38,12 +38,7 @@
             self.len(1, nodes)
             self.eq(nodes[0].get('type'), 'owner.')
             self.eq(nodes[0].get('percent'), '50')
-<<<<<<< HEAD
-            self.eq(nodes[0].get('period'), (1451606400000000, 9223372036854775807))
-=======
             self.eq(nodes[0].get('period'), (1451606400000000, 9223372036854775807, 0xffffffffffffffff))
-            self.len(1, await core.nodes('entity:had :item -> inet:fqdn'))
->>>>>>> d9509732
             self.len(1, await core.nodes('entity:had :actor -> * +:name=visi'))
             self.len(1, await core.nodes('entity:had :item -> transport:air:craft'))
 
