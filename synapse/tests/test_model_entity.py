--- conflicted
+++ resolved
@@ -121,6 +121,7 @@
                 [ meta:technique=*
                     :id=Foo
                     :name=Woot
+                    :names=(Foo, Bar)
                     :type=lol.woot
                     :desc=Hehe
                     :tag=woot.woot
@@ -133,6 +134,7 @@
             self.len(1, nodes)
             self.nn(nodes[0].get('reporter'))
             self.eq('woot', nodes[0].get('name'))
+            self.eq(('bar', 'foo'), nodes[0].get('names'))
             self.eq('Hehe', nodes[0].get('desc'))
             self.eq('lol.woot.', nodes[0].get('type'))
             self.eq('woot.woot', nodes[0].get('tag'))
@@ -187,29 +189,18 @@
                 entity:relationship=*
                     :type=tasks
                     :period=(2022, ?)
-<<<<<<< HEAD
-                    :reporter={[ ou:org=({"name": "China Ministry of State Security (MSS)"}) ]}
-                    :target={[ risk:threat=({"name": "APT34", "reporter:name": "vertex"}) ]}
-=======
-                    :reporter=*
+                    :reporter={[ ou:org=({"name": "vertex"}) ]}
                     :reporter:name=vertex
                     :source={[ ou:org=({"name": "China Ministry of State Security (MSS)"}) ]}
-                    :target={[ risk:threat=({"org:name": "APT34", "reporter:name": "vertex"}) ]}
->>>>>>> e14fa8cf
+                    :target={[ risk:threat=({"name": "APT34", "reporter:name": "vertex"}) ]}
             ]''')
 
             self.len(1, nodes)
             self.eq(nodes[0].get('type'), 'tasks.')
-<<<<<<< HEAD
             self.eq(nodes[0].get('period'), (1640995200000000, 9223372036854775807, 0xffffffffffffffff))
-            self.eq(nodes[0].get('reporter'), ('ou:org', '3332a704ed21dc3274d5731acc54a0ee'))
+            self.eq(nodes[0].get('source'), ('ou:org', '3332a704ed21dc3274d5731acc54a0ee'))
             self.eq(nodes[0].get('target'), ('risk:threat', 'c0b2aeb72e61e692bdee1554bf931819'))
-=======
-            self.eq(nodes[0].get('period'), (1640995200000, 9223372036854775807))
-            self.eq(nodes[0].get('source'), ('ou:org', '3332a704ed21dc3274d5731acc54a0ee'))
-            self.eq(nodes[0].get('target'), ('risk:threat', 'e15738ebae52273300b51c08eaad3a36'))
 
             self.nn(nodes[0].get('reporter'))
             self.eq(nodes[0].get('reporter:name'), 'vertex')
-            self.len(1, await core.nodes('entity:relationship :reporter -> ou:org'))
->>>>>>> e14fa8cf
+            self.len(1, await core.nodes('entity:relationship :reporter -> ou:org'))