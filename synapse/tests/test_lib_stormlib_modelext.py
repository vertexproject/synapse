--- conflicted
+++ resolved
@@ -119,7 +119,6 @@
                     $lib.model.ext.addTagProp(score, (int, $lib.dict()), $tagpropinfo)
                 ''', opts=opts)
 
-<<<<<<< HEAD
     async def test_lib_stormlib_behold_modelext(self):
         self.skipIfNexusReplay()
         async with self.getTestCore() as core:
@@ -194,7 +193,7 @@
                     delform = await sock.receive_json()
                     self.eq(delform['data']['event'], 'model:form:del')
                     self.eq(delform['data']['info']['form'], '_behold:score')
-=======
+
     async def test_lib_stormlib_modelext_delform(self):
         '''
         Verify extended forms can't be deleted if they have associated extended props
@@ -238,5 +237,4 @@
 
             self.none(core.model.form('_visi:int'))
             self.none(core.model.prop('_visi:int:tick'))
-            self.none(core.model.prop('_visi:int:tock'))
->>>>>>> ab07d7c1
+            self.none(core.model.prop('_visi:int:tock'))