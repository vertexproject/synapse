import os
import stat

import synapse.exc as s_exc
import synapse.common as s_common

import synapse.lib.version as s_version

import synapse.tests.utils as s_test
import synapse.tests.files as s_files

import synapse.tools.storm.pkg.gen as s_genpkg

dirname = os.path.dirname(__file__)

class GenPkgTest(s_test.SynTest):

    @staticmethod
    def setDirFileModes(dirn, mode):
        '''
        Set all files in a directory to a new mode.
        '''
        for root, dirs, files in os.walk(dirn):
            for fn in files:
                fp = os.path.join(root, fn)
                os.chmod(fp, mode=mode)

    def skipIfWriteableFiles(self, dirn):
        '''
        If any files in dirn are not readonly, skip the test.
        '''
        for root, dirs, files in os.walk(dirn):
            for fn in files:
                fp = os.path.join(root, fn)
                try:
                    with open(fp, 'w+b') as fd:  # pragma: no cover
                        self.skipTest('Writable files found in directory, test likely run as root.')
                except PermissionError:
                    continue

    async def test_tools_genpkg(self):

        with self.raises(s_exc.NoSuchFile):
            ymlpath = s_common.genpath(dirname, 'files', 'stormpkg', 'nosuchfile.yaml')
            await s_genpkg.main((ymlpath,))

        with self.raises(s_exc.NoSuchFile):
            ymlpath = s_common.genpath(dirname, 'files', 'stormpkg', 'newpfile.yaml')
            await s_genpkg.main((ymlpath,))

        with self.raises(s_exc.BadPkgDef):
            ymlpath = s_common.genpath(dirname, 'files', 'stormpkg', 'nopath.yaml')
            await s_genpkg.main((ymlpath,))

        with self.raises(s_exc.BadPkgDef):
            ymlpath = s_common.genpath(dirname, 'files', 'stormpkg', 'nomime.yaml')
            await s_genpkg.main((ymlpath,))

        with self.raises(s_exc.BadPkgDef):
            ymlpath = s_common.genpath(dirname, 'files', 'stormpkg', 'notitle.yaml')
            await s_genpkg.main((ymlpath,))

        with self.raises(s_exc.BadPkgDef):
            ymlpath = s_common.genpath(dirname, 'files', 'stormpkg', 'nocontent.yaml')
            await s_genpkg.main((ymlpath,))

        with self.raises(s_exc.SchemaViolation):
            ymlpath = s_common.genpath(dirname, 'files', 'stormpkg', 'badcmdname.yaml')
            await s_genpkg.main((ymlpath,))

        with self.raises(s_exc.MustBeJsonSafe):
            ymlpath = s_common.genpath(dirname, 'files', 'stormpkg', 'badjsonpkg.yaml')
            await s_genpkg.main((ymlpath,))

        with self.raises(s_exc.SchemaViolation):
            ymlpath = s_common.genpath(dirname, 'files', 'stormpkg', 'badapidef.yaml')
            await s_genpkg.main((ymlpath,))

        with self.raises(s_exc.SchemaViolation):
            ymlpath = s_common.genpath(dirname, 'files', 'stormpkg', 'badendpoints.yaml')
            await s_genpkg.main((ymlpath,))

        with self.raises(s_exc.BadPkgDef):
            ymlpath = s_common.genpath(dirname, 'files', 'stormpkg', 'badinits.yaml')
            await s_genpkg.main((ymlpath,))

        ymlpath = s_common.genpath(dirname, 'files', 'stormpkg', 'testpkg.yaml')
        async with self.getTestCore() as core:

            savepath = s_common.genpath(core.dirn, 'testpkg.json')
            yamlpath = s_common.genpath(core.dirn, 'testpkg.yaml')
            newppath = s_common.genpath(core.dirn, 'newp.yaml')

            url = core.getLocalUrl()
            argv = ('--push', url, '--save', savepath, ymlpath)

            await s_genpkg.main(argv)

            msgs = await core.stormlist('testpkgcmd')
            self.stormIsInErr('argument <foo> is required', msgs)
            msgs = await core.stormlist('$mod=$lib.import(testmod) $lib.print($mod)')
            self.stormIsInPrint('Imported Module testmod', msgs)

            gdefs = await core.callStorm('return($lib.graph.list())')
            self.len(1, gdefs)
            self.eq(gdefs[0]['name'], 'testgraph')
            self.eq(gdefs[0]['power-up'], 'testpkg')

            pdef = s_common.yamlload(savepath)
            s_common.yamlsave(pdef, yamlpath)

            self.eq(pdef['name'], 'testpkg')
            self.eq(pdef['version'], '0.0.1')
            self.eq(pdef['modules'][0]['name'], 'testmod')
            self.eq(pdef['modules'][0]['storm'], 'inet:ip\n')
            self.eq(pdef['modules'][1]['name'], 'apimod')
            self.isin('function search', pdef['modules'][1]['storm'])
            self.eq(pdef['modules'][2]['name'], 'testpkg.testext')
            self.eq(pdef['modules'][2]['storm'], 'inet:fqdn\n')
            self.eq(pdef['modules'][3]['name'], 'testpkg.testextfile')
            self.eq(pdef['modules'][3]['storm'], 'inet:fqdn\n')
            self.eq(pdef['commands'][0]['name'], 'testpkgcmd')
            self.eq(pdef['commands'][0]['storm'], 'inet:ip\n')

            self.eq(pdef['commands'][0]['endpoints'], [
                {'path': '/v1/test/one'},
                {'path': '/v1/test/two', 'host': 'vertex.link'},
                {'path': '/v1/test/three', 'desc': 'endpoint three'},
            ])

            self.eq(pdef['perms'][0]['perm'], ['power-ups', 'testpkg', 'user'])
            self.eq(pdef['perms'][0]['gate'], 'cortex')
            self.eq(pdef['perms'][0]['desc'], 'Controls user access to testpkg.')
            self.eq(pdef['perms'][0]['workflowconfig'], True)

            self.eq(pdef['configvars'][0]['name'], 'API key')
            self.eq(pdef['configvars'][0]['varname'], 'testpkg:apikey')
            self.eq(pdef['configvars'][0]['desc'], 'API key to use for querying the testpkg API.')
            self.eq(pdef['configvars'][0]['scopes'], ['global', 'self'])
            self.eq(pdef['configvars'][0]['workflowconfig'], True)
            self.eq(pdef['configvars'][0]['type'], 'hugenum')
            self.eq(pdef['configvars'][1]['name'], 'Tag Prefix')
            self.eq(pdef['configvars'][1]['varname'], 'testpkg:tag:prefix')
            self.eq(pdef['configvars'][1]['desc'], 'Tag prefix to use when recording tags.')
            self.eq(pdef['configvars'][1]['scopes'], ['global', 'self'])
            self.eq(pdef['configvars'][1]['default'], 'rep.testpkg')
            self.eq(pdef['configvars'][1]['workflowconfig'], True)
            self.eq(pdef['configvars'][1]['type'], ['inet:fqdn', ['str', 'inet:url']])

            self.eq(pdef['optic']['files']['index.html']['file'], 'aGkK')

            self.eq(pdef['docs'][0]['title'], 'Foo Bar')
            self.eq(pdef['docs'][0]['content'], 'Hello!\n')

            self.eq(pdef['logo']['mime'], 'image/svg')
            self.eq(pdef['logo']['file'], 'c3R1ZmYK')

            self.len(3, pdef['optic']['workflows'])

            wflow = pdef['optic']['workflows']['testpkg-foo']
            self.eq(wflow, {'name': 'foo', 'desc': 'a foo workflow'})

            wflow = pdef['optic']['workflows']['testpkg-bar']
            self.eq(wflow, {'name': 'bar', 'desc': 'this is an inline workflow'})

            wflow = pdef['optic']['workflows']['testpkg-baz']
            self.eq(wflow, {'name': 'real-baz', 'desc': 'this is the real baz desc'})

            build = pdef.get('build')
            self.nn(build)
            self.nn(build.get('time'))
            self.eq(build.get('synapse:version'), s_version.verstring)
            self.eq(build.get('synapse:commit'), s_version.commit)

            # nodocs
            nodocspath = s_common.genpath(core.dirn, 'testpkg_nodocs.json')
            argv = ('--no-docs', '--save', nodocspath, ymlpath)

            await s_genpkg.main(argv)

            noddocs_pdef = s_common.yamlload(nodocspath)

            self.eq(noddocs_pdef['name'], 'testpkg')
            self.eq(noddocs_pdef['docs'][0]['title'], 'Foo Bar')
            self.eq(noddocs_pdef['docs'][0]['content'], '')

            # No push, no save:  nothing to do
            argv = (ymlpath,)
            retn = await s_genpkg.main(argv)
            self.eq(1, retn)

            # Invalid:  save with pre-made file
            argv = ('--no-build', '--save', savepath, savepath)
            retn = await s_genpkg.main(argv)
            self.eq(1, retn)

            # Push a premade yaml
            argv = ('--push', url, '--no-build', yamlpath)
            retn = await s_genpkg.main(argv)
            self.eq(0, retn)

            # Push a premade json
            argv = ('--no-build', '--push', url, savepath)
            retn = await s_genpkg.main(argv)
            self.eq(0, retn)

            # Cannot push a file that does not exist
            argv = ('--push', url, '--no-build', newppath)
            retn = await s_genpkg.main(argv)
            self.eq(1, retn)

    def test_tools_tryloadpkg(self):
        ymlpath = s_common.genpath(dirname, 'files', 'stormpkg', 'nosuchfile.yaml')
        pkg = s_genpkg.tryLoadPkgProto(ymlpath)
        # Ensure it ran the fallback to do_docs=False
        self.eq(pkg.get('docs'), [{'title': 'newp', 'path': 'docs/newp.md', 'content': ''}])

    def test_tools_loadpkgproto_readonly(self):
        self.thisHostMustNot(platform='windows')
        readonly_mode = stat.S_IREAD | stat.S_IRGRP | stat.S_IROTH
        srcpath = s_common.genpath(dirname, 'files', 'stormpkg')

        with self.getTestDir(copyfrom=srcpath) as dirn:
            ymlpath = s_common.genpath(dirn, 'testpkg.yaml')
            self.setDirFileModes(dirn=dirn, mode=readonly_mode)
            self.skipIfWriteableFiles(dirn)
            with self.raises(PermissionError):
                s_genpkg.tryLoadPkgProto(ymlpath)
            pkg = s_genpkg.tryLoadPkgProto(ymlpath, readonly=True)

            self.eq(pkg.get('name'), 'testpkg')
            self.eq(pkg.get('modules')[0].get('storm'), 'inet:ip\n')
            self.eq(pkg.get('commands')[0].get('storm'), 'inet:ip\n')

        # Missing files are still a problem
        with self.getTestDir(copyfrom=srcpath) as dirn:
            ymlpath = s_common.genpath(dirn, 'testpkg.yaml')
            os.unlink(os.path.join(dirn, 'storm', 'modules', 'testmod.storm'))
            self.setDirFileModes(dirn=dirn, mode=readonly_mode)
            with self.raises(s_exc.NoSuchFile) as cm:
                s_genpkg.tryLoadPkgProto(ymlpath, readonly=True)
            self.isin('storm/modules/testmod', cm.exception.get('path'))

        with self.getTestDir(copyfrom=srcpath) as dirn:
            ymlpath = s_common.genpath(dirn, 'testpkg.yaml')
            os.remove(os.path.join(dirn, 'storm', 'commands', 'testpkgcmd.storm'))
            self.setDirFileModes(dirn=dirn, mode=readonly_mode)
            with self.raises(s_exc.NoSuchFile) as cm:
                s_genpkg.tryLoadPkgProto(ymlpath, readonly=True)
            self.isin('storm/commands/testpkgcmd', cm.exception.get('path'))

    def test_files(self):
        assets = s_files.getAssets()
        self.isin('test.dat', assets)

        s = s_files.getAssetStr('stormmod/common')
        self.isinstance(s, str)

        self.raises(ValueError, s_files.getAssetPath, 'newp.bin')
        self.raises(ValueError, s_files.getAssetPath,
                    '../../../../../../../../../etc/passwd')

class TestStormPkgTest(s_test.StormPkgTest):
    pkgprotos = (s_common.genpath(dirname, 'files', 'stormpkg', 'testpkg.yaml'),)

    async def initTestCore(self, core):
        await core.callStorm('$lib.globals.inittestcore = frob')

    async def test_stormpkg_base(self):
        async with self.getTestCore() as core:
            msgs = await core.stormlist('testpkgcmd foo')
            self.stormHasNoWarnErr(msgs)
            self.eq('frob', await core.callStorm('return($lib.globals.inittestcore)'))

    async def stormpkg_preppkghook(self, core):
        await core.callStorm('$lib.globals.stormpkg_preppkghook = boundmethod')

    async def test_stormpkg_preppkghook(self):

        # inline example
        async def hook(core):
            await core.callStorm('$lib.globals.inlinehook = haha')

        async with self.getTestCore(prepkghook=hook) as core:
            msgs = await core.stormlist('testpkgcmd foo')
            self.stormHasNoWarnErr(msgs)
            self.eq('haha', await core.callStorm('return($lib.globals.inlinehook)'))
            self.eq('frob', await core.callStorm('return($lib.globals.inittestcore)'))

        # bound method example
        async with self.getTestCore(prepkghook=self.stormpkg_preppkghook) as core:
            msgs = await core.stormlist('testpkgcmd foo')
            self.stormHasNoWarnErr(msgs)
<<<<<<< HEAD
            self.eq('boundmethod', await core.callStorm('return($lib.globals.stormpkg_preppkghook)'))
            self.eq('frob', await core.callStorm('return($lib.globals.inittestcore)'))
=======
            self.eq('boundmethod', await core.callStorm('return($lib.globals.get(stormpkg_preppkghook))'))
            self.eq('frob', await core.callStorm('return($lib.globals.get(inittestcore))'))

class TestStormPkgTestNoEvent(s_test.StormPkgTest):
    assetdir = s_common.genpath(dirname, 'files', 'stormpkg', 'dotstorm_noevents', 'testassets')
    pkgprotos = (s_common.genpath(dirname, 'files', 'stormpkg', 'dotstorm_noevents', 'dotstorm.yaml'),)

    events = []
    linkfunc = None
    core = None

    async def _stormpkghook(self, core):
        async def func(event):
            self.events.append(event)
        self.linkfunc = func
        self.core = core
        core.link(func)

    def doCleanups(self):
        self.core.unlink(self.linkfunc)
        self.core = None
        self.linkfunc = None
        self.events.clear()

    async def test_no_load_event(self):
        async with self.getTestCore(prepkghook=self._stormpkghook) as core:
            q = '$lib.time.sleep(0.5) return( $lib.pkg.get(dotstorm_noevents).name)'
            self.eq('dotstorm_noevents', await core.callStorm(q))
        event_names = {e[0] for e in self.events}
        self.notin('core:pkg:onload:complete', event_names)
>>>>>>> 1e9113f0
<|MERGE_RESOLUTION|>--- conflicted
+++ resolved
@@ -291,12 +291,8 @@
         async with self.getTestCore(prepkghook=self.stormpkg_preppkghook) as core:
             msgs = await core.stormlist('testpkgcmd foo')
             self.stormHasNoWarnErr(msgs)
-<<<<<<< HEAD
             self.eq('boundmethod', await core.callStorm('return($lib.globals.stormpkg_preppkghook)'))
             self.eq('frob', await core.callStorm('return($lib.globals.inittestcore)'))
-=======
-            self.eq('boundmethod', await core.callStorm('return($lib.globals.get(stormpkg_preppkghook))'))
-            self.eq('frob', await core.callStorm('return($lib.globals.get(inittestcore))'))
 
 class TestStormPkgTestNoEvent(s_test.StormPkgTest):
     assetdir = s_common.genpath(dirname, 'files', 'stormpkg', 'dotstorm_noevents', 'testassets')
@@ -324,5 +320,4 @@
             q = '$lib.time.sleep(0.5) return( $lib.pkg.get(dotstorm_noevents).name)'
             self.eq('dotstorm_noevents', await core.callStorm(q))
         event_names = {e[0] for e in self.events}
-        self.notin('core:pkg:onload:complete', event_names)
->>>>>>> 1e9113f0
+        self.notin('core:pkg:onload:complete', event_names)