--- conflicted
+++ resolved
@@ -26,11 +26,7 @@
             self.false(cdir.isCaCert('newpnewp'))
 
             # Make sure the ca cert was generated with the expected number of bits
-<<<<<<< HEAD
-            self.eq(cdir.getCaCert('syntest').get_pubkey().bits(), s_certdir.CertDir.CRYPTO_NUMBITS)
-=======
             self.eq(cdir.getCaCert('syntest').get_pubkey().bits(), cdir.crypto_numbits)
->>>>>>> 0515f2b6
 
     def test_certdir_user(self):
         with self.getCertDir() as cdir:
@@ -51,13 +47,8 @@
             self.true(cdir.isClientCert('visi@vertex.link'))
 
             # Make sure the certs was generated with the expected number of bits
-<<<<<<< HEAD
-            self.eq(cdir.getUserKey('visi@vertex.link').bits(), s_certdir.CertDir.CRYPTO_NUMBITS)
-            self.eq(cdir.getUserCert('visi@vertex.link').get_pubkey().bits(), s_certdir.CertDir.CRYPTO_NUMBITS)
-=======
             self.eq(cdir.getUserKey('visi@vertex.link').bits(), cdir.crypto_numbits)
             self.eq(cdir.getUserCert('visi@vertex.link').get_pubkey().bits(), cdir.crypto_numbits)
->>>>>>> 0515f2b6
 
     def test_certdir_host(self):
         with self.getCertDir() as cdir:
