--- conflicted
+++ resolved
@@ -8,7 +8,6 @@
 
         async with self.getTestCore() as core:
 
-<<<<<<< HEAD
             nodes = await core.nodes('''
                 [ proj:project=*
                     :name=woot
@@ -23,335 +22,6 @@
             self.eq(nodes[0].get('type'), 'dfir.case.')
             self.eq(nodes[0].get('creator'), core.auth.rootuser.iden)
             self.eq(nodes[0].get('created'), 1752624000000000)
-=======
-            visi = await core.auth.addUser('visi')
-            lowuser = await core.auth.addUser('lowuser')
-
-            asvisi = {'user': visi.iden}
-
-            with self.raises(s_exc.AuthDeny):
-                await core.callStorm('return($lib.projects.add(foo))', opts=asvisi)
-            await visi.addRule((True, ('project', 'add')), gateiden=core.view.iden)
-            proj = await core.callStorm('return($lib.projects.add(foo, desc=bar))', opts=asvisi)
-            self.nn(proj)
-            self.len(1, await core.nodes('proj:project:desc=bar'))
-
-            nodes = await core.nodes('proj:project [ :type=foo.bar ]')
-            self.len(1, nodes)
-            self.eq('foo.bar.', nodes[0].get('type'))
-
-            self.len(1, await core.nodes('proj:project -> proj:project:type:taxonomy'))
-
-            opts = {'user': visi.iden, 'vars': {'proj': proj}}
-            with self.raises(s_exc.AuthDeny):
-                await core.callStorm('return($lib.projects.get($proj).epics.add(bar))', opts=opts)
-            await visi.addRule((True, ('project', 'epic', 'add')), gateiden=proj)
-            epic = await core.callStorm('return($lib.projects.get($proj).epics.add(bar))', opts=opts)
-            self.nn(epic)
-
-            with self.raises(s_exc.AuthDeny):
-                await core.callStorm('return($lib.projects.get($proj).tickets.add(baz))', opts=opts)
-            await visi.addRule((True, ('project', 'ticket', 'add')), gateiden=proj)
-            tick = await core.callStorm('return($lib.projects.get($proj).tickets.add(baz))', opts=opts)
-            self.nn(tick)
-
-            opts = {'user': visi.iden, 'vars': {'proj': proj, 'tick': tick}}
-            self.eq('baz', await core.callStorm('$t=$lib.projects.get($proj).tickets.get($tick) return ( $t.name )',
-                                             opts=opts))
-            self.eq('', await core.callStorm('$t=$lib.projects.get($proj).tickets.get($tick) return ( $t.desc )',
-                                             opts=opts))
-            self.eq(0, await core.callStorm('$t=$lib.projects.get($proj).tickets.get($tick) return ( $t.status )',
-                                             opts=opts))
-            self.eq(0, await core.callStorm('$t=$lib.projects.get($proj).tickets.get($tick) return ( $t.priority )',
-                                            opts=opts))
-            self.none(await core.callStorm('$t=$lib.projects.get($proj).tickets.get($tick) return ( $t.epic )',
-                                             opts=opts))
-            self.none(await core.callStorm('$t=$lib.projects.get($proj).tickets.get($tick) return ( $t.assignee )',
-                                             opts=opts))
-            self.none(await core.callStorm('$t=$lib.projects.get($proj).tickets.get($tick) return ( $t.sprint )',
-                                            opts=opts))
-
-            opts = {'user': visi.iden, 'vars': {'proj': proj, 'tick': tick}}
-            scmd = 'return($lib.projects.get($proj).tickets.get($tick).comments.add(hello))'
-            with self.raises(s_exc.AuthDeny):
-                await core.callStorm(scmd, opts=opts)
-            await visi.addRule((True, ('project', 'comment', 'add')), gateiden=proj)
-            comm = await core.callStorm(scmd, opts=opts)
-            self.nn(comm)
-
-            with self.raises(s_exc.AuthDeny):
-                await core.callStorm('return($lib.projects.get($proj).sprints.add(giterdone, period=(202103,212104)))', opts=opts)
-            await visi.addRule((True, ('project', 'sprint', 'add')), gateiden=proj)
-            sprint = await core.callStorm('return($lib.projects.get($proj).sprints.add(giterdone))', opts=opts)
-            self.nn(sprint)
-
-            opts = {
-                'user': visi.iden,
-                'vars': {'proj': proj, 'epic': epic, 'tick': tick, 'comm': comm, 'sprint': sprint},
-            }
-
-            self.none(await core.callStorm('return($lib.projects.get(hehe))', opts=opts))
-            self.none(await core.callStorm('return($lib.projects.get($proj).epics.get(haha))', opts=opts))
-            self.none(await core.callStorm('return($lib.projects.get($proj).tickets.get(haha))', opts=opts))
-            scmd = 'return($lib.projects.get($proj).tickets.get($tick).comments.get($lib.guid()))'
-            self.none(await core.callStorm(scmd, opts=opts))
-
-            self.eq(proj, await core.callStorm('return($lib.projects.get($proj))', opts=opts))
-            self.eq(epic, await core.callStorm('return($lib.projects.get($proj).epics.get($epic))', opts=opts))
-            self.eq(tick, await core.callStorm('return($lib.projects.get($proj).tickets.get($tick))', opts=opts))
-            scmd = 'return($lib.projects.get($proj).tickets.get($tick).comments.get($comm))'
-            self.eq(comm, await core.callStorm(scmd, opts=opts))
-
-            self.eq('foo', await core.callStorm('return($lib.projects.get($proj).name)', opts=opts))
-            self.eq('bar', await core.callStorm('return($lib.projects.get($proj).epics.get($epic).name)', opts=opts))
-            self.eq('baz', await core.callStorm('return($lib.projects.get($proj).tickets.get($tick).name)', opts=opts))
-            scmd = 'return($lib.projects.get($proj).tickets.get($tick).comments.get($comm).text)'
-            self.eq('hello', await core.callStorm(scmd, opts=opts))
-
-            # test coverage for new storm primitive setitem default impl...
-            with self.raises(s_exc.NoSuchName):
-                await core.callStorm('$lib.projects.get($proj).tickets.get($tick).newp = zoinks', opts=opts)
-
-            with self.raises(s_exc.AuthDeny):
-                await core.callStorm('$lib.projects.get($proj).sprints.get($sprint).status = current', opts=opts)
-            with self.raises(s_exc.AuthDeny):
-                await core.callStorm('$lib.projects.get($proj).sprints.get($sprint).desc = badset', opts=opts)
-            await visi.addRule((True, ('project', 'sprint', 'set', 'status')), gateiden=proj)
-            await visi.addRule((True, ('project', 'sprint', 'set', 'desc')), gateiden=proj)
-            await core.callStorm('$lib.projects.get($proj).sprints.get($sprint).status = $lib.null', opts=opts)
-            self.len(0, await core.nodes('proj:sprint:status'))
-            await core.callStorm('$lib.projects.get($proj).sprints.get($sprint).status = current', opts=opts)
-            await core.callStorm('$lib.projects.get($proj).sprints.get($sprint).desc = cooldesc', opts=opts)
-            self.len(1, await core.nodes('proj:sprint:desc'))
-            q = 'return ( $lib.projects.get($proj).sprints.get($sprint).desc )'
-            self.eq('cooldesc', await core.callStorm(q, opts=opts))
-            q = 'return ( $lib.projects.get($proj).sprints.get($sprint).status )'
-            self.eq('current', await core.callStorm(q, opts=opts))
-            await core.callStorm('$lib.projects.get($proj).sprints.get($sprint).desc = $lib.null', opts=opts)
-            self.len(0, await core.nodes('proj:sprint:desc'))
-            self.len(1, await core.nodes('proj:sprint:status=current'))
-
-            # we created the ticket, so we can set these...
-            await core.callStorm('$lib.projects.get($proj).tickets.get($tick).name = zoinks', opts=opts)
-            await core.callStorm('$lib.projects.get($proj).tickets.get($tick).desc = scoobie', opts=opts)
-
-            await core.callStorm('$lib.projects.get($proj).tickets.get($tick).name = zoinks', opts=opts)
-            await core.callStorm('$lib.projects.get($proj).tickets.get($tick).desc = scoobie', opts=opts)
-
-            scmd = '$lib.projects.get($proj).tickets.get($tick).comments.get($comm).text = hithere'
-            await core.callStorm(scmd, opts=opts)
-
-            with self.raises(s_exc.AuthDeny):
-                await core.callStorm('$lib.projects.get($proj).tickets.get($tick).assignee = visi', opts=opts)
-            await visi.addRule((True, ('project', 'ticket', 'set', 'assignee')), gateiden=proj)
-            await core.callStorm('$lib.projects.get($proj).tickets.get($tick).assignee = visi', opts=opts)
-            await core.callStorm('$lib.projects.get($proj).tickets.get($tick).assignee = $lib.null', opts=opts)
-            self.len(0, await core.nodes('proj:ticket:assignee', opts=opts))
-            await core.callStorm('$lib.projects.get($proj).tickets.get($tick).assignee = visi', opts=opts)
-            self.len(1, await core.nodes('proj:ticket:assignee', opts=opts))
-            self.eq(visi.iden, await core.callStorm('$t=$lib.projects.get($proj).tickets.get($tick) return ( $t.assignee )',
-                                                    opts=opts))
-
-            with self.raises(s_exc.NoSuchUser):
-                await core.callStorm('$lib.projects.get($proj).tickets.get($tick).assignee = newp', opts=opts)
-            # now as assignee visi should be able to update status
-            await core.callStorm('$lib.projects.get($proj).tickets.get($tick).status = "in sprint"', opts=opts)
-
-            # Sprint setting on a ticket
-            with self.raises(s_exc.AuthDeny):
-                await core.callStorm('$lib.projects.get($proj).tickets.get($tick).sprint = giter', opts=opts)
-            await visi.addRule((True, ('project', 'ticket', 'set', 'sprint')), gateiden=proj)
-            await core.callStorm('$lib.projects.get($proj).tickets.get($tick).sprint = giter', opts=opts)
-            await core.callStorm('$lib.projects.get($proj).tickets.get($tick).sprint = $lib.null', opts=opts)
-            self.len(0, await core.nodes('proj:ticket:sprint', opts=opts))
-            await core.callStorm('$lib.projects.get($proj).tickets.get($tick).sprint = giter', opts=opts)
-            self.len(1, await core.nodes('proj:ticket:sprint', opts=opts))
-
-            self.eq(sprint, await core.callStorm('$t=$lib.projects.get($proj).tickets.get($tick) return ( $t.sprint )',
-                                           opts=opts))
-
-            with self.raises(s_exc.NoSuchName):
-                await core.callStorm('$lib.projects.get($proj).tickets.get($tick).sprint = newp', opts=opts)
-
-            with self.raises(s_exc.NoSuchName):
-                await core.callStorm('$lib.projects.get($proj).tickets.get($tick).epic = newp', opts=opts)
-
-            # test iterable APIs...
-            self.eq('bar', await core.callStorm(
-                'for $epic in $lib.projects.get($proj).epics { return($epic.name) }', opts=opts))
-            self.eq('zoinks', await core.callStorm(
-                'for $tick in $lib.projects.get($proj).tickets { return($tick.name) }', opts=opts))
-            self.eq('giterdone', await core.callStorm(
-                'for $sprint in $lib.projects.get($proj).sprints { return($sprint.name) }', opts=opts))
-            self.eq('hithere', await core.callStorm(
-                'for $comm in $lib.projects.get($proj).tickets.get($tick).comments { return($comm.text) }', opts=opts))
-
-            aslow = dict(opts)
-            aslow['user'] = lowuser.iden
-
-            with self.raises(s_exc.AuthDeny):
-                await core.callStorm('$lib.projects.get($proj).sprints.get($sprint).name = newp', opts=aslow)
-            await lowuser.addRule((True, ('project', 'sprint', 'set', 'name')), gateiden=proj)
-            await core.callStorm('$lib.projects.get($proj).sprints.get($sprint).name = $lib.null', opts=aslow)
-            self.len(0, await core.nodes('proj:sprint:project=$proj +:name', opts=aslow))
-            await core.callStorm('$lib.projects.get($proj).sprints.get($sprint).name = giterdone', opts=aslow)
-
-            with self.raises(s_exc.AuthDeny):
-                await core.callStorm('$lib.projects.get($proj).epics.get($epic).name = newp', opts=aslow)
-            await lowuser.addRule((True, ('project', 'epic', 'set', 'name')), gateiden=proj)
-            await core.callStorm('$lib.projects.get($proj).epics.get($epic).name = $lib.null', opts=aslow)
-            self.len(0, await core.nodes('proj:epic:project=$proj +:name', opts=aslow))
-            await core.callStorm('$lib.projects.get($proj).epics.get($epic).name = bar', opts=aslow)
-
-            with self.raises(s_exc.AuthDeny):
-                await core.callStorm('$lib.projects.get($proj).tickets.get($tick).name = zoinks', opts=aslow)
-            await lowuser.addRule((True, ('project', 'ticket', 'set', 'name')), gateiden=proj)
-            await core.callStorm('$lib.projects.get($proj).tickets.get($tick).name = $lib.null', opts=aslow)
-            self.len(0, await core.nodes('proj:ticket:project=$proj +:name', opts=aslow))
-            await core.callStorm('$lib.projects.get($proj).tickets.get($tick).name = zoinks', opts=aslow)
-
-            with self.raises(s_exc.AuthDeny):
-                await core.callStorm('$lib.projects.get($proj).tickets.get($tick).epic = bar', opts=aslow)
-            await lowuser.addRule((True, ('project', 'ticket', 'set', 'epic')), gateiden=proj)
-            await core.callStorm('$lib.projects.get($proj).tickets.get($tick).epic = $lib.null', opts=aslow)
-            self.len(0, await core.nodes('proj:ticket:project=$proj +:epic', opts=aslow))
-            await core.callStorm('$lib.projects.get($proj).tickets.get($tick).epic = bar', opts=aslow)
-            self.eq(epic, await core.callStorm('$t=$lib.projects.get($proj).tickets.get($tick) return ( $t.epic )',
-                                               opts=aslow))
-
-            with self.raises(s_exc.AuthDeny):
-                await core.callStorm('$lib.projects.get($proj).tickets.get($tick).desc = scoobie', opts=aslow)
-            await lowuser.addRule((True, ('project', 'ticket', 'set', 'desc')), gateiden=proj)
-            await core.callStorm('$lib.projects.get($proj).tickets.get($tick).desc = $lib.null', opts=aslow)
-            self.len(0, await core.nodes('proj:ticket:project=$proj +:desc', opts=aslow))
-            await core.callStorm('$lib.projects.get($proj).tickets.get($tick).desc = scoobie', opts=aslow)
-
-            with self.raises(s_exc.AuthDeny):
-                await core.callStorm('$lib.projects.get($proj).tickets.get($tick).status = done', opts=aslow)
-            await lowuser.addRule((True, ('project', 'ticket', 'set', 'status')), gateiden=proj)
-            await core.callStorm('$lib.projects.get($proj).tickets.get($tick).status = done', opts=aslow)
-
-            with self.raises(s_exc.AuthDeny):
-                await core.callStorm('$lib.projects.get($proj).tickets.get($tick).priority = highest', opts=opts)
-            await visi.addRule((True, ('project', 'ticket', 'set', 'priority')), gateiden=proj)
-            await core.callStorm('$lib.projects.get($proj).tickets.get($tick).priority = highest', opts=opts)
-
-            scmd = '$lib.projects.get($proj).tickets.get($tick).comments.get($comm).text = low'
-            with self.raises(s_exc.AuthDeny):
-                # only the creator can update a comment
-                await core.callStorm(scmd, opts=aslow)
-
-            # test that we can lift by name prefix...
-            self.nn(await core.callStorm('return($lib.projects.get($proj).epics.get(ba))', opts=opts))
-            self.nn(await core.callStorm('return($lib.projects.get($proj).tickets.get(zoi))', opts=opts))
-
-            # test iter sprint tickets
-            self.eq('zoinks', await core.callStorm('''
-                for $tick in $lib.projects.get($proj).sprints.get($sprint).tickets {
-                    return($tick.name)
-                }
-            ''', opts=opts))
-
-            nodes = await core.nodes('proj:project')
-            self.len(1, nodes)
-
-            nodes = await core.nodes('proj:epic')
-            self.len(1, nodes)
-            self.eq(proj, nodes[0].get('project'))
-
-            nodes = await core.nodes('proj:ticket [ :ext:creator={[ps:contact=* :name=visi ]} :ext:assignee={[ps:contact=* :name=bob ]} ]')
-            self.len(1, nodes)
-            self.nn(nodes[0].get('creator'))
-            self.nn(nodes[0].get('created'))
-            self.nn(nodes[0].get('updated'))
-            self.nn(nodes[0].get('assignee'))
-            self.nn(nodes[0].get('ext:creator'))
-            self.nn(nodes[0].get('ext:assignee'))
-            self.eq(70, nodes[0].get('status'))
-            self.eq(50, nodes[0].get('priority'))
-            self.eq('done', nodes[0].repr('status'))
-            self.eq('highest', nodes[0].repr('priority'))
-            self.eq(proj, nodes[0].get('project'))
-
-            nodes = await core.nodes('proj:comment [ :ext:creator={[ps:contact=(visi,) :name=visi ]} ]')
-            self.len(1, nodes)
-            self.nn(nodes[0].get('created'))
-            self.nn(nodes[0].get('updated'))
-            self.eq(tick, nodes[0].get('ticket'))
-            self.eq('hithere', nodes[0].get('text'))
-            self.eq(visi.iden, nodes[0].get('creator'))
-            self.eq(s_common.guid(('visi',)), nodes[0].get('ext:creator'))
-
-            self.eq('foo', await core.callStorm('return($lib.projects.get($proj).name)', opts=opts))
-            self.eq('bar', await core.callStorm('return($lib.projects.get($proj).epics.get($epic).name)', opts=opts))
-            self.eq('zoinks', await core.callStorm('return($lib.projects.get($proj).tickets.get($tick).name)', opts=opts))
-            self.eq('scoobie', await core.callStorm('return($lib.projects.get($proj).tickets.get($tick).desc)', opts=opts))
-
-            with self.raises(s_exc.AuthDeny):
-                await core.callStorm('$lib.projects.get($proj).epics.del($epic)', opts=opts)
-            await visi.addRule((True, ('project', 'epic', 'del')), gateiden=proj)
-            self.true(await core.callStorm('return($lib.projects.get($proj).epics.del($epic))', opts=opts))
-            self.false(await core.callStorm('return($lib.projects.get($proj).epics.del($epic))', opts=opts))
-            self.len(0, await core.nodes('proj:ticket:epic'))
-
-            with self.raises(s_exc.AuthDeny):
-                await core.callStorm('$lib.projects.get($proj).sprints.del($sprint)', opts=opts)
-            await visi.addRule((True, ('project', 'sprint', 'del')), gateiden=proj)
-            self.true(await core.callStorm('return($lib.projects.get($proj).sprints.del($sprint))', opts=opts))
-            self.false(await core.callStorm('return($lib.projects.get($proj).sprints.del(newp))', opts=opts))
-            self.len(0, await core.nodes('proj:ticket:sprint'))
-
-            scmd = '$lib.projects.get($proj).tickets.get($tick).comments.get($comm).del()'
-            await core.callStorm(scmd, opts=opts)  # creator can delete
-            self.len(0, await core.nodes('proj:comment'))
-
-            await lowuser.addRule((True, ('project', 'comment', 'add')))
-            scmd = 'return($lib.projects.get($proj).tickets.get($tick).comments.add(newlow))'
-            comm = await core.callStorm(scmd, opts=aslow)
-
-            opts['vars']['comm'] = comm
-            scmd = '$lib.projects.get($proj).tickets.get($tick).comments.get($comm).del()'
-            with self.raises(s_exc.AuthDeny):
-                await core.callStorm(scmd, opts=opts)
-            await visi.addRule((True, ('project', 'comment', 'del')))
-            await core.callStorm(scmd, opts=opts)
-            self.len(0, await core.nodes('proj:comment'))
-
-            scmd = '$comm=$lib.projects.get($proj).tickets.get($tick).comments.add(newp) $comm.del() $comm.text=nah'
-            with self.raises(s_exc.StormRuntimeError):
-                await core.callStorm(scmd, opts=opts)
-
-            scmd = '$comm=$lib.projects.get($proj).tickets.get($tick).comments.add(newp) $comm.del() $comm.del()'
-            with self.raises(s_exc.StormRuntimeError):
-                await core.callStorm(scmd, opts=opts)
-
-            scmd = '$comm=$lib.projects.get($proj).tickets.get($tick).comments.add(newp) $comm.del() return($comm)'
-            with self.raises(s_exc.StormRuntimeError):
-                await core.callStorm(scmd, opts=opts)
-
-            scmd = '$comm=$lib.projects.get($proj).tickets.get($tick).comments.add(newp) $comm.del() return($comm.text)'
-            with self.raises(s_exc.StormRuntimeError):
-                await core.callStorm(scmd, opts=opts)
-
-            self.len(0, await core.nodes('proj:comment'))
-
-            scmd = 'return($lib.projects.get($proj).tickets.get($tick).comments.add(newnew))'
-            comm = await core.callStorm(scmd, opts=aslow)
-            opts['vars']['comm'] = comm
-
-            with self.raises(s_exc.AuthDeny):
-                await core.callStorm('$lib.projects.get($proj).tickets.del($tick)', opts=aslow)
-            # visi ( as creator ) can delete the ticket
-            self.true(await core.callStorm('return($lib.projects.get($proj).tickets.del($tick))', opts=opts))
-            self.false(await core.callStorm('return($lib.projects.get($proj).tickets.del(newp))', opts=opts))
-            self.len(0, await core.nodes('proj:comment'))  # cascading deletes
-
-            with self.raises(s_exc.AuthDeny):
-                await core.callStorm('$lib.projects.del($proj)', opts=opts)
-            await visi.addRule((True, ('project', 'del')), gateiden=core.view.iden)
-            self.true(await core.callStorm('return($lib.projects.del($proj))', opts=opts))
-            self.false(await core.callStorm('return($lib.projects.del(newp))', opts=opts))
->>>>>>> 4b176cf4
 
             nodes = await core.nodes('''
                 [ proj:sprint=*
