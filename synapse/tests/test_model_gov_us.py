--- conflicted
+++ resolved
@@ -1,15 +1,9 @@
-<<<<<<< HEAD
 from synapse.tests.common import SynTest
-=======
-import synapse.tests.common as s_test
->>>>>>> f8e5a206
 
-import unittest
-raise unittest.SkipTest('US GOV MODEL')
-
-class UsGovTest(s_test.SynTest):
+class UsGovTest(SynTest):
 
     def test_models_usgov_cage(self):
+
         with self.getTestCore() as core:
             input_props = {
                 'street': '123 Main St',
