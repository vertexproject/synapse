--- conflicted
+++ resolved
@@ -999,54 +999,6 @@
 
             await self.asyncraises(s_exc.LinkShutDown, task)
 
-<<<<<<< HEAD
-=======
-    async def test_telepath_pipeline(self):
-
-        foo = Foo()
-        async with self.getTestDmon() as dmon:
-
-            dmon.share('foo', foo)
-
-            async def genr():
-                yield s_common.todo('bar', 10, 30)
-                yield s_common.todo('bar', 20, 30)
-                yield s_common.todo('bar', 30, 30)
-
-            url = f'tcp://127.0.0.1:{dmon.addr[1]}/foo'
-            async with await s_telepath.openurl(url) as proxy:
-
-                self.eq(20, await proxy.bar(10, 10))
-                self.eq(1, len(proxy.links))
-
-                vals = []
-                async for retn in proxy.getPipeline(genr()):
-                    vals.append(s_common.result(retn))
-
-                self.eq(vals, (40, 50, 60))
-
-                self.eq(2, len(proxy.links))
-                self.eq(160, await proxy.bar(80, 80))
-
-                async def boomgenr():
-                    yield s_common.todo('bar', 10, 30)
-                    raise s_exc.NoSuchIden()
-
-                with self.raises(s_exc.NoSuchIden):
-                    async for retn in proxy.getPipeline(boomgenr()):
-                        pass
-
-                # This test must remain at the end of the with block
-                async def sleeper():
-                    yield s_common.todo('bar', 10, 30)
-                    await asyncio.sleep(3)
-
-                with self.raises(s_exc.LinkShutDown):
-                    async for retn in proxy.getPipeline(sleeper()):
-                        vals.append(s_common.result(retn))
-                        await proxy.fini()
-
->>>>>>> 744d4043
     async def test_telepath_client_onlink_exc(self):
 
         cnts = {
