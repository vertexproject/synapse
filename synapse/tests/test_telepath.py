import os
import ssl
import socket
import asyncio
import logging
import threading

logger = logging.getLogger(__name__)

import synapse.exc as s_exc
import synapse.glob as s_glob
import synapse.common as s_common
import synapse.daemon as s_daemon
import synapse.telepath as s_telepath

import synapse.lib.cell as s_cell
import synapse.lib.coro as s_coro
import synapse.lib.share as s_share
import synapse.lib.version as s_version

import synapse.tests.utils as s_t_utils
from synapse.tests.utils import alist

class Boom:
    pass

class CustomShare(s_share.Share):
    typename = 'customshare'

    async def _runShareLoop(self):
        try:
            await asyncio.sleep(10)
        except asyncio.CancelledError:
            raise

    def boo(self, x):
        return x

    async def custgenr(self, n):
        for i in range(n):
            yield i

class Beep:
    def __init__(self, path):
        self.path = path

    def beep(self):
        return f'{self.path}: beep'

class Foo:

    def __init__(self):
        self.sleepg_evt = asyncio.Event()

    def bar(self, x, y):
        return x + y

    def baz(self, x, y):
        raise ValueError('derp')

    def echo(self, x):
        return x

    def speed(self):
        return

    async def sleepg(self, t=60):
        self.sleepg_evt.clear()
        yield ('init', {})
        try:
            await asyncio.sleep(t)
        except asyncio.CancelledError:
            self.sleepg_evt.set()
            raise
        yield ('fini', {})

    def genr(self):
        yield 10
        yield 20
        yield 30

    def genrboom(self):
        yield 10
        yield 20
        raise s_exc.SynErr(mesg='derp')

    def raze(self):
        # test that SynErr makes it through
        raise s_exc.NoSuchMeth(name='haha')

    async def corovalu(self, x, y):
        return x * 2 + y

    async def longasync(self):
        await asyncio.sleep(5)
        return 42

    async def corogenr(self, x):
        for i in range(x):
            yield i
            try:
                await asyncio.sleep(0.1)
            except asyncio.CancelledError:
                return

    def boom(self):
        return Boom()


class TeleApi:

    def __init__(self, item, link):
        self.item = item
        self.link = link

    def getFooBar(self, x, y):
        return x - y

    async def customshare(self):
        return await CustomShare.anit(self.link, 42)

class TeleAware(s_telepath.Aware):
    def __init__(self):
        s_telepath.Aware.__init__(self)
        self.beeps = {}

    def _initBeep(self, path):
        beep = self.beeps.get(path)
        if beep:
            return beep
        beep = Beep(path)
        self.beeps[path] = beep
        return beep

    def getTeleApi(self, link, mesg, path):
        if not path:
            return TeleApi(self, link)

        return self._initBeep(path[0])

class TeleAuth(s_telepath.Aware):

    def getTeleApi(self, link, mesg, path):

        auth = mesg[1].get('auth')
        if auth is None:
            raise s_exc.AuthDeny()

        user, info = auth

        passwd = info.get('passwd')
        if passwd != 'secretsauce':
            raise s_exc.AuthDeny()

        return self

    def getFooBar(self, x, y):
        return x + y

class TeleTest(s_t_utils.SynTest):

    async def test_telepath_basics(self):

        foo = Foo()
        evt = asyncio.Event()

        async with self.getTestDmon() as dmon:

            dmon.share('foo', foo)

            await self.asyncraises(s_exc.BadUrl, s_telepath.openurl('noscheme/foo'))

            prox = await s_telepath.openurl('tcp://127.0.0.1/foo', port=dmon.addr[1])

            # Some bookkeeping data about the connection is available
            # from the daemon related to the session's objects and
            # connection information.
            snfo = await dmon.getSessInfo()
            self.len(1, snfo)
            self.eq(snfo[0].get('items'), {None: 'synapse.tests.test_telepath.Foo'})
            conninfo = snfo[0].get('conninfo')
            self.isinstance(conninfo, dict)
            self.eq(conninfo.get('family'), 'tcp')
            self.eq(conninfo.get('ipver'), 'ipv4')
            # The prox's local sock.getsockname() corresponds to the
            # server's sock.getpeername()
            self.eq(conninfo.get('addr'), prox.link.sock.getsockname())

            # Prox exposes remote synapse version
            self.eq(prox._getSynVers(), s_version.version)

            # Prox exposes reflected classes
            self.eq(prox._getClasses(),
                    ('synapse.tests.test_telepath.Foo',))

            # Add an additional prox.fini handler.
            prox.onfini(evt.set)

            # check a standard return value
            self.eq(30, await prox.bar(10, 20))

            # check a coroutine return value
            self.eq(25, await prox.corovalu(10, 5))

            # check a generator return channel
            genr = await prox.genr()
            self.true(isinstance(genr, s_coro.GenrHelp))
            self.eq((10, 20, 30), await genr.list())

            # check generator explodes channel
            genr = await prox.genrboom()
            await self.asyncraises(s_exc.SynErr, genr.list())

            # check an async generator return channel
            genr = prox.corogenr(3)
            self.true(isinstance(genr, s_telepath.GenrIter))
            self.eq((0, 1, 2), await alist(genr))

            await self.asyncraises(s_exc.NoSuchMeth, prox.raze())

            await self.asyncraises(s_exc.NoSuchMeth, prox.fake())

            await self.asyncraises(s_exc.SynErr, prox.boom())

        # Fini'ing a daemon fini's proxies connected to it.
        self.true(await s_coro.event_wait(evt, 2))
        self.true(prox.isfini)
        await self.asyncraises(s_exc.IsFini, prox.bar((10, 20)))

    async def test_telepath_sync_genr(self):

        foo = Foo()

        def sync():
            return [x for x in prox.genr()]

        async with self.getTestDmon() as dmon:

            dmon.share('foo', foo)

            async with await s_telepath.openurl('tcp://127.0.0.1/foo', port=dmon.addr[1]) as prox:
                self.eq((10, 20, 30), await s_coro.executor(sync))

    def test_telepath_sync_genr_break(self):

        try:
            acm = self.getTestCoreAndProxy()
            core, proxy = s_glob.sync(acm.__aenter__())

            form = 'test:int'

            q = '[' + ' '.join([f'{form}={i}' for i in range(10)]) + ' ]'

            # This puts a link into the link pool
            podes = list(proxy.eval(q))
            self.len(10, podes)

            evt = threading.Event()

            # Get the link from the pool, add the fini callback and put it back
            link = s_glob.sync(proxy.getPoolLink())
            link.onfini(evt.set)
            s_glob.sync(proxy._putPoolLink(link))

            q = f'{form} | sleep 0.1'

            # Break from the generator right away, causing a
            # GeneratorExit in the GenrHelp object __iter__ method.
            pode = None
            for pode in proxy.eval(q):
                break
            # Ensure the query did yield an object
            self.nn(pode)

            # Ensure the link we have a reference too was torn down
            self.true(evt.wait(4))
            self.true(link.isfini)

        finally:
            s_glob.sync(acm.__aexit__(None, None, None))

    async def test_telepath_no_sess(self):

        foo = Foo()
        evt = asyncio.Event()

        async with self.getTestDmon() as dmon:

            dmon.share('foo', foo)

            await self.asyncraises(s_exc.BadUrl, s_telepath.openurl('noscheme/foo'))

            async with await s_telepath.openurl('tcp://127.0.0.1/foo', port=dmon.addr[1]) as prox:

                prox.sess = None

                # Add an additional prox.fini handler.
                prox.onfini(evt.set)

                # check a standard return value
                self.eq(30, await prox.bar(10, 20))

                # check a coroutine return value
                self.eq(25, await prox.corovalu(10, 5))

                # check a generator return channel
                genr = await prox.genr()
                self.eq((10, 20, 30), await alist(genr))

                # check an async generator return channel
                genr = prox.corogenr(3)
                self.eq((0, 1, 2), await alist(genr))

                await self.asyncraises(s_exc.NoSuchMeth, prox.raze())

                await self.asyncraises(s_exc.NoSuchMeth, prox.fake())

                await self.asyncraises(s_exc.SynErr, prox.boom())

            # Fini'ing a daemon fini's proxies connected to it.
            self.true(await s_coro.event_wait(evt, 2))
            self.true(prox.isfini)
            await self.asyncraises(s_exc.IsFini, prox.bar((10, 20)))

    async def test_telepath_tls_bad_cert(self):
        self.thisHostMustNot(platform='darwin')

        foo = Foo()

        async with self.getTestDmon() as dmon:
            # As a workaround to a Python bug (https://bugs.python.org/issue30945) that prevents localhost:0 from
            # being connected via TLS, make a certificate for whatever my hostname is and sign it with the test CA
            # key.
            hostname = socket.gethostname()
            dmon.certdir.genHostCert(socket.gethostname())

            addr = await dmon.listen(f'ssl://{hostname}:0')
            dmon.share('foo', foo)

            # host cert is *NOT* signed by a CA that client recognizes
            await self.asyncraises(ssl.SSLCertVerificationError,
                                   s_telepath.openurl(f'ssl://{hostname}/foo', port=addr[1]))

    async def test_telepath_tls(self):
        self.thisHostMustNot(platform='darwin')

        foo = Foo()

        async with self.getTestDmon() as dmon:
            # As a workaround to a Python bug (https://bugs.python.org/issue30945) that prevents localhost:0 from
            # being connected via TLS, make a certificate for whatever my hostname is and sign it with the test CA
            # key.
            hostname = socket.gethostname()

            dmon.certdir.genHostCert(hostname, signas='ca')

            addr = await dmon.listen(f'ssl://{hostname}:0')

            dmon.share('foo', foo)

            async with await s_telepath.openurl(f'ssl://{hostname}/foo', port=addr[1]) as prox:
                self.eq(30, await prox.bar(10, 20))

                # The daemon's session information for a TLS link
                # its own family.
                sessions = await dmon.getSessInfo()
                self.len(1, sessions)
                self.eq(sessions[0].get('conninfo').get('family'), 'tls')

    async def test_telepath_surrogate(self):

        foo = Foo()
        async with self.getTestDmon() as dmon:

            dmon.share('foo', foo)

            async with await s_telepath.openurl('tcp://127.0.0.1/foo', port=dmon.addr[1]) as prox:
                bads = '\u01cb\ufffd\ud842\ufffd\u0012'
                t0 = ('1234', {'key': bads})

                # Shovel a malformed UTF8 string with an unpaired surrogate over telepath
                ret = await prox.echo(t0)
                self.eq(ret, t0)

    async def test_telepath_async(self):

        foo = Foo()

        async with self.getTestDmon() as dmon:

            dmon.share('foo', foo)

            async with await s_telepath.openurl('tcp://127.0.0.1/foo', port=dmon.addr[1]) as prox:

                genr = prox.corogenr(3)
                self.eq([0, 1, 2], [x async for x in genr])
                # To act the same as a local object, would be:
                # self.eq([0, 1, 2], [x async for x in genr])

                aitr = prox.corogenr('fred').__aiter__()
                await self.asyncraises(s_exc.SynErr, aitr.__anext__())

                aitr = prox.corogenr(3).__aiter__()
                await aitr.__anext__()

                start_event = asyncio.Event()

                async def longwaiter():
                    coro = prox.longasync()
                    await start_event.wait()
                    await coro

                task = dmon.schedCoro(longwaiter())

            await self.asyncraises(StopAsyncIteration, aitr.__anext__())
            start_event.set()

            # Test that a coroutine about to await on an async proxy method doesn't become "stuck" by awaiting on a
            # just-fini'd object method

            # Give the longwaiter a chance to run
            await asyncio.sleep(.1)

            await self.asyncraises(s_exc.IsFini, asyncio.wait_for(task, timeout=2))

    async def test_telepath_blocking(self):
        ''' Make sure that async methods on the same proxy don't block each other '''

        class MyClass():
            typename = 'myshare'

            def __init__(self):
                self.evnt = asyncio.Event()
                self.sema = asyncio.Semaphore(value=0)

            async def do_it(self):
                self.sema.release()
                await self.evnt.wait()

            async def wait_for_doits(self):
                await self.sema.acquire()
                await self.sema.acquire()
                self.evnt.set()

        bar = MyClass()

        async with self.getTestDmon() as dmon:

            addr = await dmon.listen('tcp://127.0.0.1:0')

            dmon.share('bar', bar)

            prox = await s_telepath.openurl('tcp://127.0.0.1/bar', port=addr[1])

            # Check proxy objects, and also make sure that it doesn't block on server

            tasks = [prox.do_it() for _ in range(2)]
            tasks.append(prox.wait_for_doits())
            await asyncio.wait_for(asyncio.gather(*tasks), timeout=5)
            await prox.fini()

    async def test_telepath_aware(self):

        item = TeleAware()

        async with self.getTestDmon() as dmon:
            dmon.share('woke', item)
            async with await self.getTestProxy(dmon, 'woke') as proxy:

                # Ensure the session tracks the reference to the TeleApi object
                sess = dmon.sessions[list(dmon.sessions.keys())[0]]
                self.isinstance(sess.getSessItem(None), TeleApi)
                # And that data is available from the session helper API
                snfo = await dmon.getSessInfo()
                self.len(1, snfo)
                self.eq(snfo[0].get('items'), {None: 'synapse.tests.test_telepath.TeleApi'})

                self.eq(10, await proxy.getFooBar(20, 10))

                # check a custom share works
                obj = await proxy.customshare()
                self.eq(999, await obj.boo(999))

                # Ensure the Share object is placed into the
                # session for the daemon.
                self.len(2, sess.items)
                key = [k for k in sess.items.keys() if k][0]
                self.isinstance(sess.getSessItem(key), CustomShare)

                # make another customshare reference which will be
                # tracked by the Sess object
                evt = asyncio.Event()
                async with await proxy.customshare() as _share:
                    self.len(3, sess.items)
                    _key = [k for k in sess.items.keys() if k and k != key][0]
                    _cshare = sess.getSessItem(_key)
                    self.isinstance(_cshare, CustomShare)
                    _cshare.onfini(evt.set)

                # and that item is removed from the sess on the
                # _share fini by the client
                self.true(await asyncio.wait_for(evt.wait(), 6))
                self.len(2, sess.items)
                self.nn(sess.getSessItem(key))

                # ensure that the share is represented in the session info via
                # the helper APIs as well
                snfo = await dmon.getSessInfo()
                self.len(1, snfo)
                self.eq(snfo[0].get('items'),
                        {None: 'synapse.tests.test_telepath.TeleApi',
                         key: 'synapse.tests.test_telepath.CustomShare'})

                # and we can still use the first obj we made
                ret = await alist(obj.custgenr(3))
                self.eq(ret, [0, 1, 2])

            # check that a dynamic share works
            async with await self.getTestProxy(dmon, 'woke/up') as proxy:
                self.eq('up: beep', await proxy.beep())

    async def test_telepath_auth(self):

        item = TeleAuth()
        async with self.getTestDmon() as dmon:
            dmon.share('auth', item)
            host, port = dmon.addr

            url = 'tcp://localhost/auth'
            await self.asyncraises(s_exc.AuthDeny, s_telepath.openurl(url, port=port))

            url = 'tcp://visi@localhost/auth'
            await self.asyncraises(s_exc.AuthDeny, s_telepath.openurl(url, port=port))

            url = 'tcp://visi:secretsauce@localhost/auth'
            async with await s_telepath.openurl(url, port=port) as proxy:
                self.eq(17, await proxy.getFooBar(10, 7))

    async def test_telepath_server_badvers(self):

        async with self.getTestDmon() as dmon:

            dmon.televers = (0, 0)

            host, port = await dmon.listen('tcp://127.0.0.1:0/')

            await self.asyncraises(s_exc.BadMesgVers, s_telepath.openurl('tcp://127.0.0.1/', port=port))

    async def test_alias(self):

        item = TeleAware()
        name = 'item'

        async with self.getTestDmon() as dmon:

            host, port = dmon.addr
            dmon.share(name, item)

            with self.getTestDir() as dirn:

                url = f'tcp://{host}:{port}/{name}'
                beepbeep_alias = url + '/beepbeep'
                aliases = {name: url,
                           f'{name}/borp': beepbeep_alias}

                with self.setSynDir(dirn):

                    fp = s_common.getSynPath('aliases.yaml')
                    s_common.yamlsave(aliases, fp)

                    # None existent aliases return None
                    self.none(s_telepath.alias('newp'))
                    self.none(s_telepath.alias('newp/path'))

                    # An exact match wins
                    self.eq(s_telepath.alias(name), url)
                    self.eq(s_telepath.alias(f'{name}/borp'), beepbeep_alias)
                    # Dynamic aliases are valid.
                    self.eq(s_telepath.alias(f'{name}/beepbeep'), beepbeep_alias)

                    async with await s_telepath.openurl(name) as prox:
                        self.eq(10, await prox.getFooBar(20, 10))

                    # Check to see that we can connect to an aliased name
                    # with a dynamic share attached to it.
                    async with await s_telepath.openurl(f'{name}/bar') as prox:
                        self.eq('bar: beep', await prox.beep())

    async def test_default_name(self):

        async with self.getTestDmon() as dmon:

            host, port = dmon.addr
            dmon.share('*', Foo())

            async with await s_telepath.openurl(f'tcp://{host}:{port}/') as prox:
                self.eq('hiya', await prox.echo('hiya'))

    async def test_url_cell(self):

        with self.getTestDir(chdir=True) as dirn:

            path = os.path.join(dirn, 'cell')
            sockpath = os.path.join(path, 'sock')

            async with await s_cell.Cell.anit(path) as cell:

                # test a relative cell:// url
                async with await s_telepath.openurl('cell://cell') as prox:
                    self.eq('cell', await prox.getCellType())
                    # unix path information is available from the session information.
                    snfo = await cell.dmon.getSessInfo()
                    self.eq(snfo[0].get('conninfo'),
                            {'family': 'unix',
                             'addr': sockpath})

                # test an absolute cell:// url
                async with await s_telepath.openurl(f'cell://{path}') as prox:
                    self.eq('cell', await prox.getCellType())
                    # unix path information is available from the session information.
                    snfo = await cell.dmon.getSessInfo()
                    self.eq(snfo[0].get('conninfo'),
                            {'family': 'unix',
                             'addr': sockpath})

    async def test_ipv6(self):

        foo = Foo()

        async with self.getTestDmon() as dmon:

            dmon.share('foo', foo)
            try:
                addr = await dmon.listen('tcp://[::1]:0/')
            except asyncio.CancelledError:
                raise
            except OSError:
                if os.getenv('CIRCLECI', False):
                    # Circleci container tests do not support IPV6 (but osx does)
                    # https://circleci.com/docs/2.0/faq/#can-i-use-ipv6-in-my-tests
                    self.skip('ipv6 is not supported in circleci')
                else:
                    raise
            host, port = addr[0], addr[1]

            async with await s_telepath.openurl(f'tcp://{host}/foo',
                                                port=port) as prox:
                # Ensure that ipv6 is returned via session info
                snfo = await dmon.getSessInfo()
                conninfo = snfo[0].get('conninfo')
                self.eq(conninfo, {'family': 'tcp',
                               'ipver': 'ipv6',
                               'addr': prox.link.sock.getsockname()})

                # check a standard return value
                self.eq(30, await prox.bar(10, 20))

    async def test_telepath_client_redir(self):

        class TestRedir(s_telepath.Aware):

            def __init__(self, valu, redir=None):
                self.valu = valu
                self.redir = redir

            def getTeleApi(self, link, mesg, path):
                if self.redir is not None:
                    raise s_exc.TeleRedir(url=self.redir)
                return self

            async def dostuff(self, x):

                if self.redir:
                    raise s_exc.TeleRedir(url=self.redir)

                return x + self.valu

        dmon0 = await s_daemon.Daemon.anit()
        dmon1 = await s_daemon.Daemon.anit()

        addr0 = await dmon0.listen('tcp://127.0.0.1:0/')
        addr1 = await dmon1.listen('tcp://127.0.0.1:0/')

        url0 = f'tcp://127.0.0.1:{addr0[1]}/foo'
        url1 = f'tcp://127.0.0.1:{addr1[1]}/foo'

        rdir0 = TestRedir(10)
        rdir1 = TestRedir(20, redir=url0)

        dmon0.share('foo', rdir0)
        dmon1.share('foo', rdir1)

        async with await s_telepath.Client.anit(url0) as targ:
            await targ.waitready()
            # Client implements some base helpers the proxy does
            self.eq(targ._getSynVers(), s_version.version)
            self.eq(targ._getClasses(),
                    ('synapse.tests.test_telepath.TestRedir',
                     'synapse.telepath.Aware'))
            # client works as a passthrough to the proxy
            self.eq(110, await targ.dostuff(100))

        # this should get redirected to url0...
        async with await s_telepath.Client.anit(url1) as targ:
            await targ.waitready()
            self.eq(110, await targ.dostuff(100))

        # fake out the redirect to connect, then redirect on call...
        rdir1.redir = None
        async with await s_telepath.Client.anit(url1) as targ:
            await targ.waitready()
            self.eq(120, await targ.dostuff(100))
            rdir1.redir = url0
            self.eq(110, await targ.dostuff(100))

        await dmon0.fini()
        await dmon1.fini()

    async def test_telepath_client_failover(self):

        class TestFail:
            def __init__(self):
                self.count = 0

            async def dostuff(self, x):
                self.count += 1
                return x + 10

        dmon0 = await s_daemon.Daemon.anit()
        dmon1 = await s_daemon.Daemon.anit()

        addr0 = await dmon0.listen('tcp://127.0.0.1:0/')
        addr1 = await dmon1.listen('tcp://127.0.0.1:0/')

        url0 = f'tcp://127.0.0.1:{addr0[1]}/foo'
        url1 = f'tcp://127.0.0.1:{addr1[1]}/foo'

        fail0 = TestFail()
        fail1 = TestFail()

        dmon0.share('foo', fail0)
        dmon1.share('foo', fail1)

        urls = (url0, url1)

        async with await s_telepath.Client.anit(urls) as targ:

            await targ.waitready()

            self.eq(110, await targ.dostuff(100))
            self.eq(1, fail0.count)
            self.eq(0, fail1.count)

            await dmon0.fini()

            self.eq(110, await targ.dostuff(100))
            self.eq(1, fail0.count)
            self.eq(1, fail1.count)

        async with await s_telepath.Client.anit(urls) as targ:

            await targ.waitready()

            self.eq(110, await targ.dostuff(100))

            self.eq(1, fail0.count)
            self.eq(2, fail1.count)

        await dmon1.fini()

    async def test_telepath_poolsize(self):

        # While test_telepath_sync_genr_break also touches the link pool,
        # it doesn't validate the pool size or automatic link teardown
        # behavior when a extra link is placed into the pool.
        foo = Foo()

        async with self.getTestDmon() as dmon:
            dmon.share('foo', foo)
            url = f'tcp://127.0.0.1:{dmon.addr[1]}/foo'

            # Validate the Proxy behavior then the client override
            prox = await s_telepath.openurl(url)  # type: Foo
            prox._link_poolsize = 2

            # Start with no links
            self.len(0, prox.links)
            self.eq(await prox.echo(1), 1)

            # We now have one link - spin up a generator to grab it
            self.len(1, prox.links)
            l0 = prox.links[0]
            genr = await prox.genr()  # type: s_coro.GenrHelp
            self.eq(await genr.genr.__anext__(), 10)

            # The link is being used by the genr
            self.len(0, prox.links)

            # and upon exhuastion, that link is put back
            self.eq(await genr.list(), (20, 30))
            self.len(1, prox.links)
            self.true(prox.links[0] is l0)

            # Grab the existing link, then do two more calls
            genr0 = await prox.genr()  # contains l0
            genr1 = await prox.genr()
            genr2 = await prox.genr()
            self.len(0, prox.links)
            # Consume two of the three generators
            self.eq(await genr2.list(), (10, 20, 30))
            self.len(1, prox.links)
            self.eq(await genr1.list(), (10, 20, 30))
            self.len(2, prox.links)
            # Exhausting the lsat generator results in his
            # link not being placed back into the pool
            self.eq(await genr0.list(), (10, 20, 30))
            self.len(2, prox.links)
            links = set(l for l in prox.links)
            self.notin(l0, links)
            # And that link l0 has been fini'd
            self.true(l0.isfini)

            # Tear down a link by hand and place it back
            # into the pool - that will fail b/c the link
            # has been down down.
            l1 = await prox.getPoolLink()
            self.len(1, prox.links)
            await l1.fini()
            await prox._putPoolLink(l1)
            self.len(1, prox.links)

            # And all our links are torn down on fini
            await prox.fini()
            self.len(1, prox.links)
            for link in prox.links:
                self.true(link.isfini)

            # The telepath Client passes through this value as a configuration parameter
            conf = {'link_poolsize': 2, 'timeout': 2}
            async with await s_telepath.Client.anit(url, conf=conf) as client:
                await client.waitready()
                self.true(client._t_proxy._link_poolsize, 2)

    async def test_link_fini_breaking_tasks(self):
        foo = Foo()

        async with self.getTestDmon() as dmon:
            dmon.share('foo', foo)
            url = f'tcp://127.0.0.1:{dmon.addr[1]}/foo'

            prox = await s_telepath.openurl(url)  # type: Foo

            # Fire up an async generator which will yield a message then
            # wait for a while
            async for mesg in prox.sleepg(t=60):
                self.eq(mesg, ('init', {}))
                break

            # Ensure that tearing down the client prompty tears down
            # taskv2init coro due to the link being fini'd by the server.
            # It is important that we validate these items BEFORE we
            # teardown the proxy, since the previous (<0.1.32) behaviour
            # would hold onto coroutines on the Daemon and not cancel
            # the taskv2init coroutines until the Daemon was shut down.
            with self.getAsyncLoggerStream('synapse.daemon',
<<<<<<< HEAD
                                           'error during task: sleepg') as stream:
=======
                                           'task sleepg') as stream:
>>>>>>> f3432745
                await prox.fini()
                # Ensure that the sleepg function got canceled.
                await asyncio.sleep(1)
                self.true(await asyncio.wait_for(foo.sleepg_evt.wait(), timeout=6))
                # Ensure we logged the cancellation.
                self.true(await stream.wait(6))<|MERGE_RESOLUTION|>--- conflicted
+++ resolved
@@ -863,11 +863,7 @@
             # would hold onto coroutines on the Daemon and not cancel
             # the taskv2init coroutines until the Daemon was shut down.
             with self.getAsyncLoggerStream('synapse.daemon',
-<<<<<<< HEAD
-                                           'error during task: sleepg') as stream:
-=======
                                            'task sleepg') as stream:
->>>>>>> f3432745
                 await prox.fini()
                 # Ensure that the sleepg function got canceled.
                 await asyncio.sleep(1)
