--- conflicted
+++ resolved
@@ -623,7 +623,6 @@
                 # test an absolute cell:// url
                 async with await s_telepath.openurl(f'cell://{path}') as prox:
                     self.eq('cell', await prox.getCellType())
-<<<<<<< HEAD
                     # unix path information is available from the session information.
                     snfo = await cell.dmon.getSessInfo()
                     self.eq(snfo[0].get('anfo'),
@@ -661,7 +660,6 @@
 
                 # check a standard return value
                 self.eq(30, await prox.bar(10, 20))
-=======
 
     async def test_telepath_client_redir(self):
 
@@ -774,5 +772,4 @@
             self.eq(1, fail0.count)
             self.eq(2, fail1.count)
 
-        await dmon1.fini()
->>>>>>> 11cee8da
+        await dmon1.fini()