--- conflicted
+++ resolved
@@ -4,10 +4,6 @@
 import socket
 import asyncio
 import logging
-<<<<<<< HEAD
-import threading
-=======
->>>>>>> 64fd3613
 import multiprocessing
 
 from unittest import mock
@@ -227,11 +223,7 @@
         evt2.set()
         sys.exit(137)
 
-<<<<<<< HEAD
 class TeleTest(s_t_utils.SynTestA):
-=======
-class TeleTest(s_t_utils.SynTest):
->>>>>>> 64fd3613
 
     async def test_telepath_basics(self):
 
@@ -348,10 +340,6 @@
             proc = ctx.Process(target=run_telepath_sync_genr_break, args=(url, evt1, evt2))
             proc.start()
 
-<<<<<<< HEAD
-            # TODO Reconcile this with master???
-=======
->>>>>>> 64fd3613
             self.true(await s_coro.executor(evt1.wait, timeout=30))
             self.true(await s_coro.executor(evt2.wait, timeout=30))
             proc.join(timeout=30)
