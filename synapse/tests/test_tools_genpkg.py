--- conflicted
+++ resolved
@@ -89,25 +89,24 @@
             retn = await s_genpkg.main(argv)
             self.eq(1, retn)
 
-<<<<<<< HEAD
-            # We'll push the pkddef to savepath if its set
-            os.unlink(savepath)
-            argv = ('--no-build', '--save', savepath, yamlpath)
-=======
+# <<<<<<< HEAD
+#             # We'll push the pkddef to savepath if its set
+#             os.unlink(savepath)
+#             argv = ('--no-build', '--save', savepath, yamlpath)
+# =======
             # Invalid:  save with pre-made file
             argv = ('--no-build', '--save', savepath, savepath)
->>>>>>> c5388c68
+# >>>>>>> master
             retn = await s_genpkg.main(argv)
             self.eq(0, retn)
             self.eq(pdef, s_common.jsload(savepath))
 
-<<<<<<< HEAD
-            # Push a premade yaml
-            argv = ('--push', url, '--no-build', yamlpath)
-=======
+# <<<<<<< HEAD
+#             # Push a premade yaml
+#             argv = ('--push', url, '--no-build', yamlpath)
+# =======
             # Push a premade json
             argv = ('--no-build', '--push', url, savepath)
->>>>>>> c5388c68
             retn = await s_genpkg.main(argv)
             self.eq(0, retn)
 
