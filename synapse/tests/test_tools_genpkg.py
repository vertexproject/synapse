--- conflicted
+++ resolved
@@ -258,25 +258,15 @@
         async def hook(core):
             await core.callStorm('$lib.globals.set(inlinehook, haha)')
 
-<<<<<<< HEAD
-        async with self.getTestCore(preppkghook=hook) as core:
+        async with self.getTestCore(prepkghook=hook) as core:
             msgs = await core.stormlist('testpkgcmd foo')
-=======
-        async with self.getTestCore(prepkghook=hook) as core:
-            msgs = await core.stormlist('dotstorm.bar')
->>>>>>> 7b298353
             self.stormHasNoWarnErr(msgs)
             self.eq('haha', await core.callStorm('return($lib.globals.get(inlinehook))'))
             self.eq('frob', await core.callStorm('return($lib.globals.get(inittestcore))'))
 
         # bound method example
-<<<<<<< HEAD
-        async with self.getTestCore(preppkghook=self.stormpkg_preppkghook) as core:
+        async with self.getTestCore(prepkghook=self.stormpkg_preppkghook) as core:
             msgs = await core.stormlist('testpkgcmd foo')
-=======
-        async with self.getTestCore(prepkghook=self.stormpkg_preppkghook) as core:
-            msgs = await core.stormlist('dotstorm.bar')
->>>>>>> 7b298353
             self.stormHasNoWarnErr(msgs)
             self.eq('boundmethod', await core.callStorm('return($lib.globals.get(stormpkg_preppkghook))'))
             self.eq('frob', await core.callStorm('return($lib.globals.get(inittestcore))'))