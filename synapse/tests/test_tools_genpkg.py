--- conflicted
+++ resolved
@@ -235,34 +235,17 @@
 
         self.raises(ValueError, s_files.getAssetPath, 'newp.bin')
         self.raises(ValueError, s_files.getAssetPath,
-<<<<<<< HEAD
                     '../../../../../../../../../etc/passwd')
-=======
-                    '../../../../../../../../../etc/passwd')
-
-    async def test_genpkg_dotstorm(self):
-
-        yamlpath = s_common.genpath(dirname, 'files', 'stormpkg', 'dotstorm', 'dotstorm.yaml')
-
-        async with self.getTestCore() as core:
-            url = core.getLocalUrl()
-            argv = ('--push', url, yamlpath)
-            await s_genpkg.main(argv)
-            msgs = await core.stormlist('$lib.import(dotstorm.foo)')
-            self.stormIsInPrint('hello foo', msgs)
-            msgs = await core.stormlist('dotstorm.bar')
-            self.stormIsInPrint('hello bar', msgs)
 
 class TestStormPkgTest(s_test.StormPkgTest):
-    assetdir = s_common.genpath(dirname, 'files', 'stormpkg', 'dotstorm', 'testassets')
-    pkgprotos = (s_common.genpath(dirname, 'files', 'stormpkg', 'dotstorm', 'dotstorm.yaml'),)
+    pkgprotos = (s_common.genpath(dirname, 'files', 'stormpkg', 'testpkg.yaml'),)
 
     async def initTestCore(self, core):
         await core.callStorm('$lib.globals.set(inittestcore, frob)')
 
     async def test_stormpkg_base(self):
         async with self.getTestCore() as core:
-            msgs = await core.stormlist('dotstorm.bar')
+            msgs = await core.stormlist('testpkgcmd foo')
             self.stormHasNoWarnErr(msgs)
             self.eq('frob', await core.callStorm('return($lib.globals.get(inittestcore))'))
 
@@ -276,15 +259,14 @@
             await core.callStorm('$lib.globals.set(inlinehook, haha)')
 
         async with self.getTestCore(preppkghook=hook) as core:
-            msgs = await core.stormlist('dotstorm.bar')
+            msgs = await core.stormlist('testpkgcmd foo')
             self.stormHasNoWarnErr(msgs)
             self.eq('haha', await core.callStorm('return($lib.globals.get(inlinehook))'))
             self.eq('frob', await core.callStorm('return($lib.globals.get(inittestcore))'))
 
         # bound method example
         async with self.getTestCore(preppkghook=self.stormpkg_preppkghook) as core:
-            msgs = await core.stormlist('dotstorm.bar')
+            msgs = await core.stormlist('testpkgcmd foo')
             self.stormHasNoWarnErr(msgs)
             self.eq('boundmethod', await core.callStorm('return($lib.globals.get(stormpkg_preppkghook))'))
-            self.eq('frob', await core.callStorm('return($lib.globals.get(inittestcore))'))
->>>>>>> 20438fe0
+            self.eq('frob', await core.callStorm('return($lib.globals.get(inittestcore))'))