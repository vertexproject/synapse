--- conflicted
+++ resolved
@@ -1114,7 +1114,6 @@
                     self.gt(cdef00['laststarttime'], 0)
                     self.eq(cdef00['laststarttime'], cdef01['laststarttime'])
 
-<<<<<<< HEAD
     async def test_cron_creator_migration(self):
         async with self.getRegrCore('cron-creator-to-user') as core:
             msgs = await core.stormlist('cron.list')
@@ -1230,7 +1229,7 @@
 
                 msgs = await core2.stormlist('trigger.list')
                 self.stormIsInPrint('roleuser roleuser 2b61c302', msgs, whitespace=False)
-=======
+
     async def test_agenda_graceful_promotion_with_running_cron(self):
 
         async with self.getTestAha() as aha:
@@ -1353,5 +1352,4 @@
             self.false(appt in core.agenda.apptheap)
 
             crons = await core.callStorm('return($lib.cron.list())')
-            self.len(1, crons)
->>>>>>> 135465b6
+            self.len(1, crons)