import time
import asyncio
import hashlib
import datetime
from unittest import mock
from datetime import timezone as tz

import synapse.exc as s_exc
import synapse.common as s_common
import synapse.cortex as s_cortex
import synapse.tests.utils as s_t_utils

import synapse.tools.service.backup as s_tools_backup

import synapse.lib.agenda as s_agenda
from synapse.lib.agenda import TimeUnit as s_tu

class AgendaTest(s_t_utils.SynTest):
    def test_apptreq(self):

        # Invalid combinations
        self.raises(s_exc.BadTime, s_agenda.ApptRec, {s_tu.DAYOFWEEK: 3, s_tu.DAYOFMONTH: 4})
        self.raises(s_exc.BadTime, s_agenda.ApptRec, {s_tu.HOUR: 1}, s_tu.MINUTE)
        self.raises(s_exc.BadTime, s_agenda.ApptRec, {}, None)
        self.raises(s_exc.BadTime, s_agenda.ApptRec, {}, s_tu.DAYOFMONTH)
        self.raises(s_exc.BadTime, s_agenda.ApptRec, {s_tu.HOUR: -99}, s_tu.MINUTE)
        self.raises(s_exc.BadTime, s_agenda.ApptRec, {}, s_tu.YEAR, -1)
        self.raises(s_exc.BadTime, s_agenda.ApptRec, {'day': 4}, s_tu.YEAR, -1)

        ###############################

        # incunit = None, i.e. one-shot

        self.raises(s_exc.BadTime, s_agenda.ApptRec, {s_tu.DAY: 15})

        # No inc, year req: One shot in 2017.  It is 2018
        now = datetime.datetime(year=2018, month=12, day=3, hour=2, minute=2, tzinfo=tz.utc).timestamp()  # Monday
        ar = s_agenda.ApptRec({s_tu.YEAR: 2017})
        newts = ar.nexttime(now)
        self.eq(newts, 0.0)

        # one shot in 2019.
        ar = s_agenda.ApptRec({s_tu.YEAR: 2019})
        newts = ar.nexttime(now)
        self.eq(newts, datetime.datetime(year=2019, month=12, day=3, hour=2, minute=2, tzinfo=tz.utc).timestamp())

        # It is leap day 2020, one shot next year
        now = datetime.datetime(year=2020, month=2, day=29, hour=2, minute=2, tzinfo=tz.utc).timestamp()  # Monday
        ar = s_agenda.ApptRec({s_tu.YEAR: 2021})
        newts = ar.nexttime(now)
        self.eq(newts, datetime.datetime(year=2021, month=2, day=28, hour=2, minute=2, tzinfo=tz.utc).timestamp())

        # It is leap day 2020, one shot next year, Halloween
        now = datetime.datetime(year=2020, month=2, day=29, hour=2, minute=2, tzinfo=tz.utc).timestamp()  # Monday
        ar = s_agenda.ApptRec({s_tu.DAYOFMONTH: 31, s_tu.YEAR: 2021, s_tu.MONTH: 10})
        newts = ar.nexttime(now)
        self.eq(newts, datetime.datetime(year=2021, month=10, day=31, hour=2, minute=2, tzinfo=tz.utc).timestamp())

        # No inc, month req: One shot in July
        ar = s_agenda.ApptRec({s_tu.MONTH: 7})
        now = datetime.datetime(year=2018, month=12, day=3, hour=2, minute=2, tzinfo=tz.utc).timestamp()  # Monday
        newts = ar.nexttime(now)
        self.eq(newts, datetime.datetime(year=2019, month=7, day=3, hour=2, minute=2, tzinfo=tz.utc).timestamp())

        # No inc, day of month req: one shot on the 3rd of the month at 1:01am
        ar = s_agenda.ApptRec({s_tu.DAYOFMONTH: 3, s_tu.HOUR: 1, s_tu.MINUTE: 1})
        now = datetime.datetime(year=2018, month=12, day=4, hour=2, minute=2, tzinfo=tz.utc).timestamp()  # Monday
        newts = ar.nexttime(now)
        self.eq(newts, datetime.datetime(year=2019, month=1, day=3, hour=1, minute=1, tzinfo=tz.utc).timestamp())

        # No inc, day of week req: One shot next Monday at 1:01 am
        ar = s_agenda.ApptRec({s_tu.DAYOFWEEK: 0, s_tu.HOUR: 1, s_tu.MINUTE: 1})
        now = datetime.datetime(year=2018, month=12, day=31, hour=2, minute=2, tzinfo=tz.utc).timestamp()  # Monday
        newts = ar.nexttime(now)
        self.eq(newts, datetime.datetime(year=2019, month=1, day=7, hour=1, minute=1, tzinfo=tz.utc).timestamp())

        # No inc, hour req:  One shot at 4pm.  It is 5pm, last day of the year.
        ar = s_agenda.ApptRec({s_tu.HOUR: 16})
        now = datetime.datetime(year=2018, month=12, day=31, hour=17, minute=2, tzinfo=tz.utc).timestamp()  # Monday
        newts = ar.nexttime(now)
        self.eq(newts, datetime.datetime(year=2019, month=1, day=1, hour=16, minute=2, tzinfo=tz.utc).timestamp())

        ################

        # incunit = Year

        # Year inc, day of month req:  every year on the 15th of the month
        ar = s_agenda.ApptRec({s_tu.DAYOFMONTH: 15}, s_tu.YEAR, 1)

        # before the target matches the target
        now = datetime.datetime(year=2018, month=3, day=1, tzinfo=tz.utc).timestamp()
        newts = ar.nexttime(now)
        self.eq(newts, datetime.datetime(year=2018, month=3, day=15, tzinfo=tz.utc).timestamp())

        # at the appointment advances
        now = datetime.datetime(year=2018, month=3, day=15, tzinfo=tz.utc).timestamp()
        newts = ar.nexttime(now)
        self.eq(newts, datetime.datetime(year=2019, month=3, day=15, tzinfo=tz.utc).timestamp())

        # past the appointment advances
        now = datetime.datetime(year=2018, month=3, day=15, tzinfo=tz.utc).timestamp()
        newts = ar.nexttime(now)
        self.eq(newts, datetime.datetime(year=2019, month=3, day=15, tzinfo=tz.utc).timestamp())

        # Year inc, month req:  every other year in February
        ar = s_agenda.ApptRec({s_tu.MONTH: 2}, s_tu.YEAR, 2)
        now = datetime.datetime(year=2018, month=12, day=31, hour=17, minute=2, tzinfo=tz.utc).timestamp()  # Monday
        newts = ar.nexttime(now)
        self.eq(newts, datetime.datetime(year=2020, month=2, day=28, hour=17, minute=2, tzinfo=tz.utc).timestamp())

        # Year inc, day of week req:  every other year on a Friday:  not supported
        self.raises(s_exc.BadTime, s_agenda.ApptRec, {s_tu.DAYOFWEEK: 4}, s_tu.YEAR, 2)

        # Year inc, hour req
        ar = s_agenda.ApptRec({s_tu.HOUR: 10}, s_tu.YEAR, 2)
        now = datetime.datetime(year=2018, month=12, day=31, hour=17, minute=2, tzinfo=tz.utc).timestamp()  # Monday
        newts = ar.nexttime(now)
        self.eq(newts, datetime.datetime(year=2020, month=12, day=31, hour=10, minute=2, tzinfo=tz.utc).timestamp())

        #################

        # incunit = Month

        # Month inc, minute req: When the minute hand hits 30 every 14 months
        ar = s_agenda.ApptRec({s_tu.MINUTE: 30}, s_tu.MONTH, 14)
        now = datetime.datetime(year=2017, month=12, day=30, hour=0, minute=30, tzinfo=tz.utc).timestamp()
        newts = ar.nexttime(now)
        self.eq(newts, datetime.datetime(year=2019, month=2, day=28, hour=0, minute=30, tzinfo=tz.utc).timestamp())

        # Month inc, day of month req:  every other month on the 4th
        ar = s_agenda.ApptRec({s_tu.DAYOFMONTH: 4}, s_tu.MONTH, 2)
        now = datetime.datetime(year=2017, month=12, day=30, hour=0, minute=30, tzinfo=tz.utc).timestamp()
        newts = ar.nexttime(now)
        self.eq(newts, datetime.datetime(2018, 2, 4, 0, 30, tzinfo=tz.utc).timestamp())

        # Month inc, day of week fail
        self.raises(s_exc.BadTime, s_agenda.ApptRec, {s_tu.DAYOFWEEK: 4}, s_tu.MONTH, 2)

        ###############

        # incunit = Day

        # Day inc, minute req:  Every day some time when the minute hand hits 30
        ar = s_agenda.ApptRec({s_tu.MINUTE: 30}, s_tu.DAY, 1)
        now = datetime.datetime(year=2019, month=2, day=1, hour=0, minute=2, tzinfo=tz.utc).timestamp()
        newts = ar.nexttime(now)
        self.eq(newts, datetime.datetime(year=2019, month=2, day=1, hour=0, minute=30, tzinfo=tz.utc).timestamp())

        ###############

        # incunit = DayOfWeek

        # Day of week inc, hour req: Every Wednesday at 7pm
        ar = s_agenda.ApptRec({s_tu.HOUR: 7}, s_tu.DAYOFWEEK, 2)
        now = datetime.datetime(year=2018, month=12, day=3, hour=2, minute=2, tzinfo=tz.utc).timestamp()  # Monday
        newts = ar.nexttime(now)
        self.eq(newts, datetime.datetime(year=2018, month=12, day=5, hour=7, minute=2, tzinfo=tz.utc).timestamp())

    async def test_agenda_base(self):
        MONO_DELT = 1543827303.0
        unixtime = datetime.datetime(year=2018, month=12, day=5, hour=7, minute=0, tzinfo=tz.utc).timestamp()

        def timetime():
            return unixtime

        def looptime():
            return unixtime - MONO_DELT

        loop = asyncio.get_running_loop()
        with mock.patch.object(loop, 'time', looptime), mock.patch('time.time', timetime), self.getTestDir() as dirn:

            async with self.getTestCore() as core:

                visi = await core.auth.addUser('visi')
                await visi.setAdmin(True)

                agenda = core.agenda

                self.eq([], agenda.list())

                # Missing reqs
                cdef = {'user': core.auth.rootuser.iden, 'iden': 'fakeiden', 'storm': 'foo'}
                await self.asyncraises(ValueError, agenda.add(cdef))

                # Missing user
                cdef = {'iden': 'fakeiden', 'storm': 'foo',
                        'reqs': {s_agenda.TimeUnit.MINUTE: 1}}
                await self.asyncraises(ValueError, agenda.add(cdef))

                # Missing storm
                cdef = {'user': core.auth.rootuser.iden, 'iden': 'fakeiden',
                        'reqs': {s_agenda.TimeUnit.MINUTE: 1}}
                await self.asyncraises(ValueError, agenda.add(cdef))
                await self.asyncraises(s_exc.NoSuchIden, agenda.get('newp'))

                # Missing incvals
                cdef = {'user': core.auth.rootuser.iden, 'iden': 'DOIT', 'storm': '[test:str=doit]',
                        'reqs': {s_agenda.TimeUnit.NOW: True},
                        'incunit': s_agenda.TimeUnit.MONTH}
                await self.asyncraises(ValueError, agenda.add(cdef))

                # Cannot schedule a recurring job with 'now'
                cdef = {'user': core.auth.rootuser.iden, 'iden': 'DOIT', 'storm': '[test:str=doit]',
                        'reqs': {s_agenda.TimeUnit.NOW: True},
                        'incunit': s_agenda.TimeUnit.MONTH,
                        'incvals': 1}
                await self.asyncraises(ValueError, agenda.add(cdef))
                await self.asyncraises(s_exc.NoSuchIden, agenda.get('DOIT'))

                # Require valid storm
                cdef = {'user': core.auth.rootuser.iden, 'iden': 'DOIT', 'storm': ' | | | ',
                        'reqs': {s_agenda.TimeUnit.MINUTE: 1}}
                await self.asyncraises(s_exc.BadSyntax, agenda.add(cdef))
                await self.asyncraises(s_exc.NoSuchIden, agenda.get('DOIT'))

                # Schedule a one-shot to run immediately
                doit = s_common.guid()
                cdef = {'user': core.auth.rootuser.iden, 'iden': doit,
                        'storm': '$lib.queue.gen(visi).put(woot)',
                        'reqs': {s_agenda.TimeUnit.NOW: True}}
                await agenda.add(cdef)

                # Can't have two with the same iden
                await self.asyncraises(s_exc.DupIden, agenda.add(cdef))

                self.eq((0, 'woot'), await asyncio.wait_for(core.callStorm('return($lib.queue.gen(visi).pop(wait=$lib.true))'), timeout=5))

                appts = agenda.list()
                self.len(1, appts)
                self.eq(appts[0][1].startcount, 1)
                self.eq(appts[0][1].nexttime, None)
                await agenda.delete(doit)

                # Schedule a one-shot 1 minute from now
                cdef = {'user': core.auth.rootuser.iden, 'iden': s_common.guid(), 'storm': '$lib.queue.gen(visi).put(woot)',
                        'reqs': {s_agenda.TimeUnit.MINUTE: 1}}
                await agenda.add(cdef)
                unixtime += 61
                self.eq((1, 'woot'), await asyncio.wait_for(core.callStorm('return($lib.queue.gen(visi).pop(wait=$lib.true))'), timeout=5))

                appts = agenda.list()
                self.len(1, appts)
                self.eq(appts[0][1].startcount, 1)
                self.eq(appts[0][1].nexttime, None)

                # Schedule a query to run every Wednesday and Friday at 10:15am
                cdef = {'user': core.auth.rootuser.iden, 'iden': s_common.guid(), 'storm': '$lib.queue.gen(visi).put(bar)',
                        'reqs': {s_tu.HOUR: 10, s_tu.MINUTE: 15},
                        'incunit': s_agenda.TimeUnit.DAYOFWEEK,
                        'incvals': (2, 4)}
                adef = await agenda.add(cdef)
                guid = adef.get('iden')

                # every 6th of the month at 7am and 8am (the 6th is a Thursday)
                cdef = {'user': core.auth.rootuser.iden, 'iden': s_common.guid(), 'storm': '$lib.queue.gen(visi).put(baz)',
                        'reqs': {s_tu.HOUR: (7, 8), s_tu.MINUTE: 0, s_tu.DAYOFMONTH: 6},
                        'incunit': s_agenda.TimeUnit.MONTH,
                        'incvals': 1}
                adef = await agenda.add(cdef)
                guid2 = adef.get('iden')

                xmas = {s_tu.DAYOFMONTH: 25, s_tu.MONTH: 12, s_tu.YEAR: 2018}
                lasthanu = {s_tu.DAYOFMONTH: 10, s_tu.MONTH: 12, s_tu.YEAR: 2018}

                # And one-shots for Christmas and last day of Hanukkah of 2018
                cdef = {'user': core.auth.rootuser.iden, 'iden': s_common.guid(), 'storm': '$lib.queue.gen(visi).put(happyholidays)',
                        'reqs': (xmas, lasthanu)}
                await agenda.add(cdef)

                unixtime += 1
                await asyncio.sleep(0)
                self.none(await asyncio.wait_for(core.callStorm('return($lib.queue.gen(visi).pop())'), timeout=5))

                # Advance to the first event on Wednesday the 5th
                unixtime = datetime.datetime(year=2018, month=12, day=5, hour=10, minute=16, tzinfo=tz.utc).timestamp()
                self.eq((2, 'bar'), await asyncio.wait_for(core.callStorm('return($lib.queue.gen(visi).pop(wait=$lib.true))'), timeout=5))

                # Then two on the 6th
                unixtime = datetime.datetime(year=2018, month=12, day=6, hour=7, minute=15, tzinfo=tz.utc).timestamp()
                self.eq((3, 'baz'), await asyncio.wait_for(core.callStorm('return($lib.queue.gen(visi).pop(wait=$lib.true))'), timeout=5))

                unixtime = datetime.datetime(year=2018, month=12, day=6, hour=8, minute=15, tzinfo=tz.utc).timestamp()
                self.eq((4, 'baz'), await asyncio.wait_for(core.callStorm('return($lib.queue.gen(visi).pop(wait=$lib.true))'), timeout=5))

                # Then back to the 10:15 on Friday
                unixtime = datetime.datetime(year=2018, month=12, day=7, hour=10, minute=16, tzinfo=tz.utc).timestamp()
                self.eq((5, 'bar'), await asyncio.wait_for(core.callStorm('return($lib.queue.gen(visi).pop(wait=$lib.true))'), timeout=5))

                # Then Dec 10
                unixtime = datetime.datetime(year=2018, month=12, day=10, hour=10, minute=16, tzinfo=tz.utc).timestamp()
                self.eq((6, 'happyholidays'), await asyncio.wait_for(core.callStorm('return($lib.queue.gen(visi).pop(wait=$lib.true))'), timeout=5))

                # Then the Wednesday again
                unixtime = datetime.datetime(year=2018, month=12, day=12, hour=10, minute=16, tzinfo=tz.utc).timestamp()
                self.eq((7, 'bar'), await asyncio.wait_for(core.callStorm('return($lib.queue.gen(visi).pop(wait=$lib.true))'), timeout=5))

                # Cancel the Wednesday/Friday appt
                await agenda.delete(guid)
                await self.asyncraises(s_exc.NoSuchIden, agenda.delete('1234'))

                # Then Dec 25
                unixtime = datetime.datetime(year=2018, month=12, day=25, hour=10, minute=16, tzinfo=tz.utc).timestamp()
                self.eq((8, 'happyholidays'), await asyncio.wait_for(core.callStorm('return($lib.queue.gen(visi).pop(wait=$lib.true))'), timeout=5))

                # Then Jan 6
                unixtime = datetime.datetime(year=2019, month=1, day=6, hour=10, minute=16, tzinfo=tz.utc).timestamp()
                self.eq((9, 'baz'), await asyncio.wait_for(core.callStorm('return($lib.queue.gen(visi).pop(wait=$lib.true))'), timeout=5))

                # Delete the other recurring appointment
                await agenda.delete(guid2)

                # Then nothing left scheduled
                self.len(0, agenda.apptheap)

                # Test that isrunning updated, cancelling works
                cdef = {'user': core.auth.rootuser.iden, 'iden': s_common.guid(),
                        'storm': '$lib.queue.gen(visi).put(sleep) [ inet:ip=([4, 1]) ] | sleep 120',
                        'reqs': {}, 'incunit': s_agenda.TimeUnit.MINUTE, 'incvals': 1}
                adef = await agenda.add(cdef)
                guid = adef.get('iden')

                unixtime += 60
                self.eq((10, 'sleep'), await asyncio.wait_for(core.callStorm('return($lib.queue.gen(visi).pop(wait=$lib.true))'), timeout=5))

                appt = await agenda.get(guid)
                self.eq(appt.isrunning, True)
                self.eq(core.view.iden, appt.task.info.get('view'))

                self.true(await core._killCronTask(guid))

                events = [
                    {'event': 'cron:stop', 'info': {'iden': appt.iden}},
                ]

                task = core.schedCoro(s_t_utils.waitForBehold(core, events))
                await asyncio.wait_for(task, timeout=5)

                self.false(await core._killCronTask(guid))

                appt = await agenda.get(guid)
                self.eq(appt.isrunning, False)
                self.eq(appt.lastresult, 'cancelled')
                await agenda.delete(guid)

                # Test bad queries record exception
                cdef = {'user': core.auth.rootuser.iden, 'iden': s_common.guid(),
                        'storm': '$lib.queue.gen(visi).put(boom) $lib.raise(OmgWtfBbq, boom)',
                        'reqs': {}, 'incunit': s_agenda.TimeUnit.MINUTE,
                        'incvals': 1}
                adef = await agenda.add(cdef)
                guid = adef.get('iden')

                strt = await core.nexsroot.index()
                # bypass the API because it would actually syntax check
                unixtime += 60
                self.eq((11, 'boom'), await asyncio.wait_for(core.callStorm('return($lib.queue.gen(visi).pop(wait=$lib.true))'), timeout=5))
                await core.nexsroot.waitOffs(strt + 5)

                appt = await agenda.get(guid)
                self.eq(appt.isrunning, False)
                self.isin("raised exception StormRaise: errname='OmgWtfBbq'", appt.lastresult)
                self.isin("highlight={'hash': '6736b8252d9413221a9b693b2b19cf53'", appt.lastresult)
                self.isin("mesg='boom'", appt.lastresult)

                # Test setting the global enable/disable flag
                await agenda.delete(guid)
                self.len(0, agenda.apptheap)

                # schedule a query to run every Wednesday and Friday at 10:15am
                cdef = {'user': visi.iden, 'iden': s_common.guid(), 'storm': '$lib.queue.gen(visi).put(bar)',
                        'pool': True,
                        'reqs': {s_tu.HOUR: 10, s_tu.MINUTE: 15},
                        'incunit': s_agenda.TimeUnit.DAYOFWEEK,
                        'incvals': (2, 4)}
                adef = await agenda.add(cdef)

                self.true(adef['pool'])
                guid = adef.get('iden')

                self.len(1, agenda.apptheap)

                unixtime = datetime.datetime(year=2019, month=2, day=6, hour=10, minute=16, tzinfo=tz.utc).timestamp()
                nexttime = datetime.datetime(year=2019, month=2, day=8, hour=10, minute=15, tzinfo=tz.utc).timestamp()

                await asyncio.sleep(0)

                appt = await agenda.get(guid)
                self.eq(nexttime, appt.nexttime)
                self.true(appt.enabled)
                self.eq(0, appt.startcount)

                # Ensure structured logging captures the cron iden value
                core.stormlog = True
                with self.getStructuredAsyncLoggerStream('synapse.storm') as stream:
                    unixtime = datetime.datetime(year=2019, month=2, day=13, hour=10, minute=16,
                                                 tzinfo=tz.utc).timestamp()
                    self.eq((12, 'bar'), await asyncio.wait_for(core.callStorm('return($lib.queue.gen(visi).pop(wait=$lib.true))'), timeout=5))
                core.stormlog = False

                msgs = stream.jsonlines()
                msgs = [m for m in msgs if m['text'] == '$lib.queue.gen(visi).put(bar)']
                self.gt(len(msgs), 0)
                for m in msgs:
                    self.eq(m.get('cron'), appt.iden)

                self.eq(1, appt.startcount)

                cdef = {'user': visi.iden, 'iden': s_common.guid(), 'storm': '[test:str=foo2]',
                        'reqs': {s_agenda.TimeUnit.MINUTE: 1}}

                await agenda.add(cdef)

                # Lock user and advance time
                strt = await core.nexsroot.index()

                await visi.setLocked(True)

                with self.getLoggerStream('synapse.lib.agenda', 'locked') as stream:
                    unixtime = datetime.datetime(year=2019, month=2, day=16, hour=10, minute=16, tzinfo=tz.utc).timestamp()

                    # pump the ioloop via sleep(0) until the log message appears
                    while not stream.wait(0.1):
                        await asyncio.sleep(0)

                    await core.nexsroot.waitOffs(strt + 4)

                    self.eq(2, appt.startcount)

                # Can't use an existing authgate iden
                viewiden = core.getView().iden
                cdef = {'user': core.auth.rootuser.iden,
                        'creator': core.auth.rootuser.iden,
                        'storm': '[test:str=bar]',
                        'reqs': {'hour': 10},
                        'incunit': 'dayofweek',
                        'incvals': (2, 4),
                        'iden': viewiden}
                await self.asyncraises(s_exc.DupIden, core.addCronJob(cdef))
                await core.delCronJob(viewiden)

                self.nn(await core.getAuthGate(viewiden))

    async def test_agenda_persistence(self):
        ''' Test we can make/change/delete appointments and they are persisted to storage '''

        with self.getTestDir() as dirn:

            async with self.getTestCore(dirn=dirn) as core:

                cdef = {'user': core.auth.rootuser.iden,
                        'creator': core.auth.rootuser.iden,
                        'storm': '[test:str=bar]',
                        'reqs': {'hour': 10, 'minute': 15},
                        'incunit': 'dayofweek',
                        'incvals': (2, 4)}
                adef = await core.addCronJob(cdef)
                guid1 = adef.get('iden')

                # every 6th of the month at 7am and 8am (the 6th is a Thursday)
                cdef = {'user': core.auth.rootuser.iden,
                        'creator': core.auth.rootuser.iden,
                        'storm': '[test:str=baz]',
                        'reqs': {'hour': (7, 8), 'minute': 0, 'dayofmonth': 6},
                        'incunit': 'month',
                        'incvals': 1}
                adef = await core.addCronJob(cdef)

                guid2 = adef.get('iden')
                appt = core.agenda.appts[guid2]
                appt.lasterrs.append('error happened')
                await appt.save()

                # Add an appt with an invalid query
                cdef = {'user': core.auth.rootuser.iden,
                        'creator': core.auth.rootuser.iden,
                        'storm': '[test:str=',
                        'reqs': {'hour': (7, 8)},
                        'incunit': 'month',
                        'incvals': 1}

                with self.raises(s_exc.BadSyntax):
                    await core.addCronJob(cdef)

                xmas = {'dayofmonth': 25, 'month': 12, 'year': 2099}
                lasthanu = {'dayofmonth': 10, 'month': 12, 'year': 2099}

                await core.delCronJob(guid1)

                # And one-shots for Christmas and last day of Hanukkah of 2018
                cdef = {'user': core.auth.rootuser.iden,
                        'creator': core.auth.rootuser.iden,
                        'storm': '#happyholidays',
                        'reqs': (xmas, lasthanu)}

                adef = await core.addCronJob(cdef)
                guid3 = adef.get('iden')

                indx = await core.getNexsIndx()
                await core.editCronJob(guid3, {'storm': '#bahhumbug'})
                self.eq(indx + 1, await core.getNexsIndx())

                # Edits which result in no changes are a noop
                await core.editCronJob(guid3, {'storm': '#bahhumbug'})
                self.eq(indx + 1, await core.getNexsIndx())

                # Add a job with invalid storage version
                cdef = (await core.listCronJobs())[0]
                guid = s_common.guid()
                cdef['ver'] = 0
                cdef['iden'] = guid
                core.agenda.apptdefs.set(guid, cdef)

            async with self.getTestCore(dirn=dirn) as core:

                appts = await core.listCronJobs()

                self.len(2, appts)

                last_appt = [appt for appt in appts if appt.get('iden') == guid3][0]
                self.eq(last_appt.get('storm'), '#bahhumbug')

    async def test_agenda_custom_view(self):

        async with self.getTestCoreAndProxy() as (core, prox):
            # no existing view
            qiden = await core.callStorm('$q = $lib.queue.add(testq) return($q.iden)')

            defview = core.getView()
            fakeiden = hashlib.md5(defview.iden.encode('utf-8'), usedforsecurity=False).hexdigest()
            opts = {'vars': {'fakeiden': fakeiden}}
            with self.raises(s_exc.NoSuchView):
                await prox.callStorm('cron.add --view $fakeiden --minute +2 { $lib.queue.get(testq).put((43)) }', opts=opts)

            fail = await core.auth.addUser('fail')

            # can't move a thing that doesn't exist
            with self.raises(s_exc.StormRuntimeError):
                await core.callStorm('cron.mod $fakeiden --view $fakeiden', opts=opts)

            with self.raises(s_exc.NoSuchIden):
                await core.editCronJob(fail.iden, {})

            # make a new view
            ldef = await core.addLayer()
            newlayr = core.getLayer(ldef.get('iden'))
            newview = await core.callStorm(f'return($lib.view.add(({newlayr.iden},)).iden)')

            # no perms to write to that view
            asfail = {'user': fail.iden, 'vars': {'newview': newview}}
            with self.raises(s_exc.AuthDeny):
                await prox.callStorm('cron.add --view $newview --minute +2 { $lib.queue.byname(testq).put(lolnope) }', opts=asfail)

            # and just to be sure
            msgs = await core.stormlist('cron.list')
            self.stormIsInPrint('No cron jobs found', msgs)

            # no --view means it goes in the default view for the user, which fail doesn't have rights to
            with self.raises(s_exc.AuthDeny):
                await core.callStorm('cron.add --minute +1 { $lib.queue.byname(testq).put((44)) }', opts=asfail)

            # let's give fail permissions to do some things, but not in our super special view (fail is missing
            # the view read perm for the special view)
            await fail.addRule((True, ('cron', 'add')))

            # But we should still fail on this:
            with self.raises(s_exc.AuthDeny):
                await core.callStorm('cron.add --view $newview --minute +2 { $lib.queue.byname(testq).put(lolnope)}', opts=asfail)

            # and again, just to be sure
            msgs = await core.stormlist('cron.list')
            self.stormIsInPrint('No cron jobs found', msgs)

            # Now let's give him perms to do things
            await fail.addRule((True, ('view', 'read')), gateiden=newview)
            await fail.addRule((True, ('queue', 'get')), gateiden=qiden)
            await fail.addRule((True, ('queue', 'put')), gateiden=qiden)
            await fail.addRule((True, ('node', 'add')))
            await fail.addRule((True, ('cron', 'get')))

            # but should work on the default view
            opts = {'user': fail.iden, 'view': defview.iden, 'vars': {'defview': defview.iden}}
            await prox.callStorm('cron.at --view $defview --minute +1 { $lib.queue.byname(testq).put((44)) }', opts=opts)

            jobs = await core.callStorm('return($lib.cron.list())')
            self.len(1, jobs)
            self.eq(defview.iden, jobs[0]['view'])
            self.nn(jobs[0].get('created'))

            core.agenda._addTickOff(60)
            retn = await core.callStorm('return($lib.queue.byname(testq).get())', opts=asfail)
            self.eq((0, 44), retn)

            await core.callStorm('cron.del $croniden', opts={'vars': {'croniden': jobs[0]['iden']}})
            await core.callStorm('$lib.queue.byname(testq).cull(0)')

            opts = {'vars': {'newview': newview}}
            await prox.callStorm('cron.add --minute +1 --view $newview { [test:guid=$lib.guid()] | $lib.queue.byname(testq).put($node) }', opts=opts)

            jobs = await core.callStorm('return($lib.cron.list())')
            self.len(1, jobs)
            self.eq(newview, jobs[0]['view'])

            core.agenda._addTickOff(60)
            retn = await core.callStorm('return($lib.queue.byname(testq).get())')
            await core.callStorm('$lib.queue.byname(testq).cull(1)')

            # That node had better have been made in the new view
            guidnode = await core.nodes('test:guid', opts={'view': newview})
            self.len(1, guidnode)
            self.eq(('test:guid', retn[1]), guidnode[0].ndef)

            # and definitely not in the base view
            nonode = await core.nodes('test:guid', opts={'view': defview.iden})
            self.len(0, nonode)

            # no permission yet
            opts = {'user': fail.iden, 'vars': {'croniden': jobs[0]['iden'], 'viewiden': defview.iden}}
            with self.raises(s_exc.StormRuntimeError):
                await core.callStorm('cron.mod $croniden --view $viewiden', opts=opts)

            await fail.addRule((True, ('cron', 'set')))
            # try and fail to move to a view that doesn't exist
            opts = {'user': fail.iden, 'vars': {'croniden': jobs[0]['iden'], 'viewiden': fakeiden}}
            with self.raises(s_exc.NoSuchView):
                await core.callStorm('cron.mod $croniden --view $viewiden', opts=opts)

            croniden = jobs[0]['iden']
            # now to test that we can move from the new layer to the base layer
            opts = {'user': fail.iden, 'vars': {'croniden': croniden, 'viewiden': defview.iden}}
            await core.callStorm('cron.mod $croniden --view $viewiden', opts=opts)

            jobs = await core.callStorm('return($lib.cron.list())')
            self.len(1, jobs)
            self.eq(defview.iden, jobs[0]['view'])

            core.agenda._addTickOff(60)
            retn = await core.callStorm('return($lib.queue.byname(testq).get())', opts=asfail)
            await core.callStorm('$lib.queue.byname(testq).cull(2)')

            node = await core.nodes('test:guid', opts={'view': defview.iden})
            self.len(1, node)
            self.eq(('test:guid', retn[1]), node[0].ndef)
            self.ne(guidnode[0].ndef, node[0].ndef)

            appt = core.agenda.appts.get(croniden)
            self.eq(appt.loglevel, 'WARNING')
            await core.callStorm('cron.mod $croniden --loglevel DEBUG', opts=opts)
            self.eq(appt.loglevel, 'DEBUG')

            with self.raises(s_exc.BadArg):
                await core.callStorm('cron.mod $croniden --loglevel NEWP', opts=opts)
            self.eq(appt.loglevel, 'DEBUG')

            # reach in, monkey with the view a bit
            appt = core.agenda.appts.get(croniden)
            appt.view = "ThisViewStillDoesntExist"
            await core.agenda._execute(appt)
            self.eq(appt.lastresult, 'Failed due to unknown view')

            with self.raises(s_exc.BadArg):
                await core._editCronJob(croniden, {'newp': 'newp'})

            await core.callStorm('cron.del $croniden', opts={'vars': {'croniden': croniden}})

            opts = {'vars': {'newview': newview}}
            await prox.callStorm('cron.at --now --view $newview { [test:str=gotcha] | $lib.queue.byname(testq).put($node) }', opts=opts)
            retn = await core.callStorm('return($lib.queue.byname(testq).get())', opts=asfail)
            self.eq((3, 'gotcha'), retn)
            await core.callStorm('$lib.queue.byname(testq).cull(3)')
            atjob = await core.callStorm('return($lib.cron.list())')
            self.len(1, atjob)
            self.eq(atjob[0]['view'], newview)

            nodes = await core.nodes('test:str', opts={'view': defview.iden})
            self.len(0, nodes)
            nodes = await core.nodes('test:str', opts={'view': newview})
            self.len(1, nodes)

            croniden = atjob[0]['iden']
            await core.callStorm('cron.del $croniden', opts={'vars': {'croniden': croniden}})

            await prox.callStorm('cron.at --now { [test:int=97] | $lib.queue.byname(testq).put($node) }')
            retn = await core.callStorm('return($lib.queue.byname(testq).get())', opts=asfail)
            await core.callStorm('$lib.queue.byname(testq).cull(4)')
            self.eq((4, 97), retn)

            nodes = await core.nodes('test:int=97', opts={'view': defview.iden})
            self.len(1, nodes)
            nodes = await core.nodes('test:int=97', opts={'view': newview})
            self.len(0, nodes)

    async def test_agenda_edit(self):

        async with self.getTestCore() as core:

            lowuser = await core.addUser('lowuser')
            lowuser = lowuser.get('iden')

            msgs = await core.stormlist('cron.add --hourly 32 { $lib.print(woot) }')
            self.stormHasNoWarnErr(msgs)

            cdef = await core.callStorm('for $cron in $lib.cron.list() { return($cron) }')
            self.false(cdef['pool'])
            self.eq(cdef['user'], core.auth.rootuser.iden)

            cdef = await core.callStorm('for $cron in $lib.cron.list() { $cron.pool = (true) return($cron) }')
            self.true(cdef['pool'])

            opts = {'vars': {'lowuser': lowuser}}
            cdef = await core.callStorm('for $cron in $lib.cron.list() { $cron.user = $lowuser return($cron) }',
                                        opts=opts)
            self.eq(cdef['user'], lowuser)

            opts = {'user': lowuser, 'vars': {'iden': cdef.get('iden'), 'lowuser': lowuser}}
            q = '$cron = $lib.cron.get($iden) $cron.user = $lowuser'
            msgs = await core.stormlist(q, opts=opts)
            # XXX FIXME - This is an odd message since the new user does not implicitly have
            # access to the cronjob that is running as them.
            self.stormIsInErr('Provided iden does not match any valid authorized cron job.', msgs)

            await core.addUserRule(lowuser, (True, ('cron', 'get')))
            opts = {'user': lowuser, 'vars': {'iden': cdef.get('iden'), 'lowuser': lowuser}}
            q = '$cron = $lib.cron.get($iden) $cron.user = $lowuser'
            msgs = await core.stormlist(q, opts=opts)
            self.stormIsInErr('must have permission cron.set.user', msgs)

            await core.addUserRule(lowuser, (True, ('cron', 'set')))
            q = '$cron = $lib.cron.get($iden) $cron.creator = $lowuser'
            msgs = await core.stormlist(q, opts=opts)
            self.stormIsInErr('Cron Job does not support setting specified property.', msgs)

    async def test_agenda_fatal_run(self):

        # Create a scenario where an agenda appointment is "correct"
        # but encounters a fatal error when attempting to be created.
        # This error is then logged, and corrected.

        async with self.getTestCore() as core:

            udef = await core.addUser('user')
            user = udef.get('iden')

            fork = await core.callStorm('$fork = $lib.view.get().fork().iden return ( $fork )')

            q = '$lib.log.info(`I am a cron job run by {$lib.user.name()} in {$lib.view.get().iden}`)'
            msgs = await core.stormlist('cron.add --minute +1 $q', opts={'vars': {'q': q}, 'view': fork})
            self.stormHasNoWarnErr(msgs)

            cdef = await core.callStorm('for $cron in $lib.cron.list() { $cron.user = $user return($cron) }',
                                        opts={'vars': {'user': user}})
            self.eq(cdef['user'], user)

            # Force the cron to run.

            with self.getAsyncLoggerStream('synapse.lib.agenda', 'Agenda error running appointment ') as stream:
                core.agenda._addTickOff(55)
                self.true(await stream.wait(timeout=12))

            await core.addUserRule(user, (True, ('log',)))
            await core.addUserRule(user, (True, ('view', 'read')), gateiden=fork)

            with self.getAsyncLoggerStream('synapse.storm.log', 'I am a cron job') as stream:
                core.agenda._addTickOff(60)
                self.true(await stream.wait(timeout=12))

    async def test_agenda_mirror_realtime(self):
        with self.getTestDir() as dirn:

            path00 = s_common.gendir(dirn, 'core00')
            path01 = s_common.gendir(dirn, 'core01')

            async with self.getTestCore(dirn=path00) as core00:
                await core00.nodes('[ inet:ip=1.2.3.4 ]')

            s_tools_backup.backup(path00, path01)

            async with self.getTestCore(dirn=path00) as core00:
                self.false(core00.conf.get('mirror'))

                await core00.callStorm('cron.add --minute +1 { $lib.time.sleep(5) }')

                url = core00.getLocalUrl()

                core01conf = {'mirror': url}

                async with self.getTestCore(dirn=path01, conf=core01conf) as core01:
                    core00.agenda._addTickOff(55)

                    mesgs = []
                    async for mesg in core00.behold():
                        mesgs.append(mesg)
                        core00.agenda._addTickOff(30)
                        if len(mesgs) == 2:
                            break

                    await core01.sync()

                    cron00 = await core00.callStorm('return($lib.cron.list())')
                    cron01 = await core01.callStorm('return($lib.cron.list())')

                    self.eq(cron00, cron01)

                    start = mesgs[0]
                    stop = mesgs[1]

                    self.eq(start['event'], 'cron:start')
                    self.eq(stop['event'], 'cron:stop')

                    self.eq(start['info']['iden'], cron00[0]['iden'])
                    self.eq(stop['info']['iden'], cron00[0]['iden'])

            with self.getLoggerStream('synapse.lib.agenda') as stream:
                async with self.getTestCore(dirn=path00) as core00:
                    appts = core00.agenda.list()
                    self.len(1, appts)
                    appt = appts[0][1]

                    edits = {
                        'invalid': 'newp',
                    }
                    await core00.addCronEdits(appt.iden, edits)

                stream.seek(0)
                data = stream.read()
                self.isin("_Appt.edits() Invalid attribute received: invalid = 'newp'", data)

    async def test_agenda_promotions(self):
        # Adjust this knob for the number of cron jobs you want to test. Below
        # are some average run times from my dev box
        # 100 -> ~15s
        # 250 -> ~18s
        # 500 -> ~22s
        # 5000 -> ~88s
        NUMJOBS = 100

        async with self.getTestAha() as aha:

            conf00 = {
                'aha:provision': await aha.addAhaSvcProv('00.cortex')
            }

            async with self.getTestCore(conf=conf00) as core00:
                self.false(core00.conf.get('mirror'))

                msgs = await core00.stormlist('[it:dev:str=foo]')
                self.stormHasNoWarnErr(msgs)

                # Forward wind agenda to two minutes past the hour so we don't hit any weird timing windows
                tick = core00.agenda._getNowTick()
                now = time.gmtime(int(tick))
                diff = (60 - now.tm_min) * 60
                core00.agenda._addTickOff(diff + 120)

                # Add NUMJOBS cron jobs that starts every hour
                q = '''
                for $ii in $lib.range($numjobs) {
                    cron.add --name `CRON{$ii}` --hour +1 { $lib.time.sleep(90) }
                }
                '''
                opts = {'vars': {'numjobs': NUMJOBS}}
                await core00.callStorm(q, opts=opts)

                prov01 = {'mirror': '00.cortex'}
                conf01 = {
                    'aha:provision': await aha.addAhaSvcProv('01.cortex', provinfo=prov01),
                }

                async with self.getTestCore(conf=conf01) as core01:
                    # Advance the ticks so the cronjob starts sooner
                    core00.agenda._addTickOff(3600)

                    # Sync agenda ticks
                    diff = core00.agenda._getNowTick() - core01.agenda._getNowTick()
                    core01.agenda._addTickOff(diff)

                    mesgs = []
                    async for mesg in core00.behold():
                        mesgs.append(mesg)
                        if len(mesgs) >= NUMJOBS:
                            break

                    for mesg in mesgs:
                        self.eq(mesg['event'], 'cron:start')

                    # Inspect crons and tasks
                    crons00 = await core00.callStorm('return($lib.cron.list())')
                    self.len(NUMJOBS, crons00)
                    # isrunning is synced via nexus so it should be true for both cortexes
                    for cron in crons00:
                        self.true(cron.get('isrunning'))

                    cronidens = [k['iden'] for k in crons00]

                    await core01.sync()

                    crons01 = await core01.callStorm('return($lib.cron.list())')
                    self.len(NUMJOBS, crons01)
                    # isrunning is synced via nexus so it should be true for both cortexes
                    for cron in crons01:
                        self.true(cron.get('isrunning'))

                    tasks00 = await core00.callStorm('return($lib.ps.list())')
                    # 101 tasks: one for the main task and NUMJOBS for the cronjob instances
                    self.len(NUMJOBS + 1, tasks00)
                    self.eq(tasks00[0]['info']['query'], '[it:dev:str=foo]')
                    for idx, task in enumerate(tasks00):
                        if idx == 0:
                            continue

                        self.isin(task['info']['iden'], cronidens)
                        self.eq(task['info']['storm'], '$lib.time.sleep(90)')

                    # No tasks running on the follower
                    tasks01 = await core01.callStorm('return($lib.ps.list())')
                    self.len(0, tasks01)

                    with self.getLoggerStream('synapse.lib.agenda', mesg='name=CRON99') as stream:
                        # Promote and inspect cortex status
                        await core01.promote(graceful=True)
                        self.false(core00.isactive)
                        self.true(core01.isactive)

                    stream.seek(0)
                    data = stream.read()
                    for ii in range(NUMJOBS):
                        self.isin(f' name=CRON{ii} with result "cancelled" took ', data)

                    # Sync the (now) follower so the isrunning status gets updated to false on both cortexes
                    await core00.sync()

                    crons00 = await core00.callStorm('return($lib.cron.list())')
                    self.len(NUMJOBS, crons00)
                    for cron in crons00:
                        self.false(cron.get('isrunning'))

                    crons01 = await core01.callStorm('return($lib.cron.list())')
                    self.len(NUMJOBS, crons01)
                    for cron in crons01:
                        self.false(cron.get('isrunning'))

                    # Bump the ticks on core01 so the cron jobs start
                    core01.agenda._addTickOff(3600)

                    mesgs = []
                    async for mesg in core01.behold():
                        mesgs.append(mesg)
                        if len(mesgs) >= NUMJOBS:
                            break

                    for mesg in mesgs:
                        self.eq(mesg['event'], 'cron:start')

                    # Sync the follower to get the latest isrunning status
                    await core00.sync()

                    crons00 = await core00.callStorm('return($lib.cron.list())')
                    self.len(NUMJOBS, crons00)
                    # Cronjobs are running so true on both cortexes
                    for cron in crons00:
                        self.true(cron.get('isrunning'))

                    crons01 = await core01.callStorm('return($lib.cron.list())')
                    self.len(NUMJOBS, crons01)
                    # Cronjobs are running so true on both cortexes
                    for cron in crons01:
                        self.true(cron.get('isrunning'))

                    tasks00 = await core00.callStorm('return($lib.ps.list())')
                    # This task is the main task from before promotion
                    self.len(1, tasks00)
                    self.eq(tasks00[0]['info']['query'], '[it:dev:str=foo]')

                    tasks01 = await core01.callStorm('return($lib.ps.list())')
                    # The cronjob instances are the only tasks
                    self.len(NUMJOBS, tasks01)
                    for task in tasks01:
                        self.isin(task['info']['iden'], cronidens)
                        self.eq(task['info']['storm'], '$lib.time.sleep(90)')

    async def test_cron_kill(self):
        async with self.getTestCore() as core:

            data = []
            evt = asyncio.Event()

            async def task():
                async for mesg in core.behold():
                    data.append(mesg)
                    if mesg.get('event') == 'cron:stop':
                        evt.set()

            core.schedCoro(task())

            q = '$q=$lib.queue.gen(test) for $i in $lib.range(60) { $lib.time.sleep(0.1) $q.put($i) }'
            guid = s_common.guid()
            cdef = {
                'creator': core.auth.rootuser.iden, 'iden': guid,
                'user': core.auth.rootuser.iden,
                'storm': q,
                'reqs': {'now': True}
            }
            await core.addCronJob(cdef)

            q = '$q=$lib.queue.gen(test) for $valu in $q.get((0), wait=(true)) { return ($valu) }'
            valu = await core.callStorm(q)
            self.eq(valu, 0)

            opts = {'vars': {'iden': guid}}
            get_cron = 'return($lib.cron.get($iden))'
            cdef = await core.callStorm(get_cron, opts=opts)
            self.true(cdef.get('isrunning'))

            self.true(await core.callStorm('return($lib.cron.get($iden).kill())', opts=opts))

            self.true(await asyncio.wait_for(evt.wait(), timeout=12))

            cdef = await core.callStorm(get_cron, opts=opts)
            self.false(cdef.get('isrunning'))

    async def test_cron_kill_pool(self):

        async with self.getTestAha() as aha:

            import synapse.cortex as s_cortex
            import synapse.lib.base as s_base

            async with await s_base.Base.anit() as base:

                with self.getTestDir() as dirn:

                    dirn00 = s_common.genpath(dirn, 'cell00')
                    dirn01 = s_common.genpath(dirn, 'cell01')

                    core00 = await base.enter_context(self.addSvcToAha(aha, '00.core', s_cortex.Cortex, dirn=dirn00))
                    provinfo = {'mirror': '00.core'}
                    core01 = await base.enter_context(self.addSvcToAha(aha, '01.core', s_cortex.Cortex, dirn=dirn01, provinfo=provinfo))

                    self.len(1, await core00.nodes('[inet:asn=0]'))
                    await core01.sync()
                    self.len(1, await core01.nodes('inet:asn=0'))

                    msgs = await core00.stormlist('aha.pool.add pool00...')
                    self.stormHasNoWarnErr(msgs)
                    self.stormIsInPrint('Created AHA service pool: pool00.synapse', msgs)

                    msgs = await core00.stormlist('aha.pool.svc.add pool00... 01.core...')
                    self.stormHasNoWarnErr(msgs)
                    self.stormIsInPrint('AHA service (01.core...) added to service pool (pool00.synapse)', msgs)

                    msgs = await core00.stormlist('cortex.storm.pool.set --connection-timeout 1 --sync-timeout 1 aha://pool00...')
                    self.stormHasNoWarnErr(msgs)
                    self.stormIsInPrint('Storm pool configuration set.', msgs)

                    await core00.stormpool.waitready(timeout=12)

                    data = []
                    evt = asyncio.Event()

                    async def task():
                        async for mesg in core00.behold():
                            data.append(mesg)
                            if mesg.get('event') == 'cron:stop':
                                evt.set()

                    core00.schedCoro(task())

                    q = '$q=$lib.queue.gen(test) for $i in $lib.range(60) { $lib.time.sleep(0.1) $q.put($i) }'
                    guid = s_common.guid()
                    cdef = {
                        'creator': core00.auth.rootuser.iden, 'iden': guid,
                        'user': core00.auth.rootuser.iden,
                        'storm': q,
                        'reqs': {'NOW': True},
                        'pool': True,
                    }
                    await core00.addCronJob(cdef)

                    q = '$q=$lib.queue.gen(test) for $valu in $q.get((0), wait=(true)) { return ($valu) }'
                    valu = await core00.callStorm(q, opts={'mirror': False})
                    self.eq(valu, 0)

                    opts = {'vars': {'iden': guid}, 'mirror': False}
                    get_cron = 'return($lib.cron.get($iden))'
                    cdef = await core00.callStorm(get_cron, opts=opts)
                    self.true(cdef.get('isrunning'))

                    self.true(await core00.callStorm('return($lib.cron.get($iden).kill())', opts=opts))

                    self.true(await asyncio.wait_for(evt.wait(), timeout=12))

                    await core01.sync()

                    cdef00 = await core00.callStorm(get_cron, opts=opts)
                    self.false(cdef00.get('isrunning'))

                    cdef01 = await core01.callStorm(get_cron, opts=opts)
                    self.false(cdef01.get('isrunning'))
                    self.eq(cdef01.get('lastresult'), 'cancelled')
                    self.gt(cdef00['laststarttime'], 0)
                    self.eq(cdef00['laststarttime'], cdef01['laststarttime'])

    async def test_agenda_warnings(self):

        async with self.getTestCore() as core:
            with self.getAsyncLoggerStream('synapse.lib.agenda', 'issued warning: oh hai') as stream:
                q = '$lib.warn("oh hai")'
                msgs = await core.stormlist('cron.at --now $q', opts={'vars': {'q': q}})
                self.stormHasNoWarnErr(msgs)
                self.true(await stream.wait(timeout=6))

    async def test_agenda_graceful_promotion_with_running_cron(self):

        async with self.getTestAha() as aha:

            conf00 = {
                'aha:provision': await aha.addAhaSvcProv('00.cortex')
            }

            async with self.getTestCore(conf=conf00) as core00:
                self.false(core00.conf.get('mirror'))

                q = '''
                while((true)) {
                    $lib.log.error('I AM A ERROR LOG MESSAGE')
                    $lib.time.sleep(6)
                }
                '''
                msgs = await core00.stormlist('cron.at --now $q', opts={'vars': {'q': q}})
                self.stormHasNoWarnErr(msgs)

                crons00 = await core00.callStorm('return($lib.cron.list())')
                self.len(1, crons00)

                prov01 = {'mirror': '00.cortex'}
                conf01 = {
                    'aha:provision': await aha.addAhaSvcProv('01.cortex', provinfo=prov01),
                }

                async with self.getTestCore(conf=conf01) as core01:

                    with self.getAsyncLoggerStream('synapse.storm.log', 'I AM A ERROR LOG MESSAGE') as stream:
                        self.true(await stream.wait(timeout=6))

                    cron = await core00.callStorm('return($lib.cron.list())')
                    self.len(1, cron)
                    self.true(cron[0].get('isrunning'))

                    await core01.promote(graceful=True)

                    self.false(core00.isactive)
                    self.true(core01.isactive)

                    await core00.sync()

                    cron00 = await core00.callStorm('return($lib.cron.list())')
                    self.len(1, cron00)
                    self.false(cron00[0].get('isrunning'))
                    self.eq(cron00[0].get('lasterrs')[0], 'aborted')

                    cron01 = await core01.callStorm('return($lib.cron.list())')
                    self.len(1, cron01)
                    self.false(cron01[0].get('isrunning'))
                    self.eq(cron01[0].get('lasterrs')[0], 'aborted')

    async def test_agenda_force_promotion_with_running_cron(self):

        async with self.getTestAha() as aha:

            conf00 = {
                'aha:provision': await aha.addAhaSvcProv('00.cortex')
            }

            async with self.getTestCore(conf=conf00) as core00:
                self.false(core00.conf.get('mirror'))

                q = '''
                while((true)) {
                    $lib.log.error('I AM A ERROR LOG MESSAGE')
                    $lib.time.sleep(6)
                }
                '''
                msgs = await core00.stormlist('cron.at --now $q', opts={'vars': {'q': q}})
                self.stormHasNoWarnErr(msgs)

                crons00 = await core00.callStorm('return($lib.cron.list())')
                self.len(1, crons00)

                prov01 = {'mirror': '00.cortex'}
                conf01 = {
                    'aha:provision': await aha.addAhaSvcProv('01.cortex', provinfo=prov01),
                }

                async with self.getTestCore(conf=conf01) as core01:

                    cron = await core00.callStorm('return($lib.cron.list())')
                    self.len(1, cron)
                    self.true(cron[0].get('isrunning'))

                    await core01.promote(graceful=False)

                    self.true(core00.isactive)
                    self.true(core01.isactive)

                    cron01 = await core01.callStorm('return($lib.cron.list())')
                    self.len(1, cron01)
                    self.false(cron01[0].get('isrunning'))
                    self.eq(cron01[0].get('lasterrs')[0], 'aborted')

<<<<<<< HEAD
    async def test_agenda_clear_running_none_nexttime(self):

        async with self.getTestCore() as core:

            cdef = {
                'creator': core.auth.rootuser.iden,
                'user': core.auth.rootuser.iden,
                'iden': s_common.guid(),
                'storm': '$lib.log.info("test")',
                'reqs': {},
                'incunit': 'minute',
                'incvals': 1
            }
            await core.addCronJob(cdef)

            appt = core.agenda.appts[cdef['iden']]
            self.true(appt in core.agenda.apptheap)

            appt.isrunning = True
            appt.nexttime = None

            await core.agenda.clearRunningStatus()
            self.false(appt in core.agenda.apptheap)

            crons = await core.callStorm('return($lib.cron.list())')
            self.len(1, crons)

=======
>>>>>>> 1e9113f0
    async def test_agenda_lasterrs(self):

        async with self.getTestCore() as core:

            cdef = {
                'iden': 'test',
                'user': core.auth.rootuser.iden,
                'storm': '[ test:str=foo ]',
                'reqs': {},
                'incunit': s_tu.MINUTE,
                'incvals': 1
            }

            await core.agenda.add(cdef)
            appt = await core.agenda.get('test')

            self.true(isinstance(appt.lasterrs, list))
            self.eq(appt.lasterrs, [])

            edits = {
                'lasterrs': ('error1', 'error2'),
            }
            await appt.edits(edits)

            self.true(isinstance(appt.lasterrs, list))
            self.eq(appt.lasterrs, ['error1', 'error2'])

            await core.agenda._load_all()
            appt = await core.agenda.get('test')
            self.true(isinstance(appt.lasterrs, list))
            self.eq(appt.lasterrs, ['error1', 'error2'])

    async def test_cron_at_mirror_cleanup(self):

        with self.getTestDir() as dirn:

            dirn00 = s_common.genpath(dirn, 'core00')
            dirn01 = s_common.genpath(dirn, 'core01')

            async with self.getTestAha() as aha:

                conf = {'aha:provision': await aha.addAhaSvcProv('00.cortex')}
                core00 = await aha.enter_context(self.getTestCore(conf=conf, dirn=dirn00))

                conf = {'aha:provision': await aha.addAhaSvcProv('01.cortex', {'mirror': 'cortex'})}
                core01 = await aha.enter_context(self.getTestCore(conf=conf, dirn=dirn01))

                msgs = await core00.stormlist('cron.at --minute +1 { $lib.log.info(cronran) }')
                await core01.sync()

                with self.getAsyncLoggerStream('synapse.storm.log', 'cronran') as stream:
                    core00.agenda._addTickOff(60)
                    self.true(await stream.wait(timeout=12))

                await core01.sync()

                # appt.recs should be cleared on both leader and mirror
                appt = list(core00.agenda.appts.values())[0]
                self.len(0, appt.recs)

                appt = list(core01.agenda.appts.values())[0]
                self.len(0, appt.recs)

                # apptheap should also now be empty on both
                self.len(0, core00.agenda.apptheap)
                self.len(0, core01.agenda.apptheap)

                await core00.fini()
                core00 = await aha.enter_context(self.getTestCore(dirn=dirn00))

                await core01.fini()
                core01 = await aha.enter_context(self.getTestCore(dirn=dirn01))

                # Job still exists on leader and mirror, wasn't removed due to being invalid
                cron00 = await core00.listCronJobs()
                cron01 = await core01.listCronJobs()
                self.len(1, cron00)
                self.eq(cron00, cron01)

                await core00.delCronJob(cron00[0]['iden'])

                # Add a job that is past due that will be deleted on startup
                xmas = {'dayofmonth': 25, 'month': 12, 'year': 2099}
                cdef = {'creator': core00.auth.rootuser.iden,
                        'storm': '#happyholidays',
                        'reqs': (xmas,)}
                guid = s_common.guid()
                cdef['iden'] = guid

                await core00.addCronJob(cdef)
                await core01.sync()

                # Move the year back to the past
                apptdef = core01.agenda.apptdefs.get(guid)
                apptdef['recs'][0][0]['year'] = 1999

                core00.agenda.apptdefs.set(guid, apptdef)
                core01.agenda.apptdefs.set(guid, apptdef)

                with self.getAsyncLoggerStream('synapse.lib.agenda', 'This appointment will be removed') as stream:
                    await core01.fini()
                    core01 = await aha.enter_context(self.getTestCore(dirn=dirn01))
                    self.true(await stream.wait(timeout=12))

                # Mirror warns about the invalid appointment but does not remove it
                self.nn(core01.agenda.apptdefs.get(guid))
                self.nn(await core01.getAuthGate(guid))

                with self.getAsyncLoggerStream('synapse.lib.agenda', 'Removing invalid appointment') as stream:
                    await core00.fini()
                    core00 = await aha.enter_context(self.getTestCore(dirn=dirn00))
                    self.true(await stream.wait(timeout=12))

                await core01.sync()

                # Leader removes the appointment via delCronJob which cleans up properly
                self.none(core00.agenda.apptdefs.get(guid))
                self.none(core01.agenda.apptdefs.get(guid))

                self.none(await core00.getAuthGate(guid))
                self.none(await core01.getAuthGate(guid))

                # Add a job with iden mismatch for coverage
                cdef = {'creator': core00.auth.rootuser.iden,
                        'storm': '#happyholidays',
                        'reqs': (xmas,)}
                guid = s_common.guid()
                cdef['iden'] = guid

                await core00.addCronJob(cdef)
                await core01.sync()

                apptdef = core01.agenda.apptdefs.get(guid)
                apptdef['iden'] = s_common.guid()

                core00.agenda.apptdefs.set(guid, apptdef)
                core01.agenda.apptdefs.set(guid, apptdef)

                with self.getAsyncLoggerStream('synapse.lib.agenda', 'Removing invalid appointment') as stream:
                    await core00.fini()
                    core00 = await aha.enter_context(self.getTestCore(dirn=dirn00))

                    await core01.fini()
                    core01 = await aha.enter_context(self.getTestCore(dirn=dirn01))
                    self.true(await stream.wait(timeout=12))

                await core01.sync()

                self.none(core00.agenda.apptdefs.get(guid))
                self.none(core01.agenda.apptdefs.get(guid))

                with self.getAsyncLoggerStream('synapse.storm.log', 'I AM A ERROR') as stream:
                    q = "cron.at --now ${ while((true)) { $lib.log.error('I AM A ERROR') $lib.time.sleep(6) }  }"
                    await core00.nodes(q)
                    self.true(await stream.wait(timeout=12))
                await core01.sync()

                await core01.promote(graceful=True)
                await core00.sync()

                cron00 = await core00.listCronJobs()
                cron01 = await core01.listCronJobs()

                self.len(1, cron00)
                self.false(cron00[0].get('isrunning'))
                self.eq(cron00[0].get('lasterrs')[0], 'aborted')
                self.eq(cron00, cron01)

                self.len(0, core00.agenda.apptheap)
                self.len(0, core01.agenda.apptheap)<|MERGE_RESOLUTION|>--- conflicted
+++ resolved
@@ -1206,36 +1206,6 @@
                     self.false(cron01[0].get('isrunning'))
                     self.eq(cron01[0].get('lasterrs')[0], 'aborted')
 
-<<<<<<< HEAD
-    async def test_agenda_clear_running_none_nexttime(self):
-
-        async with self.getTestCore() as core:
-
-            cdef = {
-                'creator': core.auth.rootuser.iden,
-                'user': core.auth.rootuser.iden,
-                'iden': s_common.guid(),
-                'storm': '$lib.log.info("test")',
-                'reqs': {},
-                'incunit': 'minute',
-                'incvals': 1
-            }
-            await core.addCronJob(cdef)
-
-            appt = core.agenda.appts[cdef['iden']]
-            self.true(appt in core.agenda.apptheap)
-
-            appt.isrunning = True
-            appt.nexttime = None
-
-            await core.agenda.clearRunningStatus()
-            self.false(appt in core.agenda.apptheap)
-
-            crons = await core.callStorm('return($lib.cron.list())')
-            self.len(1, crons)
-
-=======
->>>>>>> 1e9113f0
     async def test_agenda_lasterrs(self):
 
         async with self.getTestCore() as core:
@@ -1320,6 +1290,7 @@
                 # Add a job that is past due that will be deleted on startup
                 xmas = {'dayofmonth': 25, 'month': 12, 'year': 2099}
                 cdef = {'creator': core00.auth.rootuser.iden,
+                        'user': core00.auth.rootuser.iden,
                         'storm': '#happyholidays',
                         'reqs': (xmas,)}
                 guid = s_common.guid()
@@ -1360,6 +1331,7 @@
 
                 # Add a job with iden mismatch for coverage
                 cdef = {'creator': core00.auth.rootuser.iden,
+                        'user': core00.auth.rootuser.iden,
                         'storm': '#happyholidays',
                         'reqs': (xmas,)}
                 guid = s_common.guid()
