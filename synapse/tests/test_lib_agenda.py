import asyncio
import datetime
from unittest import mock
from datetime import timezone as tz

import synapse.exc as s_exc
import synapse.tests.utils as s_t_utils

import synapse.lib.boss as s_boss
import synapse.lib.hive as s_hive
import synapse.lib.lmdbslab as s_lmdbslab

import synapse.lib.agenda as s_agenda
from synapse.lib.agenda import TimeUnit as s_tu

class AgendaTest(s_t_utils.SynTest):
    def test_apptreq(self):

        # Invalid combinations
        self.raises(s_exc.BadTime, s_agenda.ApptRec, {s_tu.DAYOFWEEK: 3, s_tu.DAYOFMONTH: 4})
        self.raises(s_exc.BadTime, s_agenda.ApptRec, {s_tu.HOUR: 1}, s_tu.MINUTE)
        self.raises(s_exc.BadTime, s_agenda.ApptRec, {}, None)
        self.raises(s_exc.BadTime, s_agenda.ApptRec, {}, s_tu.DAYOFMONTH)
        self.raises(s_exc.BadTime, s_agenda.ApptRec, {s_tu.HOUR: -99}, s_tu.MINUTE)
        self.raises(s_exc.BadTime, s_agenda.ApptRec, {}, s_tu.YEAR, -1)
        self.raises(s_exc.BadTime, s_agenda.ApptRec, {'day': 4}, s_tu.YEAR, -1)

        ###############################

        # incunit = None, i.e. one-shot

        self.raises(s_exc.BadTime, s_agenda.ApptRec, {s_tu.DAY: 15})

        # No inc, year req: One shot in 2017.  It is 2018
        now = datetime.datetime(year=2018, month=12, day=3, hour=2, minute=2, tzinfo=tz.utc).timestamp()  # Monday
        ar = s_agenda.ApptRec({s_tu.YEAR: 2017})
        newts = ar.nexttime(now)
        self.eq(newts, 0.0)

        # one shot in 2019.
        ar = s_agenda.ApptRec({s_tu.YEAR: 2019})
        newts = ar.nexttime(now)
        self.eq(newts, datetime.datetime(year=2019, month=12, day=3, hour=2, minute=2, tzinfo=tz.utc).timestamp())

        # It is leap day 2020, one shot next year
        now = datetime.datetime(year=2020, month=2, day=29, hour=2, minute=2, tzinfo=tz.utc).timestamp()  # Monday
        ar = s_agenda.ApptRec({s_tu.YEAR: 2021})
        newts = ar.nexttime(now)
        self.eq(newts, datetime.datetime(year=2021, month=2, day=28, hour=2, minute=2, tzinfo=tz.utc).timestamp())

        # It is leap day 2020, one shot next year, Halloween
        now = datetime.datetime(year=2020, month=2, day=29, hour=2, minute=2, tzinfo=tz.utc).timestamp()  # Monday
        ar = s_agenda.ApptRec({s_tu.DAYOFMONTH: 31, s_tu.YEAR: 2021, s_tu.MONTH: 10})
        newts = ar.nexttime(now)
        self.eq(newts, datetime.datetime(year=2021, month=10, day=31, hour=2, minute=2, tzinfo=tz.utc).timestamp())

        # No inc, month req: One shot in July
        ar = s_agenda.ApptRec({s_tu.MONTH: 7})
        now = datetime.datetime(year=2018, month=12, day=3, hour=2, minute=2, tzinfo=tz.utc).timestamp()  # Monday
        newts = ar.nexttime(now)
        self.eq(newts, datetime.datetime(year=2019, month=7, day=3, hour=2, minute=2, tzinfo=tz.utc).timestamp())

        # No inc, day of month req: one shot on the 3rd of the month at 1:01am
        ar = s_agenda.ApptRec({s_tu.DAYOFMONTH: 3, s_tu.HOUR: 1, s_tu.MINUTE: 1})
        now = datetime.datetime(year=2018, month=12, day=4, hour=2, minute=2, tzinfo=tz.utc).timestamp()  # Monday
        newts = ar.nexttime(now)
        self.eq(newts, datetime.datetime(year=2019, month=1, day=3, hour=1, minute=1, tzinfo=tz.utc).timestamp())

        # No inc, day of week req: One shot next Monday at 1:01 am
        ar = s_agenda.ApptRec({s_tu.DAYOFWEEK: 0, s_tu.HOUR: 1, s_tu.MINUTE: 1})
        now = datetime.datetime(year=2018, month=12, day=31, hour=2, minute=2, tzinfo=tz.utc).timestamp()  # Monday
        newts = ar.nexttime(now)
        self.eq(newts, datetime.datetime(year=2019, month=1, day=7, hour=1, minute=1, tzinfo=tz.utc).timestamp())

        # No inc, hour req:  One shot at 4pm.  It is 5pm, last day of the year.
        ar = s_agenda.ApptRec({s_tu.HOUR: 16})
        now = datetime.datetime(year=2018, month=12, day=31, hour=17, minute=2, tzinfo=tz.utc).timestamp()  # Monday
        newts = ar.nexttime(now)
        self.eq(newts, datetime.datetime(year=2019, month=1, day=1, hour=16, minute=2, tzinfo=tz.utc).timestamp())

        ################

        # incunit = Year

        # Year inc, day of month req:  every year on the 15th of the month
        ar = s_agenda.ApptRec({s_tu.DAYOFMONTH: 15}, s_tu.YEAR, 1)

        # before the target matches the target
        now = datetime.datetime(year=2018, month=3, day=1, tzinfo=tz.utc).timestamp()
        newts = ar.nexttime(now)
        self.eq(newts, datetime.datetime(year=2018, month=3, day=15, tzinfo=tz.utc).timestamp())

        # at the appointment advances
        now = datetime.datetime(year=2018, month=3, day=15, tzinfo=tz.utc).timestamp()
        newts = ar.nexttime(now)
        self.eq(newts, datetime.datetime(year=2019, month=3, day=15, tzinfo=tz.utc).timestamp())

        # past the appointment advances
        now = datetime.datetime(year=2018, month=3, day=15, tzinfo=tz.utc).timestamp()
        newts = ar.nexttime(now)
        self.eq(newts, datetime.datetime(year=2019, month=3, day=15, tzinfo=tz.utc).timestamp())

        # Year inc, month req:  every other year in February
        ar = s_agenda.ApptRec({s_tu.MONTH: 2}, s_tu.YEAR, 2)
        now = datetime.datetime(year=2018, month=12, day=31, hour=17, minute=2, tzinfo=tz.utc).timestamp()  # Monday
        newts = ar.nexttime(now)
        self.eq(newts, datetime.datetime(year=2020, month=2, day=28, hour=17, minute=2, tzinfo=tz.utc).timestamp())

        # Year inc, day of week req:  every other year on a Friday:  not supported
        self.raises(s_exc.BadTime, s_agenda.ApptRec, {s_tu.DAYOFWEEK: 4}, s_tu.YEAR, 2)

        # Year inc, hour req
        ar = s_agenda.ApptRec({s_tu.HOUR: 10}, s_tu.YEAR, 2)
        now = datetime.datetime(year=2018, month=12, day=31, hour=17, minute=2, tzinfo=tz.utc).timestamp()  # Monday
        newts = ar.nexttime(now)
        self.eq(newts, datetime.datetime(year=2020, month=12, day=31, hour=10, minute=2, tzinfo=tz.utc).timestamp())

        #################

        # incunit = Month

        # Month inc, minute req: When the minute hand hits 30 every 14 months
        ar = s_agenda.ApptRec({s_tu.MINUTE: 30}, s_tu.MONTH, 14)
        now = datetime.datetime(year=2017, month=12, day=30, hour=0, minute=30, tzinfo=tz.utc).timestamp()
        newts = ar.nexttime(now)
        self.eq(newts, datetime.datetime(year=2019, month=2, day=28, hour=0, minute=30, tzinfo=tz.utc).timestamp())

        # Month inc, day of month req:  every other month on the 4th
        ar = s_agenda.ApptRec({s_tu.DAYOFMONTH: 4}, s_tu.MONTH, 2)
        now = datetime.datetime(year=2017, month=12, day=30, hour=0, minute=30, tzinfo=tz.utc).timestamp()
        newts = ar.nexttime(now)
        self.eq(newts, datetime.datetime(2018, 2, 4, 0, 30, tzinfo=tz.utc).timestamp())

        # Month inc, day of week fail
        self.raises(s_exc.BadTime, s_agenda.ApptRec, {s_tu.DAYOFWEEK: 4}, s_tu.MONTH, 2)

        ###############

        # incunit = Day

        # Day inc, minute req:  Every day some time when the minute hand hits 30
        ar = s_agenda.ApptRec({s_tu.MINUTE: 30}, s_tu.DAY, 1)
        now = datetime.datetime(year=2019, month=2, day=1, hour=0, minute=2, tzinfo=tz.utc).timestamp()
        newts = ar.nexttime(now)
        self.eq(newts, datetime.datetime(year=2019, month=2, day=1, hour=0, minute=30, tzinfo=tz.utc).timestamp())

        ###############

        # incunit = DayOfWeek

        # Day of week inc, hour req: Every Wednesday at 7pm
        ar = s_agenda.ApptRec({s_tu.HOUR: 7}, s_tu.DAYOFWEEK, 2)
        now = datetime.datetime(year=2018, month=12, day=3, hour=2, minute=2, tzinfo=tz.utc).timestamp()  # Monday
        newts = ar.nexttime(now)
        self.eq(newts, datetime.datetime(year=2018, month=12, day=5, hour=7, minute=2, tzinfo=tz.utc).timestamp())

    async def test_agenda(self):
        MONO_DELT = 1543827303.0
        unixtime = datetime.datetime(year=2018, month=12, day=5, hour=7, minute=0, tzinfo=tz.utc).timestamp()
        sync = asyncio.Event()
        lastquery = None

        def timetime():
            return unixtime

        def looptime():
            return unixtime - MONO_DELT

        async def myeval(query, user=None):
            nonlocal lastquery
            lastquery = query
            sync.set()
            if 'sleep' in query:
                await asyncio.sleep(60)

            if query == 'badquery':
                raise Exception('test exception')
            return
            yield None

        loop = asyncio.get_running_loop()
        with mock.patch.object(loop, 'time', looptime), mock.patch('time.time', timetime), self.getTestDir() as dirn:
            core = mock.Mock()
            core.eval = myeval
            core.slab = await s_lmdbslab.Slab.anit(dirn, map_size=s_t_utils.TEST_MAP_SIZE, readonly=False)
            db = core.slab.initdb('hive')
            core.hive = await s_hive.SlabHive.anit(core.slab, db=db)
            core.boss = await s_boss.Boss.anit()
            async with await s_agenda.Agenda.anit(core) as agenda:
                agenda.onfini(core.hive)
                agenda.onfini(core.slab)
                agenda.onfini(core.boss)

                await agenda.start()
                await agenda.start()  # make sure it doesn't blow up
                self.eq([], agenda.list())

                rootiden = 'aaaaa'
                cdef = {'useriden': rootiden, 'iden': 'fakeiden', 'storm': '',
                        'reqs': {s_agenda.TimeUnit.MINUTE: 1}}
                await self.asyncraises(ValueError, agenda.add(cdef))
                await self.asyncraises(s_exc.NoSuchIden, agenda.get('newp'))

                # Schedule a one-shot 1 minute from now
                cdef = {'useriden': rootiden, 'iden': 'IDEN1', 'storm': '[test:str=foo]',
                        'reqs': {s_agenda.TimeUnit.MINUTE: 1}}
                await agenda.add(cdef)
                await asyncio.sleep(0)  # give the scheduler a shot to wait
                unixtime += 61
                await sync.wait()  # wait for the query to run
                sync.clear()
                self.eq(lastquery, '[test:str=foo]')
                core.reset_mock()
                lastquery = None

                appts = agenda.list()
                self.len(1, appts)
                self.eq(appts[0][1].startcount, 1)
                self.eq(appts[0][1].nexttime, None)

                # Schedule a query to run every Wednesday and Friday at 10:15am
                cdef = {'useriden': rootiden, 'iden': 'IDEN2', 'storm': '[test:str=bar]',
                        'reqs': {s_tu.HOUR: 10, s_tu.MINUTE: 15},
                        'incunit': s_agenda.TimeUnit.DAYOFWEEK,
                        'incvals': (2, 4)}
                adef = await agenda.add(cdef)
                guid = adef.get('iden')

                # every 6th of the month at 7am and 8am (the 6th is a Thursday)
                cdef = {'useriden': rootiden, 'iden': 'IDEN3', 'storm': '[test:str=baz]',
                        'reqs': {s_tu.HOUR: (7, 8), s_tu.MINUTE: 0, s_tu.DAYOFMONTH: 6},
                        'incunit': s_agenda.TimeUnit.MONTH,
                        'incvals': 1}
                adef = await agenda.add(cdef)
                guid2 = adef.get('iden')

                xmas = {s_tu.DAYOFMONTH: 25, s_tu.MONTH: 12, s_tu.YEAR: 2018}
                lasthanu = {s_tu.DAYOFMONTH: 10, s_tu.MONTH: 12, s_tu.YEAR: 2018}

                # And one-shots for Christmas and last day of Hanukkah of 2018
                cdef = {'useriden': rootiden, 'iden': 'IDEN4', 'storm': '#happyholidays',
                        'reqs': (xmas, lasthanu)}
                await agenda.add(cdef)

                await asyncio.sleep(0)
                unixtime += 1
                # Nothing should happen
                self.none(lastquery)

                # Advance to the first event on Wednesday the 5th
                unixtime = datetime.datetime(year=2018, month=12, day=5, hour=10, minute=16, tzinfo=tz.utc).timestamp()
                await sync.wait()
                sync.clear()
                self.eq(lastquery, '[test:str=bar]')

                # Then two on the 6th
                unixtime = datetime.datetime(year=2018, month=12, day=6, hour=7, minute=15, tzinfo=tz.utc).timestamp()
                await sync.wait()
                sync.clear()
                self.eq(lastquery, '[test:str=baz]')
                lastquery = None
                unixtime = datetime.datetime(year=2018, month=12, day=6, hour=8, minute=15, tzinfo=tz.utc).timestamp()
                await sync.wait()
                sync.clear()
                self.eq(lastquery, '[test:str=baz]')

                # Then back to the 10:15 on Friday
                unixtime = datetime.datetime(year=2018, month=12, day=7, hour=10, minute=16, tzinfo=tz.utc).timestamp()
                await sync.wait()
                sync.clear()
                self.eq(lastquery, '[test:str=bar]')

                # Then Dec 10
                unixtime = datetime.datetime(year=2018, month=12, day=10, hour=10, minute=16, tzinfo=tz.utc).timestamp()
                await sync.wait()
                sync.clear()
                self.eq(lastquery, '#happyholidays')

                # Then the Wednesday again
                unixtime = datetime.datetime(year=2018, month=12, day=12, hour=10, minute=16, tzinfo=tz.utc).timestamp()
                await sync.wait()
                sync.clear()
                self.eq(lastquery, '[test:str=bar]')

                # Cancel the Wednesday/Friday appt
                await agenda.delete(guid)
                await self.asyncraises(s_exc.NoSuchIden, agenda.delete(b'1234'))

                # Then Dec 25
                unixtime = datetime.datetime(year=2018, month=12, day=25, hour=10, minute=16, tzinfo=tz.utc).timestamp()
                await sync.wait()
                sync.clear()
                self.eq(lastquery, '#happyholidays')

                # Then Jan 6
                unixtime = datetime.datetime(year=2019, month=1, day=6, hour=10, minute=16, tzinfo=tz.utc).timestamp()
                await sync.wait()
                sync.clear()
                self.eq(lastquery, '[test:str=baz]')

                # Modify the last appointment
                await self.asyncraises(ValueError, agenda.mod(guid2, '', ))
                await agenda.mod(guid2, '#baz')
                self.eq(agenda.appts[guid2].query, '#baz')

                # Delete the other recurring appointment
                await agenda.delete(guid2)

                # Then nothing left scheduled
                self.len(0, agenda.apptheap)

                # Test that isrunning updated, cancelling works
                cdef = {'useriden': rootiden, 'iden': 'IDEN5', 'storm': 'inet:ipv4=1 | sleep 120',
                        'reqs': {}, 'incunit': s_agenda.TimeUnit.MINUTE, 'incvals': 1}
                adef = await agenda.add(cdef)
                guid = adef.get('iden')

                unixtime += 60
                await sync.wait()
                sync.clear()
                self.len(1, core.boss.tasks)
                task = next(iter(core.boss.tasks.values()))
                self.eq(task.info.get('query'), 'inet:ipv4=1 | sleep 120')
                self.eq(task.info.get('iden'), guid)

                appt = await agenda.get(guid)
                self.eq(appt.isrunning, True)
                await task.kill()

                appt = await agenda.get(guid)
                self.eq(appt.isrunning, False)
                self.eq(appt.lastresult, 'cancelled')
                await agenda.delete(guid)

                # Test bad queries record exception
                cdef = {'useriden': rootiden, 'iden': '#foo', 'storm': 'IDEN',
                        'reqs': {}, 'incunit': s_agenda.TimeUnit.MINUTE,
                        'incvals': 1}
                adef = await agenda.add(cdef)
                guid = adef.get('iden')

                # bypass the API because it would actually syntax check
                agenda.appts[guid].query = 'badquery'
                unixtime += 60
                await sync.wait()
                sync.clear()

                appt = await agenda.get(guid)
                self.eq(appt.isrunning, False)
                self.eq(appt.lastresult, 'raised exception test exception')

    async def test_agenda_persistence(self):
        ''' Test we can make/change/delete appointments and they are persisted to storage '''
        with self.getTestDir() as fdir:

            async with self.getTestCore(dirn=fdir) as core:
                agenda = core.agenda
                # Schedule a query to run every Wednesday and Friday at 10:15am
                cdef = {'useriden': 'visi', 'iden': 'IDEN1', 'storm': '[test:str=bar]',
                        'reqs': {s_tu.HOUR: 10, s_tu.MINUTE: 15},
                        'incunit': s_agenda.TimeUnit.DAYOFWEEK,
                        'incvals': (2, 4)}
                adef = await agenda.add(cdef)
                guid1 = adef.get('iden')

                # every 6th of the month at 7am and 8am (the 6th is a Thursday)
                cdef = {'useriden': 'visi', 'iden': 'IDEN2', 'storm': '[test:str=baz]',
                        'reqs': {s_tu.HOUR: (7, 8), s_tu.MINUTE: 0, s_tu.DAYOFMONTH: 6},
                        'incunit': s_agenda.TimeUnit.MONTH,
                        'incvals': 1}
                await agenda.add(cdef)

                xmas = {s_tu.DAYOFMONTH: 25, s_tu.MONTH: 12, s_tu.YEAR: 2099}
                lasthanu = {s_tu.DAYOFMONTH: 10, s_tu.MONTH: 12, s_tu.YEAR: 2099}

                await agenda.delete(guid1)

                # And one-shots for Christmas and last day of Hanukkah of 2018
                cdef = {'useriden': 'visi', 'iden': 'IDEN3', 'storm': '#happyholidays',
                        'reqs': (xmas, lasthanu)}
                adef = await agenda.add(cdef)
                guid3 = adef.get('iden')

                await agenda.mod(guid3, '#bahhumbug')

            async with self.getTestCore(dirn=fdir) as core:
                appts = agenda.list()
                self.len(2, appts)
                last_appt = [appt for (iden, appt) in appts if iden == guid3][0]
                self.eq(last_appt.query, '#bahhumbug')

    async def test_cron_perms(self):

        async with self.getTestCore() as core:

            visi = await core.auth.addUser('visi')
            newb = await core.auth.addUser('newb')
            async with core.getLocalProxy(user='visi') as proxy:

                cdef = {'storm': 'inet:ipv4', 'reqs': {'hour': 2}}
                with self.raises(s_exc.AuthDeny):
                    await proxy.addCronJob(cdef)

                await visi.addRule((True, ('cron', 'add')))
                cron0 = await proxy.addCronJob(cdef)
                cron0_iden = cron0.get('iden')
<<<<<<< HEAD

                cdef = {'storm': 'inet:ipv6', 'reqs': {'hour': 2}}
                cron1 = await proxy.addCronJob(cdef)
                cron1_iden = cron1.get('iden')

=======

                cdef = {'storm': 'inet:ipv6', 'reqs': {'hour': 2}}
                cron1 = await proxy.addCronJob(cdef)
                cron1_iden = cron1.get('iden')

>>>>>>> fd9d069b
                await proxy.delCronJob(cron0_iden)

            async with core.getLocalProxy(user='newb') as proxy:

                with self.raises(s_exc.AuthDeny):
                    await proxy.delCronJob(cron1_iden)

                self.eq(await proxy.listCronJobs(), ())
                await newb.addRule((True, ('cron', 'get')))
                self.len(1, await proxy.listCronJobs())

                with self.raises(s_exc.AuthDeny):
                    await proxy.disableCronJob(cron1_iden)

                await newb.addRule((True, ('cron', 'set')))
                self.none(await proxy.disableCronJob(cron1_iden))

                await newb.addRule((True, ('cron', 'del')))
                await proxy.delCronJob(cron1_iden)<|MERGE_RESOLUTION|>--- conflicted
+++ resolved
@@ -404,19 +404,11 @@
                 await visi.addRule((True, ('cron', 'add')))
                 cron0 = await proxy.addCronJob(cdef)
                 cron0_iden = cron0.get('iden')
-<<<<<<< HEAD
 
                 cdef = {'storm': 'inet:ipv6', 'reqs': {'hour': 2}}
                 cron1 = await proxy.addCronJob(cdef)
                 cron1_iden = cron1.get('iden')
 
-=======
-
-                cdef = {'storm': 'inet:ipv6', 'reqs': {'hour': 2}}
-                cron1 = await proxy.addCronJob(cdef)
-                cron1_iden = cron1.get('iden')
-
->>>>>>> fd9d069b
                 await proxy.delCronJob(cron0_iden)
 
             async with core.getLocalProxy(user='newb') as proxy:
