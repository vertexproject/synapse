<<<<<<< HEAD
import json
import time
=======
>>>>>>> fa50e037
import asyncio
import hashlib
import datetime
from unittest import mock
from datetime import timezone as tz

import synapse.exc as s_exc
import synapse.common as s_common
import synapse.tests.utils as s_t_utils

import synapse.tools.backup as s_tools_backup

import synapse.lib.agenda as s_agenda
from synapse.lib.agenda import TimeUnit as s_tu

class AgendaTest(s_t_utils.SynTest):
    def test_apptreq(self):

        # Invalid combinations
        self.raises(s_exc.BadTime, s_agenda.ApptRec, {s_tu.DAYOFWEEK: 3, s_tu.DAYOFMONTH: 4})
        self.raises(s_exc.BadTime, s_agenda.ApptRec, {s_tu.HOUR: 1}, s_tu.MINUTE)
        self.raises(s_exc.BadTime, s_agenda.ApptRec, {}, None)
        self.raises(s_exc.BadTime, s_agenda.ApptRec, {}, s_tu.DAYOFMONTH)
        self.raises(s_exc.BadTime, s_agenda.ApptRec, {s_tu.HOUR: -99}, s_tu.MINUTE)
        self.raises(s_exc.BadTime, s_agenda.ApptRec, {}, s_tu.YEAR, -1)
        self.raises(s_exc.BadTime, s_agenda.ApptRec, {'day': 4}, s_tu.YEAR, -1)

        ###############################

        # incunit = None, i.e. one-shot

        self.raises(s_exc.BadTime, s_agenda.ApptRec, {s_tu.DAY: 15})

        # No inc, year req: One shot in 2017.  It is 2018
        now = datetime.datetime(year=2018, month=12, day=3, hour=2, minute=2, tzinfo=tz.utc).timestamp()  # Monday
        ar = s_agenda.ApptRec({s_tu.YEAR: 2017})
        newts = ar.nexttime(now)
        self.eq(newts, 0.0)

        # one shot in 2019.
        ar = s_agenda.ApptRec({s_tu.YEAR: 2019})
        newts = ar.nexttime(now)
        self.eq(newts, datetime.datetime(year=2019, month=12, day=3, hour=2, minute=2, tzinfo=tz.utc).timestamp())

        # It is leap day 2020, one shot next year
        now = datetime.datetime(year=2020, month=2, day=29, hour=2, minute=2, tzinfo=tz.utc).timestamp()  # Monday
        ar = s_agenda.ApptRec({s_tu.YEAR: 2021})
        newts = ar.nexttime(now)
        self.eq(newts, datetime.datetime(year=2021, month=2, day=28, hour=2, minute=2, tzinfo=tz.utc).timestamp())

        # It is leap day 2020, one shot next year, Halloween
        now = datetime.datetime(year=2020, month=2, day=29, hour=2, minute=2, tzinfo=tz.utc).timestamp()  # Monday
        ar = s_agenda.ApptRec({s_tu.DAYOFMONTH: 31, s_tu.YEAR: 2021, s_tu.MONTH: 10})
        newts = ar.nexttime(now)
        self.eq(newts, datetime.datetime(year=2021, month=10, day=31, hour=2, minute=2, tzinfo=tz.utc).timestamp())

        # No inc, month req: One shot in July
        ar = s_agenda.ApptRec({s_tu.MONTH: 7})
        now = datetime.datetime(year=2018, month=12, day=3, hour=2, minute=2, tzinfo=tz.utc).timestamp()  # Monday
        newts = ar.nexttime(now)
        self.eq(newts, datetime.datetime(year=2019, month=7, day=3, hour=2, minute=2, tzinfo=tz.utc).timestamp())

        # No inc, day of month req: one shot on the 3rd of the month at 1:01am
        ar = s_agenda.ApptRec({s_tu.DAYOFMONTH: 3, s_tu.HOUR: 1, s_tu.MINUTE: 1})
        now = datetime.datetime(year=2018, month=12, day=4, hour=2, minute=2, tzinfo=tz.utc).timestamp()  # Monday
        newts = ar.nexttime(now)
        self.eq(newts, datetime.datetime(year=2019, month=1, day=3, hour=1, minute=1, tzinfo=tz.utc).timestamp())

        # No inc, day of week req: One shot next Monday at 1:01 am
        ar = s_agenda.ApptRec({s_tu.DAYOFWEEK: 0, s_tu.HOUR: 1, s_tu.MINUTE: 1})
        now = datetime.datetime(year=2018, month=12, day=31, hour=2, minute=2, tzinfo=tz.utc).timestamp()  # Monday
        newts = ar.nexttime(now)
        self.eq(newts, datetime.datetime(year=2019, month=1, day=7, hour=1, minute=1, tzinfo=tz.utc).timestamp())

        # No inc, hour req:  One shot at 4pm.  It is 5pm, last day of the year.
        ar = s_agenda.ApptRec({s_tu.HOUR: 16})
        now = datetime.datetime(year=2018, month=12, day=31, hour=17, minute=2, tzinfo=tz.utc).timestamp()  # Monday
        newts = ar.nexttime(now)
        self.eq(newts, datetime.datetime(year=2019, month=1, day=1, hour=16, minute=2, tzinfo=tz.utc).timestamp())

        ################

        # incunit = Year

        # Year inc, day of month req:  every year on the 15th of the month
        ar = s_agenda.ApptRec({s_tu.DAYOFMONTH: 15}, s_tu.YEAR, 1)

        # before the target matches the target
        now = datetime.datetime(year=2018, month=3, day=1, tzinfo=tz.utc).timestamp()
        newts = ar.nexttime(now)
        self.eq(newts, datetime.datetime(year=2018, month=3, day=15, tzinfo=tz.utc).timestamp())

        # at the appointment advances
        now = datetime.datetime(year=2018, month=3, day=15, tzinfo=tz.utc).timestamp()
        newts = ar.nexttime(now)
        self.eq(newts, datetime.datetime(year=2019, month=3, day=15, tzinfo=tz.utc).timestamp())

        # past the appointment advances
        now = datetime.datetime(year=2018, month=3, day=15, tzinfo=tz.utc).timestamp()
        newts = ar.nexttime(now)
        self.eq(newts, datetime.datetime(year=2019, month=3, day=15, tzinfo=tz.utc).timestamp())

        # Year inc, month req:  every other year in February
        ar = s_agenda.ApptRec({s_tu.MONTH: 2}, s_tu.YEAR, 2)
        now = datetime.datetime(year=2018, month=12, day=31, hour=17, minute=2, tzinfo=tz.utc).timestamp()  # Monday
        newts = ar.nexttime(now)
        self.eq(newts, datetime.datetime(year=2020, month=2, day=28, hour=17, minute=2, tzinfo=tz.utc).timestamp())

        # Year inc, day of week req:  every other year on a Friday:  not supported
        self.raises(s_exc.BadTime, s_agenda.ApptRec, {s_tu.DAYOFWEEK: 4}, s_tu.YEAR, 2)

        # Year inc, hour req
        ar = s_agenda.ApptRec({s_tu.HOUR: 10}, s_tu.YEAR, 2)
        now = datetime.datetime(year=2018, month=12, day=31, hour=17, minute=2, tzinfo=tz.utc).timestamp()  # Monday
        newts = ar.nexttime(now)
        self.eq(newts, datetime.datetime(year=2020, month=12, day=31, hour=10, minute=2, tzinfo=tz.utc).timestamp())

        #################

        # incunit = Month

        # Month inc, minute req: When the minute hand hits 30 every 14 months
        ar = s_agenda.ApptRec({s_tu.MINUTE: 30}, s_tu.MONTH, 14)
        now = datetime.datetime(year=2017, month=12, day=30, hour=0, minute=30, tzinfo=tz.utc).timestamp()
        newts = ar.nexttime(now)
        self.eq(newts, datetime.datetime(year=2019, month=2, day=28, hour=0, minute=30, tzinfo=tz.utc).timestamp())

        # Month inc, day of month req:  every other month on the 4th
        ar = s_agenda.ApptRec({s_tu.DAYOFMONTH: 4}, s_tu.MONTH, 2)
        now = datetime.datetime(year=2017, month=12, day=30, hour=0, minute=30, tzinfo=tz.utc).timestamp()
        newts = ar.nexttime(now)
        self.eq(newts, datetime.datetime(2018, 2, 4, 0, 30, tzinfo=tz.utc).timestamp())

        # Month inc, day of week fail
        self.raises(s_exc.BadTime, s_agenda.ApptRec, {s_tu.DAYOFWEEK: 4}, s_tu.MONTH, 2)

        ###############

        # incunit = Day

        # Day inc, minute req:  Every day some time when the minute hand hits 30
        ar = s_agenda.ApptRec({s_tu.MINUTE: 30}, s_tu.DAY, 1)
        now = datetime.datetime(year=2019, month=2, day=1, hour=0, minute=2, tzinfo=tz.utc).timestamp()
        newts = ar.nexttime(now)
        self.eq(newts, datetime.datetime(year=2019, month=2, day=1, hour=0, minute=30, tzinfo=tz.utc).timestamp())

        ###############

        # incunit = DayOfWeek

        # Day of week inc, hour req: Every Wednesday at 7pm
        ar = s_agenda.ApptRec({s_tu.HOUR: 7}, s_tu.DAYOFWEEK, 2)
        now = datetime.datetime(year=2018, month=12, day=3, hour=2, minute=2, tzinfo=tz.utc).timestamp()  # Monday
        newts = ar.nexttime(now)
        self.eq(newts, datetime.datetime(year=2018, month=12, day=5, hour=7, minute=2, tzinfo=tz.utc).timestamp())

    async def test_agenda_base(self):
        MONO_DELT = 1543827303.0
        unixtime = datetime.datetime(year=2018, month=12, day=5, hour=7, minute=0, tzinfo=tz.utc).timestamp()

        def timetime():
            return unixtime

        def looptime():
            return unixtime - MONO_DELT

        loop = asyncio.get_running_loop()
        with mock.patch.object(loop, 'time', looptime), mock.patch('time.time', timetime), self.getTestDir() as dirn:

            async with self.getTestCore() as core:

                visi = await core.auth.addUser('visi')
                await visi.setAdmin(True)

                agenda = core.agenda

                self.eq([], agenda.list())

                # Missing reqs
                cdef = {'creator': core.auth.rootuser.iden, 'iden': 'fakeiden', 'storm': 'foo'}
                await self.asyncraises(ValueError, agenda.add(cdef))

                # Missing creator
                cdef = {'iden': 'fakeiden', 'storm': 'foo',
                        'reqs': {s_agenda.TimeUnit.MINUTE: 1}}
                await self.asyncraises(ValueError, agenda.add(cdef))

                # Missing storm
                cdef = {'creator': core.auth.rootuser.iden, 'iden': 'fakeiden',
                        'reqs': {s_agenda.TimeUnit.MINUTE: 1}}
                await self.asyncraises(ValueError, agenda.add(cdef))
                await self.asyncraises(s_exc.NoSuchIden, agenda.get('newp'))

                # Missing incvals
                cdef = {'creator': core.auth.rootuser.iden, 'iden': 'DOIT', 'storm': '[test:str=doit]',
                        'reqs': {s_agenda.TimeUnit.NOW: True},
                        'incunit': s_agenda.TimeUnit.MONTH}
                await self.asyncraises(ValueError, agenda.add(cdef))

                # Cannot schedule a recurring job with 'now'
                cdef = {'creator': core.auth.rootuser.iden, 'iden': 'DOIT', 'storm': '[test:str=doit]',
                        'reqs': {s_agenda.TimeUnit.NOW: True},
                        'incunit': s_agenda.TimeUnit.MONTH,
                        'incvals': 1}
                await self.asyncraises(ValueError, agenda.add(cdef))
                await self.asyncraises(s_exc.NoSuchIden, agenda.get('DOIT'))

                # Require valid storm
                cdef = {'creator': core.auth.rootuser.iden, 'iden': 'DOIT', 'storm': ' | | | ',
                        'reqs': {s_agenda.TimeUnit.MINUTE: 1}}
                await self.asyncraises(s_exc.BadSyntax, agenda.add(cdef))
                await self.asyncraises(s_exc.NoSuchIden, agenda.get('DOIT'))

                # Schedule a one-shot to run immediately
                doit = s_common.guid()
                cdef = {'creator': core.auth.rootuser.iden, 'iden': doit,
                        'storm': '$lib.queue.gen(visi).put(woot)',
                        'reqs': {s_agenda.TimeUnit.NOW: True}}
                await agenda.add(cdef)

                # Can't have two with the same iden
                await self.asyncraises(s_exc.DupIden, agenda.add(cdef))

                self.eq((0, 'woot'), await asyncio.wait_for(core.callStorm('return($lib.queue.gen(visi).pop(wait=$lib.true))'), timeout=5))

                appts = agenda.list()
                self.len(1, appts)
                self.eq(appts[0][1].startcount, 1)
                self.eq(appts[0][1].nexttime, None)
                await agenda.delete(doit)

                # Schedule a one-shot 1 minute from now
                cdef = {'creator': core.auth.rootuser.iden, 'iden': s_common.guid(), 'storm': '$lib.queue.gen(visi).put(woot)',
                        'reqs': {s_agenda.TimeUnit.MINUTE: 1}}
                await agenda.add(cdef)
                unixtime += 61
                self.eq((1, 'woot'), await asyncio.wait_for(core.callStorm('return($lib.queue.gen(visi).pop(wait=$lib.true))'), timeout=5))

                appts = agenda.list()
                self.len(1, appts)
                self.eq(appts[0][1].startcount, 1)
                self.eq(appts[0][1].nexttime, None)

                # Schedule a query to run every Wednesday and Friday at 10:15am
                cdef = {'creator': core.auth.rootuser.iden, 'iden': s_common.guid(), 'storm': '$lib.queue.gen(visi).put(bar)',
                        'reqs': {s_tu.HOUR: 10, s_tu.MINUTE: 15},
                        'incunit': s_agenda.TimeUnit.DAYOFWEEK,
                        'incvals': (2, 4)}
                adef = await agenda.add(cdef)
                guid = adef.get('iden')

                # every 6th of the month at 7am and 8am (the 6th is a Thursday)
                cdef = {'creator': core.auth.rootuser.iden, 'iden': s_common.guid(), 'storm': '$lib.queue.gen(visi).put(baz)',
                        'reqs': {s_tu.HOUR: (7, 8), s_tu.MINUTE: 0, s_tu.DAYOFMONTH: 6},
                        'incunit': s_agenda.TimeUnit.MONTH,
                        'incvals': 1}
                adef = await agenda.add(cdef)
                guid2 = adef.get('iden')

                xmas = {s_tu.DAYOFMONTH: 25, s_tu.MONTH: 12, s_tu.YEAR: 2018}
                lasthanu = {s_tu.DAYOFMONTH: 10, s_tu.MONTH: 12, s_tu.YEAR: 2018}

                # And one-shots for Christmas and last day of Hanukkah of 2018
                cdef = {'creator': core.auth.rootuser.iden, 'iden': s_common.guid(), 'storm': '$lib.queue.gen(visi).put(happyholidays)',
                        'reqs': (xmas, lasthanu)}
                await agenda.add(cdef)

                unixtime += 1
                await asyncio.sleep(0)
                self.none(await asyncio.wait_for(core.callStorm('return($lib.queue.gen(visi).pop())'), timeout=5))

                # Advance to the first event on Wednesday the 5th
                unixtime = datetime.datetime(year=2018, month=12, day=5, hour=10, minute=16, tzinfo=tz.utc).timestamp()
                self.eq((2, 'bar'), await asyncio.wait_for(core.callStorm('return($lib.queue.gen(visi).pop(wait=$lib.true))'), timeout=5))

                # Then two on the 6th
                unixtime = datetime.datetime(year=2018, month=12, day=6, hour=7, minute=15, tzinfo=tz.utc).timestamp()
                self.eq((3, 'baz'), await asyncio.wait_for(core.callStorm('return($lib.queue.gen(visi).pop(wait=$lib.true))'), timeout=5))

                unixtime = datetime.datetime(year=2018, month=12, day=6, hour=8, minute=15, tzinfo=tz.utc).timestamp()
                self.eq((4, 'baz'), await asyncio.wait_for(core.callStorm('return($lib.queue.gen(visi).pop(wait=$lib.true))'), timeout=5))

                # Then back to the 10:15 on Friday
                unixtime = datetime.datetime(year=2018, month=12, day=7, hour=10, minute=16, tzinfo=tz.utc).timestamp()
                self.eq((5, 'bar'), await asyncio.wait_for(core.callStorm('return($lib.queue.gen(visi).pop(wait=$lib.true))'), timeout=5))

                # Then Dec 10
                unixtime = datetime.datetime(year=2018, month=12, day=10, hour=10, minute=16, tzinfo=tz.utc).timestamp()
                self.eq((6, 'happyholidays'), await asyncio.wait_for(core.callStorm('return($lib.queue.gen(visi).pop(wait=$lib.true))'), timeout=5))

                # Then the Wednesday again
                unixtime = datetime.datetime(year=2018, month=12, day=12, hour=10, minute=16, tzinfo=tz.utc).timestamp()
                self.eq((7, 'bar'), await asyncio.wait_for(core.callStorm('return($lib.queue.gen(visi).pop(wait=$lib.true))'), timeout=5))

                # Cancel the Wednesday/Friday appt
                await agenda.delete(guid)
                await self.asyncraises(s_exc.NoSuchIden, agenda.delete(b'1234'))

                # Then Dec 25
                unixtime = datetime.datetime(year=2018, month=12, day=25, hour=10, minute=16, tzinfo=tz.utc).timestamp()
                self.eq((8, 'happyholidays'), await asyncio.wait_for(core.callStorm('return($lib.queue.gen(visi).pop(wait=$lib.true))'), timeout=5))

                # Then Jan 6
                unixtime = datetime.datetime(year=2019, month=1, day=6, hour=10, minute=16, tzinfo=tz.utc).timestamp()
                self.eq((9, 'baz'), await asyncio.wait_for(core.callStorm('return($lib.queue.gen(visi).pop(wait=$lib.true))'), timeout=5))

                # Modify the last appointment
                await self.asyncraises(ValueError, agenda.mod(guid2, '', ))
                await agenda.mod(guid2, '#baz')
                self.eq(agenda.appts[guid2].query, '#baz')

                # Delete the other recurring appointment
                await agenda.delete(guid2)

                # Then nothing left scheduled
                self.len(0, agenda.apptheap)

                # Test that isrunning updated, cancelling works
                cdef = {'creator': core.auth.rootuser.iden, 'iden': s_common.guid(),
                        'storm': '$lib.queue.gen(visi).put(sleep) [ inet:ipv4=1 ] | sleep 120',
                        'reqs': {}, 'incunit': s_agenda.TimeUnit.MINUTE, 'incvals': 1}
                adef = await agenda.add(cdef)
                guid = adef.get('iden')

                unixtime += 60
                self.eq((10, 'sleep'), await asyncio.wait_for(core.callStorm('return($lib.queue.gen(visi).pop(wait=$lib.true))'), timeout=5))

                appt = await agenda.get(guid)
                self.eq(appt.isrunning, True)
                self.eq(core.view.iden, appt.task.info.get('view'))

                self.true(await core._killCronTask(guid))

                events = [
                    {'event': 'cron:stop', 'info': {'iden': appt.iden}},
                ]

                task = core.schedCoro(s_t_utils.waitForBehold(core, events))
                await asyncio.wait_for(task, timeout=5)

                self.false(await core._killCronTask(guid))

                appt = await agenda.get(guid)
                self.eq(appt.isrunning, False)
                self.eq(appt.lastresult, 'cancelled')
                await agenda.delete(guid)

                # Test bad queries record exception
                cdef = {'creator': core.auth.rootuser.iden, 'iden': s_common.guid(),
                        'storm': '$lib.queue.gen(visi).put(boom) $lib.raise(OmgWtfBbq, boom)',
                        'reqs': {}, 'incunit': s_agenda.TimeUnit.MINUTE,
                        'incvals': 1}
                adef = await agenda.add(cdef)
                guid = adef.get('iden')

                strt = await core.nexsroot.index()
                # bypass the API because it would actually syntax check
                unixtime += 60
                self.eq((11, 'boom'), await asyncio.wait_for(core.callStorm('return($lib.queue.gen(visi).pop(wait=$lib.true))'), timeout=5))
                await core.nexsroot.waitOffs(strt + 5)

                appt = await agenda.get(guid)
                self.eq(appt.isrunning, False)
                self.eq(appt.lastresult, "raised exception StormRaise: errname='OmgWtfBbq' mesg='boom'")

                # Test setting the global enable/disable flag
                await agenda.delete(guid)
                self.len(0, agenda.apptheap)

                # schedule a query to run every Wednesday and Friday at 10:15am
                cdef = {'creator': visi.iden, 'iden': s_common.guid(), 'storm': '$lib.queue.gen(visi).put(bar)',
                        'pool': True,
                        'reqs': {s_tu.HOUR: 10, s_tu.MINUTE: 15},
                        'incunit': s_agenda.TimeUnit.DAYOFWEEK,
                        'incvals': (2, 4)}
                adef = await agenda.add(cdef)

                self.true(adef['pool'])
                guid = adef.get('iden')

                self.len(1, agenda.apptheap)

                unixtime = datetime.datetime(year=2019, month=2, day=6, hour=10, minute=16, tzinfo=tz.utc).timestamp()
                nexttime = datetime.datetime(year=2019, month=2, day=8, hour=10, minute=15, tzinfo=tz.utc).timestamp()

                await asyncio.sleep(0)

                appt = await agenda.get(guid)
                self.eq(nexttime, appt.nexttime)
                self.true(appt.enabled)
                self.eq(0, appt.startcount)

                # Ensure structured logging captures the cron iden value
                core.stormlog = True
                with self.getStructuredAsyncLoggerStream('synapse.storm') as stream:
                    unixtime = datetime.datetime(year=2019, month=2, day=13, hour=10, minute=16,
                                                 tzinfo=tz.utc).timestamp()
                    self.eq((12, 'bar'), await asyncio.wait_for(core.callStorm('return($lib.queue.gen(visi).pop(wait=$lib.true))'), timeout=5))
                core.stormlog = False

                msgs = stream.jsonlines()
                msgs = [m for m in msgs if m['text'] == '$lib.queue.gen(visi).put(bar)']
                self.gt(len(msgs), 0)
                for m in msgs:
                    self.eq(m.get('cron'), appt.iden)

                self.eq(1, appt.startcount)

                cdef = {'creator': visi.iden, 'iden': s_common.guid(), 'storm': '[test:str=foo2]',
                        'reqs': {s_agenda.TimeUnit.MINUTE: 1}}

                await agenda.add(cdef)

                # Lock user and advance time
                strt = await core.nexsroot.index()

                await visi.setLocked(True)

                with self.getLoggerStream('synapse.lib.agenda', 'locked') as stream:
                    unixtime = datetime.datetime(year=2019, month=2, day=16, hour=10, minute=16, tzinfo=tz.utc).timestamp()

                    # pump the ioloop via sleep(0) until the log message appears
                    while not stream.wait(0.1):
                        await asyncio.sleep(0)

                    await core.nexsroot.waitOffs(strt + 4)

                    self.eq(2, appt.startcount)

                # Can't use an existing authgate iden
                viewiden = core.getView().iden
                cdef = {'creator': core.auth.rootuser.iden,
                        'storm': '[test:str=bar]',
                        'reqs': {'hour': 10},
                        'incunit': 'dayofweek',
                        'incvals': (2, 4),
                        'iden': viewiden}
                await self.asyncraises(s_exc.DupIden, core.addCronJob(cdef))
                await core.delCronJob(viewiden)

                self.nn(core.getAuthGate(viewiden))

    async def test_agenda_persistence(self):
        ''' Test we can make/change/delete appointments and they are persisted to storage '''

        with self.getTestDir() as dirn:

            async with self.getTestCore(dirn=dirn) as core:

                cdef = {'creator': core.auth.rootuser.iden,
                        'storm': '[test:str=bar]',
                        'reqs': {'hour': 10, 'minute': 15},
                        'incunit': 'dayofweek',
                        'incvals': (2, 4)}
                adef = await core.addCronJob(cdef)
                guid1 = adef.get('iden')

                # every 6th of the month at 7am and 8am (the 6th is a Thursday)
                cdef = {'creator': core.auth.rootuser.iden,
                        'storm': '[test:str=baz]',
                        'reqs': {'hour': (7, 8), 'minute': 0, 'dayofmonth': 6},
                        'incunit': 'month',
                        'incvals': 1}
                adef = await core.addCronJob(cdef)

                guid2 = adef.get('iden')
                appt = core.agenda.appts[guid2]
                appt.lasterrs.append('error happened')
                await appt.save()

                # Add an appt with an invalid query
                cdef = {'creator': core.auth.rootuser.iden,
                        'storm': '[test:str=',
                        'reqs': {'hour': (7, 8)},
                        'incunit': 'month',
                        'incvals': 1}

                with self.raises(s_exc.BadSyntax):
                    await core.addCronJob(cdef)

                xmas = {'dayofmonth': 25, 'month': 12, 'year': 2099}
                lasthanu = {'dayofmonth': 10, 'month': 12, 'year': 2099}

                await core.delCronJob(guid1)

                # And one-shots for Christmas and last day of Hanukkah of 2018
                cdef = {'creator': core.auth.rootuser.iden,
                        'storm': '#happyholidays',
                        'reqs': (xmas, lasthanu)}

                adef = await core.addCronJob(cdef)
                guid3 = adef.get('iden')

                await core.updateCronJob(guid3, '#bahhumbug')

                # Add a job with invalid storage version
                cdef = (await core.listCronJobs())[0]
                guid = s_common.guid()
                cdef['ver'] = 0
                cdef['iden'] = guid
                core.agenda.apptdefs.set(guid, cdef)

            async with self.getTestCore(dirn=dirn) as core:

                appts = await core.listCronJobs()

                self.len(2, appts)

                last_appt = [appt for appt in appts if appt.get('iden') == guid3][0]
                self.eq(last_appt.get('query'), '#bahhumbug')

    async def test_agenda_custom_view(self):

        async with self.getTestCoreAndProxy() as (core, prox):
            # no existing view
            await core.callStorm('$lib.queue.add(testq)')
            defview = core.getView()
            fakeiden = hashlib.md5(defview.iden.encode('utf-8'), usedforsecurity=False).hexdigest()
            opts = {'vars': {'fakeiden': fakeiden}}
            with self.raises(s_exc.NoSuchView):
                await prox.callStorm('cron.add --view $fakeiden --minute +2 { $lib.queue.get(testq).put((43)) }', opts=opts)

            fail = await core.auth.addUser('fail')

            # can't move a thing that doesn't exist
            with self.raises(s_exc.StormRuntimeError):
                await core.callStorm('cron.move $fakeiden $fakeiden', opts=opts)

            with self.raises(s_exc.NoSuchIden):
                await core.moveCronJob(fail.iden, 'NoSuchCronJob', defview.iden)

            with self.raises(s_exc.NoSuchIden):
                await core.agenda.move('StillDoesNotExist', defview.iden)

            # make a new view
            ldef = await core.addLayer()
            newlayr = core.getLayer(ldef.get('iden'))
            newview = await core.callStorm(f'return($lib.view.add(({newlayr.iden},)).iden)')

            # no perms to write to that view
            asfail = {'user': fail.iden, 'vars': {'newview': newview}}
            with self.raises(s_exc.AuthDeny):
                await prox.callStorm('cron.add --view $newview --minute +2 { $lib.queue.get(testq).put(lolnope) }', opts=asfail)

            # and just to be sure
            msgs = await core.stormlist('cron.list')
            self.stormIsInPrint('No cron jobs found', msgs)

            # no --view means it goes in the default view for the user, which fail doesn't have rights to
            with self.raises(s_exc.AuthDeny):
                await core.callStorm('cron.add --minute +1 { $lib.queue.get(testq).put((44)) }', opts=asfail)

            # let's give fail permissions to do some things, but not in our super special view (fail is missing
            # the view read perm for the special view)
            await fail.addRule((True, ('cron', 'add')))

            # But we should still fail on this:
            with self.raises(s_exc.AuthDeny):
                await core.callStorm('cron.add --view $newview --minute +2 { $lib.queue.get(testq).put(lolnope)}', opts=asfail)

            # and again, just to be sure
            msgs = await core.stormlist('cron.list')
            self.stormIsInPrint('No cron jobs found', msgs)

            # Now let's give him perms to do things
            await fail.addRule((True, ('view', 'read')), gateiden=newview)
            await fail.addRule((True, ('queue', 'get')), gateiden='queue:testq')
            await fail.addRule((True, ('queue', 'put')), gateiden='queue:testq')
            await fail.addRule((True, ('node', 'add')))
            await fail.addRule((True, ('cron', 'get')))

            # but should work on the default view
            opts = {'user': fail.iden, 'view': defview.iden, 'vars': {'defview': defview.iden}}
            await prox.callStorm('cron.at --view $defview --minute +1 { $lib.queue.get(testq).put((44)) }', opts=opts)

            jobs = await core.callStorm('return($lib.cron.list())')
            self.len(1, jobs)
            self.eq(defview.iden, jobs[0]['view'])
            self.nn(jobs[0].get('created'))

            core.agenda._addTickOff(60)
            retn = await core.callStorm('return($lib.queue.get(testq).get())', opts=asfail)
            self.eq((0, 44), retn)

            await core.callStorm('cron.del $croniden', opts={'vars': {'croniden': jobs[0]['iden']}})
            await core.callStorm('$lib.queue.get(testq).cull(0)')

            opts = {'vars': {'newview': newview}}
            await prox.callStorm('cron.add --minute +1 --view $newview { [test:guid=$lib.guid()] | $lib.queue.get(testq).put($node) }', opts=opts)

            jobs = await core.callStorm('return($lib.cron.list())')
            self.len(1, jobs)
            self.eq(newview, jobs[0]['view'])

            core.agenda._addTickOff(60)
            retn = await core.callStorm('return($lib.queue.get(testq).get())')
            await core.callStorm('$lib.queue.get(testq).cull(1)')

            # That node had better have been made in the new view
            guidnode = await core.nodes('test:guid', opts={'view': newview})
            self.len(1, guidnode)
            self.eq(('test:guid', retn[1]), guidnode[0].ndef)

            # and definitely not in the base view
            nonode = await core.nodes('test:guid', opts={'view': defview.iden})
            self.len(0, nonode)

            # no permission yet
            opts = {'user': fail.iden, 'vars': {'croniden': jobs[0]['iden'], 'viewiden': defview.iden}}
            with self.raises(s_exc.StormRuntimeError):
                await core.callStorm('cron.move $croniden $viewiden', opts=opts)

            await fail.addRule((True, ('cron', 'set')))
            # try and fail to move to a view that doesn't exist
            opts = {'user': fail.iden, 'vars': {'croniden': jobs[0]['iden'], 'viewiden': fakeiden}}
            with self.raises(s_exc.NoSuchView):
                await core.callStorm('cron.move $croniden $viewiden', opts=opts)

            croniden = jobs[0]['iden']
            # now to test that we can move from the new layer to the base layer
            opts = {'user': fail.iden, 'vars': {'croniden': croniden, 'viewiden': defview.iden}}
            await core.callStorm('cron.move $croniden $viewiden', opts=opts)

            jobs = await core.callStorm('return($lib.cron.list())')
            self.len(1, jobs)
            self.eq(defview.iden, jobs[0]['view'])

            # moving to the same view shouldn't do much
            await core.moveCronJob(fail.iden, croniden, defview.iden)

            samejobs = await core.callStorm('return($lib.cron.list())')
            self.len(1, jobs)
            self.eq(jobs, samejobs)

            core.agenda._addTickOff(60)
            retn = await core.callStorm('return($lib.queue.get(testq).get())', opts=asfail)
            await core.callStorm('$lib.queue.get(testq).cull(2)')

            node = await core.nodes('test:guid', opts={'view': defview.iden})
            self.len(1, node)
            self.eq(('test:guid', retn[1]), node[0].ndef)
            self.ne(guidnode[0].ndef, node[0].ndef)

            # reach in, monkey with the view a bit
            appt = core.agenda.appts.get(croniden)
            appt.view = "ThisViewStillDoesntExist"
            await core.agenda._execute(appt)
            self.eq(appt.lastresult, 'Failed due to unknown view')

            await core.callStorm('cron.del $croniden', opts={'vars': {'croniden': croniden}})

            opts = {'vars': {'newview': newview}}
            await prox.callStorm('cron.at --now --view $newview { [test:str=gotcha] | $lib.queue.get(testq).put($node) }', opts=opts)
            retn = await core.callStorm('return($lib.queue.get(testq).get())', opts=asfail)
            self.eq((3, 'gotcha'), retn)
            await core.callStorm('$lib.queue.get(testq).cull(3)')
            atjob = await core.callStorm('return($lib.cron.list())')
            self.len(1, atjob)
            self.eq(atjob[0]['view'], newview)

            nodes = await core.nodes('test:str', opts={'view': defview.iden})
            self.len(0, nodes)
            nodes = await core.nodes('test:str', opts={'view': newview})
            self.len(1, nodes)

            croniden = atjob[0]['iden']
            await core.callStorm('cron.del $croniden', opts={'vars': {'croniden': croniden}})

            await prox.callStorm('cron.at --now { [test:int=97] | $lib.queue.get(testq).put($node) }')
            retn = await core.callStorm('return($lib.queue.get(testq).get())', opts=asfail)
            await core.callStorm('$lib.queue.get(testq).cull(4)')
            self.eq((4, 97), retn)

            nodes = await core.nodes('test:int=97', opts={'view': defview.iden})
            self.len(1, nodes)
            nodes = await core.nodes('test:int=97', opts={'view': newview})
            self.len(0, nodes)

    async def test_agenda_edit(self):

        async with self.getTestCore() as core:

            lowuser = await core.addUser('lowuser')
            lowuser = lowuser.get('iden')

            msgs = await core.stormlist('cron.add --hourly 32 { $lib.print(woot) }')
            self.stormHasNoWarnErr(msgs)

            cdef = await core.callStorm('for $cron in $lib.cron.list() { return($cron) }')
            self.false(cdef['pool'])
            self.eq(cdef['creator'], core.auth.rootuser.iden)

            cdef = await core.callStorm('for $cron in $lib.cron.list() { $cron.set(pool, (true)) return($cron) }')
            self.true(cdef['pool'])

            opts = {'vars': {'lowuser': lowuser}}
            cdef = await core.callStorm('for $cron in $lib.cron.list() { return($cron.set(creator, $lowuser)) }',
                                        opts=opts)
            self.eq(cdef['creator'], lowuser)

            opts = {'user': lowuser, 'vars': {'iden': cdef.get('iden'), 'lowuser': lowuser}}
            q = '$cron = $lib.cron.get($iden) return ( $cron.set(creator, $lowuser) )'
            msgs = await core.stormlist(q, opts=opts)
            # XXX FIXME - This is an odd message since the new creator does not implicitly have
            # access to the cronjob that is running as them.
            self.stormIsInErr('Provided iden does not match any valid authorized cron job.', msgs)

            await core.addUserRule(lowuser, (True, ('cron', 'get')))
            opts = {'user': lowuser, 'vars': {'iden': cdef.get('iden'), 'lowuser': lowuser}}
            q = '$cron = $lib.cron.get($iden) return ( $cron.set(creator, $lowuser) )'
            msgs = await core.stormlist(q, opts=opts)
            self.stormIsInErr('must have permission cron.set.creator', msgs)

    async def test_agenda_fatal_run(self):

        # Create a scenario where an agenda appointment is "correct"
        # but encounters a fatal error when attempting to be created.
        # This error is then logged, and corrected.

        async with self.getTestCore() as core:

            udef = await core.addUser('user')
            user = udef.get('iden')

            fork = await core.callStorm('$fork = $lib.view.get().fork().iden return ( $fork )')

            q = '$lib.log.info(`I am a cron job run by {$lib.user.name()} in {$lib.view.get().iden}`)'
            msgs = await core.stormlist('cron.add --minute +1 $q', opts={'vars': {'q': q}, 'view': fork})
            self.stormHasNoWarnErr(msgs)

            cdef = await core.callStorm('for $cron in $lib.cron.list() { return($cron.set(creator, $user)) }',
                                        opts={'vars': {'user': user}})
            self.eq(cdef['creator'], user)

            # Force the cron to run.

            with self.getAsyncLoggerStream('synapse.lib.agenda', 'Agenda error running appointment ') as stream:
                core.agenda._addTickOff(55)
                self.true(await stream.wait(timeout=12))

            await core.addUserRule(user, (True, ('storm',)))
            await core.addUserRule(user, (True, ('view', 'read')), gateiden=fork)

            with self.getAsyncLoggerStream('synapse.storm.log', 'I am a cron job') as stream:
                core.agenda._addTickOff(60)
                self.true(await stream.wait(timeout=12))

    async def test_agenda_mirror_realtime(self):
        with self.getTestDir() as dirn:

            path00 = s_common.gendir(dirn, 'core00')
            path01 = s_common.gendir(dirn, 'core01')

            async with self.getTestCore(dirn=path00) as core00:
                await core00.nodes('[ inet:ipv4=1.2.3.4 ]')

            s_tools_backup.backup(path00, path01)

            async with self.getTestCore(dirn=path00) as core00:
                self.false(core00.conf.get('mirror'))

                await core00.callStorm('cron.add --minute +1 { $lib.time.sleep(5) }')

                url = core00.getLocalUrl()

                core01conf = {'mirror': url}

                async with self.getTestCore(dirn=path01, conf=core01conf) as core01:
                    core00.agenda._addTickOff(55)

                    mesgs = []
                    async for mesg in core00.behold():
                        mesgs.append(mesg)
                        core00.agenda._addTickOff(30)
                        if len(mesgs) == 2:
                            break

                    await core01.sync()

                    cron00 = await core00.callStorm('return($lib.cron.list())')
                    cron01 = await core01.callStorm('return($lib.cron.list())')

                    self.eq(cron00, cron01)

                    start = mesgs[0]
                    stop = mesgs[1]

                    self.eq(start['event'], 'cron:start')
                    self.eq(stop['event'], 'cron:stop')

                    self.eq(start['info']['iden'], cron00[0]['iden'])
                    self.eq(stop['info']['iden'], cron00[0]['iden'])

                async with self.getTestCore(dirn=path01, conf=core01conf) as core01:
                    nodes = await core00.nodes('syn:cron')
                    self.len(1, nodes)

                    msgs = await core00.stormlist('syn:cron [ :name=foo :doc=bar ]')
                    self.stormHasNoWarnErr(msgs)
                    await core01.sync()

                    nodes = await core01.nodes('syn:cron')
                    self.len(1, nodes)
                    self.nn(nodes[0].props.get('.created'))
                    self.eq(nodes[0].props.get('name'), 'foo')
                    self.eq(nodes[0].props.get('doc'), 'bar')

                    appt = await core01.agenda.get(nodes[0].ndef[1])
                    self.eq(appt.name, 'foo')
                    self.eq(appt.doc, 'bar')

            with self.getLoggerStream('synapse.lib.agenda') as stream:
                async with self.getTestCore(dirn=path00) as core00:
                    appts = core00.agenda.list()
                    self.len(1, appts)
                    appt = appts[0][1]

                    edits = {
                        'invalid': 'newp',
                    }
                    await core00.addCronEdits(appt.iden, edits)

                stream.seek(0)
                data = stream.read()
                self.isin("_Appt.edits() Invalid attribute received: invalid = 'newp'", data)

    async def test_agenda_promotions(self):
        async with self.getTestAha() as aha:

            conf00 = {
                'aha:provision': await aha.addAhaSvcProv('00.cortex')
            }

            async with self.getTestCore(conf=conf00) as core00:
                self.false(core00.conf.get('mirror'))

                msgs = await core00.stormlist('[it:dev:str=foo]')
                self.stormHasNoWarnErr(msgs)

                # Forward wind agenda to two minutes past the hour so we don't hit any weird timing windows
                tick = core00.agenda._getNowTick()
                now = time.gmtime(int(tick))
                diff = (60 - now.tm_min) * 60
                core00.agenda._addTickOff(diff + 120)

                # Add a cron job that starts every hour
                await core00.callStorm('cron.add --hour +1 { $lib.time.sleep(90) }')

                prov01 = {'mirror': '00.cortex'}
                conf01 = {
                    'aha:provision': await aha.addAhaSvcProv('01.cortex', provinfo=prov01),
                }

                async with self.getTestCore(conf=conf01) as core01:
                    # Advance the ticks so the cronjob starts sooner
                    core00.agenda._addTickOff(3600)

                    # Sync agenda ticks
                    diff = core00.agenda._getNowTick() - core01.agenda._getNowTick()
                    core01.agenda._addTickOff(diff)

                    mesgs = []
                    async for mesg in core00.behold():
                        mesgs.append(mesg)
                        break

                    self.eq(mesgs[0]['event'], 'cron:start')

                    # Inspect crons and tasks
                    crons00 = await core00.callStorm('return($lib.cron.list())')
                    self.len(1, crons00)
                    # isrunning is synced via nexus so it should be true for both cortexes
                    self.true(crons00[0].get('isrunning'))

                    iden = crons00[0]['iden']

                    await core01.sync()

                    crons01 = await core01.callStorm('return($lib.cron.list())')
                    self.len(1, crons01)
                    # isrunning is synced via nexus so it should be true for both cortexes
                    self.true(crons01[0].get('isrunning'))

                    tasks00 = await core00.callStorm('return($lib.ps.list())')
                    # Two tasks: one for the main task and one for the cronjob instance
                    self.len(2, tasks00)
                    self.eq(tasks00[0]['info']['query'], '[it:dev:str=foo]')
                    self.eq(tasks00[1]['name'], f'Cron {iden}')
                    self.eq(tasks00[1]['info']['iden'], iden)
                    self.eq(tasks00[1]['info']['query'], '$lib.time.sleep(90)')

                    tasks01 = await core01.callStorm('return($lib.ps.list())')
                    self.len(0, tasks01)

                    mesg = f'Agenda completed query for iden={iden} name= with result "cancelled" took '
                    with self.getLoggerStream('synapse.lib.agenda', mesg=mesg):
                        # Promote and inspect cortex status
                        await core01.promote(graceful=True)
                        self.false(core00.isactive)
                        self.true(core01.isactive)

                    # Sync the (now) follower so the isrunning status gets updated to false on both cortexes
                    await core00.sync()

                    crons00 = await core00.callStorm('return($lib.cron.list())')
                    self.len(1, crons00)
                    self.false(crons00[0].get('isrunning'))

                    crons01 = await core01.callStorm('return($lib.cron.list())')
                    self.len(1, crons01)
                    self.false(crons01[0].get('isrunning'))

                    # Bump the ticks on core01 so the cron job starts
                    core01.agenda._addTickOff(3600)

                    mesgs = []
                    async for mesg in core01.behold():
                        mesgs.append(mesg)
                        break

                    self.eq(mesgs[0]['event'], 'cron:start')

                    # Sync the follower to get the latest isrunning status
                    await core00.sync()

                    crons00 = await core00.callStorm('return($lib.cron.list())')
                    self.len(1, crons00)
                    # Cronjob is running so true on both cortexes
                    self.true(crons00[0].get('isrunning'))

                    crons01 = await core01.callStorm('return($lib.cron.list())')
                    self.len(1, crons01)
                    # Cronjob is running so true on both cortexes
                    self.true(crons01[0].get('isrunning'))

                    tasks00 = await core00.callStorm('return($lib.ps.list())')
                    # This task is the main task from before promotion
                    self.len(1, tasks00)
                    self.eq(tasks00[0]['info']['query'], '[it:dev:str=foo]')

                    tasks01 = await core01.callStorm('return($lib.ps.list())')
                    # The cron job instance is the only task
                    self.len(1, tasks01)
                    self.eq(tasks01[0]['name'], f'Cron {iden}')
                    self.eq(tasks01[0]['info']['iden'], iden)
                    self.eq(tasks01[0]['info']['query'], '$lib.time.sleep(90)')

    async def test_cron_kill(self):
        async with self.getTestCore() as core:

            data = []
            evt = asyncio.Event()

            async def task():
                async for mesg in core.behold():
                    data.append(mesg)
                    if mesg.get('event') == 'cron:stop':
                        evt.set()

            core.schedCoro(task())

            q = '$q=$lib.queue.gen(test) for $i in $lib.range(60) { $lib.time.sleep(0.1) $q.put($i) }'
            guid = s_common.guid()
            cdef = {
                'creator': core.auth.rootuser.iden, 'iden': guid,
                'storm': q,
                'reqs': {'now': True}
            }
            await core.addCronJob(cdef)

            q = '$q=$lib.queue.gen(test) for $valu in $q.get((0), wait=(true)) { return ($valu) }'
            valu = await core.callStorm(q)
            self.eq(valu, 0)

            opts = {'vars': {'iden': guid}}
            get_cron = 'return($lib.cron.get($iden).pack())'
            cdef = await core.callStorm(get_cron, opts=opts)
            self.true(cdef.get('isrunning'))

            self.true(await core.callStorm('return($lib.cron.get($iden).kill())', opts=opts))

            self.true(await asyncio.wait_for(evt.wait(), timeout=12))

            cdef = await core.callStorm(get_cron, opts=opts)
            self.false(cdef.get('isrunning'))

    async def test_cron_kill_pool(self):

        async with self.getTestAha() as aha:

            import synapse.cortex as s_cortex
            import synapse.lib.base as s_base

            async with await s_base.Base.anit() as base:

                with self.getTestDir() as dirn:

                    dirn00 = s_common.genpath(dirn, 'cell00')
                    dirn01 = s_common.genpath(dirn, 'cell01')

                    core00 = await base.enter_context(self.addSvcToAha(aha, '00.core', s_cortex.Cortex, dirn=dirn00))
                    provinfo = {'mirror': '00.core'}
                    core01 = await base.enter_context(self.addSvcToAha(aha, '01.core', s_cortex.Cortex, dirn=dirn01, provinfo=provinfo))

                    self.len(1, await core00.nodes('[inet:asn=0]'))
                    await core01.sync()
                    self.len(1, await core01.nodes('inet:asn=0'))

                    msgs = await core00.stormlist('aha.pool.add pool00...')
                    self.stormHasNoWarnErr(msgs)
                    self.stormIsInPrint('Created AHA service pool: pool00.synapse', msgs)

                    msgs = await core00.stormlist('aha.pool.svc.add pool00... 01.core...')
                    self.stormHasNoWarnErr(msgs)
                    self.stormIsInPrint('AHA service (01.core...) added to service pool (pool00.synapse)', msgs)

                    msgs = await core00.stormlist('cortex.storm.pool.set --connection-timeout 1 --sync-timeout 1 aha://pool00...')
                    self.stormHasNoWarnErr(msgs)
                    self.stormIsInPrint('Storm pool configuration set.', msgs)

                    await core00.stormpool.waitready(timeout=12)

                    data = []
                    evt = asyncio.Event()

                    async def task():
                        async for mesg in core00.behold():
                            data.append(mesg)
                            if mesg.get('event') == 'cron:stop':
                                evt.set()

                    core00.schedCoro(task())

                    q = '$q=$lib.queue.gen(test) for $i in $lib.range(60) { $lib.time.sleep(0.1) $q.put($i) }'
                    guid = s_common.guid()
                    cdef = {
                        'creator': core00.auth.rootuser.iden, 'iden': guid,
                        'storm': q,
                        'reqs': {'NOW': True},
                        'pool': True,
                    }
                    await core00.addCronJob(cdef)

                    q = '$q=$lib.queue.gen(test) for $valu in $q.get((0), wait=(true)) { return ($valu) }'
                    valu = await core00.callStorm(q, opts={'mirror': False})
                    self.eq(valu, 0)

                    opts = {'vars': {'iden': guid}, 'mirror': False}
                    get_cron = 'return($lib.cron.get($iden).pack())'
                    cdef = await core00.callStorm(get_cron, opts=opts)
                    self.true(cdef.get('isrunning'))

                    self.true(await core00.callStorm('return($lib.cron.get($iden).kill())', opts=opts))

                    self.true(await asyncio.wait_for(evt.wait(), timeout=12))

                    cdef00 = await core00.callStorm(get_cron, opts=opts)
                    self.false(cdef00.get('isrunning'))

                    cdef01 = await core01.callStorm(get_cron, opts=opts)
                    self.false(cdef01.get('isrunning'))
                    self.eq(cdef01.get('lastresult'), 'cancelled')
                    self.gt(cdef00['laststarttime'], 0)
                    self.eq(cdef00['laststarttime'], cdef01['laststarttime'])<|MERGE_RESOLUTION|>--- conflicted
+++ resolved
@@ -1,8 +1,4 @@
-<<<<<<< HEAD
-import json
 import time
-=======
->>>>>>> fa50e037
 import asyncio
 import hashlib
 import datetime
