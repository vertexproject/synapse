import hashlib
import logging
import unittest.mock as mock

import synapse.axon as s_axon
import synapse.common as s_common

import synapse.lib.const as s_const

import synapse.tests.utils as s_t_utils

logger = logging.getLogger(__name__)

# This causes blocks which are not homogeneous when sliced in kibibyte lengths
bbuf = b'0123456' * 4793491
abuf = b'asdfasdf'
pbuf = b'pennywise'
rbuf = b'robert gray'

bbufhash = hashlib.sha256(bbuf).digest()
asdfhash = hashlib.sha256(abuf).digest()
emptyhash = hashlib.sha256(b'').digest()
pennhash = hashlib.sha256(pbuf).digest()
rgryhash = hashlib.sha256(rbuf).digest()

asdfretn = (8, asdfhash)
emptyretn = (0, emptyhash)
pennretn = (9, pennhash)
rgryretn = (11, rgryhash)


class AxonTest(s_t_utils.SynTest):

    async def check_blob(self, axon, fhash):
        chunks = []
        async for chunk in axon.get(fhash):
            chunks.append(chunk)
        buf = b''.join(chunks)
        ahash = hashlib.sha256(buf).digest()
        self.eq(fhash, ahash)

    async def runAxonTestBase(self, axon):

        tick = s_common.now()

        logger.info('asdfhash test')

        self.false(await axon.has(asdfhash))

        async with await axon.upload() as fd:
            await fd.write(abuf)
            self.eq(asdfretn, await fd.save())

        # do it again to test the short circuit
        async with await axon.upload() as fd:
            await fd.write(abuf)
            self.eq(asdfretn, await fd.save())

        bytz = []
        async for byts in axon.get(asdfhash):
            bytz.append(byts)

        self.eq(b'asdfasdf', b''.join(bytz))

        self.true(await axon.has(asdfhash))

        logger.info('bbufhash test')

        self.false(await axon.has(bbufhash))

        self.eq((bbufhash,), await axon.wants((bbufhash, asdfhash)))

        async with await axon.upload() as fd:
            await fd.write(bbuf)
            await fd.save()

        self.true(await axon.has(asdfhash))
        self.true(await axon.has(bbufhash))
        await self.check_blob(axon, bbufhash)

        self.eq((), await axon.wants((bbufhash, asdfhash)))

        logger.info('History and metrics')

        items = [x async for x in axon.hashes(0)]
        self.eq(((0, (asdfhash, 8)), (1, (bbufhash, 33554437))), items)

        items = [x[1] async for x in axon.history(tick)]
        self.eq(((asdfhash, 8), (bbufhash, 33554437)), items)

        items = [x[1] async for x in axon.history(0, tock=1)]
        self.eq((), items)

        info = await axon.metrics()
        self.eq(33554445, info.get('size:bytes'))
        self.eq(2, info.get('file:count'))

        logger.info('Empty file test')

        async with await axon.upload() as fd:
            await fd.write(b'')
            self.eq(emptyretn, await fd.save())

        info = await axon.metrics()
        self.eq(33554445, info.get('size:bytes'))
        self.eq(3, info.get('file:count'))

        bytz = []
        async for byts in axon.get(emptyhash):
            bytz.append(byts)

        self.eq(b'', b''.join(bytz))

<<<<<<< HEAD
        # axon health
        status, snfo = await axon.getHealthCheck()
        self.true(status)
        data = snfo.get('data')
        _, _, metrics = data.get('metrics')
        self.eq(metrics, await axon.metrics())
        _, _, recents = data.get('recent')
        hashes = recents.get('hashes')
        self.len(3, hashes)
        self.isin(s_common.ehex(emptyhash), hashes)
=======
        logger.info('Upload context reuse')
        with mock.patch('synapse.axon.MAX_SPOOL_SIZE', s_axon.CHUNK_SIZE * 2):

            very_bigbuf = (s_axon.MAX_SPOOL_SIZE + 2) * b'V'
            vbighash = hashlib.sha256(very_bigbuf).digest()
            vbigretn = (len(very_bigbuf), vbighash)

            async with await axon.upload() as fd:
                # We can reuse the FD _after_ we have called save() on it.
                await fd.write(abuf)
                retn = await fd.save()
                self.eq(retn, asdfretn)

                logger.info('Reuse after uploading an existing file')
                # Now write a new file
                await fd.write(pbuf)
                retn = await fd.save()
                self.eq(retn, pennretn)
                await self.check_blob(axon, pennhash)

                logger.info('Reuse test with large file causing a rollover')
                for chunk in s_common.chunks(very_bigbuf, s_axon.CHUNK_SIZE):
                    await fd.write(chunk)
                retn = await fd.save()
                self.eq(retn, vbigretn)
                await self.check_blob(axon, vbighash)

                logger.info('Reuse test with small file post rollover')
                await fd.write(rbuf)
                retn = await fd.save()
                self.eq(retn, rgryretn)
                await self.check_blob(axon, rgryhash)

        info = await axon.metrics()
        self.eq(67108899, info.get('size:bytes'))
        self.eq(6, info.get('file:count'))

        # When testing a local axon, we want to ensure that the FD was in fact fini'd
        if isinstance(fd, s_axon.UpLoad):
            self.true(fd.fd.closed)
>>>>>>> 7fea4402

    async def test_axon_base(self):
        async with self.getTestAxon() as axon:
            self.isin('axon', axon.dmon.shared)
            await self.runAxonTestBase(axon)

    async def test_axon_proxy(self):
        async with self.getTestAxon() as axon:
            async with axon.getLocalProxy() as prox:
                await self.runAxonTestBase(prox)<|MERGE_RESOLUTION|>--- conflicted
+++ resolved
@@ -111,8 +111,6 @@
 
         self.eq(b'', b''.join(bytz))
 
-<<<<<<< HEAD
-        # axon health
         status, snfo = await axon.getHealthCheck()
         self.true(status)
         data = snfo.get('data')
@@ -122,7 +120,7 @@
         hashes = recents.get('hashes')
         self.len(3, hashes)
         self.isin(s_common.ehex(emptyhash), hashes)
-=======
+
         logger.info('Upload context reuse')
         with mock.patch('synapse.axon.MAX_SPOOL_SIZE', s_axon.CHUNK_SIZE * 2):
 
@@ -163,7 +161,6 @@
         # When testing a local axon, we want to ensure that the FD was in fact fini'd
         if isinstance(fd, s_axon.UpLoad):
             self.true(fd.fd.closed)
->>>>>>> 7fea4402
 
     async def test_axon_base(self):
         async with self.getTestAxon() as axon:
