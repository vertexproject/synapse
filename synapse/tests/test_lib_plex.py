--- conflicted
+++ resolved
@@ -1,8 +1,5 @@
-<<<<<<< HEAD
 import os
-=======
 import logging
->>>>>>> 2f57c945
 import functools
 import threading
 
@@ -99,8 +96,13 @@
             await steps.asyncwait('onrx1', timeout=1)
             await steps.asyncwait('client_rx', timeout=1)
             await steps.asyncwait('link_fini')
+            # Tear down the socket server
+            for server in servers:
+                try:
+                    server.close()
+                except:
+                    logger.exception('Error tearing down socket server.')
 
-<<<<<<< HEAD
     async def test_plex_tls(self):
         '''
         Have two plexes connect to each other over TLS, send messages, and then server disconnects
@@ -108,6 +110,8 @@
         certdir = s_certdir.CertDir(os.path.join(self.getTestFilePath(), 'certdir'))
         steps = self.getTestSteps(['onlink', 'onrx1', 'client_rx', 'link_fini'])
         with s_plex.Plex() as plex1, s_plex.Plex() as plex2:
+
+            servers = []
 
             async def server_onlink(link):
                 steps.done('onlink')
@@ -124,6 +128,7 @@
                 sslctx = certdir.getServerSSLContext('localhost')
 
                 server = await plex1.listen('127.0.0.1', None, onlink=server_onlink, ssl=sslctx)
+                servers.append(server)
                 _, port = server.sockets[0].getsockname()
                 return port
 
@@ -145,11 +150,9 @@
             await steps.asyncwait('onrx1', timeout=1)
             await steps.asyncwait('client_rx', timeout=1)
             await steps.asyncwait('link_fini')
-=======
             # Tear down the socket server
             for server in servers:
                 try:
                     server.close()
                 except:
-                    logger.exception('Error tearing down socket server.')
->>>>>>> 2f57c945
+                    logger.exception('Error tearing down socket server.')