--- conflicted
+++ resolved
@@ -172,16 +172,9 @@
                 'pol:country:tld', 'tel:mob:carrier:mcc', 'tel:mob:carrier:mnc',
                 'tel:mob:telem:time', 'tel:mob:telem:latlong', 'tel:mob:telem:cell',
                 'tel:mob:telem:cell:carrier', 'tel:mob:telem:imsi', 'tel:mob:telem:imei',
-<<<<<<< HEAD
                 'tel:mob:telem:phone', 'tel:mob:telem:mac', 'tel:mob:telem:ip',
-                'tel:mob:telem:wifi:ap', 'tel:mob:telem:wifi:ap:ssid',
-                'tel:mob:telem:wifi:ap:bssid', 'tel:mob:telem:adid', 'tel:mob:telem:aaid',
-                'tel:mob:telem:idfa', 'tel:mob:telem:name', 'tel:mob:telem:email',
-=======
-                'tel:mob:telem:phone', 'tel:mob:telem:mac', 'tel:mob:telem:ipv4',
-                'tel:mob:telem:ipv6', 'tel:mob:telem:wifi', 'tel:mob:telem:wifi:ssid',
-                'tel:mob:telem:wifi:bssid', 'tel:mob:telem:name', 'tel:mob:telem:email',
->>>>>>> ace3727b
+                'tel:mob:telem:wifi:ap', 'tel:mob:telem:wifi:ap:ssid', 'tel:mob:telem:wifi:ap:bssid',
+                'tel:mob:telem:name', 'tel:mob:telem:email',
                 'tel:mob:telem:app', 'tel:mob:telem:data',
                 'inet:http:request:response:time', 'inet:http:request:response:code',
                 'inet:http:request:response:reason', 'inet:http:request:response:body',
