import synapse.exc as s_exc
import synapse.common as s_common

import synapse.tests.utils as s_t_utils

class BaseTest(s_t_utils.SynTest):

    async def test_model_base_node(self):

        async with self.getTestCore() as core:

            async with await core.snap() as snap:

                iden = s_common.guid()

                props = {
                    'type': 'hehe haha',
                    'data': ('some', 'data', 'here'),
                }

                node = await snap.addNode('graph:node', iden, props=props)
                self.eq(node.ndef, ('graph:node', iden))
                self.eq(node.get('type'), 'hehe haha')
                self.eq(node.get('data'), ('some', 'data', 'here'))

    async def test_model_base_link(self):

        async with self.getTestCore() as core:

            async with await core.snap() as snap:

                node1 = await snap.addNode('test:int', 20)
                node2 = await snap.addNode('test:str', 'foo')

                link = await snap.addNode('graph:edge', (node1.ndef, node2.ndef))

                self.eq(link.ndef[1], (('test:int', 20), ('test:str', 'foo')))
                self.eq(link.get('n1'), ('test:int', 20))
                self.eq(link.get('n1:form'), 'test:int')

                self.eq(link.get('n2'), ('test:str', 'foo'))
                self.eq(link.get('n2:form'), 'test:str')

                timeedge = await snap.addNode('graph:timeedge', (node1.ndef, node2.ndef, '2015'))

                self.eq(timeedge.ndef[1], (('test:int', 20), ('test:str', 'foo'), 1420070400000))

                self.eq(timeedge.get('time'), 1420070400000)

                self.eq(timeedge.get('n1'), ('test:int', 20))
                self.eq(timeedge.get('n1:form'), 'test:int')

                self.eq(timeedge.get('n2'), ('test:str', 'foo'))
                self.eq(timeedge.get('n2:form'), 'test:str')

    async def test_model_base_event(self):

        async with self.getTestCore() as core:

            async with await core.snap() as snap:

                iden = s_common.guid()

                props = {
                    'type': 'HeHe HaHa',
                    'time': '2015',
                    'data': ('some', 'data', 'here'),
                }

                node = await snap.addNode('graph:event', iden, props=props)

                self.eq(node.ndef, ('graph:event', iden))

                self.eq(node.get('type'), 'HeHe HaHa')
                self.eq(node.get('time'), 1420070400000)
                self.eq(node.get('data'), ('some', 'data', 'here'))

    async def test_model_base_edge(self):

        async with self.getTestCore() as core:

            pers = s_common.guid()
            plac = s_common.guid()

            n1def = ('ps:person', pers)
            n2def = ('geo:place', plac)

            async with await core.snap() as snap:

                node = await snap.addNode('edge:has', (n1def, n2def))

                self.eq(node.get('n1'), n1def)
                self.eq(node.get('n1:form'), 'ps:person')

                self.eq(node.get('n2'), n2def)
                self.eq(node.get('n2:form'), 'geo:place')

                node = await snap.addNode('edge:wentto', (n1def, n2def, '2016'))

                self.eq(node.get('time'), 1451606400000)

                self.eq(node.get('n1'), n1def)
                self.eq(node.get('n1:form'), 'ps:person')

                self.eq(node.get('n2'), n2def)
                self.eq(node.get('n2:form'), 'geo:place')

                # repr test
                pode = node.pack(dorepr=True)
                self.isin('"2016/', pode[1].get('repr', ''))

            opts = {'vars': {'pers': pers}}

            await self.agenlen(1, core.eval('ps:person=$pers -> edge:has -> *', opts=opts))
            await self.agenlen(1, core.eval('ps:person=$pers -> edge:has -> geo:place', opts=opts))
            await self.agenlen(0, core.eval('ps:person=$pers -> edge:has -> inet:ipv4', opts=opts))

            await self.agenlen(1, core.eval('ps:person=$pers -> edge:wentto -> *', opts=opts))
            await self.agenlen(1, core.eval('ps:person=$pers -> edge:wentto +:time@=(2014,2017) -> geo:place', opts=opts))
            await self.agenlen(0, core.eval('ps:person=$pers -> edge:wentto -> inet:ipv4', opts=opts))

            opts = {'vars': {'place': plac}}

            await self.agenlen(1, core.eval('geo:place=$place <- edge:has <- *', opts=opts))
            await self.agenlen(1, core.eval('geo:place=$place <- edge:has <- ps:person', opts=opts))
            await self.agenlen(0, core.eval('geo:place=$place <- edge:has <- inet:ipv4', opts=opts))

            # Make a restricted edge and validate that you can only form certain relationships
            copts = {'n1:forms': ('ps:person',), 'n2:forms': ('geo:place',)}
            t = core.model.type('edge').clone(copts)
            norm, info = t.norm((n1def, n2def))
            self.eq(norm, (n1def, n2def))
            self.raises(s_exc.BadTypeValu, t.norm, (n1def, ('test:int', 1)))
            self.raises(s_exc.BadTypeValu, t.norm, (('test:int', 1), n2def))

            # Make sure we don't return None nodes if one node of an edge is deleted
            node = await core.getNodeByNdef(n2def)
            await node.delete()
            opts = {'vars': {'pers': pers}}
            await self.agenlen(0, core.eval('ps:person=$pers -> edge:wentto -> *', opts=opts))

            # Make sure we don't return None nodes on a PropPivotOut
            opts = {'vars': {'pers': pers}}
            await self.agenlen(0, core.eval('ps:person=$pers -> edge:wentto :n2 -> *', opts=opts))

            # repr test
            async with await core.snap() as snap:
                node = await snap.addNode('edge:refs', (('inet:ipv4', 0x08080808),
                                                   ('test:str', 'beep')))
                pode = node.pack(dorepr=True)
                self.isin('8.8.8.8', pode[1].get('repr', ''))

    async def test_model_base_source(self):

        async with self.getTestCore() as core:

            async with await core.snap() as snap:

                props = {
                    'name': 'FOO BAR',
                    'type': 'osint',
                }

                sorc = await snap.addNode('meta:source', '*', props=props)

                self.eq(sorc.get('type'), 'osint')
                self.eq(sorc.get('name'), 'foo bar')

                valu = (sorc.ndef[1], ('inet:fqdn', 'woot.com'))

                seen = await snap.addNode('meta:seen', valu)

                self.eq(seen.get('source'), sorc.ndef[1])
                self.eq(seen.get('node'), ('inet:fqdn', 'woot.com'))

    async def test_model_base_cluster(self):

        async with self.getTestCore() as core:
            async with await core.snap() as snap:
                guid = s_common.guid()
                props = {'name': 'Test Cluster', 'desc': 'A cluster for testing', 'type': 'similarity'}
                cnode = await snap.addNode('graph:cluster', guid, props)
                self.eq(cnode.get('type'), 'similarity')
                self.eq(cnode.get('name'), 'test cluster')
                self.eq(cnode.get('desc'), 'a cluster for testing')

                # Example reference nodes
                r1 = await snap.addNode('edge:refs', (cnode.ndef, ('test:str', '1234')))
                r2 = await snap.addNode('edge:refs', (cnode.ndef, ('test:int', 1234)))

                # Gather up all the nodes in the cluster
<<<<<<< HEAD
                nodes = await snap.eval(f'graph:cluster={guid} | noderefs -d 2 --join').list()
=======
                nodes = await snap.eval(f'cluster={guid} -+> refs -+> * | uniq').list()
>>>>>>> 4dd52970
                self.len(5, nodes)<|MERGE_RESOLUTION|>--- conflicted
+++ resolved
@@ -189,9 +189,5 @@
                 r2 = await snap.addNode('edge:refs', (cnode.ndef, ('test:int', 1234)))
 
                 # Gather up all the nodes in the cluster
-<<<<<<< HEAD
-                nodes = await snap.eval(f'graph:cluster={guid} | noderefs -d 2 --join').list()
-=======
-                nodes = await snap.eval(f'cluster={guid} -+> refs -+> * | uniq').list()
->>>>>>> 4dd52970
+                nodes = await snap.eval(f'graph:cluster={guid} -+> edge:refs -+> * | uniq').list()
                 self.len(5, nodes)