--- conflicted
+++ resolved
@@ -442,7 +442,6 @@
         self.true(mixed.m1fini.is_set())
         self.true(mixed.m2fini.is_set())
 
-<<<<<<< HEAD
     async def test_base_schedgenr(self):
         async def goodgenr():
             yield 'foo'
@@ -478,12 +477,11 @@
             self.true(await s_coro.event_wait(event, 3.0))
 
         await self.asyncraises(asyncio.CancelledError, task)
-=======
+
     async def test_ctx(self):
 
         async with Hehe.ctx(1138) as hehe:
             self.eq(1138, hehe.foo)
             self.eq(1148, hehe.bar)
             self.false(hehe.isfini)
-        self.true(hehe.isfini)
->>>>>>> 3b443f89
+        self.true(hehe.isfini)