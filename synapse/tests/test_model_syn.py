import synapse.exc as s_exc
import synapse.cortex as s_cortex

import synapse.lib.stormsvc as s_stormsvc

import synapse.tests.utils as s_t_utils

class TestService(s_stormsvc.StormSvc):
    _storm_svc_name = 'test'
    _storm_svc_pkgs = (
        {
            'name': 'foo',
            'version': (0, 0, 1),
            'synapse_minversion': [2, 144, 0],
            'synapse_version': '>=2.8.0,<3.0.0',
            'commands': (
                {
                    'name': 'foobar',
                    'descr': 'foobar is a great service',
                    'forms': {
                        'input': [
                            'inet:ipv4',
                            'inet:ipv6',
                        ],
                        'output': [
                            'inet:fqdn',
                        ],
                        'nodedata': [
                            ('foo', 'inet:ipv4'),
                            ('bar', 'inet:fqdn'),
                        ],
                    },
                    'storm': '',
                },
                {
                    'name': 'ohhai',
                    'forms': {
                        'output': [
                            'inet:ipv4',
                        ],
                    },
                    'storm': '',
                },
            )
        },
    )

class SynModelTest(s_t_utils.SynTest):

    async def test_syn_tag(self):

        async with self.getTestCore() as core:

            async with await core.snap() as snap:

                node = await snap.addNode('syn:tag', 'foo.bar.baz')

                self.eq(node.get('up'), 'foo.bar')
                self.eq(node.get('depth'), 2)
                self.eq(node.get('base'), 'baz')

                node = await snap.getNodeByNdef(('syn:tag', 'foo.bar'))
                self.nn(node)

                node = await snap.getNodeByNdef(('syn:tag', 'foo'))
                self.nn(node)

<<<<<<< HEAD
            self.len(0, await core.nodes('syn:tag=foo.bar.baz <- *'))
            nodes = await core.nodes('syn:tag=foo.bar.baz [ :doc:url="http://vertex.link" ]')
            self.eq('http://vertex.link', nodes[0].get('doc:url'))

=======
>>>>>>> c7a3302d
    async def test_syn_model_runts(self):

        async def addExtModelConfigs(cortex):
            await cortex.addTagProp('beep', ('int', {}), {'doc': 'words'})
            await cortex.addFormProp('test:str', '_twiddle', ('bool', {}), {'doc': 'hehe', 'ro': True})
            await cortex.addUnivProp('_sneaky', ('bool', {}), {'doc': 'Note if a node is sneaky.'})

        async def delExtModelConfigs(cortex):
            await cortex.delTagProp('beep')
            await cortex.delFormProp('test:str', '_twiddle')
            await cortex.delUnivProp('_sneaky')

        async with self.getTestCore() as core:

            await addExtModelConfigs(core)

            # Ensure that we can lift by syn:type + prop + valu,
            # and expected props are present.
            nodes = await core.nodes('syn:type')
            self.gt(len(nodes), 1)

            nodes = await core.nodes('syn:type:ctor')
            self.gt(len(nodes), 1)

            nodes = await core.nodes('syn:type=comp')
            self.len(1, nodes)
            node = nodes[0]
            self.eq(('syn:type', 'comp'), node.ndef)
            self.none(node.get('subof'))
            self.none(node.get('opts'))
            self.eq('synapse.lib.types.Comp', node.get('ctor'))
            self.eq('The base type for compound node fields.', node.get('doc'))

            nodes = await core.nodes('syn:type=test:comp')
            self.len(1, nodes)
            node = nodes[0]
            self.eq(('syn:type', 'test:comp'), node.ndef)
            self.eq({'fields': (('hehe', 'test:int'), ('haha', 'test:lower'))},
                    node.get('opts'))
            self.eq('comp', node.get('subof'))
            self.eq('synapse.lib.types.Comp', node.get('ctor'))
            self.eq('A fake comp type.', node.get('doc'))

            nodes = await core.nodes('syn:type:ctor="synapse.lib.types.Int"')
            self.gt(len(nodes), 1)

            # Ensure that we can lift by syn:form + prop + valu,
            # and expected props are present.
            nodes = await core.nodes('syn:form')
            self.gt(len(nodes), 1)

            nodes = await core.nodes('syn:form:type')
            self.gt(len(nodes), 1)

            nodes = await core.nodes('syn:form=test:comp')
            self.len(1, nodes)
            node = nodes[0]
            self.eq(('syn:form', 'test:comp'), node.ndef)
            self.nn(node.get('runt'))
            self.false(node.get('runt'))
            self.eq('test:comp', node.get('type'))
            self.eq('A fake comp type.', node.get('doc'))

            nodes = await core.nodes('syn:form=syn:form')
            self.len(1, nodes)
            node = nodes[0]
            self.eq(('syn:form', 'syn:form'), node.ndef)
            self.true(node.get('runt'))
            self.eq('syn:form', node.get('type'))
            self.eq('A Synapse form used for representing nodes in the graph.',
                    node.get('doc'))

            # We can even inspect which forms are runtime-online forms
            nodes = await core.nodes('syn:form:runt=1')
            self.ge(len(nodes), 3)
            pprops = {n.ndef[1] for n in nodes}
            self.true(pprops.issuperset({'syn:form', 'syn:prop', 'syn:type'}))

            # Ensure that we can lift by syn:prop + prop + valu
            # and expected props are present.
            nodes = await core.nodes('syn:prop')
            self.gt(len(nodes), 1)

            nodes = await core.nodes('syn:prop:ro')
            self.gt(len(nodes), 1)

            nodes = await core.nodes('syn:prop="test:type10:intprop"')
            self.len(1, nodes)
            node = nodes[0]
            self.eq(('syn:prop', 'test:type10:intprop'), node.ndef)
            self.nn(node.get('ro'))
            self.false(node.get('ro'))
            self.nn(node.get('univ'))
            self.false(node.get('univ'))
            self.eq('int', node.get('type'))
            self.eq('test:type10', node.get('form'))
            self.eq('', node.get('doc'))
            self.eq('intprop', node.get('relname'))
            self.eq('intprop', node.get('base'))
            self.false(node.get('extmodel'))

            # Ensure that extmodel formprops are seen
            nodes = await core.nodes('syn:prop="test:str:_twiddle"')
            self.len(1, nodes)
            node = nodes[0]
            self.true(node.get('extmodel'))

            # A deeper nested prop will have different base and relname values
            nodes = await core.nodes('syn:prop="test:edge:n1:form"')
            self.len(1, nodes)
            node = nodes[0]
            self.eq(('syn:prop', 'test:edge:n1:form'), node.ndef)
            self.eq('form', node.get('base'))
            self.eq('n1:form', node.get('relname'))

            # forms are also props but have some slightly different keys populated
            nodes = await core.nodes('syn:prop="test:type10"')
            self.len(1, nodes)
            node = nodes[0]
            self.eq(('syn:prop', 'test:type10'), node.ndef)
            self.eq('test:type10', node.get('form'))

            self.none(node.get('ro'))
            self.none(node.get('base'))
            self.none(node.get('relname'))

            # Including universal props
            nodes = await core.nodes('syn:prop=".created"')
            self.len(1, nodes)
            node = nodes[0]
            self.eq(('syn:prop', '.created'), node.ndef)
            self.true(node.get('univ'))
            self.false(node.get('extmodel'))

            nodes = await core.nodes('syn:prop="test:comp.created"')
            self.len(1, nodes)
            node = nodes[0]
            self.eq(('syn:prop', 'test:comp.created'), node.ndef)

            # Bound universal props don't actually show up as univ
            self.false(node.get('univ'))

            nodes = await core.nodes('syn:prop:univ=1')
            self.ge(len(nodes), 2)

            # extmodel univs are represented
            nodes = await core.nodes('syn:prop="._sneaky"')
            self.len(1, nodes)
            node = nodes[0]
            self.eq(('syn:prop', '._sneaky'), node.ndef)
            self.true(node.get('univ'))
            self.true(node.get('extmodel'))

            nodes = await core.nodes('syn:prop="test:comp._sneaky"')
            self.len(1, nodes)
            node = nodes[0]
            self.eq(('syn:prop', 'test:comp._sneaky'), node.ndef)
            self.true(node.get('extmodel'))

            # Bound universal props don't actually show up as univ
            self.false(node.get('univ'))

            # Tag prop data is also represented
            nodes = await core.nodes('syn:tagprop=beep')
            self.len(1, nodes)
            node = nodes[0]
            self.eq(('syn:tagprop', 'beep'), node.ndef)
            self.eq(node.get('doc'), 'words')
            self.eq(node.get('type'), 'int')

            # Ensure that we can filter / pivot across the model nodes
            nodes = await core.nodes('syn:form=test:comp -> syn:prop:form')
            # form is a prop, two universal properties (+2 test univ) and two model secondary properties.
            self.ge(len(nodes), 7)

            # implicit pivot works as well
            nodes = await core.nodes('syn:prop:form=test:comp -> syn:form | uniq')
            self.len(1, nodes)
            self.eq(nodes[0].ndef, ('syn:form', 'test:comp'))

            # Go from a syn:type to a syn:form to a syn:prop with a filter
            q = 'syn:type:subof=comp +syn:type:doc~=".*fake.*" -> syn:form:type -> syn:prop:form'
            nodes = await core.nodes(q)
            self.ge(len(nodes), 7)

            # Wildcard pivot out from a prop and ensure we got the form
            q = 'syn:prop=test:comp -> * '
            nodes = await core.nodes(q)
            self.len(2, nodes)
            self.eq({('syn:form', 'test:comp'), ('syn:type', 'test:comp')},
                    {n.ndef for n in nodes})

            # Some forms inherit from a single type
            nodes = await core.nodes('syn:type="inet:addr" -> syn:type:subof')
            self.ge(len(nodes), 2)
            pprops = {n.ndef[1] for n in nodes}
            self.isin('inet:server', pprops)
            self.isin('inet:client', pprops)

            # Pivot from a model node to a Edge node
            async with await core.snap() as snap:
                node = await snap.addNode('test:edge', (('test:int', 1234), ('test:str', '1234')))

            nodes = await core.nodes('syn:form=test:int -> test:edge:n1:form')
            self.len(1, nodes)
            self.eq('test:edge', nodes[0].ndef[0])

            # Test a cmpr that isn't '='
            nodes = await core.nodes('syn:form~="test:type"')
            self.len(2, nodes)

            # Can't add an edge to a runt node
            await self.asyncraises(s_exc.IsRuntForm, nodes[0].addEdge('newp', 'newp'))

            q = core.nodes('syn:form [ +(newp)> { inet:ipv4 } ]')
            await self.asyncraises(s_exc.IsRuntForm, q)

            q = core.nodes('test:str [ +(newp)> { syn:form } ]')
            await self.asyncraises(s_exc.IsRuntForm, q)

        # Ensure that the model runts are re-populated after a model load has occurred.
        with self.getTestDir() as dirn:

            async with await s_cortex.Cortex.anit(dirn) as core:

                # Lift nodes
                nodes = await core.nodes('syn:form=syn:tag')
                self.len(1, nodes)

                nodes = await core.nodes('syn:form=test:runt')
                self.len(0, nodes)

                await core.loadCoreModule('synapse.tests.utils.TestModule')

                nodes = await core.nodes('syn:form=test:runt')
                self.len(1, nodes)

                nodes = await core.nodes('syn:prop:form="test:str" +:extmodel=True')
                self.len(0, nodes)
                nodes = await core.nodes('syn:tagprop')
                self.len(0, nodes)

                await addExtModelConfigs(core)

                nodes = await core.nodes('syn:prop:form="test:str" +:extmodel=True')
                self.len(2, nodes)
                nodes = await core.nodes('syn:tagprop')
                self.len(1, nodes)

                await delExtModelConfigs(core)

                nodes = await core.nodes('syn:prop:form="test:str" +:extmodel=True')
                self.len(0, nodes)
                nodes = await core.nodes('syn:tagprop')
                self.len(0, nodes)

    async def test_syn_trigger_runts(self):
        async with self.getTestCore() as core:
            nodes = await core.nodes('syn:trigger')
            self.len(0, nodes)

            tdef = {'cond': 'node:add', 'form': 'inet:ipv4', 'storm': '[inet:user=1] | testcmd'}
            await core.view.addTrigger(tdef)

            triggers = core.view.triggers.list()
            iden = triggers[0][0]
            self.len(1, triggers)

            nodes = await core.nodes('syn:trigger')
            self.len(1, nodes)
            pode = nodes[0].pack()
            self.eq(pode[0][1], iden)

            # lift by iden
            nodes = await core.nodes(f'syn:trigger={iden}')
            self.len(1, nodes)

            # set the trigger doc
            nodes = await core.nodes(f'syn:trigger={iden} [ :doc=hehe ]')
            self.len(1, nodes)
            self.eq('hehe', nodes[0].get('doc'))

            # Trigger reloads and make some more triggers to play with
            tdef = {'cond': 'prop:set', 'prop': 'inet:ipv4:asn', 'storm': '[inet:user=1] | testcmd'}
            await core.view.addTrigger(tdef)
            tdef = {'cond': 'tag:add', 'tag': 'hehe.haha', 'storm': '[inet:user=1] | testcmd'}
            await core.view.addTrigger(tdef)

            # lift by all props and valus
            nodes = await core.nodes('syn:trigger')
            self.len(3, nodes)
            nodes = await core.nodes('syn:trigger:doc')
            self.len(3, nodes)
            nodes = await core.nodes('syn:trigger:vers')
            self.len(3, nodes)
            nodes = await core.nodes('syn:trigger:cond')
            self.len(3, nodes)
            nodes = await core.nodes('syn:trigger:user')
            self.len(3, nodes)
            nodes = await core.nodes('syn:trigger:storm')
            self.len(3, nodes)
            nodes = await core.nodes('syn:trigger:enabled')
            self.len(3, nodes)
            nodes = await core.nodes('syn:trigger:form')
            self.len(1, nodes)
            nodes = await core.nodes('syn:trigger:prop')
            self.len(1, nodes)
            nodes = await core.nodes('syn:trigger:tag')
            self.len(1, nodes)

            nodes = await core.nodes('syn:trigger:vers=1')
            self.len(3, nodes)
            nodes = await core.nodes('syn:trigger:cond=node:add')
            self.len(1, nodes)

            root = await core.auth.getUserByName('root')

            nodes = await core.nodes(f'syn:trigger:user={root.iden}')
            self.len(3, nodes)
            nodes = await core.nodes('syn:trigger:storm="[inet:user=1] | testcmd"')
            self.len(3, nodes)
            nodes = await core.nodes('syn:trigger:enabled=True')
            self.len(3, nodes)
            nodes = await core.nodes('syn:trigger:form=inet:ipv4')
            self.len(1, nodes)
            nodes = await core.nodes('syn:trigger:prop=inet:ipv4:asn')
            self.len(1, nodes)
            nodes = await core.nodes('syn:trigger:tag=hehe.haha')
            self.len(1, nodes)
            nodes = await core.nodes('syn:trigger:storm~="inet:user"')
            self.len(3, nodes)

            # lift triggers for a different view
            forkview = await core.callStorm('return($lib.view.get().fork().iden)')

            tdef = {'cond': 'node:add', 'form': 'inet:ipv4', 'storm': '[inet:user=1] | testcmd'}
            view = core.getView(forkview)
            await view.addTrigger(tdef)

            triggers = view.triggers.list()
            iden = triggers[0][0]
            self.len(1, triggers)

            nodes = await core.nodes('syn:trigger', opts={'view': forkview})
            self.len(1, nodes)
            pode = nodes[0].pack()
            self.eq(pode[0][1], iden)

    async def test_syn_cmd_runts(self):

        async with self.getTestDmon() as dmon:

            dmon.share('test', TestService())
            host, port = dmon.addr
            url = f'tcp://127.0.0.1:{port}/test'

            async with self.getTestCore() as core:
                nodes = await core.nodes('syn:cmd=help')
                self.len(1, nodes)

                self.eq(nodes[0].ndef, ('syn:cmd', 'help'))
                self.eq(nodes[0].get('doc'), 'List available information about Storm and'
                                             ' brief descriptions of different items.')

                self.none(nodes[0].get('input'))
                self.none(nodes[0].get('output'))
                self.none(nodes[0].get('package'))
                self.none(nodes[0].get('svciden'))

                nodes = await core.nodes('syn:cmd +:package')
                self.len(0, nodes)

                await core.nodes(f'service.add test {url}')
                iden = core.getStormSvcs()[0].iden

                await core.nodes('$lib.service.wait(test)')

                # check that runt nodes for new commands are created
                nodes = await core.nodes('syn:cmd +:package')
                self.len(2, nodes)

                self.eq(nodes[0].ndef, ('syn:cmd', 'foobar'))
                self.eq(nodes[0].get('doc'), 'foobar is a great service')
                self.eq(nodes[0].get('input'), ('inet:ipv4', 'inet:ipv6'))
                self.eq(nodes[0].get('output'), ('inet:fqdn',))
                self.eq(nodes[0].get('nodedata'), (('foo', 'inet:ipv4'), ('bar', 'inet:fqdn')))
                self.eq(nodes[0].get('package'), 'foo')
                self.eq(nodes[0].get('svciden'), iden)

                self.eq(nodes[1].ndef, ('syn:cmd', 'ohhai'))
                self.eq(nodes[1].get('doc'), 'No description')
                self.none(nodes[1].get('input'))
                self.eq(nodes[1].get('output'), ('inet:ipv4',))
                self.none(nodes[1].get('nodedata'))
                self.eq(nodes[1].get('package'), 'foo')
                self.eq(nodes[1].get('svciden'), iden)

                # Pivot from cmds to their forms
                nodes = await core.nodes('syn:cmd=foobar -> *')
                self.len(3, nodes)
                self.eq({('syn:form', 'inet:ipv4'), ('syn:form', 'inet:ipv6'), ('syn:form', 'inet:fqdn')},
                        {n.ndef for n in nodes})
                nodes = await core.nodes('syn:cmd=foobar :input -> *')
                self.len(2, nodes)
                self.eq({('syn:form', 'inet:ipv4'), ('syn:form', 'inet:ipv6')},
                        {n.ndef for n in nodes})
                nodes = await core.nodes('syn:cmd=foobar :output -> *')
                self.len(1, nodes)
                self.eq(('syn:form', 'inet:fqdn'), nodes[0].ndef)

                nodes = await core.nodes('syn:cmd=foobar :input -+> *')
                self.len(3, nodes)
                self.eq({('syn:form', 'inet:ipv4'), ('syn:form', 'inet:ipv6'), ('syn:cmd', 'foobar')},
                        {n.ndef for n in nodes})

                nodes = await core.nodes('syn:cmd +:input*[=inet:ipv4]')
                self.len(1, nodes)

                # Test a cmpr that isn't '='
                nodes = await core.nodes('syn:cmd~="foo"')
                self.len(1, nodes)

                await core.nodes(f'service.del {iden}')

                # Check that runt nodes for the commands are gone
                nodes = await core.nodes('syn:cmd +:package')
                self.len(0, nodes)

                # Check that testcmd sets form props
                nodes = await core.nodes('syn:cmd=testcmd')
                self.len(1, nodes)

                self.eq(nodes[0].ndef, ('syn:cmd', 'testcmd'))
                self.eq(nodes[0].get('input'), ('test:str', 'inet:ipv6'))
                self.eq(nodes[0].get('output'), ('inet:fqdn',))
                self.eq(nodes[0].get('nodedata'), (('foo', 'inet:ipv4'), ('bar', 'inet:fqdn')))

    async def test_syn_cron_runts(self):

        async with self.getTestCore() as core:

            visi = await core.addUser('visi')

            cdef = {'storm': 'inet:ipv4', 'reqs': {'hour': 2}, 'creator': visi.get('iden')}
            adef = await core.addCronJob(cdef)
            iden = adef.get('iden')

            nodes = await core.nodes('syn:cron')
            self.len(1, nodes)
            self.eq(nodes[0].ndef, ('syn:cron', iden))
            self.eq(nodes[0].get('doc'), '')
            self.eq(nodes[0].get('name'), '')
            self.eq(nodes[0].get('storm'), 'inet:ipv4')

            nodes = await core.nodes(f'syn:cron={iden} [ :doc=hehe :name=haha ]')
            self.len(1, nodes)
            self.eq(nodes[0].ndef, ('syn:cron', iden))
            self.eq(nodes[0].get('doc'), 'hehe')
            self.eq(nodes[0].get('name'), 'haha')

            nodes = await core.nodes(f'syn:cron={iden}')
            self.len(1, nodes)
            self.eq(nodes[0].ndef, ('syn:cron', iden))
            self.eq(nodes[0].get('doc'), 'hehe')
            self.eq(nodes[0].get('name'), 'haha')<|MERGE_RESOLUTION|>--- conflicted
+++ resolved
@@ -65,13 +65,6 @@
                 node = await snap.getNodeByNdef(('syn:tag', 'foo'))
                 self.nn(node)
 
-<<<<<<< HEAD
-            self.len(0, await core.nodes('syn:tag=foo.bar.baz <- *'))
-            nodes = await core.nodes('syn:tag=foo.bar.baz [ :doc:url="http://vertex.link" ]')
-            self.eq('http://vertex.link', nodes[0].get('doc:url'))
-
-=======
->>>>>>> c7a3302d
     async def test_syn_model_runts(self):
 
         async def addExtModelConfigs(cortex):
