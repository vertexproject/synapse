--- conflicted
+++ resolved
@@ -5,11 +5,6 @@
 import synapse.common as s_common
 
 import synapse.lib.cmdr as s_cmdr
-<<<<<<< HEAD
-import synapse.lib.scope as s_scope
-=======
-import synapse.lib.msgpack as s_msgpack
->>>>>>> 6b84183e
 import synapse.lib.encoding as s_encoding
 
 import synapse.tests.utils as s_t_utils
@@ -204,7 +199,7 @@
                 self.true(outp.expect('0 tasks found.'))
 
                 async def runLongStorm():
-                    async for mesg in await core.storm('[ teststr=foo teststr=bar ] | sleep 10'):
+                    async for _ in await core.storm('[ teststr=foo teststr=bar ] | sleep 10'):
                         evnt.set()
 
                 dmon.schedCoro(runLongStorm())
