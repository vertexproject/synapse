--- conflicted
+++ resolved
@@ -1,7 +1,3 @@
-<<<<<<< HEAD
-=======
-
->>>>>>> b6f6e014
 import synapse.lib.cmdr as s_cmdr
 import synapse.tests.common as s_test
 
@@ -23,16 +19,12 @@
 
             outp = self.getTestOutp()
             cmdr = s_cmdr.getItemCmdr(core, outp=outp)
-<<<<<<< HEAD
-            cmdr.runCmdLine('ask help')
+            cmdr.runCmdLine('storm help')
             outp.expect('For detailed help on any command')
 
             outp = self.getTestOutp()
             cmdr = s_cmdr.getItemCmdr(core, outp=outp)
-            cmdr.runCmdLine('ask')
-=======
             cmdr.runCmdLine('storm')
->>>>>>> b6f6e014
             outp.expect(help_msg)
 
             outp = self.getTestOutp()
@@ -103,7 +95,7 @@
 
             outp = self.getTestOutp()
             cmdr = s_cmdr.getItemCmdr(core, outp=outp)
-            cmdr.runCmdLine('ask newpz')
+            cmdr.runCmdLine('storm newpz')
             outp.expect('err')
             outp.expect('NoSuchProp')
 
