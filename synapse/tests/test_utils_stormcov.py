import logging
import inspect
import unittest.mock as mock

from coverage.exceptions import NoSource

import synapse.lib.ast as s_ast
import synapse.lib.view as s_view
import synapse.lib.stormctrl as s_stormctrl

import synapse.tests.files as s_files
import synapse.tests.utils as s_utils

import synapse.utils.stormcov as s_stormcov

logger = logging.getLogger(__name__)

class TestUtilsStormcov(s_utils.SynTest):
    async def test_basics(self):

        opts = {"storm_dirs": "synapse/tests/files/stormcov"}
        s_stormcov.coverage_init(mock.MagicMock(), opts)
        plugin = s_stormcov.StormPlugin(opts)

        reporter = plugin.file_reporter(s_files.getAssetPath('stormcov/stormctrl.storm'))
        self.eq(s_files.getAssetStr('stormcov/stormctrl.storm'), reporter.source())
        self.eq(reporter.lines(), {1, 2, 3, 6})
        self.eq(reporter.translate_lines({1, 2}), {1, 2})

        # We no longer do whitespace transformations of lines.
        reporter = plugin.file_reporter(s_files.getAssetPath('stormcov/spin.storm'))
        self.eq(reporter.translate_lines({1, 2}), {1, 2})

        with self.raises(NoSource):
            reporter = plugin.file_reporter('newp')
            reporter.source()

        stormtracer = plugin.file_tracer('synapse/lib/ast.py')
        self.true(stormtracer.has_dynamic_source_filename())
        self.none(stormtracer.dynamic_source_filename(None, inspect.currentframe()))

        ctrltracer = plugin.file_tracer('synapse/lib/stormctrl.py')
        self.true(ctrltracer.has_dynamic_source_filename())
        self.none(ctrltracer.dynamic_source_filename(None, inspect.currentframe()))

        pivotracer = plugin.file_tracer('synapse/lib/view.py')
        self.true(pivotracer.has_dynamic_source_filename())
        self.none(pivotracer.dynamic_source_filename(None, inspect.currentframe()))

        self.none(plugin.file_tracer('newp'))

        async with self.getTestCore() as core:
            orig = s_stormctrl.StormCtrlFlow.__init__
            def __init__(self, item=None):
                frame = inspect.currentframe()
                assert 'stormctrl.storm' in ctrltracer.dynamic_source_filename(None, frame)
                assert (3, 3) == ctrltracer.line_number_range(frame)
                orig(self, item=item)

            with mock.patch('synapse.lib.stormctrl.StormCtrlFlow.__init__', __init__):
                await core.nodes(s_files.getAssetStr('stormcov/stormctrl.storm'))

            def __init__(self, item=None):
                frame = inspect.currentframe()
                assert 'argvquery.storm' in ctrltracer.dynamic_source_filename(None, frame)
                assert (4, 4) == ctrltracer.line_number_range(frame)
                orig(self, item=item)

            with mock.patch('synapse.lib.stormctrl.StormCtrlFlow.__init__', __init__):
                await core.stormlist(s_files.getAssetStr('stormcov/argvquery.storm'))

            def __init__(self, item=None):
                frame = inspect.currentframe()
                assert ctrltracer.dynamic_source_filename(None, frame) is None
                orig(self, item=item)

            with mock.patch('synapse.lib.stormctrl.StormCtrlFlow.__init__', __init__):
                await core.stormlist(s_files.getAssetStr('stormcov/lookup.storm'), opts={'mode': 'lookup'})

<<<<<<< HEAD
            orig = s_view.View.nodesByPropValu
            async def nodesByPropValu(self, full, cmpr, valu):
=======
            orig = s_snap.Snap.nodesByPropValu
            async def nodesByPropValu(self, full, cmpr, valu, norm=True):
>>>>>>> d8a6a2ef
                frame = inspect.currentframe()
                if pivotracer.dynamic_source_filename(None, frame) is not None:
                    assert (2, 2) == pivotracer.line_number_range(frame)

                async for item in orig(self, full, cmpr, valu):
                    yield item

            with mock.patch('synapse.lib.view.View.nodesByPropValu', nodesByPropValu):
                await core.nodes(s_files.getAssetStr('stormcov/pivot.storm'))

            async def pullone(genr):
                gotone = None
                async for gotone in genr:
                    break

                async def pullgenr():
                    frame = inspect.currentframe()
                    assert 'spin.storm' in stormtracer.dynamic_source_filename(None, frame)
                    assert (3, 3) == stormtracer.line_number_range(frame)

                    if gotone is None:
                        return

                    yield gotone
                    async for item in genr:
                        yield item

                return pullgenr(), gotone is None

            with mock.patch('synapse.lib.ast.pullone', pullone):
                await core.nodes(s_files.getAssetStr('stormcov/spin.storm'))

            async def pullone(genr):
                gotone = None
                async for gotone in genr:
                    break

                async def pullgenr():
                    frame = inspect.currentframe()
                    assert stormtracer.dynamic_source_filename(None, frame) is None

                    if gotone is None:
                        return

                    yield gotone
                    async for item in genr:
                        yield item

                return pullgenr(), gotone is None

            with mock.patch('synapse.lib.ast.pullone', pullone):
                await core.nodes(s_files.getAssetStr('stormcov/pivot.storm'))

            orig = s_ast.Const.compute
            async def compute(self, runt, valu):
                frame = inspect.currentframe()
                assert 'pivot.storm' in stormtracer.dynamic_source_filename(None, frame)
                assert stormtracer.line_number_range(frame) in ((1, 1), (2, 2))
                return await orig(self, runt, valu)

            with mock.patch('synapse.lib.ast.Const.compute', compute):
                await core.nodes(s_files.getAssetStr('stormcov/pivot.storm'))<|MERGE_RESOLUTION|>--- conflicted
+++ resolved
@@ -77,13 +77,8 @@
             with mock.patch('synapse.lib.stormctrl.StormCtrlFlow.__init__', __init__):
                 await core.stormlist(s_files.getAssetStr('stormcov/lookup.storm'), opts={'mode': 'lookup'})
 
-<<<<<<< HEAD
-            orig = s_view.View.nodesByPropValu
-            async def nodesByPropValu(self, full, cmpr, valu):
-=======
-            orig = s_snap.Snap.nodesByPropValu
+            orig = s_snap.View.nodesByPropValu
             async def nodesByPropValu(self, full, cmpr, valu, norm=True):
->>>>>>> d8a6a2ef
                 frame = inspect.currentframe()
                 if pivotracer.dynamic_source_filename(None, frame) is not None:
                     assert (2, 2) == pivotracer.line_number_range(frame)
