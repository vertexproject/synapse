--- conflicted
+++ resolved
@@ -518,14 +518,9 @@
                     :reporter = { gen.ou.org vertex }
                     :mitre:attack:mitigation=M1036
             ]''')
-<<<<<<< HEAD
-            self.eq('FooBar', nodes[0].get('name'))
+            self.eq('foobar', nodes[0].get('name'))
+            self.eq(('abc', 'foofaz'), nodes[0].get('names'))
             self.eq('BazFaz', nodes[0].get('desc'))
-=======
-            self.eq('foobar', nodes[0].props['name'])
-            self.eq(('abc', 'foofaz'), nodes[0].get('names'))
-            self.eq('BazFaz', nodes[0].props['desc'])
->>>>>>> 63885abb
             self.eq('vertex', nodes[0].get('reporter:name'))
             self.nn(nodes[0].get('reporter'))
 
