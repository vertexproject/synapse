import logging

import synapse.exc as s_exc
import synapse.common as s_common
import synapse.lib.chop as s_chop
import synapse.tests.utils as s_t_utils

logger = logging.getLogger(__name__)

class RiskModelTest(s_t_utils.SynTest):

    async def test_model_risk(self):

        async with self.getTestCore() as core:

            nodes = await core.nodes('''[
                risk:attack=17eb16247855525d6f9cb1585a59877f
                    :reporter={[ entity:contact=* ]}
                    :reporter:name=vertex
                    :time=20200202
                    :detected = 20210203
                    :success=true
                    :type=foo.bar
                    :severity=10
                    :desc=wootwoot
                    :campaign=*
                    :prev=*
                    :actor = {[ entity:contact=* ]}
                    :sophistication=high
                    :url=https://vertex.link/attacks/CASE-2022-03
                    :id=CASE-2022-03
                    +(had)> {[ entity:goal=* ]}
            ]''')
            self.eq(nodes[0].ndef, ('risk:attack', '17eb16247855525d6f9cb1585a59877f'))
            self.eq(nodes[0].get('time'), 1580601600000000)
            self.eq(nodes[0].get('detected'), 1612310400000000)
            self.eq(nodes[0].get('desc'), 'wootwoot')
            self.eq(nodes[0].get('type'), 'foo.bar.')
            self.eq(nodes[0].get('success'), True)
            self.eq(nodes[0].get('reporter:name'), 'vertex')
            self.eq(nodes[0].get('sophistication'), 40)
            self.eq(nodes[0].get('severity'), 10)
            self.eq(nodes[0].get('url'), 'https://vertex.link/attacks/CASE-2022-03')
            self.eq(nodes[0].get('id'), 'CASE-2022-03')
            self.nn(nodes[0].get('actor'))
            self.nn(nodes[0].get('reporter'))

            self.len(1, await core.nodes('risk:attack -(had)> entity:goal'))
            self.len(1, await core.nodes('risk:attack -> risk:attack:type:taxonomy'))
            self.len(1, await core.nodes('risk:attack=17eb16247855525d6f9cb1585a59877f -> entity:campaign'))
            self.len(1, await core.nodes('risk:attack=17eb16247855525d6f9cb1585a59877f :prev -> risk:attack'))
            self.len(1, await core.nodes('risk:attack=17eb16247855525d6f9cb1585a59877f :actor -> entity:contact'))

            nodes = await core.nodes('''[
                risk:vuln=17eb16247855525d6f9cb1585a59877f
                    :cvss:v2 ?= "newp2"
                    :cvss:v3 ?= "newp3.1"
                    :priority=high
                    :severity=high
                    :tag=cno.vuln.woot
            ]''')

            self.eq(nodes[0].get('severity'), 40)
            self.eq(nodes[0].get('priority'), 40)
            self.eq(nodes[0].get('tag'), 'cno.vuln.woot')
            self.none(nodes[0].get('cvss:v2'))
            self.none(nodes[0].get('cvss:v3'))

            with self.raises(s_exc.BadTypeValu):
                await core.nodes('[risk:vuln=17eb16247855525d6f9cb1585a59877f :cvss:v2=newp2 ]')

            with self.raises(s_exc.BadTypeValu):
                await core.nodes('[risk:vuln=17eb16247855525d6f9cb1585a59877f :cvss:v3=newp3.1 ]')

            cvssv2 = '(AV:N/AC:L/Au:N/C:C/I:N/A:N/E:POC/RL:ND/RC:ND)'
            cvssv3 = 'CVSS:3.1/MAV:X/MAC:X/MPR:X/MUI:X/MS:X/MC:X/MI:X/MA:X/AV:N/AC:H/PR:L/UI:R/S:U/C:L/I:L/A:L/CR:L/IR:X/AR:X'

            opts = {'vars': {'v2': cvssv2, 'v3': cvssv3}}
            nodes = await core.nodes('[ risk:vuln=17eb16247855525d6f9cb1585a59877f :cvss:v2=$v2 :cvss:v3=$v3 ]', opts=opts)

            self.eq(nodes[0].get('cvss:v2'), s_chop.cvss2_normalize(cvssv2))
            self.eq(nodes[0].get('cvss:v3'), s_chop.cvss3x_normalize(cvssv3))

            nodes = await core.nodes('''[
                risk:vuln=*
                    :name="My Vuln   is Cool"
                    :names=(hehe, haha, haha)
                    :type=mytype
                    :desc=mydesc

                    :mitigated=(false)

                    :reporter={[ ou:org=({"name": "vertex"}) ]}
                    :reporter:name=vertex

                    :published=2020-01-14
                    :exploited=2020-01-14
                    :discovered=2020-01-14
                    :vendor:notified=2020-01-14
                    :vendor:fixed=2020-01-14

                    :id=" Vtx-000-1234 "

                    :cve=cve-2013-0000

                    :cvss:v2 = AV:A/AC:M/Au:S/C:P/I:P/A:P/E:U/RL:OF/RC:UR/CDP:L/TD:L/CR:M/IR:M/AR:M
                    :cvss:v2_0:score=1.0
                    :cvss:v2_0:score:base=1.1
                    :cvss:v2_0:score:temporal=1.2
                    :cvss:v2_0:score:environmental=1.3

                    :cvss:v3 = AV:A/AC:H/PR:L/UI:R/S:U/C:N/I:L/A:L/E:P/RL:T/RC:R/CR:L/IR:M/AR:L/MAV:A/MAC:L/MPR:N/MUI:X/MS:C/MC:N/MI:N/MA:N

                    :cvss:v3_0:score=2.0
                    :cvss:v3_0:score:base=2.1
                    :cvss:v3_0:score:temporal=2.2
                    :cvss:v3_0:score:environmental=2.3

                    :cvss:v3_1:score=3.0
                    :cvss:v3_1:score:base=3.1
                    :cvss:v3_1:score:temporal=3.2
                    :cvss:v3_1:score:environmental=3.3
            ]''')
            self.eq(nodes[0].get('name'), 'my vuln is cool')
            self.eq(nodes[0].get('names'), ('haha', 'hehe'))
            self.eq(nodes[0].get('type'), 'mytype.')
            self.eq(nodes[0].get('desc'), 'mydesc')

            self.eq(nodes[0].get('mitigated'), False)

            self.nn(nodes[0].get('reporter'))
            self.eq(nodes[0].get('reporter:name'), 'vertex')
            self.eq(nodes[0].get('exploited'), 1578960000000000)
            self.eq(nodes[0].get('discovered'), 1578960000000000)
            self.eq(nodes[0].get('vendor:notified'), 1578960000000000)
            self.eq(nodes[0].get('vendor:fixed'), 1578960000000000)
            self.eq(nodes[0].get('published'), 1578960000000000)

            self.eq(nodes[0].get('id'), 'Vtx-000-1234')

            self.eq(nodes[0].get('cve'), 'cve-2013-0000')

            self.eq(nodes[0].get('cvss:v2'), 'AV:A/AC:M/Au:S/C:P/I:P/A:P/E:U/RL:OF/RC:UR/CDP:L/TD:L/CR:M/IR:M/AR:M')
            cvssv3 = 'AV:A/AC:H/PR:L/UI:R/S:U/C:N/I:L/A:L/E:P/RL:T/RC:R/CR:L/IR:M/AR:L/MAV:A/MAC:L/MPR:N/MS:C/MC:N/MI:N/MA:N'
            self.eq(nodes[0].get('cvss:v3'), cvssv3)

            self.eq(nodes[0].get('cvss:v2_0:score'), 1.0)
            self.eq(nodes[0].get('cvss:v2_0:score:base'), 1.1)
            self.eq(nodes[0].get('cvss:v2_0:score:temporal'), 1.2)
            self.eq(nodes[0].get('cvss:v2_0:score:environmental'), 1.3)

            self.eq(nodes[0].get('cvss:v3_0:score'), 2.0)
            self.eq(nodes[0].get('cvss:v3_0:score:base'), 2.1)
            self.eq(nodes[0].get('cvss:v3_0:score:temporal'), 2.2)
            self.eq(nodes[0].get('cvss:v3_0:score:environmental'), 2.3)

            self.eq(nodes[0].get('cvss:v3_1:score'), 3.0)
            self.eq(nodes[0].get('cvss:v3_1:score:base'), 3.1)
            self.eq(nodes[0].get('cvss:v3_1:score:temporal'), 3.2)
            self.eq(nodes[0].get('cvss:v3_1:score:environmental'), 3.3)

            self.len(1, await core.nodes('risk:attack :actor -> entity:contact'))

            self.eq(nodes[0].ndef, (await core.nodes('[ risk:vuln=({"name": "hehe"}) ]'))[0].ndef)

            nodes = await core.nodes('''
                [ risk:alert=*
                    :type=BazFaz
                    :name=FooBar
                    :desc=BlahBlah
                    :detected=20501217
                    :vuln=*
                    :status=todo
                    :assignee=$lib.user.iden
                    :ext:assignee = {[ entity:contact=* :email=visi@vertex.link ]}
                    :url=https://vertex.link/alerts/WOOT-20
                    :id=WOOT-20
                    :engine={[ it:software=* :name=visiware ]}
                    :host=*
                    :priority=high
                    :severity=highest
                    :service:platform=*
                    :service:instance=*
                    :service:account=*
                ]
            ''')
            self.len(1, nodes)
            self.eq(20, nodes[0].get('status'))
            self.eq(40, nodes[0].get('priority'))
            self.eq(50, nodes[0].get('severity'))
            self.eq('bazfaz.', nodes[0].get('type'))
            self.eq('foobar', nodes[0].get('name'))
            self.eq('BlahBlah', nodes[0].get('desc'))
            self.eq(2554848000000000, nodes[0].get('detected'))
            self.eq('WOOT-20', nodes[0].get('id'))
            self.eq('https://vertex.link/alerts/WOOT-20', nodes[0].get('url'))
            self.eq(core.auth.rootuser.iden, nodes[0].get('assignee'))
            self.nn(nodes[0].get('host'))
            self.nn(nodes[0].get('ext:assignee'))
            self.len(1, await core.nodes('risk:alert -> it:host'))
            self.len(1, await core.nodes('risk:alert -> risk:vuln'))
            self.len(1, await core.nodes('risk:alert :engine -> it:software'))
            self.len(1, await core.nodes('risk:alert :service:account -> inet:service:account'))
            self.len(1, await core.nodes('risk:alert :service:platform -> inet:service:platform'))
            self.len(1, await core.nodes('risk:alert :service:instance -> inet:service:instance'))

            nodes = await core.nodes('''[
                    risk:compromise=*
                    :vector=*
                    :name = "Visi Wants Pizza"
                    :desc = "Visi wants a pepperoni and mushroom pizza"
                    :type = when.noms.attack
                    :url=https://vertex.link/pwned
                    :id=PWN-00
                    :reporter = {[ ou:org=({"name": "vertex"}) ]}
                    :reporter:name = vertex
                    :severity = 10
                    :target = {[ entity:contact=* :name=ledo ]}
                    :actor = {[ entity:contact=* :name=visi ]}
                    :campaign = *
                    :period = (20210202, 20210204)
                    :detected = 20210203
                    :loss:pii = 400
                    :loss:econ = 1337
                    :loss:life = 0
                    :loss:bytes = 1024
                    :theft:price = 919
                    :ransom:paid = 1
                    :ransom:price = 99
                    :response:cost = 1010
                    :econ:currency = usd
            ]''')

            self.eq('visi wants pizza', nodes[0].get('name'))
            self.eq('Visi wants a pepperoni and mushroom pizza', nodes[0].get('desc'))
            self.eq('when.noms.attack.', nodes[0].get('type'))
            self.eq('vertex', nodes[0].get('reporter:name'))
            self.eq('PWN-00', nodes[0].get('id'))
            self.eq('https://vertex.link/pwned', nodes[0].get('url'))
            self.nn(nodes[0].get('target'))
            self.nn(nodes[0].get('actor'))
            self.nn(nodes[0].get('campaign'))
<<<<<<< HEAD
            self.nn(nodes[0].get('source'))
            self.eq(nodes[0].get('period'), (1612224000000000, 1612396800000000, 172800000000))
=======
            self.nn(nodes[0].get('reporter'))
            self.eq(nodes[0].get('period'), (1612224000000000, 1612396800000000))
>>>>>>> 88d46340
            self.eq(1612310400000000, nodes[0].get('detected'))
            self.eq(400, nodes[0].get('loss:pii'))
            self.eq('1337', nodes[0].get('loss:econ'))
            self.eq(0, nodes[0].get('loss:life'))
            self.eq(1024, nodes[0].get('loss:bytes'))
            self.eq('919', nodes[0].get('theft:price'))
            self.eq('1', nodes[0].get('ransom:paid'))
            self.eq('99', nodes[0].get('ransom:price'))
            self.eq('1010', nodes[0].get('response:cost'))
            self.eq('usd', nodes[0].get('econ:currency'))
            self.eq(10, nodes[0].get('severity'))
            self.len(1, await core.nodes('risk:compromise -> entity:campaign'))
            self.len(1, await core.nodes('risk:compromise -> risk:compromise:type:taxonomy'))
            self.len(1, await core.nodes('risk:compromise :vector -> risk:attack'))
            self.len(1, await core.nodes('risk:compromise :target -> entity:contact +:name=ledo'))
            self.len(1, await core.nodes('risk:compromise :actor -> entity:contact +:name=visi'))

            nodes = await core.nodes('''
                [ risk:threat=*
                    :id=VTX-APT1
                    :name=apt1
                    :names=(comment crew,)
                    :desc=VTX-APT1
                    :tag=cno.threat.apt1
                    :active=(2012,2023)
                    :activity=high
                    :reporter={[ ou:org=({"name": "mandiant"}) ]}
                    :reporter:name=mandiant
                    :reporter:discovered=202202
                    :reporter:published=202302
                    :sophistication=high
                    :merged:time = 20230111
                    :merged:isnow = {[ risk:threat=* ]}
                    :place:loc=cn.shanghai
                    :place:country={gen.pol.country cn}
                    :place:country:code=cn
                    +(had)> {[ entity:goal=* ]}
                ]
            ''')
            self.len(1, nodes)
            node = nodes[0]
            self.eq('VTX-APT1', nodes[0].get('id'))
            self.eq('apt1', nodes[0].get('name'))
            self.eq(('comment crew',), nodes[0].get('names'))
            self.eq('VTX-APT1', nodes[0].get('desc'))
            self.eq(40, nodes[0].get('activity'))
            self.eq('cn', nodes[0].get('place:country:code'))
            self.eq('cn.shanghai', nodes[0].get('place:loc'))
            self.eq('cno.threat.apt1', nodes[0].get('tag'))
            self.eq('mandiant', nodes[0].get('reporter:name'))
            self.eq(40, nodes[0].get('sophistication'))
            self.nn(nodes[0].get('reporter'))
            self.nn(nodes[0].get('place:country'))
            self.nn(nodes[0].get('merged:isnow'))
            self.eq((1325376000000000, 1672531200000000, 347155200000000), nodes[0].get('active'))
            self.eq(1673395200000000, nodes[0].get('merged:time'))
            self.eq(1643673600000000, nodes[0].get('reporter:discovered'))
            self.eq(1675209600000000, nodes[0].get('reporter:published'))

            self.len(1, await core.nodes('risk:threat -(had)> entity:goal'))
            self.len(1, await core.nodes('risk:threat:merged:isnow -> risk:threat'))

            self.len(1, nodes := await core.nodes('[ risk:threat=({"name": "comment crew"}) ]'))
            self.eq(node.ndef, nodes[0].ndef)

            nodes = await core.nodes('''[ risk:leak=*
                :name="WikiLeaks ACME      Leak"
                :desc="WikiLeaks leaked ACME stuff."
                :disclosed=20231102
                :owner={ gen.ou.org acme }
                :actor={ gen.ou.org wikileaks }
                :recipient={ gen.ou.org everyone }
                :type=public
                :compromise={[ risk:compromise=* :target={ gen.ou.org acme } ]}
                :public=(true)
                :public:urls=(https://wikileaks.org/acme,)
                :reporter={ gen.ou.org vertex }
                :reporter:name=vertex
                :size:bytes=99
                :size:count=33
                :size:percent=12
                :extortion=*
                +(had)> {[ entity:goal=({"name": "publicity"}) ]}
            ]''')
            self.len(1, nodes)
            self.eq('wikileaks acme leak', nodes[0].get('name'))
            self.eq('WikiLeaks leaked ACME stuff.', nodes[0].get('desc'))
            self.eq(1698883200000000, nodes[0].get('disclosed'))
            self.eq('public.', nodes[0].get('type'))
            self.eq(1, nodes[0].get('public'))
            self.eq(99, nodes[0].get('size:bytes'))
            self.eq(33, nodes[0].get('size:count'))
            self.eq(12, nodes[0].get('size:percent'))
            self.eq(('https://wikileaks.org/acme',), nodes[0].get('public:urls'))
            self.eq('vertex', nodes[0].get('reporter:name'))

            self.len(1, await core.nodes('risk:leak -> risk:extortion'))
            self.len(1, await core.nodes('risk:leak -> risk:leak:type:taxonomy'))
            self.len(1, await core.nodes('risk:leak :owner -> ou:org +:name=acme'))
            self.len(1, await core.nodes('risk:leak :actor -> ou:org +:name=wikileaks'))
            self.len(1, await core.nodes('risk:leak :recipient -> ou:org +:name=everyone'))
            self.len(1, await core.nodes('risk:leak -(had)> entity:goal +:name=publicity'))
            self.len(1, await core.nodes('risk:leak -> risk:compromise :target -> ou:org +:name=acme'))
            self.len(1, await core.nodes('risk:leak :reporter -> ou:org +:name=vertex'))

            nodes = await core.nodes('''[ risk:extortion=*
                :demanded=20231102
                :deadline=20240329
                :name="APT99 Extorted     ACME"
                :desc="APT99 extorted ACME for a zillion vertex coins."
                :type=fingain
                :actor={[ entity:contact=* :name=agent99 ]}
                :target={ gen.ou.org acme }
                :success=(true)
                :enacted=(true)
                :public=(true)
                :public:url=https://apt99.com/acme
                :compromise={[ risk:compromise=* :target={ gen.ou.org acme } ]}
                :demanded:payment:price=99.99
                :demanded:payment:currency=VTC
                :reporter={ gen.ou.org vertex }
                :reporter:name=vertex
                :paid:price=12345
                :payments={[ econ:payment=* ]}
            ]''')

            self.len(1, nodes)
            self.eq('apt99 extorted acme', nodes[0].get('name'))
            self.eq('APT99 extorted ACME for a zillion vertex coins.', nodes[0].get('desc'))
            self.eq(1698883200000000, nodes[0].get('demanded'))
            self.eq(1711670400000000, nodes[0].get('deadline'))
            self.eq('fingain.', nodes[0].get('type'))
            self.eq(1, nodes[0].get('public'))
            self.eq(1, nodes[0].get('success'))
            self.eq(1, nodes[0].get('enacted'))
            self.eq('https://apt99.com/acme', nodes[0].get('public:url'))
            self.eq('99.99', nodes[0].get('demanded:payment:price'))
            self.eq('vtc', nodes[0].get('demanded:payment:currency'))
            self.eq('vertex', nodes[0].get('reporter:name'))
            self.eq('12345', nodes[0].get('paid:price'))

            self.len(1, await core.nodes('risk:extortion -> econ:payment'))
            self.len(1, await core.nodes('risk:extortion :target -> ou:org +:name=acme'))
            self.len(1, await core.nodes('risk:extortion :actor -> entity:contact +:name=agent99'))
            self.len(1, await core.nodes('risk:extortion -> risk:compromise :target -> ou:org +:name=acme'))
<<<<<<< HEAD
            self.len(1, await core.nodes('risk:extortion :source -> ou:org +:name=vertex'))

            nodes = await core.nodes('''[
                risk:technique:masquerade=*
                    :node=(inet:fqdn, microsoft-verify.com)
                    :target=(inet:fqdn, microsoft.com)
                    :technique={[ ou:technique=* :name=masq ]}
                    :period=(2021, 2022)
            ]''')
            self.len(1, nodes)
            self.eq(('inet:fqdn', 'microsoft.com'), nodes[0].get('target'))
            self.eq(('inet:fqdn', 'microsoft-verify.com'), nodes[0].get('node'))
            self.eq((1609459200000000, 1640995200000000, 31536000000000), nodes[0].get('period'))
            self.nn(nodes[0].get('technique'))
            self.len(1, await core.nodes('risk:technique:masquerade -> ou:technique'))
            self.len(1, await core.nodes('risk:technique:masquerade :node -> * +inet:fqdn=microsoft-verify.com'))
            self.len(1, await core.nodes('risk:technique:masquerade :target -> * +inet:fqdn=microsoft.com'))
=======
            self.len(1, await core.nodes('risk:extortion :reporter -> ou:org +:name=vertex'))
>>>>>>> 88d46340

            nodes = await core.nodes('''
                [ risk:vulnerable=*
                    :period=(2022, ?)
                    :node=(inet:fqdn, vertex.link)
                    :vuln={[ risk:vuln=* :name=redtree ]}
                    :technique={[ entity:technique=* :name=foo ]}
                    :mitigated=true
                    :mitigations={[ risk:mitigation=* :name=patchstuff ]}
                ]
            ''')
            self.len(1, nodes)
            self.nn(nodes[0].get('vuln'))
            self.eq(True, nodes[0].get('mitigated'))
            self.eq((1640995200000000, 9223372036854775807, 0xffffffffffffffff), nodes[0].get('period'))
            self.eq(('inet:fqdn', 'vertex.link'), nodes[0].get('node'))
            self.len(1, await core.nodes('risk:vulnerable -> risk:vuln'))
            self.len(1, await core.nodes('risk:vuln:name=redtree -> risk:vulnerable :node -> *'))
            self.len(1, await core.nodes('risk:vulnerable -> risk:mitigation'))
            self.len(1, await core.nodes('risk:vulnerable -> entity:technique'))

            nodes = await core.nodes('''
                [ risk:outage=*
                    :name="The Big One"
                    :period=(2023, 2024)
                    :type=service.power
                    :cause=nature.earthquake
                    :provider={[ ou:org=* :name="desert power" ]}
                    :provider:name="desert power"
                    :attack={[ risk:attack=* ]}
                    :reporter={ ou:org:name=vertex }
                    :reporter:name=vertex
                ]
            ''')
            self.len(1, nodes)
            self.nn(nodes[0].get('attack'))
            self.nn(nodes[0].get('reporter'))
            self.eq('the big one', nodes[0].get('name'))
            self.eq('vertex', nodes[0].get('reporter:name'))
            self.eq('desert power', nodes[0].get('provider:name'))
            self.eq('service.power.', nodes[0].get('type'))
            self.eq('nature.earthquake.', nodes[0].get('cause'))
            self.eq((1672531200000000, 1704067200000000, 31536000000000), nodes[0].get('period'))

            self.len(1, await core.nodes('risk:outage -> risk:attack'))
            self.len(1, await core.nodes('risk:outage -> risk:outage:cause:taxonomy'))
            self.len(1, await core.nodes('risk:outage :reporter -> ou:org +:name=vertex'))
            self.len(1, await core.nodes('risk:outage :provider -> ou:org +:name="desert power"'))

    async def test_model_risk_mitigation(self):
        async with self.getTestCore() as core:
            nodes = await core.nodes('''[
                risk:mitigation=*
                    :name="  FooBar  "
                    :type=foo.bar
                    :desc=BazFaz
                    :reporter:name=vertex
                    :reporter = { gen.ou.org vertex }
                    +(addresses)> {[ risk:vuln=* entity:technique=* ]}
            ]''')
            self.eq('foobar', nodes[0].get('name'))
            self.eq('BazFaz', nodes[0].get('desc'))
            self.eq('vertex', nodes[0].get('reporter:name'))
            self.eq('foo.bar.', nodes[0].get('type'))
            self.nn(nodes[0].get('reporter'))

            self.len(2, await core.nodes('risk:mitigation -(addresses)> *'))
            self.len(1, await core.nodes('risk:mitigation -> risk:mitigation:type:taxonomy'))

            nodes = await core.nodes('risk:mitigation:type:taxonomy=foo.bar [ :desc="foo that bars"]')
            self.len(1, nodes)
            self.eq('foo that bars', nodes[0].get('desc'))

    async def test_model_risk_tool_software(self):

        async with self.getTestCore() as core:
            nodes = await core.nodes('''
                [ risk:tool:software=*
                    :software=*
                    :used=(2012,?)
                    :software:name=cobaltstrike
                    :software:names=(beacon,)
                    :reporter={[ ou:org=({"name": "vertex"}) ]}
                    :reporter:name=vertex
                    :reporter:discovered=202202
                    :reporter:published=202302
                    :tag=cno.mal.cobaltstrike
                    :id=" AAAbbb123  "

                    :sophistication=high
                    :availability=public
                ]
            ''')
            self.len(1, nodes)
            node = nodes[0]
            self.nn(nodes[0].get('software'))

            self.nn(nodes[0].get('reporter'))
            self.eq('vertex', nodes[0].get('reporter:name'))
            self.eq(40, nodes[0].get('sophistication'))
            self.eq('public.', nodes[0].get('availability'))
<<<<<<< HEAD
            self.eq((1325376000000000, 9223372036854775807, 0xffffffffffffffff), nodes[0].get('used'))
            self.eq(1643673600000000, nodes[0].get('source:discovered'))
            self.eq(1675209600000000, nodes[0].get('source:published'))
=======
            self.eq((1325376000000000, 9223372036854775807), nodes[0].get('used'))
            self.eq(1643673600000000, nodes[0].get('reporter:discovered'))
            self.eq(1675209600000000, nodes[0].get('reporter:published'))
>>>>>>> 88d46340
            self.eq('AAAbbb123', nodes[0].get('id'))

            self.eq('cobaltstrike', nodes[0].get('software:name'))
            self.eq(('beacon',), nodes[0].get('software:names'))

            self.len(1, await core.nodes('risk:tool:software -> ou:org'))
            self.len(1, await core.nodes('risk:tool:software -> syn:tag'))
            self.len(1, await core.nodes('risk:tool:software -> it:software'))

            self.len(1, nodes := await core.nodes('[ risk:tool:software=({"software:name": "beacon"}) ]'))
            self.eq(node.ndef, nodes[0].ndef)

    async def test_model_risk_vuln_technique(self):
        async with self.getTestCore() as core:
            nodes = await core.nodes('''
                [ risk:vuln=* :name=foo <(uses)+ { [ entity:technique=* :name=bar ] } ]
            ''')
            self.len(1, await core.nodes('risk:vuln:name=foo <(uses)- entity:technique:name=bar'))<|MERGE_RESOLUTION|>--- conflicted
+++ resolved
@@ -240,13 +240,8 @@
             self.nn(nodes[0].get('target'))
             self.nn(nodes[0].get('actor'))
             self.nn(nodes[0].get('campaign'))
-<<<<<<< HEAD
-            self.nn(nodes[0].get('source'))
+            self.nn(nodes[0].get('reporter'))
             self.eq(nodes[0].get('period'), (1612224000000000, 1612396800000000, 172800000000))
-=======
-            self.nn(nodes[0].get('reporter'))
-            self.eq(nodes[0].get('period'), (1612224000000000, 1612396800000000))
->>>>>>> 88d46340
             self.eq(1612310400000000, nodes[0].get('detected'))
             self.eq(400, nodes[0].get('loss:pii'))
             self.eq('1337', nodes[0].get('loss:econ'))
@@ -392,27 +387,7 @@
             self.len(1, await core.nodes('risk:extortion :target -> ou:org +:name=acme'))
             self.len(1, await core.nodes('risk:extortion :actor -> entity:contact +:name=agent99'))
             self.len(1, await core.nodes('risk:extortion -> risk:compromise :target -> ou:org +:name=acme'))
-<<<<<<< HEAD
-            self.len(1, await core.nodes('risk:extortion :source -> ou:org +:name=vertex'))
-
-            nodes = await core.nodes('''[
-                risk:technique:masquerade=*
-                    :node=(inet:fqdn, microsoft-verify.com)
-                    :target=(inet:fqdn, microsoft.com)
-                    :technique={[ ou:technique=* :name=masq ]}
-                    :period=(2021, 2022)
-            ]''')
-            self.len(1, nodes)
-            self.eq(('inet:fqdn', 'microsoft.com'), nodes[0].get('target'))
-            self.eq(('inet:fqdn', 'microsoft-verify.com'), nodes[0].get('node'))
-            self.eq((1609459200000000, 1640995200000000, 31536000000000), nodes[0].get('period'))
-            self.nn(nodes[0].get('technique'))
-            self.len(1, await core.nodes('risk:technique:masquerade -> ou:technique'))
-            self.len(1, await core.nodes('risk:technique:masquerade :node -> * +inet:fqdn=microsoft-verify.com'))
-            self.len(1, await core.nodes('risk:technique:masquerade :target -> * +inet:fqdn=microsoft.com'))
-=======
             self.len(1, await core.nodes('risk:extortion :reporter -> ou:org +:name=vertex'))
->>>>>>> 88d46340
 
             nodes = await core.nodes('''
                 [ risk:vulnerable=*
@@ -514,15 +489,9 @@
             self.eq('vertex', nodes[0].get('reporter:name'))
             self.eq(40, nodes[0].get('sophistication'))
             self.eq('public.', nodes[0].get('availability'))
-<<<<<<< HEAD
             self.eq((1325376000000000, 9223372036854775807, 0xffffffffffffffff), nodes[0].get('used'))
-            self.eq(1643673600000000, nodes[0].get('source:discovered'))
-            self.eq(1675209600000000, nodes[0].get('source:published'))
-=======
-            self.eq((1325376000000000, 9223372036854775807), nodes[0].get('used'))
             self.eq(1643673600000000, nodes[0].get('reporter:discovered'))
             self.eq(1675209600000000, nodes[0].get('reporter:published'))
->>>>>>> 88d46340
             self.eq('AAAbbb123', nodes[0].get('id'))
 
             self.eq('cobaltstrike', nodes[0].get('software:name'))
