from synapse.tests.common import *

import synapse.cortex as s_cortex
import synapse.lib.tufo as s_tufo
import synapse.lib.ingest as s_ingest

testxml = b'''<?xml version="1.0"?>
<data>

    <dnsa fqdn="foo.com" ipv4="1.2.3.4"/>
    <dnsa fqdn="bar.com" ipv4="5.6.7.8"/>

    <urls>
        <badurl>http://evil.com/</badurl>
        <badurl>http://badguy.com/</badurl>
    </urls>

</data>
'''

class IngTest(SynTest):

    def test_ingest_iteriter(self):
        data = [ ['woot.com'] ]

        # test an iters directive within an iters directive for

        with s_cortex.openurl('ram://') as core:

            info =  {'ingest':{
                        'iters':[
                            ('*/*', {
                                'forms':[
                                    ('inet:fqdn',{}),
                                 ],
                            }),
                        ],
                    }}

            gest = s_ingest.Ingest(info)
            gest.ingest(core,data=data)

            self.assertIsNotNone( core.getTufoByProp('inet:fqdn','woot.com') )

    def test_ingest_basic(self):

        with s_cortex.openurl('ram://') as core:

            info = {
                'ingest':{
                    'iters':(
                        ('foo/*/fqdn',{
                            'forms':[
                                ('inet:fqdn', {
                                    'props':{
                                        'sfx':{'path':'../tld'},
                                    }
                                }),
                            ]
                        }),
                    ),
                }
            }

            data = {
                'foo':[
                    {'fqdn':'com','tld':True},
                    {'fqdn':'woot.com'},
                ],

                'bar':[
                    {'fqdn':'vertex.link','tld':0},
                ],

                'newp':[
                    {'fqdn':'newp.com','tld':0},
                ],

            }

            gest = s_ingest.Ingest(info)

            gest.ingest(core,data=data)

            self.eq( core.getTufoByProp('inet:fqdn','com')[1].get('inet:fqdn:sfx'), 1 )
            self.eq( core.getTufoByProp('inet:fqdn','woot.com')[1].get('inet:fqdn:zone'), 1 )

            self.assertIsNone( core.getTufoByProp('inet:fqdn','newp.com') )

    def test_ingest_csv(self):

        with s_cortex.openurl('ram://') as core:

            with self.getTestDir() as path:

                csvp = os.path.join(path,'woot.csv')

                with genfile(csvp) as fd:
                    fd.write(b'#THIS IS A COMMENT\n')
                    fd.write(b'foo.com,1.2.3.4\n')
                    fd.write(b'vertex.link,5.6.7.8\n')

                info = {
                    'sources':(
                        (csvp,{'open':{'format':'csv','format:csv:comment':'#'}, 'ingest':{

                            'tags':['hehe.haha'],

                            'forms':[
                                ('inet:fqdn',{'path':'0'}),
                                ('inet:ipv4',{'path':'1'}),
                            ]
                        }}),
                    )
                }

                gest = s_ingest.Ingest(info)

                gest.ingest(core)

            self.assertIsNotNone( core.getTufoByProp('inet:fqdn','foo.com') )
            self.assertIsNotNone( core.getTufoByProp('inet:fqdn','vertex.link') )
            self.assertIsNotNone( core.getTufoByFrob('inet:ipv4','1.2.3.4') )
            self.assertIsNotNone( core.getTufoByFrob('inet:ipv4','5.6.7.8') )

            self.eq( len( core.eval('inet:ipv4*tag=hehe.haha') ), 2 )
            self.eq( len( core.eval('inet:fqdn*tag=hehe.haha') ), 2 )

    def test_ingest_files(self):

        #s_encoding.encode('utf8,base64,-utf8','
        data = {'foo':['dmlzaQ==']}

        info = {'ingest':{
            'iters':[ ["foo/*", {
                'tags':['woo.woo'],
                'files':[ {'mime':'hehe/haha','decode':'+utf8,base64'} ],
            }]]
        }}

        with s_cortex.openurl('ram://') as core:

            gest = s_ingest.Ingest(info)
            gest.ingest(core,data=data)

            tufo = core.getTufoByProp('file:bytes','442f602ecf8230b2a59a44b4f845be27')

            self.assertTrue( s_tufo.tagged(tufo,'woo.woo') )
            self.eq( tufo[1].get('file:bytes'), '442f602ecf8230b2a59a44b4f845be27')
            self.eq( tufo[1].get('file:bytes:mime'), 'hehe/haha' )

        # do it again with an outer iter and non-iter path
        data = {'foo':['dmlzaQ==']}

        info = {'ingest':{
            'tags':['woo.woo'],
            'iters':[
                ('foo/*',{
                    'files':[ {'mime':'hehe/haha','decode':'+utf8,base64'} ],
                }),
            ]
        }}

        with s_cortex.openurl('ram://') as core:

            gest = s_ingest.Ingest(info)
            gest.ingest(core,data=data)

            tufo = core.getTufoByProp('file:bytes','442f602ecf8230b2a59a44b4f845be27')

            self.eq( tufo[1].get('file:bytes'), '442f602ecf8230b2a59a44b4f845be27')
            self.eq( tufo[1].get('file:bytes:mime'), 'hehe/haha' )
            self.assertTrue( s_tufo.tagged(tufo,'woo.woo') )

    def test_ingest_pivot(self):

        data = {'foo':['dmlzaQ=='],'bar':[ '1b2e93225959e3722efed95e1731b764'] }

        info = {'ingest':{
            'tags':['woo.woo'],
            'iters':[

                ['foo/*',{
                    'files':[ {'mime':'hehe/haha','decode':'+utf8,base64'} ],
                }],

                ['bar/*',{
                    'forms':[ ('hehe:haha',{'pivot':('file:bytes:md5','file:bytes')}) ],
                }],

            ],
        }}

        with s_cortex.openurl('ram://') as core:

            core.addTufoForm('hehe:haha', ptype='file:guid')

            gest = s_ingest.Ingest(info)
            gest.ingest(core,data=data)

            self.assertIsNotNone( core.getTufoByProp('hehe:haha','442f602ecf8230b2a59a44b4f845be27') )

    def test_ingest_template(self):

        data = {'foo':[ ('1.2.3.4','vertex.link') ] }

        info = {'ingest':{
            'iters':[
                ["foo/*",{
                    'forms':[ ('dns:a',{'template':('{{fqdn}}/{{ipv4}}', {'ipv4':{'path':'0'},'fqdn':{'path':'1'}}) } ) ],
                }],
            ],
        }}

        with s_cortex.openurl('ram://') as core:

            gest = s_ingest.Ingest(info)
            gest.ingest(core,data=data)

            self.assertIsNotNone( core.getTufoByProp('inet:ipv4', 0x01020304 ) )
            self.assertIsNotNone( core.getTufoByProp('inet:fqdn', 'vertex.link') )
            self.assertIsNotNone( core.getTufoByProp('dns:a','vertex.link/1.2.3.4') )

    def test_ingest_xml(self):
        with s_cortex.openurl('ram://') as core:

            with self.getTestDir() as path:

                xpth = os.path.join(path,'woot.xml')

                with genfile(xpth) as fd:
                    fd.write(testxml)

                info = {

                    'sources':[

                        (xpth,{

                            'open':{'format':'xml'},

                            'ingest':{

                                'tags':['lolxml'],


                                'iters':[

                                    ['data/dnsa', {
                                        'forms':[
                                            ('dns:a',{
                                                'template':('{{fqdn}}/{{ipv4}}',{
                                                    #explicitly opt fqdn into the optional attrib syntax
                                                    'fqdn':{'path':'$fqdn'},
                                                    'ipv4':{'path':'ipv4'},
                                                })
                                            })
                                        ]
                                    }],

                                    ['data/urls/*',{
                                        'forms':[
                                            ('inet:url',{}),
                                        ],
                                    }],

                                ]
                            }
                        })
                    ]
                }

                gest = s_ingest.Ingest(info)

                gest.ingest(core)

                self.nn( core.getTufoByProp('dns:a','foo.com/1.2.3.4') )
                self.nn( core.getTufoByProp('dns:a','bar.com/5.6.7.8') )
                self.nn( core.getTufoByProp('inet:url','http://evil.com/') )
                self.nn( core.getTufoByProp('inet:url','http://badguy.com/') )

                self.eq( len(core.eval('dns:a*tag=lolxml')), 2 )
                self.eq( len(core.eval('inet:url*tag=lolxml')), 2 )

    def test_ingest_xml_search(self):

        with s_cortex.openurl('ram://') as core:

            with self.getTestDir() as path:

                xpth = os.path.join(path,'woot.xml')

                with genfile(xpth) as fd:
                    fd.write(testxml)

                info = {

                    'sources':[

                        (xpth,{

                            'open':{'format':'xml'},

                            'ingest':{

                                'iters':[

                                    ['~badurl', { 'forms':[ ('inet:url',{}), ], }],

                                ]
                            }
                        })
                    ]
                }

                gest = s_ingest.Ingest(info)

                gest.ingest(core)

                self.nn( core.getTufoByProp('inet:url','http://evil.com/') )
<<<<<<< HEAD
                self.nn( core.getTufoByProp('inet:url','http://badguy.com/') )


    def test_ingest_tagdata(self):

        with s_cortex.openurl('ram://') as core:

            info = {
                'ingest':{
                    'iters':[
                        ('foo/*',{
                            'tagdata':[
                                {'template':('foo.bar.{{baz}}', {'baz':{'path':'1'}})}
                            ],
                            'forms':[ ('inet:fqdn',{'path':'0'}) ]
                        }),
                    ]
                }
            }

            data = { 'foo':[ ('vertex.link','LULZ') ] }

            gest = s_ingest.Ingest(info)
            gest.ingest(core,data=data)

            self.eq( len(core.eval('inet:fqdn*tag="foo.bar.lulz"')), 1 )

    def test_ingest_cast(self):

        with s_cortex.openurl('ram://') as core:

            info = {
                'ingest':{
                    'iters':[
                        ('foo/*',{
                            'forms':[ ('hehe:haha',{'path':'1','cast':'str:lwr'}) ]
                        }),
                    ]
                }
            }

            data = { 'foo':[ ('vertex.link','LULZ') ] }

            gest = s_ingest.Ingest(info)
            gest.ingest(core,data=data)

            self.nn( core.getTufoByProp('hehe:haha','lulz') )
=======
                self.nn( core.getTufoByProp('inet:url','http://badguy.com/') )
>>>>>>> 43b6aa6a
<|MERGE_RESOLUTION|>--- conflicted
+++ resolved
@@ -318,9 +318,7 @@
                 gest.ingest(core)
 
                 self.nn( core.getTufoByProp('inet:url','http://evil.com/') )
-<<<<<<< HEAD
                 self.nn( core.getTufoByProp('inet:url','http://badguy.com/') )
-
 
     def test_ingest_tagdata(self):
 
@@ -365,7 +363,4 @@
             gest = s_ingest.Ingest(info)
             gest.ingest(core,data=data)
 
-            self.nn( core.getTufoByProp('hehe:haha','lulz') )
-=======
-                self.nn( core.getTufoByProp('inet:url','http://badguy.com/') )
->>>>>>> 43b6aa6a
+            self.nn( core.getTufoByProp('hehe:haha','lulz') )