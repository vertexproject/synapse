import copy
import synapse.exc as s_exc
import synapse.datamodel as s_datamodel

import synapse.lib.schemas as s_schemas

import synapse.cortex as s_cortex

import synapse.tests.utils as s_t_utils

class DataModelTest(s_t_utils.SynTest):

    async def test_datamodel_basics(self):
        async with self.getTestCore() as core:
            iface = core.model.ifaces.get('phys:object')
            self.eq('object', iface['template']['title'])
            core.model.addType('woot:one', 'guid', {}, {
                'display': {
                    'columns': (
                        {'type': 'newp', 'opts': {}},
                    ),
                },
            })
            with self.raises(s_exc.BadFormDef):
                core.model.addForm('woot:one', {}, ())

            core.model.addType('woot:two', 'guid', {}, {
                'display': {
                    'columns': (
                        {'type': 'prop', 'opts': {'name': 'hehe'}},
                    ),
                },
            })
            with self.raises(s_exc.BadFormDef):
                core.model.addForm('woot:two', {}, ())

            core.model.addType('woot:array', 'array', {'type': 'str'}, {})
            with self.raises(s_exc.BadFormDef):
                core.model.addForm('woot:array', {}, ())

            with self.raises(s_exc.NoSuchForm):
                core.model.reqForm('newp:newp')

            with self.raises(s_exc.NoSuchProp):
                core.model.reqForm('inet:asn').reqProp('newp')

            with self.raises(s_exc.NoSuchForm) as cm:
                core.model.reqForm('biz:prodtype')
            self.isin('Did you mean biz:product:type:taxonomy?', cm.exception.get('mesg'))

            with self.raises(s_exc.NoSuchForm) as cm:
                core.model.reqForm('biz:prodtype')
            self.isin('Did you mean biz:product:type:taxonomy?', cm.exception.get('mesg'))

            with self.raises(s_exc.NoSuchForm) as cm:
                core.model.reqFormsByLook('biz:prodtype')
            self.isin('Did you mean biz:product:type:taxonomy?', cm.exception.get('mesg'))

            with self.raises(s_exc.NoSuchProp) as cm:
                core.model.reqProp('inet:dns:query:name:ipv4')
            self.isin('Did you mean inet:dns:query:name:ip?', cm.exception.get('mesg'))

            with self.raises(s_exc.NoSuchProp) as cm:
                core.model.reqPropsByLook('inet:dns:query:name:ipv4')
            self.isin('Did you mean inet:dns:query:name:ip?', cm.exception.get('mesg'))

            form = core.model.reqForm('inet:dns:query')
            with self.raises(s_exc.NoSuchProp) as cm:
                form.reqProp('name:ipv4')
            self.isin('Did you mean inet:dns:query:name:ip?', cm.exception.get('mesg'))

            with self.raises(s_exc.NoSuchType) as cm:
                core.model.addFormProp('test:str', 'bar', ('newp', {}), {})
            self.isin('No type named newp while declaring prop test:str:bar.', cm.exception.get('mesg'))

    async def test_datamodel_formname(self):
        modl = s_datamodel.Model()
        mods = (
            ('hehe', {
                'types': (
                    ('derp', ('int', {}), {}),
                ),
                'forms': (
                    ('derp', {}, ()),
                ),
            }),
        )

        with self.raises(s_exc.BadFormDef):
            modl.addDataModels(mods)

    async def test_datamodel_no_interface(self):
        modl = s_datamodel.Model()
        mods = (
            ('hehe', {
                'types': (
                    ('test:derp', ('int', {}), {
                        'interfaces': (('foo:bar', {}),),
                    }),
                ),
                'forms': (
                    ('test:derp', {}, ()),
                ),
            }),
        )

        with self.raises(s_exc.NoSuchIface):
            modl.addDataModels(mods)

    async def test_datamodel_dynamics(self):

        modl = s_datamodel.Model()

        with self.raises(s_exc.NoSuchType):
            modl.addType('he:he', 'ha:ha', {}, {})

        with self.raises(s_exc.NoSuchType):
            modl.addForm('he:he', {}, [])

        self.none(modl.delForm('newp'))

        self.none(modl.delType('newp'))

        with self.raises(s_exc.BadPropDef):
            modl.addType('he:he', 'int', {}, {})
            modl.addForm('he:he', {}, [
                ('asdf',),
            ])

        with self.raises(s_exc.NoSuchProp):
            modl.delFormProp('he:he', 'newp')

        with self.raises(s_exc.NoSuchForm):
            modl.delFormProp('ne:wp', 'newp')

        modl.addIface('test:iface', {})

        modl.addType('bar', 'int', {}, {})
        modl.addType('foo:foo', 'int', {}, {'interfaces': (('test:iface', {}),)})

        modl.addForm('foo:foo', {}, ())
        modl.addFormProp('foo:foo', 'bar', ('bar', {}), {})

        with self.raises(s_exc.NoSuchForm):
            modl.addFormProp('foo:newp', 'bar', ('bar', {}), {})

        with self.raises(s_exc.CantDelType):
            modl.delType('bar')

        with self.raises(s_exc.CantDelForm):
            modl.delForm('foo:foo')

        modl.delFormProp('foo:foo', 'bar')
        modl.delForm('foo:foo')

        modl.addIface('depr:iface', {'deprecated': True})

        with self.getAsyncLoggerStream('synapse.datamodel') as dstream:
            modl.addType('foo:bar', 'int', {}, {'interfaces': (('depr:iface', {}),)})
            modl.addForm('foo:bar', {}, ())

        dstream.seek(0)
        self.isin('Form foo:bar depends on deprecated interface depr:iface', dstream.read())

    async def test_datamodel_del_prop(self):

        modl = s_datamodel.Model()

        modl.addType('foo:bar', 'int', {}, {})
        modl.addForm('foo:bar', {}, (('x', ('int', {}), {}), ))
        modl.addFormProp('foo:bar', 'y', ('int', {}), {})

        self.nn(modl.prop('foo:bar:x'))
        self.nn(modl.prop('foo:bar:y'))

        self.nn(modl.form('foo:bar').prop('x'))
        self.nn(modl.form('foo:bar').prop('y'))

        self.len(2, modl.propsbytype['int'])

        modl.delFormProp('foo:bar', 'y')

        self.nn(modl.prop('foo:bar:x'))
        self.nn(modl.form('foo:bar').prop('x'))

        self.len(1, modl.propsbytype['int'])
        self.none(modl.prop('foo:bar:y'))
        self.none(modl.form('foo:bar').prop('y'))

    async def test_datamodel_form_refs_cache(self):
        async with self.getTestCore() as core:

            refs = core.model.form('test:comp').getRefsOut()
            self.len(1, refs['prop'])

            await core.addFormProp('test:comp', '_ip', ('inet:ip', {}), {})

            refs = core.model.form('test:comp').getRefsOut()
            self.len(2, refs['prop'])

            await core.delFormProp('test:comp', '_ip')

            refs = core.model.form('test:comp').getRefsOut()
            self.len(1, refs['prop'])

            self.len(1, [prop for prop in core.model.getPropsByType('time') if prop.full == 'it:exec:fetch:time'])

    async def test_model_deprecation(self):

        with self.getTestDir() as dirn:

            with self.getAsyncLoggerStream('synapse.lib.types') as tstream, \
                    self.getAsyncLoggerStream('synapse.datamodel') as dstream:
                core = await s_cortex.Cortex.anit(dirn)
                await core._addDataModels(s_t_utils.testmodel + s_t_utils.deprmodel)

<<<<<<< HEAD
            dstream.seek(0)
            ds = dstream.read()
            self.isin('type test:dep:easy is based on a deprecated type test:dep:easy', ds)
            tstream.seek(0)
            ts = tstream.read()
            self.isin('Array type test:dep:array is based on a deprecated type test:dep:easy', ts)
=======
            dstream.expect('universal property .udep is using a deprecated type')
            dstream.expect('type test:dep:easy is based on a deprecated type test:dep:easy')
            dstream.noexpect('type test:dep:comp field str uses a deprecated type test:dep:easy')
            tstream.expect('Array type test:dep:array is based on a deprecated type test:dep:easy')
>>>>>>> e14fa8cf

            # Using deprecated forms and props is warned to the user
            msgs = await core.stormlist('[test:dep:easy=test1 :guid=(t1,)] [:guid=(t2,)]')
            self.stormIsInWarn('The form test:dep:easy is deprecated', msgs)
            self.stormIsInWarn('The property test:dep:easy:guid is deprecated or using a deprecated type', msgs)

<<<<<<< HEAD
            # Comp type warning is logged by the server, not sent back to users
            mesg = 'type test:dep:comp field str uses a deprecated type test:dep:easy'
            with self.getAsyncLoggerStream('synapse.lib.types', mesg) as tstream:
                _ = await core.stormlist('[test:dep:easy=test2 :comp=(1, two)]')
                self.true(await tstream.wait(6))

            msgs = await core.stormlist('[test:depriface=tehe :pdep=beep]')
            self.stormIsInWarn('property test:depriface:pdep is deprecated', msgs)
=======
            msgs = await core.stormlist('[test:str=tehe .pdep=beep]')
            self.stormIsInWarn('property test:str.pdep is deprecated', msgs)
>>>>>>> e14fa8cf

            # Extended props and tagprops can all trigger deprecation notices
            mesg = 'tag property depr is using a deprecated type test:dep:easy'
            with self.getAsyncLoggerStream('synapse.datamodel', mesg) as dstream:
                await core.addTagProp('depr', ('test:dep:easy', {}), {})
                self.true(await dstream.wait(6))

            mesg = 'extended property test:str:_depr is using a deprecated type test:dep:easy'
            with self.getAsyncLoggerStream('synapse.cortex', mesg) as cstream:
                await core.addFormProp('test:str', '_depr', ('test:dep:easy', {}), {})
                self.true(await cstream.wait(6))

            # Deprecated ctor information propagates upward to types and forms
            msgs = await core.stormlist('[test:dep:str=" test" :beep=" boop "]')
            self.stormIsInWarn('form test:dep:str is deprecated or using a deprecated type', msgs)
            self.stormIsInWarn('property test:dep:str:beep is deprecated or using a deprecated type', msgs)

            await core.fini()

            # Restarting the cortex warns again for various items that it loads
            # with deprecated types in them. This is a coverage test for extended properties.
            with self.getAsyncLoggerStream('synapse.cortex', mesg) as cstream:
                async with await s_cortex.Cortex.anit(dirn) as core:
                    await core._addDataModels(s_t_utils.testmodel + s_t_utils.deprmodel)
                    await core._loadExtModel()
                    self.true(await cstream.wait(6))

    async def test_datamodel_getmodeldefs(self):
        '''
        Make sure you can make a new model with the output of datamodel.getModelDefs
        '''
        modl = s_datamodel.Model()
        modl.addIface('test:iface', {})
        modl.addType('foo:foo', 'int', {}, {'interfaces': (('test:iface', {}),)})
        modl.addForm('foo:foo', {}, ())
        mdef = modl.getModelDefs()
        modl2 = s_datamodel.Model()
        modl2.addDataModels(mdef)

    async def test_model_comp_readonly_props(self):
        async with self.getTestCore() as core:
            q = '''
            syn:type:subof=comp $opts=:opts
            -> syn:form:type $valu=$node.value()
            for ($name, $thing) in $opts.fields {
                $v=`{$valu}:{$name}`  syn:prop=$v
            }
            +syn:prop
            -:ro=1
            '''
            nodes = await core.nodes(q)
            mesg = f'Comp forms with secondary properties that are not read-only ' \
                   f'are present in the model: {[n.ndef[1] for n in nodes]}'
            self.len(0, nodes, mesg)

    async def test_model_invalid_comp_types(self):

        mutmesg = 'Comp types with mutable fields (_bad:comp:hehe) are deprecated and will be removed in 3.0.0.'

        # Comp type with a direct data field
        badmodel = ('badmodel', {
            'types': (
                ('_bad:comp', ('comp', {'fields': (
                    ('hehe', 'data'),
                    ('haha', 'int'))
                }), {'doc': 'A fake comp type with a data field.'}),
            ),
            'forms': (
                ('_bad:comp', {}, (
                    ('hehe', ('data', {}), {}),
                    ('haha', ('int', {}), {}),
                )),
            ),
        })

        with self.getLoggerStream('synapse.datamodel') as stream:
            s_datamodel.Model().addDataModels([badmodel])
        stream.expect(mutmesg)

        # Comp type with an indirect data field (and out of order definitions)
        badmodel = ('badmodel', {
            'types': (
                ('_bad:comp', ('comp', {'fields': (
                    ('hehe', 'bad:data'),
                    ('haha', 'int'))
                }), {'doc': 'A fake comp type with a data field.'}),
                ('bad:data', ('data', {}), {}),
            ),
            'forms': (
                ('_bad:comp', {}, (
                    ('hehe', ('bad:data', {}), {}),
                    ('haha', ('int', {}), {}),
                )),
            ),
        })

        with self.getLoggerStream('synapse.datamodel') as stream:
            s_datamodel.Model().addDataModels([badmodel])
        stream.expect(mutmesg)

        # Comp type with double indirect data field
        badmodel = ('badmodel', {
            'types': (
                ('bad:data00', ('data', {}), {}),
                ('bad:data01', ('bad:data00', {}), {}),
                ('_bad:comp', ('comp', {'fields': (
                    ('hehe', 'bad:data01'),
                    ('haha', 'int'))
                }), {'doc': 'A fake comp type with a data field.'}),
            ),
            'forms': (
                ('_bad:comp', {}, (
                    ('hehe', ('bad:data01', {}), {}),
                    ('haha', ('int', {}), {}),
                )),
            ),
        })

        with self.getLoggerStream('synapse.datamodel') as stream:
            s_datamodel.Model().addDataModels([badmodel])
        stream.expect(mutmesg)

        # API direct
        typeopts = {
            'fields': (
                ('hehe', 'data'),
                ('haha', 'int'),
            )
        }

        with self.getLoggerStream('synapse.datamodel') as stream:
            s_datamodel.Model().addType('_bad:comp', 'comp', typeopts, {})
        stream.expect(mutmesg)

        # Non-existent types
        typeopts = {
            'fields': (
                ('hehe', 'newp'),
                ('haha', 'int'),
            )
        }

        with self.getLoggerStream('synapse.datamodel') as stream:
            s_datamodel.Model().addType('_bad:comp', 'comp', typeopts, {})
        stream.expect('The _bad:comp field hehe is declared as a type (newp) that does not exist.')

        # deprecated types
        badmodel = ('badmodel', {
            'types': (
                ('depr:type', ('int', {}), {'deprecated': True}),
                ('_bad:comp', ('comp', {'fields': (
                    ('hehe', 'depr:type'),
                    ('haha', 'int'))
                }), {'doc': 'A fake comp type with a deprecated field.'}),
            ),
            'forms': (
                ('_bad:comp', {}, (
                    ('hehe', ('depr:type', {}), {}),
                    ('haha', ('int', {}), {}),
                )),
            ),
        })

        with self.getLoggerStream('synapse.datamodel') as stream:
            s_datamodel.Model().addDataModels([badmodel])
        stream.expect('The type _bad:comp field hehe uses a deprecated type depr:type.')

        # Comp type not extended does not gen mutable warning
        badmodel = ('badmodel', {
            'types': (
                ('bad:comp', ('comp', {'fields': (
                    ('hehe', 'data'),
                    ('haha', 'int'))
                }), {'doc': 'A fake comp type with a data field.'}),
            ),
            'forms': (
                ('bad:comp', {}, (
                    ('hehe', ('data', {}), {}),
                    ('haha', ('int', {}), {}),
                )),
            ),
        })

        with self.getLoggerStream('synapse.datamodel') as stream:
            s_datamodel.Model().addDataModels([badmodel])
        stream.noexpect('Comp types with mutable fields')

        # Comp type not extended does not gen deprecated warning
        badmodel = ('badmodel', {
            'types': (
                ('depr:type', ('int', {}), {'deprecated': True}),
                ('bad:comp', ('comp', {'fields': (
                    ('hehe', 'depr:type'),
                    ('haha', 'int'))
                }), {'doc': 'A fake comp type with a deprecated field.'}),
            ),
            'forms': (
                ('bad:comp', {}, (
                    ('hehe', ('depr:type', {}), {}),
                    ('haha', ('int', {}), {}),
                )),
            ),
        })

        with self.getLoggerStream('synapse.datamodel') as stream:
            s_datamodel.Model().addDataModels([badmodel])
        stream.noexpect('uses a deprecated type')

    async def test_datamodel_edges(self):

        async with self.getTestCore() as core:

            with self.raises(s_exc.NoSuchForm):
                core.model.addEdge(('hehe', 'woot', 'newp'), {})

            with self.raises(s_exc.NoSuchForm):
                core.model.addEdge(('inet:ip', 'woot', 'newp'), {})

            with self.raises(s_exc.BadArg):
                core.model.addEdge(('inet:ip', 10, 'inet:ip'), {})

            with self.raises(s_exc.BadArg):
                core.model.addEdge(('test:interface', 'matches', None), {})

            core.model.addEdge(('inet:fqdn', 'zip', 'phys:object'), {})
            edges = core.model.edgesbyn2.get('transport:air:craft')
            self.true(core.model.edgeIsValid('inet:fqdn', 'zip', 'transport:air:craft'))
            self.isin(('inet:fqdn', 'zip', 'phys:object'), [e.edgetype for e in edges])

            core.model.addEdge(('phys:object', 'zop', 'inet:fqdn'), {})
            edges = core.model.edgesbyn1.get('transport:air:craft')
            self.isin(('phys:object', 'zop', 'inet:fqdn'), [e.edgetype for e in edges])

            core.model.delEdge(('inet:fqdn', 'zip', 'phys:object'))
            edges = core.model.edgesbyn2.get('transport:air:craft')
            self.false(core.model.edgeIsValid('inet:fqdn', 'zip', 'transport:air:craft'))
            self.notin(('inet:fqdn', 'zip', 'phys:object'), [e.edgetype for e in edges])

            core.model.delEdge(('phys:object', 'zop', 'inet:fqdn'))
            edges = core.model.edgesbyn1.get('transport:air:craft')
            self.notin(('phys:object', 'zop', 'inet:fqdn'), [e.edgetype for e in edges])

            model = await core.getModelDict()
            self.isin('created', [m[0] for m in model['metas']])
            self.isin('updated', [m[0] for m in model['metas']])
            self.isin(('test:interface', 'matches', None), [e[0] for e in model['edges']])

            model = (await core.getModelDefs())[0][1]
            self.isin(('test:interface', 'matches', None), [e[0] for e in model['edges']])

            self.nn(core.model.edge(('test:interface', 'matches', None)))

            core.model.delEdge(('test:interface', 'matches', None))
            self.none(core.model.edge(('test:interface', 'matches', None)))

            core.model.delEdge(('test:interface', 'matches', None))

    async def test_datamodel_locked_subs(self):

        async with self.getTestCore() as core:

            await core._addDataModels(s_t_utils.deprmodel)

            nodes = await core.nodes('[ test:deprsub=bar :range=(1, 5) ]')
            self.eq(1, nodes[0].get('range:min'))
            self.eq(5, nodes[0].get('range:max'))

            nodes = await core.nodes('[ test:deprsub2=(foo, (2, 6)) ]')
            self.eq(2, nodes[0].get('range:min'))
            self.eq(6, nodes[0].get('range:max'))

            await core.setDeprLock('test:deprsub:range:min', True)
            nodes = await core.nodes('[ test:deprsub=foo :range=(1, 5) ]')
            self.none(nodes[0].get('range:min'))
            self.eq(5, nodes[0].get('range:max'))

            await core.nodes('test:deprsub2 | delnode')
            await core.setDeprLock('test:deprsub2:range:max', True)
            nodes = await core.nodes('[ test:deprsub2=(foo, (2, 6)) ]')
            self.none(nodes[0].get('range:max'))
            self.eq(2, nodes[0].get('range:min'))

    def test_datamodel_schema_basetypes(self):
        # N.B. This test is to keep synapse.lib.schemas.datamodel_basetypes const
        # in sync with the default s_datamodel.Datamodel().types
        basetypes = list(s_datamodel.Model().types)
        self.sorteq(s_schemas.datamodel_basetypes, basetypes)

    async def test_datamodel_virts(self):

        async with self.getTestCore() as core:

            vdef = ('ip', ('inet:ip', {}), {'doc': 'The IP address of the server.', 'ro': True})
            self.eq(core.model.form('inet:server').info['virts'][0], vdef)

            vdef = ('ip', ('inet:ip', {}), {'doc': 'The IP address contained in the socket address URL.', 'ro': True})
            self.eq(core.model.type('inet:sockaddr').info['virts'][0], vdef)

            vdef = ('precision', ('timeprecision', {}), {'doc': 'The precision for display and rounding the time.'})
            self.eq(core.model.prop('it:exec:proc:time').info['virts'][0], vdef)

            with self.raises(s_exc.NoSuchType):
                vdef = ('newp', ('newp', {}), {})
                core.model.addFormProp('test:str', 'bar', ('str', {}), {'virts': (vdef, )})

    async def test_datamodel_protocols(self):
        async with self.getTestCore() as core:
            await core.nodes('[ test:protocol=5 :time=2020 :currency=usd :otherval=15 ]')

            pinfo = await core.callStorm('test:protocol return($node.protocol(test:adjustable))')
            self.eq('test:adjustable', pinfo['name'])
            self.eq('usd', pinfo['vars']['currency'])
            self.none(pinfo.get('prop'))

            pinfo = await core.callStorm('test:protocol return($node.protocols())')
            self.len(2, pinfo)
            self.eq('test:adjustable', pinfo[0]['name'])
            self.eq('usd', pinfo[0]['vars']['currency'])
            self.none(pinfo[0].get('prop'))

            self.len(2, pinfo)
            self.eq('another:adjustable', pinfo[1]['name'])
            self.eq('usd', pinfo[1]['vars']['currency'])
            self.eq('otherval', pinfo[1].get('prop'))

            pinfo = await core.callStorm('test:protocol return($node.protocols(another:adjustable))')
            self.len(1, pinfo)
            self.eq('another:adjustable', pinfo[0]['name'])
            self.eq('usd', pinfo[0]['vars']['currency'])
            self.eq('otherval', pinfo[0].get('prop'))

            with self.raises(s_exc.NoSuchName):
                await core.callStorm('test:protocol return($node.protocol(newp))')

            with self.raises(s_exc.NoSuchName):
                await core.callStorm('test:protocol return($node.protocol(newp, propname=otherval))')

    async def test_datamodel_form_inheritance(self):

        with self.getTestDir() as dirn:
            async with self.getTestCore(dirn=dirn) as core:

                await core.addTagProp('score', ('int', {}), {})
                await core.addTagProp('inhstr', ('test:inhstr2', {}), {})

                await core.nodes('[ test:inhstr=parent :name=p1]')
                await core.nodes('[ test:inhstr2=foo :name=foo :child1=subv +#foo=2020 +#foo:score=10]')
                await core.nodes('[ test:inhstr3=bar :name=bar :child1=subv :child2=specific]')

                await core.nodes('[ test:str=tagprop +#bar:inhstr=bar ]')

                self.len(3, await core.nodes('test:inhstr'))
                self.len(1, await core.nodes('test:inhstr:name=bar'))
                self.len(2, await core.nodes('test:inhstr2:child1=subv'))
                self.len(1, await core.nodes('test:inhstr3'))
                self.len(1, await core.nodes('test:inhstr3:child2=specific'))
                self.len(1, await core.nodes('test:inhstr#foo'))
                self.len(1, await core.nodes('test:inhstr#foo@=2020'))
                self.len(1, await core.nodes('test:inhstr#(foo).min>2019'))
                self.len(1, await core.nodes('test:inhstr#foo:score'))
                self.len(1, await core.nodes('test:inhstr#foo:score=10'))

                await core.nodes('[ test:str=prop :inhstr=foo ]')
                nodes = await core.nodes('test:str=prop -> *')
                self.len(1, nodes)
                self.eq(nodes[0].ndef, ('test:inhstr2', 'foo'))

                nodes = await core.nodes('test:str=prop :inhstr -> *')
                self.len(1, nodes)
                self.eq(nodes[0].ndef, ('test:inhstr2', 'foo'))

                nodes = await core.nodes('test:str=prop -> test:inhstr')
                self.len(1, nodes)
                self.eq(nodes[0].ndef, ('test:inhstr2', 'foo'))

                nodes = await core.nodes('test:str=prop -> test:inhstr2')
                self.len(1, nodes)
                self.eq(nodes[0].ndef, ('test:inhstr2', 'foo'))

                nodes = await core.nodes('test:str=prop :inhstr -> test:inhstr')
                self.len(1, nodes)
                self.eq(nodes[0].ndef, ('test:inhstr2', 'foo'))

                nodes = await core.nodes('test:inhstr3 <- *')
                self.len(1, nodes)
                self.eq(nodes[0].ndef, ('test:str', 'tagprop'))

                await core.nodes('[ test:str=prop2 :inhstrarry=(foo, bar) ]')
                nodes = await core.nodes('test:str=prop2 -> test:inhstr')
                self.len(2, nodes)
                self.eq(nodes[0].ndef, ('test:inhstr3', 'bar'))
                self.eq(nodes[1].ndef, ('test:inhstr2', 'foo'))

                nodes = await core.nodes('test:str=prop2 -> test:inhstr3')
                self.len(1, nodes)
                self.eq(nodes[0].ndef, ('test:inhstr3', 'bar'))

                await core.nodes("$lib.model.ext.addForm(_test:inhstr5, test:inhstr3, ({}), ({}))")
                await core.nodes("$lib.model.ext.addForm(_test:inhstr4, _test:inhstr5, ({}), ({}))")
                await core.nodes("$lib.model.ext.addFormProp(test:inhstr3, _xtra, ('test:str', ({})), ({'doc': 'inherited extprop'}))")

                self.len(1, await core.nodes('[ _test:inhstr4=ext :name=bar :_xtra=here ]'))
                self.len(1, await core.nodes('[ _test:inhstr5=ext2 :name=bar :_xtra=here ]'))

                nodes = await core.nodes('test:inhstr:name=bar')
                self.len(3, nodes)
                self.eq(nodes[0].ndef, ('_test:inhstr4', 'ext'))
                self.eq(nodes[1].ndef, ('_test:inhstr5', 'ext2'))
                self.eq(nodes[2].ndef, ('test:inhstr3', 'bar'))

                nodes = await core.nodes('test:inhstr:name=bar +_test:inhstr5')
                self.len(2, nodes)
                self.eq(nodes[0].ndef, ('_test:inhstr4', 'ext'))
                self.eq(nodes[1].ndef, ('_test:inhstr5', 'ext2'))

                nodes = await core.nodes('test:inhstr:name=bar +_test:inhstr5:name')
                self.len(2, nodes)
                self.eq(nodes[0].ndef, ('_test:inhstr4', 'ext'))
                self.eq(nodes[1].ndef, ('_test:inhstr5', 'ext2'))

                nodes = await core.nodes('test:inhstr:name=bar +_test:inhstr5:name=bar')
                self.len(2, nodes)
                self.eq(nodes[0].ndef, ('_test:inhstr4', 'ext'))
                self.eq(nodes[1].ndef, ('_test:inhstr5', 'ext2'))

                await core.nodes('[ test:str=extprop :inhstr=ext ]')
                nodes = await core.nodes('test:str=extprop -> *')
                self.len(1, nodes)
                self.eq(nodes[0].ndef, ('_test:inhstr4', 'ext'))

                await core.nodes('[ test:str=extprop2 :inhstr=ext2 ]')
                nodes = await core.nodes('test:str:inhstr::name=bar')
                self.len(2, nodes)
                self.eq(nodes[0].ndef, ('test:str', 'extprop'))
                self.eq(nodes[1].ndef, ('test:str', 'extprop2'))

                # Pivot prop lifts can use props on child forms
                nodes = await core.nodes('test:str:inhstr::_xtra=here')
                self.len(2, nodes)
                self.eq(nodes[0].ndef, ('test:str', 'extprop'))
                self.eq(nodes[1].ndef, ('test:str', 'extprop2'))

                await core.nodes('[test:str=here :hehe=foo]')
                nodes = await core.nodes('test:str:inhstr::_xtra::hehe=foo')
                self.len(2, nodes)
                self.eq(nodes[0].ndef, ('test:str', 'extprop'))
                self.eq(nodes[1].ndef, ('test:str', 'extprop2'))

                await core.nodes("$lib.model.ext.addForm(_test:xtra, test:inhstr, ({}), ({}))")
                await core.nodes("$lib.model.ext.addForm(_test:xtra2, test:inhstr, ({}), ({}))")
                await core.nodes("$lib.model.ext.addFormProp(_test:xtra, _xtra, ('test:str', ({})), ({}))")
                await core.nodes("$lib.model.ext.addFormProp(_test:xtra2, _xtra, ('test:int', ({})), ({}))")

                await core.nodes('[ _test:xtra=xtra :_xtra=here ]')
                await core.nodes('[ _test:xtra2=xtra2 :_xtra=3 ]')
                await core.nodes('[ test:str=extprop3 :inhstr=xtra ]')
                await core.nodes('[ test:str=extprop4 :inhstr=xtra2 ]')
                await core.nodes('[ test:str2=extprop5 :inhstr=xtra ]')

                # Pivot prop lifts when child props have different types work
                nodes = await core.nodes('test:str:inhstr::_xtra=here')
                self.len(4, nodes)
                self.eq(nodes[0].ndef, ('test:str', 'extprop'))
                self.eq(nodes[1].ndef, ('test:str', 'extprop2'))
                self.eq(nodes[2].ndef, ('test:str2', 'extprop5'))
                self.eq(nodes[3].ndef, ('test:str', 'extprop3'))

                nodes = await core.nodes('test:str:inhstr::_xtra=3')
                self.len(1, nodes)
                self.eq(nodes[0].ndef, ('test:str', 'extprop4'))

                nodes = await core.nodes('test:str:inhstr::_xtra::hehe=foo')
                self.len(4, nodes)
                self.eq(nodes[0].ndef, ('test:str', 'extprop'))
                self.eq(nodes[1].ndef, ('test:str', 'extprop2'))
                self.eq(nodes[2].ndef, ('test:str2', 'extprop5'))
                self.eq(nodes[3].ndef, ('test:str', 'extprop3'))

                await core.nodes('_test:xtra=xtra | delnode --force')
                nodes = await core.nodes('test:str:inhstr::_xtra::hehe=foo')
                self.len(2, nodes)
                self.eq(nodes[0].ndef, ('test:str', 'extprop'))
                self.eq(nodes[1].ndef, ('test:str', 'extprop2'))

                # Cannot add a prop to a parent form which already exists on a child
                with self.raises(s_exc.DupPropName):
                    await core.nodes("$lib.model.ext.addFormProp(test:inhstr, _xtra, ('str', ({})), ({}))")

                # Props on child forms of the target are checked during form -> form pivots
                await core.nodes("$lib.model.ext.addFormProp(_test:inhstr5, _refs, ('test:int', ({})), ({}))")
                await core.nodes('[ _test:inhstr5=refs :_refs=5 ]')
                nodes = await core.nodes('test:int=5 -> test:inhstr2')
                self.len(1, nodes)
                self.eq(nodes[0].ndef, ('_test:inhstr5', 'refs'))

                await core.nodes('_test:inhstr5=refs | delnode')
                await core.nodes("$lib.model.ext.delFormProp(_test:inhstr5, _refs)")

            # Verify extended model reloads correctly
            async with self.getTestCore(dirn=dirn) as core:
                nodes = await core.nodes('test:inhstr:name=bar')
                self.len(3, nodes)
                self.eq(nodes[0].ndef, ('_test:inhstr4', 'ext'))
                self.eq(nodes[1].ndef, ('_test:inhstr5', 'ext2'))
                self.eq(nodes[2].ndef, ('test:inhstr3', 'bar'))

                nodes = await core.nodes('test:str=extprop -> *')
                self.len(1, nodes)
                self.eq(nodes[0].ndef, ('_test:inhstr4', 'ext'))

                # Lifting gets us all nodes with a value when multiple exist
                await core.nodes('[ test:inhstr2=dup _test:inhstr4=dup ]')
                nodes = await core.nodes('test:inhstr=dup')
                self.len(2, nodes)

                # Pivoting only goes to the most specific form with that value
                await core.nodes('[ test:str=dup :inhstr=dup ]')
                nodes = await core.nodes('test:str=dup -> *')
                self.len(1, nodes)
                self.eq(nodes[0].ndef, ('_test:inhstr4', 'dup'))

                # Attempting to add a less specific node when a more specific node exists will just
                # lift the more specific node instead of creating a new node
                nodes = await core.nodes('[ _test:inhstr5=dup ]')
                self.len(1, nodes)
                self.eq(nodes[0].ndef, ('_test:inhstr4', 'dup'))

                mdef = await core.callStorm('return($lib.model.ext.getExtModel())')

                with self.raises(s_exc.CantDelNode):
                    await core.nodes("_test:inhstr5=ext2 | delnode")

                await core.nodes("test:str=extprop2 _test:inhstr5=ext2 | delnode")

                # Can't delete a form with child forms
                with self.raises(s_exc.CantDelType):
                    await core.nodes("$lib.model.ext.delForm(_test:inhstr5)")

                # Can't delete a prop which is in use on child forms
                with self.raises(s_exc.CantDelProp):
                    await core.nodes("$lib.model.ext.delFormProp(test:inhstr3, _xtra)")

                await core.nodes('test:inhstr3:_xtra [ -:_xtra ]')
                await core.nodes("$lib.model.ext.delFormProp(test:inhstr3, _xtra)")

                with self.raises(s_exc.NoSuchProp):
                    await core.nodes('_test:inhstr4:_xtra')

                await core.nodes("test:str _test:inhstr4 | delnode --force")
                await core.nodes("$lib.model.ext.delForm(_test:inhstr4)")
                await core.nodes("$lib.model.ext.delForm(_test:inhstr5)")

        async with self.getTestCore() as core:
            opts = {'vars': {'mdef': mdef}}
            self.true(await core.callStorm('return($lib.model.ext.addExtModel($mdef))', opts=opts))

            self.len(1, await core.nodes('[ _test:inhstr4=ext :name=bar :_xtra=here ]'))
            self.len(1, await core.nodes('test:inhstr:name=bar'))

            # Coverage for bad propdefs
            await core.addType('_test:newp', 'test:inhstr', {}, {})

            with self.raises(s_exc.BadPropDef):
                core.model.addForm('_test:newp', {}, ((1, 2),))

            with self.raises(s_exc.BadPropDef):
                core.model.addForm('_test:newp', {}, (('name', ('int', {}), {}),))

            core.model.addForm('_test:newp', {}, (('name', ('str', {}), {}),))

            await core.nodes("$lib.model.ext.addForm(_test:ip, inet:ip, ({}), ({}))")
            await core.nodes("$lib.model.ext.addFormProp(it:host, _ip2, ('_test:ip', ({})), ({}))")

            await core.nodes('[ it:network=* :net=(1.2.3.4, 1.2.3.6) _test:ip=1.2.3.4 inet:ip=1.2.3.5 ]')

            self.len(1, await core.nodes('it:network :net -> _test:ip'))
            self.len(2, await core.nodes('it:network :net -> inet:ip'))

            await core.nodes('[ it:host=* :ip=1.2.3.4 ]')
            await core.nodes('[ it:host=* :ip=1.2.3.5 ]')
            await core.nodes('[ it:host=* :_ip2=1.2.3.4 ]')
            await core.nodes('[ it:host=* :_ip2=1.2.3.6 ]')

            self.len(2, await core.nodes('it:network :net -> it:host:ip'))
            self.len(2, await core.nodes('it:network :net -> it:host:_ip2'))

            await core.nodes('[ inet:cidr=1.0.0.0/8 ]')

            self.len(2, await core.nodes('inet:cidr -> _test:ip'))
            self.len(5, await core.nodes('inet:cidr -> inet:ip'))

            self.len(2, await core.nodes('inet:cidr -> it:host:ip'))
            self.len(2, await core.nodes('inet:cidr -> it:host:_ip2'))<|MERGE_RESOLUTION|>--- conflicted
+++ resolved
@@ -214,38 +214,17 @@
                 core = await s_cortex.Cortex.anit(dirn)
                 await core._addDataModels(s_t_utils.testmodel + s_t_utils.deprmodel)
 
-<<<<<<< HEAD
-            dstream.seek(0)
-            ds = dstream.read()
-            self.isin('type test:dep:easy is based on a deprecated type test:dep:easy', ds)
-            tstream.seek(0)
-            ts = tstream.read()
-            self.isin('Array type test:dep:array is based on a deprecated type test:dep:easy', ts)
-=======
-            dstream.expect('universal property .udep is using a deprecated type')
             dstream.expect('type test:dep:easy is based on a deprecated type test:dep:easy')
             dstream.noexpect('type test:dep:comp field str uses a deprecated type test:dep:easy')
             tstream.expect('Array type test:dep:array is based on a deprecated type test:dep:easy')
->>>>>>> e14fa8cf
 
             # Using deprecated forms and props is warned to the user
             msgs = await core.stormlist('[test:dep:easy=test1 :guid=(t1,)] [:guid=(t2,)]')
             self.stormIsInWarn('The form test:dep:easy is deprecated', msgs)
             self.stormIsInWarn('The property test:dep:easy:guid is deprecated or using a deprecated type', msgs)
 
-<<<<<<< HEAD
-            # Comp type warning is logged by the server, not sent back to users
-            mesg = 'type test:dep:comp field str uses a deprecated type test:dep:easy'
-            with self.getAsyncLoggerStream('synapse.lib.types', mesg) as tstream:
-                _ = await core.stormlist('[test:dep:easy=test2 :comp=(1, two)]')
-                self.true(await tstream.wait(6))
-
             msgs = await core.stormlist('[test:depriface=tehe :pdep=beep]')
             self.stormIsInWarn('property test:depriface:pdep is deprecated', msgs)
-=======
-            msgs = await core.stormlist('[test:str=tehe .pdep=beep]')
-            self.stormIsInWarn('property test:str.pdep is deprecated', msgs)
->>>>>>> e14fa8cf
 
             # Extended props and tagprops can all trigger deprecation notices
             mesg = 'tag property depr is using a deprecated type test:dep:easy'
