--- conflicted
+++ resolved
@@ -2520,7 +2520,6 @@
             # one for the refs edge (via doedges) and one for the rule..
             self.len(2, nodes[1][1]['path']['edges'])
 
-<<<<<<< HEAD
     async def test_ast_subgraph_caching(self):
         async with self.getTestCore() as core:
             limits = (0, 1, 10, 255, 256, 10000)
@@ -2601,7 +2600,7 @@
                     self.eq(edgedata['verb'], 'refs')
                     self.eq(edgedata['type'], 'edge')
                     self.false(edgedata.get('reverse', False))
-=======
+
     async def test_ast_double_init_fini(self):
         async with self.getTestCore() as core:
             q = '''
@@ -2633,7 +2632,6 @@
             '''
             msgs = await core.stormlist(q)
             self.stormIsInPrint('foo=bar', msgs)
->>>>>>> e50d59ae
 
     async def test_ast_tagfilters(self):
 
