--- conflicted
+++ resolved
@@ -2378,7 +2378,6 @@
                 await core.nodes(q)
             self.false(err.exception.errinfo.get('runtsafe'))
 
-<<<<<<< HEAD
     async def test_ast_oversize_query(self):
 
         async with self.getTestCore() as core:
@@ -2405,7 +2404,7 @@
 
             nodes = await core.nodes('[ou:org=(testorg,) :desc=test :subs={ou:org:desc=test}]')
             self.eq(nodes[0].props.get('subs'), [nodes[0].ndef[1]])
-=======
+
     async def test_ast_maxdepth(self):
 
         async with self.getTestCore() as core:
@@ -2683,5 +2682,4 @@
                 await core.nodes('$tag=taga test:str +#foo.$"tag".*:score=2023')
 
             with self.raises(s_exc.BadSyntax):
-                await core.nodes('$tag=taga test:str +#foo.$"tag".$"tag".*:score=2023')
->>>>>>> d112e06c
+                await core.nodes('$tag=taga test:str +#foo.$"tag".$"tag".*:score=2023')