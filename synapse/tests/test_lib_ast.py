--- conflicted
+++ resolved
@@ -76,7 +76,6 @@
             prints = [m[1]['mesg'] for m in mesgs if m[0] == 'print']
             self.eq(['Foo'], prints)
 
-<<<<<<< HEAD
     async def test_ast_variable_props(self):
         async with self.getTestCore() as core:
             # editpropset
@@ -130,8 +129,8 @@
             nodes = await core.nodes(q)
             self.len(1, nodes)
             self.none(nodes[0].get('.seen'))
-=======
-    async def test_ast_editparens(self):
+
+            async def test_ast_editparens(self):
         async with self.getTestCore() as core:
             q = '[(test:str=foo)]'
             nodes = await core.nodes(q)
@@ -161,5 +160,4 @@
             nodes = await core.nodes(q)
             self.len(2, nodes)
             kinds = [nodes[0].ndef[0], nodes[1].ndef[0]]
-            self.sorteq(kinds, ['test:comp', 'test:int'])
->>>>>>> 3f7491f4
+            self.sorteq(kinds, ['test:comp', 'test:int'])