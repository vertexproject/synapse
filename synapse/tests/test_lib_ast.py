--- conflicted
+++ resolved
@@ -656,7 +656,6 @@
             self.len(0, await core.nodes('[ inet:ipv4=1.2.3.4 ] :foo -> *'))
             self.len(0, await core.nodes('[ inet:ipv4=1.2.3.4 ] :asn -> inet:asn'))
 
-<<<<<<< HEAD
             q = '''[
                 it:log:event=(event,)
                 it:exec:query=(query,)
@@ -814,7 +813,7 @@
 
             self.len(2, await core.nodes('test:interface:names*[=foo]'))
             self.len(3, await core.nodes('test:interface:names*[^=foo]'))
-=======
+
     async def test_ast_edge_walknjoin(self):
 
         async with self.getTestCore() as core:
@@ -917,7 +916,6 @@
             self.eq(('test:str', 'arabica'), nodes[0].ndef)
             self.eq(('test:str', 'coffeebar'), nodes[1].ndef)
             self.eq(('test:str', 'foo'), nodes[2].ndef)
->>>>>>> f71c55b7
 
     async def test_ast_lift_filt_array(self):
 
