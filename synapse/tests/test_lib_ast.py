import synapse.exc as s_exc

import synapse.tests.utils as s_test

class AstTest(s_test.SynTest):

    async def test_try_set(self):
        '''
        Test ?= assignment
        '''
        async with self.getTestCore() as core:

            nodes = await core.nodes('[ test:str?=(1,2,3,4) ]')
            self.len(0, nodes)
            nodes = await core.nodes('[test:int?=4] [ test:int?=nonono ]')
            self.len(1, nodes)
            nodes = await core.nodes('[test:comp?=(yoh,nope)]')
            self.len(0, nodes)

            nodes = await core.nodes('[test:str=foo :hehe=no42] [test:int?=:hehe]')
            self.len(1, nodes)

            nodes = await core.nodes('[ test:str=foo :tick?=2019 ]')
            self.len(1, nodes)
            self.eq(nodes[0].get('tick'), 1546300800000)
            nodes = await core.nodes('[ test:str=foo :tick?=notatime ]')
            self.len(1, nodes)
            self.eq(nodes[0].get('tick'), 1546300800000)

    async def test_ast_subq_vars(self):

        async with self.getTestCore() as core:

            # Show a runtime variable being smashed by a subquery
            # variable assignment
            q = '''
                $loc=newp
                [ test:comp=(10, lulz) ]
                { -> test:int [ :loc=haha ] $loc=:loc }
                $lib.print($loc)
            '''
            msgs = await core.streamstorm(q).list()
            self.stormIsInPrint('haha', msgs)

            # Show that a computed variable being smashed by a
            # subquery variable assignment with multiple nodes
            # traveling through a subquery.
            async with await core.snap() as snap:
                await snap.addNode('test:comp', (30, 'w00t'))
                await snap.addNode('test:comp', (40, 'w00t'))
                await snap.addNode('test:int', 30, {'loc': 'sol'})
                await snap.addNode('test:int', 40, {'loc': 'mars'})

            q = '''
                test:comp:haha=w00t
                { -> test:int $loc=:loc }
                $lib.print($loc)
                -test:comp
            '''
            msgs = await core.streamstorm(q).list()
            self.stormIsInPrint('sol', msgs)
            self.stormIsInPrint('mars', msgs)

    async def test_ast_runtsafe_bug(self):
        '''
        A regression test where the runtsafety of $newvar was incorrect
        '''
        async with self.getTestCore() as core:
            q = '''
            [test:str=another]
            $s = $lib.text("Foo")
            $newvar=:hehe -.created
            $s.add("yar {x}", x=$newvar)
            $lib.print($s.str())'''
            mesgs = await core.streamstorm(q).list()
            prints = [m[1]['mesg'] for m in mesgs if m[0] == 'print']
            self.eq(['Foo'], prints)

    async def test_ast_variable_props(self):
        async with self.getTestCore() as core:
            # editpropset
            q = '$var=hehe [test:str=foo :$var=heval]'
            nodes = await core.nodes(q)
            self.len(1, nodes)
            self.eq('heval', nodes[0].get('hehe'))

            # filter
            q = '[test:str=heval] test:str $var=hehe +:$var'
            nodes = await core.nodes(q)
            self.len(1, nodes)
            self.eq('heval', nodes[0].get('hehe'))

            # prop del
            q = '[test:str=foo :tick=2019] $var=tick [-:$var]'
            nodes = await core.nodes(q)
            self.len(1, nodes)
            self.none(nodes[0].get('tick'))

            # pivot
            q = 'test:str=foo $var=hehe :$var -> test:str'
            nodes = await core.nodes(q)
            self.len(1, nodes)
            self.eq('heval', nodes[0].ndef[1])

            q = '[test:pivcomp=(xxx,foo)] $var=lulz :$var -> *'
            nodes = await core.nodes(q)
            self.len(1, nodes)
            self.eq('foo', nodes[0].ndef[1])

            # univ set
            q = 'test:str=foo $var=seen [.$var=2019]'
            nodes = await core.nodes(q)
            self.len(1, nodes)
            self.nn(nodes[0].get('.seen'))

            # univ filter (no var)
            q = 'test:str -.created'
            nodes = await core.nodes(q)
            self.len(0, nodes)

            # univ filter (var)
            q = 'test:str $var="seen" +.$var'
            nodes = await core.nodes(q)
            self.len(1, nodes)
            self.nn(nodes[0].get('.seen'))

            # univ delete
            q = 'test:str=foo $var="seen" [ -.$var ] | spin | test:str=foo'
            nodes = await core.nodes(q)
            self.len(1, nodes)
            self.none(nodes[0].get('.seen'))

            # Sad paths
            q = '[test:str=newp -.newp]'
            await self.asyncraises(s_exc.NoSuchProp, core.nodes(q))
            q = '$newp=newp [test:str=newp -.$newp]'
            await self.asyncraises(s_exc.NoSuchProp, core.nodes(q))

    async def test_ast_editparens(self):
        async with self.getTestCore() as core:
            q = '[(test:str=foo)]'
            nodes = await core.nodes(q)
            self.len(1, nodes)

            q = '$val=zoo test:str=foo [(test:str=bar test:str=baz :hehe=$val)]'
            nodes = await core.nodes(q)
            self.len(3, nodes)

            # :hehe doesn't get applied to nodes incoming to editparens
            self.none(nodes[0].get('hehe'))
            self.eq('zoo', nodes[1].get('hehe'))
            self.eq('zoo', nodes[2].get('hehe'))

            # Test for nonsensicalness
            q = 'test:str=foo [(test:str=:hehe)]'
            await self.asyncraises(s_exc.StormRuntimeError, core.nodes(q))

    async def test_subquery_yield(self):
        async with self.getTestCore() as core:
            q = '[test:comp=(10,bar)] { -> test:int}'
            nodes = await core.nodes(q)
            self.len(1, nodes)
            self.eq('test:comp', nodes[0].ndef[0])

            q = '[test:comp=(10,bar)] yield { -> test:int}'
            nodes = await core.nodes(q)
            self.len(2, nodes)
            kinds = [nodes[0].ndef[0], nodes[1].ndef[0]]
            self.sorteq(kinds, ['test:comp', 'test:int'])

    async def test_ast_var_in_tags(self):
        async with self.getTestCore() as core:
            q = '[test:str=foo +#base.tag1=(2014,?)]'
            await core.nodes(q)

            q = '$var=tag1 #base.$var'
            nodes = await core.nodes(q)
            self.len(1, nodes)

            q = '$var=not #base.$var'
            nodes = await core.nodes(q)
            self.len(0, nodes)

            q = 'test:str $var=tag1 +#base.$var'
            nodes = await core.nodes(q)
            self.len(1, nodes)

            q = 'test:str $var=tag1 +#base.$var@=2014'
            nodes = await core.nodes(q)
            self.len(1, nodes)

            q = 'test:str $var=tag1 -> #base.$var'
            nodes = await core.nodes(q)
            self.len(1, nodes)

            q = 'test:str $var=nope -> #base.$var'
            nodes = await core.nodes(q)
            self.len(0, nodes)

            q = 'test:str [+#base.tag1.foo] $var=tag1 -> #base.$var.*'
            nodes = await core.nodes(q)
            self.len(1, nodes)

            q = 'test:str $var=tag2 [+#base.$var]'
            nodes = await core.nodes(q)
            self.len(1, nodes)
            self.sorteq(nodes[0].tags, ('base', 'base.tag1', 'base.tag1.foo', 'base.tag2'))

<<<<<<< HEAD
    async def test_ast_array_pivot(self):

        async with self.getTestCore() as core:

            nodes = await core.nodes('[ test:arrayprop="*" :ints=(1, 2, 3) ]')
            nodes = await core.nodes('test:arrayprop -> *')
            self.len(3, nodes)

            nodes = await core.nodes('test:arrayprop -> test:int')
            self.len(3, nodes)

            nodes = await core.nodes('test:int=2 -> test:arrayprop')
            self.len(1, nodes)
            self.eq(nodes[0].ndef[0], 'test:arrayprop')

    async def test_ast_lift_filt_array(self):
        async with self.getTestCore() as core:
            nodes = await core.nodes('[ test:arrayprop="*" :ints=(1, 2, 3) ]')
            nodes = await core.nodes('[ test:arrayprop="*" :ints=(100, 101, 102) ]')

            nodes = await core.nodes('test:arrayprop:ints*[=3]')
            self.len(1, nodes)

            nodes = await core.nodes('test:arrayprop:ints*[ range=(50,100) ]')
            self.len(1, nodes)
            self.eq(nodes[0].get('ints'), (100, 101, 102))

            nodes = await core.nodes('test:arrayprop +:ints*[ range=(50,100) ]')
            self.len(1, nodes)
            self.eq(nodes[0].get('ints'), (100, 101, 102))
=======
    async def test_ast_embed_compute(self):
        # currently a simple smoke test for the EmbedQuery.compute method
        async with self.getTestCore() as core:
            nodes = await core.nodes('[ test:int=10 test:int=20 ]  $q=${#foo.bar}')
            self.len(2, nodes)
>>>>>>> 9660f440
<|MERGE_RESOLUTION|>--- conflicted
+++ resolved
@@ -206,7 +206,6 @@
             self.len(1, nodes)
             self.sorteq(nodes[0].tags, ('base', 'base.tag1', 'base.tag1.foo', 'base.tag2'))
 
-<<<<<<< HEAD
     async def test_ast_array_pivot(self):
 
         async with self.getTestCore() as core:
@@ -237,10 +236,9 @@
             nodes = await core.nodes('test:arrayprop +:ints*[ range=(50,100) ]')
             self.len(1, nodes)
             self.eq(nodes[0].get('ints'), (100, 101, 102))
-=======
+
     async def test_ast_embed_compute(self):
         # currently a simple smoke test for the EmbedQuery.compute method
         async with self.getTestCore() as core:
             nodes = await core.nodes('[ test:int=10 test:int=20 ]  $q=${#foo.bar}')
-            self.len(2, nodes)
->>>>>>> 9660f440
+            self.len(2, nodes)