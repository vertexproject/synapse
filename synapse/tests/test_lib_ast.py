--- conflicted
+++ resolved
@@ -2931,11 +2931,7 @@
                 await core.nodes(q)
             self.false(err.exception.errinfo.get('runtsafe'))
 
-<<<<<<< HEAD
-    async def test_ast_oversize_query(self):
-=======
     async def test_ast_edit_aggregation(self):
->>>>>>> ca57b427
 
         async with self.getTestCore() as core:
 
@@ -2957,9 +2953,6 @@
             nodes = await core.nodes('inet:ipv4')
             self.len(20, nodes[0].getTags())
             self.len(10, nodes[1].getTags())
-<<<<<<< HEAD
-            self.eq(8, await core.getNexsIndx())
-=======
             self.eq(5, await core.getNexsIndx())
 
             await core.addTagProp('score', ('int', {}), {})
@@ -3006,18 +2999,14 @@
             self.len(2, nodes)
             self.eq('baz', nodes[0].get('name'))
             self.eq('10', nodes[1].get('name'))
->>>>>>> ca57b427
 
             nodes = await core.nodes('[ou:org=(testorg,) :desc=test :subs={ou:org:desc=test}]')
             self.eq(nodes[0].get('subs'), [nodes[0].ndef[1]])
 
-<<<<<<< HEAD
-=======
             nodes = await core.nodes('test:runt [ :lulz=foo.sys :lulz=bar.sys ]')
             for node in nodes:
                 self.eq('bar.sys', node.get('lulz'))
 
->>>>>>> ca57b427
     async def test_ast_maxdepth(self):
 
         async with self.getTestCore() as core:
