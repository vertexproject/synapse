--- conflicted
+++ resolved
@@ -2562,7 +2562,6 @@
             # one for the refs edge (via doedges) and one for the rule..
             self.len(2, nodes[1][1]['path']['edges'])
 
-<<<<<<< HEAD
     async def test_ast_double_init_fini(self):
         async with self.getTestCore() as core:
             q = '''
@@ -2586,7 +2585,7 @@
             msgs = await core.stormlist(q, opts={'vars': {'wow': 'hehe', 'stuff': None}})
             pmesgs = [m[1].get('mesg') for m in msgs if m[0] == 'print']
             self.eq(pmesgs, ['bar hehe', 'second init!', 'hehe', 'fini1', 'fini stuff'])
-=======
+
     async def test_ast_tagfilters(self):
 
         async with self.getTestCore() as core:
@@ -2683,5 +2682,4 @@
                 await core.nodes('$tag=taga test:str +#foo.$"tag".*:score=2023')
 
             with self.raises(s_exc.BadSyntax):
-                await core.nodes('$tag=taga test:str +#foo.$"tag".$"tag".*:score=2023')
->>>>>>> 6794b313
+                await core.nodes('$tag=taga test:str +#foo.$"tag".$"tag".*:score=2023')