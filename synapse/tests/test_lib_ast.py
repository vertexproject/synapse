import json
import math
import asyncio

from unittest import mock

import synapse.exc as s_exc
import synapse.common as s_common

import synapse.lib.ast as s_ast
import synapse.lib.snap as s_snap

import synapse.tests.utils as s_test

foo_stormpkg = {
    'name': 'foo',
    'desc': 'The Foo Module',
    'version': (0, 0, 1),
    'synapse_minversion': [2, 144, 0],
    'synapse_version': '>=2.8.0,<3.0.0',
    'modules': [
        {
            'name': 'hehe.haha',
            'storm': '''
                $intval = $(10)
                function lolz(x, y) {
                    return ($( $x + $y ))
                }
            ''',
        },
        {
            'name': 'hehe.hoho',
            'storm': '''
                function nodes (x, y) {
                    [ test:str=$x ]
                    [ test:str=$y ]
                }
            ''',
        },
        {
            'name': 'test',
            'storm': '''
            function pprint(arg1, arg2, arg3) {
                $lib.print('arg1: {arg1}', arg1=$arg1)
                $lib.print('arg2: {arg2}', arg2=$arg2)
                $lib.print('arg3: {arg3}', arg3=$arg3)
                return()
            }
            '''
        },
        {
            'name': 'testdefault',
            'storm': '''
            function doit(arg1, arg2, arg3=foo, arg4=(42)) {
                return(($arg1, $arg2, $arg3, $arg4))
            }
            '''
        },
        {
            'name': 'importnest',
            'storm': '''
            $foobar = $(0)
            $counter = $(0)

            function inner(arg2, add) {
                $foobar = $( $foobar + $add )
                $lib.print('counter is {c}', c=$counter)
                if $( $arg2 ) {
                    $retn = "foo"
                } else {
                    $retn = "bar"
                }
                return ($retn)
            }

            function outer(arg1, add) {
                $strbase = $lib.str.format("(Run: {c}) we got back ", c=$counter)
                $reti = $inner($arg1, $add)
                $mesg = $lib.str.concat($strbase, $reti)
                $counter = $( $counter + $add )
                $lib.print("foobar is {foobar}", foobar=$foobar)
                return ($mesg)
            }
            ''',
        },
        {
            'name': 'yieldsforever',
            'storm': '''
            $splat = 18
            function rockbottom(arg1) {
                [test:str = $arg1]
            }

            function middlechild(arg2) {
                yield $rockbottom($arg2)
            }

            function yieldme(arg3) {
                yield $middlechild($arg3)
            }
            ''',
        },
    ],
    'commands': [
        {
            'name': 'foo.bar',
            'storm': '''
                init {
                    $foolib = $lib.import(hehe.haha)
                    [ test:int=$foolib.lolz($(20), $(30)) ]
                }
            ''',
        },
        {
            'name': 'test.nodes',
            'storm': '''
                $foolib = $lib.import(hehe.hoho)
                yield $foolib.nodes(asdf, qwer)
            ''',
        },
    ],
}

class AstTest(s_test.SynTest):

    async def test_mode_search(self):

        conf = {'storm:interface:search': False}
        async with self.getTestCore(conf=conf) as core:
            msgs = await core.stormlist('asdf asdf', opts={'mode': 'search'})
            self.stormIsInWarn('Storm search interface is not enabled!', msgs)

        async with self.getTestCore() as core:
            await core.loadStormPkg({
                'name': 'testsearch',
                'modules': [
                    {'name': 'testsearch', 'interfaces': ['search'], 'storm': '''
                        function search(tokens) {
                            for $tokn in $tokens {
                                ou:org:name^=$tokn
                                emit ((0), $lib.hex.decode($node.iden()))
                            }
                        }
                    '''},
                ],
            })
            await core.nodes('[ ou:org=* :name=apt1 ]')
            await core.nodes('[ ou:org=* :name=vertex ]')
            nodes = await core.nodes('apt1', opts={'mode': 'search'})
            self.len(1, nodes)
            nodeiden = nodes[0].iden()
            self.eq('apt1', nodes[0].props.get('name'))

            nodes = await core.nodes('', opts={'mode': 'search'})
            self.len(0, nodes)

            nodes = await core.nodes('| uniq', opts={'mode': 'search', 'idens': [nodeiden]})
            self.len(1, nodes)

            with self.raises(s_exc.BadSyntax):
                await core.nodes('| $$$$', opts={'mode': 'search'})

    async def test_try_set(self):
        '''
        Test ?= assignment
        '''
        async with self.getTestCore() as core:

            nodes = await core.nodes('[ test:str?=(1,2,3,4) ]')
            self.len(0, nodes)
            nodes = await core.nodes('[test:int?=4] [ test:int?=nonono ]')
            self.len(1, nodes)
            nodes = await core.nodes('[test:comp?=(yoh,nope)]')
            self.len(0, nodes)

            nodes = await core.nodes('[test:str=foo :hehe=no42] [test:int?=:hehe]')
            self.len(1, nodes)

            nodes = await core.nodes('[ test:str=foo :tick?=2019 ]')
            self.len(1, nodes)
            self.eq(nodes[0].get('tick'), 1546300800000)
            nodes = await core.nodes('[ test:str=foo :tick?=notatime ]')
            self.len(1, nodes)
            self.eq(nodes[0].get('tick'), 1546300800000)

    async def test_ast_autoadd(self):

        async with self.getTestCore() as core:
            visi = await core.auth.addUser('visi')
            with self.raises(s_exc.AuthDeny):
                opts = {'mode': 'autoadd', 'user': visi.iden}
                nodes = await core.nodes('1.2.3.4 woot.com visi@vertex.link', opts=opts)
            opts = {'mode': 'autoadd'}
            nodes = await core.nodes('1.2.3.4 woot.com visi@vertex.link', opts=opts)
            self.len(3, nodes)
            self.eq(nodes[0].ndef, ('inet:ipv4', 0x01020304))
            self.eq(nodes[1].ndef, ('inet:fqdn', 'woot.com'))
            self.eq(nodes[2].ndef, ('inet:email', 'visi@vertex.link'))

    async def test_ast_lookup(self):

        async with self.getTestCore() as core:
            nodes = await core.nodes('''[
                inet:ipv4=1.2.3.4
                inet:fqdn=foo.bar.com
                inet:email=visi@vertex.link
                inet:url="https://[ff::00]:4443/hehe?foo=bar&baz=faz"
                inet:server=tcp://1.2.3.4:123
                it:sec:cve=CVE-2021-44228
            ]''')
            ndefs = [n.ndef for n in nodes]
            self.len(6, ndefs)

            opts = {'mode': 'lookup'}
            q = '1.2.3.4 foo.bar.com visi@vertex.link https://[ff::00]:4443/hehe?foo=bar&baz=faz 1.2.3.4:123 cve-2021-44228'
            nodes = await core.nodes(q, opts=opts)
            self.eq(ndefs, [n.ndef for n in nodes])

            # check lookup refang
            q = '1(.)2.3.4 foo[.]bar.com visi[at]vertex.link hxxps://[ff::00]:4443/hehe?foo=bar&baz=faz 1(.)2.3.4:123 CVE-2021-44228'
            nodes = await core.nodes(q, opts=opts)
            self.len(6, nodes)
            self.eq(ndefs, [n.ndef for n in nodes])

            q = '1.2.3.4 foo.bar.com visi@vertex.link https://[ff::00]:4443/hehe?foo=bar&baz=faz 1.2.3.4:123 CVE-2021-44228 | [ +#hehe ]'
            nodes = await core.nodes(q, opts=opts)
            self.len(6, nodes)
            self.eq(ndefs, [n.ndef for n in nodes])
            self.true(all(n.tags.get('hehe') is not None for n in nodes))

            # AST object passes through inbound genrs
            await core.nodes('[test:str=beep]')
            beep_opts = {'ndefs': [('test:str', 'beep')], 'mode': 'lookup'}
            nodes = await core.nodes('foo.bar.com | [+#beep]', beep_opts)
            self.len(2, nodes)
            self.eq({('test:str', 'beep'), ('inet:fqdn', 'foo.bar.com')},
                    {n.ndef for n in nodes})
            self.true(all([n.tags.get('beep') for n in nodes]))

            # The lookup mode must get *something* to parse.
            self.len(0, await core.nodes('', opts))

            # The lookup must be *before* anything else, otherwise we
            # parse it as a cmd name.
            with self.raises(s_exc.NoSuchName):
                await core.nodes('[+#thebeforetimes] | foo.bar.com', opts)

            # And it works remotely
            async with core.getLocalProxy() as prox:
                msgs = await s_test.alist(prox.storm('1.2.3.4', opts))
                nodes = [m[1] for m in msgs if m[0] == 'node']
                self.len(1, nodes)
                self.eq(nodes[0][0], ('inet:ipv4', 0x01020304))

    async def test_ast_subq_vars(self):

        async with self.getTestCore() as core:

            # Show a runtime variable being smashed by a subquery
            # variable assignment
            q = '''
                $loc=newp
                [ test:comp=(10, lulz) ]
                { -> test:int [ :loc=haha ] $loc=:loc }
                $lib.print($loc)
            '''
            msgs = await core.stormlist(q)
            self.stormIsInPrint('haha', msgs)

            # Show that a computed variable being smashed by a
            # subquery variable assignment with multiple nodes
            # traveling through a subquery.
            async with await core.snap() as snap:
                await snap.addNode('test:comp', (30, 'w00t'))
                await snap.addNode('test:comp', (40, 'w00t'))
                await snap.addNode('test:int', 30, {'loc': 'sol'})
                await snap.addNode('test:int', 40, {'loc': 'mars'})

            q = '''
                test:comp:haha=w00t
                { -> test:int $loc=:loc }
                $lib.print($loc)
                -test:comp
            '''
            msgs = await core.stormlist(q)
            self.stormIsInPrint('sol', msgs)
            self.stormIsInPrint('mars', msgs)

    async def test_ast_runtsafe_bug(self):
        '''
        A regression test where the runtsafety of $newvar was incorrect
        '''
        async with self.getTestCore() as core:
            q = '''
                [test:str=another :hehe=asdf]
                $s = $lib.text("Foo")
                $newvar=:hehe
                -.created
                $s.add("yar {x}", x=$newvar)
                $lib.print($s.str())
            '''
            mesgs = await core.stormlist(q)
            prints = [m[1]['mesg'] for m in mesgs if m[0] == 'print']
            self.eq(['Foo'], prints)

    async def test_ast_variable_props(self):
        async with self.getTestCore() as core:
            # editpropset
            q = '$var=hehe [test:str=foo :$var=heval]'
            nodes = await core.nodes(q)
            self.len(1, nodes)
            self.eq('heval', nodes[0].get('hehe'))

            # filter
            q = '[test:str=heval] test:str $var=hehe +:$var'
            nodes = await core.nodes(q)
            self.len(1, nodes)
            self.eq('heval', nodes[0].get('hehe'))

            # prop del
            q = '[test:str=foo :tick=2019] $var=tick [-:$var]'
            nodes = await core.nodes(q)
            self.len(1, nodes)
            self.none(nodes[0].get('tick'))

            # pivot
            q = 'test:str=foo $var=hehe :$var -> test:str'
            nodes = await core.nodes(q)
            self.len(1, nodes)
            self.eq('heval', nodes[0].ndef[1])

            q = '[test:pivcomp=(xxx,foo)] $var=lulz :$var -> *'
            nodes = await core.nodes(q)
            self.len(1, nodes)
            self.eq('foo', nodes[0].ndef[1])

            # univ set
            q = 'test:str=foo $var=seen [.$var=2019]'
            nodes = await core.nodes(q)
            self.len(1, nodes)
            self.nn(nodes[0].get('.seen'))

            # univ filter (no var)
            q = 'test:str -.created'
            nodes = await core.nodes(q)
            self.len(0, nodes)

            # univ filter (var)
            q = 'test:str $var="seen" +.$var'
            nodes = await core.nodes(q)
            self.len(1, nodes)
            self.nn(nodes[0].get('.seen'))

            # univ delete
            q = 'test:str=foo $var="seen" [ -.$var ] | spin | test:str=foo'
            nodes = await core.nodes(q)
            self.len(1, nodes)
            self.none(nodes[0].get('.seen'))

            # Sad paths
            q = '[test:str=newp -.newp]'
            await self.asyncraises(s_exc.NoSuchProp, core.nodes(q))
            q = '$newp=newp [test:str=newp -.$newp]'
            await self.asyncraises(s_exc.NoSuchProp, core.nodes(q))

    async def test_ast_editparens(self):

        async with self.getTestCore() as core:

            q = '[(test:str=foo)]'
            nodes = await core.nodes(q)
            self.len(1, nodes)

            q = '$val=zoo test:str=foo [(test:str=bar test:str=baz :hehe=$val)]'
            nodes = await core.nodes(q)
            self.len(3, nodes)

            # :hehe doesn't get applied to nodes incoming to editparens
            self.none(nodes[0].get('hehe'))
            self.eq('zoo', nodes[1].get('hehe'))
            self.eq('zoo', nodes[2].get('hehe'))

            with self.raises(s_exc.NoSuchForm):
                await core.nodes('[ (newp:newp=20 :hehe=10) ]')

            # Test for nonsensicalness
            q = 'test:str=baz [(test:str=:hehe +#visi)]'
            nodes = await core.nodes(q)

            self.eq(('test:str', 'baz'), nodes[0].ndef)
            self.eq(('test:str', 'zoo'), nodes[1].ndef)

            self.nn(nodes[1].tags.get('visi'))
            self.none(nodes[0].tags.get('visi'))

            nodes = await core.nodes('[ inet:ipv4=1.2.3.4 ]  [ (inet:dns:a=(vertex.link, $node.value()) +#foo ) ]')
            self.eq(nodes[0].ndef, ('inet:ipv4', 0x01020304))
            self.none(nodes[0].tags.get('foo'))
            self.eq(nodes[1].ndef, ('inet:dns:a', ('vertex.link', 0x01020304)))
            self.nn(nodes[1].tags.get('foo'))

            # test nested
            nodes = await core.nodes('[ inet:fqdn=woot.com ( ps:person="*" :name=visi (ps:contact="*" +#foo )) ]')
            self.eq(nodes[0].ndef, ('inet:fqdn', 'woot.com'))

            self.eq(nodes[1].ndef[0], 'ps:person')
            self.eq(nodes[1].props.get('name'), 'visi')
            self.none(nodes[1].tags.get('foo'))

            self.eq(nodes[2].ndef[0], 'ps:contact')
            self.nn(nodes[2].tags.get('foo'))

            user = await core.auth.addUser('newb')
            with self.raises(s_exc.AuthDeny):
                await core.nodes('[ (inet:ipv4=1.2.3.4 :asn=20) ]', opts={'user': user.iden})

    async def test_subquery_yield(self):

        async with self.getTestCore() as core:
            q = '[test:comp=(10,bar)] { -> test:int}'
            nodes = await core.nodes(q)
            self.len(1, nodes)
            self.eq('test:comp', nodes[0].ndef[0])

            q = '[test:comp=(10,bar)] yield { -> test:int}'
            nodes = await core.nodes(q)
            self.len(2, nodes)
            kinds = [nodes[0].ndef[0], nodes[1].ndef[0]]
            self.sorteq(kinds, ['test:comp', 'test:int'])

    async def test_ast_var_in_tags(self):
        async with self.getTestCore() as core:
            q = '[test:str=foo +#base.tag1=(2014,?)]'
            await core.nodes(q)

            q = '$var=tag1 #base.$var'
            nodes = await core.nodes(q)
            self.len(1, nodes)

            q = '$var=not #base.$var'
            nodes = await core.nodes(q)
            self.len(0, nodes)

            q = 'test:str $var=tag1 +#base.$var'
            nodes = await core.nodes(q)
            self.len(1, nodes)

            q = 'test:str $var=tag1 +#base.$var@=2014'
            nodes = await core.nodes(q)
            self.len(1, nodes)

            q = 'test:str $var=tag1 -> #base.$var'
            nodes = await core.nodes(q)
            self.len(1, nodes)

            q = 'test:str $var=nope -> #base.$var'
            nodes = await core.nodes(q)
            self.len(0, nodes)

            q = 'test:str [+#base.tag1.foo] $var=tag1 -> #base.$var.*'
            nodes = await core.nodes(q)
            self.len(1, nodes)

            q = 'test:str $var=tag2 [+#base.$var]'
            nodes = await core.nodes(q)
            self.len(1, nodes)
            self.sorteq(nodes[0].tags, ('base', 'base.tag1', 'base.tag1.foo', 'base.tag2'))

            q = 'test:str $var=(11) [+#base.$var]'
            nodes = await core.nodes(q)
            self.len(1, nodes)
            self.sorteq(nodes[0].tags, ('base', 'base.11', 'base.tag1', 'base.tag1.foo', 'base.tag2'))
            q = '$foo=$lib.null [test:str=bar +?#base.$foo]'
            nodes = await core.nodes(q)
            self.len(1, nodes)
            self.eq(nodes[0].tags, {})

            with self.raises(s_exc.BadTypeValu) as err:
                q = '$foo=$lib.null [test:str=bar +#base.$foo]'
                await core.nodes(q)
            self.isin('Null value from var $foo', err.exception.errinfo.get('mesg'))

            q = 'function foo() { return() } [test:str=bar +?#$foo()]'
            nodes = await core.nodes(q)
            self.len(1, nodes)
            self.eq(nodes[0].tags, {})

            with self.raises(s_exc.BadTypeValu) as err:
                q = 'function foo() { return() } [test:str=bar +#$foo()]'
                nodes = await core.nodes(q)

    async def test_ast_var_in_deref(self):

        async with self.getTestCore() as core:

            self.none(await core.callStorm('$foo = $lib.null return($foo.bar.baz)'))

            q = '''
            $d = $lib.dict(foo=bar, bar=baz, baz=biz)
            for ($key, $val) in $d {
                [ test:str=$d.$key ]
            }
            '''
            nodes = await core.nodes(q)
            self.len(3, nodes)
            reprs = set(map(lambda n: n.repr(), nodes))
            self.eq(set(['bar', 'baz', 'biz']), reprs)

            q = '''
            $data = $lib.dict(foo=$lib.dict(bar=$lib.dict(woot=final)))
            $varkey=woot
            [ test:str=$data.foo.bar.$varkey ]
            '''
            nodes = await core.nodes(q)
            self.len(1, nodes)
            self.eq('final', nodes[0].repr())

            q = '''
            $bar = bar
            $car = car

            $f = var
            $g = tar
            $de = $lib.dict(car=$f, zar=$g)
            $dd = $lib.dict(mar=$de)
            $dc = $lib.dict(bar=$dd)
            $db = $lib.dict(var=$dc)
            $foo = $lib.dict(woot=$db)
            [ test:str=$foo.woot.var.$bar.mar.$car ]
            '''
            nodes = await core.nodes(q)
            self.len(1, nodes)
            self.eq('var', nodes[0].repr())

            q = '''
            $data = $lib.dict('vertex project'=foobar)
            $"spaced key" = 'vertex project'
            [ test:str = $data.$"spaced key" ]
            '''
            nodes = await core.nodes(q)
            self.len(1, nodes)
            self.eq('foobar', nodes[0].repr())

            q = '''
            $data = $lib.dict('bar baz'=woot)
            $'new key' = 'bar baz'
            [ test:str=$data.$'new key' ]
            '''
            nodes = await core.nodes(q)
            self.len(1, nodes)
            self.eq('woot', nodes[0].repr())

            q = '''
            $bottom = $lib.dict(lastkey=synapse)
            $subdata = $lib.dict('bar baz'=$bottom)
            $data = $lib.dict(vertex=$subdata)
            $'new key' = 'bar baz'
            $'over key' = vertex
            [ test:str=$data.$'over key'.$"new key".lastkey ]
            '''
            nodes = await core.nodes(q)
            self.len(1, nodes)
            self.eq('synapse', nodes[0].repr())

            q = '''
            $data = $lib.dict(foo=bar)
            $key = nope
            [ test:str=$data.$key ]
            '''
            mesgs = await core.stormlist(q)
            errs = [m[1] for m in mesgs if m[0] == 'err']
            self.eq(errs[0][0], 'BadTypeValu')

    async def test_ast_array_pivot(self):

        async with self.getTestCore() as core:

            nodes = await core.nodes('[ test:arrayprop="*" :ints=(1, 2, 3) :strs="foo,bar,baz" :strsnosplit=(a,b,c) ]')
            self.len(1, nodes)

            # Check that subs were added
            nodes = await core.nodes('test:int=1')
            self.len(1, nodes)
            nodes = await core.nodes('test:int=2')
            self.len(1, nodes)
            nodes = await core.nodes('test:int=3')
            self.len(1, nodes)
            nodes = await core.nodes('test:str=foo')
            self.len(1, nodes)
            nodes = await core.nodes('test:str=c')
            self.len(1, nodes)

            nodes = await core.nodes('test:arrayprop -> *')
            self.len(9, nodes)

            nodes = await core.nodes('test:arrayprop -> test:int')
            self.len(3, nodes)

            nodes = await core.nodes('test:arrayprop:ints -> test:int')
            self.len(3, nodes)

            nodes = await core.nodes('test:arrayprop:ints :ints -> test:int')
            self.len(3, nodes)

            nodes = await core.nodes('test:arrayprop:ints :ints -> *')
            self.len(3, nodes)

            nodes = await core.nodes('test:arrayprop:ints -> *')
            self.len(9, nodes)

            nodes = await core.nodes('test:arrayprop :ints -> *')
            self.len(3, nodes)

            nodes = await core.nodes('test:int=1 <- * +test:arrayprop')
            self.len(1, nodes)

            nodes = await core.nodes('test:int=2 -> test:arrayprop')
            self.len(1, nodes)
            self.eq(nodes[0].ndef[0], 'test:arrayprop')

            nodes = await core.nodes('test:str=bar -> test:arrayprop')
            self.len(1, nodes)

            # This should work...
            nodes = await core.nodes('test:str=bar -> test:arrayprop:strs')
            self.len(1, nodes)

            nodes = await core.nodes('test:str=b -> test:arrayprop:strsnosplit')
            self.len(1, nodes)

            nodes = await core.nodes('[ test:guid=* :size=2 ]')
            self.len(1, nodes)

            nodes = await core.nodes('test:guid:size=2 :size -> test:arrayprop:ints')
            self.len(1, nodes)

    async def test_ast_pivot_ndef(self):

        async with self.getTestCore() as core:
            nodes = await core.nodes('[ edge:refs=((test:int, 10), (test:str, woot)) ]')
            nodes = await core.nodes('edge:refs -> test:str')
            self.eq(nodes[0].ndef, ('test:str', 'woot'))

            nodes = await core.nodes('[ geo:nloc=((inet:fqdn, woot.com), "34.1,-118.3", now) ]')
            self.len(1, nodes)

            # test a reverse ndef pivot
            nodes = await core.nodes('inet:fqdn=woot.com -> geo:nloc')
            self.len(1, nodes)
            self.eq('geo:nloc', nodes[0].ndef[0])

    async def test_ast_pivot(self):
        # a general purpose pivot test. come on in!
        async with self.getTestCore() as core:
            self.len(0, await core.nodes('[ inet:ipv4=1.2.3.4 ] :asn -> *'))
            self.len(0, await core.nodes('[ inet:ipv4=1.2.3.4 ] :foo -> *'))
            self.len(0, await core.nodes('[ inet:ipv4=1.2.3.4 ] :asn -> inet:asn'))

    async def test_ast_edge_walknjoin(self):

        async with self.getTestCore() as core:

            await core.nodes('[test:str=foo :hehe=bar +(foobar)> { [ test:str=baz ] }]')

            nodes = await core.nodes('test:str=foo --+> *')
            self.len(2, nodes)
            self.eq(('test:str', 'foo'), nodes[0].ndef)
            self.eq(('test:str', 'baz'), nodes[1].ndef)

            nodes = await core.nodes('test:str=baz <+-- *')
            self.len(2, nodes)
            self.eq(('test:str', 'baz'), nodes[0].ndef)
            self.eq(('test:str', 'foo'), nodes[1].ndef)

            nodes = await core.nodes('test:str=foo -(foobar)+> *')
            self.len(2, nodes)
            self.eq(('test:str', 'foo'), nodes[0].ndef)
            self.eq(('test:str', 'baz'), nodes[1].ndef)

            nodes = await core.nodes('test:str=baz <+(foobar)- *')
            self.len(2, nodes)
            self.eq(('test:str', 'baz'), nodes[0].ndef)
            self.eq(('test:str', 'foo'), nodes[1].ndef)

            await core.nodes('test:str=foo [ +(coffeeone)> { [ test:str=arabica ] } ]')
            await core.nodes('test:str=foo [ +(coffeetwo)> { [ test:str=robusta ] } ]')
            await core.nodes('[ test:int=28 +(coffeethree)> { test:str=arabica } ]')

            nodes = await core.nodes('test:str=foo -((coffeeone, coffeetwo))+> *')
            self.len(3, nodes)
            self.eq(('test:str', 'foo'), nodes[0].ndef)
            self.eq(('test:str', 'arabica'), nodes[1].ndef)
            self.eq(('test:str', 'robusta'), nodes[2].ndef)

            await core.nodes('[test:str=neato :hehe=haha +(stuff)> { [inet:ipv4=1.2.3.0/24] }]')
            await core.nodes('[test:str=burrito :hehe=stuff <(stuff)+ { test:str=baz }]')
            await core.nodes('test:str=neato [ <(other)+ { test:str=foo } ]')

            nodes = await core.nodes('$edge=stuff test:str=neato -($edge)+> *')
            self.len(257, nodes)
            self.eq(('test:str', 'neato'), nodes[0].ndef)
            for n in nodes[1:]:
                self.eq('inet:ipv4', n.ndef[0])

            nodes = await core.nodes('test:str=neato | tee { --+> * } { <+(other)- * }')
            self.len(259, nodes)
            self.eq(('test:str', 'neato'), nodes[0].ndef)
            self.eq(('test:str', 'foo'), nodes[-1].ndef)
            self.eq(('test:str', 'neato'), nodes[-2].ndef)

            for n in nodes[1:257]:
                self.eq('inet:ipv4', n.ndef[0])

            await core.nodes('test:str=foo [ +(wat)> {[test:int=12]}]')

            nodes = await core.nodes('test:str=foo -(other)+> test:str')
            self.len(2, nodes)
            self.eq(('test:str', 'foo'), nodes[0].ndef)
            self.eq(('test:str', 'neato'), nodes[1].ndef)

            with self.raises(s_exc.BadSyntax):
                await core.nodes('test:str=neato --+> test:str')

            with self.raises(s_exc.BadSyntax):
                await core.nodes('test:str <+-- test:str')

            nodes = await core.nodes('test:str=foo -(*)+> test:str')
            self.len(5, nodes)
            self.eq(('test:str', 'foo'), nodes[0].ndef)
            ndefs = [n.ndef for n in nodes[1:]]
            self.isin(('test:str', 'arabica'), ndefs)
            self.isin(('test:str', 'robusta'), ndefs)
            self.isin(('test:str', 'baz'), ndefs)
            self.isin(('test:str', 'neato'), ndefs)
            self.notin(('test:int', 12), ndefs)

            nodes = await core.nodes('test:str=foo -(*)+> *')
            self.len(6, nodes)
            self.eq(('test:str', 'foo'), nodes[0].ndef)
            ndefs = [n.ndef for n in nodes[1:]]
            self.isin(('test:int', 12), ndefs)

            nodes = await core.nodes('test:str=arabica <+(*)- test:str')
            self.len(2, nodes)
            self.eq(('test:str', 'arabica'), nodes[0].ndef)
            self.eq(('test:str', 'foo'), nodes[1].ndef)

            nodes = await core.nodes('test:str=arabica <+(*)- *')
            self.len(3, nodes)
            self.eq(('test:str', 'arabica'), nodes[0].ndef)
            ndefs = [n.ndef for n in nodes[1:]]
            self.isin(('test:str', 'foo'), ndefs)
            self.isin(('test:int', 28), ndefs)

            await core.nodes('test:str=arabica [ <(place)+ { [ test:str=coffeebar] } ]')
            nodes = await core.nodes('test:str=arabica <+((place, coffeeone))- *')
            self.len(3, nodes)
            self.eq(('test:str', 'arabica'), nodes[0].ndef)
            self.eq(('test:str', 'coffeebar'), nodes[1].ndef)
            self.eq(('test:str', 'foo'), nodes[2].ndef)

    async def test_ast_lift_filt_array(self):

        async with self.getTestCore() as core:

            with self.raises(s_exc.NoSuchCmpr):
                await core.nodes('test:arrayprop:ints*[^=asdf]')

            with self.raises(s_exc.BadTypeDef):
                await core.addFormProp('test:int', '_hehe', ('array', {'type': None}), {})

            with self.raises(s_exc.BadPropDef):
                await core.addTagProp('array', ('array', {'type': 'int'}), {})

            await core.addFormProp('test:int', '_hehe', ('array', {'type': 'int'}), {})
            nodes = await core.nodes('[ test:int=9999 :_hehe=(1, 2, 3) ]')
            self.len(1, nodes)
            nodes = await core.nodes('test:int=9999 :_hehe -> *')
            self.len(0, nodes)
            await core.nodes('test:int=9999 | delnode')
            await core.delFormProp('test:int', '_hehe')

            with self.raises(s_exc.NoSuchProp):
                await core.nodes('test:arrayprop:newp*[^=asdf]')

            with self.raises(s_exc.BadTypeValu):
                await core.nodes('test:comp:hehe*[^=asdf]')

            await core.nodes('[ test:comp=(10,asdf) ]')

            with self.raises(s_exc.BadCmprType):
                await core.nodes('test:comp +:hehe*[^=asdf]')

            nodes = await core.nodes('[ test:arrayprop="*" :ints=(1, 2, 3) ]')
            nodes = await core.nodes('[ test:arrayprop="*" :ints=(100, 101, 102) ]')
            nodes = await core.nodes('test:arrayprop +:ints=$lib.list(1,2,3)')
            self.len(1, nodes)

            nodes = await core.nodes('test:arrayprop:ints=$lib.list(1,2,3)')
            self.len(1, nodes)

            with self.raises(s_exc.NoSuchProp):
                await core.nodes('test:arrayprop +:newp*[^=asdf]')

            nodes = await core.nodes('test:arrayprop:ints*[=3]')
            self.len(1, nodes)
            self.eq(nodes[0].repr('ints'), ('1', '2', '3'))

            nodes = await core.nodes('test:arrayprop:ints*[ range=(50,100) ]')
            self.len(1, nodes)
            self.eq(nodes[0].get('ints'), (100, 101, 102))

            nodes = await core.nodes('test:arrayprop +:ints*[ range=(50,100) ]')
            self.len(1, nodes)
            self.eq(nodes[0].get('ints'), (100, 101, 102))

            nodes = await core.nodes('test:arrayprop:ints=(1, 2, 3) | limit 1 | [ -:ints ]')
            self.len(1, nodes)

            # test filter case where field is None
            nodes = await core.nodes('test:arrayprop +:ints*[=100]')
            self.len(1, nodes)
            self.eq(nodes[0].get('ints'), (100, 101, 102))

    async def test_ast_array_addsub(self):

        async with self.getTestCore() as core:

            guid = s_common.guid()
            nodes = await core.nodes(f'[ test:arrayprop={guid} ]')

            # test starting with the property unset
            nodes = await core.nodes(f'test:arrayprop={guid} [ :ints+=99 ]')
            self.eq((99,), nodes[0].get('ints'))

            # test that removing a non-existant item is ok...
            nodes = await core.nodes(f'test:arrayprop={guid} [ :ints-=22 ]')

            nodes = await core.nodes(f'test:arrayprop={guid} [ :ints-=99 ]')
            self.eq((), nodes[0].get('ints'))

            nodes = await core.nodes(f'test:arrayprop={guid} [ :ints=(1, 2, 3) ]')

            nodes = await core.nodes(f'test:arrayprop={guid} [ :ints+=4 ]')
            self.eq((1, 2, 3, 4), nodes[0].get('ints'))

            nodes = await core.nodes(f'test:arrayprop={guid} [ :ints-=3 ]')
            self.eq((1, 2, 4), nodes[0].get('ints'))

            with self.raises(s_exc.BadTypeValu):
                await core.nodes(f'test:arrayprop={guid} [ :ints+=asdf ]')

            with self.raises(s_exc.BadTypeValu):
                await core.nodes(f'test:arrayprop={guid} [ :ints-=asdf ]')

            await core.nodes(f'test:arrayprop={guid} [ :ints?-=asdf ]')
            self.eq((1, 2, 4), nodes[0].get('ints'))

            await core.nodes(f'test:arrayprop={guid} [ :ints?+=asdf ]')
            self.eq((1, 2, 4), nodes[0].get('ints'))

            # ensure that we get a proper exception when using += (et al) on non-array props
            with self.raises(s_exc.StormRuntimeError):
                nodes = await core.nodes('[ inet:ipv4=1.2.3.4 :asn+=10 ]')

            with self.raises(s_exc.StormRuntimeError):
                nodes = await core.nodes('[ inet:ipv4=1.2.3.4 :asn?+=10 ]')

            with self.raises(s_exc.StormRuntimeError):
                nodes = await core.nodes('[ inet:ipv4=1.2.3.4 :asn-=10 ]')

            with self.raises(s_exc.StormRuntimeError):
                nodes = await core.nodes('[ inet:ipv4=1.2.3.4 :asn?-=10 ]')

    async def test_ast_del_array(self):

        async with self.getTestCore() as core:

            nodes = await core.nodes('[ test:arrayprop="*" :ints=(1, 2, 3) ]')
            nodes = await core.nodes('test:arrayprop [ -:ints ]')

            self.len(1, nodes)
            self.none(nodes[0].get('ints'))

            nodes = await core.nodes('test:int=2 -> test:arrayprop')
            self.len(0, nodes)

            nodes = await core.nodes('test:arrayprop:ints=(1, 2, 3)')
            self.len(0, nodes)

    async def test_ast_univ_array(self):
        async with self.getTestCore() as core:
            nodes = await core.nodes('[ test:int=10 .univarray=(1, 2, 3) ]')
            self.len(1, nodes)
            self.eq(nodes[0].get('.univarray'), (1, 2, 3))

            nodes = await core.nodes('.univarray*[=2]')
            self.len(1, nodes)

            nodes = await core.nodes('test:int=10 [ .univarray=(1, 3) ]')
            self.len(1, nodes)

            nodes = await core.nodes('.univarray*[=2]')
            self.len(0, nodes)

            nodes = await core.nodes('test:int=10 [ -.univarray ]')
            self.len(1, nodes)

            nodes = await core.nodes('.univarray')
            self.len(0, nodes)

    async def test_ast_embed_compute(self):
        # =${...} assigns a query object to a variable
        async with self.getTestCore() as core:
            nodes = await core.nodes('[ test:int=10 test:int=20 ]  $q=${#foo.bar}')
            self.len(2, nodes)

    async def test_ast_subquery_value(self):
        '''
        Test subqueries as rvals in property sets, filters, lifts
        '''
        async with self.getTestCore() as core:

            # test property assignment with subquery value
            await core.nodes('[(ou:industry=* :name=foo)] [(ou:industry=* :name=bar)] [+#sqa]')
            nodes = await core.nodes('[ ou:org=* :alias=visiacme :industries={ou:industry#sqa}]')
            self.len(1, nodes)
            self.len(2, nodes[0].get('industries'))

            nodes = await core.nodes('[ou:campaign=* :goal={[ou:goal=* :name="paperclip manufacturing" ]} ]')
            self.len(1, nodes)
            # Make sure we're not accidentally adding extra nodes
            nodes = await core.nodes('ou:goal')
            self.len(1, nodes)
            self.nn(nodes[0].get('name'))

            nodes = await core.nodes('[ ps:contact=* :org={ou:org:alias=visiacme}]')
            self.len(1, nodes)
            self.nn(nodes[0].get('org'))

            nodes = await core.nodes('ou:org:alias=visiacme')
            self.len(1, nodes)
            self.len(2, nodes[0].get('industries'))

            nodes = await core.nodes('ou:org:alias=visiacme [ :industries-={ou:industry:name=foo} ]')
            self.len(1, nodes)
            self.len(1, nodes[0].get('industries'))

            nodes = await core.nodes('ou:org:alias=visiacme [ :industries+={ou:industry:name=foo} ]')
            self.len(1, nodes)
            self.len(2, nodes[0].get('industries'))

            await core.nodes('[ it:dev:str=a it:dev:str=b ]')
            q = "ou:org:alias=visiacme [ :name={it:dev:str if ($node='b') {return(penetrode)}} ]"
            nodes = await core.nodes(q)
            self.len(1, nodes)

            nodes = await core.nodes('[ test:arrayprop=* :strs={return ($lib.list(a,b,c,d))} ]')
            self.len(1, nodes)
            self.len(4, nodes[0].get('strs'))

            # Running the query again ensures that the ast hasattr memoizing works
            nodes = await core.nodes(q)
            self.len(1, nodes)

            with self.raises(s_exc.BadTypeValu):
                await core.nodes('ou:org:alias=visiacme [ :name={if (0) {return(penetrode)}} ]')

            with self.raises(s_exc.BadTypeValu):
                await core.nodes('ou:org:alias=visiacme [ :name={} ]')

            with self.raises(s_exc.BadTypeValu):
                await core.nodes('ou:org:alias=visiacme [ :name={[it:dev:str=hehe it:dev:str=haha]} ]')

            with self.raises(s_exc.BadTypeValu):
                await core.nodes('ou:org:alias=visiacme [ :industries={[inet:ipv4=1.2.3.0/24]} ]')

            await core.nodes('ou:org:alias=visiacme [ -:name]')
            nodes = await core.nodes('ou:org:alias=visiacme [ :name?={} ]')
            self.notin('name', nodes[0].props)

            nodes = await core.nodes('ou:org:alias=visiacme [ :name?={[it:dev:str=hehe it:dev:str=haha]} ]')
            self.notin('name', nodes[0].props)

            nodes = await core.nodes('ou:org:alias=visiacme [ :industries?={[inet:ipv4=1.2.3.0/24]} ]')
            self.notin('name', nodes[0].props)

            # Filter by Subquery value

            await core.nodes('[it:dev:str=visiacme]')
            nodes = await core.nodes('ou:org +:alias={it:dev:str=visiacme}')
            self.len(1, nodes)

            nodes = await core.nodes('ou:org +:alias={return(visiacme)}')
            self.len(1, nodes)

            nodes = await core.nodes('test:arrayprop +:strs={return ((a,b,c,d))}')
            self.len(1, nodes)

            with self.raises(s_exc.BadTypeValu):
                nodes = await core.nodes('ou:org +:alias={it:dev:str}')

            # Lift by Subquery value

            nodes = await core.nodes('ou:org:alias={it:dev:str=visiacme}')
            self.len(1, nodes)

            nodes = await core.nodes('test:arrayprop:strs={return ((a,b,c,d))}')
            self.len(1, nodes)

            nodes = await core.nodes('ou:org:alias={return(visiacme)}')
            self.len(1, nodes)

            with self.raises(s_exc.BadTypeValu):
                nodes = await core.nodes('ou:org:alias={it:dev:str}')

    async def test_lib_ast_module(self):

        otherpkg = {
            'name': 'foosball',
            'version': '0.0.1',
            'synapse_minversion': [2, 144, 0],
            'synapse_version': '>=2.8.0,<3.0.0',
        }

        stormpkg = {
            'name': 'stormpkg',
            'version': '1.2.3',
            'synapse_minversion': [2, 144, 0],
            'synapse_version': '>=2.8.0,<3.0.0',
            'commands': (
                {
                 'name': 'pkgcmd.old',
                 'storm': '$lib.print(hi)',
                },
            ),
        }

        stormpkgnew = {
            'name': 'stormpkg',
            'version': '1.2.4',
            'synapse_minversion': [2, 144, 0],
            'synapse_version': '>=2.8.0,<3.0.0',
            'commands': (
                {
                 'name': 'pkgcmd.new',
                 'storm': '$lib.print(hi)',
                },
            ),
        }

        jsonpkg = {
            'name': 'jsonpkg',
            'version': '1.2.3',
            'synapse_minversion': [2, 144, 0],
            'synapse_version': '>=2.8.0,<3.0.0',
            'docs': (
                {
                 'title': 'User Guide',
                 'content': '# User Guide\n\nSuper cool guide.',
                },
            )
        }

        async with self.getTestCore() as core:

            await core.addStormPkg(foo_stormpkg)

            nodes = await core.nodes('foo.bar')

            self.len(1, nodes)
            self.eq(nodes[0].ndef, ('test:int', 50))

            nodes = await core.nodes('test.nodes')
            self.len(2, nodes)
            self.eq({('test:str', 'asdf'), ('test:str', 'qwer')},
                    {n.ndef for n in nodes})

            msgs = await core.stormlist('pkg.list')
            self.stormIsInPrint('foo                             : 0.0.1', msgs)

            msgs = await core.stormlist('pkg.del asdf')
            self.stormIsInPrint('No package names match "asdf". Aborting.', msgs)

            await core.addStormPkg(otherpkg)
            msgs = await core.stormlist('pkg.list')
            self.stormIsInPrint('foosball', msgs)

            msgs = await core.stormlist('pkg.del foo')
            self.stormIsInPrint('Multiple package names match "foo". Aborting.', msgs)

            msgs = await core.stormlist('pkg.del foosball')
            self.stormIsInPrint('Removing package: foosball', msgs)

            msgs = await core.stormlist('pkg.del foo')
            self.stormIsInPrint('Removing package: foo', msgs)

            # Direct add via stormtypes
            await core.stormlist('$lib.pkg.add($pkg)',
                                 opts={'vars': {'pkg': stormpkg}})
            msgs = await core.stormlist('pkg.list')
            self.stormIsInPrint('stormpkg', msgs)

            # Make sure a JSON package loads
            jsonpkg = json.loads(json.dumps(jsonpkg))
            await core.stormlist('$lib.pkg.add($pkg)',
                                 opts={'vars': {'pkg': jsonpkg}})
            msgs = await core.stormlist('pkg.list')
            self.stormIsInPrint('jsonpkg', msgs)

            with self.raises(s_exc.NoSuchName):
                nodes = await core.nodes('test.nodes')

            visi = await core.auth.addUser('visi')

            async with core.getLocalProxy(user='visi') as asvisi:

                # Test permissions
                msgs = await s_test.alist(asvisi.storm('$lib.pkg.del(stormpkg)'))
                errs = [m for m in msgs if m[0] == 'err']
                self.len(1, errs)
                self.eq(errs[0][1][0], 'AuthDeny')

                await core.addUserRule(visi.iden, (True, ('pkg', 'del')))

                await s_test.alist(asvisi.storm('$lib.pkg.del(stormpkg)'))

                mesgs = await core.stormlist('pkg.list')
                print_str = '\n'.join([m[1].get('mesg') for m in mesgs if m[0] == 'print'])
                self.notin('stormpkg', print_str)

                msgs = await s_test.alist(asvisi.storm('$lib.pkg.add($pkg)',
                                                       opts={'vars': {'pkg': stormpkg}}))
                errs = [m for m in msgs if m[0] == 'err']
                self.len(1, errs)
                self.eq(errs[0][1][0], 'AuthDeny')

                await core.addUserRule(visi.iden, (True, ('pkg', 'add')))

                await s_test.alist(asvisi.storm('$lib.pkg.add($pkg)',
                                                opts={'vars': {'pkg': stormpkg}}))

                msgs = await core.stormlist('pkg.list')
                self.stormIsInPrint('stormpkg', msgs)

            # Add a newer version of a package
            await core.stormlist('$lib.pkg.add($pkg)',
                                 opts={'vars': {'pkg': stormpkgnew}})
            msgs = await core.stormlist('help pkgcmd')
            self.stormIsInPrint('pkgcmd.new', msgs)
            self.stormNotInPrint('pkgcmd.old', msgs)

            msgs = await core.stormlist('pkg.docs asdf')
            self.stormIsInWarn('Package (asdf) not found!', msgs)

            msgs = await core.stormlist('pkg.docs stormpkg')
            self.stormIsInPrint('Package (stormpkg) contains no documentation.', msgs)

            msgs = await core.stormlist('pkg.docs jsonpkg')
            self.stormIsInPrint('# User Guide\n\nSuper cool guide.', msgs)

    async def test_function(self):
        async with self.getTestCore() as core:
            await core.addStormPkg(foo_stormpkg)

            # No arguments
            q = '''
            function hello() {
                return ("hello")
            }
            $retn=$hello()
            $lib.print('retn is: {retn}', retn=$retn)
            '''
            msgs = await core.stormlist(q)
            self.stormIsInPrint('retn is: hello', msgs)

            # Simple echo function
            q = '''
            function echo(arg) {
                return ($arg)
            }
            [(test:str=foo) (test:str=bar)]
            $retn=$echo($node.value())
            $lib.print('retn is: {retn}', retn=$retn)
            '''
            msgs = await core.stormlist(q)
            self.stormIsInPrint('retn is: foo', msgs)
            self.stormIsInPrint('retn is: bar', msgs)

            # Return value from a function based on a node value
            # inside of the function
            q = '''
            function echo(arg) {
                $lib.print('arg is {arg}', arg=$arg)
                [(test:str=1234) (test:str=5678)]
                return ($node.value())
            }
            [(test:str=foo) (test:str=bar)]
            $retn=$echo($node.value())
            $lib.print('retn is: {retn}', retn=$retn)
            '''
            msgs = await core.stormlist(q)
            self.stormIsInPrint('arg is foo', msgs)
            self.stormIsInPrint('arg is bar', msgs)
            self.stormIsInPrint('retn is: 1234', msgs)

            # Return values may be conditional
            q = '''function cond(arg) {
                if $arg {
                    return ($arg)
                } else {
                    // No action....
                }
            }
            [(test:int=0) (test:int=1)]
            $retn=$cond($node.value())
            $lib.print('retn is: {retn}', retn=$retn)
            '''
            msgs = await core.stormlist(q)
            self.stormIsInPrint('retn is: $lib.null', msgs)
            self.stormIsInPrint('retn is: 1', msgs)

            # Allow plumbing through args as keywords
            q = '''
            $test=$lib.import(test)
            $haha=$test.pprint('hello', 'world', arg3='goodbye')
            '''
            msgs = await core.stormlist(q)
            self.stormIsInPrint('arg1: hello', msgs)
            self.stormIsInPrint('arg2: world', msgs)
            self.stormIsInPrint('arg3: goodbye', msgs)
            # Allow plumbing through args out of order
            q = '''
            $test=$lib.import(test)
            $haha=$test.pprint(arg3='goodbye', arg1='hello', arg2='world')
            '''
            msgs = await core.stormlist(q)
            self.stormIsInPrint('arg1: hello', msgs)
            self.stormIsInPrint('arg2: world', msgs)
            self.stormIsInPrint('arg3: goodbye', msgs)

            # Basic function chaining
            q = '''
            function inner() {
                $lib.print("inner vertex")
                return ("foobarbazbiz")
            }

            function outer() {
                return ($inner())
            }

            $output = $outer()
            $lib.print($output)
            '''
            msgs = await core.stormlist(q)
            self.stormIsInPrint('inner vertex', msgs)
            self.stormIsInPrint('foobarbazbiz', msgs)

            # return a directly called function
            q = '''
            function woot(arg1) {
                return ( $($arg1 + 1) )
            }

            function squee(arg2) {
                return ($woot($arg2))
            }
            $output = $squee(17)
            $lib.print('output is {a}', a=$output)
            '''

            msgs = await core.stormlist(q)
            self.stormIsInPrint('output is 18', msgs)

            # recursive functions
            q = '''
            function recurse(cond, count) {
                if $( $cond = 15 ) {
                    return ($count)
                }
                return ($recurse( $($cond - 1), $($count + 1) ))
            }
            $output = $recurse(21, 0)
            $lib.print('final recursive output is {out}', out=$output)
            '''

            msgs = await core.stormlist(q)
            self.stormIsInPrint('final recursive output is 6', msgs)

            # return a function (not a value, but a ref to the function itself)
            q = '''
            function toreturn() {
                $lib.time.sleep(1)
                $lib.print('[{now}, "toreturn called"]', now=$($lib.time.now()))
                $lib.time.sleep(1)
                return ("foobar")
            }

            function wrapper() {
                return ($toreturn)
            }

            $func = $wrapper()
            $lib.print('[{now}, "this should be first"]', now=$($lib.time.now()))
            $output = $func()
            $lib.print('[{now}, "got {out}"]', now=$($lib.time.now()), out=$output)
            '''
            msgs = await core.stormlist(q)
            prints = list(filter(lambda m: m[0] == 'print', msgs))
            self.eq(len(prints), 3)

            jmsgs = list(map(lambda m: json.loads(m[1]['mesg']), prints))
            omsgs = sorted(jmsgs, key=lambda m: m[0])
            self.eq(omsgs[0][1], 'this should be first')
            self.eq(omsgs[1][1], 'toreturn called')
            self.eq(omsgs[2][1], 'got foobar')

            # module level global variables should be accessible to chained functions
            q = '''
            $biz = 0

            function bar() {
                $var1 = "subwoot"
                $var2 = "neato burrito"
                $biz = $( $biz + 10 )
                $lib.print($var2)
                return ("done")
            }

            function boop() {
                $retz = $bar()
                return ($retz)
            }

            function foo() {
                $var1 = "doublewoot"
                $retn = $bar()
                $lib.print($var1)
                return ($retn)
            }
            $lib.print($foo())
            $lib.print($boop())
            $lib.print("biz is now {biz}", biz=$biz)
            '''
            msgs = await core.stormlist(q)
            prints = list(filter(lambda m: m[0] == 'print', msgs))
            self.len(6, prints)
            self.stormIsInPrint("neato burrito", msgs)
            self.stormIsInPrint("done", msgs)
            self.stormIsInPrint("doublewoot", msgs)
            self.stormIsInPrint("biz is now 20", msgs)

            # test that the functions in a module don't pollute our own runts
            with self.raises(s_exc.NoSuchVar):
                await core.nodes('''
                    $test=$lib.import(test)
                    $lib.print($outer("1337"))
                ''')

            # make sure can set variables to the results of other functions in the same query
            q = '''
            function baz(arg1) {
                $lib.print('arg1={a}', a=$arg1)
                return ($arg1)
            }
            function bar(arg2) {
                $lib.print('arg2={a}', a=$arg2)
                $retn = $baz($arg2)
                return ($retn)
            }
            $foo = $bar("hehe")
            $lib.print($foo)
            '''
            msgs = await core.stormlist(q)
            self.stormIsInPrint('hehe', msgs)
            self.stormIsInPrint('arg1=hehe', msgs)
            self.stormIsInPrint('arg2=hehe', msgs)

            # call an import and have it's module local variables be mapped in to its own scope
            q = '''
            $test = $lib.import(importnest)
            $haha = $test.outer($lib.false, $(33))
            $lib.print($haha)
            $hehe = $test.outer($lib.true, $(17))
            $lib.print($hehe)
            $retn = $lib.import(importnest).outer($lib.true, $(90))
            $lib.print($retn)
            $lib.print("counter is {c}", c=$test.counter)
            '''
            msgs = await core.stormlist(q)
            prints = list(filter(lambda m: m[0] == 'print', msgs))
            self.len(10, prints)
            self.stormIsInPrint('counter is 0', msgs)
            self.stormIsInPrint('foobar is 33', msgs)
            self.stormIsInPrint('(Run: 0) we got back bar', msgs)
            self.stormIsInPrint('counter is 33', msgs)
            self.stormIsInPrint('foobar is 50', msgs)
            self.stormIsInPrint('(Run: 33) we got back foo', msgs)
            self.stormIsInPrint('counter is 0', msgs)
            self.stormIsInPrint('foobar is 90', msgs)
            self.stormIsInPrint('(Run: 0) we got back foo', msgs)

            # yields all the way down, no imports
            q = '''
            $count = 0
            function baz(arg3) {
                [ test:str = $arg3 ]
                $count = $( $count + 1)
                [ test:str = "cool" ]
            }

            function bar(arg2) {
                yield $baz($arg2)
            }

            function foo(arg1) {
                yield $bar($arg1)
            }

            yield $foo("bleeeergh")
            yield $foo("bloooop")
            $lib.print("nodes added: {c}", c=$count)
            '''
            msgs = await core.stormlist(q)
            self.stormIsInPrint('nodes added: 1', msgs)
            self.stormIsInPrint('nodes added: 2', msgs)

            # make sure local variables don't pollute up

            q = '''
            $global = $(346)
            function bar(arg1) {
                $lib.print("arg1 is {arg}", arg=$arg1)
                return ($arg1)
            }
            function foo(arg2) {
                $wat = $( $arg2 + 99 )
                $retn = $bar($wat)
                return ($retn)
            }
            $lib.print("retn is {ans}", ans=$( $foo($global)) )
            '''
            msgs = await core.stormlist(q)
            prints = list(filter(lambda m: m[0] == 'print', msgs))
            self.len(2, prints)
            self.stormIsInPrint('arg1 is 445', msgs)
            self.stormIsInPrint('retn is 445', msgs)

            # make sure we can't override the base lib object
            q = '''
            function wat(arg1) {
                $lib.print($arg1)
                $lib.print("We should have inherited the one true lib")
                return ("Hi :)")
            }
            function override() {
                $lib = "The new lib"
                $retn = $wat($lib)
                return ($retn)
            }

            $lib.print($override())
            $lib.print("NO OVERRIDES FOR YOU")
            '''
            msgs = await core.stormlist(q)
            self.stormIsInPrint('The new lib', msgs)
            self.stormIsInPrint('We should have inherited the one true lib', msgs)
            self.stormIsInPrint('Hi :)', msgs)
            self.stormIsInPrint('NO OVERRIDES FOR YOU', msgs)

            # yields across an import boundary
            q = '''
            $test = $lib.import(yieldsforever)
            yield $test.yieldme("yieldsforimports")
            $lib.print($node.value())
            '''
            msgs = await core.stormlist(q)
            self.stormIsInPrint('yieldsforimports', msgs)

            # Too few args are problematic
            q = '''
            $test=$lib.import(test)
            $haha=$test.pprint('hello', 'world')
            '''
            msgs = await core.stormlist(q)
            erfo = [m for m in msgs if m[0] == 'err'][0]
            self.eq(erfo[1][0], 'StormRuntimeError')
            self.isin('missing required argument arg3', erfo[1][1].get('mesg'))

            # Too few args are problematic - kwargs edition
            q = '''
            $test=$lib.import(test)
            $haha=$test.pprint(arg1='hello', arg2='world')
            '''
            msgs = await core.stormlist(q)
            erfo = [m for m in msgs if m[0] == 'err'][0]
            self.eq(erfo[1][0], 'StormRuntimeError')
            self.isin('missing required argument arg3', erfo[1][1].get('mesg'))

            # too many arguments
            q = '''
            $test=$lib.import(test)
            $haha=$test.pprint('hello', 'world', arg3='world', arg4='newp')
            '''
            msgs = await core.stormlist(q)
            erfo = [m for m in msgs if m[0] == 'err'][0]
            self.isin('takes 3 arguments', erfo[1][1].get('mesg'))

            # Bad: unused kwargs
            q = '''
            $test=$lib.import(testdefault)
            $haha=$test.doit('hello', arg2='world', arg99='newp')
            '''
            msgs = await core.stormlist(q)
            erfo = [m for m in msgs if m[0] == 'err'][0]
            self.isin('got unexpected keyword argument: arg99', erfo[1][1].get('mesg'))

            # Bad: kwargs which duplicate a positional arg
            q = '''
            $test=$lib.import(testdefault)
            $haha=$test.doit('hello', 'world', arg1='hello')
            '''
            msgs = await core.stormlist(q)
            erfo = [m for m in msgs if m[0] == 'err'][0]
            self.eq(erfo[1][0], 'StormRuntimeError')
            self.isin('got multiple values for parameter', erfo[1][1].get('mesg'))

            # Repeated kwargs are fatal
            q = '''
            $test=$lib.import(test)
            $haha=$test.pprint(arg3='goodbye', arg1='hello', arg1='foo', arg2='world')
            '''
            msgs = await core.stormlist(q)
            erfo = [m for m in msgs if m[0] == 'err'][0]
            self.eq(erfo[1][0], 'BadSyntax')

            # Positional argument after kwargs disallowed
            q = '''
            $test=$lib.import(test)
            $haha=$test.pprint(arg3='goodbye', arg1='hello', arg1='foo', 'world')
            '''
            msgs = await core.stormlist(q)
            erfo = [m for m in msgs if m[0] == 'err'][0]
            self.eq(erfo[1][0], 'BadSyntax')

            # Default parameter values work
            q = '''
            $test=$lib.import(testdefault)
            return ($test.doit('foo', arg3='goodbye', arg2='world'))
            '''
            retn = await core.callStorm(q)
            self.eq(('foo', 'world', 'goodbye', 42), retn)

            # Can't have positional parameter after default parameter in function definition
            q = 'function badargs(def=foo, bar) {}'
            msgs = await core.stormlist(q)
            erfo = [m for m in msgs if m[0] == 'err'][0]
            self.eq(erfo[1][0], 'BadSyntax')

            # Can't have positional argument after kwarg argument in function *call*
            q = '''
            $test=$lib.import(testdefault)
            return ($test.doit('foo', arg3='goodbye', 'world'))
            '''
            msgs = await core.stormlist(q)
            erfo = [m for m in msgs if m[0] == 'err'][0]
            self.eq(erfo[1][0], 'BadSyntax')

            # Can't have same positional parameter twice in function definition
            q = 'function badargs(x=42, x=43) {}'
            msgs = await core.stormlist(q)
            erfo = [m for m in msgs if m[0] == 'err'][0]
            self.eq(erfo[1][0], 'BadSyntax')

            # Can't have same kwarg parameter twice in function definition
            q = 'function badargs(x=foo, x=foo) {}'
            msgs = await core.stormlist(q)
            erfo = [m for m in msgs if m[0] == 'err'][0]
            self.eq(erfo[1][0], 'BadSyntax')

            # Can't use a non-runtsafe variable as a default
            q = '[test:str=foo] function badargs(x=foo, y=$node) {}'
            msgs = await core.stormlist(q)
            erfo = [m for m in msgs if m[0] == 'err'][0]
            self.eq(erfo[1][0], 'StormRuntimeError')

            # test variables as parameter defaults
            self.eq(42, await core.callStorm('$val=(42) function x(parm1=$val) { return($parm1) } return($x())'))

            # force sleep in iter with ret
            q = 'function x() { [ inet:asn=2 ] if ($node.value() = (3)) { return((3)) } } $x()'
            self.len(0, await core.nodes(q))

            # test Function.isRuntSafe
            self.len(0, await core.nodes('init { function x() { return((0)) } }'))

            # Can't use a mutable variable as a default
            q = '$var=$lib.list(1,2,3) function badargs(x=foo, y=$var) {} $badargs()'
            msgs = await core.stormlist(q)
            erfo = [m for m in msgs if m[0] == 'err'][0]
            self.eq(erfo[1][0], 'StormRuntimeError')

            # libs are not mutable:  OK to have as default parameter
            self.len(0, await core.nodes('$val=$lib function x(parm1=$val) { return($parm1) }'))

            # bytes are OK
            q = '$val=$lib.base64.decode("dmlzaQ==") function x(parm1=$val) { return($parm1) }'
            self.len(0, await core.nodes(q))

            self.eq('foo', await core.callStorm('return($lib.str.format("{func}", func=foo))'))

            msgs = await core.stormlist('$lib.null()')
            erfo = [m for m in msgs if m[0] == 'err'][0]
            self.eq(erfo[1][0], 'StormRuntimeError')
            self.stormIsInErr("'null' object is not callable: lib.null()", msgs)

            msgs = await core.stormlist('$foo=bar $foo()')
            erfo = [m for m in msgs if m[0] == 'err'][0]
            self.eq(erfo[1][0], 'StormRuntimeError')
            self.stormIsInErr("'str' object is not callable: foo()", msgs)

            msgs = await core.stormlist('$lib()')
            erfo = [m for m in msgs if m[0] == 'err'][0]
            self.eq(erfo[1][0], 'StormRuntimeError')
            self.stormIsInErr("'lib' object is not callable: lib()", msgs)

    async def test_ast_function_scope(self):

        async with self.getTestCore() as core:

            nodes = await core.nodes('''

                function foo (x) {
                    [ test:str=$x ]
                }

                yield $foo(asdf)

            ''')

            self.len(1, nodes)
            self.eq(nodes[0].ndef, ('test:str', 'asdf'))

            scmd = {
                'name': 'foocmd',
                'storm': '''

                    function lulz (lulztag) {
                        [ test:str=$lulztag ]
                    }

                    for $tag in $node.tags() {
                        yield $lulz($tag)
                    }

                ''',
            }

            await core.setStormCmd(scmd)

            nodes = await core.nodes('[ inet:ipv4=1.2.3.4 +#visi ] | foocmd')
            self.eq(nodes[0].ndef, ('test:str', 'visi'))
            self.eq(nodes[1].ndef, ('inet:ipv4', 0x01020304))

            msgs = await core.stormlist('''
                function lolol() {
                    $lib = "pure lulz"
                    $lolol = "don't do this"
                    return ($lolol)
                }
                $neato = 0
                $myvar = $lolol()
                $lib.print($myvar)
            ''')
            self.stormIsInPrint("don't do this", msgs)

    async def test_ast_setitem(self):

        async with self.getTestCore() as core:

            q = '''
                $x = asdf
                $y = $lib.dict()

                $y.foo = bar
                $y."baz faz" = hehe
                $y.$x = qwer

                for ($name, $valu) in $y {
                    [ test:str=$name test:str=$valu ]
                }
            '''
            nodes = await core.nodes(q)
            self.len(6, nodes)
            self.eq(nodes[0].ndef[1], 'foo')
            self.eq(nodes[1].ndef[1], 'bar')
            self.eq(nodes[2].ndef[1], 'baz faz')
            self.eq(nodes[3].ndef[1], 'hehe')
            self.eq(nodes[4].ndef[1], 'asdf')
            self.eq(nodes[5].ndef[1], 'qwer')

            # non-runtsafe test
            q = '''$dict = $lib.dict()
            [(test:str=key1 :hehe=val1) (test:str=key2 :hehe=val2)]
            $key=$node.value()
            $dict.$key=:hehe
            fini {
                $lib.fire(event, dict=$dict)
            }
            '''
            mesgs = await core.stormlist(q)
            stormfire = [m for m in mesgs if m[0] == 'storm:fire']
            self.len(1, stormfire)
            self.eq(stormfire[0][1].get('data').get('dict'),
                    {'key1': 'val1', 'key2': 'val2'})

            # The default StormType does not support item assignment
            q = '''
            $set=$lib.set()
            $set.foo="bar"
            '''
            msgs = await core.stormlist(q)
            erfo = [m for m in msgs if m[0] == 'err'][0]
            self.eq(erfo[1][0], 'StormRuntimeError')
            self.eq(erfo[1][1].get('mesg'), 'Set does not support assignment.')

    async def test_ast_initfini(self):

        async with self.getTestCore() as core:

            q = '''
                init { $x = $(0) }

                [ test:int=$x ]

                init { $x = $( $x + 2 ) $lib.fire(lulz, x=$x) }

                [ test:int=$x ]

                [ +#foo ]

                fini { $lib.print('xfini: {x}', x=$x) }
            '''

            msgs = await core.stormlist(q)

            types = [m[0] for m in msgs if m[0] in ('node', 'print', 'storm:fire')]
            self.eq(types, ('storm:fire', 'node', 'node', 'print'))

            nodes = [m[1] for m in msgs if m[0] == 'node']

            self.eq(nodes[0][0], ('test:int', 0))
            self.eq(nodes[1][0], ('test:int', 2))

            nodes = await core.nodes('init { [ test:int=20 ] }')
            self.len(1, nodes)
            self.eq(nodes[0].ndef, ('test:int', 20))

            # init and fini blocks may also yield nodes
            q = '''
            init {
                [(test:str=init1 :hehe=hi)]
            }
            $hehe=:hehe
            [test:str=init2 :hehe=$hehe]
            '''
            nodes = await core.nodes(q)
            self.eq(nodes[0].ndef, ('test:str', 'init1'))
            self.eq(nodes[0].get('hehe'), 'hi')
            self.eq(nodes[1].ndef, ('test:str', 'init2'))
            self.eq(nodes[1].get('hehe'), 'hi')

            # Non-runtsafe init fails to execute
            q = '''
            test:str^=init +:hehe $hehe=:hehe
            init {
                [test:str=$hehe]
            }
            '''
            msgs = await core.stormlist(q)
            erfo = [m for m in msgs if m[0] == 'err'][0]
            self.eq(erfo[1][0], 'StormRuntimeError')
            self.eq(erfo[1][1].get('mesg'), 'Init block query must be runtsafe')

            # Runtsafe init works and can yield nodes, this has inbound nodes as well
            q = '''
            test:str^=init
            $hehe="const"
            init {
                [test:str=$hehe]
            }
            '''
            nodes = await core.nodes(q)
            self.eq(nodes[0].ndef, ('test:str', 'const'))
            self.eq(nodes[1].ndef, ('test:str', 'init1'))
            self.eq(nodes[2].ndef, ('test:str', 'init2'))

            # runtsafe fini with a node example which works
            q = '''
            [test:str=fini1 :hehe=bye]
            $hehe="hehe"
            fini {
                [(test:str=fini2 :hehe=$hehe)]
            }
            '''
            nodes = await core.nodes(q)
            self.eq(nodes[0].ndef, ('test:str', 'fini1'))
            self.eq(nodes[0].get('hehe'), 'bye')
            self.eq(nodes[1].ndef, ('test:str', 'fini2'))
            self.eq(nodes[1].get('hehe'), 'hehe')

            # Non-runtsafe fini example which fails
            q = '''
            [test:str=fini3 :hehe="number3"]
            $hehe=:hehe
            fini {
                [(test:str=fini4 :hehe=$hehe)]
            }
            '''
            msgs = await core.stormlist(q)
            erfo = [m for m in msgs if m[0] == 'err'][0]
            self.eq(erfo[1][0], 'StormRuntimeError')
            self.eq(erfo[1][1].get('mesg'), 'Fini block query must be runtsafe')

            # Tally use - case example for counting
            q = '''
            init {
                $tally = $lib.stats.tally()
            }
            test:int $tally.inc('node') | spin |
            fini {
                for ($name, $total) in $tally {
                    $lib.fire(name=$name, total=$total)
                }
            }
            '''
            msgs = await core.stormlist(q)
            firs = [m for m in msgs if m[0] == 'storm:fire']
            self.len(1, firs)
            evnt = firs[0]
            self.eq(evnt[1].get('data'), {'total': 3})

    async def test_ast_emptyblock(self):

        async with self.getTestCore() as core:
            q = '''
            empty {
                $lib.print("a fancy but empty block")
            }
            '''
            msgs = await core.stormlist(q)
            self.stormIsInPrint('a fancy but empty block', msgs)

            q = '''
            empty {
                [test:str=neato]
            }
            [ :hehe=stuff ]
            '''
            msgs = await core.stormlist(q)
            nodes = [m[1] for m in msgs if m[0] == 'node']
            self.len(1, nodes)
            props = nodes[0][1]['props']
            self.eq('stuff', props.get('hehe'))

            q = '''
                empty {
                    $lib.print("some empty block")
                }
                [test:str=synapse]
            '''
            msgs = await core.stormlist(q)
            nodes = [m[1] for m in msgs if m[0] == 'node']
            self.len(1, nodes)
            self.stormIsInPrint('some empty block', msgs)

            q = '''
                for $i in $lib.range(10) {
                    if ($i > 5) {
                        [test:int=$i]
                    }
                } | empty { $lib.print(`count is {$i}`) }
            '''
            msgs = await core.stormlist(q)
            self.stormNotInPrint('count is', msgs)

            q = '''
                for $i in $lib.range(10) {
                    $lib.print(`count is {$i}`)
                } | empty { $lib.print(`pipeline is empty`) }
            '''
            msgs = await core.stormlist(q)
            self.stormIsInPrint('count is', msgs)
            self.stormIsInPrint('pipeline is empty', msgs)

            q = '''
            [test:str=burrito]
            empty {
                [test:str=awesome]
            }
            '''
            msgs = await core.stormlist(q)
            nodes = [m[1] for m in msgs if m[0] == 'node']
            self.len(1, nodes)
            self.eq(('test:str', 'burrito'), nodes[0][0])

            q = '''
            $lib.print("OH YEA")
            empty {
                [test:str=possum]
            }
            '''
            msgs = await core.stormlist(q)
            nodes = [m[1] for m in msgs if m[0] == 'node']
            self.len(1, nodes)
            self.eq(('test:str', 'possum'), nodes[0][0])
            self.stormIsInPrint('OH YEA', msgs)

            q = '''
            empty {
                [test:str=foo]
            }

            empty {
                [test:bstr=bar]
            }
            '''
            msgs = await core.stormlist(q)
            nodes = [m[1] for m in msgs if m[0] == 'node']
            self.len(1, nodes)
            self.eq(('test:str', 'foo'), nodes[0][0])

            q = '''
            empty {
                $lib.print('call me')
            }

            $lib.print('ishmael')

            empty {
                $lib.print('some years ago')
            }

            [test:str="moby dick"]

            empty {
                $lib.print('never mind')
            }

            empty {
                $lib.print('how long')
            }

            [ :hehe=haha ]
            '''
            msgs = await core.stormlist(q)
            self.stormIsInPrint('call me', msgs)
            self.stormIsInPrint('ishmael', msgs)
            self.stormIsInPrint('some years ago', msgs)
            nodes = [m[1] for m in msgs if m[0] == 'node']
            self.len(1, nodes)
            self.eq(('test:str', 'moby dick'), nodes[0][0])
            self.eq('haha', nodes[0][1]['props']['hehe'])
            self.stormNotInPrint('never mind', msgs)
            self.stormNotInPrint('how long', msgs)

            q = '''
            function foo(x) {
                empty {
                    $lib.print($x)
                }

                return()
            }

            [test:str=biz :hehe=baz]
            $foo(:hehe)
            '''
            msgs = await core.stormlist(q)
            self.stormIsInPrint("baz", msgs)
            nodes = [m[1] for m in msgs if m[0] == 'node']
            self.len(1, nodes)
            self.eq(('test:str', 'biz'), nodes[0][0])

            q = '''
            [test:str=coffee :hehe=pourover] $beep=:hehe | spin | empty { $lib.print("blorp") }
            '''
            msgs = await core.stormlist(q)
            nodes = [m[1] for m in msgs if m[0] == 'node']
            self.len(0, nodes)
            self.stormIsInPrint('blorp', msgs)

            q = '''
            [test:str=latte :hehe=milk] $beep=:hehe | spin | empty { $lib.print($beep) }
            '''
            msgs = await core.stormlist(q)
            nodes = [m[1] for m in msgs if m[0] == 'node']
            self.len(0, nodes)
            self.stormIsInErr('Empty block query must be runtsafe', msgs)

            q = '''
            function foo() {
                for $x in $lib.range(10) {
                    emit $x
                }
            }

            for $data in $foo() {
                if ($data > 10000) {
                    [test:int=$data]
                }
            }

            empty {
                [test:int=1000]
            }
            '''
            msgs = await core.stormlist(q)
            nodes = [m[1] for m in msgs if m[0] == 'node']
            self.len(1, nodes)
            self.eq(('test:int', 1000), nodes[0][0])

            q = '''
            empty {
                [test:int=12345]
            }
            '''
            idens = [nodes[0][1]['iden'],]
            msgs = await core.stormlist(q, opts={'idens': idens})
            nodes = [m[1] for m in msgs if m[0] == 'node']
            self.len(1, nodes)
            self.eq(('test:int', 1000), nodes[0][0])

            q = '''
            function foo() {
                empty {
                    $lib.print('foobarbaz')
                }
                [test:int=12]
            }

            yield $foo()
            empty {
                $lib.print('neato')
            }
            '''
            msgs = await core.stormlist(q)
            nodes = [m[1] for m in msgs if m[0] == 'node']
            self.len(1, nodes)
            self.eq(('test:int', 12), nodes[0][0])
            self.stormIsInPrint('foobarbaz', msgs)
            self.stormNotInPrint('neato', msgs)

            q = '''
            function foo() {
                for $x in $lib.range(2) {
                    emit $x
                    empty {
                        $lib.print(`count is {$x}`)
                    }
                }
            }
            for $x in $foo() {
                [test:int=$x]
            }
            '''
            msgs = await core.stormlist(q)
            order = [m[0] for m in msgs]
            nodes = [m[1] for m in msgs if m[0] == 'node']
            ndefs = [n[0] for n in nodes]

            self.len(2, nodes)
            self.eq(order, ['init', 'node:edits', 'node', 'print', 'node:edits', 'node', 'print', 'fini'])
            self.isin(('test:int', 0), ndefs)
            self.isin(('test:int', 1), ndefs)

            self.stormIsInPrint('count is 0', msgs)
            self.stormIsInPrint('count is 1', msgs)

    async def test_ast_cmdargs(self):

        async with self.getTestCore() as core:

            scmd = {
                'name': 'foo',
                'cmdargs': (
                    ('--bar', {}),
                ),
                'storm': '''
                    $ival = $lib.cast(ival, $cmdopts.bar)
                    [ test:str=1234 +#foo=$ival ]
                ''',
            }

            await core.setStormCmd(scmd)

            nodes = await core.nodes('foo --bar (2020,2021) | +#foo@=202002')
            self.len(1, nodes)

            scmd = {
                'name': 'baz',
                'cmdargs': (
                    ('--faz', {}),
                ),
                'storm': '''
                    // subquery forces per-node evaluation of even runt safe vars
                    {
                        $ival = $lib.cast(ival, $cmdopts.faz)
                        [ test:str=beep +#foo=$ival ]
                    }
                ''',
            }

            await core.setStormCmd(scmd)

            await core.nodes('[ test:int=5678 +#foo=(2018, 2021) ]')
            await core.nodes('[ test:int=1111 +#foo=(1977, 2019) ]')

            nodes = await core.nodes('test:int | baz --faz #foo')
            self.len(2, nodes)

            nodes = await core.nodes('test:str +#foo@=1984 +#foo@=202002')
            self.len(1, nodes)
            self.eq(nodes[0].ndef, ('test:str', 'beep'))

    async def test_ast_pullone(self):

        async def genr():
            yield 1
            yield 2
            yield 3

        igen, mpty = await s_ast.pullone(genr())
        vals = [x async for x in igen]
        self.eq((1, 2, 3), vals)
        self.false(mpty)

        data = {}

        async def empty():
            data['executed'] = True
            if 0:
                yield None

        igen, mpty = await s_ast.pullone(empty())
        vals = [x async for x in igen]
        self.eq([], vals)
        self.true(data.get('executed'))
        self.true(mpty)

        async def hasone():
            yield 1

        igen, mpty = await s_ast.pullone(hasone())
        vals = [x async for x in igen]
        self.eq((1,), vals)
        self.false(mpty)

    async def test_ast_expr(self):

        async with self.getTestCore() as core:

            nodes = await core.nodes('if (true) { [inet:ipv4=1.2.3.4] }')
            self.len(1, nodes)
            self.eq(nodes[0].ndef, ('inet:ipv4', 0x01020304))

            nodes = await core.nodes('if (false) { [inet:ipv4=1.2.3.4] }')
            self.len(0, nodes)

            nodes = await core.nodes('[ test:int=(18 + 2) ]')
            self.len(1, nodes)
            self.eq(nodes[0].ndef, ('test:int', 20))

            nodes = await core.nodes('[ test:hugenum=(1.23 + 4.56) ]')
            self.len(1, nodes)
            self.eq(nodes[0].ndef, ('test:hugenum', '5.79'))\

            nodes = await core.nodes('[ test:hugenum=$lib.cast(float, 5.79) ]')
            self.len(1, nodes)
            self.eq(nodes[0].ndef, ('test:hugenum', '5.79'))

            self.eq(2.23, await core.callStorm('return((1.23 + 1))'))
            self.eq(2.43, await core.callStorm('return((1.23 + 1.2))'))
            self.eq(2.2, await core.callStorm('return((1 + 1.2))'))

            self.eq(0.23, await core.callStorm('return((1.23 - 1))'))
            self.eq(0.03, await core.callStorm('return((1.23 - 1.2))'))
            self.eq(-0.2, await core.callStorm('return((1 - 1.2))'))

            self.eq(1.23, await core.callStorm('return((1.23 * 1))'))
            self.eq(1.476, await core.callStorm('return((1.23 * 1.2))'))
            self.eq(1.2, await core.callStorm('return((1 * 1.2))'))

            self.eq(1.23, await core.callStorm('return((1.23 / 1))'))
            self.eq(1.025, await core.callStorm('return((1.23 / 1.2))'))
            self.eq(2.5, await core.callStorm('return((3 / 1.2))'))

            self.eq(8, await core.callStorm('return((2 ** 3))'))
            self.eq(4.84, await core.callStorm('return((2.2 ** 2))'))
            self.eq(2 ** 2.4, await core.callStorm('return((2 ** 2.4))'))

            self.eq(1, await core.callStorm('return((3 % 2))'))
            self.eq(1.0, await core.callStorm('return((3.0 % 2))'))
            self.eq(1.0, await core.callStorm('return((3 % 2.0))'))
            self.eq(0.75, await core.callStorm('return((3.0 % 2.25))'))
            self.eq(0.9, await core.callStorm('return((3.0 % 2.1))'))

            self.eq(-5.2, await core.callStorm('$foo=5.2 return((-$foo))'))
            self.eq(5.2, await core.callStorm('$foo=5.2 return((--$foo))'))
            self.eq(6.2, await core.callStorm('$foo=5.2 return((1--$foo))'))
            self.eq(-4.2, await core.callStorm('$foo=5.2 return((1---$foo))'))
            self.eq(-7, await core.callStorm('$foo=5.2 return((-(3+4)))'))

            self.eq(2.43, await core.callStorm('return((1.23 + $lib.cast(float, 1.2)))'))
            self.eq(0.03, await core.callStorm('return((1.23 - $lib.cast(float, 1.2)))'))
            self.eq(1.476, await core.callStorm('return((1.23 * $lib.cast(float, 1.2)))'))
            self.eq(1.025, await core.callStorm('return((1.23 / $lib.cast(float, 1.2)))'))
            self.eq(0.03, await core.callStorm('return((1.23 % $lib.cast(float, 1.2)))'))

            self.false(await core.callStorm('return((1.23 = 1))'))
            self.false(await core.callStorm('return((1 = 1.23))'))
            self.false(await core.callStorm('return((1.23 = 2.34))'))
            self.false(await core.callStorm('return((1.23 = $lib.cast(float, 2.34)))'))
            self.false(await core.callStorm('return(($lib.cast(float, 2.34) = 1.23))'))

            self.true(await core.callStorm('return((1.23 = 1.23))'))
            self.true(await core.callStorm('return((1.0 = 1))'))
            self.true(await core.callStorm('return((1 = 1.0))'))
            self.true(await core.callStorm('return((1.23 = $lib.cast(float, 1.23)))'))
            self.true(await core.callStorm('return(($lib.cast(float, 1.23) = 1.23))'))

            self.true(await core.callStorm('return((1.23 != 1))'))
            self.true(await core.callStorm('return((1 != 1.23))'))
            self.true(await core.callStorm('return((1.23 != 2.34))'))
            self.true(await core.callStorm('return((1.23 != $lib.cast(float, 2.34)))'))
            self.true(await core.callStorm('return(($lib.cast(float, 2.34) != 1.23))'))

            self.false(await core.callStorm('return((1.23 != 1.23))'))
            self.false(await core.callStorm('return((1.0 != 1))'))
            self.false(await core.callStorm('return((1 != 1.0))'))
            self.false(await core.callStorm('return((1.23 != $lib.cast(float, 1.23)))'))
            self.false(await core.callStorm('return(($lib.cast(float, 1.23) != 1.23))'))

            self.true(await core.callStorm('return((1.23 > 1))'))
            self.true(await core.callStorm('return((2 > 1.23))'))
            self.true(await core.callStorm('return((2.34 > 1.23))'))
            self.true(await core.callStorm('return((2.34 > $lib.cast(float, 1.23)))'))
            self.true(await core.callStorm('return(($lib.cast(float, 2.34) > 1.23))'))

            self.true(await core.callStorm('return((1.23 >= 1))'))
            self.true(await core.callStorm('return((2 >= 1.23))'))
            self.true(await core.callStorm('return((2.34 >= 1.23))'))
            self.true(await core.callStorm('return((2.34 >= $lib.cast(float, 1.23)))'))
            self.true(await core.callStorm('return(($lib.cast(float, 2.34) >= 1.23))'))

            self.true(await core.callStorm('return((1.23 < 2))'))
            self.true(await core.callStorm('return((1 < 1.23))'))
            self.true(await core.callStorm('return((1.23 < 2.34))'))
            self.true(await core.callStorm('return((1.23 < $lib.cast(float, 2.34)))'))
            self.true(await core.callStorm('return(($lib.cast(float, 1.23) < 2.34))'))

            self.true(await core.callStorm('return((1.23 <= 2))'))
            self.true(await core.callStorm('return((1 <= 1.23))'))
            self.true(await core.callStorm('return((1.23 <= 2.34))'))
            self.true(await core.callStorm('return((1.23 <= $lib.cast(float, 2.34)))'))
            self.true(await core.callStorm('return(($lib.cast(float, 1.23) <= 2.34))'))

            self.eq(await core.callStorm('return(($lib.cast(str, (5.3 / 2))))'), '2.65')
            self.eq(await core.callStorm('return(($lib.cast(str, (1.25 + 2.75))))'), '4.0')
            self.eq(await core.callStorm('return(($lib.cast(str, (0.00000000000000001))))'), '0.00000000000000001')
            self.eq(await core.callStorm('return(($lib.cast(str, (0.33333333333333333333))))'), '0.3333333333333333')
            self.eq(await core.callStorm('return(($lib.cast(str, ($valu))))', opts={'vars': {'valu': math.nan}}), 'NaN')
            self.eq(await core.callStorm('return(($lib.cast(str, ($valu))))', opts={'vars': {'valu': math.inf}}), 'Infinity')
            self.eq(await core.callStorm('return(($lib.cast(str, ($valu))))', opts={'vars': {'valu': -math.inf}}), '-Infinity')

            guid = await core.callStorm('return($lib.guid((1.23)))')
            self.eq(guid, '5c293425e676da3823b81093c7cd829e')

    async def test_ast_subgraph_light_edges(self):
        async with self.getTestCore() as core:
            await core.nodes('[ test:int=20 <(refs)+ { [media:news=*] } ]')
            msgs = await core.stormlist('media:news test:int', opts={'graph': True})
            nodes = [m[1] for m in msgs if m[0] == 'node']
            self.len(2, nodes)
            self.len(1, nodes[1][1]['path']['edges'])
            self.eq('refs', nodes[1][1]['path']['edges'][0][1]['verb'])

            msgs = await core.stormlist('media:news test:int | graph --no-edges')
            nodes = [m[1] for m in msgs if m[0] == 'node']
            self.len(0, nodes[0][1]['path']['edges'])

    async def test_ast_storm_readonly(self):

        async with self.getTestCore() as core:

            self.len(1, await core.nodes('[ inet:ipv4=1.2.3.4 ]'))
            self.len(1, await core.nodes('inet:ipv4=1.2.3.4', opts={'readonly': True}))

            with self.raises(s_exc.IsReadOnly):
                await core.nodes('[ inet:ipv4=1.2.3.4 ]', opts={'readonly': True})

            with self.raises(s_exc.IsReadOnly):
                await core.nodes('inet:ipv4=1.2.3.4 [ :asn=20 ]', opts={'readonly': True})

            with self.raises(s_exc.IsReadOnly):
                await core.nodes('inet:ipv4=1.2.3.4 [ -:asn ]', opts={'readonly': True})

            with self.raises(s_exc.IsReadOnly):
                await core.nodes('inet:ipv4=1.2.3.4 [ +#foo ]', opts={'readonly': True})

            with self.raises(s_exc.IsReadOnly):
                await core.nodes('inet:ipv4=1.2.3.4 [ -#foo ]', opts={'readonly': True})

            with self.raises(s_exc.IsReadOnly):
                await core.nodes('inet:ipv4=1.2.3.4 [ +#foo:bar=10 ]', opts={'readonly': True})

            with self.raises(s_exc.IsReadOnly):
                await core.nodes('inet:ipv4=1.2.3.4 [ -#foo:bar ]', opts={'readonly': True})

            with self.raises(s_exc.IsReadOnly):
                await core.nodes('inet:ipv4=1.2.3.4 [ .seen=2020 ]', opts={'readonly': True})

            with self.raises(s_exc.IsReadOnly):
                await core.nodes('inet:ipv4=1.2.3.4 [ -.seen ]', opts={'readonly': True})

            with self.raises(s_exc.IsReadOnly):
                await core.nodes('inet:ipv4=1.2.3.4 [ +(refs)> { inet:ipv4=1.2.3.4 } ]', opts={'readonly': True})

            with self.raises(s_exc.IsReadOnly):
                await core.nodes('inet:ipv4=1.2.3.4 [ -(refs)> { inet:ipv4=1.2.3.4 } ]', opts={'readonly': True})

            with self.raises(s_exc.IsReadOnly):
                await core.nodes('inet:ipv4=1.2.3.4 [ <(refs)+ { inet:ipv4=1.2.3.4 } ]', opts={'readonly': True})

            with self.raises(s_exc.IsReadOnly):
                await core.nodes('inet:ipv4=1.2.3.4 [ <(refs)- { inet:ipv4=1.2.3.4 } ]', opts={'readonly': True})

            with self.raises(s_exc.IsReadOnly):
                await core.nodes('[ (inet:ipv4=1.2.3.4 :asn=20) ]', opts={'readonly': True})

            self.len(1, await core.nodes('inet:ipv4=1.2.3.4 | limit 10', opts={'readonly': True}))
            with self.raises(s_exc.IsReadOnly):
                self.len(1, await core.nodes('inet:ipv4=1.2.3.4 | delnode', opts={'readonly': True}))

            iden = await core.callStorm('return($lib.view.get().iden)')
            await core.nodes('view.list', opts={'readonly': True})

            with self.raises(s_exc.IsReadOnly):
                await core.nodes(f'view.fork {iden}', opts={'readonly': True})

            with self.raises(s_exc.IsReadOnly):
                await core.nodes('$lib.view.get().fork()', opts={'readonly': True})

            with self.raises(s_exc.IsReadOnly):
                await core.nodes('vertex.link', opts={'readonly': True, 'mode': 'autoadd'})

            with self.raises(s_exc.IsReadOnly):
                await core.nodes('inet:ipv4 | limit 1 | tee { [+#foo] }', opts={'readonly': True})

            q = 'function func(arg) { $lib.print(`hello {$arg}`) return () } $func(world)'
            msgs = await core.stormlist(q, opts={'readonly': True})
            self.stormIsInPrint('hello world', msgs)

            q = 'function func(arg) { [test:str=$arg] return ($node) } $func(world)'
            with self.raises(s_exc.IsReadOnly) as cm:
                await core.nodes(q, opts={'readonly': True})

            q = 'function func(arg) { auth.user.addrule root $arg | return () } $func(hehe.haha)'
            msgs = await core.stormlist(q, opts={'readonly': True})
            self.stormIsInErr('Function (_methUserAddRule) is not marked readonly safe.', msgs)

    async def test_ast_yield(self):

        async with self.getTestCore() as core:
            q = '$nodes = $lib.list() [ inet:asn=10 inet:asn=20 ] $nodes.append($node) | spin | yield $nodes'
            nodes = await core.nodes(q)
            self.len(2, nodes)

            q = '$nodes = $lib.set() [ inet:asn=10 inet:asn=20 ] $nodes.add($node) | spin | yield $nodes'
            nodes = await core.nodes(q)
            self.len(2, nodes)

    async def test_ast_exprs(self):
        async with self.getTestCore() as core:
            self.len(1, await core.nodes('[test:str=QuickBrownFox]'))

            q = '''test:str $data=$node.value()
            if ($data ~= "Brown") { $lib.print(yes) }
            else { $lib.print(no) }
            '''
            msgs = await core.stormlist(q)
            self.stormIsInPrint('yes', msgs)

            q = '''test:str $data=$node.value()
            if ($data ~= "brown") { $lib.print(yes) }
            else { $lib.print(no) }
            '''
            msgs = await core.stormlist(q)
            self.stormIsInPrint('yes', msgs)

            q = '''test:str $data=$node.value()
            if ($data ~= "(?-i:brown)") { $lib.print(yes) }
            else { $lib.print(no) }
            '''
            msgs = await core.stormlist(q)
            self.stormIsInPrint('no', msgs)

            q = '''test:str $data=$node.value()
            if ($data.lower() ~= "brown") { $lib.print(yes) }
            else { $lib.print(no) }
            '''
            msgs = await core.stormlist(q)
            self.stormIsInPrint('yes', msgs)

            q = '''test:str $data=$node.value()
            if ($data ~= "newp") { $lib.print(yes) }
            else { $lib.print(no) }
            '''
            msgs = await core.stormlist(q)
            self.stormIsInPrint('no', msgs)

            q = '''test:str $data=$node.value()
            if ($data ^= "Quick") { $lib.print(yes) }
            else { $lib.print(no) }
            '''
            msgs = await core.stormlist(q)
            self.stormIsInPrint('yes', msgs)

            q = '''test:str $data=$node.value()
            if ($data ^= "quick") { $lib.print(yes) }
            else { $lib.print(no) }
            '''
            msgs = await core.stormlist(q)
            self.stormIsInPrint('no', msgs)

    async def test_ast_optimization(self):

        calls = []

        origprop = s_snap.Snap.nodesByProp
        origvalu = s_snap.Snap.nodesByPropValu

        async def checkProp(self, name, reverse=False):
            calls.append(('prop', name))
            async for node in origprop(self, name):
                yield node

        async def checkValu(self, name, cmpr, valu, reverse=False):
            calls.append(('valu', name, cmpr, valu))
            async for node in origvalu(self, name, cmpr, valu):
                yield node

        with mock.patch('synapse.lib.snap.Snap.nodesByProp', checkProp):
            with mock.patch('synapse.lib.snap.Snap.nodesByPropValu', checkValu):
                async with self.getTestCore() as core:

                    self.len(1, await core.nodes('[inet:asn=200 :name=visi]'))
                    self.len(1, await core.nodes('[inet:ipv4=1.2.3.4 :asn=200]'))
                    self.len(1, await core.nodes('[inet:ipv4=5.6.7.8]'))
                    self.len(1, await core.nodes('[inet:ipv4=5.6.7.9 :loc=us]'))
                    self.len(1, await core.nodes('[inet:ipv4=5.6.7.10 :loc=uk]'))
                    self.len(1, await core.nodes('[test:str=a :bar=(test:str, a) :tick=19990101]'))
                    self.len(1, await core.nodes('[test:str=m :bar=(test:str, m) :tick=20200101]'))

                    await core.nodes('.created [.seen=20200101]')
                    calls = []

                    nodes = await core.nodes('inet:ipv4 +:loc=us')
                    self.len(1, nodes)
                    self.eq(calls, [('valu', 'inet:ipv4:loc', '=', 'us')])
                    calls = []

                    nodes = await core.nodes('inet:ipv4 +:loc')
                    self.len(2, nodes)
                    self.eq(calls, [('prop', 'inet:ipv4:loc')])
                    calls = []

                    nodes = await core.nodes('$loc=us inet:ipv4 +:loc=$loc')
                    self.len(1, nodes)
                    self.eq(calls, [('valu', 'inet:ipv4:loc', '=', 'us')])
                    calls = []

                    nodes = await core.nodes('$prop=loc inet:ipv4 +:$prop=us')
                    self.len(1, nodes)
                    self.eq(calls, [('valu', 'inet:ipv4:loc', '=', 'us')])
                    calls = []

                    # Don't optimize if a non-lift happens before the filter
                    nodes = await core.nodes('$loc=us inet:ipv4 $loc=uk +:loc=$loc')
                    self.len(1, nodes)
                    self.eq(calls, [('prop', 'inet:ipv4')])
                    calls = []

                    nodes = await core.nodes('inet:ipv4:loc {$loc=:loc inet:ipv4 +:loc=$loc}')
                    self.len(2, nodes)
                    exp = [
                        ('prop', 'inet:ipv4:loc'),
                        ('valu', 'inet:ipv4:loc', '=', 'uk'),
                        ('valu', 'inet:ipv4:loc', '=', 'us'),
                    ]
                    self.eq(calls, exp)
                    calls = []

                    nodes = await core.nodes('inet:ipv4 +.seen')
                    self.len(4, nodes)
                    self.eq(calls, [('prop', 'inet:ipv4.seen')])
                    calls = []

                    # Should optimize both lifts
                    nodes = await core.nodes('inet:ipv4 test:str +.seen@=2020')
                    self.len(6, nodes)
                    exp = [
                        ('valu', 'inet:ipv4.seen', '@=', '2020'),
                        ('valu', 'test:str.seen', '@=', '2020'),
                    ]
                    self.eq(calls, exp)
                    calls = []

                    # Optimize pivprop filter a bit
                    nodes = await core.nodes('inet:ipv4 +:asn::name=visi')
                    self.len(1, nodes)
                    self.eq(calls, [('prop', 'inet:ipv4:asn')])
                    calls = []

                    nodes = await core.nodes('inet:ipv4 +:asn::name')
                    self.len(1, nodes)
                    self.eq(calls, [('prop', 'inet:ipv4:asn')])
                    calls = []

                    nodes = await core.nodes('test:str +:tick*range=(19701125, 20151212)')
                    self.len(1, nodes)
                    self.eq(calls, [('valu', 'test:str:tick', 'range=', ['19701125', '20151212'])])
                    calls = []

                    # Lift by value will fail since stortype is MSGP
                    # can still optimize a bit though
                    nodes = await core.nodes('test:str +:bar*range=((test:str, c), (test:str, q))')
                    self.len(1, nodes)

                    exp = [
                        ('valu', 'test:str:bar', 'range=', [['test:str', 'c'], ['test:str', 'q']]),
                        ('prop', 'test:str:bar'),
                    ]

                    self.eq(calls, exp)
                    calls = []

                    # Shouldn't optimize this, make sure the edit happens
                    msgs = await core.stormlist('inet:ipv4 | limit 1 | [.seen=now] +#notag')
                    self.len(1, [m for m in msgs if m[0] == 'node:edits'])
                    self.len(0, [m for m in msgs if m[0] == 'node'])
                    self.eq(calls, [('prop', 'inet:ipv4')])

    async def test_ast_cmdoper(self):

        async with self.getTestCore() as core:

            evtl = asyncio.get_event_loop()
            beforecount = len(evtl._asyncgens)

            await core.nodes('[ inet:fqdn=vertex.link ]')

            # Make sure commands don't leave generators around
            self.eq(beforecount, len(evtl._asyncgens))

            await core.nodes('''
                $i=0
                while ($i < 200) {
                    inet:fqdn=vertex.link | limit 1 | spin |
                    $i = ($i+1)
                }
            ''')

            # Wait a second for cleanup
            await asyncio.sleep(1)
            self.eq(beforecount, len(evtl._asyncgens))

    async def test_ast_condeval(self):
        async with self.getTestCore() as core:
            self.len(1, await core.nodes('[ inet:ipv4=1.2.3.4 :asn=20 +#foo ] +$lib.true'))
            self.len(0, await core.nodes('inet:ipv4=1.2.3.4  +(#foo and $lib.false)'))
            self.len(0, await core.nodes('inet:ipv4=1.2.3.4  +$(:asn + 20 >= 42)'))

            opts = {'vars': {'asdf': b'asdf'}}
            await core.nodes('[ file:bytes=$asdf ]', opts=opts)
            await core.axon.put(b'asdf')
            self.len(1, await core.nodes('file:bytes +$lib.bytes.has(:sha256)'))

    async def test_ast_walkcond(self):

        async with self.getTestCore() as core:

            iden = await core.callStorm('[ meta:source=* :name=woot ] return($node.repr())')
            opts = {'vars': {'iden': iden}}

            await core.nodes('[ inet:ipv4=5.5.5.5 ]')
            await core.nodes('[ inet:ipv4=1.2.3.4 <(seen)+ { meta:source=$iden } ]', opts=opts)

            with self.raises(s_exc.StormRuntimeError):
                self.len(1, await core.nodes('inet:ipv4=1.2.3.4 <(seen)- *=woot'))

            self.len(1, await core.nodes('inet:ipv4=1.2.3.4 <(seen)- *'))
            self.len(1, await core.nodes('inet:ipv4=1.2.3.4 <(seen)- meta:source'))
            self.len(1, await core.nodes('inet:ipv4=1.2.3.4 <(seen)- meta:source:name'))

            self.len(1, await core.nodes('inet:ipv4=1.2.3.4 <(seen)- meta:source=$iden', opts=opts))
            self.len(1, await core.nodes('inet:ipv4=1.2.3.4 <(seen)- meta:source:name^=wo'))
            self.len(1, await core.nodes('inet:ipv4=1.2.3.4 <(seen)- meta:source:name=woot'))

            self.len(0, await core.nodes('inet:ipv4=1.2.3.4 <(seen)- meta:source=*'))
            self.len(0, await core.nodes('inet:ipv4=1.2.3.4 <(seen)- meta:source:name^=vi'))
            self.len(0, await core.nodes('inet:ipv4=1.2.3.4 <(seen)- meta:source:name=visi'))

            self.len(0, await core.nodes('inet:ipv4=1.2.3.4 <(seen)- (inet:fqdn, inet:ipv4)'))
            self.len(1, await core.nodes('inet:ipv4=1.2.3.4 <(seen)- (meta:source, inet:fqdn)'))
            self.len(1, await core.nodes('function form() {return(meta:source)} inet:ipv4=1.2.3.4 <(seen)- $form()'))

            await core.nodes('[ inet:ipv4=1.2.3.4 <(seen)+ { [meta:source=*] } ]')
            self.len(2, await core.nodes('inet:ipv4=1.2.3.4 <(seen)- meta:source'))
            self.len(1, await core.nodes('inet:ipv4=1.2.3.4 <(seen)- meta:source:name'))

    async def test_ast_contexts(self):
        async with self.getTestCore() as core:

            await core.nodes('[ inet:fqdn=vertex.link ]')

            async with s_test.matchContexts(self):

                await core.nodes("inet:fqdn -> { inet:fqdn=vertex.link } | limit 1")
                await core.nodes("function x() { inet:fqdn=vertex.link } yield $x() | limit 1")
                await core.nodes("yield ${inet:fqdn=vertex.link} | limit 1")
                await core.nodes("inet:fqdn parallel { } | limit 1")

                async for node in core.storm("function foo() { emit foo } for $x in $foo() { $lib.raise(foo, bar) }"):
                    pass

    async def test_ast_vars_missing(self):

        async with self.getTestCore() as core:
            q = '$ret = $ret $lib.print($ret)'
            mesgs = await core.stormlist(q)
            self.stormIsInErr('Missing variable: ret', mesgs)

            q = '$lib.concat($ret, foo) $lib.print($ret)'
            mesgs = await core.stormlist(q)
            self.stormIsInErr('Missing variable: ret', mesgs)

            q = '$ret=$lib.squeeeeeee($ret, foo) $lib.print($ret)'
            mesgs = await core.stormlist(q)
            self.stormIsInErr('Missing variable: ret', mesgs)

            mesgs = await core.stormlist(q, opts={'vars': {'ret': 'foo'}})
            self.stormIsInErr('Cannot find name [squeeeeeee]', mesgs)

            q = '$ret=$lib.dict(bar=$ret)'
            mesgs = await core.stormlist(q)
            self.stormIsInErr('Missing variable: ret', mesgs)

            q = '$view = $lib.view.get() $lib.print($view)'
            mesgs = await core.stormlist(q)
            self.stormIsInPrint('view', mesgs)

            q = '''
                $pipe = $lib.pipe.gen(${
                    $pipe.put(neato)
                    $pipe.put(burrito)
                })

                $lib.time.sleep(1)
                for $items in $pipe.slices(size=2) {
                    for $thingy in $items {
                        $lib.print($thingy)
                    }
                }
            '''
            mesgs = await core.stormlist(q)
            self.stormIsInPrint('neato', mesgs)
            self.stormIsInPrint('burrito', mesgs)

            q = '''
                $foo = ${ $foo="NEAT" return($foo) }
                $bar = $foo.exec()
                $lib.print($foo)
            '''
            mesgs = await core.stormlist(q)
            self.stormIsInPrint('NEAT', mesgs)

            q = '''
            function foo(x) {
                $x = "some special string"
                return($x)
            }

            $x = $foo((12))
            $lib.print($x)
            '''
            mesgs = await core.stormlist(q)
            self.stormIsInPrint('some special string', mesgs)

            q = '''
            [ inet:fqdn=foo.com ]
            +:newp
            $bar=:newp
            $lib.print($bar)
            $bar=bar
            '''
            with self.raises(s_exc.NoSuchVar) as err:
                await core.nodes(q)
            self.true(err.exception.errinfo.get('runtsafe'))

            q = '''
            [ inet:ipv4=1.2.3.4 ]
            { +:asn $bar=:asn }
            $lib.print($bar)
            '''
            with self.raises(s_exc.NoSuchVar) as err:
                await core.nodes(q)
            self.false(err.exception.errinfo.get('runtsafe'))

    async def test_ast_maxdepth(self):

        async with self.getTestCore() as core:

            q = '['
            for x in range(1000):
                q += f'inet:ipv4={x} '
            q += ']'

            with self.raises(s_exc.RecursionLimitHit) as err:
                msgs = await core.nodes(q)

    async def test_ast_highlight(self):

        async with self.getTestCore() as core:
            text = '[ ps:contact=* :name=$visi ]'
            msgs = await core.stormlist(text)
            errm = [m for m in msgs if m[0] == 'err'][0]
            off, end = errm[1][1]['highlight']['offsets']
            self.eq('visi', text[off:end])

            text = '[ ps:contact=* :foo:bar=haha ]'
            msgs = await core.stormlist(text)
            errm = [m for m in msgs if m[0] == 'err'][0]
            off, end = errm[1][1]['highlight']['offsets']
            self.eq(':foo:bar', text[off:end])

            text = 'init { $foo = :bar }'
            msgs = await core.stormlist(text)
            errm = [m for m in msgs if m[0] == 'err'][0]
            off, end = errm[1][1]['highlight']['offsets']
            self.eq(':bar', text[off:end])

            text = 'inet:ipv5'
            msgs = await core.stormlist(text)
            errm = [m for m in msgs if m[0] == 'err'][0]
            off, end = errm[1][1]['highlight']['offsets']
            self.eq('inet:ipv5', text[off:end])

            text = 'inet:ipv5=127.0.0.1'
            msgs = await core.stormlist(text)
            errm = [m for m in msgs if m[0] == 'err'][0]
            off, end = errm[1][1]['highlight']['offsets']
            self.eq('inet:ipv5', text[off:end])

            text = '[ inet:ipv4=1.2.3.4 ] $x=:haha'
            msgs = await core.stormlist(text)
            errm = [m for m in msgs if m[0] == 'err'][0]
            off, end = errm[1][1]['highlight']['offsets']
            self.eq(':haha', text[off:end])

            text = '$p=haha inet:ipv4 $x=:$p'
            msgs = await core.stormlist(text)
            errm = [m for m in msgs if m[0] == 'err'][0]
            off, end = errm[1][1]['highlight']['offsets']
            self.eq('p', text[off:end])

            text = 'inet:ipv4=haha'
            msgs = await core.stormlist(text)
            errm = [m for m in msgs if m[0] == 'err'][0]
            off, end = errm[1][1]['highlight']['offsets']
            self.eq('haha', text[off:end])

    async def test_ast_bulkedges(self):

        async with self.getTestCore() as core:

            await core.nodes('for $x in $lib.range(1010) {[ it:dev:str=$x ]}')

            strtoffs = await core.getView().layers[0].getEditIndx()

            q = '''
            [ inet:ipv4=1.2.3.4
                +(refs)> { for $x in $lib.range(1005) {[ it:dev:str=$x ]} }
            ]
            '''
            self.len(1, await core.nodes(q))
            self.len(1005, await core.nodes('inet:ipv4=1.2.3.4 -(refs)> *'))

            # node creation + 2 batches of edits
            nextoffs = await core.getView().layers[0].getEditIndx()
            self.eq(strtoffs + 3, nextoffs)

            q = '''
            inet:ipv4=1.2.3.4
            [ -(refs)> { for $x in $lib.range(1010) {[ it:dev:str=$x ]} } ]
            '''
            self.len(1, await core.nodes(q))
            self.len(0, await core.nodes('inet:ipv4=1.2.3.4 -(refs)> *'))

            # 2 batches of edits
            self.eq(nextoffs + 2, await core.getView().layers[0].getEditIndx())

            nodes = await core.nodes('syn:prop limit 1')
            await self.asyncraises(s_exc.IsRuntForm, nodes[0].delEdge('foo', 'bar'))

            q = 'inet:ipv4=1.2.3.4 [ <(newp)+ { syn:prop } ]'
            await self.asyncraises(s_exc.IsRuntForm, core.nodes(q))

            q = 'syn:prop [ -(newp)> { inet:ipv4=1.2.3.4 } ]'
            await self.asyncraises(s_exc.IsRuntForm, core.nodes(q))

            q = 'inet:ipv4=1.2.3.4 [ <(newp)- { syn:prop } ]'
            await self.asyncraises(s_exc.IsRuntForm, core.nodes(q))

            q = 'inet:ipv4=1.2.3.4 [ -(newp)> { syn:prop } ]'
            await self.asyncraises(s_exc.IsRuntForm, core.nodes(q))

    async def test_ast_subgraph_2pass(self):

        async with self.getTestCore() as core:

            nodes = await core.nodes('''
                [ media:news=40ebf9be8fb56bd60fff542299c1b5c2 +(refs)> {[ inet:ipv4=1.2.3.4 ]} ] inet:ipv4
            ''')
            news = nodes[0]
            ipv4 = nodes[1]

            msgs = await core.stormlist('media:news inet:ipv4', opts={'graph': True})
            nodes = [m[1] for m in msgs if m[0] == 'node']
            self.len(2, nodes)
            self.eq(nodes[1][1]['path']['edges'], (('8f66c747665dc3f16603bb25c78323ede90086d255ac07176a98a579069c4bb6',
                        {'type': 'edge', 'verb': 'refs', 'reverse': True}),))

            opts = {'graph': {'existing': (news.iden(),)}}
            msgs = await core.stormlist('inet:ipv4', opts=opts)
            nodes = [m[1] for m in msgs if m[0] == 'node']
            self.len(1, nodes)
            self.eq(nodes[0][1]['path']['edges'], (('8f66c747665dc3f16603bb25c78323ede90086d255ac07176a98a579069c4bb6',
                        {'type': 'edge', 'verb': 'refs', 'reverse': True}),))

            opts = {'graph': {'existing': (ipv4.iden(),)}}
            msgs = await core.stormlist('media:news', opts=opts)
            nodes = [m[1] for m in msgs if m[0] == 'node']
            self.len(1, nodes)
            self.eq(nodes[0][1]['path']['edges'], (('20153b758f9d5eaaa38e4f4a65c36da797c3e59e549620fa7c4895e1a920991f',
                        {'type': 'edge', 'verb': 'refs'}),))

            msgs = await core.stormlist('media:news inet:ipv4', opts={'graph': {'maxsize': 1}})
            self.len(1, [m[1] for m in msgs if m[0] == 'node'])
            self.stormIsInWarn('Graph projection hit max size 1. Truncating results.', msgs)

            msgs = await core.stormlist('media:news', opts={'graph': {'pivots': ('--> *',)}})
            nodes = [m[1] for m in msgs if m[0] == 'node']
            # none yet...
            self.len(0, nodes[0][1]['path']['edges'])
            # one for the refs edge (via doedges) and one for the rule..
            self.len(2, nodes[1][1]['path']['edges'])

    async def test_ast_subgraph_caching(self):
        async with self.getTestCore() as core:
            limits = (0, 1, 10, 255, 256, 10000)
            ipv4s = await core.nodes('[inet:ipv4=1.2.3.0/24]')
            neato = await core.nodes('''[
                test:str=neato +(refs)> { inet:ipv4 }
            ]''')
            await core.nodes('[test:str=neato +(selfrefs)> { test:str=neato }]')
            self.len(1, neato)

            iden = neato[0].iden()
            idens = [iden,]
            opts = {
                'graph': {
                    'degrees': None,
                    'edges': True,
                    'refs': True,
                    'existing': idens
                },
                'idens': idens
            }

            def testedges(msgs):
                self.len(259, msgs)
                for m in msgs[:-2]:
                    if m[0] != 'node':
                        continue
                    node = m[1]
                    edges = node[1]['path']['edges']
                    self.len(1, edges)
                    edgeiden, edgedata = edges[0]
                    self.eq(edgeiden, iden)
                    self.true(edgedata.get('reverse', False))
                    self.eq(edgedata['verb'], 'refs')
                    self.eq(edgedata['type'], 'edge')
                selfref = msgs[-2]
                node = selfref[1]
                edges = node[1]['path']['edges']
                self.len(258, edges)

            for limit in limits:
                opts['graph']['edgelimit'] = limit
                msgs = await core.stormlist('tee { --> * } { <-- * }', opts=opts)
                testedges(msgs)

            burrito = await core.nodes('[test:str=burrito <(awesome)+ { inet:ipv4 }]')
            self.len(1, burrito)

            iden = burrito[0].iden()
            for m in msgs:
                if m[0] != 'node':
                    continue
                node = m[1]
                idens.append(node[1]['iden'])

            opts['graph']['existing'] = idens
            opts['idens'] = [ipv4s[0].iden(),]
            ipidens = [n.iden() for n in ipv4s]
            ipidens.append(neato[0].iden())
            for limit in limits:
                opts['graph']['edgelimit'] = limit
                msgs = await core.stormlist('tee { --> * } { <-- * }', opts=opts)
                self.len(4, msgs)

                node = msgs[1][1]
                self.eq(node[0], ('test:str', 'burrito'))
                edges = node[1]['path']['edges']
                self.len(256, edges)

                for edge in edges:
                    edgeiden, edgedata = edge
                    self.isin(edgeiden, ipidens)
                    self.true(edgedata.get('reverse', False))
                    self.eq(edgedata['verb'], 'awesome')
                    self.eq(edgedata['type'], 'edge')

                node = msgs[2][1]
                self.eq(node[0], ('test:str', 'neato'))
                self.len(256, edges)
                edges = node[1]['path']['edges']
                for edge in edges:
                    edgeiden, edgedata = edge
                    self.isin(edgeiden, ipidens)
                    self.eq(edgedata['type'], 'edge')
                    if edgedata['verb'] == 'selfrefs':
                        self.eq(edgeiden, neato[0].iden())
                    else:
                        self.eq(edgedata['verb'], 'refs')
                        self.false(edgedata.get('reverse', False))

            opts['graph'].pop('existing', None)
            opts['idens'] = [neato[0].iden(),]
            for limit in limits:
                opts['graph']['edgelimit'] = limit
                msgs = await core.stormlist('tee { --> * } { <-- * }', opts=opts)
                selfrefs = 0
                for m in msgs:
                    if m[0] != 'node':
                        continue

                    node = m[1]
                    form = node[0][0]
                    edges = node[1]['path'].get('edges', ())
                    if form == 'inet:ipv4':
                        self.len(0, edges)
                    elif form == 'test:str':
                        self.len(258, edges)
                        for e in edges:
                            self.isin(e[0], ipidens)
                            self.eq('edge', e[1]['type'])
                            if e[0] == neato[0].iden():
                                selfrefs += 1
                                self.eq('selfrefs', e[1]['verb'])
                            else:
                                self.eq('refs', e[1]['verb'])
                self.eq(selfrefs, 2)

            boop = await core.nodes('[test:str=boop +(refs)> {[inet:ipv4=5.6.7.0/24]}]')
            await core.nodes('[test:str=boop <(refs)+ {[inet:ipv4=4.5.6.0/24]}]')
            self.len(1, boop)
            boopiden = boop[0].iden()
            opts['idens'] = [boopiden,]
            for limit in limits:
                opts['graph']['edgelimit'] = limit
                msgs = await core.stormlist('tee --join { --> * } { <-- * }', opts=opts)
                self.len(515, msgs)

    async def test_ast_subgraph_existing_prop_edges(self):

        async with self.getTestCore() as core:
            (fn,) = await core.nodes('[ file:bytes=(woot,) :md5=e5a23e8a2c0f98850b1a43b595c08e63 ]')
            fiden = fn.iden()

            rules = {
                'degrees': None,
                'edges': True,
                'refs': True,
                'existing': [fiden]
            }

            nodes = []

            async with await core.snap() as snap:
                async for node, path in snap.storm(':md5 -> hash:md5', opts={'idens': [fiden], 'graph': rules}):
                    nodes.append(node)

                    edges = path.metadata.get('edges')
                    self.len(1, edges)
                    self.eq(edges, [
                        [fn.iden(), {
                            "type": "prop",
                            "prop": "md5",
                            "reverse": True
                        }]
                    ])

                    self.true(path.metadata.get('graph:seed'))

            self.len(1, nodes)

    async def test_ast_double_init_fini(self):
        async with self.getTestCore() as core:
            q = '''
            init {$foo = bar $lib.print(`{$foo} {$wow}`) }
            init {$baz = hehe $lib.print('second init!') }
            $lib.print($baz)
            '''
            msgs = await core.stormlist(q, opts={'vars': {'wow': 'hehe'}})
            pmesgs = [m[1].get('mesg') for m in msgs if m[0] == 'print']
            self.eq(pmesgs, ['bar hehe', 'second init!', 'hehe'])

            q = '''
            init {$foo = bar $lib.print(`{$foo} {$wow}`) }
            init {$baz = hehe $lib.print('second init!') }
            $lib.print($baz)
            [test:str=stuff]
            $stuff = $node.value()
            fini { $lib.print(fini1) }
            fini { $lib.print(`fini {$stuff}`) }
            '''
            msgs = await core.stormlist(q, opts={'vars': {'wow': 'hehe', 'stuff': None}})
            pmesgs = [m[1].get('mesg') for m in msgs if m[0] == 'print']
            self.eq(pmesgs, ['bar hehe', 'second init!', 'hehe', 'fini1', 'fini stuff'])

            q = '''
            init { $foo = bar }
            init { $baz = $lib.str.format('foo={foo}', foo=$foo) }
            $lib.print($baz)
            '''
            msgs = await core.stormlist(q)
            self.stormIsInPrint('foo=bar', msgs)

    async def test_ast_tagfilters(self):

        async with self.getTestCore() as core:

            await core.addTagProp('score', ('int', {}), {})

            await core.nodes('[ test:str=foo +#tagaa=2023 +#tagaa:score=5 <(foo)+ { test:str=foo } ]')
            await core.nodes('[ test:str=bar +#tagab=2024 +#tagab:score=6 ]')
            await core.nodes('[ test:str=baz +#tagba=2023 +#tagba:score=7 ]')
            await core.nodes('[ test:str=faz +#tagbb=2024 +#tagbb:score=8 ]')

            self.len(2, await core.nodes('test:str +#taga*'))
            self.len(1, await core.nodes('test:str +#tagaa=2023'))
            self.len(1, await core.nodes('test:str +#taga* <(*)- *'))
            self.len(2, await core.nodes('$tag=taga* test:str +#$tag'))
            self.len(1, await core.nodes('$tag=tagaa test:str +#$tag=2023'))

            with self.raises(s_exc.BadSyntax):
                await core.nodes('test:str +#taga*=2023')

            with self.raises(s_exc.BadSyntax):
                await core.nodes('test:str +#taga*@=2023')

            with self.raises(s_exc.BadSyntax):
                await core.nodes('test:str +#taga*>2023')

            with self.raises(s_exc.BadSyntax):
                await core.nodes('test:str +#taga*<(3+5)')

            with self.raises(s_exc.NoSuchCmpr):
                await core.nodes('test:str +#taga<(3+5)')

            with self.raises(s_exc.NoSuchCmpr):
                await core.nodes('test:str +#taga*min>=2023')

            with self.raises(s_exc.StormRuntimeError):
                await core.nodes('$tag=taga* test:str +#$tag=2023')

            with self.raises(s_exc.StormRuntimeError):
                await core.nodes('$tag=taga* test:str +#$"tag"=2023')

            with self.raises(s_exc.StormRuntimeError):
                await core.nodes('$tag=taga* test:str +#foo.$"tag"=2023')

            with self.raises(s_exc.BadSyntax):
                await core.nodes('$tag=taga* test:str +#foo*.$"tag"=2023')

            with self.raises(s_exc.BadSyntax):
                await core.nodes('$tag=taga test:str +#foo.$"tag".*=2023')

            with self.raises(s_exc.BadSyntax):
                await core.nodes('$tag=taga test:str +#foo.$"tag".*=2023')

            with self.raises(s_exc.BadSyntax):
                await core.nodes('$tag=taga test:str +#foo.$"tag".$"tag".*=2023')

            self.len(2, await core.nodes('test:str +#taga*:score'))
            self.len(1, await core.nodes('test:str +#tagaa:score=5'))
            self.len(1, await core.nodes('test:str +#tagaa:score<(2+4)'))
            self.len(0, await core.nodes('test:str +#tagaa:score<-5'))
            self.len(1, await core.nodes('test:str +#tagaa:score*range=(4,6)'))
            self.len(0, await core.nodes('test:str +#taga*:score <- *'))
            self.len(1, await core.nodes('test:str +#taga*:score <(*)- *'))
            self.len(3, await core.nodes('test:str +#taga*:score <+(*)- *'))
            self.len(2, await core.nodes('$tag=taga* test:str +#$tag:score'))
            self.len(1, await core.nodes('$tag=tagaa test:str +#$tag:score=5'))
            self.len(1, await core.nodes('$tag=tagaa test:str +#$tag:score*range=(4,6)'))

            with self.raises(s_exc.BadSyntax):
                await core.nodes('test:str +#taga*:score=2023')

            with self.raises(s_exc.BadSyntax):
                await core.nodes('test:str +#taga*:score@=2023')

            with self.raises(s_exc.BadSyntax):
                await core.nodes('test:str +#taga*:score>2023')

            with self.raises(s_exc.BadSyntax):
                await core.nodes('test:str +#taga*:score<(3+5)')

            with self.raises(s_exc.BadSyntax):
                await core.nodes('test:str +#taga*:score*min>=2023')

            with self.raises(s_exc.NoSuchCmpr):
                await core.nodes('test:str +#taga:score*min>=2023')

            with self.raises(s_exc.StormRuntimeError):
                await core.nodes('$tag=taga* test:str +#$tag:score=2023')

            with self.raises(s_exc.StormRuntimeError):
                await core.nodes('$tag=taga* test:str +#foo.$"tag":score=2023')

            with self.raises(s_exc.BadSyntax):
                await core.nodes('$tag=taga* test:str +#foo*.$"tag":score=2023')

            with self.raises(s_exc.BadSyntax):
                await core.nodes('$tag=taga test:str +#foo.$"tag".*:score=2023')

            with self.raises(s_exc.BadSyntax):
                await core.nodes('$tag=taga test:str +#foo.$"tag".$"tag".*:score=2023')

    async def test_ast_righthand_relprop(self):
        async with self.getTestCore() as core:
            await core.nodes('''[
                (test:type10=one :intprop=21 :int2=21)
                (test:type10=two :intprop=21 :int2=29)
                (test:float=13.4 :closed=14.0 :open=14.0)
                (test:float=14.5 :closed=12.0 :open=13.0)
                (test:float=15.6 :closed=12.0)
                (test:float=16.7)
            ]''')

            nodes = await core.nodes('test:type10 +(:intprop = :int2)')
            self.len(1, nodes)
            self.eq(nodes[0].ndef, ('test:type10', 'one'))

            nodes = await core.nodes('test:float +(:closed = 12.0 and :open)')
            self.len(1, nodes)
            self.eq(nodes[0].ndef, ('test:float', 14.5))

            nodes = await core.nodes('test:float +(:open = $lib.null)')
            self.len(0, nodes)

            nodes = await core.nodes('test:float +(:closed = :open)')
            self.len(1, nodes)
            self.eq(nodes[0].ndef, ('test:float', 13.4))

            nodes = await core.nodes('test:float $foobar=:open +(:closed = $foobar)')
            self.len(1, nodes)
            self.eq(nodes[0].ndef, ('test:float', 13.4))

            nodes = await core.nodes('test:type10 $foobar=:int2 +(:intprop = $foobar)')
            self.len(1, nodes)
            self.eq(nodes[0].ndef, ('test:type10', 'one'))

    async def test_ast_propvalue(self):
        async with self.getTestCore() as core:

            # Create node with data prop, assign data prop to var, update var
            q = '[ it:exec:query=(test1,) :opts=({"foo": "bar"}) ] $opts=:opts $opts.bar = "baz"'
            nodes = await core.nodes(q)
            self.len(1, nodes)
            self.eq(nodes[0].props.get('opts'), {'foo': 'bar'})

            q = '[ it:exec:query=(test1,) :opts=({"foo": "bar"}) ] $opts=:opts $opts.bar = "baz" [ :opts=$opts ]'
            nodes = await core.nodes(q)
            self.len(1, nodes)
            self.eq(nodes[0].props.get('opts'), {'foo': 'bar', 'bar': 'baz'})

            q = '''
            '''
            msgs = await core.stormlist('[ it:exec:query=(test2,) :opts=({"foo": "bar"}) ]')
            self.stormHasNoWarnErr(msgs)

            # Lift node with data prop, assign data prop to var, update var
            q = 'it:exec:query=(test2,) $opts=:opts $opts.bar = "baz"'
            nodes = await core.nodes(q)
            self.len(1, nodes)
            self.eq(nodes[0].props.get('opts'), {'foo': 'bar'})

            q = 'it:exec:query=(test2,) $opts=:opts $opts.bar = "baz" [ :opts=$opts ]'
            nodes = await core.nodes(q)
            self.len(1, nodes)
            self.eq(nodes[0].props.get('opts'), {'foo': 'bar', 'bar': 'baz'})

            # Create node for the lift below
            q = '''
            [ it:app:snort:hit=*
                :flow={[ inet:flow=* :raw=({"foo": "bar"}) ]}
            ]
            '''
            nodes = await core.nodes(q)
            self.len(1, nodes)

            # Lift node, get prop via implicit pivot, assign data prop to var, update var
            q = f'it:app:snort:hit $raw = :flow::raw $raw.baz="box" | spin | inet:flow'
            nodes = await core.nodes(q)
            self.len(1, nodes)
            self.eq(nodes[0].props.get('raw'), {'foo': 'bar'})

            q = f'it:app:snort:hit $raw = :flow::raw $raw.baz="box" | spin | inet:flow [ :raw=$raw ]'
            nodes = await core.nodes(q)
            self.len(1, nodes)
            self.eq(nodes[0].props.get('raw'), {'foo': 'bar', 'baz': 'box'})

<<<<<<< HEAD
    async def test_ast_subrunt_safety(self):

        async with self.getTestCore() as core:
            nodes = await core.nodes('[test:str=test1]')
            self.len(1, nodes)

            q = '''
            test:str=test1
            $test=$node.value()
            [(test:str=test2 +(refs)> {test:str=$test})]
            '''
            nodes = await core.nodes(q)
            self.len(2, nodes)

            nodes = await core.nodes('test:str=test1 <(refs)- test:str')
            self.len(1, nodes)
            self.eq(nodes[0].ndef, ('test:str', 'test2'))

            q = '''
            test:str=test2
            $valu=$node.value()
            | spin |
            test:str=test1 -> { test:str=$valu }
            '''
            nodes = await core.nodes(q)
            self.len(1, nodes)
            self.eq(nodes[0].ndef, ('test:str', 'test2'))

        # Should produce the same results in a macro sub-runtime
        async with self.getTestCore() as core:
            nodes = await core.nodes('[test:str=test1]')
            self.len(1, nodes)

            q = '''
            $q = ${
                test:str=test1
                $test=$node.value()
                [(test:str=test2 +(refs)> {test:str=$test})]
            }
            $lib.macro.set(test.edge, $q)
            return($lib.true)
            '''
            self.true(await core.callStorm(q))

            nodes = await core.nodes('macro.exec test.edge')
            self.len(2, nodes)

            nodes = await core.nodes('test:str=test1 <(refs)- test:str')
            self.len(1, nodes)
            self.eq(nodes[0].ndef, ('test:str', 'test2'))

            q = '''
            $q = ${
                test:str=test2
                $valu=$node.value()
                | spin |
                test:str=test1 -> { test:str=$valu }
            }
            $lib.macro.set(test.pivot, $q)
            return($lib.true)
            '''
            self.true(await core.callStorm(q))

            nodes = await core.nodes('macro.exec test.pivot')
            self.len(1, nodes)
            self.eq(nodes[0].ndef, ('test:str', 'test2'))
=======
    async def test_ast_subq_runtsafety(self):

        async with self.getTestCore() as core:
            msgs = await core.stormlist('$foo={[test:str=foo] return($node.value())} $lib.print($foo)')
            self.stormIsInPrint('foo', msgs)

            msgs = await core.stormlist('$lib.print({[test:str=foo] return($node.value())})')
            self.stormIsInPrint('foo', msgs)
>>>>>>> dc792c9b
<|MERGE_RESOLUTION|>--- conflicted
+++ resolved
@@ -3244,7 +3244,6 @@
             self.len(1, nodes)
             self.eq(nodes[0].props.get('raw'), {'foo': 'bar', 'baz': 'box'})
 
-<<<<<<< HEAD
     async def test_ast_subrunt_safety(self):
 
         async with self.getTestCore() as core:
@@ -3311,7 +3310,7 @@
             nodes = await core.nodes('macro.exec test.pivot')
             self.len(1, nodes)
             self.eq(nodes[0].ndef, ('test:str', 'test2'))
-=======
+
     async def test_ast_subq_runtsafety(self):
 
         async with self.getTestCore() as core:
@@ -3319,5 +3318,4 @@
             self.stormIsInPrint('foo', msgs)
 
             msgs = await core.stormlist('$lib.print({[test:str=foo] return($node.value())})')
-            self.stormIsInPrint('foo', msgs)
->>>>>>> dc792c9b
+            self.stormIsInPrint('foo', msgs)