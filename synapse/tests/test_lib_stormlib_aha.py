--- conflicted
+++ resolved
@@ -377,14 +377,10 @@
                         msgs = await core00.stormlist('aha.svc.mirror --timeout 1')
                         self.stormIsInPrint('Group Status: Out of Sync', msgs)
 
-<<<<<<< HEAD
-                await aha.delAhaSvc('00.cell...')
-=======
                 await cell01.nexsroot.client.fini()
                 msgs = await core00.stormlist('aha.svc.mirror')
                 self.stormIsInPrint('follower', msgs)
 
-                await aha.delAhaSvc('00.cell', network='synapse')
->>>>>>> 148104e2
+                await aha.delAhaSvc('00.cell...')
                 msgs = await core00.stormlist('aha.svc.mirror')
                 self.stormNotInPrint('Service Mirror Groups:', msgs)