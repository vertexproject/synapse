--- conflicted
+++ resolved
@@ -1237,13 +1237,12 @@
             self.false(await core.callStorm('return(("Foo" ~= "(?-i:foo)"))'))
             self.true(await core.callStorm('return(("Foo" ~= "(?-i:Foo)"))'))
 
-<<<<<<< HEAD
             async with await core.view.snap(user=visi) as snap:
                 query = await core.getStormQuery('')
                 async with snap.getStormRuntime(query) as runt:
                     with self.raises(s_exc.AuthDeny):
                         runt.reqAdmin(gateiden='cortex')
-=======
+
             await core.stormlist('[ inet:fqdn=vertex.link ]')
             fork = await core.callStorm('return($lib.view.get().fork().iden)')
 
@@ -1253,7 +1252,6 @@
             self.len(1, nodes)
             self.nn(nodes[0][1]['storage'][1]['props']['.created'])
             self.eq((None, None), nodes[0][1]['storage'][0]['tags']['foo'])
->>>>>>> be8c6ac3
 
     async def test_storm_diff_merge(self):
 
