import copy
import asyncio
import itertools
import urllib.parse as u_parse
import unittest.mock as mock

import synapse.exc as s_exc
import synapse.common as s_common
import synapse.telepath as s_telepath
import synapse.datamodel as s_datamodel

import synapse.lib.base as s_base
import synapse.lib.coro as s_coro
import synapse.lib.json as s_json
import synapse.lib.storm as s_storm
import synapse.lib.httpapi as s_httpapi
import synapse.lib.msgpack as s_msgpack
import synapse.lib.version as s_version
import synapse.lib.stormtypes as s_stormtypes

import synapse.tests.utils as s_t_utils
from synapse.tests.utils import alist

import synapse.tools.backup as s_tools_backup

class StormTest(s_t_utils.SynTest):

    async def test_lib_storm_jsonexpr(self):
        async with self.getTestCore() as core:

            # test a pure const for the msgpack optimization
            retn = await core.callStorm('return((["foo"]))')
            self.eq(retn, ('foo',))

            # test a dynamic multi-entry list
            retn = await core.callStorm('$foo = "foo" return(([$foo, $foo, $foo]))')
            self.eq(retn, ('foo', 'foo', 'foo'))

            retn = await core.callStorm('return(({"foo": "bar", "baz": 10}))')
            self.eq(retn, {'foo': 'bar', 'baz': 10})

            retn = await core.callStorm('$foo=foo $bar=bar return(({$foo: $bar, "baz": 10}))')
            self.eq(retn, {'foo': 'bar', 'baz': 10})

            retn = await core.callStorm('return(({"foo": "bar", "baz": 0x10}))')
            self.eq(retn, {'foo': 'bar', 'baz': 16})

            retn = await core.callStorm('''
                $list = (["foo"])
                $list.append(bar)
                return($list)
            ''')
            self.eq(retn, ('foo', 'bar'))

            retn = await core.callStorm('''
                $dict = ({"foo": "bar"})
                $dict.baz = (10)
                return($dict)
            ''')
            self.eq(retn, {'foo': 'bar', 'baz': 10})

            retn = await core.callStorm('return(([]))')
            self.eq(retn, ())

            retn = await core.callStorm('return((["foo",]))')
            self.eq(retn, ('foo',))

            retn = await core.callStorm('return((["foo" , ]))')
            self.eq(retn, ('foo',))

            retn = await core.callStorm('return(({}))')
            self.eq(retn, {})

            retn = await core.callStorm('return(({"foo": "bar", "baz": 10,}))')
            self.eq(retn, {'foo': 'bar', 'baz': 10})

            retn = await core.callStorm('return(({"foo": "bar", "baz": 10 , }))')
            self.eq(retn, {'foo': 'bar', 'baz': 10})

            q = '''
            $foo = ({"bar": ${[inet:fqdn=foo.com]}})
            for $n in $foo.bar { return($n.repr()) }
            '''
            retn = await core.callStorm(q)
            self.eq(retn, 'foo.com')

            q = '''
            $foo = ([${[inet:fqdn=foo.com]}])
            for $n in $foo.0 { return($n.repr()) }
            '''
            retn = await core.callStorm(q)
            self.eq(retn, 'foo.com')

            with self.raises(s_exc.BadSyntax):
                await core.callStorm('return((["foo" "foo"]))')

            with self.raises(s_exc.BadSyntax):
                await core.callStorm('return((["foo", "foo", ,]))')

            with self.raises(s_exc.BadSyntax):
                await core.callStorm('return(({"foo": "bar" "baz": 10}))')

            with self.raises(s_exc.BadSyntax):
                await core.callStorm('return(({"foo": "bar", "baz": 10, ,}))')

            with self.raises(s_exc.BadSyntax):
                await core.callStorm('return(({"foo": "bar", "baz": foo}))')

    async def test_lib_storm_triplequote(self):
        async with self.getTestCore() as core:
            retn = await core.callStorm("""
            return($lib.yaml.load('''
                foo: bar
                baz:
                    - hehe's
                    - haha's
            '''))
            """)
            self.eq(retn, {'foo': 'bar', 'baz': ("hehe's", "haha's")})

            self.eq(''' '"lol"' ''', await core.callStorm("""return(''' '"lol"' ''')"""))

            retn = await core.callStorm("""return(('''foo bar''', '''baz faz'''))""")
            self.eq(retn, ('foo bar', 'baz faz'))
            self.eq("'''", await core.callStorm("""return("'''")"""))

    async def test_lib_storm_formatstring(self):
        async with self.getTestCore() as core:

            msgs = await core.stormlist('''
                [(inet:ip=0.0.0.0 :asn=5 +#foo)
                 (inet:ip=1.1.1.1 :asn=6 +#foo=((3),(4)))]

                $lib.print(`ip={$node.repr()} asn={:asn} foo={#foo} {:asn=5}`)
            ''')
            self.stormIsInPrint('ip=0.0.0.0 asn=5 foo=(None, None, None) true', msgs)
            self.stormIsInPrint('ip=1.1.1.1 asn=6 foo=(3, 4, 1) false', msgs)

            retn = await core.callStorm('''
                $foo = mystr
                return(`format string \\`foo=\\{$foo}\\` returns foo={$foo}`)
            ''')
            self.eq('format string `foo={$foo}` returns foo=mystr', retn)

            self.eq('', await core.callStorm('return(``)'))

            retn = await core.callStorm('''
                $foo=(2)
                function test(x, y) { return(($x+$y)) }

                return(`valu={(1)+$foo+$test(3,(4+$foo))}`)
            ''')
            self.eq('valu=12', retn)

            retn = await core.callStorm('''
                $foo=(2)
                function test(x, y) { return(($x+$y)) }

                return(`valu={(1)+$foo+$test(0x03,(4+$foo))}`)
            ''')
            self.eq('valu=12', retn)

            q = "$hehe=({'k': 'v'}) $fs=`{$hehe}56` return((`{$hehe}56`, $fs))"
            retn = await core.callStorm(q)
            self.eq("{'k': 'v'}56", retn[0])
            self.eq(retn[0], retn[1])

            retn = await core.callStorm('''$foo=bar $baz=faz return(`foo={$foo}
            baz={$baz}
            `)''')
            self.eq(retn, '''foo=bar
            baz=faz
            ''')

            self.eq("foo 'bar'", await core.callStorm("$foo=bar return(`foo '{$foo}'`)"))
            self.eq(r"\'''''bar'''", await core.callStorm(r"$foo=bar return(`\\'\''''{$foo}'''`)"))
            self.eq(r"\bar", await core.callStorm(r"$foo=bar return(`\\{$foo}`)"))
            self.eq(r"\`bar", await core.callStorm(r"$foo=bar return(`\\\`{$foo}`)"))
            self.eq(r"\{bar", await core.callStorm(r"$foo=bar return(`\\\{{$foo}`)"))
            self.eq(r"foo\bar", await core.callStorm(r"$foo=foo $bar=bar return(`{$foo}\\{$bar}`)"))
            self.eq(r"foo \bar", await core.callStorm(r"$foo=foo $bar=bar return(`{$foo} \\{$bar}`)"))

            with self.raises(s_exc.BadSyntax):
                await core.callStorm(r"$foo=bar return(`\\{{$foo}`)")

    async def test_lib_storm_emit(self):
        async with self.getTestCore() as core:
            self.eq(('foo', 'bar'), await core.callStorm('''
                function generate() {
                    emit foo
                    emit bar
                }
                function makelist() {
                    $retn = ()
                    for $item in $generate() { $retn.append($item) }
                    return($retn)
                }
                return($makelist())
            '''))

            self.eq(('vertex.link', 'woot.com'), await core.callStorm('''
                function generate() {
                    [ inet:fqdn=vertex.link inet:fqdn=woot.com ]
                    emit $node.repr()
                }
                function makelist() {
                    $retn = ()
                    for $item in $generate() { $retn.append($item) }
                    return($retn)
                }
                return($makelist())
            '''))

            msgs = await core.stormlist('''
                function generate() {
                    emit foo
                    $lib.raise(omg, omg)
                }
                for $item in $generate() { $lib.print($item) }
            ''')
            self.stormIsInPrint('foo', msgs)
            self.len(1, [m for m in msgs if m[0] == 'err' and m[1][0] == 'StormRaise'])

            msgs = await core.stormlist('''
                function generate(items) {
                    for $item in $items {
                        if ($item = "woot") { stop }
                        emit $item
                    }
                }
                for $item in $generate((foo, woot, bar)) { $lib.print($item) }
            ''')
            self.stormIsInPrint('foo', msgs)
            self.stormNotInPrint('woot', msgs)
            self.stormNotInPrint('bar', msgs)

            msgs = await core.stormlist('''
                function generate(items) {
                    for $item in $items {
                        [ it:dev:str=$item ]
                        if ($node.repr() = "woot") { stop }
                        emit $item
                    }
                }
                for $item in $generate((foo, woot, bar)) { $lib.print($item) }
            ''')
            self.stormIsInPrint('foo', msgs)
            self.stormNotInPrint('woot', msgs)
            self.stormNotInPrint('bar', msgs)

            nodes = await core.nodes('''
                function generate(items) {
                    for $item in $items {
                        if ($item = "woot") { stop }
                        [ it:dev:str=$item ]
                    }
                }
                yield $generate((foo, woot, bar))
            ''')
            self.len(1, nodes)
            self.eq('foo', nodes[0].ndef[1])

            msgs = await core.stormlist('''
                function generate() {
                    for $i in $lib.range(3) {
                        $lib.print(`inner {$i}`)
                        emit $i
                    }
                }
                for $i in $generate() {
                    $lib.print(`outer {$i}`)
                    for $_ in $lib.range(5) {}
                    break
                }
            ''')
            prnt = [m[1]['mesg'] for m in msgs if m[0] == 'print']
            self.eq(prnt, ['inner 0', 'outer 0'])

            # Emit outside an emitter function raises a runtime error with posinfo
            with self.raises(s_exc.StormRuntimeError) as cm:
                await core.nodes('emit foo')
            self.nn(cm.exception.get('highlight'))

            with self.raises(s_exc.StormRuntimeError) as cm:
                await core.nodes('[test:str=emit] emit foo')
            self.nn(cm.exception.get('highlight'))

            # stop cannot cross function boundaries
            q = '''
            function inner(v) {
                if ( $v = 2 ) {
                    stop
                }
                return ( $v )
            }
            function outer(n) {
                for $i in $lib.range($n) {
                    emit $inner($i)
                }
            }
            $N = (5)
            for $valu in $outer($N) {
                $lib.print(`{$valu}/{$N}`)
            }
            '''
            msgs = await core.stormlist(q)
            self.stormIsInPrint('1/5', msgs)
            self.stormNotInPrint('2/5', msgs)
            self.stormIsInErr('function inner - Generator control statement "stop" used outside of a generator '
                              'function.',
                              msgs)

            # The function exception raised can be caught.
            q = '''
            function inner(v) {
                if ( $v = 2 ) {
                    stop
                }
                return ( $v )
            }
            function outer(n) {
                for $i in $lib.range($n) {
                    emit $inner($i)
                }
            }
            $N = (5)
            try {
                for $valu in $outer($N) {
                    $lib.print(`{$valu}/{$N}`)
                }
            } catch StormRuntimeError as err {
                $lib.print(`caught: {$err.mesg}`)
            }
            '''
            msgs = await core.stormlist(q)
            self.stormIsInPrint('1/5', msgs)
            self.stormNotInPrint('2/5', msgs)
            self.stormIsInPrint('caught: function inner - Generator control statement "stop" used outside of a'
                                ' generator function.',
                                msgs)

            # Outside a function, StopStorm is caught and converted into a StormRuntimeError for the message stream.
            # Since this is tearing down the runtime, it cannot be caught.
            q = '''
            $N = (5)
            for $j in $lib.range($N) {
                if ($j = 2) {
                    stop
                }
                $lib.print(`{$j}/{$N}`)
            }
            '''
            msgs = await core.stormlist(q)
            self.stormIsInPrint('1/5', msgs)
            self.stormNotInPrint('2/5', msgs)
            self.stormIsInErr('Generator control statement "stop" used outside of a generator function.',
                              msgs)
            errname = [m[1][0] for m in msgs if m[0] == 'err'][0]
            self.eq(errname, 'StormRuntimeError')

            q = '''
            $N = (5)
            try {
                for $j in $lib.range($N) {
                    if ($j = 2) {
                        stop
                    }
                    $lib.print(`{$j}/{$N}`)
                }
            } catch StormRuntimeError as err {
                $lib.print(`caught: {$err.mesg}`)
            }
            '''
            msgs = await core.stormlist(q)
            self.stormIsInPrint('1/5', msgs)
            self.stormNotInPrint('2/5', msgs)
            self.stormNotInPrint('caught:', msgs)
            self.stormIsInErr('Generator control statement "stop" used outside of a generator function.',
                              msgs)

            # Mixing a Loop control flow statement in an emitter to stop its processing
            # will be converted into a catchable StormRuntimeError
            q = '''
            function inner(n) {
                emit $n
                $n = ( $n + 1 )
                emit $n
                $n = ( $n + 1 )
                if ( $n >= 2 ) {
                    break
                }
                emit $n
            }
            $N = (0)
            try {
                for $valu in $inner($N) {
                    $lib.print(`got {$valu}`)
                }
            } catch StormRuntimeError as err {
                $lib.print(`caught: {$err.mesg}`)
            }
            '''
            msgs = await core.stormlist(q)
            self.stormIsInPrint('got 1', msgs)
            self.stormNotInPrint('got 2', msgs)
            self.stormIsInPrint('caught: function inner - Loop control statement "break" used outside of a loop.',
                                msgs)

    async def test_lib_storm_intersect(self):
        async with self.getTestCore() as core:
            await core.nodes('''
                [(ou:org=* :names=(foo, bar))]
                [(ou:org=* :names=(foo, baz))]
                [(ou:org=* :names=(foo, hehe))]
            ''')
            nodes = await core.nodes('ou:org | intersect { -> meta:name }', opts={'readonly': True})
            self.len(1, nodes)
            self.eq(nodes[0].ndef[1], 'foo')

            msgs = await core.stormlist('ou:org $foo=$node.value() | intersect $foo')
            self.stormIsInErr('intersect arguments must be runtsafe', msgs)

            with self.raises(s_exc.IsReadOnly) as exc:
                await core.nodes('ou:org | intersect { [ou:org=*] }', opts={'readonly': True})
            self.eq(exc.exception.get('mesg'), 'Storm runtime is in readonly mode, cannot create or edit nodes and other graph data.')

    async def test_lib_storm_trycatch(self):

        async with self.getTestCore() as core:
            self.eq(1, await core.callStorm('''
                try {
                    $lib.raise(FooBar, "Foo that bars!", baz=faz)
                    return((0))
                } catch FooBar as err {
                    return((1))
                }
            '''))

            self.eq(1, await core.callStorm('''
                try {
                    $lib.raise(FooBar, "Foo that bars!", baz=faz)
                    return((0))
                } catch (FooBar, BazFaz) as err {
                    return((1))
                } catch * as err {
                    return((2))
                }
            '''))

            self.eq('Gronk', await core.callStorm('''
                try {
                    $lib.raise(Gronk, "Foo that bars!", baz=faz)
                    return((0))
                } catch (FooBar, BazFaz) as err {
                    return((1))
                } catch * as err {
                    return($err.name)
                }
            '''))

            self.eq('Foo', await core.callStorm('''
                try {
                    $lib.telepath.open($url).callStorm("$lib.raise(Foo, bar, hehe=haha)")
                } catch Foo as err {
                    return($err.name)
                }
            ''', opts={'vars': {'url': core.getLocalUrl()}}))

            msgs = await core.stormlist('''
                [ inet:fqdn=vertex.link ]
                try {
                    [ :lolz = 10 ]
                } catch * as err {
                    $lib.print($err.name)
                }
            ''')
            self.stormIsInPrint('NoSuchProp', msgs)
            self.len(1, [m for m in msgs if m[0] == 'node'])

            with self.raises(s_exc.NoSuchProp):
                await core.nodes('''
                    [ inet:fqdn=vertex.link ]
                    try {
                        [ :lolz = 10 ]
                    } catch FooBar as err {}
                ''')

            with self.raises(s_exc.NoSuchForm):
                await core.nodes('''
                    try {
                        [ hurr:durr=vertex.link ]
                    } catch FooBar as err {}
                ''')

            # We will do lookups with the Raises command to raise the proper synerr
            with self.raises(s_exc.NoSuchForm):
                await core.nodes('''
                    try {
                        $lib.raise(NoSuchForm, 'mesg here')
                    } catch FooBar as err {}
                ''')

            # We punch through the errname in the exception
            with self.raises(s_exc.StormRaise) as cm:
                await core.nodes('''
                    try {
                        $lib.raise(NoSuchExceptionNewpers, 'mesg here')
                    } catch FooBar as err {}
                ''')
            self.eq(cm.exception.errname, 'NoSuchExceptionNewpers')
            self.eq(cm.exception.get('errname'), 'NoSuchExceptionNewpers')

            self.len(1, await core.nodes('''
                [ inet:fqdn=vertex.link ]
                try {
                    $lib.print($node.repr())
                } catch FooBar as err {
                    $lib.print(FooBar)
                }
            '''))

            self.len(1, await core.nodes('''
                try {
                    [ inet:fqdn=vertex.link ]
                } catch FooBar as err {
                    $lib.print(FooBar)
                }
            '''))

            self.len(1, await core.nodes('''
                try {
                    $lib.raise(FooBar, foobar)
                } catch FooBar as err {
                    [ inet:fqdn=vertex.link ]
                }
            '''))

            self.len(2, await core.nodes('''
                [ inet:fqdn=woot.link ]
                try {
                    $lib.raise(FooBar, foobar)
                } catch FooBar as err {
                    [ inet:fqdn=vertex.link ]
                }
            '''))

            # Nesting works
            q = '''
            $lib.print('init')
            try {
                $lib.print('nested try catch')
                try {
                    $lib.print('nested raise')
                    $lib.raise($errname, mesg='inner error!')
                } catch foo as err {
                    $lib.print('caught foo e={e}', e=$err)
                    if $innerRaise {
                        $lib.raise($innererrname, mesg='inner error!')
                    }
                }
                $lib.print('no foo err!')
            } catch bar as err {
                $lib.print('caught bar e={e}', e=$err)
            }
            $lib.print('fin')'''
            msgs = await core.stormlist(q, {'vars': {'errname': 'foo', 'innererrname': '', 'innerRaise': False, }})
            self.stormIsInPrint('caught foo', msgs)
            self.stormNotInPrint('caught bar', msgs)
            self.stormIsInPrint('fin', msgs)

            msgs = await core.stormlist(q, {'vars': {'errname': 'bar', 'innererrname': '', 'innerRaise': False, }})
            self.stormNotInPrint('caught foo', msgs)
            self.stormIsInPrint('caught bar', msgs)
            self.stormIsInPrint('fin', msgs)

            msgs = await core.stormlist(q, {'vars': {'errname': 'baz', 'innererrname': '', 'innerRaise': False, }})
            self.stormNotInPrint('caught foo', msgs)
            self.stormNotInPrint('caught bar', msgs)
            self.stormNotInPrint('fin', msgs)

            # We can also raise inside of a catch block
            msgs = await core.stormlist(q, {'vars': {'errname': 'foo', 'innererrname': 'bar', 'innerRaise': True, }})
            self.stormIsInPrint('caught foo', msgs)
            self.stormIsInPrint('caught bar', msgs)
            self.stormIsInPrint('fin', msgs)

            msgs = await core.stormlist(q, {'vars': {'errname': 'foo', 'innererrname': 'baz', 'innerRaise': True, }})
            self.stormIsInPrint('caught foo', msgs)
            self.stormNotInPrint('caught bar', msgs)
            self.stormNotInPrint('fin', msgs)

            # The items in the catch list must be a str or list of iterables.
            # Anything else raises a Storm runtime error
            with self.raises(s_exc.StormRuntimeError):
                await core.callStorm('''
                try {
                    $lib.raise(foo, test)
                } catch $lib.true as err{
                    $lib.print('caught')
                }
                ''')

            with self.raises(s_exc.StormRuntimeError):
                await core.callStorm('''
                try {
                    $lib.raise(foo, test)
                } catch (1) as err {
                    $lib.print('caught')
                }
                ''')

            # A list of mixed objects works
            msgs = await core.stormlist('''
            try {
                $lib.raise(foo, test)
            } catch (1, $lib.true, foo) as err {
                $lib.print('caught err={e}', e=$err)
            }
            ''')
            self.stormIsInPrint('caught err=', msgs)

            # Non-runtsafe Storm works without inbound nodes
            msgs = await core.stormlist('''
            try {
                [ inet:ip=([4, 0]) ]
                $lib.raise(foo, $node.repr())
            } catch * as err {
                $lib.print($err.mesg)
            }
            ''')
            self.stormIsInPrint('0.0.0.0', msgs)

            # info must be json safe
            with self.raises(s_exc.MustBeJsonSafe):
                await core.callStorm('$x="foo" $x=$x.encode() $lib.raise(foo, test, bar=$x)')

    async def test_storm_ifcond_fix(self):

        async with self.getTestCore() as core:
            msgs = await core.stormlist('''
                [ inet:fqdn=vertex.link inet:fqdn=foo.com inet:fqdn=bar.com ]

                function stuff(x) {
                  if ($x.0 = "vertex.link") {
                      return((1))
                  }
                  return((0))
                }

                $alerts = ()
                { $alerts.append($node.repr()) }

                $bool = $stuff($alerts)

                if $bool { $lib.print($alerts) }

                | spin
            ''')
            self.stormNotInPrint('foo.com', msgs)

    async def test_lib_storm_basics(self):
        # a catch-all bucket for simple tests to avoid cortex construction
        async with self.getTestCore() as core:

            with self.raises(s_exc.NoSuchVar):
                await core.nodes('inet:ip=$ipv4')

            with self.raises(s_exc.BadArg):
                await core.nodes('$lib.print(newp)', opts={'vars': {123: 'newp'}})

            # test that runtsafe vars stay runtsafe
            msgs = await core.stormlist('$foo=bar $lib.print($foo) if $node { $foo=$node.value() }')
            self.stormIsInPrint('bar', msgs)

            # test storm background command
            await core.nodes('''
                $x = foo
                $lib.queue.add($x)
                function stuff() {
                    [inet:ip=1.2.3.4]
                    background {
                        [it:dev:str=haha]
                        fini{
                            $lib.queue.byname($x).put(hehe)
                        }
                    }
                }
                yield $stuff()
            ''')
            self.eq((0, 'hehe'), await core.callStorm('return($lib.queue.byname(foo).get())'))

            await core.nodes('''$lib.queue.gen(bar)
            background ${ $lib.queue.byname(bar).put(haha) }
            ''')
            self.eq((0, 'haha'), await core.callStorm('return($lib.queue.byname(bar).get())'))

            await core.nodes('$foo = (foo,) background ${ $foo.append(bar) $lib.queue.byname(bar).put($foo) }')
            self.eq((1, ['foo', 'bar']), await core.callStorm('return($lib.queue.byname(bar).get(1))'))

            await core.nodes('$foo = ([["foo"]]) background ${ $foo.0.append(bar) $lib.queue.byname(bar).put($foo) }')
            self.eq((2, [['foo', 'bar']]), await core.callStorm('return($lib.queue.byname(bar).get(2))'))

            with self.raises(s_exc.StormRuntimeError):
                await core.nodes('[ ou:org=*] $text = $node.repr() | background $text')

            with self.raises(s_exc.NoSuchVar):
                await core.nodes('background { $lib.print($foo) }')

            await core.nodes('background ${ $foo=test $lib.print($foo) }')

            await core.nodes('background { $lib.time.sleep(4) }')
            task = await core.callStorm('for $t in $lib.ps.list() { if $t.info.background { return($t) } }')
            self.nn(task)
            self.none(task['info'].get('opts'))
            self.eq(core.view.iden, task['info'].get('view'))

            # test $lib.exit() and the StormExit handlers
            msgs = [m async for m in core.view.storm('$lib.exit()')]
            self.eq(msgs[-1][0], 'fini')

            # test that the view command functions correctly
            iden = s_common.guid()
            view0 = await core.callStorm('return($lib.view.get().fork().iden)')
            with self.raises(s_exc.NoSuchVar):
                opts = {'vars': {'view': view0}}
                await core.nodes('view.exec $view { [ ou:org=$iden] }', opts=opts)

            opts = {'vars': {'view': view0, 'iden': iden}}
            self.len(0, await core.nodes('view.exec $view { [ ou:org=$iden] }', opts=opts))

            opts = {'view': view0, 'vars': {'iden': iden}}
            self.len(1, await core.nodes('ou:org=$iden', opts=opts))

            # check safe per-node execution of view.exec
            view1 = await core.callStorm('return($lib.view.get().fork().iden)')
            opts = {'vars': {'view': view1}}
            # lol...
            self.len(1, await core.nodes('''
                [ ou:org=$view :name="[ inet:ip=1.2.3.4 ]" ]
                $foo=$node.repr() $bar=:name
                | view.exec $foo $bar
            ''', opts=opts))

            self.len(1, await core.nodes('inet:ip=1.2.3.4', opts={'view': view1}))

            self.len(0, await core.nodes('$x = $lib.null if ($x and $x > 20) { [ entity:contact=* ] }'))
            self.len(1, await core.nodes('$x = $lib.null if ($lib.true or $x > 20) { [ entity:contact=* ] }'))

            visi = await core.auth.addUser('visi')
            await visi.setPasswd('secret')

            cmd0 = {
                'name': 'asroot.not',
                'storm': '[ ou:org=* ]',
            }
            cmd1 = {
                'name': 'asroot.yep',
                'storm': '[ it:dev:str=$lib.user.allowed(node.add.it:dev:str) ]',
                'asroot': True,
            }
            await core.setStormCmd(cmd0)
            await core.setStormCmd(cmd1)

            opts = {'user': visi.iden}
            with self.raises(s_exc.AuthDeny):
                await core.nodes('asroot.not', opts=opts)

            with self.raises(s_exc.AuthDeny):
                await core.nodes('asroot.yep', opts=opts)

            await visi.addRule((True, ('asroot', 'cmd', 'asroot', 'yep')))

            nodes = await core.nodes('asroot.yep', opts=opts)
            self.len(1, nodes)
            self.eq('false', nodes[0].ndef[1])

            await visi.addRule((True, ('asroot', 'cmd', 'asroot')))
            self.len(1, await core.nodes('asroot.not', opts=opts))

            pkg0 = {
                'name': 'foopkg',
                'version': (0, 0, 1),
                'modules': (
                    {
                        'name': 'foo.bar',
                        'storm': '''
                            function lol() {
                                [ ou:org=* ]
                                return($node.iden())
                            }
                            function dyncall() {
                                return($lib.queue.list())
                            }
                            function dyniter() {
                                for $item in $lib.queue.add(dyniter).gets(wait=$lib.false) {}
                                return(woot)
                            }
                        ''',
                        'asroot': True,
                    },
                    {
                        'name': 'foo.baz',
                        'storm': 'function lol() { [ ou:org=* ] return($node.iden()) }',
                    },
                )
            }

            emptypkg = {
                'name': 'emptypkg',
                'modules': ({'name': 'emptymod'},),
            }

            strverpkg = {
                'name': 'strvers',
                'version': (0, 0, 1),
                'modules': ({'name': 'strvers', 'storm': ''},),
                'configvars': (
                    {
                        'name': 'foo',
                        'varname': 'foo',
                        'desc': 'foo desc',
                        'scopes': ['self'],
                        'type': 'inet:fqdn',
                    },
                    {
                        'name': 'bar',
                        'varname': 'bar',
                        'desc': 'bar desc',
                        'scopes': ['global'],
                        'type': ['inet:fqdn', ['str', 'inet:url']],
                    },
                )
            }
            core.loadStormPkg(emptypkg)
            await core.addStormPkg(strverpkg)

            core.loadStormPkg(pkg0)

            await core.nodes('$lib.import(foo.baz)', opts=opts)
            await core.nodes('$lib.import(foo.baz, reqvers="==0.0.1")', opts=opts)
            await core.nodes('$lib.import(foo.baz, reqvers=">=0.0.1")', opts=opts)
            await core.nodes('$lib.import(strvers, reqvers="==0.0.1")', opts=opts)

            with self.raises(s_exc.NoSuchName):
                await core.nodes('$lib.import(emptymod, reqvers=">=0.0.1")', opts=opts)

            with self.raises(s_exc.NoSuchName):
                await core.nodes('$lib.import(foo.baz, reqvers=">=0.0.2")', opts=opts)

            with self.raises(s_exc.AuthDeny):
                await core.nodes('$lib.import(foo.bar)', opts=opts)

            with self.raises(s_exc.AuthDeny):
                await core.nodes('$lib.import(foo.baz).lol()', opts=opts)

            await visi.addRule((True, ('asroot', 'mod', 'foo', 'bar')))
            self.len(1, await core.nodes('yield $lib.import(foo.bar).lol()', opts=opts))

            await visi.addRule((True, ('asroot', 'mod', 'foo')))
            self.len(1, await core.nodes('yield $lib.import(foo.baz).lol()', opts=opts))

            # coverage for dyncall/dyniter with asroot...
            await core.nodes('$lib.import(foo.bar).dyncall()', opts=opts)
            await core.nodes('$lib.import(foo.bar).dyniter()', opts=opts)

            # Call a non-existent function on the lib
            msgs = await core.stormlist('$mod = $lib.import(foo.bar) $lib.print($mod) $mod.newp()')
            self.stormIsInPrint('Imported Module foo.bar', msgs)
            self.stormIsInErr('Cannot find name [newp]', msgs)

            self.eq(s_version.commit, await core.callStorm('return($lib.version.commit)'))
            self.eq(s_version.version, await core.callStorm('return($lib.version.synapse)'))
            self.true(await core.callStorm('return($lib.version.matches($lib.version.synapse, ">=2.9.0"))'))
            self.false(await core.callStorm('return($lib.version.matches($lib.version.synapse, ">0.0.1,<2.0"))'))

            # check that the feed API uses toprim
            email = await core.callStorm('''
                $iden = $lib.guid()
                $props = ({"email": "visi@vertex.link"})
                $lib.feed.ingest((
                    ( (entity:contact, $iden), ({"props": $props})),
                ))
                entity:contact=$iden
                return(:email)
            ''')
            self.eq(email, 'visi@vertex.link')

            email = await core.callStorm('''
                $iden = $lib.guid()
                $props = ({"email": "visi@vertex.link"})
                yield $lib.feed.genr((
                    ( (entity:contact, $iden), ({"props": $props})),
                ))
                return(:email)
            ''')
            self.eq(email, 'visi@vertex.link')

            # test for $lib.queue.gen()
            self.eq(0, await core.callStorm('return($lib.queue.gen(woot).size())'))
            # and again to test *not* creating it...
            self.eq(0, await core.callStorm('return($lib.queue.gen(woot).size())'))

            self.eq({'foo': 'bar'}, await core.callStorm('return(({    "foo"    :    "bar"   }))'))

            ddef0 = await core.callStorm('return($lib.dmon.add(${ $lib.queue.gen(hehedmon).put(lolz) $lib.time.sleep(10) }, name=hehedmon))')
            ddef1 = await core.callStorm('return($lib.dmon.get($iden))', opts={'vars': {'iden': ddef0.get('iden')}})
            self.none(await core.callStorm('return($lib.dmon.get(newp))'))

            tasks = [t for t in core.boss.tasks.values() if t.name == 'storm:dmon']
            self.true(len(tasks) == 1 and tasks[0].info.get('view') == core.view.iden)

            self.eq(ddef0['iden'], ddef1['iden'])

            self.eq((0, 'lolz'), await core.callStorm('return($lib.queue.gen(hehedmon).get(0))'))

            task = core.stormdmons.getDmon(ddef0['iden']).task
            self.true(await core.callStorm(f'return($lib.dmon.bump($iden))', opts={'vars': {'iden': ddef0['iden']}}))
            self.ne(task, core.stormdmons.getDmon(ddef0['iden']).task)

            self.true(await core.callStorm(f'return($lib.dmon.stop($iden))', opts={'vars': {'iden': ddef0['iden']}}))
            self.none(core.stormdmons.getDmon(ddef0['iden']).task)
            self.false(await core.callStorm(f'return($lib.dmon.get($iden).enabled)', opts={'vars': {'iden': ddef0['iden']}}))
            self.false(await core.callStorm(f'return($lib.dmon.stop($iden))', opts={'vars': {'iden': ddef0['iden']}}))

            self.true(await core.callStorm(f'return($lib.dmon.start($iden))', opts={'vars': {'iden': ddef0['iden']}}))
            self.nn(core.stormdmons.getDmon(ddef0['iden']).task)
            self.true(await core.callStorm(f'return($lib.dmon.get($iden).enabled)', opts={'vars': {'iden': ddef0['iden']}}))
            self.false(await core.callStorm(f'return($lib.dmon.start($iden))', opts={'vars': {'iden': ddef0['iden']}}))

            self.false(await core.callStorm(f'return($lib.dmon.bump(newp))'))
            self.false(await core.callStorm(f'return($lib.dmon.stop(newp))'))
            self.false(await core.callStorm(f'return($lib.dmon.start(newp))'))

            self.eq((1, 'lolz'), await core.callStorm('return($lib.queue.gen(hehedmon).get(1))'))

            async with core.getLocalProxy() as proxy:
                self.nn(await proxy.getStormDmon(ddef0['iden']))
                self.true(await proxy.bumpStormDmon(ddef0['iden']))
                self.true(await proxy.disableStormDmon(ddef0['iden']))
                self.true(await proxy.enableStormDmon(ddef0['iden']))
                self.false(await proxy.bumpStormDmon('newp'))
                self.false(await proxy.disableStormDmon('newp'))
                self.false(await proxy.enableStormDmon('newp'))

            await core.callStorm('[ inet:ip=11.22.33.44 :asn=56 inet:asn=99]')
            await core.callStorm('[ ps:person=* +#foo ]')

            view, layr = await core.callStorm('$view = $lib.view.get().fork() return(($view.iden, $view.layers.0.iden))')

            opts = {'view': view}
            self.len(0, await core.callStorm('''
                $list = ()
                $layr = $lib.view.get().layers.0
                for $item in $layr.getStorNodes() {
                    $list.append($item)
                }
                return($list)''', opts=opts))

            await core.addTagProp('score', ('int', {}), {})
            await core.callStorm('[ inet:ip=11.22.33.44 :asn=99 inet:fqdn=55667788.link +#foo=2020 +#foo:score=100]', opts=opts)
            await core.callStorm('inet:ip=11.22.33.44 $node.data.set(foo, bar)', opts=opts)
            await core.callStorm('inet:ip=11.22.33.44 [ +(refs)> { inet:asn=99 } ]', opts=opts)

            sodes = await core.callStorm('''
                $list = ()
                $layr = $lib.view.get().layers.0
                for $item in $layr.getStorNodes() {
                    $list.append($item)
                }
                return($list)''', opts=opts)
            self.len(3, sodes)

            ipv4 = await core.callStorm('''
                $list = ()
                $layr = $lib.view.get().layers.0
                for ($buid, $sode) in $layr.getStorNodes() {
                    yield $buid
                }
                +inet:ip
                return($node.repr())''', opts=opts)
            self.eq('11.22.33.44', ipv4)

            sodes = await core.callStorm('inet:ip=11.22.33.44 return($node.getStorNodes())', opts=opts)
            self.eq((1577836800000000, 1577836800000001, 1), sodes[0]['tags']['foo'])
            self.eq((99, 9, None), sodes[0]['props']['asn'])
            self.eq(((4, 185999660), 26, None), sodes[1]['valu'])
            self.eq(('unicast', 1, None), sodes[1]['props']['type'])
            self.eq((56, 9, None), sodes[1]['props']['asn'])

            nodes = await core.nodes('[inet:ip=11.22.33.44 +#bar:score=200]')

            bylayer = await core.callStorm('inet:ip=11.22.33.44 return($node.getByLayer())', opts=opts)
            self.ne(bylayer['ndef'], layr)
            self.eq(bylayer['props']['asn'], layr)
            self.eq(bylayer['tags']['foo'], layr)
            self.ne(bylayer['props']['type'], layr)
            self.eq(bylayer['tagprops']['foo']['score'], layr)
            self.ne(bylayer['tagprops']['bar']['score'], layr)

            msgs = await core.stormlist('inet:ip=11.22.33.44 | merge', opts=opts)
            self.stormIsInPrint('6720190a3ac94559e1e7e55d2177024734f940954988649b59454bf2324a351d inet:ip:asn = 99', msgs)
            self.stormIsInPrint("6720190a3ac94559e1e7e55d2177024734f940954988649b59454bf2324a351d inet:ip#foo = ('2020-01-01T00:00:00Z', '2020-01-01T00:00:00.000001Z')", msgs)
            self.stormIsInPrint("6720190a3ac94559e1e7e55d2177024734f940954988649b59454bf2324a351d inet:ip#foo:score = 100", msgs)
            self.stormIsInPrint("6720190a3ac94559e1e7e55d2177024734f940954988649b59454bf2324a351d inet:ip DATA foo = 'bar'", msgs)
            self.stormIsInPrint('6720190a3ac94559e1e7e55d2177024734f940954988649b59454bf2324a351d inet:ip +(refs)> a0df14eab785847912993519f5606bbe741ad81afb51b81455ac6982a5686436', msgs)

            msgs = await core.stormlist('ps:person | merge --diff', opts=opts)
            self.stormIsInPrint('6720190a3ac94559e1e7e55d2177024734f940954988649b59454bf2324a351d inet:ip:asn = 99', msgs)
            self.stormIsInPrint("6720190a3ac94559e1e7e55d2177024734f940954988649b59454bf2324a351d inet:ip#foo = ('2020-01-01T00:00:00Z', '2020-01-01T00:00:00.000001Z')", msgs)
            self.stormIsInPrint("6720190a3ac94559e1e7e55d2177024734f940954988649b59454bf2324a351d inet:ip#foo:score = 100", msgs)
            self.stormIsInPrint("6720190a3ac94559e1e7e55d2177024734f940954988649b59454bf2324a351d inet:ip DATA foo = 'bar'", msgs)
            self.stormIsInPrint('6720190a3ac94559e1e7e55d2177024734f940954988649b59454bf2324a351d inet:ip +(refs)> a0df14eab785847912993519f5606bbe741ad81afb51b81455ac6982a5686436', msgs)

            await core.callStorm('inet:ip=11.22.33.44 | merge --apply', opts=opts)
            nodes = await core.nodes('inet:ip=11.22.33.44')
            self.len(1, nodes)
            self.nn(nodes[0].getTag('foo'))
            self.eq(99, nodes[0].get('asn'))

            bylayer = await core.callStorm('inet:ip=11.22.33.44 return($node.getByLayer())', opts=opts)
            self.ne(bylayer['ndef'], layr)
            self.ne(bylayer['props']['asn'], layr)
            self.ne(bylayer['tags']['foo'], layr)

            # confirm that we moved node data and light edges
            self.eq('bar', await core.callStorm('inet:ip=11.22.33.44 return($node.data.get(foo))'))
            self.eq(99, await core.callStorm('inet:ip=11.22.33.44 -(refs)> inet:asn return($node.value())'))
            self.eq(100, await core.callStorm('inet:ip=11.22.33.44 return(#foo:score)'))

            sodes = await core.callStorm('inet:ip=11.22.33.44 return($node.getStorNodes())', opts=opts)
            self.eq({}, sodes[0])

            with self.raises(s_exc.CantMergeView):
                await core.callStorm('inet:ip=11.22.33.44 | merge')

            # test printing a merge that the node was created in the top layer. We also need to make sure the layer
            # is in a steady state for layer merge --diff tests.

            real_layer = core.layers.get(layr)  # type: s_layer.Layer
            if real_layer.dirty:
                waiter = real_layer.layrslab.waiter(1, 'commit')
                await waiter.wait(timeout=12)

            waiter = real_layer.layrslab.waiter(1, 'commit')
            msgs = await core.stormlist('[ inet:fqdn=mvmnasde.com ] | merge', opts=opts)

            self.stormIsInPrint('3496c02183961db4fbc179f0ceb5526347b37d8ff278279917b6eb6d39e1e272 inet:fqdn = mvmnasde.com', msgs)
            self.stormIsInPrint('3496c02183961db4fbc179f0ceb5526347b37d8ff278279917b6eb6d39e1e272 inet:fqdn:host = mvmnasde', msgs)
            self.stormIsInPrint('3496c02183961db4fbc179f0ceb5526347b37d8ff278279917b6eb6d39e1e272 inet:fqdn:domain = com', msgs)
            self.stormIsInPrint('3496c02183961db4fbc179f0ceb5526347b37d8ff278279917b6eb6d39e1e272 inet:fqdn:issuffix = false', msgs)
            self.stormIsInPrint('3496c02183961db4fbc179f0ceb5526347b37d8ff278279917b6eb6d39e1e272 inet:fqdn:iszone = true', msgs)
            self.stormIsInPrint('3496c02183961db4fbc179f0ceb5526347b37d8ff278279917b6eb6d39e1e272 inet:fqdn:zone = mvmnasde.com', msgs)

            # Ensure that the layer has sync()'d to avoid getting data from
            # dirty sodes in the merge --diff tests.
            self.len(1, await waiter.wait(timeout=12))

            # test that a user without perms can diff but not apply
            await visi.addRule((True, ('view', 'read')))

            msgs = await core.stormlist('merge --diff --apply', opts={'view': view, 'user': visi.iden})
            self.stormIsInErr('must have permission node.del.inet:fqdn', msgs)

            msgs = await core.stormlist('ps:person | merge --diff', opts={'view': view, 'user': visi.iden})
            self.stormIsInPrint('inet:fqdn = mvmnasde.com', msgs)

            # merge all the nodes with anything stored in the top layer...
            await core.callStorm('''
                for ($buid, $sode) in $lib.view.get().layers.0.getStorNodes() {
                    yield $buid
                }
                | merge --apply
            ''', opts=opts)

            # make a few more edits and merge some of them to test --wipe
            await core.stormlist('[ inet:fqdn=hehehaha.com inet:fqdn=woottoow.com ]')

            layrcount = len(core.layers.values())
            await core.stormlist('[ inet:fqdn=hehehaha.com inet:fqdn=woottoow.com ]', opts=opts)
            oldlayr = await core.callStorm('return($lib.view.get().layers.0.iden)', opts=opts)
            msgs = await core.stormlist('inet:fqdn=hehehaha.com | merge --apply --wipe', opts=opts)
            self.stormHasNoWarnErr(msgs)
            newlayr = await core.callStorm('return($lib.view.get().layers.0.iden)', opts=opts)
            self.ne(oldlayr, newlayr)
            msgs = await core.stormlist('''
                $layr = $lib.view.get().layers.0.iden
                $user = $lib.auth.users.byname(visi)
                $role = $lib.auth.roles.add(ninjas)

                $user.grant($role.iden)

                $user.setAdmin((true), gateiden=$layr)
                $user.addRule(([true, ["foo", "bar"]]), gateiden=$layr)
                $role.addRule(([true, ["baz", "faz"]]), gateiden=$layr)
            ''', opts=opts)
            self.stormHasNoWarnErr(msgs)
            await core.callStorm('$lib.view.get().swapLayer()', opts=opts)
            self.ne(newlayr, await core.callStorm('return($lib.view.get().layers.0.iden)', opts=opts))

            self.true(await core.callStorm('''
                $layr = $lib.view.get().layers.0.iden
                return($lib.auth.users.byname(visi).allowed(foo.bar, gateiden=$layr))
            ''', opts=opts))
            self.true(await core.callStorm('''
                $layr = $lib.view.get().layers.0.iden
                return($lib.auth.users.byname(visi).allowed(baz.faz, gateiden=$layr))
            ''', opts=opts))

            self.len(0, await core.nodes('diff', opts=opts))

            self.len(0, await core.callStorm('''
                $list = ()
                for ($buid, $sode) in $lib.view.get().layers.0.getStorNodes() {
                    $list.append($buid)
                }
                return($list)
            ''', opts=opts))

            self.eq('c8af8cfbcc36ba5dec9858124f8f014d', await core.callStorm('''
                $iden = c8af8cfbcc36ba5dec9858124f8f014d
                [ inet:fqdn=vertex.link <(refs)+ {[ meta:source=$iden ]} ]
                <(refs)- meta:source
                return($node.value())
            '''))

            with self.raises(s_exc.BadArg):
                await core.callStorm('inet:fqdn=vertex.link $tags = $node.globtags(foo.***)')

            nodes = await core.nodes('$form=inet:fqdn [ *$form=visi.com ]')
            self.len(1, nodes)
            self.eq(nodes[0].ndef, ('inet:fqdn', 'visi.com'))

            # test non-runtsafe invalid form deref node add
            with self.raises(s_exc.NoSuchForm):
                await core.callStorm('[ it:dev:str=hehe:haha ] $form=$node.value() [*$form=lol]')

            async def sleeper():
                await asyncio.sleep(2)
            task = core.schedCoro(sleeper())
            self.false(await s_coro.waittask(task, timeout=0.1))

            # test some StormRuntime APIs directly...
            await core.nodes('[ inet:ip=1.2.3.4 ]')
            await core.nodes('[ ou:org=* ou:org=* :name=dupcorp ]')

            query = await core.getStormQuery('')
            async with core.getStormRuntime(query) as runt:

                self.len(1, await alist(runt.storm('inet:ip=1.2.3.4')))

                self.nn(await runt.getOneNode('inet:ip', (4, 0x01020304)))

                counter = itertools.count()

                async def skipone(n):
                    if next(counter) == 0:
                        return True
                    return False

                self.nn(await runt.getOneNode('ou:org:name', 'dupcorp', filt=skipone))

                with self.raises(s_exc.StormRuntimeError):
                    await runt.getOneNode('ou:org:name', 'dupcorp')

            count = 5
            for i in range(count):
                await core.nodes('[ test:guid=$lib.guid() +#foo.bar]')
                await core.nodes('[ test:str=$lib.guid() ]')

            # test the node importing works...
            class ExpHandler(s_httpapi.StormHandler):
                async def get(self, name):
                    self.set_header('Content-Type', 'application/x-synapse-nodes')
                    core = self.getCore()
                    if name == 'kewl':
                        form = 'test:guid'
                    elif name == 'neat':
                        form = 'test:str'
                    else:
                        return
                    async for pode in core.exportStorm(form):
                        self.write(s_msgpack.en(pode))
                        self.flush()

            core.addHttpApi('/api/v1/exptest/(.*)', ExpHandler, {'cell': core})
            port = (await core.addHttpsPort(0, host='127.0.0.1'))[1]
            async with self.getTestCore() as subcore:
                # test that we get nodes, but in this vase, incoming node get priority
                byyield = await subcore.nodes(f'[inet:url="https://127.0.0.1:{port}/api/v1/exptest/neat"] | nodes.import --no-ssl-verify https://127.0.0.1:{port}/api/v1/exptest/kewl')
                self.len(count, byyield)
                for node in byyield:
                    self.eq(node.form.name, 'test:str')
                # we shouldn't grab any of the nodes tagged #foo.bar (ie, all the test:guid nodes)
                bytag = await subcore.nodes('#foo.bar')
                self.len(0, bytag)

                url = await subcore.nodes('inet:url')
                self.len(1, url)
                url = url[0]
                self.eq('https', url.get('proto'))
                self.eq('/api/v1/exptest/neat', url.get('path'))
                self.eq('', url.get('params'))
                self.eq((4, 2130706433), url.get('ip'))
                self.eq(f'https://127.0.0.1:{port}/api/v1/exptest/neat', url.get('base'))
                self.eq(port, url.get('port'))

                # now test that param works
                byyield = await subcore.nodes(f'nodes.import --no-ssl-verify https://127.0.0.1:{port}/api/v1/exptest/kewl')
                self.len(count, byyield)
                for node in byyield:
                    self.eq(node.form.name, 'test:guid')
                    self.isin('foo.bar', node.getTagNames())

                # bad response should give no nodes
                msgs = await subcore.stormlist(f'nodes.import --no-ssl-verify https://127.0.0.1:{port}/api/v1/lolnope/')
                self.stormHasNoErr(msgs)
                self.stormIsInWarn('nodes.import got HTTP error code', msgs)
                nodes = [x for x in msgs if x[0] == 'node']
                self.len(0, nodes)

            # force old-cron behavior which lacks a view
            await core.nodes('cron.add --hourly 03 { inet:ip }')
            for (iden, cron) in core.agenda.list():
                cron.view = None
            await core.nodes('cron.list')

            self.eq({'foo': 'bar', 'baz': 'faz'}, await core.callStorm('''
                return(({ // do foo thing
                    "foo" /* hehe */ : /* haha */ "bar", //lol
                    "baz" // hehe
                    : // haha
                    "faz" // hehe
                }))
            '''))

            self.eq(('foo', 'bar', 'baz'), await core.callStorm('''
                return(([ // do foo thing
                    /* hehe */ "foo" /* hehe */ , /* hehe */ "bar" /* hehe */ , /* hehe */ "baz" /* hehe */
                ]))
            '''))

            # surrogate escapes are not allowed
            with self.raises(s_exc.BadDataValu):
                await core.nodes(" [ test:str='pluto\udcbaneptune' ]")

            nodes = await core.nodes('[ doc:report=* :publisher:name=woot ] $name=:publisher:name [ :publisher={ gen.ou.org $name } ]')
            self.len(1, nodes)
            self.nn(nodes[0].get('publisher'))

            # test regular expressions are case insensitive by default
            await core.nodes(" [ test:str='pluto neptune' ]")
            self.len(1, await core.nodes('test:str~=Pluto'))
            self.len(1, await core.nodes('test:str +test:str~=Pluto'))
            self.true(await core.callStorm('return(("Foo" ~= "foo"))'))
            self.len(0, await core.nodes('test:str~="(?-i:Pluto)"'))
            self.len(0, await core.nodes('test:str +test:str~="(?-i:Pluto)"'))
            self.false(await core.callStorm('return(("Foo" ~= "(?-i:foo)"))'))
            self.true(await core.callStorm('return(("Foo" ~= "(?-i:Foo)"))'))

            query = await core.getStormQuery('')
            async with core.getStormRuntime(query, opts={'user': visi.iden}) as runt:
                with self.raises(s_exc.AuthDeny):
                    runt.reqAdmin(gateiden=layr)

    async def test_storm_node_opts(self):

        async with self.getTestCore() as core:

            await core.stormlist('[ inet:fqdn=vertex.link ]')
            fork = await core.callStorm('return($lib.view.get().fork().iden)')

            opts = {'view': fork, 'node:opts': {'show:storage': True}}
            msgs = await core.stormlist('inet:fqdn=vertex.link [ +#foo ]', opts=opts)
            nodes = [mesg[1] for mesg in msgs if mesg[0] == 'node']
            self.len(1, nodes)
            self.nn(nodes[0][1]['storage'][1]['meta']['created'])
            self.eq((None, None, None), nodes[0][1]['storage'][0]['tags']['foo'])

            opts = {'node:opts': {'virts': True}}
            q = '''[
                (it:exec:query=* :time=2025-04?)
                (test:str=foo :seen=2020 :bar={[test:str=bar]})
                (test:str=baz :seen=(2020, ?) :ndefs={[test:str=1 test:str=2]})
                (test:str=faz :seen=(2020, *))
            ]'''
            msgs = await core.stormlist(q, opts=opts)
            nodes = [mesg[1] for mesg in msgs if mesg[0] == 'node']
            self.eq(nodes[0][1]['props']['time.precision'], 8)

            self.eq(nodes[1][1]['props']['bar'], ('test:str', 'bar'))
            self.eq(nodes[1][1]['props']['bar.form'], 'test:str')
            self.eq(nodes[1][1]['props']['seen'], (1577836800000000, 1577836800000001, 1))
            self.eq(nodes[1][1]['props']['seen.min'], 1577836800000000)
            self.eq(nodes[1][1]['props']['seen.max'], 1577836800000001)
            self.eq(nodes[1][1]['props']['seen.duration'], 1)

            self.eq(nodes[2][1]['props']['seen'], (1577836800000000, 0x7fffffffffffffff, 0xffffffffffffffff))
            self.eq(nodes[2][1]['props']['seen.min'], 1577836800000000)
            self.eq(nodes[2][1]['props']['seen.max'], 0x7fffffffffffffff)
            self.eq(nodes[2][1]['props']['seen.duration'], 0xffffffffffffffff)
            self.eq(nodes[2][1]['props']['ndefs'], (('test:str', '1'), ('test:str', '2')))
            self.eq(nodes[2][1]['props']['ndefs.size'], 2)
            self.eq(nodes[2][1]['props']['ndefs.form'], ('test:str', 'test:str'))

            self.eq(nodes[3][1]['props']['seen'], (1577836800000000, 0x7ffffffffffffffe, 0xfffffffffffffffe))
            self.eq(nodes[3][1]['props']['seen.min'], 1577836800000000)
            self.eq(nodes[3][1]['props']['seen.max'], 0x7ffffffffffffffe)
            self.eq(nodes[3][1]['props']['seen.duration'], 0xfffffffffffffffe)

            opts['view'] = fork
            msgs = await core.stormlist('test:str=baz [ -:seen ]', opts=opts)
            nodes = [mesg[1] for mesg in msgs if mesg[0] == 'node']

            self.none(nodes[0][1]['props'].get('seen'))
            self.none(nodes[0][1]['props'].get('seen.min'))
            self.none(nodes[0][1]['props'].get('seen.max'))
            self.none(nodes[0][1]['props'].get('seen.duration'))
            self.eq(nodes[0][1]['props']['ndefs'], (('test:str', '1'), ('test:str', '2')))
            self.eq(nodes[0][1]['props']['ndefs.size'], 2)
            self.eq(nodes[0][1]['props']['ndefs.form'], ('test:str', 'test:str'))

    async def test_storm_diff_merge(self):

        async with self.getTestCore() as core:
            viewiden = await core.callStorm('return($lib.view.get().fork().iden)')

            altview = {'view': viewiden}
            await core.nodes('[ ou:org=* :name=hehe +#hehe ]')
            await core.nodes('[ ou:org=* :name=haha +#haha ]', opts=altview)

            with self.raises(s_exc.StormRuntimeError):
                nodes = await core.nodes('diff')

            altro = {'view': viewiden, 'readonly': True}
            nodes = await core.nodes('diff | +ou:org', opts=altro)
            self.len(1, nodes)
            self.eq(nodes[0].get('name'), 'haha')

            nodes = await core.nodes('diff --prop ou:org', opts=altview)
            self.len(1, nodes)
            self.eq(nodes[0].get('name'), 'haha')

            nodes = await core.nodes('diff --prop ou:org:name', opts=altview)
            self.len(1, nodes)
            self.eq(nodes[0].get('name'), 'haha')

            nodes = await core.nodes('diff --tag haha', opts=altview)
            self.len(1, nodes)
            self.eq(nodes[0].get('name'), 'haha')

            with self.raises(s_exc.NoSuchProp):
                await core.nodes('diff --prop foo:bar', opts=altview)

            with self.raises(s_exc.StormRuntimeError) as cm:
                await core.nodes('diff --prop foo:bar --tag newp.newp', opts=altview)
            self.eq(cm.exception.get('mesg'),
                    'You may specify --tag *or* --prop but not both.')

            nodes = await core.nodes('diff | +ou:org', opts=altview)
            self.len(1, nodes)
            self.eq(nodes[0].get('name'), 'haha')

            self.len(3, await core.nodes('ou:org | diff | +ou:org', opts=altview))
            nodes = await core.nodes('diff | merge --no-tags --apply', opts=altview)

            nodes = await core.nodes('diff | +ou:org', opts=altview)
            self.len(1, nodes)
            self.nn(nodes[0].getTag('haha'))

            nodes = await core.nodes('ou:org:name=haha')
            self.len(1, nodes)
            self.none(nodes[0].getTag('haha'))

            self.len(2, await core.nodes('ou:org'))
            self.len(1, await core.nodes('meta:name=haha'))
            self.len(1, await core.nodes('ou:org:name=haha'))

            self.len(0, await core.nodes('#haha'))
            self.len(0, await core.nodes('ou:org#haha'))
            self.len(0, await core.nodes('syn:tag=haha'))

            self.len(1, await core.nodes('#haha', opts=altview))
            self.len(1, await core.nodes('ou:org#haha', opts=altview))
            self.len(1, await core.nodes('syn:tag=haha', opts=altview))
            self.len(1, await core.nodes('diff | +ou:org', opts=altview))

            self.len(2, await core.nodes('diff | merge --apply', opts=altview))

            self.len(1, await core.nodes('#haha'))
            self.len(1, await core.nodes('ou:org#haha'))

            self.len(0, await core.nodes('diff', opts=altview))

            await core.nodes('[ entity:contact=* :name=con0 +#con0 +#con0.foo +#conalt ]', opts=altview)
            await core.nodes('[ entity:contact=* :name=con1 +#con1 +#conalt ]', opts=altview)

            nodes = await core.nodes('diff --tag conalt con1 con0.foo con0 newp', opts=altview)
            self.sorteq(['con0', 'con1'], [n.get('name') for n in nodes])

            q = '''
            [ test:str=foo +(refs)> {[ test:str=bar ]} ]
            { for $i in $lib.range(1001) { $node.data.set($i, $i) }}
            '''
            nodes = await core.nodes(q, opts=altview)

            visi = await core.auth.addUser('visi')
            await visi.setPasswd('secret')

            altview['user'] = visi.iden

            uppriden = core.views[viewiden].layers[0].iden
            lowriden = core.views[viewiden].layers[1].iden

            await visi.addRule((True, ('view',)), gateiden=viewiden)
            await visi.addRule((True, ('node',)), gateiden=uppriden)
            await visi.addRule((True, ('node', 'add')), gateiden=lowriden)
            await visi.addRule((True, ('node', 'prop')), gateiden=lowriden)
            await visi.addRule((True, ('node', 'data')), gateiden=lowriden)

            with self.raises(s_exc.AuthDeny):
                await core.nodes('test:str | merge --apply', opts=altview)

            self.len(0, await core.nodes('test:str=foo'))

            await visi.addRule((True, ('node', 'edge')), gateiden=lowriden)

            await core.nodes('test:str | merge --apply', opts=altview)
            self.len(1, await core.nodes('test:str=foo -(refs)> *'))

            await visi.delRule((True, ('node', 'add')), gateiden=lowriden)

            self.len(1, await core.nodes('test:str=foo [ :seen=now ]', opts=altview))
            await core.nodes('test:str=foo | merge --apply', opts=altview)

            await visi.addRule((True, ('node', 'add')), gateiden=lowriden)

            with self.getAsyncLoggerStream('synapse.lib.view') as stream:
                await core.stormlist('test:str | merge --apply', opts=altview)

            stream.seek(0)
            buf = stream.read()
            self.notin("No form named None", buf)

            await core.nodes('[ test:str=baz ]')
            await core.nodes('test:str=baz [ +#new.tag :seen=now ]', opts=altview)
            await core.nodes('test:str=baz | delnode')

            self.stormHasNoErr(await core.stormlist('diff', opts=altview))
            self.stormHasNoErr(await core.stormlist('diff --tag new.tag', opts=altview))
            self.stormHasNoErr(await core.stormlist('diff --prop "test:str:seen"', opts=altview))
            self.stormHasNoErr(await core.stormlist('merge --diff', opts=altview))

            oldn = await core.nodes('[ test:str=readonly ]', opts=altview)
            # need to pause a moment so the created times differ
            await asyncio.sleep(0.01)
            newn = await core.nodes('[ test:str=readonly ]')
            self.ne(oldn[0].get('.created'), newn[0].get('.created'))

            with self.getAsyncLoggerStream('synapse.lib.view') as stream:
                await core.stormlist('test:str | merge --apply', opts=altview)

            stream.seek(0)
            buf = stream.read()
            self.notin("Property is read only: test:str.created", buf)

            newn = await core.nodes('test:str=readonly')
            self.eq(oldn[0].get('.created'), newn[0].get('.created'))

            viewiden2 = await core.callStorm('return($lib.view.get().fork().iden)', opts={'view': viewiden})

            oldn = await core.nodes('[ test:str=readonly2 ]', opts=altview)
            newn = await core.nodes('[ test:str=readonly2 ]')
            self.ne(oldn[0].get('.created'), newn[0].get('.created'))

            altview2 = {'view': viewiden2}
            q = 'test:str=readonly2 | movenodes --apply --srclayers $lib.view.get().layers.2.iden'
            await core.nodes(q, opts=altview2)

            with self.getAsyncLoggerStream('synapse.lib.view') as stream:
                await core.stormlist('test:str | merge --apply', opts=altview2)

            stream.seek(0)
            buf = stream.read()
            self.notin("Property is read only: test:str.created", buf)

            newn = await core.nodes('test:str=readonly2', opts=altview)
            self.eq(oldn[0].get('.created'), newn[0].get('.created'))

            await core.nodes('[ test:ro=bad :readable=foo ]', opts=altview)
            await core.nodes('[ test:ro=bad :readable=bar ]')

            msgs = await core.stormlist('test:ro | merge', opts=altview)
            self.stormIsInWarn("Cannot merge read only property with conflicting value", msgs)

            await core.nodes('[ test:str=foo +(refs)> { for $i in $lib.range(1001) {[ test:int=$i ]}}]', opts=altview)
            await core.nodes('test:str=foo -(refs)+> * merge --apply', opts=altview)
            self.len(1002, await core.nodes('test:str=foo -(refs)> *'))

    async def test_storm_merge_stricterr(self):

        async with self.getTestCore() as core:

            core.model.addDataModels(s_t_utils.deprmodel)

            await core.nodes('$lib.model.ext.addFormProp(test:deprprop, _str, (str, ({})), ({}))')

            viewiden = await core.callStorm('return($lib.view.get().fork().iden)')
            asfork = {'view': viewiden}

            await core.nodes('[ test:deprprop=base ]')

            self.len(1, await core.nodes('test:deprprop=base [ :_str=foo +#test ]', opts=asfork))
            await core.nodes('[ test:deprprop=fork test:str=other ]', opts=asfork)

            await core.nodes('model.deprecated.lock test:deprprop')

            msgs = await core.stormlist('diff | merge --apply --no-tags', opts=asfork)
            self.stormIsInWarn('Form test:deprprop is locked due to deprecation for valu=base', msgs)
            self.stormIsInWarn('Form test:deprprop is locked due to deprecation for valu=fork', msgs)
            self.stormHasNoErr(msgs)

            msgs = await core.stormlist('diff | merge --apply --only-tags', opts=asfork)
            self.stormIsInWarn('Form test:deprprop is locked due to deprecation for valu=base', msgs)
            self.stormHasNoErr(msgs)

            self.eq({
                'syn:tag': 1,
                'test:deprprop': 1,
                'test:str': 1,
            }, await core.callStorm('return($lib.view.get().getFormCounts())'))

            nodes = await core.nodes('test:deprprop')
            self.eq(['base'], [n.ndef[1] for n in nodes])
            self.eq([], nodes[0].getTags())

    async def test_storm_merge_opts(self):

        async with self.getTestCore() as core:
            viewiden = await core.callStorm('return($lib.view.get().fork().iden)')
            altview = {'view': viewiden}

            await core.addTagProp('score', ('int', {}), {})

            await core.nodes('[ ou:org=(org1,) :name=hehe ]')

            q = '''
            [ ou:org=(org1,)
                :url=https://vertex.link
                :name=haha
                :desc=cool
                :lifespan=(2021, ?)
                +#one:score=1
                +#two:score=2
                +#three:score=3
                +#haha.four
                +#haha.five
            ]
            '''
            await core.nodes(q, opts=altview)

            self.len(0, await core.nodes('syn:tag'))
            self.len(6, await core.nodes('syn:tag', opts=altview))

            await core.nodes('diff | merge --only-tags --include-tags one two --apply', opts=altview)
            nodes = await core.nodes('ou:org')
            self.sorteq(list(nodes[0].getTagNames()), ['one', 'two'])
            self.eq(nodes[0].getTagProp('one', 'score'), 1)
            self.eq(nodes[0].getTagProp('two', 'score'), 2)
            self.len(0, nodes[0].getTagProps('three'))
            self.len(2, await core.nodes('syn:tag'))

            await core.nodes('diff | merge --only-tags --exclude-tags three haha.four --apply', opts=altview)
            nodes = await core.nodes('ou:org')
            self.sorteq(list(nodes[0].getTagNames()), ['one', 'two', 'haha', 'haha.five'])
            self.len(0, nodes[0].getTagProps('three'))
            self.len(4, await core.nodes('syn:tag'))

            await core.nodes('diff | merge --include-props ou:org:name ou:org:desc --apply', opts=altview)
            nodes = await core.nodes('ou:org')
            self.sorteq(list(nodes[0].getTagNames()), ['one', 'two', 'three', 'haha', 'haha.four', 'haha.five'])
            self.eq(nodes[0].get('name'), 'haha')
            self.eq(nodes[0].get('desc'), 'cool')
            self.none(nodes[0].get('url'))
            self.none(nodes[0].get('lifespan'))
            self.eq(nodes[0].getTagProp('three', 'score'), 3)
            self.len(6, await core.nodes('syn:tag'))

            await core.nodes('diff | merge --exclude-props ou:org:url --apply', opts=altview)
            nodes = await core.nodes('ou:org')
            self.eq(nodes[0].get('lifespan'), (1609459200000000, 9223372036854775807, 0xffffffffffffffff))
            self.none(nodes[0].get('url'))

            await core.nodes('[ ou:org=(org2,) +#six ]', opts=altview)
            await core.nodes('diff | merge --only-tags --apply', opts=altview)

            self.len(0, await core.nodes('ou:org=(org2,)'))

            sodes = await core.callStorm('ou:org=(org2,) return($node.getStorNodes())', opts=altview)
            self.nn(sodes[0]['tags']['six'])

            await core.nodes('[ ou:org=(org3,) +#glob.tags +#more.glob.tags +#more.gob.tags ]', opts=altview)
            await core.nodes('diff | merge --include-tags glob.* more.gl** --apply', opts=altview)
            nodes = await core.nodes('ou:org=(org3,)')
            exp = ['glob', 'more', 'more.glob', 'more.glob.tags', 'glob.tags']
            self.sorteq(list(nodes[0].getTagNames()), exp)

            q = '''
            [ crypto:x509:cert=*
              :md5=00000a5758eea935f817dd1490a322a5

              inet:tls:servercert=(1.2.3.4, $node)
            ]
            '''
            await core.nodes(q, opts=altview)

            self.len(0, await core.nodes('crypto:hash:md5'))
            await core.nodes('crypto:x509:cert | merge --apply', opts=altview)
            self.len(1, await core.nodes('crypto:hash:md5'))

            self.len(0, await core.nodes('inet:ip'))
            await core.nodes('inet:tls:servercert | merge --apply', opts=altview)
            self.len(1, await core.nodes('inet:ip'))

    async def test_storm_merge_perms(self):

        async with self.getTestCore() as core:

            await core.addTagProp('score', ('int', {}), {})

            visi = await core.auth.addUser('visi')
            opts = {'user': visi.iden}

            view2 = await core.callStorm('return($lib.view.get().fork())')
            view2opts = opts | {'view': view2['iden']}
            layr2 = view2['layers'][0]['iden']
            layr1 = view2['layers'][1]['iden']

            await visi.addRule((True, ('view',)))
            await visi.addRule((True, ('node', 'add')), gateiden=layr2)
            await visi.addRule((True, ('node', 'prop', 'set')), gateiden=layr2)
            await visi.addRule((True, ('node', 'tag', 'add')), gateiden=layr2)
            await visi.addRule((True, ('node', 'data', 'set')), gateiden=layr2)
            await visi.addRule((True, ('node', 'edge', 'add')), gateiden=layr2)

            await core.nodes('[ meta:name=test ]')

            await core.nodes('''
                [ entity:contact=*
                    :name=test0
                    +(refs)> { meta:name=test }
                    +#test1.foo=now
                    +#test2
                    +#test3:score=42
                ]
                $node.data.set(foo, bar)
            ''', opts=view2opts)

            with self.raises(s_exc.AuthDeny) as ecm:
                await core.nodes('entity:contact merge --apply', opts=view2opts)
            self.eq('node.del.entity:contact', ecm.exception.errinfo['perm'])
            await visi.addRule((True, ('node', 'del')), gateiden=layr2)

            with self.raises(s_exc.AuthDeny) as ecm:
                await core.nodes('entity:contact merge --apply', opts=view2opts)
            self.eq('node.add.entity:contact', ecm.exception.errinfo['perm'])
            await visi.addRule((True, ('node', 'add')), gateiden=layr1)

            with self.raises(s_exc.AuthDeny) as ecm:
                await core.nodes('entity:contact merge --apply', opts=view2opts)
            self.eq('node.prop.del.entity:contact.name', ecm.exception.errinfo['perm'])
            await visi.addRule((True, ('node', 'prop', 'del')), gateiden=layr2)

            with self.raises(s_exc.AuthDeny) as ecm:
                await core.nodes('entity:contact merge --apply', opts=view2opts)
            self.eq('node.prop.set.entity:contact.name', ecm.exception.errinfo['perm'])
            await visi.addRule((True, ('node', 'prop', 'set')), gateiden=layr1)

            with self.raises(s_exc.AuthDeny) as ecm:
                await core.nodes('entity:contact merge --apply', opts=view2opts)
            self.eq('node.tag.del.test1.foo', ecm.exception.errinfo['perm'])
            await visi.addRule((True, ('node', 'tag', 'del', 'test1', 'foo')), gateiden=layr2)

            with self.raises(s_exc.AuthDeny) as ecm:
                await core.nodes('entity:contact merge --apply', opts=view2opts)
            self.eq('node.tag.add.test1.foo', ecm.exception.errinfo['perm'])
            await visi.addRule((True, ('node', 'tag', 'add', 'test1', 'foo')), gateiden=layr1)

            with self.raises(s_exc.AuthDeny) as ecm:
                await core.nodes('entity:contact merge --apply', opts=view2opts)
            self.eq('node.tag.del.test3', ecm.exception.errinfo['perm'])
            await visi.addRule((True, ('node', 'tag', 'del', 'test3')), gateiden=layr2)

            with self.raises(s_exc.AuthDeny) as ecm:
                await core.nodes('entity:contact merge --apply', opts=view2opts)
            self.eq('node.tag.add.test3', ecm.exception.errinfo['perm'])
            await visi.addRule((True, ('node', 'tag', 'add', 'test3')), gateiden=layr1)

            with self.raises(s_exc.AuthDeny) as ecm:
                await core.nodes('entity:contact merge --apply', opts=view2opts)
            self.eq('node.tag.del.test2', ecm.exception.errinfo['perm'])
            await visi.addRule((True, ('node', 'tag', 'del', 'test2')), gateiden=layr2)

            with self.raises(s_exc.AuthDeny) as ecm:
                await core.nodes('entity:contact merge --apply', opts=view2opts)
            self.eq('node.tag.add.test2', ecm.exception.errinfo['perm'])
            await visi.addRule((True, ('node', 'tag', 'add', 'test2')), gateiden=layr1)

            with self.raises(s_exc.AuthDeny) as ecm:
                await core.nodes('entity:contact merge --apply', opts=view2opts)
            self.eq('node.data.del.foo', ecm.exception.errinfo['perm'])
            await visi.addRule((True, ('node', 'data', 'del')), gateiden=layr2)

            with self.raises(s_exc.AuthDeny) as ecm:
                await core.nodes('entity:contact merge --apply', opts=view2opts)
            self.eq('node.data.set.foo', ecm.exception.errinfo['perm'])
            await visi.addRule((True, ('node', 'data', 'set')), gateiden=layr1)

            with self.raises(s_exc.AuthDeny) as ecm:
                await core.nodes('entity:contact merge --apply', opts=view2opts)
            self.eq('node.edge.del.refs', ecm.exception.errinfo['perm'])
            await visi.addRule((True, ('node', 'edge', 'del')), gateiden=layr2)

            with self.raises(s_exc.AuthDeny) as ecm:
                await core.nodes('entity:contact merge --apply', opts=view2opts)
            self.eq('node.edge.add.refs', ecm.exception.errinfo['perm'])
            await visi.addRule((True, ('node', 'edge', 'add')), gateiden=layr1)

            await core.nodes('entity:contact merge --apply', opts=view2opts)

    async def test_storm_movenodes(self):

        async with self.getTestCore() as core:

            opts = {'vars': {'verbs': ('_bar', '_baz', '_prio')}}
            await core.nodes('for $verb in $verbs { $lib.model.ext.addEdge(*, $verb, *, ({})) }', opts=opts)

            view2iden = await core.callStorm('return($lib.view.get().fork().iden)')
            view2 = {'view': view2iden}

            view3iden = await core.callStorm('return($lib.view.get().fork().iden)', opts=view2)
            view3 = {'view': view3iden}

            layrs = await core.callStorm('return($lib.view.get().layers)', opts=view3)
            layr3 = layrs[0]['iden']
            layr2 = layrs[1]['iden']
            layr1 = layrs[2]['iden']

            await core.addTagProp('score', ('int', {}), {})

            msgs = await core.stormlist('[ inet:fqdn=foo.com ] | movenodes --destlayer $node')
            self.stormIsInErr('movenodes arguments must be runtsafe.', msgs)

            msgs = await core.stormlist('ou:org | movenodes')
            self.stormIsInErr('You may only move nodes in views with multiple layers.', msgs)

            msgs = await core.stormlist('ou:org | movenodes --destlayer foo', opts=view2)
            self.stormIsInErr('No layer with iden foo in this view', msgs)

            msgs = await core.stormlist('ou:org | movenodes --srclayers foo', opts=view2)
            self.stormIsInErr('No layer with iden foo in this view', msgs)

            msgs = await core.stormlist(f'ou:org | movenodes --srclayers {layr2} --destlayer {layr2}', opts=view2)
            self.stormIsInErr('cannot also be the destination layer', msgs)

            msgs = await core.stormlist(f'ou:org | movenodes --precedence foo', opts=view2)
            self.stormIsInErr('No layer with iden foo in this view', msgs)

            msgs = await core.stormlist(f'ou:org | movenodes --precedence {layr2}', opts=view2)
            self.stormIsInErr('must be included when specifying precedence', msgs)

            q = '''
            [ ou:org=(foo,)
                :desc=layr1
                :name=foo
                +#hehe.haha=2022
                +#one:score=1
                +(_bar)> {[ ou:org=(bar,) :name=bar]}
            ]
            $node.data.set(foo, bar)
            '''
            nodes = await core.nodes(q)
            nodeiden = nodes[0].iden()

            msgs = await core.stormlist('ou:org | movenodes', opts=view2)
            self.stormHasNoWarnErr(msgs)
            self.stormIsInPrint(f'{layr2} add {nodeiden}', msgs)
            self.stormIsInPrint(f'{layr2} set {nodeiden} ou:org.created', msgs)
            self.stormIsInPrint(f'{layr2} set {nodeiden} ou:org:desc', msgs)
            self.stormIsInPrint(f'{layr2} set {nodeiden} ou:org#hehe.haha', msgs)
            self.stormIsInPrint(f'{layr2} set {nodeiden} ou:org#one:score', msgs)
            self.stormIsInPrint(f'{layr2} set {nodeiden} ou:org DATA', msgs)
            self.stormIsInPrint(f'{layr2} add {nodeiden} ou:org -(_bar)>', msgs)
            self.stormIsInPrint(f'{layr1} delete {nodeiden}', msgs)
            self.stormIsInPrint(f'{layr1} delete {nodeiden} ou:org:desc', msgs)
            self.stormIsInPrint(f'{layr1} delete {nodeiden} ou:org#hehe.haha', msgs)
            self.stormIsInPrint(f'{layr1} delete {nodeiden} ou:org#one:score', msgs)
            self.stormIsInPrint(f'{layr1} delete {nodeiden} ou:org DATA', msgs)
            self.stormIsInPrint(f'{layr1} delete {nodeiden} ou:org -(_bar)>', msgs)

            nodes = await core.nodes('ou:org | movenodes --apply', opts=view2)

            self.len(0, await core.nodes('ou:org=(foo,)'))

            sodes = await core.callStorm('ou:org=(foo,) return($node.getStorNodes())', opts=view2)
            sode = sodes[0]
            self.eq(sode['props'].get('desc')[0], 'layr1')
            self.eq(sode['tags'].get('hehe.haha'), (1640995200000000, 1640995200000001, 1))
            self.eq(sode['tagprops'].get('one').get('score')[0], 1)
            self.len(1, await core.nodes('ou:org=(foo,) -(_bar)> *', opts=view2))
            data = await core.callStorm('ou:org=(foo,) return($node.data.get(foo))', opts=view2)
            self.eq(data, 'bar')

            q = '''
            [ ou:org=(foo,)
                :desc=overwritten
                :name=foo
                +#hehe.haha=2023
                +#one:score=2
                +#two:score=1
                +(_baz)> {[ ou:org=(baz,) :name=baz ]}
            ]
            $node.data.set(foo, baz)
            $node.data.set(bar, baz)
            '''
            await core.nodes(q)

            nodes = await core.nodes('ou:org | movenodes --apply', opts=view3)

            self.len(0, await core.nodes('ou:org=(foo,)'))
            self.len(0, await core.nodes('ou:org=(foo,)', opts=view2))

            sodes = await core.callStorm('ou:org=(foo,) return($node.getStorNodes())', opts=view3)
            sode = sodes[0]
            self.eq(sode['props'].get('desc')[0], 'layr1')
            self.eq(sode['tags'].get('hehe.haha'), (1640995200000000, 1672531200000001, 31536000000001))
            self.eq(sode['tagprops'].get('one').get('score')[0], 1)
            self.eq(sode['tagprops'].get('two').get('score')[0], 1)

            self.len(1, await core.nodes('ou:org=(foo,)', opts=view3))
            self.len(1, await core.nodes('ou:org=(foo,) -(_baz)> *', opts=view3))
            data = await core.callStorm('ou:org=(foo,) return($node.data.get(foo))', opts=view3)
            self.eq(data, 'bar')
            data = await core.callStorm('ou:org=(foo,) return($node.data.get(bar))', opts=view3)
            self.eq(data, 'baz')

            q = f'ou:org | movenodes --apply --srclayers {layr3} --destlayer {layr2}'
            nodes = await core.nodes(q, opts=view3)

            sodes = await core.callStorm('ou:org=(foo,) return($node.getStorNodes())', opts=view2)
            sode = sodes[0]
            self.eq(sode['tags'].get('hehe.haha'), (1640995200000000, 1672531200000001, 31536000000001))
            self.eq(sode['tagprops'].get('one').get('score')[0], 1)
            self.eq(sode['tagprops'].get('two').get('score')[0], 1)
            self.len(1, await core.nodes('ou:org=(foo,) -(_bar)> *', opts=view2))
            self.len(1, await core.nodes('ou:org=(foo,) -(_baz)> *', opts=view2))
            data = await core.callStorm('ou:org=(foo,) return($node.data.get(foo))', opts=view2)
            self.eq(data, 'bar')
            data = await core.callStorm('ou:org=(foo,) return($node.data.get(bar))', opts=view2)
            self.eq(data, 'baz')

            q = '''
            [ ou:org=(foo,)
                :desc=prio
                +#hehe.haha=2024
                +#one:score=2
                +#two:score=2
                +(_prio)> {[ ou:org=(prio,) ]}
            ]
            $node.data.set(foo, prio)
            $node.data.set(bar, prio)
            '''
            await core.nodes(q)

            q = f'ou:org | movenodes --apply --precedence {layr1} {layr2} {layr3}'
            nodes = await core.nodes(q, opts=view3)

            sodes = await core.callStorm('ou:org=(foo,) return($node.getStorNodes())', opts=view3)
            sode = sodes[0]
            self.eq(sode['props'].get('desc')[0], 'prio')
            self.eq(sode['tags'].get('hehe.haha'), (1640995200000000, 1704067200000001, 63072000000001))
            self.eq(sode['tagprops'].get('one').get('score')[0], 2)
            self.eq(sode['tagprops'].get('two').get('score')[0], 2)
            self.len(1, await core.nodes('ou:org=(foo,) -(_bar)> *', opts=view3))
            self.len(1, await core.nodes('ou:org=(foo,) -(_baz)> *', opts=view3))
            self.len(1, await core.nodes('ou:org=(foo,) -(_prio)> *', opts=view3))
            data = await core.callStorm('ou:org=(foo,) return($node.data.get(foo))', opts=view3)
            self.eq(data, 'prio')
            data = await core.callStorm('ou:org=(foo,) return($node.data.get(bar))', opts=view3)
            self.eq(data, 'prio')

            for i in range(1001):
                await core.addFormProp('ou:org', f'_test{i}', ('int', {}), {})

            await core.nodes('for $verb in $lib.range(1001) { $lib.model.ext.addEdge(*, `_a{$verb}`, *, ({})) }')

            await core.nodes('''
            [ ou:org=(cov,) ]

            { for $i in $lib.range(1001) {
                $prop = `_test{$i}`
                [ :$prop = $i
                  +#$prop:score = $i
                  +(`_a{$i}`)> { ou:org=(cov,) }
                ]
                $node.data.set($prop, $i)
            }}
            ''')

            q = f'ou:org | movenodes --apply --srclayers {layr1} --destlayer {layr2}'
            nodes = await core.nodes(q, opts=view3)

            sodes = await core.callStorm('ou:org=(cov,) return($node.getStorNodes())', opts=view2)
            sode = sodes[0]
            self.len(1001, sode['props'])
            self.len(1001, sode['tags'])
            self.len(1001, sode['tagprops'])
            self.len(1001, await core.callStorm('ou:org=(cov,) return($node.data.list())', opts=view2))

            msgs = await core.stormlist('ou:org=(cov,) -(*)> * | count | spin', opts=view2)
            self.stormIsInPrint('1001', msgs)

            await core.nodes('[ ou:org=(tagmerge,) +#foo=2020 ]', opts=view2)
            await core.nodes('[ ou:org=(tagmerge,) +#foo ]')

            await core.nodes('ou:org=(tagmerge,) | movenodes --apply', opts=view2)

            sodes = await core.callStorm('ou:org=(tagmerge,) return($node.getStorNodes())', opts=view2)
            self.eq(sodes[0]['tags'], {'foo': (1577836800000000, 1577836800000001, 1)})
            self.none(sodes[1].get('tags'))

            visi = await core.auth.addUser('visi')
            await visi.addRule((True, ('view', 'fork')))

            view2iden = await core.callStorm('return($lib.view.get().fork().iden)', opts={'user': visi.iden})
            view2 = {'view': view2iden, 'user': visi.iden}

            view3iden = await core.callStorm('return($lib.view.get().fork().iden)', opts=view2)
            view3 = {'view': view3iden, 'user': visi.iden}

            self.len(1, await core.nodes('[ou:org=(perms,) :desc=foo]', opts=view2))
            await core.nodes('ou:org=(perms,) | movenodes --apply', opts=view3)

    async def test_cortex_keepalive(self):
        async with self.getTestCore() as core:
            opts = {'keepalive': 1}
            q = '[test:str=one] $lib.time.sleep(2.5)'
            msgs = await core.stormlist(q, opts=opts)
            pings = [m for m in msgs if m[0] == 'ping']
            self.len(2, pings)

            opts = {'keepalive': 0}
            with self.raises(s_exc.BadArg) as cm:
                msgs = await core.stormlist(q, opts=opts)
            self.eq('keepalive must be > 0; got 0', cm.exception.get('mesg'))

    async def test_storm_embeds(self):

        async with self.getTestCore() as core:

            await core.nodes('[ inet:asn=10 :owner:name=hehe ]')

            nodes = await core.nodes('[ inet:ip=1.2.3.4 :asn=10 ]')
            await nodes[0].getEmbeds({'asn::newp': {}})
            await nodes[0].getEmbeds({'newp::newp': {}})
            await nodes[0].getEmbeds({'asn::name::foo': {}})

            opts = {'node:opts': {'embeds': {'inet:ip': {'asn': ('owner:name',)}}}}
            msgs = await core.stormlist('inet:ip=1.2.3.4', opts=opts)

            nodes = [m[1] for m in msgs if m[0] == 'node']

            node = nodes[0]
            self.eq('inet:asn', node[1]['embeds']['asn']['$form'])
            self.eq('hehe', node[1]['embeds']['asn']['owner:name'])

            opts = {'node:opts': {'embeds': {'ou:org': {'email::fqdn': ('zone',)}}}}
            msgs = await core.stormlist('[ ou:org=* :place:country=* :email=visi@vertex.link ]', opts=opts)
            nodes = [m[1] for m in msgs if m[0] == 'node']
            node = nodes[0]

            self.eq('vertex.link', node[1]['embeds']['email::fqdn']['zone'])
            self.eq(6, node[1]['embeds']['email::fqdn']['$nid'])
            self.eq('inet:fqdn', node[1]['embeds']['email::fqdn']['$form'])

            fork = await core.callStorm('return($lib.view.get().fork().iden)')

            opts['vars'] = {
                'md5': '12345a5758eea935f817dd1490a322a5',
                'sha1': '40b8e76cff472e593bd0ba148c09fec66ae72362'
            }
            opts['view'] = fork
            opts['node:opts']['show:storage'] = True
            opts['node:opts']['embeds']['ou:org']['lol::nope'] = ('notreal',)
            opts['node:opts']['embeds']['ou:org']['place:country::flag'] = ('md5', 'sha1')
            opts['node:opts']['embeds']['ou:org']['place:country::tld'] = ('domain',)

            await core.stormlist('pol:country [ :flag={[ file:bytes=* :md5=fa818a259cbed7ce8bc2a22d35a464fc ]} ]')

            msgs = await core.stormlist('''
                ou:org {
                    -> pol:country
                    [ :tld=co.uk ]
                    {
                        :flag -> file:bytes [ :md5=$md5 :sha1=$sha1 ]
                    }
                }
            ''', opts=opts)
            nodes = [m[1] for m in msgs if m[0] == 'node']
            node = nodes[0]

            storage = node[1]['storage']
            self.len(2, storage)
            top = storage[0].get('embeds')
            bot = storage[1].get('embeds')
            self.nn(top)
            self.nn(bot)

            self.nn(top.get('place:country::flag::md5'))
            self.eq(top['place:country::flag::md5'][0], '12345a5758eea935f817dd1490a322a5')

            self.nn(top.get('place:country::flag::sha1'))
            self.eq(top['place:country::flag::sha1'][0], '40b8e76cff472e593bd0ba148c09fec66ae72362')

            self.nn(top.get('place:country::tld::domain'))
            self.eq(top['place:country::tld::domain'][0], 'uk')

            self.nn(bot.get('email::fqdn::zone'))
            self.eq(bot['email::fqdn::zone'][0], 'vertex.link')

            self.nn(bot.get('place:country::flag::md5'))
            self.eq(bot['place:country::flag::md5'][0], 'fa818a259cbed7ce8bc2a22d35a464fc')

            empty = await core.callStorm('return($lib.view.get().fork().iden)', opts=opts)
            opts['view'] = empty

            msgs = await core.stormlist('ou:org', opts=opts)
            nodes = [m[1] for m in msgs if m[0] == 'node']
            node = nodes[0]
            storage = node[1]['storage']
            self.len(3, storage)
            top = storage[0].get('embeds')
            mid = storage[1].get('embeds')
            bot = storage[2].get('embeds')
            self.none(top)

            self.nn(mid)
            self.nn(bot)

            self.nn(mid.get('place:country::flag::md5'))
            self.eq(mid['place:country::flag::md5'][0], '12345a5758eea935f817dd1490a322a5')

            self.nn(mid.get('place:country::flag::sha1'))
            self.eq(mid['place:country::flag::sha1'][0], '40b8e76cff472e593bd0ba148c09fec66ae72362')

            self.nn(mid.get('place:country::tld::domain'))
            self.eq(mid['place:country::tld::domain'][0], 'uk')

            self.nn(bot.get('email::fqdn::zone'))
            self.eq(bot['email::fqdn::zone'][0], 'vertex.link')

            self.nn(bot.get('place:country::flag::md5'))
            self.eq(bot['place:country::flag::md5'][0], 'fa818a259cbed7ce8bc2a22d35a464fc')

            await core.nodes('''
                [ inet:service:rule=*
                    :object={[
                        inet:service:channel=*
                        :name=foochan
                        :creator={[ inet:service:account=* :name=visi ]}
                    ]}
                    :grantee={[ inet:service:account=* :id=foocon ]}
                    +#test
                ]
            ''')

            opts = {
                'node:opts': {
                    'embeds': {
                        'inet:service:channel': {
                            'creator': ['name'],
                        },
                        'inet:service:rule': {
                            'object': ['name', 'newp'],
                            'object::creator': ['name', 'newp'],
                            'grantee': ['id', 'newp'],
                        }
                    }
                }
            }
            msgs = await core.stormlist('inet:service:rule#test :object -+> *', opts=opts)
            nodes = [m[1] for m in msgs if m[0] == 'node']
            self.eq(['inet:service:rule', 'inet:service:channel'], [n[0][0] for n in nodes])

            embeds = nodes[0][1]['embeds']

            self.nn(embeds['object']['$nid'])
            self.eq('inet:service:channel', embeds['object']['$form'])
            self.eq('foochan', embeds['object']['name'])
            self.eq(None, embeds['object']['newp'])

            self.eq('inet:service:account', embeds['object::creator']['$form'])
            self.eq('visi', embeds['object::creator']['name'])
            self.eq(None, embeds['object::creator']['newp'])
            self.eq('inet:service:account', embeds['grantee']['$form'])
            self.eq('foocon', embeds['grantee']['id'])
            self.eq(None, embeds['grantee']['newp'])

            # embed through `econ:pay:instrument` type that extends from `ndef`
            await core.nodes('''
                [ econ:payment=* :payer:instrument={ [ econ:pay:card=(testcard,) :name=infime ] } ]
            ''')

            opts = {
                'node:opts': {
                    'embeds': {
                        'econ:payment': {
                            'payer:instrument': ['name'],
                        }
                    }
                }
            }
            msgs = await core.stormlist('econ:payment', opts=opts)
            node = [m[1] for m in msgs if m[0] == 'node'][0]
            self.eq('econ:payment', node[0][0])

            embeds = node[1]['embeds']
            self.nn(embeds['payer:instrument']['$nid'])
            self.eq('infime', embeds['payer:instrument']['name'])

    async def test_storm_wget(self):

        async def _getRespFromSha(core, mesgs):
            for m in mesgs:
                if m[0] == 'node' and m[1][0][0] == 'file:bytes':
                    node = m[1]
                    sha = node[1]['props']['sha256']

            buf = b''
            async for bytz in core.axon.get(s_common.uhex(sha)):
                buf += bytz

            resp = s_json.loads(buf)
            return resp

        async with self.getTestCore() as core:
            addr, port = await core.addHttpsPort(0)
            root = await core.auth.getUserByName('root')
            await root.setPasswd('root')

            core.addHttpApi('/api/v0/test', s_t_utils.HttpReflector, {'cell': core})
            url = f'https://root:root@127.0.0.1:{port}/api/v0/test'
            opts = {'vars': {'url': url}}

            # Headers as list of tuples, params as dict
            q = '''
            $params=({"key": "valu", "foo": "bar"})
            $hdr = (
                    ("User-Agent", "my fav ua"),
            )|
            wget $url --headers $hdr --params $params --no-ssl-verify | -> file:bytes $lib.print($node)
            '''

            mesgs = await alist(core.storm(q, opts=opts))

            resp = await _getRespFromSha(core, mesgs)
            data = resp.get('result')
            self.eq(data.get('params'), {'key': ('valu',), 'foo': ('bar',)})
            self.eq(data.get('headers').get('User-Agent'), 'my fav ua')

            # no default headers(from wget command)
            q = '''
            $hdr = (
                    ("User-Agent", "my fav ua"),
            )|
            wget $url --headers $hdr --no-headers --no-ssl-verify | -> file:bytes $lib.print($node)
            '''
            mesgs = await alist(core.storm(q, opts=opts))

            resp = await _getRespFromSha(core, mesgs)
            data = resp.get('result')
            self.ne(data.get('headers').get('User-Agent'), 'my fav ua')

            # params as list of key/value pairs
            q = '''
            $params=((foo, bar), (key, valu))
            | wget $url --params $params --no-ssl-verify | -> file:bytes $lib.print($node)
            '''
            mesgs = await alist(core.storm(q, opts=opts))

            resp = await _getRespFromSha(core, mesgs)
            data = resp.get('result')
            self.eq(data.get('params'), {'key': ('valu',), 'foo': ('bar',)})

            # URL fragments are preserved.
            url = f'https://root:root@127.0.0.1:{port}/api/v0/test#fragmented-bits'
            q = '[inet:url=$url] | wget --no-ssl-verify | -> *'
            msgs = await core.stormlist(q, opts={'vars': {'url': url}})
            podes = [m[1] for m in msgs if m[0] == 'node']
            self.isin(('inet:url', url), [pode[0] for pode in podes])

            # URL encoded data plays nicely
            params = (('foo', 'bar'), ('baz', 'faz'))
            url = f'https://root:root@127.0.0.1:{port}/api/v0/test?{u_parse.urlencode(params)}'
            q = '[inet:url=$url] | wget --no-ssl-verify | -> *'
            msgs = await core.stormlist(q, opts={'vars': {'url': url}})
            podes = [m[1] for m in msgs if m[0] == 'node']
            self.isin(('inet:url', url), [pode[0] for pode in podes])

            # Redirects still record the original address
            durl = f'https://127.0.0.1:{port}/api/v1/active'
            params = (('redirect', durl),)
            url = f'https://127.0.0.1:{port}/api/v0/test?{u_parse.urlencode(params)}'
            # Redirect again...
            url = f'https://127.0.0.1:{port}/api/v0/test?{u_parse.urlencode((("redirect", url),))}'

            q = '[inet:url=$url] | wget --no-ssl-verify | -> *'
            msgs = await core.stormlist(q, opts={'vars': {'url': url}})
            podes = [m[1] for m in msgs if m[0] == 'node']
            self.isin(('inet:url', url), [pode[0] for pode in podes])

            # $lib.axon.urlfile makes redirect nodes for the chain, starting from
            # the original request URL to the final URL
            q = 'inet:url=$url -> inet:url:redir | tree { :target -> inet:url:redir:source }'
            nodes = await core.nodes(q, opts={'vars': {'url': url}})
            self.len(2, nodes)

    async def test_storm_vars_fini(self):

        async with self.getTestCore() as core:

            query = await core.getStormQuery('inet:ip')
            async with core.getStormRuntime(query) as runt:

                base0 = await s_base.Base.anit()
                base0._syn_refs = 0
                await runt.setVar('base0', base0)
                await runt.setVar('base0', base0)
                self.false(base0.isfini)
                await runt.setVar('base0', None)
                self.true(base0.isfini)

                base1 = await s_base.Base.anit()
                base1._syn_refs = 0
                await runt.setVar('base1', base1)
                await runt.popVar('base1')
                self.true(base1.isfini)

                base2 = await s_base.Base.anit()
                base2._syn_refs = 0
                await runt.setVar('base2', base2)

            self.true(base2.isfini)

    async def test_storm_dmon_user_locked(self):
        async with self.getTestCore() as core:
            visi = await core.auth.addUser('visi')
            await visi.addRule((True, ('dmon', 'add')))
            async with core.getLocalProxy(user='visi') as asvisi:
                q = '''return($lib.dmon.add(${{ $lib.queue.gen(hehedmon).put(lolz) $lib.time.sleep(10) }},
                                            name=hehedmon))'''
                ddef0 = await asvisi.callStorm(q)

            with self.getAsyncLoggerStream('synapse.lib.storm', 'user is locked') as stream:
                await visi.setLocked(True)
                q = 'return($lib.dmon.bump($iden))'
                self.true(await core.callStorm(q, opts={'vars': {'iden': ddef0['iden']}}))
                self.true(await stream.wait(2))

    async def test_storm_dmon_user_autobump(self):
        async with self.getTestCore() as core:
            visi = await core.auth.addUser('visi')
            await visi.addRule((True, ('dmon', 'add')))
            async with core.getLocalProxy(user='visi') as asvisi:
                with self.getAsyncLoggerStream('synapse.lib.storm', 'Dmon query exited') as stream:
                    q = '''return($lib.dmon.add(${{ $lib.print(foobar) $lib.time.sleep(10) }},
                                                name=hehedmon))'''
                    await asvisi.callStorm(q)

                with self.getAsyncLoggerStream('synapse.lib.storm', 'user is locked') as stream:
                    await core.setUserLocked(visi.iden, True)
                    self.true(await stream.wait(2))

                with self.getAsyncLoggerStream('synapse.lib.storm', 'Dmon query exited') as stream:
                    await core.setUserLocked(visi.iden, False)
                    self.true(await stream.wait(2))

    async def test_storm_dmon_caching(self):

        async with self.getTestCore() as core:

            q = f'''
            $lib.dmon.add(${{
                for $x in $lib.range(2) {{
                    inet:ip=1.2.3.4
                    if $node {{
                        $lib.queue.gen(foo).put($node.props.asn)
                        $lib.queue.gen(bar).get(1)
                    }}
                    [ inet:ip=1.2.3.4 :asn=5 ]
                    $lib.queue.gen(foo).put($node.props.asn)
                    $lib.queue.gen(bar).get(0)
                }}
                | spin
            }}, name=foo)'''
            await core.nodes(q)

            self.eq((0, 5), await core.callStorm('return($lib.queue.gen(foo).get(0))'))

            await core.nodes('inet:ip=1.2.3.4 [ :asn=6 ] $lib.queue.gen(bar).put(0)')

            self.eq((1, 6), await core.callStorm('return($lib.queue.gen(foo).get(1))'))

    async def test_storm_dmon_query_state(self):
        with self.getTestDir() as dirn:
            dirn00 = s_common.gendir(dirn, 'core00')
            dirn01 = s_common.gendir(dirn, 'core01')
            dirn02 = s_common.gendir(dirn, 'core02')

            async with self.getTestCore(dirn=dirn00) as core00:

                msgs = await core00.stormlist('[ inet:ip=1.2.3.4 ]')
                self.stormHasNoWarnErr(msgs)

            s_tools_backup.backup(dirn00, dirn01)
            s_tools_backup.backup(dirn00, dirn02)

            async with self.getTestCore(dirn=dirn00) as core00:
                conf01 = {'mirror': core00.getLocalUrl()}

                async with self.getTestCore(dirn=dirn01, conf=conf01) as core01:

                    conf02 = {'mirror': core01.getLocalUrl()}

                    async with self.getTestCore(dirn=dirn02, conf=conf02) as core02:

                        await core02.sync()

                        nodes = await core01.nodes('inet:ip')
                        self.len(1, nodes)
                        self.eq(nodes[0].ndef, ('inet:ip', (4, 16909060)))

                        q = '''
                        $lib.queue.gen(dmonloop)
                        return(
                            $lib.dmon.add(${
                                $queue = $lib.queue.byname(dmonloop)
                                while $lib.true {
                                    ($offs, $mesg) = $queue.get()

                                    switch $mesg.0 {
                                        "print": { $lib.print($mesg.1) }
                                        "warn": { $lib.warn($mesg.1) }
                                        "leave": {
                                            $lib.print(leaving)
                                            break
                                        }
                                        *: { continue }
                                    }

                                    $queue.cull($offs)
                                }
                            }, name=dmonloop)
                        )
                        '''
                        ddef = await core02.callStorm(q)
                        self.nn(ddef['iden'])

                        dmons = await core02.getStormDmons()
                        self.len(1, dmons)
                        self.eq(dmons[0]['iden'], ddef['iden'])

                        info = await core02.getStormDmon(ddef['iden'])
                        self.eq(info['iden'], ddef['iden'])
                        self.eq(info['name'], 'dmonloop')
                        self.eq(info['status'], 'running')

                        await core02.callStorm('$lib.queue.byname(dmonloop).put((print, printfoo))')
                        await core02.callStorm('$lib.queue.byname(dmonloop).put((warn, warnfoo))')

                        info = await core02.getStormDmon(ddef['iden'])
                        self.eq(info['status'], 'running')

                        logs = await core02.getStormDmonLog(ddef['iden'])
                        msgs = [k[1] for k in logs]
                        self.stormIsInPrint('printfoo', msgs)
                        self.stormIsInWarn('warnfoo', msgs)

                        await core02.callStorm('$lib.queue.byname(dmonloop).put((leave,))')

                        info = await core02.getStormDmon(ddef['iden'])
                        self.eq(info['status'], 'sleeping')

                        logs = await core02.getStormDmonLog(ddef['iden'])
                        msgs = [k[1] for k in logs]
                        self.stormIsInPrint('leaving', msgs)

    async def test_storm_pipe(self):

        async with self.getTestCore() as core:
            nodes = await core.nodes('''
                $crap = (foo, bar, baz)

                $pipe = $lib.pipe.gen(${
                    $pipe.puts($crap)
                    $pipe.put(hehe)
                    $pipe.put(haha)

                    // cause the generator to tick once for coverage...
                    [ ou:org=* ]
                })

                for $items in $pipe.slices(size=2) {
                    for $devstr in $items {
                        [ it:dev:str=$devstr ]
                    }
                }
            ''')
            self.len(5, nodes)
            nvals = [n.ndef[1] for n in nodes]
            self.eq(('foo', 'bar', 'baz', 'hehe', 'haha'), nvals)

            with self.raises(s_exc.BadArg):
                await core.nodes('$lib.pipe.gen(${}, size=999999)')

            with self.raises(s_exc.BadArg):
                await core.nodes('$pipe = $lib.pipe.gen(${}) for $item in $pipe.slices(size=999999) {}')

            with self.raises(s_exc.BadArg):
                await core.nodes('$pipe = $lib.pipe.gen(${}) for $item in $pipe.slice(size=999999) {}')

            msgs = await core.stormlist('''
                $pipe = $lib.pipe.gen(${ $pipe.put((0 + "woot")) })
                for $items in $pipe.slices() { $lib.print($items) }
            ''')

            self.stormIsInWarn('pipe filler error: BadCast', msgs)
            self.false(any([m for m in msgs if m[0] == 'err']))

            self.eq(0, await core.callStorm('return($lib.pipe.gen(${}).size())'))

            with self.raises(s_exc.BadArg):
                await core.nodes('''
                    $pipe = $lib.pipe.gen(${ $pipe.put(woot) })

                    for $items in $pipe.slices() { $lib.print($items) }

                    $pipe.put(hehe)
                ''')

            with self.raises(s_exc.BadArg):
                await core.nodes('''
                    $pipe = $lib.pipe.gen(${ $pipe.put(woot) })

                    for $items in $pipe.slices() { $lib.print($items) }

                    $pipe.puts((hehe, haha))
                ''')

            nodes = await core.nodes('''
                $crap = (foo, bar, baz)

                $pipe = $lib.pipe.gen(${ $pipe.puts((foo, bar, baz)) })

                for $devstr in $pipe.slice(size=2) {
                    [ it:dev:str=$devstr ]
                }
            ''')
            self.len(2, nodes)
            nvals = [n.ndef[1] for n in nodes]
            self.eq(('foo', 'bar'), nvals)

    async def test_storm_undef(self):

        async with self.getTestCore() as core:

            # pernode variants
            self.none(await core.callStorm('''
                [ entity:contact = * ]
                if $node {
                    $foo = ({})
                    $foo.bar = $lib.undef
                    return($foo.bar)
                }
            '''))
            with self.raises(s_exc.NoSuchVar):
                await core.callStorm('[entity:contact=*] $foo = $node.repr() $foo = $lib.undef return($foo)')

            with self.raises(s_exc.StormRuntimeError):
                await core.callStorm('''
                    [entity:contact=*]
                    $path.vars.foo = lol
                    $path.vars.foo = $lib.undef
                    return($path.vars.foo)
                ''')

            # runtsafe variants
            self.eq(('foo', 'baz'), await core.callStorm('$foo = (foo, bar, baz) $foo.1 = $lib.undef return($foo)'))
            self.eq(('foo', 'bar'), await core.callStorm('$foo = (foo, bar, baz) $foo."-1" = $lib.undef return($foo)'))
            self.none(await core.callStorm('$foo = ({}) $foo.bar = 10 $foo.bar = $lib.undef return($foo.bar)'))
            self.eq(('woot',), await core.callStorm('''
                $foo = (foo, bar, baz)
                $foo.0 = $lib.undef
                $foo.0 = $lib.undef
                $foo.0 = $lib.undef
                // one extra to test the exc handler
                $foo.0 = $lib.undef
                $foo.append(hehe)
                $foo.0 = woot
                return($foo)
            '''))
            with self.raises(s_exc.NoSuchVar):
                await core.callStorm('$foo = 10 $foo = $lib.undef return($foo)')

    async def test_storm_pkg_onload_active(self):
        pkg = {
            'name': 'testload',
            'version': '0.3.0',
            'modules': (
                {
                    'name': 'testload',
                    'storm': 'function x() { return((0)) }',
                },
            ),
            'onload': '''
                $lib.print(testprint)
                $lib.warn(testwarn)

                $queue = $lib.queue.gen(onload:test)

                $vers = $lib.globals."testload:version"
                if ($vers = null) { $vers = 0 }
                $vers = ($vers + 1)
                $lib.globals."testload:version" = $vers
                $queue.put($vers)
            '''
        }

        with self.getTestDir() as dirn:
            dirn00 = s_common.gendir(dirn, 'core00')
            dirn01 = s_common.gendir(dirn, 'core01')

            async with self.getTestCore(dirn=dirn00) as core00:

                waiter = core00.waiter(2, 'core:pkg:onload:start', 'core:pkg:onload:complete')

                await core00.addStormPkg(pkg)

                events = await waiter.wait(timeout=10)
                self.eq(events, [
                    ('core:pkg:onload:start', {'pkg': 'testload'}),
                    ('core:pkg:onload:complete', {'pkg': 'testload'}),
                ])

                self.eq((0, 1), await core00.callStorm('return($lib.queue.gen(onload:test).get((0), cull=(false)))'))

            s_tools_backup.backup(dirn00, dirn01)

            async with self.getTestCore(dirn=dirn00) as core00:

                self.eq((1, 2), await core00.callStorm('return($lib.queue.gen(onload:test).get((1), cull=(false)))'))

                conf01 = {'mirror': core00.getLocalUrl()}

                async with self.getTestCore(dirn=dirn01, conf=conf01) as core01:

                    await core01.sync()

                    waiter = core01.waiter(2, 'core:pkg:onload:start', 'core:pkg:onload:complete')

                    await core01.promote()

                    events = await waiter.wait(timeout=10)
                    self.eq(events, [
                        ('core:pkg:onload:start', {'pkg': 'testload'}),
                        ('core:pkg:onload:complete', {'pkg': 'testload'}),
                    ])

                    self.eq((2, 3), await core01.callStorm('return($lib.queue.gen(onload:test).get((2), cull=(false)))'))

                await core01.waitfini()

            await core00.waitfini()

    async def test_storm_pkg_inits(self):

        async def loadPkg(core, pkg):
            waiter = core.waiter(2, 'core:pkg:onload:start', 'core:pkg:onload:complete')

            await core.addStormPkg(pkg)

            events = await waiter.wait(timeout=10)
            self.eq(events, [
                ('core:pkg:onload:start', {'pkg': 'testload'}),
                ('core:pkg:onload:complete', {'pkg': 'testload'}),
            ])

        with self.getTestDir() as dirn:

            async with self.getTestCore(dirn=dirn) as core:

                pkg = {
                    'name': 'testload',
                    'version': '0.1.0',
                    'inits': {
                        'key': 'testload:version',
                        'versions': [
                            {
                                'version': 0,
                                'name': 'init00',
                                'query': '$lib.globals.init00 = $lib.time.now()',
                            },
                            {
                                'version': 1,
                                'name': 'init01',
                                'inaugural': True,
                                'query': '$lib.globals.init01 = $lib.time.now()',
                            },
                        ]
                    },
                }

                # bad init queries fail on load

                pkg['inits']['versions'].append({
                    'version': 2,
                    'name': 'bad',
                    'query': '...',
                })

                await self.asyncraises(s_exc.BadSyntax, core.addStormPkg(pkg))

                pkg['inits']['versions'].pop(2)

                # non-increasing init versions fail on load

                pkg['inits']['versions'].append({
                    'version': 0,
                    'name': 'bad',
                    'query': '$lib.print("")',
                })

                await self.asyncraises(s_exc.BadPkgDef, core.addStormPkg(pkg))

                pkg['inits']['versions'].pop(2)

                # only inaugural inits run on first load

                await loadPkg(core, pkg)

                self.eq(1, await core.getStormPkgVar('testload', 'testload:version'))
                self.none(await core.getStormVar('init00'))
                self.nn(init01 := await core.getStormVar('init01'))

                # non-inaugural inits run on reload
                # inits always run before onload

                pkg['version'] = '0.2.0'
                pkg['onload'] = '$lib.time.sleep((0.1)) $lib.globals.onload = $lib.time.now()'
                pkg['inits']['versions'].append({
                    'version': 2,
                    'name': 'init02',
                    'query': '$lib.globals.init02 = $lib.time.now()',
                })

                await loadPkg(core, pkg)

                self.eq(2, await core.getStormPkgVar('testload', 'testload:version'))
                self.none(await core.getStormVar('init00'))
                self.eq(init01, await core.getStormVar('init01'))
                self.nn(init02 := await core.getStormVar('init02'))
                self.nn(onload := await core.getStormVar('onload'))
                self.gt(onload, init02)

                # inits run even if onload fails
                # prior inits do not re-run

                pkg['version'] = '0.3.0'
                pkg['onload'] = '$lib.raise(SynErr, whoopsie)'
                pkg['inits']['versions'].append({
                    'version': 3,
                    'name': 'init03',
                    'inaugural': True,
                    'query': '$lib.globals.init03 = $lib.time.now()',
                })

                await loadPkg(core, pkg)

                self.eq(3, await core.getStormPkgVar('testload', 'testload:version'))
                self.eq(init02, await core.getStormVar('init02'))
                self.nn(await core.getStormVar('init03'))

                # init failure stops progression

                await core.setStormVar('dofail', True)

                pkg['version'] = '0.4.0'
                pkg['onload'] = '$lib.globals.onload = $lib.time.now() $lib.time.sleep((0.1))'
                pkg['inits']['versions'].extend([
                    {
                        'version': 4,
                        'name': 'init04',
                        'query': '''
                            if $lib.globals.dofail { $lib.raise(SynErr, newp) }
                            $lib.globals.init04 = $lib.time.now()
                        ''',
                    },
                    {
                        'version': 6,
                        'name': 'init06',
                        'query': '$lib.globals.init06 = $lib.time.now()',
                    },
                ])

                mesg = 'testload init vers=4 output: (\'SynErr\''
                with self.getAsyncLoggerStream('synapse.cortex', mesg) as stream:
                    await loadPkg(core, pkg)
                    self.eq(3, await core.getStormPkgVar('testload', 'testload:version'))
                    await stream.wait(timeout=10)

                self.none(await core.getStormVar('init04'))
                self.none(await core.getStormVar('init06'))

                await core.setStormVar('dofail', False)

            with self.getAsyncLoggerStream('synapse.cortex', 'testload finished onload') as stream:
                async with self.getTestCore(dirn=dirn) as core:
                    await stream.wait(timeout=10)

                    # prior versions dont re-run, but a failed one does

                    self.eq(6, await core.getStormPkgVar('testload', 'testload:version'))
                    self.gt(await core.getStormVar('onload'), onload)
                    self.eq(init02, await core.getStormVar('init02'))
                    self.nn(await core.getStormVar('init04'))
                    self.nn(await core.getStormVar('init06'))

                    # coverage for prints and warns

                    pkg['version'] = '0.5.0'
                    pkg['inits']['versions'].append({
                        'version': 7,
                        'name': 'init07',
                        'query': '$lib.print("doing a print")',
                    })

                    with self.getAsyncLoggerStream('synapse.cortex', 'doing a print') as stream:
                        await loadPkg(core, pkg)
                        await stream.wait(timeout=10)
                        self.eq(7, await core.getStormPkgVar('testload', 'testload:version'))

                    pkg['version'] = '0.6.0'
                    pkg['inits']['versions'].append({
                        'version': 8,
                        'name': 'init08',
                        'query': '$lib.warn("doing a warn")',
                    })

                    with self.getAsyncLoggerStream('synapse.cortex', 'doing a warn') as stream:
                        await loadPkg(core, pkg)
                        await stream.wait(timeout=10)
                        self.eq(8, await core.getStormPkgVar('testload', 'testload:version'))

                    # init that advances the version

                    pkg['version'] = '0.7.0'
                    pkg['inits']['versions'].extend([
                        {
                            'version': 9,
                            'name': 'init09',
                            'query': '''
                                $lib.globals.init09 = $lib.time.now()
                                $lib.pkg.vars(testload)."testload:version" = (10)
                            ''',
                        },
                        {
                            'version': 10,
                            'name': 'init10',
                            'query': '$lib.globals.init10 = $lib.time.now()',
                        },
                        {
                            'version': 11,
                            'name': 'init11',
                            'query': '$lib.globals.init11 = $lib.time.now()',
                        },
                    ])

                    await loadPkg(core, pkg)

                    self.eq(11, await core.getStormPkgVar('testload', 'testload:version'))
                    self.nn(await core.getStormVar('init09'))
                    self.none(await core.getStormVar('init10'))
                    self.nn(await core.getStormVar('init11'))

    async def test_storm_tree(self):

        async with self.getTestCore() as core:
            nodes = await core.nodes('[ inet:fqdn=www.vertex.link ] | tree ${ :domain -> inet:fqdn }')
            vals = [n.ndef[1] for n in nodes]
            self.eq(('www.vertex.link', 'vertex.link', 'link'), vals)

            # Max recursion fail
            q = '[ inet:fqdn=www.vertex.link ] | tree { inet:fqdn=www.vertex.link }'
            await self.asyncraises(s_exc.RecursionLimitHit, core.nodes(q))

            # Runtsafety test
            q = '[ inet:fqdn=www.vertex.link ] $q=:domain | tree $q'
            await self.asyncraises(s_exc.StormRuntimeError, core.nodes(q))

    async def test_storm_movetag(self):

        async with self.getTestCore() as core:

            self.len(1, await core.nodes('[test:str=foo +#hehe.haha=((20), (30)) ]'))
            self.len(1, await core.nodes('syn:tag=hehe.haha [:doc="haha doc" :title="haha title"]'))

            with self.raises(s_exc.BadOperArg):
                await core.nodes('movetag hehe hehe')

            await core.nodes('movetag hehe woot')

            self.len(0, await core.nodes('#hehe'))
            self.len(0, await core.nodes('#hehe.haha'))

            self.len(1, await core.nodes('#woot'))
            self.len(1, await core.nodes('#woot.haha'))

            nodes = await core.nodes('syn:tag=woot.haha')
            self.len(1, nodes)
            newt = nodes[0]
            self.eq(newt.get('doc'), 'haha doc')
            self.eq(newt.get('title'), 'haha title')

            nodes = await core.nodes('test:str=foo')
            self.len(1, nodes)
            node = nodes[0]
            self.eq((20, 30, 10), node.get('#woot.haha'))
            self.none(node.get('#hehe'))
            self.none(node.get('#hehe.haha'))

            nodes = await core.nodes('syn:tag=hehe')
            self.len(1, nodes)
            node = nodes[0]
            self.eq(node.get('isnow'), 'woot')

            nodes = await core.nodes('syn:tag=hehe.haha')
            self.len(1, nodes)
            node = nodes[0]
            self.eq(node.get('isnow'), 'woot.haha')

            # test isnow plumbing
            nodes = await core.nodes('[test:str=bar +#hehe.haha]')
            self.len(1, nodes)
            node = nodes[0]
            self.nn(node.get('#woot'))
            self.nn(node.get('#woot.haha'))
            self.none(node.get('#hehe'))
            self.none(node.get('#hehe.haha'))

        async with self.getTestCore() as core:

            self.len(1, await core.nodes('[test:str=foo +#hehe=((20), (30)) ]'))
            self.len(1, await core.nodes('syn:tag=hehe [:doc="haha doc" :doc:url="http://haha.doc.com"]'))

            await core.nodes('movetag hehe woot')

            self.len(0, await core.nodes('#hehe'))
            self.len(1, await core.nodes('#woot'))

            nodes = await core.nodes('syn:tag=woot')
            self.len(1, nodes)
            newt = nodes[0]
            self.eq(newt.get('doc'), 'haha doc')
            self.eq(newt.get('doc:url'), 'http://haha.doc.com')

        # Test moving a tag which has tags on it.
        async with self.getTestCore() as core:
            self.len(1, await core.nodes('[test:str=V +#a.b.c]'))
            self.len(1, await core.nodes('syn:tag=a.b [+#foo]'))

            await core.nodes('movetag a.b a.m')
            self.len(2, await core.nodes('#foo'))
            self.len(1, await core.nodes('syn:tag=a.b +#foo'))
            self.len(1, await core.nodes('syn:tag=a.m +#foo'))

        # Test moving a tag to another tag which is a string prefix of the source
        async with self.getTestCore() as core:
            self.len(1, await core.nodes('[test:str=V +#aaa.b.ccc +#aaa.b.ddd]'))
            self.len(1, await core.nodes('[test:str=Q +#aaa.barbarella.ccc]'))

            await core.nodes('movetag aaa.b aaa.barbarella')

            self.len(7, await core.nodes('syn:tag'))
            self.len(1, await core.nodes('syn:tag=aaa.barbarella.ccc'))
            self.len(1, await core.nodes('syn:tag=aaa.barbarella.ddd'))

        # Move a tag with tagprops
        async def seed_tagprops(core):
            await core.addTagProp('test', ('int', {}), {})
            await core.addTagProp('note', ('str', {}), {})
            q = '[test:int=1 +#hehe.haha +#hehe:test=1138 +#hehe.beep:test=8080 +#hehe.beep:note="oh my"]'
            nodes = await core.nodes(q)
            self.eq(nodes[0].getTagProp('hehe', 'test'), 1138)
            self.eq(nodes[0].getTagProp('hehe.beep', 'test'), 8080)
            self.eq(nodes[0].getTagProp('hehe.beep', 'note'), 'oh my')

        async with self.getTestCore() as core:
            await seed_tagprops(core)
            await core.nodes('movetag hehe woah')

            self.len(0, await core.nodes('#hehe'))
            nodes = await core.nodes('#woah')
            self.len(1, nodes)
            self.eq(nodes[0]._getTagPropsDict(), {'woah': {'test': 1138},
                                        'woah.beep': {'test': 8080,
                                                      'note': 'oh my'}
                                       })

        async with self.getTestCore() as core:
            await seed_tagprops(core)
            await core.nodes('movetag hehe.beep woah.beep')

            self.len(1, await core.nodes('#hehe'))
            nodes = await core.nodes('#woah')
            self.len(1, nodes)
            self.eq(nodes[0]._getTagPropsDict(), {'hehe': {'test': 1138},
                                        'woah.beep': {'test': 8080,
                                                      'note': 'oh my'}
                                       })

            # Test perms
            visi = await core.auth.addUser('visi')
            await visi.setPasswd('secret')

            async with core.getLocalProxy(user='visi') as asvisi:
                with self.raises(s_exc.AuthDeny):
                    await asvisi.callStorm(f'movetag woah perm')

                await visi.addRule((True, ('node', 'tag', 'del', 'woah')))

                with self.raises(s_exc.AuthDeny):
                    await asvisi.callStorm(f'movetag woah perm')

                await visi.addRule((True, ('node', 'tag', 'add', 'perm')))

                await asvisi.callStorm(f'movetag woah perm')

            self.len(0, await core.nodes('#woah'))
            self.len(1, await core.nodes('#perm'))

        # make a cycle of tags via move tag
        async with self.getTestCore() as core:
            self.len(1, await core.nodes('[test:str=neato +#basic.one +#basic.two +#unicycle +#tricyle +#bicycle]'))

            # basic 2-cycle test
            await core.nodes('movetag basic.one basic.two')
            with self.raises(s_exc.BadOperArg):
                await core.nodes('movetag basic.two basic.one')

            # 3-cycle test
            await core.nodes('movetag bicycle tricycle')
            await core.nodes('movetag unicycle bicycle')
            with self.raises(s_exc.BadOperArg):
                await core.nodes('movetag tricycle unicycle')

            self.len(1, await core.nodes('[test:str=badcycle +#unicycle]'))

            # 4 cycle test
            self.len(1, await core.nodes('[test:str=burrito +#there.picard +#are.is +#four.best +#tags.captain]'))

            # A -> B -> C -> D -> A
            await core.nodes('movetag there are')   # A -> B
            await core.nodes('movetag four tags')   # C -> D
            await core.nodes('movetag tags there')  # D -> A
            with self.raises(s_exc.BadOperArg):
                await core.nodes('movetag are four')    # B -> C (creates the cycle)

            # make a pre-existing cycle to ensure we can break break that with move tag
            self.len(1, await core.nodes('[syn:tag=existing :isnow=cycle]'))
            self.len(1, await core.nodes('[syn:tag=cycle :isnow=existing]'))

            await core.nodes('movetag cycle breaker')

            nodes = await core.nodes('syn:tag=existing')
            self.len(1, nodes)
            node = nodes[0]
            self.eq(node.get('isnow'), 'cycle')

            nodes = await core.nodes('syn:tag=cycle')
            self.len(1, nodes)
            node = nodes[0]
            self.eq(node.get('isnow'), 'breaker')

            nodes = await core.nodes('syn:tag=breaker')
            self.len(1, nodes)
            node = nodes[0]
            self.none(node.get('isnow'))

            # make a pre-existing cycle to ensure we can catch that if an chain is encountered
            # B -> C -> D -> E -> C
            # Then movetag to make A -> B

            self.len(1, await core.nodes('[syn:tag=this]'))
            self.len(1, await core.nodes('[syn:tag=is :isnow=not]'))
            self.len(1, await core.nodes('[syn:tag=not :isnow=a]'))
            self.len(1, await core.nodes('[syn:tag=a :isnow=test]'))
            self.len(1, await core.nodes('[syn:tag=test :isnow=not]'))

            with self.raises(s_exc.BadOperArg):
                await core.nodes('movetag this is')

        async with self.getTestCore() as core:
            await core.nodes('[ syn:tag=hehe :isnow=haha ]')
            nodes = await core.nodes('[ ou:org=* +#hehe.qwer ]')
            self.len(1, nodes)
            self.nn(nodes[0].getTag('haha.qwer'))
            self.none(nodes[0].getTag('hehe.qwer'))
            self.len(1, await core.nodes('syn:tag=haha.qwer'))

            # this should hit the already existing redirected tag now...
            nodes = await core.nodes('[ ou:org=* +#hehe.qwer ]')
            self.len(1, nodes)

        # Sad path
        async with self.getTestCore() as core:
            # Test moving a tag to itself
            with self.raises(s_exc.BadOperArg):
                await core.nodes('movetag foo.bar foo.bar')
            # Test moving a tag which does not exist
            with self.raises(s_exc.BadOperArg):
                await core.nodes('movetag foo.bar duck.knight')

            # Runtsafety test
            q = '[ test:str=hehe ]  | movetag $node.iden() haha'
            await self.asyncraises(s_exc.StormRuntimeError, core.nodes(q))

    async def test_storm_spin(self):

        async with self.getTestCore() as core:
            self.len(0, await core.nodes('[ test:str=foo test:str=bar ] | spin'))
            self.len(2, await core.nodes('test:str=foo test:str=bar'))

    async def test_storm_count(self):

        async with self.getTestCore() as core:
            nodes = await core.nodes('[ test:str=foo test:str=bar ]')
            self.len(2, nodes)

            msgs = await core.stormlist('test:str=foo test:str=bar | count')
            nodes = [m for m in msgs if m[0] == 'node']
            self.len(0, nodes)
            self.stormIsInPrint('Counted 2 nodes.', msgs)

            msgs = await core.stormlist('test:str=foo test:str=bar | count --yield')
            nodes = [m for m in msgs if m[0] == 'node']
            self.len(2, nodes)
            self.stormIsInPrint('Counted 2 nodes.', msgs)

            msgs = await alist(core.storm('test:str=newp | count'))
            self.stormIsInPrint('Counted 0 nodes.', msgs)
            nodes = [m for m in msgs if m[0] == 'node']
            self.len(0, nodes)

    async def test_storm_uniq(self):
        async with self.getTestCore() as core:
            q = "[test:comp=(123, test) test:comp=(123, duck) test:comp=(123, mode)]"
            self.len(3, await core.nodes(q))
            nodes = await core.nodes('test:comp -> *')
            self.len(3, nodes)
            nodes = await core.nodes('test:comp -> * | uniq')
            self.len(1, nodes)
            nodes = await core.nodes('test:comp | uniq :hehe')
            self.len(1, nodes)
            nodes = await core.nodes('test:comp $valu=:hehe | uniq $valu')
            self.len(1, nodes)
            nodes = await core.nodes('test:comp $valu=({"foo": :hehe}) | uniq $valu')
            self.len(1, nodes)
            q = '''
                [(tel:mob:telem=(n1,) :data=(({'hehe': 'haha', 'foo': 'bar'}),))
                 (tel:mob:telem=(n2,) :data=(({'hehe': 'haha', 'foo': 'baz'}),))
                 (tel:mob:telem=(n3,) :data=(({'foo': 'bar', 'hehe': 'haha'}),))]
                uniq :data
            '''
            nodes = await core.nodes(q)
            self.len(2, nodes)

    async def test_storm_once_cmd(self):
        async with self.getTestCore() as core:
            await core.nodes('[test:str=foo test:str=bar test:str=neato test:str=burrito test:str=awesome test:str=possum]')
            q = 'test:str=foo | once tagger | [+#my.cool.tag]'
            nodes = await core.nodes(q)
            self.len(1, nodes)
            self.len(3, nodes[0].getTagNames())
            self.isin('my.cool.tag', nodes[0].getTagNames())

            # run it again and see all the things get swatted to the floor
            q = 'test:str=foo | once tagger | [+#less.cool.tag]'
            self.len(0, await core.nodes(q))
            nodes = await core.nodes('test:str=foo')
            self.len(1, nodes)
            self.notin('less.cool.tag', nodes[0].getTagNames())

            # make a few more and see at least some of them make it through
            nodes = await core.nodes('test:str=neato test:str=burrito | once tagger | [+#my.cool.tag]')
            self.len(2, nodes)
            for node in nodes:
                self.isin('my.cool.tag', node.getTagNames())

            q = 'test:str | once tagger | [ +#yet.another.tag ]'
            nodes = await core.nodes(q)
            self.len(3, nodes)
            for node in nodes:
                self.isin('yet.another.tag', node.getTagNames())
                self.notin('my.cool.tag', node.getTagNames())

            q = 'test:str | once tagger'
            nodes = await core.nodes(q)
            self.len(0, nodes)

            # it kinda works like asof in stormtypes, so if as is too far out,
            # we won't update it
            self.len(0, await core.nodes('test:str=foo | once tagger --asof -30days | [+#another.tag]'))
            nodes = await core.nodes('test:str=foo')
            self.len(1, nodes)
            self.notin('less.cool.tag', nodes[0].getTagNames())

            # but if it's super recent, we can override it
            nodes = await core.nodes('test:str | once tagger --asof now | [ +#tag.the.third ]')
            self.len(6, nodes)
            for node in nodes:
                self.isin('tag.the.third', node.getTagNames())

            # keys shouldn't interact
            nodes = await core.nodes('test:str | once ninja | [ +#lottastrings ]')
            self.len(6, nodes)
            for node in nodes:
                self.isin('lottastrings', node.getTagNames())

            nodes = await core.nodes('test:str | once beep --asof -30days | [ +#boop ]')
            self.len(6, nodes)
            for node in nodes:
                self.isin('boop', node.getTagNames())

            # we update to the more recent timestamp, so providing now should update things
            nodes = await core.nodes('test:str | once beep --asof now | [ +#bbq ]')
            self.len(6, nodes)
            for node in nodes:
                self.isin('bbq', node.getTagNames())

            # but still, no time means if it's ever been done
            self.len(0, await core.nodes('test:str | once beep | [ +#metal]'))
            self.len(0, await core.nodes('test:str $node.data.set(once:beep, ({})) | once beep'))

    async def test_storm_iden(self):
        async with self.getTestCore() as core:
            q = "[test:str=beep test:str=boop]"
            nodes = await core.nodes(q)
            self.len(2, nodes)
            idens = [node.iden() for node in nodes]

            iq = ' '.join(idens)
            # Demonstrate the iden lift does pass through previous nodes in the pipeline
            nodes = await core.nodes(f'[test:str=hehe] | iden {iq}')
            self.len(3, nodes)

            q = 'iden newp'
            with self.getLoggerStream('synapse.lib.storm', 'Failed to decode iden') as stream:
                self.len(0, await core.nodes(q))
                self.true(stream.wait(1))

            q = 'iden deadb33f'
            with self.getLoggerStream('synapse.lib.storm', 'iden must be 32 bytes') as stream:
                self.len(0, await core.nodes(q))
                self.true(stream.wait(1))

            # Runtsafety test
            q = 'test:str=hehe | iden $node.iden()'
            with self.raises(s_exc.StormRuntimeError):
                await core.nodes(q)

    async def test_minmax(self):

        async with self.getTestCore() as core:

            minval = (await core.model.type('time').norm('2015'))[0]
            midval = (await core.model.type('time').norm('2016'))[0]
            maxval = (await core.model.type('time').norm('2017'))[0]

            nodes = await core.nodes('[test:guid=* :tick=2015 :seen=2015]')
            self.len(1, nodes)
            minc = nodes[0].get('.created')
            await asyncio.sleep(0.01)
            self.len(1, await core.nodes('[test:guid=* :tick=2016 :seen=2016]'))
            await asyncio.sleep(0.01)
            self.len(1, await core.nodes('[test:guid=* :tick=2017 :seen=2017]'))
            await asyncio.sleep(0.01)
            self.len(1, await core.nodes('[test:str=1 :tick=2016]'))

            # Relative paths
            nodes = await core.nodes('test:guid | max :tick')
            self.len(1, nodes)
            self.eq(nodes[0].get('tick'), maxval)

            nodes = await core.nodes('test:guid | min :tick')
            self.len(1, nodes)
            self.eq(nodes[0].get('tick'), minval)

            # Virtual prop for relative path
            nodes = await core.nodes('.created>=$minc | max .created',
                                     {'vars': {'minc': minc}})
            self.len(1, nodes)
            self.eq(nodes[0].get('tick'), midval)

            nodes = await core.nodes('.created>=$minc | min .created',
                                     {'vars': {'minc': minc}})
            self.len(1, nodes)
            self.eq(nodes[0].get('tick'), minval)

            # Variables nodesuated
            nodes = await core.nodes('test:guid ($tick, $tock) = :seen | min $tick')
            self.len(1, nodes)
            self.eq(nodes[0].get('tick'), minval)

            nodes = await core.nodes('test:guid ($tick, $tock) = :seen | max $tock')
            self.len(1, nodes)
            self.eq(nodes[0].get('tick'), maxval)

            text = '''[ inet:ip=1.2.3.4 inet:ip=5.6.7.8 ]
                      { +inet:ip=1.2.3.4 [ :asn=10 ] }
                      { +inet:ip=5.6.7.8 [ :asn=20 ] }
                      $asn = :asn | min $asn'''

            nodes = await core.nodes(text)
            self.len(1, nodes)
            self.eq((4, 0x01020304), nodes[0].ndef[1])

            text = '''[ inet:ip=1.2.3.4 inet:ip=5.6.7.8 ]
                      { +inet:ip=1.2.3.4 [ :asn=10 ] }
                      { +inet:ip=5.6.7.8 [ :asn=20 ] }
                      $asn = :asn | max $asn'''

            nodes = await core.nodes(text)
            self.len(1, nodes)
            self.eq((4, 0x05060708), nodes[0].ndef[1])

            # Sad paths where the specify an invalid property name
            with self.raises(s_exc.NoSuchProp):
                self.len(0, await core.nodes('test:guid | max :newp'))

            with self.raises(s_exc.NoSuchProp):
                self.len(0, await core.nodes('test:guid | min :newp'))

            # test that intervals work
            maxnodes = await core.nodes('[ ou:org=* ]')
            maxnodes = await core.nodes('[ ou:org=* +#minmax ]')
            minnodes = await core.nodes('[ ou:org=* +#minmax=(1981, 2010) ]')
            await core.nodes('[ ou:org=* +#minmax=(1982, 2018) ]')
            maxnodes = await core.nodes('[ ou:org=* +#minmax=(1997, 2020) ]')

            testmin = await core.nodes('ou:org | min #minmax')
            self.eq(testmin[0].ndef, minnodes[0].ndef)

            testmax = await core.nodes('ou:org | max #minmax')
            self.eq(testmax[0].ndef, maxnodes[0].ndef)

    async def test_scrape(self):

        async with self.getTestCore() as core:

            # runtsafe tests
            nodes = await core.nodes('$foo=6.5.4.3 | scrape $foo')
            self.len(0, nodes)

            self.len(1, await core.nodes('inet:ip=6.5.4.3'))

            nodes = await core.nodes('$foo=6.5.4.3 | scrape $foo --yield')
            self.len(1, nodes)
            self.eq(nodes[0].ndef, ('inet:ip', (4, 0x06050403)))

            nodes = await core.nodes('[inet:ip=9.9.9.9 ] $foo=6.5.4.3 | scrape $foo')
            self.len(1, nodes)
            self.eq(nodes[0].ndef, ('inet:ip', (4, 0x09090909)))

            nodes = await core.nodes('[inet:ip=9.9.9.9 ] $foo=6.5.4.3 | scrape $foo --yield')
            self.len(1, nodes)
            self.eq(nodes[0].ndef, ('inet:ip', (4, 0x06050403)))

            nodes = await core.nodes('$foo="6[.]5[.]4[.]3" | scrape $foo --yield')
            self.len(1, nodes)
            self.eq(nodes[0].ndef, ('inet:ip', (4, 0x06050403)))

            nodes = await core.nodes('$foo="6[.]5[.]4[.]3" | scrape $foo --yield --skiprefang')
            self.len(0, nodes)

            q = '$foo="http://fxp.com 1.2.3.4" | scrape $foo --yield --forms (inet:fqdn, inet:ip)'
            nodes = await core.nodes(q)
            self.len(2, nodes)
            self.eq(nodes[0].ndef, ('inet:ip', (4, 0x01020304)))
            self.eq(nodes[1].ndef, ('inet:fqdn', 'fxp.com'))

            q = '$foo="http://fxp.com 1.2.3.4" | scrape $foo --yield --forms inet:fqdn,inet:ip'
            nodes = await core.nodes(q)
            self.len(2, nodes)
            self.eq(nodes[0].ndef, ('inet:ip', (4, 0x01020304)))
            self.eq(nodes[1].ndef, ('inet:fqdn', 'fxp.com'))

            q = '''
            $foo="http://fxp.com 1.2.3.4" $forms=(inet:fqdn, inet:ip)
            | scrape $foo --yield --forms $forms'''
            nodes = await core.nodes(q)
            self.len(2, nodes)
            self.eq(nodes[0].ndef, ('inet:ip', (4, 0x01020304)))
            self.eq(nodes[1].ndef, ('inet:fqdn', 'fxp.com'))

            # per-node tests

            guid = s_common.guid()

            await core.nodes(f'[ inet:search:query={guid} :text="hi there 5.5.5.5" ]')
            # test the special runtsafe but still per-node invocation
            nodes = await core.nodes('inet:search:query | scrape')
            self.len(1, nodes)
            self.eq(nodes[0].ndef[0], 'inet:search:query')

            self.len(1, await core.nodes('inet:ip=5.5.5.5'))

            nodes = await core.nodes('inet:search:query | scrape :text --yield')
            self.len(1, nodes)
            self.eq(nodes[0].ndef, ('inet:ip', (4, 0x05050505)))

            nodes = await core.nodes('inet:search:query | scrape :text --refs | -(refs)> *')
            self.len(1, nodes)
            self.eq(nodes[0].ndef, ('inet:ip', (4, 0x05050505)))

            nodes = await core.nodes('inet:search:query | scrape :text --yield --forms inet:ip')
            self.len(1, nodes)
            self.eq(nodes[0].ndef, ('inet:ip', (4, 0x05050505)))

            nodes = await core.nodes('inet:search:query | scrape :text --yield --forms inet:ip,inet:fqdn')
            self.len(1, nodes)
            self.eq(nodes[0].ndef, ('inet:ip', (4, 0x05050505)))

            nodes = await core.nodes('inet:search:query | scrape :text --yield --forms inet:fqdn')
            self.len(0, nodes)

            nodes = await core.nodes('inet:search:query | scrape :text --yield --forms (1)')
            self.len(0, nodes)

            nodes = await core.nodes('$foo="1.2.3.4" | scrape $foo --yield --forms (1)')
            self.len(0, nodes)

            msgs = await core.stormlist('scrape "https://t.c\\\\"')
            self.stormHasNoWarnErr(msgs)
            msgs = await core.stormlist('[ doc:report=* :title="https://t.c\\\\" ] | scrape :title')
            self.stormHasNoWarnErr(msgs)

    async def test_storm_tee(self):

        async with self.getTestCore() as core:

            self.len(1, await core.nodes('[test:str=foo :bar=(inet:ip, 1.2.3.4)]'))
            self.len(1, await core.nodes('[inet:dns:a=(woot.com, 1.2.3.4)]'))
            self.len(1, await core.nodes('inet:ip=1.2.3.4 [ :asn=0 ]'))

            nodes = await core.nodes('inet:ip=1.2.3.4 | tee { -> * }')
            self.len(1, nodes)
            self.eq(nodes[0].ndef, ('inet:asn', 0))

            nodes = await core.nodes('inet:ip=1.2.3.4 | tee --join { -> * }')
            self.len(2, nodes)
            self.eq(nodes[0].ndef, ('inet:asn', 0))
            self.eq(nodes[1].ndef, ('inet:ip', (4, 0x01020304)))

            q = '''
            inet:ip=1.2.3.4 | tee
            { spin | [ inet:ip=2.2.2.2 ]}
            { spin | [ inet:ip=3.3.3.3 ]}
            { spin | [ inet:ip=4.4.4.4 ]}
            '''
            nodes = await core.nodes(q)
            self.len(3, nodes)

            q = '''
            inet:ip=1.2.3.4 | tee --join
            { spin | inet:ip=2.2.2.2 }
            { spin | inet:ip=3.3.3.3 }
            { spin | inet:ip=4.4.4.4 }
            '''
            nodes = await core.nodes(q)
            self.len(4, nodes)

            q = 'inet:ip=1.2.3.4 | tee --join { -> * } { <- * }'
            msgs = await core.stormlist(q, opts={'node:opts': {'links': True}})
            nodes = [m[1] for m in msgs if m[0] == 'node']
            self.len(4, nodes)

            self.eq(nodes[0][0], ('inet:asn', 0))
            links = nodes[0][1]['links']
            self.len(1, links)
            self.eq({'type': 'prop', 'prop': 'asn'}, links[0][1])

            self.eq(nodes[1][0][0], ('inet:dns:a'))
            links = nodes[1][1]['links']
            self.len(1, links)
            self.eq({'type': 'prop', 'prop': 'ip', 'reverse': True}, links[0][1])

            self.eq(nodes[2][0][0], ('test:str'))
            links = nodes[2][1]['links']
            self.len(1, links)
            self.eq({'type': 'prop', 'prop': 'bar', 'reverse': True}, links[0][1])

            self.eq(nodes[3][0], ('inet:ip', (4, 0x01020304)))
            links = nodes[2][1]['links']
            self.len(1, links)
            self.eq({'type': 'prop', 'prop': 'bar', 'reverse': True}, links[0][1])

            q = 'inet:ip=1.2.3.4 | tee --join { -> * } { <- * } { -> test:str:bar }'
            nodes = await core.nodes(q)
            self.len(5, nodes)
            self.eq(nodes[0].ndef, ('inet:asn', 0))
            self.eq(nodes[1].ndef[0], ('inet:dns:a'))
            self.eq(nodes[2].ndef[0], ('test:str'))
            self.eq(nodes[3].ndef[0], ('test:str'))
            self.eq(nodes[4].ndef, ('inet:ip', (4, 0x01020304)))

            # Queries can be a heavy list
            q = '$list = ([${ -> * }, ${ <- * }, ${ -> test:str:bar }]) inet:ip=1.2.3.4 | tee --join $list'
            nodes = await core.nodes(q)
            self.len(5, nodes)
            self.eq(nodes[0].ndef, ('inet:asn', 0))
            self.eq(nodes[1].ndef[0], ('inet:dns:a'))
            self.eq(nodes[2].ndef[0], ('test:str'))
            self.eq(nodes[3].ndef[0], ('test:str'))
            self.eq(nodes[4].ndef, ('inet:ip', (4, 0x01020304)))

            # A empty list of queries still works as an nop
            q = '$list = () | tee $list'
            msgs = await core.stormlist(q)
            self.len(2, msgs)
            self.eq(('init', 'fini'), [m[0] for m in msgs])

            q = 'inet:ip=1.2.3.4 $list = () | tee --join $list'
            msgs = await core.stormlist(q)
            self.len(3, msgs)
            self.eq(('init', 'node', 'fini'), [m[0] for m in msgs])

            q = '$list = () | tee --parallel $list'
            msgs = await core.stormlist(q)
            self.len(2, msgs)
            self.eq(('init', 'fini'), [m[0] for m in msgs])

            q = 'inet:ip=1.2.3.4 $list = () | tee --parallel --join $list'
            msgs = await core.stormlist(q)
            self.len(3, msgs)
            self.eq(('init', 'node', 'fini'), [m[0] for m in msgs])

            # Queries can be a input list
            q = 'inet:ip=1.2.3.4 | tee --join $list'
            queries = ('-> *', '<- *', '-> test:str:bar')
            nodes = await core.nodes(q, {'vars': {'list': queries}})
            self.len(5, nodes)
            self.eq(nodes[0].ndef, ('inet:asn', 0))
            self.eq(nodes[1].ndef[0], ('inet:dns:a'))
            self.eq(nodes[2].ndef[0], ('test:str'))
            self.eq(nodes[3].ndef[0], ('test:str'))
            self.eq(nodes[4].ndef, ('inet:ip', (4, 0x01020304)))

            # Empty queries are okay - they will just return the input node
            q = 'inet:ip=1.2.3.4 | tee {}'
            nodes = await core.nodes(q)
            self.len(1, nodes)
            self.eq(nodes[0].ndef, ('inet:ip', (4, 0x01020304)))

            # Subqueries are okay too but will just yield the input back out
            q = 'inet:ip=1.2.3.4 | tee {{ -> * }}'
            nodes = await core.nodes(q)
            self.len(1, nodes)
            self.eq(nodes[0].ndef, ('inet:ip', (4, 0x01020304)))

            # Sad path
            q = 'inet:ip=1.2.3.4 | tee'
            await self.asyncraises(s_exc.StormRuntimeError, core.nodes(q))

            # Runtsafe tee
            q = 'tee { inet:ip=1.2.3.4 } { inet:ip -> * }'
            nodes = await core.nodes(q)
            self.len(2, nodes)
            exp = {
                ('inet:asn', 0),
                ('inet:ip', (4, 0x01020304)),
            }
            self.eq(exp, {x.ndef for x in nodes})

            q = '$foo=woot.com tee { inet:ip=1.2.3.4 } { inet:fqdn=$foo <- * }'
            nodes = await core.nodes(q)
            self.len(3, nodes)
            exp = {
                ('inet:ip', (4, 0x01020304)),
                ('inet:fqdn', 'woot.com'),
                ('inet:dns:a', ('woot.com', (4, 0x01020304))),
            }
            self.eq(exp, {n.ndef for n in nodes})

            # Variables are scoped down into the sub runtime
            q = (
                f'$foo=5 tee '
                f'{{ [ inet:asn=3 ] }} '
                f'{{ [ inet:asn=4 ] $lib.print("made asn node: {{node}}", node=$node) }} '
                f'{{ [ inet:asn=$foo ] }}'
            )
            msgs = await core.stormlist(q)
            self.stormIsInPrint("made asn node: Node{(('inet:asn', 4)", msgs)
            podes = [m[1] for m in msgs if m[0] == 'node']
            self.eq({('inet:asn', 3), ('inet:asn', 4), ('inet:asn', 5)},
                    {p[0] for p in podes})

            # Node variables modified in sub runtimes don't affect parent node path
            q = '''[test:int=123] $foo=$node.value()
            | tee --join { $foo=($foo + 1) [test:str=$foo] +test:str } { $foo=($foo + 2) [test:str=$foo] +test:str } |
            $lib.fire(data, foo=$foo, ndef=$node.ndef()) | spin
            '''
            msgs = await core.stormlist(q)
            datas = [m[1].get('data') for m in msgs if m[0] == 'storm:fire']
            self.eq(datas, [
                {'foo': 124, 'ndef': ('test:str', '124')},
                {'foo': 125, 'ndef': ('test:str', '125')},
                {'foo': 123, 'ndef': ('test:int', 123)},
            ])

            # lift a non-existent node and feed to tee.
            q = 'inet:fqdn=newp.com tee { inet:ip=1.2.3.4 } { inet:ip -> * }'
            nodes = await core.nodes(q)
            self.len(2, nodes)
            exp = {
                ('inet:asn', 0),
                ('inet:ip', (4, 0x01020304)),
            }
            self.eq(exp, {x.ndef for x in nodes})

            # --parallel allows out of order execution. This test demonstrates that but controls the output by time

            q = '$foo=woot.com tee --parallel { $lib.time.sleep("1") inet:ip=1.2.3.4 }  { $lib.time.sleep("0.5") inet:fqdn=$foo <- * | sleep 2} { [inet:asn=1234] }'
            nodes = await core.nodes(q)
            self.len(4, nodes)
            exp = [
                ('inet:asn', 1234),
                ('inet:dns:a', ('woot.com', (4, 0x01020304))),
                ('inet:ip', (4, 0x01020304)),
                ('inet:fqdn', 'woot.com'),
            ]
            self.eq(exp, [x.ndef for x in nodes])

            # A fatal execption is fatal to the runtime
            q = '$foo=woot.com tee --parallel { $lib.time.sleep("0.5") inet:ip=1.2.3.4 }  { $lib.time.sleep("0.25") inet:fqdn=$foo <- * | sleep 1} { [inet:asn=newp] }'
            msgs = await core.stormlist(q)
            podes = [m[1] for m in msgs if m[0] == 'node']
            self.len(0, podes)
            self.stormIsInErr("invalid literal for int() with base 0: 'newp'", msgs)

            # Each input node to the query is also subject to parallel execution
            q = '$foo=woot.com inet:fqdn=$foo inet:fqdn=com | tee --parallel { inet:ip=1.2.3.4 } { inet:fqdn=$foo <- * } | uniq'
            nodes = await core.nodes(q)

            self.eq({node.ndef for node in nodes}, {
                ('inet:fqdn', 'woot.com'),
                ('inet:ip', (4, 16909060)),
                ('inet:dns:a', ('woot.com', (4, 16909060))),
                ('inet:fqdn', 'com'),
            })

            # Per-node exceptions can also tear down the runtime (coverage test)
            q = 'inet:fqdn=com | tee --parallel { [inet:asn=newp] }'
            with self.raises(s_exc.BadTypeValu):
                await core.nodes(q)

            # No input test
            q = 'tee'
            with self.raises(s_exc.StormRuntimeError):
                await core.nodes(q)

            # Runtsafety test
            q = '[ inet:fqdn=www.vertex.link ] $q=:domain | tee $q'
            await self.asyncraises(s_exc.StormRuntimeError, core.nodes(q))

    async def test_storm_parallel(self):

        async with self.getTestCore() as core:

            nodes = await core.nodes('parallel --size 4 { [ ou:org=* ] }')
            self.len(4, nodes)

            # check that subquery validation happens
            with self.raises(s_exc.NoSuchVar):
                await core.nodes('parallel --size 4 { [ ou:org=$foo ] }')

            # check that an exception on inbound percolates correctly
            with self.raises(s_exc.BadTypeValu):
                await core.nodes('[ ou:org=(foo,) ou:org=foo ] | parallel { [:name=bar] }')

            with self.raises(s_exc.BadTypeValu):
                await core.nodes('[ ou:org=(foo,) ou:org=foo ] | parallel --size 1 { [:name=bar] }')

            # check that an exception in the parallel pipeline percolates correctly
            with self.raises(s_exc.BadTypeValu):
                await core.nodes('parallel { [ou:org=foo] }')

            nodes = await core.nodes('ou:org | parallel {[ :name=foo ]}')
            self.true(all([n.get('name') == 'foo' for n in nodes]))

            # Runtsafety test
            q = '[ inet:fqdn=www.vertex.link ] $q=:domain | parallel $q'
            await self.asyncraises(s_exc.StormRuntimeError, core.nodes(q))

            nodes = await core.nodes('ou:org | parallel ${ $foo=bar [ :name=$foo ]}')
            self.true(all([n.get('name') == 'bar' for n in nodes]))

            orig = s_storm.ParallelCmd.pipeline
            tsks = {'cnt': 0}

            async def pipecnt(self, runt, query, inq, outq, runtprims):
                tsks['cnt'] += 1
                await orig(self, runt, query, inq, outq, runtprims)

            with mock.patch('synapse.lib.storm.ParallelCmd.pipeline', pipecnt):

                nodes = await core.nodes('ou:org parallel --size 4 {[ :name=bar ]}')
                self.len(5, nodes)
                self.true(all([n.get('name') == 'bar' for n in nodes]))
                self.eq(4, tsks['cnt'])

                tsks['cnt'] = 0

                nodes = await core.nodes('ou:org parallel --size 5 {[ :name=bar ]}')
                self.len(5, nodes)
                self.true(all([n.get('name') == 'bar' for n in nodes]))
                self.eq(5, tsks['cnt'])

                tsks['cnt'] = 0

                # --size greater than number of nodes only creates a pipeline for each node
                nodes = await core.nodes('ou:org parallel --size 10 {[ :name=foo ]}')
                self.len(5, nodes)
                self.true(all([n.get('name') == 'foo' for n in nodes]))
                self.eq(5, tsks['cnt'])

                tsks['cnt'] = 0

                nodes = await core.nodes('parallel --size 4 {[ ou:org=* ]}')
                self.len(4, nodes)
                self.eq(4, tsks['cnt'])

            self.len(20, await core.nodes('for $i in $lib.range(20) {[ test:str=$i ]}'))
            q = '''
            test:str
            parallel --size 4 {
                if (not $lib.vars.vals) {
                    $vals = ()
                }
                $vals.append($node.repr())
                fini { $lib.fire(resu, vals=$vals) }
            }
            | spin
            '''
            vals = []
            msgs = await core.stormlist(q)
            for m in msgs:
                if m[0] == 'storm:fire':
                    vals.extend(m[1]['data']['vals'])

            self.len(20, vals)

            q = '''
            $vals = ()
            test:str
            parallel --size 4 { $vals.append($node.repr()) }
            fini { return($vals) }
            '''
            self.len(20, await core.callStorm(q))

            q = '''
            function test(n) { $lib.fire(foo, valu=$n.repr()) return() }
            test:str
            parallel --size 4 { $test($node) }
            '''
            msgs = await core.stormlist(q)
            self.len(20, [m for m in msgs if m[0] == 'storm:fire' and m[1]['type'] == 'foo'])

    async def test_storm_yieldvalu(self):

        async with self.getTestCore() as core:

            nodes = await core.nodes('[ inet:ip=1.2.3.4 ]')

            buid0 = nodes[0].buid
            iden0 = s_common.ehex(buid0)

            nodes = await core.nodes('yield $foo', opts={'vars': {'foo': (iden0,)}})
            self.len(1, nodes)
            self.eq(nodes[0].ndef, ('inet:ip', (4, 0x01020304)))

            def genr():
                yield iden0

            async def agenr():
                yield iden0

            nodes = await core.nodes('yield $foo', opts={'vars': {'foo': (iden0,)}})
            self.len(1, nodes)
            self.eq(nodes[0].ndef, ('inet:ip', (4, 0x01020304)))

            nodes = await core.nodes('yield $foo', opts={'vars': {'foo': buid0}})
            self.len(1, nodes)
            self.eq(nodes[0].ndef, ('inet:ip', (4, 0x01020304)))

            nodes = await core.nodes('yield $foo', opts={'vars': {'foo': genr()}})
            self.len(1, nodes)
            self.eq(nodes[0].ndef, ('inet:ip', (4, 0x01020304)))

            nodes = await core.nodes('yield $foo', opts={'vars': {'foo': agenr()}})
            self.len(1, nodes)
            self.eq(nodes[0].ndef, ('inet:ip', (4, 0x01020304)))

            nodes = await core.nodes('yield $foo', opts={'vars': {'foo': nodes[0]}})
            self.len(1, nodes)
            self.eq(nodes[0].ndef, ('inet:ip', (4, 0x01020304)))

            nodes = await core.nodes('yield $foo', opts={'vars': {'foo': None}})
            self.len(0, nodes)

            # test that stormtypes nodes can be yielded
            self.len(1, await core.nodes('for $x in ${ [inet:ip=1.2.3.4] } { yield $x }'))

            # Some sad path tests
            with self.raises(s_exc.BadLiftValu):
                await core.nodes('yield $foo', opts={'vars': {'foo': 'asdf'}})

            # Nodes from other views do not lift
            view = await core.callStorm('return( $lib.view.get().iden )')
            fork = await core.callStorm('return( $lib.view.get().fork().iden )')

            q = '''
            $nodes = ()
            view.exec $view { inet:ip=1.2.3.4 $nodes.append($node) } |
            for $n in $nodes {
                yield $n
            }
            '''
            msgs = await core.stormlist(q, opts={'view': fork, 'vars': {'view': view}})
            self.stormIsInErr('Node is not from the current view.', msgs)

            q = '''
            $nodes = ()
            view.exec $view { for $x in ${ inet:ip=1.2.3.4 } { $nodes.append($x) } } |
            for $n in $nodes {
                yield $n
            }
            '''
            msgs = await core.stormlist(q, opts={'view': fork, 'vars': {'view': view}})
            self.stormIsInErr('Node is not from the current view.', msgs)

            q = 'view.exec $view { $x=${inet:ip=1.2.3.4} } | yield $x'
            msgs = await core.stormlist(q, opts={'view': fork, 'vars': {'view': view}})
            self.stormIsInErr('Node is not from the current view.', msgs)

            # Nodes lifted from another view and referred to by iden() works
            q = '''
            $nodes = ()
            view.exec $view { inet:ip=1.2.3.4 $nodes.append($node) } |
            for $n in $nodes {
                yield $n.iden()
            }
            '''
            nodes = await core.nodes(q, opts={'view': fork, 'vars': {'view': view}})
            self.len(1, nodes)

            q = '''
            $nodes = ()
            view.exec $view { for $x in ${ inet:ip=1.2.3.4 } { $nodes.append($x) } } |
            for $n in $nodes {
                yield $n.iden()
            }
            '''
            nodes = await core.nodes(q, opts={'view': fork, 'vars': {'view': view}})
            self.len(1, nodes)

            q = 'view.exec $view { $x=${inet:ip=1.2.3.4} } | for $n in $x { yield $n.iden() }'
            nodes = await core.nodes(q, opts={'view': fork, 'vars': {'view': view}})
            self.len(1, nodes)

    async def test_storm_viewexec(self):

        async with self.getTestCore() as core:

            view = await core.callStorm('return( $lib.view.get().iden )')
            fork = await core.callStorm('return( $lib.view.get().fork().iden )')

            q = '''view.exec $view {
                $lib.print(foo)
                $lib.warn(bar)
                $lib.fire(cool, some=event)
                $lib.csv.emit(item1, item2, item3)
                [ it:dev:str=nomsg ]
             }'''
            msgs = await core.stormlist(q, opts={'view': fork, 'vars': {'view': view}})
            self.stormIsInPrint('foo', msgs)
            self.stormIsInWarn('bar', msgs)
            self.len(1, [m for m in msgs if m[0] == 'storm:fire'])
            self.len(1, [m for m in msgs if m[0] == 'csv:row'])
            self.len(0, [m for m in msgs if m[0] == 'node:edits'])

            await core.addStormPkg({
                'name': 'testpkg',
                'version': (0, 0, 1),
                'modules': (
                    {'name': 'priv.exec',
                     'asroot:perms': [['power-ups', 'testpkg']],
                     'modconf': {'viewiden': fork},
                     'storm': '''
                        function asroot () {
                            view.exec $modconf.viewiden { $foo=bar } | return($foo)
                        }
                     '''},
                ),
            })

            visi = await core.auth.addUser('visi')
            asvisi = {'user': visi.iden}

            await core.stormlist('auth.user.addrule visi power-ups.testpkg')

            with self.raises(s_exc.AuthDeny):
                await core.callStorm('return(woot)', opts={'user': visi.iden, 'view': fork})

            self.eq('bar', await core.callStorm('return($lib.import(priv.exec).asroot())', opts=asvisi))

    async def test_storm_argv_parser(self):

        pars = s_storm.Parser(prog='hehe')
        pars.add_argument('--hehe')
        self.none(await pars.parse_args(['--lol']))
        mesg = "Expected 0 positional arguments. Got 1: ['--lol']"
        self.eq(('BadArg', {'mesg': mesg}), (pars.exc.errname, pars.exc.errinfo))

        pars = s_storm.Parser(prog='hehe')
        pars.add_argument('hehe')
        opts = await pars.parse_args(['-h'])
        self.none(opts)
        self.notin("ERROR: The argument <hehe> is required.", pars.mesgs)
        self.isin('Usage: hehe [options] <hehe>', pars.mesgs)
        self.isin('Options:', pars.mesgs)
        self.isin('  --help                      : Display the command usage.', pars.mesgs)
        self.isin('Arguments:', pars.mesgs)
        self.isin('  <hehe>                      : No help available', pars.mesgs)
        self.none(pars.exc)

        pars = s_storm.Parser(prog='hehe')
        pars.add_argument('hehe')
        opts = await pars.parse_args(['newp', '-h'])
        self.none(opts)
        mesg = 'Extra arguments and flags are not supported with the help flag: hehe newp -h'
        self.eq(('BadArg', {'mesg': mesg}), (pars.exc.errname, pars.exc.errinfo))

        pars = s_storm.Parser()
        pars.add_argument('--no-foo', default=True, action='store_false')
        opts = await pars.parse_args(['--no-foo'])
        self.false(opts.no_foo)

        pars = s_storm.Parser()
        pars.add_argument('--no-foo', default=True, action='store_false')
        opts = await pars.parse_args([])
        self.true(opts.no_foo)

        pars = s_storm.Parser()
        pars.add_argument('--no-foo', default=True, action='store_false')
        pars.add_argument('--valu', default=8675309, type='int')
        pars.add_argument('--ques', nargs=2, type='int', default=(1, 2))
        await pars.parse_args(['-h'])
        self.isin('  --no-foo                    : No help available.', pars.mesgs)
        self.isin('  --valu <valu>               : No help available. (default: 8675309)', pars.mesgs)
        self.isin('  --ques <ques>               : No help available. (default: (1, 2))', pars.mesgs)

        pars = s_storm.Parser()
        pars.add_argument('--yada')
        self.none(await pars.parse_args(['--yada']))
        self.true(pars.exited)

        pars = s_storm.Parser()
        pars.add_argument('--yada', action='append')
        self.none(await pars.parse_args(['--yada']))
        self.true(pars.exited)

        pars = s_storm.Parser()
        pars.add_argument('--yada', nargs='?')
        opts = await pars.parse_args(['--yada'])
        self.none(opts.yada)

        pars = s_storm.Parser()
        pars.add_argument('--yada', nargs='+')
        self.none(await pars.parse_args(['--yada']))
        self.true(pars.exited)

        pars = s_storm.Parser()
        pars.add_argument('--yada', type='int')
        self.none(await pars.parse_args(['--yada', 'hehe']))
        self.true(pars.exited)

        # check help output formatting of optargs
        pars = s_storm.Parser()
        pars.add_argument('--star', nargs='*')
        pars.help()
        helptext = '\n'.join(pars.mesgs)
        self.isin('--star [<star> ...]', helptext)

        pars = s_storm.Parser()
        pars.add_argument('--plus', nargs='+')
        pars.help()
        helptext = '\n'.join(pars.mesgs)
        self.isin('--plus <plus> [<plus> ...]', helptext)

        pars = s_storm.Parser()
        pars.add_argument('--woot', nargs='+', default=[
            'The 1st Battalion, 26th Infantry Regiment "Blue Spaders" hosted Steve Rogers ',
            'for much of WWII. While initially using his sidearm,',
            'his Vibranium/steel alloy shield made by metallurgist Dr. Myron MacLain,',
            'quickly became his weapon of choice.'])
        pars.help()
        helptext = '\n'.join(pars.mesgs)
        self.isin('default:\n                                [', helptext)

        pars = s_storm.Parser()
        pars.add_argument('--ques', nargs='?')
        pars.help()
        helptext = '\n'.join(pars.mesgs)
        self.isin('--ques [ques]', helptext)

        # Check formatting for store_true / store_false optargs
        pars = s_storm.Parser()
        pars.add_argument('--ques', nargs=2, type='int')
        pars.add_argument('--beep', action='store_true', help='beep beep')
        pars.add_argument('--boop', action='store_false', help='boop boop')
        pars.help()
        helptext = '\n'.join(pars.mesgs)
        self.isin('--ques <ques>               : No help available', helptext)
        self.isin('--beep                      : beep beep', helptext)
        self.isin('--boop                      : boop boop', helptext)

        # test some nargs type intersections
        pars = s_storm.Parser()
        pars.add_argument('--ques', nargs='?', type='int')
        self.none(await pars.parse_args(['--ques', 'asdf']))
        self.eq("Invalid value for type (int): asdf", pars.exc.errinfo['mesg'])

        pars = s_storm.Parser()
        pars.add_argument('--ques', nargs='*', type='int')
        self.none(await pars.parse_args(['--ques', 'asdf']))
        self.eq("Invalid value for type (int): asdf", pars.exc.errinfo['mesg'])

        pars = s_storm.Parser()
        pars.add_argument('--ques', nargs='+', type='int')
        self.none(await pars.parse_args(['--ques', 'asdf']))
        self.eq("Invalid value for type (int): asdf", pars.exc.errinfo['mesg'])

        pars = s_storm.Parser()
        pars.add_argument('foo', type='int')
        self.none(await pars.parse_args(['asdf']))
        self.eq("Invalid value for type (int): asdf", pars.exc.errinfo['mesg'])

        # argument count mismatch
        pars = s_storm.Parser()
        pars.add_argument('--ques')
        self.none(await pars.parse_args(['--ques']))
        self.eq("An argument is required for --ques.", pars.exc.errinfo['mesg'])

        pars = s_storm.Parser()
        pars.add_argument('--ques', nargs=2)
        self.none(await pars.parse_args(['--ques', 'lolz']))
        self.eq("2 arguments are required for --ques.", pars.exc.errinfo['mesg'])

        pars = s_storm.Parser()
        pars.add_argument('--ques', nargs=2, type='int')
        self.none(await pars.parse_args(['--ques', 'lolz', 'hehe']))
        self.eq("Invalid value for type (int): lolz", pars.exc.errinfo['mesg'])

        # test time argtype
        ttyp = s_datamodel.Model().type('time')

        pars = s_storm.Parser()
        pars.add_argument('--yada', type='time')
        args = await pars.parse_args(['--yada', '20201021-1day'])
        self.nn(args)
        self.eq((await ttyp.norm('20201021-1day'))[0], args.yada)

        args = await pars.parse_args(['--yada', 1603229675444])
        self.nn(args)
        self.eq((await ttyp.norm(1603229675444))[0], args.yada)

        self.none(await pars.parse_args(['--yada', 'hehe']))
        self.true(pars.exited)
        self.eq("Invalid value for type (time): hehe", pars.exc.errinfo['mesg'])

        # test ival argtype
        ityp = s_datamodel.Model().type('ival')

        pars = s_storm.Parser()
        pars.add_argument('--yada', type='ival')
        args = await pars.parse_args(['--yada', '20201021-1day'])
        self.nn(args)
        self.eq((await ityp.norm('20201021-1day'))[0], args.yada)

        args = await pars.parse_args(['--yada', 1603229675444])
        self.nn(args)
        self.eq((await ityp.norm(1603229675444))[0], args.yada)

        args = await pars.parse_args(['--yada', ('20201021', '20201023')])
        self.nn(args)
        self.eq((await ityp.norm(('20201021', '20201023')))[0], args.yada)

        args = await pars.parse_args(['--yada', (1603229675444, '20201021')])
        self.nn(args)
        self.eq((await ityp.norm((1603229675444, '20201021')))[0], args.yada)

        self.none(await pars.parse_args(['--yada', 'hehe']))
        self.true(pars.exited)
        self.eq("Invalid value for type (ival): hehe", pars.exc.errinfo['mesg'])

        # check adding argument with invalid type
        with self.raises(s_exc.BadArg):
            pars = s_storm.Parser()
            pars.add_argument('--yada', type=int)

        # choices - bad setup
        pars = s_storm.Parser()
        with self.raises(s_exc.BadArg) as cm:
            pars.add_argument('--foo', action='store_true', choices=['newp'])
        self.eq('Argument choices are not supported when action is store_true or store_false', cm.exception.get('mesg'))

        # choices - basics
        pars = s_storm.Parser()
        pars.add_argument('foo', type='int', choices=[3, 1, 2], help='foohelp')
        pars.add_argument('--bar', choices=['baz', 'bam'], help='barhelp')
        pars.add_argument('--cam', action='append', choices=['cat', 'cool'], help='camhelp')

        opts = await pars.parse_args(['1', '--bar', 'bam', '--cam', 'cat', '--cam', 'cool'])
        self.eq(1, opts.foo)
        self.eq('bam', opts.bar)
        self.eq(['cat', 'cool'], opts.cam)

        opts = await pars.parse_args([32])
        self.none(opts)
        self.eq('Invalid choice for argument <foo> (choose from: 3, 1, 2): 32', pars.exc.errinfo['mesg'])

        opts = await pars.parse_args([2, '--bar', 'newp'])
        self.none(opts)
        self.eq('Invalid choice for argument --bar (choose from: baz, bam): newp', pars.exc.errinfo['mesg'])

        opts = await pars.parse_args([2, '--cam', 'cat', '--cam', 'newp'])
        self.none(opts)
        self.eq('Invalid choice for argument --cam (choose from: cat, cool): newp', pars.exc.errinfo['mesg'])

        pars.mesgs.clear()
        pars.help()
        self.eq('  --bar <bar>                 : barhelp (choices: baz, bam)', pars.mesgs[5])
        self.eq('  --cam <cam>                 : camhelp (choices: cat, cool)', pars.mesgs[6])
        self.eq('  <foo>                       : foohelp (choices: 3, 1, 2)', pars.mesgs[10])

        # choices - default does not have to be in choices
        pars = s_storm.Parser()
        pars.add_argument('--foo', default='def', choices=['faz'], help='foohelp')

        opts = await pars.parse_args([])
        self.eq('def', opts.foo)

        pars.help()
        self.eq('  --foo <foo>                 : foohelp (default: def, choices: faz)', pars.mesgs[-1])

        # choices - like defaults, choices are not normalized
        pars = s_storm.Parser()
        ttyp = s_datamodel.Model().type('time')
        pars.add_argument('foo', type='time', choices=['2022', (await ttyp.norm('2023'))[0]], help='foohelp')

        opts = await pars.parse_args(['2023'])
        self.eq((await ttyp.norm('2023'))[0], opts.foo)

        opts = await pars.parse_args(['2022'])
        self.none(opts)
        errmesg = pars.exc.errinfo['mesg']
        self.eq('Invalid choice for argument <foo> (choose from: 2022, 1672531200000000): 1640995200000000', errmesg)

        pars.help()
        self.eq('  <foo>                       : foohelp (choices: 2022, 1672531200000000)', pars.mesgs[-1])

        # choices - nargs
        pars = s_storm.Parser()
        pars.add_argument('foo', nargs='+', choices=['faz'])
        pars.add_argument('--bar', nargs='?', choices=['baz'])
        pars.add_argument('--cat', nargs=2, choices=['cam', 'cool'])

        opts = await pars.parse_args(['newp'])
        self.none(opts)
        self.eq('Invalid choice for argument <foo> (choose from: faz): newp', pars.exc.errinfo['mesg'])

        opts = await pars.parse_args(['faz', '--bar', 'newp'])
        self.none(opts)
        self.eq('Invalid choice for argument --bar (choose from: baz): newp', pars.exc.errinfo['mesg'])

        opts = await pars.parse_args(['faz', '--cat', 'newp', 'newp2'])
        self.none(opts)
        self.eq('Invalid choice for argument --cat (choose from: cam, cool): newp', pars.exc.errinfo['mesg'])

        opts = await pars.parse_args(['faz', '--cat', 'cam', 'cool'])
        self.nn(opts)

        pars = s_storm.Parser()
        pars.add_argument('--baz', nargs=3, help='''
             This is the top line, nothing special.
             This is my second line with sublines that should have some leading spaces:
                subline 1: this is a line which has three spaces.
                  subline 2: this is another line with five leading spaces.
               subline 3: yet another line with only two leading spaces.
              subline 4: this line has one space and is long which should wrap around because it exceeds the default display width.
             This is the final line with no leading spaces.''')
        pars.add_argument('--taz', type='bool', default=True, help='Taz option')
        pars.help()
        self.eq('  --baz <baz>                 : This is the top line, nothing special.', pars.mesgs[5])
        self.eq('                                This is my second line with sublines that should have some leading spaces:', pars.mesgs[6])
        self.eq('                                   subline 1: this is a line which has three spaces.', pars.mesgs[7])
        self.eq('                                     subline 2: this is another line with five leading spaces.', pars.mesgs[8])
        self.eq('                                  subline 3: yet another line with only two leading spaces.', pars.mesgs[9])
        self.eq('                                 subline 4: this line has one space and is long which should wrap around because it', pars.mesgs[10])
        self.eq('                                 exceeds the default display width.', pars.mesgs[11])
        self.eq('                                This is the final line with no leading spaces.', pars.mesgs[12])
        self.eq('  --taz <taz>                 : Taz option (default: True)', pars.mesgs[13])

    async def test_storm_cmd_help(self):

        async with self.getTestCore() as core:
            pdef = {
                'name': 'testpkg',
                'version': '0.0.1',
                'commands': (
                    {'name': 'woot', 'cmdinputs': (
                        {'form': 'hehe:haha'},
                        {'form': 'hoho:lol', 'help': 'We know whats up'}
                    ), 'endpoints': (
                        {'path': '/v1/test/one', 'desc': 'My multi-line endpoint description which spans multiple lines and has a second line. This is the second line of the description.'},
                        {'path': '/v1/test/two', 'host': 'vertex.link', 'desc': 'Single line endpoint description.'},
                    )},
                ),
            }
            core.loadStormPkg(pdef)
            msgs = await core.stormlist('woot --help')
            helptext = '\n'.join([m[1].get('mesg') for m in msgs if m[0] == 'print'])
            self.isin('Inputs:\n\n    hehe:haha\n    hoho:lol  - We know whats up', helptext)
            self.isin('Endpoints:\n\n    /v1/test/one              : My multi-line endpoint description which spans multiple lines and has a second line.', helptext)
            self.isin('This is the second line of the description.', helptext)
            self.isin('/v1/test/two              : Single line endpoint description.', helptext)

    async def test_storm_help_cmd(self):

        async with self.getTestCore() as core:

            await core.nodes('[test:str=foo]')

            msgs = await core.stormlist('.created | limit 1 | help')
            self.printed(msgs, 'package: synapse')
            self.stormIsInPrint('help', msgs)
            self.stormIsInPrint('List available information about Storm and brief descriptions of different items.',
                                msgs)
            self.len(1, [n for n in msgs if n[0] == 'node'])

            msgs = await core.stormlist('help')
            self.printed(msgs, 'package: synapse')
            self.stormIsInPrint('help', msgs)
            self.stormIsInPrint('List available information about Storm and brief descriptions of different items.',
                                msgs)

            msgs = await core.stormlist('help view')
            self.stormIsInPrint('Storm api for a View instance', msgs)
            self.stormIsInPrint('view.merge', msgs)
            self.stormNotInPrint('tee', msgs)

            msgs = await core.stormlist('help newp')
            self.stormIsInPrint('No commands found matching "newp"', msgs)
            self.stormNotInPrint('uniq', msgs)

            otherpkg = {
                'name': 'foosball',
                'version': '0.0.1',
                'synapse_version': '>=3.0.0,<4.0.0',
                'commands': ({
                                 'name': 'testcmd',
                                 'descr': 'test command',
                                 'storm': '[ inet:ip=1.2.3.4 ]',
                             },),
                'modules': (
                    {
                        'name': 'foosmod',
                        'storm': '''
                                function f(a) {return ($a)}
                                ''',
                    },
                ),

            }
            self.none(await core.addStormPkg(otherpkg))

            msgs = await core.stormlist('help')
            self.printed(msgs, 'package: foosball')
            self.stormIsInPrint('testcmd', msgs)
            self.stormIsInPrint(': test command', msgs)

            msgs = await core.stormlist('help testcmd')
            self.stormIsInPrint('testcmd', msgs)
            self.stormNotInPrint('view.merge', msgs)

            msgs = await core.stormlist('[test:str=uniq] | help $node.value')
            self.stormIsInPrint('Get the value of the primary property of the Node.', msgs)

            msgs = await core.stormlist('[test:str=uniq] | help $node.value()')
            self.stormNotInPrint('Get the value of the primary property of the Node.', msgs)
            self.stormIsInPrint('uniq: Filter nodes by their uniq iden values.', msgs)

            msgs = await core.stormlist('[ test:str=uniq ] | help $node.props')
            self.stormIsInPrint('A Storm Primitive representing the properties on a Node.', msgs)

            msgs = await core.stormlist('[ test:str=uniq ] | help $node')
            self.stormIsInPrint('Implements the Storm api for a node instance.', msgs)

            msgs = await core.stormlist('[ test:str=uniq ] | help $path')
            self.stormIsInPrint('Implements the Storm API for the Path object.', msgs)

            # $lib helps
            msgs = await core.stormlist('help $lib')
            self.stormIsInPrint('$lib.auth                     : A Storm Library for interacting with Auth in the '
                                'Cortex.',
                                msgs)
            self.stormIsInPrint('$lib.import(name, debug=(false), reqvers=(null))\nImport a Storm module.',
                                msgs)
            self.stormIsInPrint('$lib.debug\nTrue if the current runtime has debugging enabled.', msgs)
            self.stormNotInPrint('Examples', msgs)

            msgs = await core.stormlist('help -v $lib')

            self.stormIsInPrint('$lib.import(name, debug=(false), reqvers=(null))\n'
                                '================================================\n'
                                'Import a Storm module.', msgs)

            msgs = await core.stormlist('help $lib.macro')
            self.stormIsInPrint('$lib.macro.del(name)\nDelete a Storm Macro by name from the Cortex.', msgs)

            msgs = await core.stormlist('help list')
            self.stormIsInPrint('***\nlist\n****\nImplements the Storm API for a List instance.', msgs)
            self.stormIsInPrint('append(valu)\nAppend a value to the list.', msgs)
            self.stormIsInPrint('auth.user.list     : List all users.', msgs)

            # email stor / gettr has a multi value return type
            msgs = await core.stormlist('help -v auth:user')
            self.stormIsInPrint('Implements the Storm API for a User.', msgs)
            self.stormIsInPrint("A user's email. This can also be used to set the user's email.", msgs)
            self.stormIsInPrint('The return type may be one of the following: str, null.', msgs)

            msgs = await core.stormlist('help $lib.regex')
            self.stormIsInPrint('The following references are available:\n\n'
                                '$lib.regex.flags.i\n'
                                'Regex flag to indicate that case insensitive matches are allowed.\n\n'
                                '$lib.regex.flags.m\n'
                                'Regex flag to indicate that multiline matches are allowed.', msgs)

            msgs = await core.stormlist('help $lib.inet.http.get')
            self.stormIsInPrint('$lib.inet.http.get(url, headers=(null)', msgs)
            self.stormIsInPrint('Get the contents of a given URL.', msgs)

            msgs = await core.stormlist('$str=hehe help $str.split')
            self.stormIsInPrint('Split the string into multiple parts based on a separator.', msgs)

            msgs = await core.stormlist('help $lib.gen.orgByName')
            self.stormIsInPrint('Returns an ou:org by name, adding the node if it does not exist.', msgs)

            msgs = await core.stormlist('help --verbose $lib.gen.orgByName')
            self.stormIsInPrint('Returns an ou:org by name, adding the node if it does not exist.\n'
                                'Args:\n    name (str): The name of the org.', msgs)

            orig = s_stormtypes.registry.getLibDocs
            def forcedep(cls):
                libsinfo = orig(cls)
                for info in libsinfo:
                    info['deprecated'] = {'eolvers': 'v999.0.0'}
                return libsinfo

            with mock.patch('synapse.lib.stormtypes.registry.getLibDocs', forcedep):
                msgs = await core.stormlist('help --verbose $lib.len')
                self.stormIsInPrint('Warning', msgs)
                self.stormIsInPrint('``$lib.len`` has been deprecated and will be removed in version v999.0.0', msgs)

            msgs = await core.stormlist('help $lib.inet')
            self.stormIsInPrint('The following libraries are available:\n\n'
                                '$lib.inet.http                : A Storm Library exposing an HTTP client API.\n'
                                '$lib.inet.http.oauth.v1       : A Storm library to handle OAuth v1 authentication.\n'
                                '$lib.inet.http.oauth.v2       : A Storm library for managing OAuth V2 clients.\n',
                                msgs)
            self.stormNotInPrint('$lib.inet.http.get(', msgs)

            msgs = await core.stormlist('help $lib.regex.flags')
            err = 'Item must be a Storm type name, a Storm library, or a Storm command name to search for. Got dict'
            self.stormIsInErr(err, msgs)

            url = core.getLocalUrl()
            msgs = await core.stormlist('$prox=$lib.telepath.open($url) help $prox.getCellInfo',
                                        opts={'vars': {'url': url}})
            self.stormIsInPrint('Implements the call methods for the telepath:proxy.', msgs)

            msgs = await core.stormlist('$prox=$lib.telepath.open($url) help $prox.storm',
                                        opts={'vars': {'url': url}})
            self.stormIsInPrint('Implements the generator methods for the telepath:proxy.', msgs)

            msgs = await core.stormlist('function f(){} help $f')
            self.stormIsInErr('help does not currently support runtime defined functions.', msgs)

            msgs = await core.stormlist('$mod=$lib.import(foosmod) help $mod')
            self.stormIsInErr('Help does not currently support imported Storm modules.', msgs)

            msgs = await core.stormlist('$mod=$lib.import(foosmod) help $mod.f')
            self.stormIsInErr('help does not currently support runtime defined functions.', msgs)

<<<<<<< HEAD
=======
            msgs = await core.stormlist('help --verbose $lib.bytes')
            self.stormIsInPrint('Warning', msgs)
            self.stormIsInPrint('$lib.bytes.put`` has been deprecated and will be removed in version v3.0.0', msgs)
            self.stormIsInPrint('$lib.bytes.has`` has been deprecated and will be removed in version v3.0.0', msgs)
            self.stormIsInPrint('$lib.bytes.size`` has been deprecated and will be removed in version v3.0.0', msgs)
            self.stormIsInPrint('$lib.bytes.upload`` has been deprecated and will be removed in version v3.0.0', msgs)
            self.stormIsInPrint('$lib.bytes.hashset`` has been deprecated and will be removed in version v3.0.0', msgs)
            self.stormIsInPrint('Use the corresponding ``$lib.axon`` function.', msgs)

    async def test_storm_cmd_deprecations(self):

        async with self.getTestCore() as core:

            deprpkg = {
                'name': 'testdepr',
                'version': '0.0.1',
                'synapse_version': '>=2.8.0,<3.0.0',
                'commands': (
                    {
                        'name': 'deprmesg',
                        'descr': 'deprecated command',
                        'deprecated': {'eolvers': 'v3.0.0', 'mesg': 'Please use something else.'},
                        'storm': '[ inet:ipv4=1.2.3.4 ]',
                    },
                    {
                        'name': 'deprnomesg',
                        'descr': 'deprecated command',
                        'deprecated': {'eoldate': '2099-01-01'},
                        'storm': '[ inet:ipv4=1.2.3.4 ]',
                    },
                    {
                        'name': 'deprargs',
                        'descr': 'deprecated command',
                        'storm': '[ inet:ipv4=1.2.3.4 ]',
                        'cmdargs': (
                            ('--start-time', {
                                'type': 'time',
                                'deprecated': {'eolvers': 'v3.0.0', 'mesg': 'Use --period instead.'},
                            }),
                            ('--end-time', {
                                'type': 'time',
                                'deprecated': {'eolvers': 'v3.0.0'},
                            }),
                            ('--period', {
                                'type': 'time',
                            }),
                        ),
                    },
                ),
            }

            self.none(await core.addStormPkg(deprpkg))

            # Deprecation message shows up in command help
            deprmesg = '"deprmesg" is deprecated: Please use something else.'
            msgs = await core.stormlist('deprmesg -h')
            self.stormIsInPrint(f'Deprecated: {deprmesg}', msgs)
            self.stormHasNoWarnErr(msgs)

            # Deprecation message shows up in command execution as warning
            msgs = await core.stormlist('deprmesg')
            self.stormIsInWarn(deprmesg, msgs)

            # Deprecation message shows up in command help (with no message specified)
            deprmesg = '"deprnomesg" is deprecated and will be removed on 2099-01-01.'
            msgs = await core.stormlist('deprnomesg -h')
            self.stormIsInPrint(f'Deprecated: {deprmesg}', msgs)
            self.stormHasNoWarnErr(msgs)

            # Deprecation message shows up in command execution as warning (with no message specified)
            msgs = await core.stormlist('deprnomesg')
            self.stormIsInWarn(deprmesg, msgs)

            # Deprecation message shows up in help for command args
            msgs = await core.stormlist('deprargs -h')
            self.stormIsInPrint('  Deprecated: "--start-time" is deprecated: Use --period instead.', msgs)
            self.stormIsInPrint('  Deprecated: "--end-time" is deprecated and will be removed in v3.0.0.', msgs)
            self.stormHasNoWarnErr(msgs)

            # Deprecation message doesn't show up in command execution when not using deprecated args
            msgs = await core.stormlist('deprargs')
            self.stormHasNoWarnErr(msgs)

            # Deprecation message shows up in command execution as warning
            msgs = await core.stormlist('deprargs --start-time now')
            self.stormIsInWarn('"--start-time" is deprecated: Use --period instead.', msgs)
            self.stormNotInWarn('"--end-time" is deprecated and will be removed in v3.0.0.', msgs)

            msgs = await core.stormlist('deprargs --end-time now')
            self.stormNotInWarn('"--start-time" is deprecated: Use --period instead.', msgs)
            self.stormIsInWarn('"--end-time" is deprecated and will be removed in v3.0.0.', msgs)

            msgs = await core.stormlist('deprargs --start-time now --end-time now')
            self.stormIsInWarn('"--start-time" is deprecated: Use --period instead.', msgs)
            self.stormIsInWarn('"--end-time" is deprecated and will be removed in v3.0.0.', msgs)

            # Deprecation message only appears once per runtime
            msgs = await core.stormlist('[ inet:ipv4=10.0.0.0/28 ] | deprmesg')
            self.stormIsInWarn('"deprmesg" is deprecated: Please use something else.', msgs)
            self.len(1, [m for m in msgs if m[0] == 'warn'])

            msgs = await core.stormlist('[ inet:ipv4=10.0.0.0/28 ] | deprargs --start-time now --end-time now')
            self.stormIsInWarn('"--start-time" is deprecated: Use --period instead.', msgs)
            self.stormIsInWarn('"--end-time" is deprecated and will be removed in v3.0.0.', msgs)
            self.len(2, [m for m in msgs if m[0] == 'warn'])

>>>>>>> 4b176cf4
    async def test_liftby_edge(self):
        async with self.getTestCore() as core:

            await core.nodes('[ test:str=test1 +(refs)> { [test:int=7] } ]')
            await core.nodes('[ test:str=test1 +(refs)> { [test:int=8] } ]')
            await core.nodes('[ test:str=test2 +(refs)> { [test:int=8] } ]')

            nodes = await core.nodes('lift.byverb refs')
            self.eq(sorted([n.ndef[1] for n in nodes]), ['test1', 'test2'])

            nodes = await core.nodes('lift.byverb --n2 refs ')
            self.eq(sorted([n.ndef[1] for n in nodes]), [7, 8])

            nodes = await core.nodes('lift.byverb $v', {'vars': {'v': 'refs'}})
            self.eq(sorted([n.ndef[1] for n in nodes]), ['test1', 'test2'])

            q = '[(test:str=refs) (test:str=foo)] $v=$node.value() | lift.byverb $v'
            msgs = await core.stormlist(q, opts={'node:opts': {'links': True}})
            nodes = [n[1] for n in msgs if n[0] == 'node']
            self.len(4, nodes)
            self.eq({n[0][1] for n in nodes},
                    {'test1', 'test2', 'refs', 'foo'})
            links = nodes[1][1]['links']
            self.len(1, links)
            self.eq({'type': 'runtime'}, links[0][1])

            links = nodes[2][1]['links']
            self.len(1, links)
            self.eq({'type': 'runtime'}, links[0][1])

    async def test_storm_derefprops(self):
        async with self.getTestCore() as core:
            await core.addTagProp('score', ('int', {}), {})

            mesg = "Expected value of type 'str', got '"

            # editnodeadd
            msgs = await core.stormlist('$form = inet:fqdn [ *$form=foobar.com ]')
            self.stormHasNoWarnErr(msgs)

            invals = [10, None, False, [], {}]

            for inval in invals:
                opts = {'vars': {'form': inval}}
                with self.raises(s_exc.StormRuntimeError) as exc:
                    await core.nodes('[ *$form=valu ]', opts=opts)
                self.true(exc.exception.get('mesg').startswith(mesg))

            # liftprop
            msgs = await core.stormlist('$form = inet:fqdn *$form')
            self.stormHasNoWarnErr(msgs)

            for inval in invals:
                opts = {'vars': {'form': inval}}
                with self.raises(s_exc.StormRuntimeError) as exc:
                    await core.nodes('*$form', opts=opts)
                self.true(exc.exception.get('mesg').startswith(mesg))

            # liftpropby
            msgs = await core.stormlist('$form = inet:fqdn *$form=foobar.com')
            self.stormHasNoWarnErr(msgs)

            for inval in invals:
                opts = {'vars': {'form': inval}}
                with self.raises(s_exc.StormRuntimeError) as exc:
                    await core.nodes('*$form=newp', opts=opts)
                self.true(exc.exception.get('mesg').startswith(mesg))

            # liftformtag
            msgs = await core.stormlist('$form = inet:fqdn *$form#foo')
            self.stormHasNoWarnErr(msgs)

            for inval in invals:
                opts = {'vars': {'form': inval}}
                with self.raises(s_exc.StormRuntimeError) as exc:
                    await core.nodes('*$form#newp', opts=opts)
                self.true(exc.exception.get('mesg').startswith(mesg))

            # liftbyarray
            msgs = await core.stormlist('$form = test:arrayform *$form*[=(10)]')
            self.stormHasNoWarnErr(msgs)

            for inval in invals:
                opts = {'vars': {'form': inval}}
                with self.raises(s_exc.StormRuntimeError) as exc:
                    await core.nodes('*$form*[="newp"]', opts=opts)
                self.true(exc.exception.get('mesg').startswith(mesg))

            # formtagprop
            msgs = await core.stormlist('$form = inet:fqdn *$form#foo:score')
            self.stormHasNoWarnErr(msgs)

            for inval in invals:
                opts = {'vars': {'form': inval}}
                with self.raises(s_exc.StormRuntimeError) as exc:
                    await core.nodes('*$form#newp:score', opts=opts)
                self.true(exc.exception.get('mesg').startswith(mesg))

            # Check Storm Str types
            name = s_stormtypes.Str('inet:fqdn')
            msgs = await core.stormlist('*$form', opts={'vars': {'form': name}})
            self.stormHasNoWarnErr(msgs)

    async def test_storm_nested_root(self):
        async with self.getTestCore() as core:
            self.eq(20, await core.callStorm('''
            $foo = (100)
            function x() {
                function y() {
                    function z() {
                        $foo = (20)
                        return()
                    }
                    $z()
                    return()
                }
                $y()
                return()
            }
            $x()
            return ($foo)
            '''))

    async def test_edges_del(self):
        async with self.getTestCore() as core:
            view = await core.callStorm('return ($lib.view.get().fork().iden)')
            opts = {'view': view}

            await core.nodes('[test:int=8191 test:int=127]')
            await core.stormlist('test:int=127 | [ <(refs)+ { test:int=8191 } ]', opts=opts)

            # Delete the N1 out from under the fork
            msgs = await core.stormlist('test:int=8191 | delnode')
            self.stormHasNoWarnErr(msgs)

            msgs = await core.stormlist('test:int=127 | edges.del * --n2', opts=opts)
            self.stormHasNoWarnErr(msgs)

        async with self.getTestCore() as core:

            opts = {'vars': {'verbs': ('_seen',)}}
            await core.nodes('for $verb in $verbs { $lib.model.ext.addEdge(*, $verb, *, ({})) }', opts=opts)

            await core.nodes('[ test:str=test1 +(refs)> { [test:int=7 test:int=8] } ]')
            await core.nodes('[ test:str=test1 +(_seen)> { [test:int=7 test:int=8] } ]')

            self.len(4, await core.nodes('test:str=test1 -(*)> *'))

            await core.nodes('test:str=test1 | edges.del refs')
            self.len(0, await core.nodes('test:str=test1 -(refs)> *'))
            self.len(2, await core.nodes('test:str=test1 -(_seen)> *'))

            await core.nodes('test:str=test1 [ +(refs)> { [test:int=7 test:int=8] } ]')

            self.len(4, await core.nodes('test:str=test1 -(*)> *'))

            await core.nodes('test:str=test1 | edges.del *')
            self.len(0, await core.nodes('test:str=test1 -(*)> *'))

            # Test --n2
            await core.nodes('test:str=test1 [ <(refs)+ { [test:int=7 test:int=8] } ]')
            await core.nodes('test:str=test1 [ <(_seen)+ { [test:int=7 test:int=8] } ]')

            self.len(4, await core.nodes('test:str=test1 <(*)- *'))

            await core.nodes('test:str=test1 | edges.del refs --n2')
            self.len(0, await core.nodes('test:str=test1 <(refs)- *'))
            self.len(2, await core.nodes('test:str=test1 <(_seen)- *'))

            await core.nodes('test:str=test1 [ <(refs)+ { [test:int=7 test:int=8] } ]')

            self.len(4, await core.nodes('test:str=test1 <(*)- *'))

            await core.nodes('test:str=test1 | edges.del * --n2')
            self.len(0, await core.nodes('test:str=test1 <(*)- *'))

            # Test non-runtsafe usage
            await core.nodes('[ test:str=refs +(refs)> { [test:int=7 test:int=8] } ]')
            await core.nodes('[ test:str=_seen +(_seen)> { [test:int=7 test:int=8] } ]')

            self.len(2, await core.nodes('test:str=refs -(refs)> *'))
            self.len(2, await core.nodes('test:str=_seen -(_seen)> *'))

            await core.nodes('test:str=refs test:str=_seen $v=$node.value() | edges.del $v')

            self.len(0, await core.nodes('test:str=refs -(refs)> *'))
            self.len(0, await core.nodes('test:str=_seen -(_seen)> *'))

            await core.nodes('test:str=refs [ <(refs)+ { [test:int=7 test:int=8] } ]')
            await core.nodes('test:str=_seen [ <(_seen)+ { [test:int=7 test:int=8] } ]')

            self.len(2, await core.nodes('test:str=refs <(refs)- *'))
            self.len(2, await core.nodes('test:str=_seen <(_seen)- *'))

            await core.nodes('test:str=refs test:str=_seen $v=$node.value() | edges.del $v --n2')

            self.len(0, await core.nodes('test:str=refs <(refs)- *'))
            self.len(0, await core.nodes('test:str=_seen <(_seen)- *'))

            await core.nodes('test:str=refs [ <(refs)+ { [test:int=7 test:int=8] } ]')
            await core.nodes('[ test:str=* <(_seen)+ { [test:int=7 test:int=8] } ]')

            self.len(2, await core.nodes('test:str=refs <(refs)- *'))
            self.len(2, await core.nodes('test:str=* <(_seen)- *'))

            await core.nodes('test:str=refs test:str=* $v=$node.value() | edges.del $v --n2')

            self.len(0, await core.nodes('test:str=refs <(refs)- *'))
            self.len(0, await core.nodes('test:str=* <(_seen)- *'))

            # Test perms
            visi = await core.auth.addUser('visi')
            await visi.setPasswd('secret')

            await core.nodes('test:str=test1 [ +(refs)> { test:int=7 } ]')
            self.len(1, await core.nodes('test:str=test1 -(refs)> *'))

            async with core.getLocalProxy(user='visi') as asvisi:
                with self.raises(s_exc.AuthDeny):
                    await asvisi.callStorm('test:str=test1 | edges.del refs')

                await visi.addRule((True, ('node', 'edge', 'del', 'refs')))

                await asvisi.callStorm('test:str=test1 | edges.del refs')
                self.len(0, await core.nodes('test:str=test1 -(refs)> *'))

                await core.nodes('test:str=test1 [ +(refs)> { test:int=7 } ]')
                with self.raises(s_exc.AuthDeny):
                    await asvisi.callStorm('test:str=test1 | edges.del *')

                await visi.addRule((True, ('node', 'edge', 'del')))

                await asvisi.callStorm('test:str=test1 | edges.del *')
                self.len(0, await core.nodes('test:str=test1 -(refs)> *'))

    async def test_storm_pushpull(self):

        with self.getTestDir() as dirn:

            async with self.getTestCore(dirn=dirn) as core:

                visi = await core.auth.addUser('visi')
                await visi.setPasswd('secret')

                await core.auth.rootuser.setPasswd('secret')
                host, port = await core.dmon.listen('tcp://127.0.0.1:0/')

                # setup a trigger so we know when the nodes move...
                view0, layr0 = await core.callStorm('$view = $lib.view.get().fork() return(($view.iden, $view.layers.0.iden))')
                view1, layr1 = await core.callStorm('$view = $lib.view.get().fork() return(($view.iden, $view.layers.0.iden))')
                view2, layr2 = await core.callStorm('$view = $lib.view.get().fork() return(($view.iden, $view.layers.0.iden))')
                view3, layr3 = await core.callStorm('$view = $lib.view.get().fork() return(($view.iden, $view.layers.0.iden))')
                view4, layr4 = await core.callStorm('$view = $lib.view.get().fork() return(($view.iden, $view.layers.0.iden))')

                opts = {'vars': {
                    'view0': view0,
                    'view1': view1,
                    'view2': view2,
                    'view3': view3,
                    'view4': view4,
                    'layr0': layr0,
                    'layr1': layr1,
                    'layr2': layr2,
                    'layr3': layr3,
                    'layr4': layr4,
                }}

                # lets get some auth denies...
                async with core.getLocalProxy(user='visi') as asvisi:

                    with self.raises(s_exc.AuthDeny):
                        await asvisi.callStorm(f'$lib.layer.get($layr0).addPush(hehe)', opts=opts)
                    with self.raises(s_exc.AuthDeny):
                        await asvisi.callStorm(f'$lib.layer.get($layr0).delPush(hehe)', opts=opts)
                    with self.raises(s_exc.AuthDeny):
                        await asvisi.callStorm(f'$lib.layer.get($layr2).addPull(hehe)', opts=opts)
                    with self.raises(s_exc.AuthDeny):
                        await asvisi.callStorm(f'$lib.layer.get($layr2).delPull(hehe)', opts=opts)
                    with self.raises(s_exc.AuthDeny):
                        await asvisi.callStorm(f'$lib.layer.get($layr2).addPull(hehe)', opts=opts)
                    with self.raises(s_exc.AuthDeny):
                        await asvisi.callStorm(f'$lib.layer.get($layr2).delPull(hehe)', opts=opts)

                actv = len(core.activecoros)
                # view0 -push-> view1 <-pull- view2
                await core.callStorm(f'$lib.layer.get($layr0).addPush("tcp://root:secret@127.0.0.1:{port}/*/layer/{layr1}")', opts=opts)
                await core.callStorm(f'$lib.layer.get($layr2).addPull("tcp://root:secret@127.0.0.1:{port}/*/layer/{layr1}")', opts=opts)

                purl = await core.callStorm('for ($iden, $pdef) in $lib.layer.get($layr2).get(pulls) { return($pdef.url) }', opts=opts)
                self.true(purl.startswith('tcp://root:****@127.0.0.1'))
                purl = await core.callStorm('for ($iden, $pdef) in $lib.layer.get($layr0).get(pushs) { return($pdef.url) }', opts=opts)
                self.true(purl.startswith('tcp://root:****@127.0.0.1'))

                msgs = await core.stormlist('layer.push.list $layr0', opts=opts)
                self.stormIsInPrint('tcp://root:****@127.0.0.1', msgs)

                msgs = await core.stormlist('layer.pull.list $layr2', opts=opts)
                self.stormIsInPrint('tcp://root:****@127.0.0.1', msgs)

                self.eq(2, len(core.activecoros) - actv)
                tasks = await core.callStorm('return($lib.ps.list())')
                self.len(1, [t for t in tasks if t.get('name').startswith('layer pull:')])
                self.len(1, [t for t in tasks if t.get('name').startswith('layer push:')])

                await core.nodes('[ entity:contact=* ]', opts={'view': view0})

                # wait for first write so we can get the correct offset
                await core.layers.get(layr2).waitEditOffs(0, timeout=3)
                offs = await core.layers.get(layr2).getEditOffs()

                await core.nodes('[ entity:contact=* ]', opts={'view': view0})
                await core.nodes('[ entity:contact=* ]', opts={'view': view0})
                await core.layers.get(layr2).waitEditOffs(offs + 10, timeout=3)

                self.len(3, await core.nodes('entity:contact', opts={'view': view1}))
                self.len(3, await core.nodes('entity:contact', opts={'view': view2}))

                # Check offset reporting
                q = '$layer=$lib.layer.get($layr0) return ($layer)'
                layrinfo = await core.callStorm(q, opts=opts)
                pushs = layrinfo.get('pushs')
                self.len(1, pushs)
                pdef = list(pushs.values())[0]
                eoffs = pdef.get('offs', 0)
                self.lt(10, eoffs)

                # check offset reporting from list()
                msgs = await core.stormlist('layer.push.list $layr0', opts=opts)
                self.stormIsInPrint(f'{eoffs}', msgs)

                # Pull from layr0 using a custom offset (skip first node)
                await core.callStorm(f'$lib.layer.get($layr0).addPush("tcp://root:secret@127.0.0.1:{port}/*/layer/{layr4}", offs={offs})', opts=opts)
                await core.layers.get(layr4).waitEditOffs(offs, timeout=3)
                self.len(2, await core.nodes('entity:contact', opts={'view': view4}))

                # Clean up
                self.none(await core.callStorm('$lib.layer.get($layr0).delPush($layr4)', opts=opts))

                q = '$layer=$lib.layer.get($layr2) return ($layer)'
                layrinfo = await core.callStorm(q, opts=opts)
                pulls = layrinfo.get('pulls')
                self.len(1, pulls)
                pdef = list(pulls.values())[0]
                self.lt(10, pdef.get('offs', 0))

                # remove and ensure no replay on restart
                await core.nodes('entity:contact | delnode', opts={'view': view2})
                self.len(0, await core.nodes('entity:contact', opts={'view': view2}))

            conf = {'dmon:listen': f'tcp://127.0.0.1:{port}'}
            async with self.getTestCore(dirn=dirn, conf=conf) as core:

                await asyncio.sleep(0)

                offs = await core.layers.get(layr2).getEditOffs()
                await core.nodes('[ entity:contact=* ]', opts={'view': view0})
                await core.nodes('[ entity:contact=* ]', opts={'view': view0})
                await core.nodes('[ entity:contact=* ]', opts={'view': view0})
                await core.layers.get(layr2).waitEditOffs(offs + 6, timeout=3)

                # confirm we dont replay and get the old one back...
                self.len(3, await core.nodes('entity:contact', opts={'view': view2}))

                actv = len(core.activecoros)
                # remove all pushes / pulls
                await core.callStorm('''
                    for $layr in $lib.layer.list() {
                        $pushs = $layr.get(pushs)
                        if $pushs {
                            for ($iden, $pdef) in $pushs { $layr.delPush($iden) }
                        }
                        $pulls = $layr.get(pulls)
                        if $pulls {
                            for ($iden, $pdef) in $pulls { $layr.delPull($iden) }
                        }
                    }
                ''')
                self.eq(actv - 3, len(core.activecoros))
                tasks = await core.callStorm('return($lib.ps.list())')
                self.len(0, [t for t in tasks if t.get('name').startswith('layer pull:')])
                self.len(0, [t for t in tasks if t.get('name').startswith('layer push:')])

                # code coverage for push/pull dict exists but has no entries
                self.none(await core.callStorm('return($lib.layer.get($layr2).delPull($lib.guid()))', opts=opts))
                self.none(await core.callStorm('return($lib.layer.get($layr0).delPush($lib.guid()))', opts=opts))

                msgs = await core.stormlist('layer.push.list $layr0', opts=opts)
                self.stormIsInPrint('No pushes configured', msgs)

                msgs = await core.stormlist('layer.pull.list $layr2', opts=opts)
                self.stormIsInPrint('No pulls configured', msgs)

                # Test storm command add/del
                q = f'layer.push.add $layr0 "tcp://root:secret@127.0.0.1:{port}/*/layer/{layr1}"'
                msgs = await core.stormlist(q, opts=opts)
                self.stormIsInPrint('Layer push added', msgs)

                q = f'layer.pull.add $layr2 "tcp://root:secret@127.0.0.1:{port}/*/layer/{layr1}"'
                msgs = await core.stormlist(q, opts=opts)
                self.stormIsInPrint('Layer pull added', msgs)

                msgs = await core.stormlist('layer.push.list $layr0', opts=opts)
                self.stormIsInPrint('tcp://root:****@127.0.0.1', msgs)

                msgs = await core.stormlist('layer.pull.list $layr2', opts=opts)
                self.stormIsInPrint('tcp://root:****@127.0.0.1', msgs)

                pidn = await core.callStorm('for ($iden, $pdef) in $lib.layer.get($layr0).get(pushs) { return($iden) }', opts=opts)
                msgs = await core.stormlist(f'layer.push.del $layr0 {pidn}', opts=opts)
                self.stormIsInPrint('Layer push deleted', msgs)
                msgs = await core.stormlist('layer.push.list $layr0', opts=opts)
                self.stormIsInPrint('No pushes configured', msgs)

                pidn = await core.callStorm('for ($iden, $pdef) in $lib.layer.get($layr2).get(pulls) { return($iden) }', opts=opts)
                msgs = await core.stormlist(f'layer.pull.del $layr2 {pidn}', opts=opts)
                self.stormIsInPrint('Layer pull deleted', msgs)
                msgs = await core.stormlist('layer.pull.list $layr2', opts=opts)
                self.stormIsInPrint('No pulls configured', msgs)

                # Add slow pushers
                q = f'''$url="tcp://root:secret@127.0.0.1:{port}/*/layer/{layr3}"
                $pdef = $lib.layer.get($layr0).addPush($url, queue_size=10, chunk_size=1)
                return($pdef.iden)'''
                slowpush = await core.callStorm(q, opts=opts)
                q = f'''$url="tcp://root:secret@127.0.0.1:{port}/*/layer/{layr0}"
                $pdef = $lib.layer.get($layr3).addPull($url, queue_size=20, chunk_size=10)
                return($pdef.iden)'''
                slowpull = await core.callStorm(q, opts=opts)

                pushs = await core.callStorm('return($lib.layer.get($layr0).get(pushs))', opts=opts)
                self.isin(slowpush, pushs)

                pulls = await core.callStorm('return($lib.layer.get($layr3).get(pulls))', opts=opts)
                self.isin(slowpull, pulls)

                self.none(await core.callStorm(f'return($lib.layer.get($layr0).delPush({slowpush}))', opts=opts))
                self.none(await core.callStorm(f'return($lib.layer.get($layr3).delPull({slowpull}))', opts=opts))

                # add a push/pull and remove the layer to cancel it...
                await core.callStorm(f'$lib.layer.get($layr0).addPush("tcp://root:secret@127.0.0.1:{port}/*/layer/{layr1}")', opts=opts)
                await core.callStorm(f'$lib.layer.get($layr2).addPull("tcp://root:secret@127.0.0.1:{port}/*/layer/{layr1}")', opts=opts)

                await asyncio.sleep(0)

                tasks = await core.callStorm('return($lib.ps.list())')
                self.len(1, [t for t in tasks if t.get('name').startswith('layer pull:')])
                self.len(1, [t for t in tasks if t.get('name').startswith('layer push:')])
                self.eq(actv - 1, len(core.activecoros))

                pushpulls = set()
                for ldef in await core.getLayerDefs():
                    pushpulls.update(ldef.get('pushs', {}))
                    pushpulls.update(ldef.get('pulls', {}))

                tasks = [cdef.get('task') for iden, cdef in core.activecoros.items() if iden in pushpulls]

                await core.callStorm('$lib.view.del($view0)', opts=opts)
                await core.callStorm('$lib.view.del($view1)', opts=opts)
                await core.callStorm('$lib.view.del($view2)', opts=opts)
                await core.callStorm('$lib.view.del($view3)', opts=opts)
                await core.callStorm('$lib.layer.del($layr0)', opts=opts)
                await core.callStorm('$lib.layer.del($layr1)', opts=opts)
                await core.callStorm('$lib.layer.del($layr2)', opts=opts)
                await core.callStorm('$lib.layer.del($layr3)', opts=opts)

                # Wait for the active coros to die
                for task in [t for t in tasks if t is not None]:
                    self.true(await s_coro.waittask(task, timeout=5))

                tasks = await core.callStorm('return($lib.ps.list())')
                self.len(0, [t for t in tasks if t.get('name').startswith('layer pull:')])
                self.len(0, [t for t in tasks if t.get('name').startswith('layer push:')])
                self.eq(actv - 3, len(core.activecoros))

                with self.raises(s_exc.SchemaViolation):
                    await core.addLayrPush('newp', {})
                with self.raises(s_exc.SchemaViolation):
                    await core.addLayrPull('newp', {})

                # sneak a bit of coverage for the raw library in here...
                fake = {
                    'time': s_common.now(),
                    'iden': s_common.guid(),
                    'user': s_common.guid(),
                    'url': 'tcp://localhost',
                }
                self.none(await core.addLayrPush('newp', fake))
                self.none(await core.addLayrPull('newp', fake))

                self.none(await core.delLayrPull('newp', 'newp'))
                self.none(await core.delLayrPull(layr0, 'newp'))
                self.none(await core.delLayrPush('newp', 'newp'))
                self.none(await core.delLayrPush(layr0, 'newp'))

                # main view/layer have None for pulls/pushs
                self.none(await core.delLayrPull(core.getView().layers[0].iden, 'newp'))
                self.none(await core.delLayrPush(core.getView().layers[0].iden, 'newp'))

                async with await s_telepath.openurl(f'tcp://visi:secret@127.0.0.1:{port}/*/view') as proxy:
                    self.eq(core.getView().iden, await proxy.getCellIden())
                    with self.raises(s_exc.AuthDeny):
                        await proxy.storNodeEdits((), {})

                with self.raises(s_exc.NoSuchPath):
                    async with await s_telepath.openurl(f'tcp://root:secret@127.0.0.1:{port}/*/newp'):
                        pass

                class LayrBork:
                    async def syncNodeEdits(self, offs, wait=True, compat=False):
                        if False: yield None
                        raise s_exc.SynErr()

                fake = {
                    'iden': s_common.guid(),
                    'user': s_common.guid(),
                    'chunk:size': 1000,
                    'queue:size': 1000,
                }
                # this should fire the reader and exit cleanly when he explodes
                await core._pushBulkEdits(LayrBork(), LayrBork(), fake)

                # a quick/ghetto test for coverage...
                layr = core.getView().layers[0]
                layr.logedits = False
                with self.raises(s_exc.BadArg):
                    await layr.waitEditOffs(200)

                await core.addUserRule(visi.iden, (True, ('layer', 'add')))
                l1 = await core.callStorm('$layer=$lib.layer.add() return ($layer) ', opts={'user': visi.iden})
                l2 = await core.callStorm('$layer=$lib.layer.add() return ($layer) ', opts={'user': visi.iden})
                varz = {'iden': l1.get('iden'), 'tgt': l2.get('iden'), 'port': port}
                pullq = '$layer=$lib.layer.get($iden).addPull(`tcp://root:secret@127.0.0.1:{$port}/*/layer/{$tgt}`)'
                pushq = '$layer=$lib.layer.get($iden).addPush(`tcp://root:secret@127.0.0.1:{$port}/*/layer/{$tgt}`)'
                with self.raises(s_exc.AuthDeny):
                    await core.callStorm(pullq, opts={'user': visi.iden, 'vars': varz})
                with self.raises(s_exc.AuthDeny):
                    await core.callStorm(pullq, opts={'user': visi.iden, 'vars': varz})

                await core.addUserRule(visi.iden, (True, ('telepath', 'open', 'tcp')))

                msgs = await core.stormlist(pullq, opts={'user': visi.iden, 'vars': varz})
                self.stormHasNoWarnErr(msgs)

                msgs = await core.stormlist(pushq, opts={'user': visi.iden, 'vars': varz})
                self.stormHasNoWarnErr(msgs)

                l1iden = l1.get('iden')
                pdef = list(core.getLayer(l1iden).layrinfo['pushs'].values())[0]
                self.none(await core.addLayrPush(l1iden, pdef))
                self.len(1, list(core.getLayer(l1iden).layrinfo['pushs'].values()))

                pdef = list(core.getLayer(l1iden).layrinfo['pulls'].values())[0]
                self.none(await core.addLayrPull(l1iden, pdef))
                self.len(1, list(core.getLayer(l1iden).layrinfo['pulls'].values()))

    async def test_storm_tagprune(self):

        async with self.getTestCore() as core:

            self.len(1, await core.nodes('[test:str=foo +#parent.child.grandchild]'))
            self.len(1, await core.nodes('[test:str=bar +#parent.childtag +#parent.child.step +#parent.child.grandchild]'))
            self.len(1, await core.nodes('[test:str=baz +#parent.child.step +#parent.child.step.two +#parent.child.step.three]'))

            # Won't do anything but should work
            nodes = await core.nodes('test:str | tag.prune')
            self.len(3, nodes)

            node = (await core.nodes('test:str=foo'))[0]
            exp = [
                'parent',
                'parent.child',
                'parent.child.grandchild'
            ]
            self.eq(node.getTagNames(), exp)

            node = (await core.nodes('test:str=bar'))[0]
            exp = [
                'parent',
                'parent.child',
                'parent.child.grandchild',
                'parent.child.step',
                'parent.childtag'
            ]
            self.eq(node.getTagNames(), exp)

            node = (await core.nodes('test:str=baz'))[0]
            exp = [
                'parent',
                'parent.child',
                'parent.child.step',
                'parent.child.step.three',
                'parent.child.step.two'
            ]
            self.eq(node.getTagNames(), exp)

            await core.nodes('test:str | tag.prune parent.child.grandchild')

            # Should remove all tags
            node = (await core.nodes('test:str=foo'))[0]
            self.eq(node.getTagNames(), [])

            # Should only remove parent.child.grandchild
            node = (await core.nodes('test:str=bar'))[0]
            exp = ['parent', 'parent.child', 'parent.child.step', 'parent.childtag']
            self.eq(node.getTagNames(), exp)

            await core.nodes('test:str | tag.prune parent.child.step')

            # Should only remove parent.child.step and parent.child
            node = (await core.nodes('test:str=bar'))[0]
            self.eq(node.getTagNames(), ['parent', 'parent.childtag'])

            # Should remove all tags
            node = (await core.nodes('test:str=baz'))[0]
            self.eq(node.getTagNames(), [])

            self.len(1, await core.nodes('[test:str=foo +#tag.tree.one +#tag.tree.two +#another.tag.tree]'))
            self.len(1, await core.nodes('[test:str=baz +#tag.tree.one +#tag.tree.two +#another.tag.tree +#more.tags.to.remove +#tag.that.stays]'))

            # Remove multiple tags
            tags = '''
                tag.tree.one
                tag.tree.two
                another.tag.tree
                more.tags.to.remove
            '''
            await core.nodes(f'test:str | tag.prune {tags}')

            node = (await core.nodes('test:str=foo'))[0]
            self.eq(node.getTagNames(), [])

            node = (await core.nodes('test:str=baz'))[0]
            exp = ['tag', 'tag.that', 'tag.that.stays']
            self.eq(node.getTagNames(), exp)

            self.len(1, await core.nodes('[test:str=runtsafety +#runtsafety]'))
            self.len(1, await core.nodes('[test:str=foo +#runtsafety]'))
            self.len(1, await  core.nodes('[test:str=runt.safety.two +#runt.safety.two +#runt.child]'))

            # Test non-runtsafe usage
            await core.nodes('test:str | tag.prune $node.value()')

            node = (await core.nodes('test:str=runtsafety'))[0]
            self.eq(node.getTagNames(), [])

            node = (await core.nodes('test:str=foo'))[0]
            self.eq(node.getTagNames(), ['runtsafety'])

            node = (await core.nodes('test:str=runt.safety.two'))[0]
            self.eq(node.getTagNames(), ['runt', 'runt.child'])

            self.len(1, await core.nodes('[test:str=foo +#runt.need.perms]'))
            self.len(1, await core.nodes('[test:str=runt.safety.two +#runt.safety.two]'))

            # Test perms
            visi = await core.auth.addUser('visi')
            await visi.setPasswd('secret')

            async with core.getLocalProxy(user='visi') as asvisi:
                with self.raises(s_exc.AuthDeny):
                    await asvisi.callStorm(f'test:str | tag.prune runt.need.perms')

                with self.raises(s_exc.AuthDeny):
                    await asvisi.callStorm(f'test:str | tag.prune $node.value()')

            await visi.addRule((True, ('node', 'tag', 'del', 'runt')))

            async with core.getLocalProxy(user='visi') as asvisi:
                await asvisi.callStorm(f'test:str | tag.prune runt.need.perms')

                node = (await core.nodes('test:str=foo'))[0]
                self.eq(node.getTagNames(), ['runtsafety'])

                await asvisi.callStorm(f'test:str=runt.safety.two | tag.prune $node.value()')

                node = (await core.nodes('test:str=runt.safety.two'))[0]
                self.eq(node.getTagNames(), ['runt', 'runt.child'])

    async def test_storm_cmdscope(self):

        async with self.getTestCore() as core:
            core.loadStormPkg({
                'name': 'testpkg',
                'version': '0.0.1',
                'commands': (
                    {'name': 'woot', 'cmdargs': (('hehe', {}),), 'storm': 'spin | [ inet:ip=1.2.3.4 ]'},
                    {'name': 'stomp', 'storm': '$fqdn=lol'},
                    {'name': 'gronk', 'storm': 'init { $fqdn=foo } $lib.print($fqdn)'},
                ),
            })
            # Success for the next two tests is that these don't explode with errors..
            self.len(1, await core.nodes('''
                [ inet:fqdn=vertex.link ]
                $fqdn=$node.repr()
                | woot lol |
                $lib.print($path.vars.fqdn)
            '''))
            # Non-runtsafe scope
            self.len(1, await core.nodes('''
                [ inet:fqdn=vertex.link ]
                $fqdn=$node.repr()
                | woot $node |
                $lib.print($path.vars.fqdn)
            '''))

            msgs = await core.stormlist('''
                [ inet:fqdn=vertex.link ]
                $fqdn=$node.repr()
                | stomp |
                $lib.print($fqdn)
            ''')
            self.stormIsInPrint('vertex.link', msgs)
            self.stormNotInPrint('lol', msgs)

            msgs = await core.stormlist('''
                [ inet:fqdn=vertex.link ]
                $fqdn=$node.repr()
                | gronk
            ''')
            self.stormIsInPrint('foo', msgs)
            self.stormNotInPrint('vertex.link', msgs)

    async def test_storm_version(self):

        async with self.getTestCore() as core:
            msgs = await core.stormlist('version')
            self.stormIsInPrint('Synapse Version:', msgs)
            self.stormIsInPrint('Commit Hash:', msgs)

    async def test_storm_runas(self):
        async with self.getTestCore() as core:

            visi = await core.auth.addUser('visi')

            nodes = await core.nodes('[ inet:fqdn=foo.com ]')
            self.len(1, nodes)

            q = 'runas visi { [ inet:fqdn=bar.com ] }'
            await self.asyncraises(s_exc.AuthDeny, core.nodes(q))

            await visi.addRule((True, ('node', 'add')))

            await core.nodes('runas visi { [ inet:fqdn=bar.com ] }')

            items = await alist(core.syncLayersEvents({}, wait=False))
            self.len(2, [item for item in items if item[-1]['user'] == visi.iden])

            await core.nodes(f'runas {visi.iden} {{ [ inet:fqdn=baz.com ] }}')

            items = await alist(core.syncLayersEvents({}, wait=False))
            self.len(4, [item for item in items if item[-1]['user'] == visi.iden])

            q = 'inet:fqdn $n=$node runas visi { yield $n [ +#atag ] }'
            await self.asyncraises(s_exc.AuthDeny, core.nodes(q))

            await visi.addRule((True, ('node', 'tag', 'add')))

            nodes = await core.nodes(q)
            for node in nodes:
                self.nn(node.get('#atag'))

            async with core.getLocalProxy(user='visi') as asvisi:
                await self.asyncraises(s_exc.AuthDeny, asvisi.callStorm(q))

            q = '$tag=btag runas visi { inet:fqdn=foo.com [ +#$tag ] }'
            await core.nodes(q)
            nodes = await core.nodes('inet:fqdn=foo.com')
            self.nn(nodes[0].get('#btag'))

            await self.asyncraises(s_exc.NoSuchUser, core.nodes('runas newp { inet:fqdn=foo.com }'))

            cmd0 = {
                'name': 'asroot.not',
                'storm': 'runas visi { inet:fqdn=foo.com [-#btag ] }',
                'asroot': True,
            }
            cmd1 = {
                'name': 'asroot.yep',
                'storm': 'runas visi --asroot { inet:fqdn=foo.com [-#btag ] }',
                'asroot': True,
            }
            await core.setStormCmd(cmd0)
            await core.setStormCmd(cmd1)
            await core.addStormPkg({
                'name': 'synapse-woot',
                'version': (0, 0, 1),
                'modules': (
                    {'name': 'woot.runas',
                     'asroot:perms': [['power-ups', 'woot', 'user']],
                     'storm': 'function asroot () { runas root { $lib.print(woot) return() }}'},
                ),
            })

            asvisi = {'user': visi.iden}
            with self.raises(s_exc.AuthDeny):
                await core.callStorm('return($lib.import(woot.runas).asroot())', opts=asvisi)

            await core.stormlist('auth.user.addrule visi power-ups.woot.user')
            await core.callStorm('return($lib.import(woot.runas).asroot())', opts=asvisi)

            await self.asyncraises(s_exc.AuthDeny, core.nodes('asroot.not'))

            nodes = await core.nodes('asroot.yep | inet:fqdn=foo.com')
            for node in nodes:
                self.none(node.get('#btag'))

            q = '''runas visi {
                $lib.print(foo)
                $lib.warn(bar)
                $lib.fire(cool, some=event)
                $lib.csv.emit(item1, item2, item3)
                [ it:dev:str=nomsg ]
             }'''
            msgs = await core.stormlist(q)
            self.stormIsInPrint('foo', msgs)
            self.stormIsInWarn('bar', msgs)
            self.len(1, [m for m in msgs if m[0] == 'storm:fire'])
            self.len(1, [m for m in msgs if m[0] == 'csv:row'])
            self.len(0, [m for m in msgs if m[0] == 'node:edits'])

            q = '''runas visi {
                $lib.print(foo)
                $lib.warn(bar)
                [ it:dev:str=nomsg ]
             }'''
            msgs = await core.stormlist(q)
            self.stormIsInPrint('foo', msgs)
            self.stormIsInWarn('bar', msgs)

            q = '''
                [it:dev:str=woot] $valu=$node.repr()
                runas visi {
                    $lib.print(foo)
                    $lib.warn(bar)
                    $lib.print($valu)
                    [ it:dev:str=nomsg ]
                }
            '''
            msgs = await core.stormlist(q)
            self.stormIsInPrint('foo', msgs)
            self.stormIsInPrint('woot', msgs)
            self.stormIsInWarn('bar', msgs)

            msgs = await core.stormlist('runas visi {$lib.raise(Foo, asdf)}')
            self.stormIsInErr('asdf', msgs)

    async def test_storm_batch(self):
        async with self.getTestCore() as core:
            q = '''
                for $i in $lib.range(12) {[ test:str=$i ]}

                batch $lib.true --size 5 ${
                    $vals=([])
                    for $n in $nodes { $vals.append($n.repr()) }
                    $lib.print((',').join($vals))
                }
            '''
            msgs = await core.stormlist(q)
            self.len(0, [m for m in msgs if m[0] == 'node'])
            self.stormIsInPrint('0,1,2,3,4', msgs)
            self.stormIsInPrint('5,6,7,8,9', msgs)
            self.stormIsInPrint('10,11', msgs)

            q = '''
                for $i in $lib.range(12) { test:str=$i }

                batch $lib.false --size 5 {
                    $vals=([])
                    for $n in $nodes { $vals.append($n.repr()) }
                    $lib.print((',').join($vals))
                }
            '''
            msgs = await core.stormlist(q)
            self.len(12, [m for m in msgs if m[0] == 'node'])
            self.stormIsInPrint('0,1,2,3,4', msgs)
            self.stormIsInPrint('5,6,7,8,9', msgs)
            self.stormIsInPrint('10,11', msgs)

            q = '''
                for $i in $lib.range(12) { test:str=$i }
                batch $lib.true --size 5 { yield $nodes }
            '''
            msgs = await core.stormlist(q)
            self.len(12, [m for m in msgs if m[0] == 'node'])

            q = '''
                for $i in $lib.range(12) { test:str=$i }
                batch $lib.false --size 5 { yield $nodes }
            '''
            msgs = await core.stormlist(q)
            self.len(12, [m for m in msgs if m[0] == 'node'])

            with self.raises(s_exc.StormRuntimeError):
                await core.nodes('batch $lib.true --size 20000 {}')

            with self.raises(s_exc.StormRuntimeError):
                await core.nodes('test:str batch $lib.true --size $node {}')

    async def test_storm_queries(self):
        async with self.getTestCore() as core:

            q = '''
            [ test:str=1.2.3.4
                // add a prop
                :hehe=1234
                /* also set :seen
                   to now
                */
                :seen = now
            ]'''
            nodes = await core.nodes(q)
            self.len(1, nodes)
            self.eq(nodes[0].get('hehe'), '1234')
            self.nn(nodes[0].get('seen'))

            case = [
                ('+', 'plus'),
                ('-', 'minus'),
                ('/', 'div'),
                ('+-', 'plusminus'),
                ('-+', 'minusplus'),
                ('--', 'minusminus'),
                ('++', 'plusplus'),
            ]

            for valu, exp in case:
                q = f'$x={valu}'
                q += '''
                switch $x {
                    +: { $lib.print(plus) }
                    //comm
                    -: { $lib.print(minus) }
                    /*comm*/ +-: { $lib.print(plusminus) }
                    -+ : { $lib.print(minusplus) }
                    // -+: { $lib.print(fake) }
                    /* -+: { $lib.print(fake2) } */
                    --: { $lib.print(minusminus) }
                    ++: { $lib.print(plusplus) }
                    /: { $lib.print(div) }
                }
                '''
                msgs = await core.stormlist(q)
                self.stormIsInPrint(exp, msgs)

            q = 'iden			Jul 17, 2019, 8:14:22 PM		10	 hostname'
            msgs = await core.stormlist(q)
            self.stormIsInWarn('Failed to decode iden: [Jul]', msgs)
            self.stormIsInWarn('Failed to decode iden: [17,]', msgs)
            self.stormIsInWarn('Failed to decode iden: [2019,]', msgs)
            self.stormIsInWarn('Failed to decode iden: [8:14:22]', msgs)
            self.stormIsInWarn('Failed to decode iden: [PM]', msgs)
            self.stormIsInWarn('iden must be 32 bytes [10]', msgs)
            self.stormIsInWarn('Failed to decode iden: [hostname]', msgs)

            q = 'iden https://intelx.io/?s=3NBtmP3tZtZQHKrTCtTEiUby9dgujnmV6q --test=asdf'
            msgs = await core.stormlist(q)
            self.stormIsInWarn('Failed to decode iden: [https://intelx.io/?s=3NBtmP3tZtZQHKrTCtTEiUby9dgujnmV6q]', msgs)
            self.stormIsInWarn('Failed to decode iden: [--test]', msgs)
            self.stormIsInWarn('Failed to decode iden: [asdf]', msgs)

            q = 'iden 192[.]foo[.]bar'
            msgs = await core.stormlist(q)
            self.stormIsInWarn('Failed to decode iden: [192[.]foo[.]bar]', msgs)

            q = '''file:bytes#aka.feye.thr.apt1 ->it:exec:file:add  ->file:path |uniq| ->file:base |uniq ->file:base:ext=doc'''
            msgs = await core.stormlist(q)
            self.stormIsInErr("Expected 1 positional arguments. Got 2: ['->', 'file:base:ext=doc']", msgs)

            msgs = await core.stormlist('help yield')
            self.stormIsInPrint('No commands found matching "yield"', msgs)

            q = '''inet:fqdn:zone=earthsolution.org -> inet:dns:request -> file:bytes | uniq -> inet.dns.request'''
            msgs = await core.stormlist(q)
            self.stormHasNoErr(msgs)

            await core.nodes('''$token=foo $lib.print(({"Authorization":`Bearer {$token}`}))''')

            q = '#rep.clearsky.dreamjob -># +syn:tag^=rep |uniq -syn:tag~=rep.clearsky'
            msgs = await core.stormlist(q)
            self.stormIsInErr("Expected 1 positional arguments", msgs)

            q = 'service.add svcrs ssl://svcrs:27492?certname=root'
            msgs = await core.stormlist(q)
            self.stormIsInPrint('(svcrs): ssl://svcrs:27492?certname=root', msgs)

            q = 'iden ssl://svcrs:27492?certname=root=bar'
            msgs = await core.stormlist(q)
            self.stormIsInWarn('Failed to decode iden: [ssl://svcrs:27492?certname=root=bar]', msgs)

            q = "$foo=one $bar=two $lib.print(`{$foo}={$bar}`)"
            msgs = await core.stormlist(q)
            self.stormIsInPrint("one=two", msgs)

            q = "function test(){ $asdf=foo $return () }"
            msgs = await core.stormlist(q)
            self.stormIsInErr("Unexpected token '}'", msgs)

            retn = await core.callStorm('return((60*60))')
            self.eq(retn, 3600)

            retn = await core.callStorm('return((1*2 * 3))')
            self.eq(retn, 6)

            retn = await core.callStorm('return((0x10))')
            self.eq(retn, 16)

            retn = await core.callStorm('return((0x10*0x10))')
            self.eq(retn, 256)

            retn = await core.callStorm('return((0x10*0x10 + 5))')
            self.eq(retn, 261)

            retn = await core.callStorm('return((0x10*0x10,))')
            self.eq(retn, ('0x10*0x10',))

            nodes = await core.nodes('[test:comp=(1, contact@privacyprotect.org) :seen=(2008/07/10 00:00:00.000, 2020/06/29 00:00:00.001)] +test:comp:seen@=(2018/01/01, now)')
            self.len(1, nodes)

            retn = await core.callStorm('return((2021/12 00, 2021/12 :foo))')
            self.eq(retn, ('2021/12 00', '2021/12 :foo'))

            q = '''
            $foo=(123)
            if ($foo = 123 or not $foo = "cool, str("
                or $lib.concat("foo,bar", 'baz', 'cool)')) {
                $lib.print(success)
            }
            if ($foo = 123 or not $foo = "cool, \\"str("
                or $lib.concat("foo,bar", 'baz', 'cool)')) {
                $lib.print(escaped)
            }
            if ($foo = 123 or not $foo = \'\'\'cool, "'str(\'\'\'
                or $lib.concat("foo,bar", 'baz', 'cool)')) {
                $lib.print(triple)
            }
            '''
            msgs = await core.stormlist(q)
            self.stormIsInPrint("success", msgs)
            self.stormIsInPrint("escaped", msgs)
            self.stormIsInPrint("triple", msgs)

            q = '''
            $foo=(123)
            if ($foo = 123 or $lib.concat('foo),b"ar', 'baz')) {
                $lib.print(nest1)
            }
            if ($foo = 123 or (not $foo='baz' and $lib.concat("foo),b'ar", 'baz'))) {
                $lib.print(nest2)
            }
            if ($foo = 123 or (not $foo='baz' and $lib.concat(\'\'\'foo),b'"ar\'\'\', 'baz'))) {
                $lib.print(nest3)
            }
            '''
            msgs = await core.stormlist(q)
            self.stormIsInPrint("nest1", msgs)
            self.stormIsInPrint("nest2", msgs)
            self.stormIsInPrint("nest3", msgs)

            q = '''
            $foo=(0x40)
            if ($foo = 64 and $foo = 0x40 and not $foo = "cool, str("
                or $lib.concat("foo,bar", 'baz', 'cool)')) {
                $lib.print(success)
            }
            if ($foo = 64 and $foo = 0x40 and not $foo = "cool, \\"str("
                or $lib.concat("foo,bar", 'baz', 'cool)')) {
                $lib.print(escaped)
            }
            if ($foo = 64 and $foo = 0x40 and not $foo = \'\'\'cool, "'str(\'\'\'
                or $lib.concat("foo,bar", 'baz', 'cool)')) {
                $lib.print(triple)
            }
            '''
            msgs = await core.stormlist(q)
            self.stormIsInPrint("success", msgs)
            self.stormIsInPrint("escaped", msgs)
            self.stormIsInPrint("triple", msgs)

            q = '''
            $foo=(0x40)
            if ($foo = 64 or $lib.concat('foo),b"ar', 'baz')) {
                $lib.print(nest1)
            }
            if ($foo = 64 or (not $foo='baz' and $lib.concat("foo),b'ar", 'baz'))) {
                $lib.print(nest2)
            }
            if ($foo = 64 or (not $foo='baz' and $lib.concat(\'\'\'foo),b'"ar\'\'\', 'baz'))) {
                $lib.print(nest3)
            }
            '''
            msgs = await core.stormlist(q)
            self.stormIsInPrint("nest1", msgs)
            self.stormIsInPrint("nest2", msgs)
            self.stormIsInPrint("nest3", msgs)

            await core.addTagProp('score', ('int', {}), {})

            await core.nodes('[(doc:report=* :publisher:name=foo) (inet:ip=1.2.3.4 +#test:score=1)]')

            q = 'doc:report:publisher:name #test'
            self.len(2, await core.nodes(q))
            self.len(1, await core.nodes('#test'))

            q = 'doc:report:publisher:name #test:score'
            self.len(2, await core.nodes(q))
            self.len(1, await core.nodes('#test:score'))

            q = 'doc:report:publisher:name#test'
            msgs = await core.stormlist(q)
            self.stormIsInErr('No form named doc:report:publisher:name', msgs)

            q = 'doc:report:publisher:name#test:score'
            msgs = await core.stormlist(q)
            self.stormIsInErr('No form named doc:report:publisher:name', msgs)

            q = 'doc:report:publisher:name#test.*.bar'
            msgs = await core.stormlist(q)
            self.stormIsInErr("Unexpected token 'default case'", msgs)

            q = '#test.*.bar'
            msgs = await core.stormlist(q)
            self.stormIsInErr("Unexpected token 'default case'", msgs)

            q = 'doc:report:publisher:name#test.*.bar:score'
            msgs = await core.stormlist(q)
            self.stormIsInErr("Unexpected token 'default case'", msgs)

    async def test_storm_copyto(self):

        async with self.getTestCore() as core:
            await core.addTagProp('score', ('int', {}), {})

            msgs = await core.stormlist('[ inet:user=visi ] | copyto $node.repr()')
            self.stormIsInErr('copyto arguments must be runtsafe', msgs)

            msgs = await core.stormlist('[ inet:user=visi ] | copyto newp')
            self.stormIsInErr('No such view:', msgs)

            layr = await core.callStorm('return($lib.layer.add().iden)')

            opts = {'vars': {'layers': (layr,)}}
            view = await core.callStorm('return($lib.view.add(layers=$layers).iden)', opts=opts)

            msgs = await core.stormlist('''
                [ test:guid=* :size=1234 :tick=2020
                    +(refs)> { [ inet:ip=1.1.1.1 inet:ip=2.2.2.2 ] }
                    <(refs)+ { [ inet:ip=5.5.5.5 inet:ip=6.6.6.6 ] }
                    +#foo.bar:score=10
                ]
                $node.data.set(foo, bar)
            ''')
            self.stormHasNoWarnErr(msgs)

            opts = {'view': view}
            msgs = await core.stormlist('[ inet:ip=1.1.1.1 inet:ip=5.5.5.5 ]', opts=opts)
            self.stormHasNoWarnErr(msgs)

            msgs = await core.stormlist('test:guid | copyto $view', opts={'vars': {'view': view}})
            self.stormHasNoWarnErr(msgs)

            self.len(1, await core.nodes('test:guid +#foo.bar:score>1'))
            self.len(1, await core.nodes('test:guid +:tick=2020 :size -> test:int', opts=opts))
            nodes = await core.nodes('test:guid +:size=1234 -(refs)> inet:ip', opts=opts)
            self.len(1, nodes)
            self.eq(('inet:ip', (4, 0x01010101)), nodes[0].ndef)

            nodes = await core.nodes('test:guid +:size=1234 <(refs)- inet:ip', opts=opts)
            self.len(1, nodes)
            self.eq(('inet:ip', (4, 0x05050505)), nodes[0].ndef)
            self.eq('bar', await core.callStorm('test:guid return($node.data.get(foo))', opts=opts))

            oldn = await core.nodes('[ inet:ip=2.2.2.2 ]', opts=opts)
            await asyncio.sleep(0.1)
            newn = await core.nodes('[ inet:ip=2.2.2.2 ]')
            self.ne(oldn[0].get('.created'), newn[0].get('.created'))

            msgs = await core.stormlist('inet:ip=2.2.2.2 | copyto $view', opts={'vars': {'view': view}})
            self.stormHasNoWarnErr(msgs)

            oldn = await core.nodes('inet:ip=2.2.2.2', opts=opts)

            self.eq(oldn[0].get('.created'), newn[0].get('.created'))

            await core.nodes('[ test:ro=bad :readable=foo ]', opts=opts)
            await core.nodes('[ test:ro=bad :readable=bar ]')

            msgs = await core.stormlist('test:ro=bad | copyto $view', opts={'vars': {'view': view}})
            self.stormIsInWarn("Cannot overwrite read only property with conflicting value", msgs)

            nodes = await core.nodes('test:ro=bad', opts=opts)
            self.eq(nodes[0].get('readable'), 'foo')

    async def test_lib_storm_delnode(self):
        async with self.getTestCore() as core:

            visi = await core.auth.addUser('visi')
            await visi.addRule((True, ('node',)))

            size, sha256 = await core.callStorm('return($lib.axon.put($buf))', {'vars': {'buf': b'asdfasdf'}})

            opts = {'vars': {'sha256': sha256}}
            self.len(1, await core.nodes('[ file:bytes=({"sha256": $sha256}) ]', opts=opts))

            opts = {'vars': {'sha256': sha256}}
            await core.nodes('file:bytes | delnode')
            self.len(0, await core.nodes('file:bytes'))
            self.true(await core.axon.has(s_common.uhex(sha256)))

            self.len(1, await core.nodes('[ file:bytes=({"sha256": $sha256}) ]', opts=opts))

            async with core.getLocalProxy(user='visi') as asvisi:

                with self.raises(s_exc.AuthDeny):
                    await asvisi.callStorm('file:bytes | delnode --delbytes')

                await visi.addRule((True, ('axon', 'del')))

                await asvisi.callStorm('file:bytes | delnode --delbytes')
                self.len(0, await core.nodes('file:bytes'))
                self.false(await core.axon.has(s_common.uhex(sha256)))

    async def test_lib_dmon_embed(self):

        async with self.getTestCore() as core:
            await core.nodes('''
                function dostuff(mesg) {
                    $query = ${
                        $lib.queue.gen(hehe).put($mesg)
                        $lib.dmon.del($auto.iden)
                    }
                    $lib.dmon.add($query)
                    return()
                }
                $dostuff(woot)
            ''')

            self.eq('woot', await core.callStorm('return($lib.queue.gen(hehe).get().1)'))

            await core.nodes('''
                function dostuff(mesg) {
                    $query = ${
                        $lib.queue.gen(haha).put($lib.vars.mesg)
                        $lib.dmon.del($auto.iden)
                    }
                    $lib.dmon.add($query)
                    return()
                }
                $dostuff($lib.set())
            ''')

            self.none(await core.callStorm('return($lib.queue.gen(haha).get().1)'))

            await core.nodes('''
                $foo = (foo,)
                $query = ${
                    $foo.append(bar)
                    $lib.queue.gen(hoho).put($foo)
                    $lib.dmon.del($auto.iden)
                }
                $lib.dmon.add($query)
            ''')

            self.eq(['foo', 'bar'], await core.callStorm('return($lib.queue.gen(hoho).get().1)'))

    async def test_lib_storm_no_required_options(self):
        async with self.getTestCore() as core:
            cmds = core.getStormCmds()

            reqs = []

            query = await core.getStormQuery('')
            async with core.getStormRuntime(query) as runt:
                for name, ctor in cmds:
                    cmd = ctor(runt, False)

                    for optname, optinfo in cmd.pars.reqopts:
                        if optname[0].startswith('-'):
                            reqs.append((name, optname[0]))

            self.len(0, reqs, '\n'.join([f'{k[0]}: {k[1]}' for k in reqs]))<|MERGE_RESOLUTION|>--- conflicted
+++ resolved
@@ -4321,17 +4321,6 @@
             msgs = await core.stormlist('$mod=$lib.import(foosmod) help $mod.f')
             self.stormIsInErr('help does not currently support runtime defined functions.', msgs)
 
-<<<<<<< HEAD
-=======
-            msgs = await core.stormlist('help --verbose $lib.bytes')
-            self.stormIsInPrint('Warning', msgs)
-            self.stormIsInPrint('$lib.bytes.put`` has been deprecated and will be removed in version v3.0.0', msgs)
-            self.stormIsInPrint('$lib.bytes.has`` has been deprecated and will be removed in version v3.0.0', msgs)
-            self.stormIsInPrint('$lib.bytes.size`` has been deprecated and will be removed in version v3.0.0', msgs)
-            self.stormIsInPrint('$lib.bytes.upload`` has been deprecated and will be removed in version v3.0.0', msgs)
-            self.stormIsInPrint('$lib.bytes.hashset`` has been deprecated and will be removed in version v3.0.0', msgs)
-            self.stormIsInPrint('Use the corresponding ``$lib.axon`` function.', msgs)
-
     async def test_storm_cmd_deprecations(self):
 
         async with self.getTestCore() as core:
@@ -4339,32 +4328,32 @@
             deprpkg = {
                 'name': 'testdepr',
                 'version': '0.0.1',
-                'synapse_version': '>=2.8.0,<3.0.0',
+                'synapse_version': '>=2.8.0,<4.0.0',
                 'commands': (
                     {
                         'name': 'deprmesg',
                         'descr': 'deprecated command',
-                        'deprecated': {'eolvers': 'v3.0.0', 'mesg': 'Please use something else.'},
-                        'storm': '[ inet:ipv4=1.2.3.4 ]',
+                        'deprecated': {'eolvers': 'v4.0.0', 'mesg': 'Please use something else.'},
+                        'storm': '[ inet:ip=1.2.3.4 ]',
                     },
                     {
                         'name': 'deprnomesg',
                         'descr': 'deprecated command',
                         'deprecated': {'eoldate': '2099-01-01'},
-                        'storm': '[ inet:ipv4=1.2.3.4 ]',
+                        'storm': '[ inet:ip=1.2.3.4 ]',
                     },
                     {
                         'name': 'deprargs',
                         'descr': 'deprecated command',
-                        'storm': '[ inet:ipv4=1.2.3.4 ]',
+                        'storm': '[ inet:ip=1.2.3.4 ]',
                         'cmdargs': (
                             ('--start-time', {
                                 'type': 'time',
-                                'deprecated': {'eolvers': 'v3.0.0', 'mesg': 'Use --period instead.'},
+                                'deprecated': {'eolvers': 'v4.0.0', 'mesg': 'Use --period instead.'},
                             }),
                             ('--end-time', {
                                 'type': 'time',
-                                'deprecated': {'eolvers': 'v3.0.0'},
+                                'deprecated': {'eolvers': 'v4.0.0'},
                             }),
                             ('--period', {
                                 'type': 'time',
@@ -4399,7 +4388,7 @@
             # Deprecation message shows up in help for command args
             msgs = await core.stormlist('deprargs -h')
             self.stormIsInPrint('  Deprecated: "--start-time" is deprecated: Use --period instead.', msgs)
-            self.stormIsInPrint('  Deprecated: "--end-time" is deprecated and will be removed in v3.0.0.', msgs)
+            self.stormIsInPrint('  Deprecated: "--end-time" is deprecated and will be removed in v4.0.0.', msgs)
             self.stormHasNoWarnErr(msgs)
 
             # Deprecation message doesn't show up in command execution when not using deprecated args
@@ -4409,27 +4398,26 @@
             # Deprecation message shows up in command execution as warning
             msgs = await core.stormlist('deprargs --start-time now')
             self.stormIsInWarn('"--start-time" is deprecated: Use --period instead.', msgs)
-            self.stormNotInWarn('"--end-time" is deprecated and will be removed in v3.0.0.', msgs)
+            self.stormNotInWarn('"--end-time" is deprecated and will be removed in v4.0.0.', msgs)
 
             msgs = await core.stormlist('deprargs --end-time now')
             self.stormNotInWarn('"--start-time" is deprecated: Use --period instead.', msgs)
-            self.stormIsInWarn('"--end-time" is deprecated and will be removed in v3.0.0.', msgs)
+            self.stormIsInWarn('"--end-time" is deprecated and will be removed in v4.0.0.', msgs)
 
             msgs = await core.stormlist('deprargs --start-time now --end-time now')
             self.stormIsInWarn('"--start-time" is deprecated: Use --period instead.', msgs)
-            self.stormIsInWarn('"--end-time" is deprecated and will be removed in v3.0.0.', msgs)
+            self.stormIsInWarn('"--end-time" is deprecated and will be removed in v4.0.0.', msgs)
 
             # Deprecation message only appears once per runtime
-            msgs = await core.stormlist('[ inet:ipv4=10.0.0.0/28 ] | deprmesg')
+            msgs = await core.stormlist('[ inet:ip=10.0.0.0/28 ] | deprmesg')
             self.stormIsInWarn('"deprmesg" is deprecated: Please use something else.', msgs)
             self.len(1, [m for m in msgs if m[0] == 'warn'])
 
-            msgs = await core.stormlist('[ inet:ipv4=10.0.0.0/28 ] | deprargs --start-time now --end-time now')
+            msgs = await core.stormlist('[ inet:ip=10.0.0.0/28 ] | deprargs --start-time now --end-time now')
             self.stormIsInWarn('"--start-time" is deprecated: Use --period instead.', msgs)
-            self.stormIsInWarn('"--end-time" is deprecated and will be removed in v3.0.0.', msgs)
+            self.stormIsInWarn('"--end-time" is deprecated and will be removed in v4.0.0.', msgs)
             self.len(2, [m for m in msgs if m[0] == 'warn'])
 
->>>>>>> 4b176cf4
     async def test_liftby_edge(self):
         async with self.getTestCore() as core:
 
