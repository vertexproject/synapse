import synapse.exc as s_exc
import synapse.common as s_common

import synapse.tests.common as s_test_common

class StormTest(s_test_common.SynTest):

    def test_storm_movetag(self):

        with self.getTestCore() as core:

            with core.snap() as snap:
                node = snap.addNode('teststr', 'foo')
                node.addTag('hehe.haha', valu=(20, 30))

                tagnode = snap.getNodeByNdef(('syn:tag', 'hehe.haha'))

                tagnode.set('doc', 'haha doc')
                tagnode.set('title', 'haha title')

            list(core.eval('movetag #hehe #woot'))

            self.len(0, list(core.eval('#hehe')))
            self.len(0, list(core.eval('#hehe.haha')))

            self.len(1, list(core.eval('#woot')))
            self.len(1, list(core.eval('#woot.haha')))

            with core.snap() as snap:

                newt = core.getNodeByNdef(('syn:tag', 'woot.haha'))

                self.eq(newt.get('doc'), 'haha doc')
                self.eq(newt.get('title'), 'haha title')

                node = snap.getNodeByNdef(('teststr', 'foo'))
                self.eq((20, 30), node.tags.get('woot.haha'))

                self.none(node.tags.get('hehe'))
                self.none(node.tags.get('hehe.haha'))

                node = snap.getNodeByNdef(('syn:tag', 'hehe'))
                self.eq('woot', node.get('isnow'))

                node = snap.getNodeByNdef(('syn:tag', 'hehe.haha'))
                self.eq('woot.haha', node.get('isnow'))

                node = snap.addNode('teststr', 'bar')

                # test isnow plumbing
                node.addTag('hehe.haha')

                self.nn(node.tags.get('woot'))
                self.nn(node.tags.get('woot.haha'))

                self.none(node.tags.get('hehe'))
                self.none(node.tags.get('hehe.haha'))

    def test_storm_spin(self):

        with self.getTestCore() as core:

            self.len(0, list(core.eval('[ teststr=foo teststr=bar ] | spin')))
            self.len(2, list(core.eval('teststr=foo teststr=bar')))

    def test_storm_reindex(self):

        with self.getTestCore() as core:

            with core.snap() as snap:

                node = snap.addNode('inet:ipv4', '127.0.0.1')
                self.eq('loopback', node.get('type'))
                node.set('type', 'borked')

            list(core.eval('inet:ipv4 | reindex --subs'))

            with core.snap() as snap:
                node = snap.getNodeByNdef(('inet:ipv4', 0x7f000001))
                self.eq('loopback', node.get('type'))

    def test_storm_count(self):

        with self.getTestCore() as core:
            self.len(2, list(core.eval('[ teststr=foo teststr=bar ]')))
            mesgs = list(core.storm('teststr=foo teststr=bar | count |  [+#test.tag]'))
            nodes = [mesg for mesg in mesgs if mesg[0] == 'node']
            self.len(2, nodes)
            prints = [mesg for mesg in mesgs if mesg[0] == 'print']
            self.len(1, prints)
            self.eq(prints[0][1].get('mesg'), 'Counted 2 nodes.')

            mesgs = list(core.storm('teststr=newp | count'))
            prints = [mesg for mesg in mesgs if mesg[0] == 'print']
            self.len(1, prints)
            self.eq(prints[0][1].get('mesg'), 'Counted 0 nodes.')
            nodes = [mesg for mesg in mesgs if mesg[0] == 'node']
            self.len(0, nodes)

    def test_storm_uniq(self):
        with self.getTestCore() as core:
            q = "[testcomp=(123, test) testcomp=(123, duck) testcomp=(123, mode)]"
            self.len(3, core.eval(q))
            nodes = list(core.eval('testcomp -> *'))
            self.len(3, nodes)
            nodes = list(core.eval('testcomp -> * | uniq | count'))
            self.len(1, nodes)

    def test_storm_iden(self):
        with self.getTestCore() as core:
            q = "[teststr=beep teststr=boop]"
            nodes = list(core.eval(q))
            self.len(2, nodes)
            idens = [node.iden() for node in nodes]

            iq = ' '.join(idens)
            # Demonstrate the iden lift does pass through previous nodes in the pipeline
            q = f'[teststr=hehe] | iden {iq} | count'
            mesgs = list(core.storm(q))
            self.len(3, [mesg for mesg in mesgs if mesg[0] == 'node'])

            q = 'iden newp'
            with self.getLoggerStream('synapse.lib.snap', 'Failed to decode iden') as stream:
                self.len(0, list(core.eval(q)))
                self.true(stream.wait(1))

<<<<<<< HEAD
    def test_storm_input(self):

        with self.getTestCore() as core:

            with core.snap() as snap:

                node = snap.addNode('teststr', 'woot')
                node.exec('[ +#hehe ]')

                self.len(1, snap.eval('#hehe'))

                list(node.storm('[ -#hehe ]'))
                self.len(0, snap.eval('#hehe'))
=======
    def test_noderefs(self):

        with self.getTestCore() as core:
            self.len(1, core.eval('[pivcomp=(foo, 123)]'))
            tguid = s_common.guid()
            self.len(1, core.eval(f'[testguid={tguid} :tick=2015]'))
            self.len(1, core.eval('teststr=123 [:baz="testguid:tick=2015"]'))

            # Sad path
            self.genraises(s_exc.BadOperArg, core.eval, 'teststr | noderefs -d 0')

            # # Default behavior is a single degree out
            q = 'pivcomp | noderefs'
            self.len(2, core.eval(q))

            # Can join input nodes to output
            q = 'pivcomp | noderefs --join'
            self.len(3, core.eval(q))

            # Can go out multiple degrees
            q = 'pivcomp | noderefs -j --degrees 2'
            self.len(4, core.eval(q))

            srcguid = s_common.guid()
            self.len(2, core.eval(f'[source={srcguid} +#omit.nopiv] [seen=({srcguid}, (pivtarg, foo))]'))

            q = 'pivcomp | noderefs --join --degrees 2'
            self.len(5, core.eval(q))

            q = 'pivcomp | noderefs --join -d 3'
            self.len(6, core.eval(q))

            # We can traverse edges in both directions
            self.len(1, core.eval('[refs=((teststr, 123), (testint, 123))]'))

            q = 'teststr=123 | noderefs'
            nodes = list(core.eval(q))
            self.len(3, nodes)
            self.eq({n.ndef[0] for n in nodes}, {'testguid', 'refs', 'pivcomp'})

            q = 'teststr=123 | noderefs --traverse-edge'
            nodes = list(core.eval(q))
            self.len(3, nodes)
            self.eq({n.ndef[0] for n in nodes}, {'testguid', 'pivcomp', 'testint'})

            q = 'testint=123 | noderefs'
            nodes = list(core.eval(q))
            self.len(1, nodes)
            self.eq({n.ndef[0] for n in nodes}, {'refs'})

            q = 'testint=123 | noderefs -te'
            nodes = list(core.eval(q))
            self.len(1, nodes)
            self.eq({n.ndef[0] for n in nodes}, {'teststr'})

            # Prevent inclusion of a form, and the traversal across said form/tag
            # Use long and short form arguments
            self.len(1, core.eval(f'[seen=({srcguid}, (teststr, pennywise))]'))

            q = 'teststr=pennywise | noderefs -d 3'
            self.len(3, core.eval(q))

            q = 'teststr=pennywise | noderefs -d 3 --omit-traversal-form=source'
            self.len(2, core.eval(q))
            q = 'teststr=pennywise | noderefs -d 3 -otf=source'
            self.len(2, core.eval(q))

            q = 'teststr=pennywise | noderefs -d 3 --omit-form=source'
            self.len(1, core.eval(q))
            q = 'teststr=pennywise | noderefs -d 3 -of=source'
            self.len(1, core.eval(q))

            q = 'teststr=pennywise | noderefs -d 3 --omit-traversal-tag=omit.nopiv --omit-traversal-tag=test'
            self.len(2, core.eval(q))
            q = 'teststr=pennywise | noderefs -d 3 -ott=omit.nopiv -ott=test'
            self.len(2, core.eval(q))

            q = 'teststr=pennywise | noderefs -d 3 --omit-tag=omit'
            self.len(1, core.eval(q))
            q = 'teststr=pennywise | noderefs -d 3 -ot=omit'
            self.len(1, core.eval(q))

            # Do a huge traversal that includes paths
            q = 'teststr=pennywise | noderefs --join -d 9'
            mesgs = list(core.storm(q, opts={'path': True}))
            nodes = [mesg[1] for mesg in mesgs if mesg[0] == 'node']
            self.len(10, nodes)
            self.len(1, nodes[0][1].get('path'))
            self.len(9, nodes[9][1].get('path'))

            # Paths may change depending on traversal options
            q = 'teststr=pennywise | noderefs --join -d 9 --traverse-edge'
            mesgs = list(core.storm(q, opts={'path': True}))
            nodes = [mesg[1] for mesg in mesgs if mesg[0] == 'node']
            self.len(9, nodes)
            self.len(1, nodes[0][1].get('path'))
            self.len(8, nodes[8][1].get('path'))

            # Start from multiple nodes and get their refs
            q = 'teststr | noderefs -d 3'
            nodes = list(core.eval(q))
            self.len(9, nodes)

            # Refs from multiple sources may be globally uniqued
            q = 'teststr | noderefs -d 3 --unique'
            nodes = list(core.eval(q))
            self.len(8, nodes)

            # And he has a short arg too
            q = 'teststr | noderefs -d 3 -u'
            nodes = list(core.eval(q))
            self.len(8, nodes)
>>>>>>> a586e00c
<|MERGE_RESOLUTION|>--- conflicted
+++ resolved
@@ -124,7 +124,6 @@
                 self.len(0, list(core.eval(q)))
                 self.true(stream.wait(1))
 
-<<<<<<< HEAD
     def test_storm_input(self):
 
         with self.getTestCore() as core:
@@ -138,7 +137,7 @@
 
                 list(node.storm('[ -#hehe ]'))
                 self.len(0, snap.eval('#hehe'))
-=======
+
     def test_noderefs(self):
 
         with self.getTestCore() as core:
@@ -250,5 +249,4 @@
             # And he has a short arg too
             q = 'teststr | noderefs -d 3 -u'
             nodes = list(core.eval(q))
-            self.len(8, nodes)
->>>>>>> a586e00c
+            self.len(8, nodes)