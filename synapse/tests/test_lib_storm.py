--- conflicted
+++ resolved
@@ -895,36 +895,6 @@
             ''')
             self.eq(email, 'visi@vertex.link')
 
-<<<<<<< HEAD
-            pkg0 = {'name': 'hehe', 'version': '1.2.3'}
-            await core.addStormPkg(pkg0)
-            self.eq('1.2.3', await core.callStorm('return($lib.pkg.get(hehe).version)'))
-
-            self.eq(None, await core.callStorm('return($lib.pkg.get(nopkg))'))
-
-            pkg1 = {'name': 'haha', 'version': '1.2.3'}
-            await core.addStormPkg(pkg1)
-            msgs = await core.stormlist('pkg.list')
-            self.stormIsInPrint('haha', msgs)
-            self.stormIsInPrint('hehe', msgs)
-
-            self.true(await core.callStorm('return($lib.pkg.has(haha))'))
-
-            await core.delStormPkg('haha')
-            self.none(await core.callStorm('return($lib.pkg.get(haha))'))
-            self.false(await core.callStorm('return($lib.pkg.has(haha))'))
-
-            msgs = await core.stormlist('pkg.list --verbose')
-            self.stormIsInPrint('not available', msgs)
-
-            pkg2 = {'name': 'hoho', 'version': '4.5.6', 'build': {'time': 1732017600000000}}
-            await core.addStormPkg(pkg2)
-            self.eq('4.5.6', await core.callStorm('return($lib.pkg.get(hoho).version)'))
-            msgs = await core.stormlist('pkg.list --verbose')
-            self.stormIsInPrint('2024-11-19 12:00:00', msgs)
-
-=======
->>>>>>> 12dee46f
             # test for $lib.queue.gen()
             self.eq(0, await core.callStorm('return($lib.queue.gen(woot).size())'))
             # and again to test *not* creating it...
@@ -2541,75 +2511,6 @@
             with self.raises(s_exc.NoSuchVar):
                 await core.callStorm('$foo = 10 $foo = $lib.undef return($foo)')
 
-<<<<<<< HEAD
-    async def test_storm_pkg_load(self):
-        cont = s_common.guid()
-        pkg = {
-            'name': 'testload',
-            'version': '0.3.0',
-            'modules': (
-                {
-                    'name': 'testload',
-                    'storm': 'function x() { return((0)) }',
-                },
-            ),
-            'onload': f'[ entity:contact={cont} ] $lib.print(teststring) $lib.warn(testwarn, key=valu) return($path.vars.newp)'
-        }
-        class PkgHandler(s_httpapi.Handler):
-
-            async def get(self, name):
-                assert self.request.headers.get('X-Synapse-Version') == s_version.verstring
-
-                if name == 'notok':
-                    self.sendRestErr('FooBar', 'baz faz')
-                    return
-
-                self.sendRestRetn(pkg)
-
-        class PkgHandlerRaw(s_httpapi.Handler):
-            async def get(self, name):
-                assert self.request.headers.get('X-Synapse-Version') == s_version.verstring
-
-                self.set_header('Content-Type', 'application/json')
-                return self.write(pkg)
-
-        async with self.getTestCore() as core:
-            core.addHttpApi('/api/v1/pkgtest/(.*)', PkgHandler, {'cell': core})
-            core.addHttpApi('/api/v1/pkgtestraw/(.*)', PkgHandlerRaw, {'cell': core})
-            port = (await core.addHttpsPort(0, host='127.0.0.1'))[1]
-
-            msgs = await core.stormlist(f'pkg.load --ssl-noverify https://127.0.0.1:{port}/api/v1/newp/newp')
-            self.stormIsInWarn('pkg.load got HTTP code: 404', msgs)
-
-            msgs = await core.stormlist(f'pkg.load --ssl-noverify https://127.0.0.1:{port}/api/v1/pkgtest/notok')
-            self.stormIsInWarn('pkg.load got JSON error: FooBar', msgs)
-
-            # onload will on fire once. all other pkg.load events will effectively bounce
-            # because the pkg hasn't changed so no loading occurs
-            waiter = core.waiter(1, 'core:pkg:onload:complete')
-
-            with self.getAsyncLoggerStream('synapse.cortex') as stream:
-                msgs = await core.stormlist(f'pkg.load --ssl-noverify https://127.0.0.1:{port}/api/v1/pkgtest/yep')
-                self.stormIsInPrint('testload @0.3.0', msgs)
-
-                msgs = await core.stormlist(f'pkg.load --ssl-noverify --raw https://127.0.0.1:{port}/api/v1/pkgtestraw/yep')
-                self.stormIsInPrint('testload @0.3.0', msgs)
-
-            stream.seek(0)
-            buf = stream.read()
-            self.isin("testload onload output: teststring", buf)
-            self.isin("testload onload output: testwarn", buf)
-            self.isin("No var with name: newp", buf)
-            self.len(1, await core.nodes(f'entity:contact={cont}'))
-
-            evnts = await waiter.wait(timeout=4)
-            exp = [
-                ('core:pkg:onload:complete', {'pkg': 'testload'})
-            ]
-            self.eq(exp, evnts)
-
-=======
->>>>>>> 12dee46f
     async def test_storm_pkg_onload_active(self):
         pkg = {
             'name': 'testload',
@@ -2867,19 +2768,19 @@
                             'version': 9,
                             'name': 'init09',
                             'query': '''
-                                $lib.globals.set(init09, $lib.time.now())
+                                $lib.globals.init09 = $lib.time.now()
                                 $lib.pkg.vars(testload)."testload:version" = (10)
                             ''',
                         },
                         {
                             'version': 10,
                             'name': 'init10',
-                            'query': '$lib.globals.set(init10, $lib.time.now())',
+                            'query': '$lib.globals.init10 = $lib.time.now()',
                         },
                         {
                             'version': 11,
                             'name': 'init11',
-                            'query': '$lib.globals.set(init11, $lib.time.now())',
+                            'query': '$lib.globals.init11 = $lib.time.now()',
                         },
                     ])
 
