import copy
import asyncio
import itertools
import urllib.parse as u_parse
import unittest.mock as mock

import synapse.exc as s_exc
import synapse.common as s_common
import synapse.telepath as s_telepath
import synapse.datamodel as s_datamodel

import synapse.lib.base as s_base
import synapse.lib.coro as s_coro
import synapse.lib.json as s_json
import synapse.lib.storm as s_storm
import synapse.lib.httpapi as s_httpapi
import synapse.lib.msgpack as s_msgpack
import synapse.lib.version as s_version
import synapse.lib.stormtypes as s_stormtypes

import synapse.tests.utils as s_t_utils
from synapse.tests.utils import alist

import synapse.tools.service.backup as s_tools_backup

class StormTest(s_t_utils.SynTest):

    async def test_lib_storm_jsonexpr(self):
        async with self.getTestCore() as core:

            # test a pure const for the msgpack optimization
            retn = await core.callStorm('return((["foo"]))')
            self.eq(retn, ('foo',))

            # test a dynamic multi-entry list
            retn = await core.callStorm('$foo = "foo" return(([$foo, $foo, $foo]))')
            self.eq(retn, ('foo', 'foo', 'foo'))

            retn = await core.callStorm('return(({"foo": "bar", "baz": 10}))')
            self.eq(retn, {'foo': 'bar', 'baz': 10})

            retn = await core.callStorm('$foo=foo $bar=bar return(({$foo: $bar, "baz": 10}))')
            self.eq(retn, {'foo': 'bar', 'baz': 10})

            retn = await core.callStorm('return(({"foo": "bar", "baz": 0x10}))')
            self.eq(retn, {'foo': 'bar', 'baz': 16})

            retn = await core.callStorm('''
                $list = (["foo"])
                $list.append(bar)
                return($list)
            ''')
            self.eq(retn, ('foo', 'bar'))

            retn = await core.callStorm('''
                $dict = ({"foo": "bar"})
                $dict.baz = (10)
                return($dict)
            ''')
            self.eq(retn, {'foo': 'bar', 'baz': 10})

            retn = await core.callStorm('return(([]))')
            self.eq(retn, ())

            retn = await core.callStorm('return((["foo",]))')
            self.eq(retn, ('foo',))

            retn = await core.callStorm('return((["foo" , ]))')
            self.eq(retn, ('foo',))

            retn = await core.callStorm('return(({}))')
            self.eq(retn, {})

            retn = await core.callStorm('return(({"foo": "bar", "baz": 10,}))')
            self.eq(retn, {'foo': 'bar', 'baz': 10})

            retn = await core.callStorm('return(({"foo": "bar", "baz": 10 , }))')
            self.eq(retn, {'foo': 'bar', 'baz': 10})

            q = '''
            $foo = ({"bar": ${[inet:fqdn=foo.com]}})
            for $n in $foo.bar { return($n.repr()) }
            '''
            retn = await core.callStorm(q)
            self.eq(retn, 'foo.com')

            q = '''
            $foo = ([${[inet:fqdn=foo.com]}])
            for $n in $foo.0 { return($n.repr()) }
            '''
            retn = await core.callStorm(q)
            self.eq(retn, 'foo.com')

            with self.raises(s_exc.BadSyntax):
                await core.callStorm('return((["foo" "foo"]))')

            with self.raises(s_exc.BadSyntax):
                await core.callStorm('return((["foo", "foo", ,]))')

            with self.raises(s_exc.BadSyntax):
                await core.callStorm('return(({"foo": "bar" "baz": 10}))')

            with self.raises(s_exc.BadSyntax):
                await core.callStorm('return(({"foo": "bar", "baz": 10, ,}))')

            with self.raises(s_exc.BadSyntax):
                await core.callStorm('return(({"foo": "bar", "baz": foo}))')

    async def test_lib_storm_triplequote(self):
        async with self.getTestCore() as core:
            retn = await core.callStorm("""
            return($lib.yaml.load('''
                foo: bar
                baz:
                    - hehe's
                    - haha's
            '''))
            """)
            self.eq(retn, {'foo': 'bar', 'baz': ("hehe's", "haha's")})

            self.eq(''' '"lol"' ''', await core.callStorm("""return(''' '"lol"' ''')"""))

            retn = await core.callStorm("""return(('''foo bar''', '''baz faz'''))""")
            self.eq(retn, ('foo bar', 'baz faz'))
            self.eq("'''", await core.callStorm("""return("'''")"""))

    async def test_lib_storm_formatstring(self):
        async with self.getTestCore() as core:

            msgs = await core.stormlist('''
                [(inet:ip=0.0.0.0 :asn=5 +#foo)
                 (inet:ip=1.1.1.1 :asn=6 +#foo=((3),(4)))]

                $lib.print(`ip={$node.repr()} asn={:asn} foo={#foo} {:asn=5}`)
            ''')
            self.stormIsInPrint('ip=0.0.0.0 asn=5 foo=(None, None, None) true', msgs)
            self.stormIsInPrint('ip=1.1.1.1 asn=6 foo=(3, 4, 1) false', msgs)

            retn = await core.callStorm('''
                $foo = mystr
                return(`format string \\`foo=\\{$foo}\\` returns foo={$foo}`)
            ''')
            self.eq('format string `foo={$foo}` returns foo=mystr', retn)

            self.eq('', await core.callStorm('return(``)'))

            retn = await core.callStorm('''
                $foo=(2)
                function test(x, y) { return(($x+$y)) }

                return(`valu={(1)+$foo+$test(3,(4+$foo))}`)
            ''')
            self.eq('valu=12', retn)

            retn = await core.callStorm('''
                $foo=(2)
                function test(x, y) { return(($x+$y)) }

                return(`valu={(1)+$foo+$test(0x03,(4+$foo))}`)
            ''')
            self.eq('valu=12', retn)

            q = "$hehe=({'k': 'v'}) $fs=`{$hehe}56` return((`{$hehe}56`, $fs))"
            retn = await core.callStorm(q)
            self.eq("{'k': 'v'}56", retn[0])
            self.eq(retn[0], retn[1])

            retn = await core.callStorm('''$foo=bar $baz=faz return(`foo={$foo}
            baz={$baz}
            `)''')
            self.eq(retn, '''foo=bar
            baz=faz
            ''')

            self.eq("foo 'bar'", await core.callStorm("$foo=bar return(`foo '{$foo}'`)"))
            self.eq(r"\'''''bar'''", await core.callStorm(r"$foo=bar return(`\\'\''''{$foo}'''`)"))
            self.eq(r"\bar", await core.callStorm(r"$foo=bar return(`\\{$foo}`)"))
            self.eq(r"\`bar", await core.callStorm(r"$foo=bar return(`\\\`{$foo}`)"))
            self.eq(r"\{bar", await core.callStorm(r"$foo=bar return(`\\\{{$foo}`)"))
            self.eq(r"foo\bar", await core.callStorm(r"$foo=foo $bar=bar return(`{$foo}\\{$bar}`)"))
            self.eq(r"foo \bar", await core.callStorm(r"$foo=foo $bar=bar return(`{$foo} \\{$bar}`)"))

            with self.raises(s_exc.BadSyntax):
                await core.callStorm(r"$foo=bar return(`\\{{$foo}`)")

    async def test_lib_storm_emit(self):
        async with self.getTestCore() as core:
            self.eq(('foo', 'bar'), await core.callStorm('''
                function generate() {
                    emit foo
                    emit bar
                }
                function makelist() {
                    $retn = ()
                    for $item in $generate() { $retn.append($item) }
                    return($retn)
                }
                return($makelist())
            '''))

            self.eq(('vertex.link', 'woot.com'), await core.callStorm('''
                function generate() {
                    [ inet:fqdn=vertex.link inet:fqdn=woot.com ]
                    emit $node.repr()
                }
                function makelist() {
                    $retn = ()
                    for $item in $generate() { $retn.append($item) }
                    return($retn)
                }
                return($makelist())
            '''))

            msgs = await core.stormlist('''
                function generate() {
                    emit foo
                    $lib.raise(omg, omg)
                }
                for $item in $generate() { $lib.print($item) }
            ''')
            self.stormIsInPrint('foo', msgs)
            self.len(1, [m for m in msgs if m[0] == 'err' and m[1][0] == 'StormRaise'])

            msgs = await core.stormlist('''
                function generate(items) {
                    for $item in $items {
                        if ($item = "woot") { stop }
                        emit $item
                    }
                }
                for $item in $generate((foo, woot, bar)) { $lib.print($item) }
            ''')
            self.stormIsInPrint('foo', msgs)
            self.stormNotInPrint('woot', msgs)
            self.stormNotInPrint('bar', msgs)

            msgs = await core.stormlist('''
                function generate(items) {
                    for $item in $items {
                        [ it:dev:str=$item ]
                        if ($node.repr() = "woot") { stop }
                        emit $item
                    }
                }
                for $item in $generate((foo, woot, bar)) { $lib.print($item) }
            ''')
            self.stormIsInPrint('foo', msgs)
            self.stormNotInPrint('woot', msgs)
            self.stormNotInPrint('bar', msgs)

            nodes = await core.nodes('''
                function generate(items) {
                    for $item in $items {
                        if ($item = "woot") { stop }
                        [ it:dev:str=$item ]
                    }
                }
                yield $generate((foo, woot, bar))
            ''')
            self.len(1, nodes)
            self.eq('foo', nodes[0].ndef[1])

            msgs = await core.stormlist('''
                function generate() {
                    for $i in $lib.range(3) {
                        $lib.print(`inner {$i}`)
                        emit $i
                    }
                }
                for $i in $generate() {
                    $lib.print(`outer {$i}`)
                    for $_ in $lib.range(5) {}
                    break
                }
            ''')
            prnt = [m[1]['mesg'] for m in msgs if m[0] == 'print']
            self.eq(prnt, ['inner 0', 'outer 0'])

            # Emit outside an emitter function raises a runtime error with posinfo
            with self.raises(s_exc.StormRuntimeError) as cm:
                await core.nodes('emit foo')
            self.nn(cm.exception.get('highlight'))

            with self.raises(s_exc.StormRuntimeError) as cm:
                await core.nodes('[test:str=emit] emit foo')
            self.nn(cm.exception.get('highlight'))

            # stop cannot cross function boundaries
            q = '''
            function inner(v) {
                if ( $v = 2 ) {
                    stop
                }
                return ( $v )
            }
            function outer(n) {
                for $i in $lib.range($n) {
                    emit $inner($i)
                }
            }
            $N = (5)
            for $valu in $outer($N) {
                $lib.print(`{$valu}/{$N}`)
            }
            '''
            msgs = await core.stormlist(q)
            self.stormIsInPrint('1/5', msgs)
            self.stormNotInPrint('2/5', msgs)
            self.stormIsInErr('function inner - Generator control statement "stop" used outside of a generator '
                              'function.',
                              msgs)

            # The function exception raised can be caught.
            q = '''
            function inner(v) {
                if ( $v = 2 ) {
                    stop
                }
                return ( $v )
            }
            function outer(n) {
                for $i in $lib.range($n) {
                    emit $inner($i)
                }
            }
            $N = (5)
            try {
                for $valu in $outer($N) {
                    $lib.print(`{$valu}/{$N}`)
                }
            } catch StormRuntimeError as err {
                $lib.print(`caught: {$err.mesg}`)
            }
            '''
            msgs = await core.stormlist(q)
            self.stormIsInPrint('1/5', msgs)
            self.stormNotInPrint('2/5', msgs)
            self.stormIsInPrint('caught: function inner - Generator control statement "stop" used outside of a'
                                ' generator function.',
                                msgs)

            # Outside a function, StopStorm is caught and converted into a StormRuntimeError for the message stream.
            # Since this is tearing down the runtime, it cannot be caught.
            q = '''
            $N = (5)
            for $j in $lib.range($N) {
                if ($j = 2) {
                    stop
                }
                $lib.print(`{$j}/{$N}`)
            }
            '''
            msgs = await core.stormlist(q)
            self.stormIsInPrint('1/5', msgs)
            self.stormNotInPrint('2/5', msgs)
            self.stormIsInErr('Generator control statement "stop" used outside of a generator function.',
                              msgs)
            errname = [m[1][0] for m in msgs if m[0] == 'err'][0]
            self.eq(errname, 'StormRuntimeError')

            q = '''
            $N = (5)
            try {
                for $j in $lib.range($N) {
                    if ($j = 2) {
                        stop
                    }
                    $lib.print(`{$j}/{$N}`)
                }
            } catch StormRuntimeError as err {
                $lib.print(`caught: {$err.mesg}`)
            }
            '''
            msgs = await core.stormlist(q)
            self.stormIsInPrint('1/5', msgs)
            self.stormNotInPrint('2/5', msgs)
            self.stormNotInPrint('caught:', msgs)
            self.stormIsInErr('Generator control statement "stop" used outside of a generator function.',
                              msgs)

            # Mixing a Loop control flow statement in an emitter to stop its processing
            # will be converted into a catchable StormRuntimeError
            q = '''
            function inner(n) {
                emit $n
                $n = ( $n + 1 )
                emit $n
                $n = ( $n + 1 )
                if ( $n >= 2 ) {
                    break
                }
                emit $n
            }
            $N = (0)
            try {
                for $valu in $inner($N) {
                    $lib.print(`got {$valu}`)
                }
            } catch StormRuntimeError as err {
                $lib.print(`caught: {$err.mesg}`)
            }
            '''
            msgs = await core.stormlist(q)
            self.stormIsInPrint('got 1', msgs)
            self.stormNotInPrint('got 2', msgs)
            self.stormIsInPrint('caught: function inner - Loop control statement "break" used outside of a loop.',
                                msgs)

    async def test_lib_storm_intersect(self):
        async with self.getTestCore() as core:
            await core.nodes('''
                [(ou:org=* :names=(foo, bar))]
                [(ou:org=* :names=(foo, baz))]
                [(ou:org=* :names=(foo, hehe))]
            ''')
            nodes = await core.nodes('ou:org | intersect { -> meta:name }', opts={'readonly': True})
            self.len(1, nodes)
            self.eq(nodes[0].ndef[1], 'foo')

            msgs = await core.stormlist('ou:org $foo=$node.value() | intersect $foo')
            self.stormIsInErr('intersect arguments must be runtsafe', msgs)

            with self.raises(s_exc.IsReadOnly) as exc:
                await core.nodes('ou:org | intersect { [ou:org=*] }', opts={'readonly': True})
            self.eq(exc.exception.get('mesg'), 'Storm runtime is in readonly mode, cannot create or edit nodes and other graph data.')

    async def test_lib_storm_trycatch(self):

        async with self.getTestCore() as core:
            self.eq(1, await core.callStorm('''
                try {
                    $lib.raise(FooBar, "Foo that bars!", baz=faz)
                    return((0))
                } catch FooBar as err {
                    return((1))
                }
            '''))

            self.eq(1, await core.callStorm('''
                try {
                    $lib.raise(FooBar, "Foo that bars!", baz=faz)
                    return((0))
                } catch (FooBar, BazFaz) as err {
                    return((1))
                } catch * as err {
                    return((2))
                }
            '''))

            self.eq('Gronk', await core.callStorm('''
                try {
                    $lib.raise(Gronk, "Foo that bars!", baz=faz)
                    return((0))
                } catch (FooBar, BazFaz) as err {
                    return((1))
                } catch * as err {
                    return($err.name)
                }
            '''))

            self.eq('Foo', await core.callStorm('''
                try {
                    $lib.telepath.open($url).callStorm("$lib.raise(Foo, bar, hehe=haha)")
                } catch Foo as err {
                    return($err.name)
                }
            ''', opts={'vars': {'url': core.getLocalUrl()}}))

            msgs = await core.stormlist('''
                [ inet:fqdn=vertex.link ]
                try {
                    [ :lolz = 10 ]
                } catch * as err {
                    $lib.print($err.name)
                }
            ''')
            self.stormIsInPrint('NoSuchProp', msgs)
            self.len(1, [m for m in msgs if m[0] == 'node'])

            with self.raises(s_exc.NoSuchProp):
                await core.nodes('''
                    [ inet:fqdn=vertex.link ]
                    try {
                        [ :lolz = 10 ]
                    } catch FooBar as err {}
                ''')

            with self.raises(s_exc.NoSuchForm):
                await core.nodes('''
                    try {
                        [ hurr:durr=vertex.link ]
                    } catch FooBar as err {}
                ''')

            # We will do lookups with the Raises command to raise the proper synerr
            with self.raises(s_exc.NoSuchForm):
                await core.nodes('''
                    try {
                        $lib.raise(NoSuchForm, 'mesg here')
                    } catch FooBar as err {}
                ''')

            # We punch through the errname in the exception
            with self.raises(s_exc.StormRaise) as cm:
                await core.nodes('''
                    try {
                        $lib.raise(NoSuchExceptionNewpers, 'mesg here')
                    } catch FooBar as err {}
                ''')
            self.eq(cm.exception.errname, 'NoSuchExceptionNewpers')
            self.eq(cm.exception.get('errname'), 'NoSuchExceptionNewpers')

            self.len(1, await core.nodes('''
                [ inet:fqdn=vertex.link ]
                try {
                    $lib.print($node.repr())
                } catch FooBar as err {
                    $lib.print(FooBar)
                }
            '''))

            self.len(1, await core.nodes('''
                try {
                    [ inet:fqdn=vertex.link ]
                } catch FooBar as err {
                    $lib.print(FooBar)
                }
            '''))

            self.len(1, await core.nodes('''
                try {
                    $lib.raise(FooBar, foobar)
                } catch FooBar as err {
                    [ inet:fqdn=vertex.link ]
                }
            '''))

            self.len(2, await core.nodes('''
                [ inet:fqdn=woot.link ]
                try {
                    $lib.raise(FooBar, foobar)
                } catch FooBar as err {
                    [ inet:fqdn=vertex.link ]
                }
            '''))

            # Nesting works
            q = '''
            $lib.print('init')
            try {
                $lib.print('nested try catch')
                try {
                    $lib.print('nested raise')
                    $lib.raise($errname, mesg='inner error!')
                } catch foo as err {
                    $lib.print('caught foo e={e}', e=$err)
                    if $innerRaise {
                        $lib.raise($innererrname, mesg='inner error!')
                    }
                }
                $lib.print('no foo err!')
            } catch bar as err {
                $lib.print('caught bar e={e}', e=$err)
            }
            $lib.print('fin')'''
            msgs = await core.stormlist(q, {'vars': {'errname': 'foo', 'innererrname': '', 'innerRaise': False, }})
            self.stormIsInPrint('caught foo', msgs)
            self.stormNotInPrint('caught bar', msgs)
            self.stormIsInPrint('fin', msgs)

            msgs = await core.stormlist(q, {'vars': {'errname': 'bar', 'innererrname': '', 'innerRaise': False, }})
            self.stormNotInPrint('caught foo', msgs)
            self.stormIsInPrint('caught bar', msgs)
            self.stormIsInPrint('fin', msgs)

            msgs = await core.stormlist(q, {'vars': {'errname': 'baz', 'innererrname': '', 'innerRaise': False, }})
            self.stormNotInPrint('caught foo', msgs)
            self.stormNotInPrint('caught bar', msgs)
            self.stormNotInPrint('fin', msgs)

            # We can also raise inside of a catch block
            msgs = await core.stormlist(q, {'vars': {'errname': 'foo', 'innererrname': 'bar', 'innerRaise': True, }})
            self.stormIsInPrint('caught foo', msgs)
            self.stormIsInPrint('caught bar', msgs)
            self.stormIsInPrint('fin', msgs)

            msgs = await core.stormlist(q, {'vars': {'errname': 'foo', 'innererrname': 'baz', 'innerRaise': True, }})
            self.stormIsInPrint('caught foo', msgs)
            self.stormNotInPrint('caught bar', msgs)
            self.stormNotInPrint('fin', msgs)

            # The items in the catch list must be a str or list of iterables.
            # Anything else raises a Storm runtime error
            with self.raises(s_exc.StormRuntimeError):
                await core.callStorm('''
                try {
                    $lib.raise(foo, test)
                } catch $lib.true as err{
                    $lib.print('caught')
                }
                ''')

            with self.raises(s_exc.StormRuntimeError):
                await core.callStorm('''
                try {
                    $lib.raise(foo, test)
                } catch (1) as err {
                    $lib.print('caught')
                }
                ''')

            # A list of mixed objects works
            msgs = await core.stormlist('''
            try {
                $lib.raise(foo, test)
            } catch (1, $lib.true, foo) as err {
                $lib.print('caught err={e}', e=$err)
            }
            ''')
            self.stormIsInPrint('caught err=', msgs)

            # Non-runtsafe Storm works without inbound nodes
            msgs = await core.stormlist('''
            try {
                [ inet:ip=([4, 0]) ]
                $lib.raise(foo, $node.repr())
            } catch * as err {
                $lib.print($err.mesg)
            }
            ''')
            self.stormIsInPrint('0.0.0.0', msgs)

            # info must be json safe
            with self.raises(s_exc.MustBeJsonSafe):
                await core.callStorm('$x="foo" $x=$x.encode() $lib.raise(foo, test, bar=$x)')

    async def test_storm_ifcond_fix(self):

        async with self.getTestCore() as core:
            msgs = await core.stormlist('''
                [ inet:fqdn=vertex.link inet:fqdn=foo.com inet:fqdn=bar.com ]

                function stuff(x) {
                  if ($x.0 = "vertex.link") {
                      return((1))
                  }
                  return((0))
                }

                $alerts = ()
                { $alerts.append($node.repr()) }

                $bool = $stuff($alerts)

                if $bool { $lib.print($alerts) }

                | spin
            ''')
            self.stormNotInPrint('foo.com', msgs)

    async def test_lib_storm_basics(self):
        # a catch-all bucket for simple tests to avoid cortex construction
        async with self.getTestCore() as core:

            with self.raises(s_exc.NoSuchVar):
                await core.nodes('inet:ip=$ipv4')

            with self.raises(s_exc.BadArg):
                await core.nodes('$lib.print(newp)', opts={'vars': {123: 'newp'}})

            # test that runtsafe vars stay runtsafe
            msgs = await core.stormlist('$foo=bar $lib.print($foo) if $node { $foo=$node.value() }')
            self.stormIsInPrint('bar', msgs)

            # test storm background command
            await core.nodes('''
                $x = foo
                $lib.queue.add($x)
                function stuff() {
                    [inet:ip=1.2.3.4]
                    background {
                        [it:dev:str=haha]
                        fini{
                            $lib.queue.byname($x).put(hehe)
                        }
                    }
                }
                yield $stuff()
            ''')
            self.eq((0, 'hehe'), await core.callStorm('return($lib.queue.byname(foo).get())'))

            await core.nodes('''$lib.queue.gen(bar)
            background ${ $lib.queue.byname(bar).put(haha) }
            ''')
            self.eq((0, 'haha'), await core.callStorm('return($lib.queue.byname(bar).get())'))

            await core.nodes('$foo = (foo,) background ${ $foo.append(bar) $lib.queue.byname(bar).put($foo) }')
            self.eq((1, ['foo', 'bar']), await core.callStorm('return($lib.queue.byname(bar).get(1))'))

            await core.nodes('$foo = ([["foo"]]) background ${ $foo.0.append(bar) $lib.queue.byname(bar).put($foo) }')
            self.eq((2, [['foo', 'bar']]), await core.callStorm('return($lib.queue.byname(bar).get(2))'))

            with self.raises(s_exc.StormRuntimeError):
                await core.nodes('[ ou:org=*] $text = $node.repr() | background $text')

            with self.raises(s_exc.NoSuchVar):
                await core.nodes('background { $lib.print($foo) }')

            await core.nodes('background ${ $foo=test $lib.print($foo) }')

            await core.nodes('background { $lib.time.sleep(4) }')
            task = await core.callStorm('for $t in $lib.ps.list() { if $t.info.background { return($t) } }')
            self.nn(task)
            self.none(task['info'].get('opts'))
            self.eq(core.view.iden, task['info'].get('view'))

            # test $lib.exit() and the StormExit handlers
            msgs = [m async for m in core.view.storm('$lib.exit()')]
            self.eq(msgs[-1][0], 'fini')

            # test that the view command functions correctly
            iden = s_common.guid()
            view0 = await core.callStorm('return($lib.view.get().fork().iden)')
            with self.raises(s_exc.NoSuchVar):
                opts = {'vars': {'view': view0}}
                await core.nodes('view.exec $view { [ ou:org=$iden] }', opts=opts)

            opts = {'vars': {'view': view0, 'iden': iden}}
            self.len(0, await core.nodes('view.exec $view { [ ou:org=$iden] }', opts=opts))

            opts = {'view': view0, 'vars': {'iden': iden}}
            self.len(1, await core.nodes('ou:org=$iden', opts=opts))

            # check safe per-node execution of view.exec
            view1 = await core.callStorm('return($lib.view.get().fork().iden)')
            opts = {'vars': {'view': view1}}
            # lol...
            self.len(1, await core.nodes('''
                [ ou:org=$view :name="[ inet:ip=1.2.3.4 ]" ]
                $foo=$node.repr() $bar=:name
                | view.exec $foo $bar
            ''', opts=opts))

            self.len(1, await core.nodes('inet:ip=1.2.3.4', opts={'view': view1}))

            self.len(0, await core.nodes('$x = $lib.null if ($x and $x > 20) { [ entity:contact=* ] }'))
            self.len(1, await core.nodes('$x = $lib.null if ($lib.true or $x > 20) { [ entity:contact=* ] }'))

            visi = await core.auth.addUser('visi')
            await visi.setPasswd('secret')

            cmd0 = {
                'name': 'asroot.not',
                'storm': '[ ou:org=* ]',
            }
            cmd1 = {
                'name': 'asroot.yep',
                'storm': '[ it:dev:str=$lib.user.allowed(node.add.it:dev:str) ]',
                'asroot': True,
            }
            await core.setStormCmd(cmd0)
            await core.setStormCmd(cmd1)

            opts = {'user': visi.iden}
            with self.raises(s_exc.AuthDeny):
                await core.nodes('asroot.not', opts=opts)

            with self.raises(s_exc.AuthDeny):
                await core.nodes('asroot.yep', opts=opts)

            await visi.addRule((True, ('asroot', 'cmd', 'asroot', 'yep')))

            msgs = await core.stormlist('asroot.yep', opts=opts)
            self.stormIsInWarn('Command (asroot.yep) requires asroot permission which is deprecated', msgs)

            nodes = await core.nodes('asroot.yep', opts=opts)
            self.len(1, nodes)
            self.eq('false', nodes[0].ndef[1])

            await visi.addRule((True, ('asroot', 'cmd', 'asroot')))
            self.len(1, await core.nodes('asroot.not', opts=opts))

            pkg0 = {
                'name': 'foopkg',
                'version': (0, 0, 1),
                'modules': (
                    {
                        'name': 'foo.bar',
                        'storm': '''
                            function lol() {
                                [ ou:org=* ]
                                return($node.iden())
                            }
                            function dyncall() {
                                return($lib.queue.list())
                            }
                            function dyniter() {
                                for $item in $lib.queue.add(dyniter).gets(wait=$lib.false) {}
                                return(woot)
                            }
                        ''',
                        'asroot': True,
                    },
                    {
                        'name': 'foo.baz',
                        'storm': 'function lol() { [ ou:org=* ] return($node.iden()) }',
                    },
                )
            }

            emptypkg = {
                'name': 'emptypkg',
                'modules': ({'name': 'emptymod'},),
            }

            strverpkg = {
                'name': 'strvers',
                'version': (0, 0, 1),
                'modules': ({'name': 'strvers', 'storm': ''},),
                'configvars': (
                    {
                        'name': 'foo',
                        'varname': 'foo',
                        'desc': 'foo desc',
                        'scopes': ['self'],
                        'type': 'inet:fqdn',
                    },
                    {
                        'name': 'bar',
                        'varname': 'bar',
                        'desc': 'bar desc',
                        'scopes': ['global'],
                        'type': ['inet:fqdn', ['str', 'inet:url']],
                    },
                )
            }
            core.loadStormPkg(emptypkg)
            await core.addStormPkg(strverpkg)

            core.loadStormPkg(pkg0)

            await core.nodes('$lib.import(foo.baz)', opts=opts)
            await core.nodes('$lib.import(foo.baz, reqvers="==0.0.1")', opts=opts)
            await core.nodes('$lib.import(foo.baz, reqvers=">=0.0.1")', opts=opts)
            await core.nodes('$lib.import(strvers, reqvers="==0.0.1")', opts=opts)

            with self.raises(s_exc.NoSuchName):
                await core.nodes('$lib.import(emptymod, reqvers=">=0.0.1")', opts=opts)

            with self.raises(s_exc.NoSuchName):
                await core.nodes('$lib.import(foo.baz, reqvers=">=0.0.2")', opts=opts)

            with self.raises(s_exc.AuthDeny):
                await core.nodes('$lib.import(foo.bar)', opts=opts)

            with self.raises(s_exc.AuthDeny):
                await core.nodes('$lib.import(foo.baz).lol()', opts=opts)

            await visi.addRule((True, ('asroot', 'mod', 'foo', 'bar')))
            self.len(1, await core.nodes('yield $lib.import(foo.bar).lol()', opts=opts))

            await visi.addRule((True, ('asroot', 'mod', 'foo')))
            self.len(1, await core.nodes('yield $lib.import(foo.baz).lol()', opts=opts))

            msgs = await core.stormlist('$lib.import(foo.bar)')
            self.stormIsInWarn('Module (foo.bar) requires asroot permission but does not specify any asroot:perms', msgs)

            # coverage for dyncall/dyniter with asroot...
            await core.nodes('$lib.import(foo.bar).dyncall()', opts=opts)
            await core.nodes('$lib.import(foo.bar).dyniter()', opts=opts)

            # Call a non-existent function on the lib
            msgs = await core.stormlist('$mod = $lib.import(foo.bar) $lib.print($mod) $mod.newp()')
            self.stormIsInPrint('Imported Module foo.bar', msgs)
            self.stormIsInErr('Cannot find name [newp]', msgs)

            self.eq(s_version.commit, await core.callStorm('return($lib.version.commit)'))
            self.eq(s_version.version, await core.callStorm('return($lib.version.synapse)'))
            self.true(await core.callStorm('return($lib.version.matches($lib.version.synapse, ">=2.9.0"))'))
            self.false(await core.callStorm('return($lib.version.matches($lib.version.synapse, ">0.0.1,<2.0"))'))

            # check that the feed API uses toprim
            email = await core.callStorm('''
                $iden = $lib.guid()
                $props = ({"email": "visi@vertex.link"})
                $lib.feed.ingest((
                    ( (entity:contact, $iden), ({"props": $props})),
                ))
                entity:contact=$iden
                return(:email)
            ''')
            self.eq(email, 'visi@vertex.link')

            email = await core.callStorm('''
                $iden = $lib.guid()
                $props = ({"email": "visi@vertex.link"})
                yield $lib.feed.genr((
                    ( (entity:contact, $iden), ({"props": $props})),
                ))
                return(:email)
            ''')
            self.eq(email, 'visi@vertex.link')

            # test for $lib.queue.gen()
            self.eq(0, await core.callStorm('return($lib.queue.gen(woot).size())'))
            # and again to test *not* creating it...
            self.eq(0, await core.callStorm('return($lib.queue.gen(woot).size())'))

            self.eq({'foo': 'bar'}, await core.callStorm('return(({    "foo"    :    "bar"   }))'))

            ddef0 = await core.callStorm('return($lib.dmon.add(${ $lib.queue.gen(hehedmon).put(lolz) $lib.time.sleep(10) }, name=hehedmon))')
            ddef1 = await core.callStorm('return($lib.dmon.get($iden))', opts={'vars': {'iden': ddef0.get('iden')}})
            self.none(await core.callStorm('return($lib.dmon.get(newp))'))

            tasks = [t for t in core.boss.tasks.values() if t.name == 'storm:dmon']
            self.true(len(tasks) == 1 and tasks[0].info.get('view') == core.view.iden)

            self.eq(ddef0['iden'], ddef1['iden'])

            self.eq((0, 'lolz'), await core.callStorm('return($lib.queue.gen(hehedmon).get(0))'))

            task = core.stormdmons.getDmon(ddef0['iden']).task
            self.true(await core.callStorm(f'return($lib.dmon.bump($iden))', opts={'vars': {'iden': ddef0['iden']}}))
            self.ne(task, core.stormdmons.getDmon(ddef0['iden']).task)

            self.true(await core.callStorm(f'return($lib.dmon.stop($iden))', opts={'vars': {'iden': ddef0['iden']}}))
            self.none(core.stormdmons.getDmon(ddef0['iden']).task)
            self.false(await core.callStorm(f'return($lib.dmon.get($iden).enabled)', opts={'vars': {'iden': ddef0['iden']}}))
            self.false(await core.callStorm(f'return($lib.dmon.stop($iden))', opts={'vars': {'iden': ddef0['iden']}}))

            self.true(await core.callStorm(f'return($lib.dmon.start($iden))', opts={'vars': {'iden': ddef0['iden']}}))
            self.nn(core.stormdmons.getDmon(ddef0['iden']).task)
            self.true(await core.callStorm(f'return($lib.dmon.get($iden).enabled)', opts={'vars': {'iden': ddef0['iden']}}))
            self.false(await core.callStorm(f'return($lib.dmon.start($iden))', opts={'vars': {'iden': ddef0['iden']}}))

            self.false(await core.callStorm(f'return($lib.dmon.bump(newp))'))
            self.false(await core.callStorm(f'return($lib.dmon.stop(newp))'))
            self.false(await core.callStorm(f'return($lib.dmon.start(newp))'))

            self.eq((1, 'lolz'), await core.callStorm('return($lib.queue.gen(hehedmon).get(1))'))

            async with core.getLocalProxy() as proxy:
                self.nn(await proxy.getStormDmon(ddef0['iden']))
                self.true(await proxy.bumpStormDmon(ddef0['iden']))
                self.true(await proxy.disableStormDmon(ddef0['iden']))
                self.true(await proxy.enableStormDmon(ddef0['iden']))
                self.false(await proxy.bumpStormDmon('newp'))
                self.false(await proxy.disableStormDmon('newp'))
                self.false(await proxy.enableStormDmon('newp'))

            await core.callStorm('[ inet:ip=11.22.33.44 :asn=56 inet:asn=99]')
            await core.callStorm('[ ps:person=* +#foo ]')

            view, layr = await core.callStorm('$view = $lib.view.get().fork() return(($view.iden, $view.layers.0.iden))')

            opts = {'view': view}
            self.len(0, await core.callStorm('''
                $list = ()
                $layr = $lib.view.get().layers.0
                for $item in $layr.getStorNodes() {
                    $list.append($item)
                }
                return($list)''', opts=opts))

            await core.addTagProp('score', ('int', {}), {})
            await core.callStorm('[ inet:ip=11.22.33.44 :asn=99 inet:fqdn=55667788.link +#foo=2020 +#foo:score=100]', opts=opts)
            await core.callStorm('inet:ip=11.22.33.44 $node.data.set(foo, bar)', opts=opts)
            await core.callStorm('inet:ip=11.22.33.44 [ +(refs)> { inet:asn=99 } ]', opts=opts)

            sodes = await core.callStorm('''
                $list = ()
                $layr = $lib.view.get().layers.0
                for $item in $layr.getStorNodes() {
                    $list.append($item)
                }
                return($list)''', opts=opts)
            self.len(3, sodes)

            ipv4 = await core.callStorm('''
                $list = ()
                $layr = $lib.view.get().layers.0
                for ($buid, $sode) in $layr.getStorNodes() {
                    yield $buid
                }
                +inet:ip
                return($node.repr())''', opts=opts)
            self.eq('11.22.33.44', ipv4)

            sodes = await core.callStorm('inet:ip=11.22.33.44 return($node.getStorNodes())', opts=opts)
            self.eq((1577836800000000, 1577836800000001, 1), sodes[0]['tags']['foo'])
            self.eq((99, 9, None), sodes[0]['props']['asn'])
            self.eq(((4, 185999660), 26, None), sodes[1]['valu'])
            self.eq(('unicast', 1, None), sodes[1]['props']['type'])
            self.eq((56, 9, None), sodes[1]['props']['asn'])

            nodes = await core.nodes('[inet:ip=11.22.33.44 +#bar:score=200]')

            bylayer = await core.callStorm('inet:ip=11.22.33.44 return($node.getByLayer())', opts=opts)
            self.ne(bylayer['ndef'], layr)
            self.eq(bylayer['props']['asn'], layr)
            self.eq(bylayer['tags']['foo'], layr)
            self.ne(bylayer['props']['type'], layr)
            self.eq(bylayer['tagprops']['foo']['score'], layr)
            self.ne(bylayer['tagprops']['bar']['score'], layr)

            msgs = await core.stormlist('inet:ip=11.22.33.44 | merge', opts=opts)
            self.stormIsInPrint('6720190a3ac94559e1e7e55d2177024734f940954988649b59454bf2324a351d inet:ip:asn = 99', msgs)
            self.stormIsInPrint("6720190a3ac94559e1e7e55d2177024734f940954988649b59454bf2324a351d inet:ip#foo = ('2020-01-01T00:00:00Z', '2020-01-01T00:00:00.000001Z')", msgs)
            self.stormIsInPrint("6720190a3ac94559e1e7e55d2177024734f940954988649b59454bf2324a351d inet:ip#foo:score = 100", msgs)
            self.stormIsInPrint("6720190a3ac94559e1e7e55d2177024734f940954988649b59454bf2324a351d inet:ip DATA foo = 'bar'", msgs)
            self.stormIsInPrint('6720190a3ac94559e1e7e55d2177024734f940954988649b59454bf2324a351d inet:ip +(refs)> a0df14eab785847912993519f5606bbe741ad81afb51b81455ac6982a5686436', msgs)

            msgs = await core.stormlist('ps:person | merge --diff', opts=opts)
            self.stormIsInPrint('6720190a3ac94559e1e7e55d2177024734f940954988649b59454bf2324a351d inet:ip:asn = 99', msgs)
            self.stormIsInPrint("6720190a3ac94559e1e7e55d2177024734f940954988649b59454bf2324a351d inet:ip#foo = ('2020-01-01T00:00:00Z', '2020-01-01T00:00:00.000001Z')", msgs)
            self.stormIsInPrint("6720190a3ac94559e1e7e55d2177024734f940954988649b59454bf2324a351d inet:ip#foo:score = 100", msgs)
            self.stormIsInPrint("6720190a3ac94559e1e7e55d2177024734f940954988649b59454bf2324a351d inet:ip DATA foo = 'bar'", msgs)
            self.stormIsInPrint('6720190a3ac94559e1e7e55d2177024734f940954988649b59454bf2324a351d inet:ip +(refs)> a0df14eab785847912993519f5606bbe741ad81afb51b81455ac6982a5686436', msgs)

            await core.callStorm('inet:ip=11.22.33.44 | merge --apply', opts=opts)
            nodes = await core.nodes('inet:ip=11.22.33.44')
            self.len(1, nodes)
            self.nn(nodes[0].getTag('foo'))
            self.eq(99, nodes[0].get('asn'))

            bylayer = await core.callStorm('inet:ip=11.22.33.44 return($node.getByLayer())', opts=opts)
            self.ne(bylayer['ndef'], layr)
            self.ne(bylayer['props']['asn'], layr)
            self.ne(bylayer['tags']['foo'], layr)

            # confirm that we moved node data and light edges
            self.eq('bar', await core.callStorm('inet:ip=11.22.33.44 return($node.data.get(foo))'))
            self.eq(99, await core.callStorm('inet:ip=11.22.33.44 -(refs)> inet:asn return($node.value())'))
            self.eq(100, await core.callStorm('inet:ip=11.22.33.44 return(#foo:score)'))

            sodes = await core.callStorm('inet:ip=11.22.33.44 return($node.getStorNodes())', opts=opts)
            self.eq({}, sodes[0])

            with self.raises(s_exc.CantMergeView):
                await core.callStorm('inet:ip=11.22.33.44 | merge')

            # test printing a merge that the node was created in the top layer. We also need to make sure the layer
            # is in a steady state for layer merge --diff tests.

            real_layer = core.layers.get(layr)  # type: s_layer.Layer
            if real_layer.dirty:
                waiter = real_layer.layrslab.waiter(1, 'commit')
                await waiter.wait(timeout=12)

            waiter = real_layer.layrslab.waiter(1, 'commit')
            msgs = await core.stormlist('[ inet:fqdn=mvmnasde.com ] | merge', opts=opts)

            self.stormIsInPrint('3496c02183961db4fbc179f0ceb5526347b37d8ff278279917b6eb6d39e1e272 inet:fqdn = mvmnasde.com', msgs)
            self.stormIsInPrint('3496c02183961db4fbc179f0ceb5526347b37d8ff278279917b6eb6d39e1e272 inet:fqdn:host = mvmnasde', msgs)
            self.stormIsInPrint('3496c02183961db4fbc179f0ceb5526347b37d8ff278279917b6eb6d39e1e272 inet:fqdn:domain = com', msgs)
            self.stormIsInPrint('3496c02183961db4fbc179f0ceb5526347b37d8ff278279917b6eb6d39e1e272 inet:fqdn:issuffix = false', msgs)
            self.stormIsInPrint('3496c02183961db4fbc179f0ceb5526347b37d8ff278279917b6eb6d39e1e272 inet:fqdn:iszone = true', msgs)
            self.stormIsInPrint('3496c02183961db4fbc179f0ceb5526347b37d8ff278279917b6eb6d39e1e272 inet:fqdn:zone = mvmnasde.com', msgs)

            # Ensure that the layer has sync()'d to avoid getting data from
            # dirty sodes in the merge --diff tests.
            self.len(1, await waiter.wait(timeout=12))

            # test that a user without perms can diff but not apply
            await visi.addRule((True, ('view', 'read')))

            msgs = await core.stormlist('merge --diff --apply', opts={'view': view, 'user': visi.iden})
            self.stormIsInErr('must have permission node.del.inet:fqdn', msgs)

            msgs = await core.stormlist('ps:person | merge --diff', opts={'view': view, 'user': visi.iden})
            self.stormIsInPrint('inet:fqdn = mvmnasde.com', msgs)

            # merge all the nodes with anything stored in the top layer...
            await core.callStorm('''
                for ($buid, $sode) in $lib.view.get().layers.0.getStorNodes() {
                    yield $buid
                }
                | merge --apply
            ''', opts=opts)

            # make a few more edits and merge some of them to test --wipe
            await core.stormlist('[ inet:fqdn=hehehaha.com inet:fqdn=woottoow.com ]')

            layrcount = len(core.layers.values())
            await core.stormlist('[ inet:fqdn=hehehaha.com inet:fqdn=woottoow.com ]', opts=opts)
            oldlayr = await core.callStorm('return($lib.view.get().layers.0.iden)', opts=opts)
            msgs = await core.stormlist('inet:fqdn=hehehaha.com | merge --apply --wipe', opts=opts)
            self.stormHasNoWarnErr(msgs)
            newlayr = await core.callStorm('return($lib.view.get().layers.0.iden)', opts=opts)
            self.ne(oldlayr, newlayr)
            msgs = await core.stormlist('''
                $layr = $lib.view.get().layers.0.iden
                $user = $lib.auth.users.byname(visi)
                $role = $lib.auth.roles.add(ninjas)

                $user.grant($role.iden)

                $user.setAdmin((true), gateiden=$layr)
                $user.addRule(([true, ["foo", "bar"]]), gateiden=$layr)
                $role.addRule(([true, ["baz", "faz"]]), gateiden=$layr)
            ''', opts=opts)
            self.stormHasNoWarnErr(msgs)
            await core.callStorm('$lib.view.get().swapLayer()', opts=opts)
            self.ne(newlayr, await core.callStorm('return($lib.view.get().layers.0.iden)', opts=opts))

            self.true(await core.callStorm('''
                $layr = $lib.view.get().layers.0.iden
                return($lib.auth.users.byname(visi).allowed(foo.bar, gateiden=$layr))
            ''', opts=opts))
            self.true(await core.callStorm('''
                $layr = $lib.view.get().layers.0.iden
                return($lib.auth.users.byname(visi).allowed(baz.faz, gateiden=$layr))
            ''', opts=opts))

            self.len(0, await core.nodes('diff', opts=opts))

            self.len(0, await core.callStorm('''
                $list = ()
                for ($buid, $sode) in $lib.view.get().layers.0.getStorNodes() {
                    $list.append($buid)
                }
                return($list)
            ''', opts=opts))

            self.eq('c8af8cfbcc36ba5dec9858124f8f014d', await core.callStorm('''
                $iden = c8af8cfbcc36ba5dec9858124f8f014d
                [ inet:fqdn=vertex.link <(refs)+ {[ meta:source=$iden ]} ]
                <(refs)- meta:source
                return($node.value())
            '''))

            with self.raises(s_exc.BadArg):
                await core.callStorm('inet:fqdn=vertex.link $tags = $node.globtags(foo.***)')

            nodes = await core.nodes('$form=inet:fqdn [ *$form=visi.com ]')
            self.len(1, nodes)
            self.eq(nodes[0].ndef, ('inet:fqdn', 'visi.com'))

            # test non-runtsafe invalid form deref node add
            with self.raises(s_exc.NoSuchForm):
                await core.callStorm('[ it:dev:str=hehe:haha ] $form=$node.value() [*$form=lol]')

            async def sleeper():
                await asyncio.sleep(2)
            task = core.schedCoro(sleeper())
            self.false(await s_coro.waittask(task, timeout=0.1))

            # test some StormRuntime APIs directly...
            await core.nodes('[ inet:ip=1.2.3.4 ]')
            await core.nodes('[ ou:org=* ou:org=* :name=dupcorp ]')

            query = await core.getStormQuery('')
            async with core.getStormRuntime(query) as runt:

                self.len(1, await alist(runt.storm('inet:ip=1.2.3.4')))

                self.nn(await runt.getOneNode('inet:ip', (4, 0x01020304)))

                counter = itertools.count()

                async def skipone(n):
                    if next(counter) == 0:
                        return True
                    return False

                self.nn(await runt.getOneNode('ou:org:name', 'dupcorp', filt=skipone))

                with self.raises(s_exc.StormRuntimeError):
                    await runt.getOneNode('ou:org:name', 'dupcorp')

            count = 5
            for i in range(count):
                await core.nodes('[ test:guid=$lib.guid() +#foo.bar]')
                await core.nodes('[ test:str=$lib.guid() ]')

            # test the node importing works...
            class ExpHandler(s_httpapi.StormHandler):
                async def get(self, name):
                    self.set_header('Content-Type', 'application/x-synapse-nodes')
                    core = self.getCore()
                    if name == 'kewl':
                        form = 'test:guid'
                    elif name == 'neat':
                        form = 'test:str'
                    else:
                        return
                    async for pode in core.exportStorm(form):
                        self.write(s_msgpack.en(pode))
                        self.flush()

            core.addHttpApi('/api/v1/exptest/(.*)', ExpHandler, {'cell': core})
            port = (await core.addHttpsPort(0, host='127.0.0.1'))[1]
            async with self.getTestCore() as subcore:
                # test that we get nodes, but in this vase, incoming node get priority
                byyield = await subcore.nodes(f'[inet:url="https://127.0.0.1:{port}/api/v1/exptest/neat"] | nodes.import --no-ssl-verify https://127.0.0.1:{port}/api/v1/exptest/kewl')
                self.len(count, byyield)
                for node in byyield:
                    self.eq(node.form.name, 'test:str')
                # we shouldn't grab any of the nodes tagged #foo.bar (ie, all the test:guid nodes)
                bytag = await subcore.nodes('#foo.bar')
                self.len(0, bytag)

                url = await subcore.nodes('inet:url')
                self.len(1, url)
                url = url[0]
                self.eq('https', url.get('proto'))
                self.eq('/api/v1/exptest/neat', url.get('path'))
                self.eq('', url.get('params'))
                self.eq((4, 2130706433), url.get('ip'))
                self.eq(f'https://127.0.0.1:{port}/api/v1/exptest/neat', url.get('base'))
                self.eq(port, url.get('port'))

                # now test that param works
                byyield = await subcore.nodes(f'nodes.import --no-ssl-verify https://127.0.0.1:{port}/api/v1/exptest/kewl')
                self.len(count, byyield)
                for node in byyield:
                    self.eq(node.form.name, 'test:guid')
                    self.isin('foo.bar', node.getTagNames())

                # bad response should give no nodes
                msgs = await subcore.stormlist(f'nodes.import --no-ssl-verify https://127.0.0.1:{port}/api/v1/lolnope/')
                self.stormHasNoErr(msgs)
                self.stormIsInWarn('nodes.import got HTTP error code', msgs)
                nodes = [x for x in msgs if x[0] == 'node']
                self.len(0, nodes)

            # force old-cron behavior which lacks a view
            await core.nodes('cron.add --hourly 03 { inet:ip }')
            for (iden, cron) in core.agenda.list():
                cron.view = None
            await core.nodes('cron.list')

            self.eq({'foo': 'bar', 'baz': 'faz'}, await core.callStorm('''
                return(({ // do foo thing
                    "foo" /* hehe */ : /* haha */ "bar", //lol
                    "baz" // hehe
                    : // haha
                    "faz" // hehe
                }))
            '''))

            self.eq(('foo', 'bar', 'baz'), await core.callStorm('''
                return(([ // do foo thing
                    /* hehe */ "foo" /* hehe */ , /* hehe */ "bar" /* hehe */ , /* hehe */ "baz" /* hehe */
                ]))
            '''))

            # surrogate escapes are not allowed
            with self.raises(s_exc.BadDataValu):
                await core.nodes(" [ test:str='pluto\udcbaneptune' ]")

            nodes = await core.nodes('[ doc:report=* :publisher:name=woot ] $name=:publisher:name [ :publisher={ gen.ou.org $name } ]')
            self.len(1, nodes)
            self.nn(nodes[0].get('publisher'))

            # test regular expressions are case insensitive by default
            await core.nodes(" [ test:str='pluto neptune' ]")
            self.len(1, await core.nodes('test:str~=Pluto'))
            self.len(1, await core.nodes('test:str +test:str~=Pluto'))
            self.true(await core.callStorm('return(("Foo" ~= "foo"))'))
            self.len(0, await core.nodes('test:str~="(?-i:Pluto)"'))
            self.len(0, await core.nodes('test:str +test:str~="(?-i:Pluto)"'))
            self.false(await core.callStorm('return(("Foo" ~= "(?-i:foo)"))'))
            self.true(await core.callStorm('return(("Foo" ~= "(?-i:Foo)"))'))

            query = await core.getStormQuery('')
            async with core.getStormRuntime(query, opts={'user': visi.iden}) as runt:
                with self.raises(s_exc.AuthDeny):
                    runt.reqAdmin(gateiden=layr)

    async def test_storm_node_opts(self):

        async with self.getTestCore() as core:

            await core.stormlist('[ inet:fqdn=vertex.link ]')
            fork = await core.callStorm('return($lib.view.get().fork().iden)')

            opts = {'view': fork, 'node:opts': {'show:storage': True}}
            msgs = await core.stormlist('inet:fqdn=vertex.link [ +#foo ]', opts=opts)
            nodes = [mesg[1] for mesg in msgs if mesg[0] == 'node']
            self.len(1, nodes)
            self.nn(nodes[0][1]['storage'][1]['meta']['created'])
            self.eq((None, None, None), nodes[0][1]['storage'][0]['tags']['foo'])

            opts = {'node:opts': {'virts': True}}
            q = '''[
                (it:exec:query=* :time=2025-04?)
                (test:str=foo :seen=2020 :bar={[test:str=bar]})
                (test:str=baz :seen=(2020, ?) :ndefs={[test:str=1 test:str=2]})
                (test:str=faz :seen=(2020, *))
            ]'''
            msgs = await core.stormlist(q, opts=opts)
            nodes = [mesg[1] for mesg in msgs if mesg[0] == 'node']
            self.eq(nodes[0][1]['props']['time.precision'], 8)

            self.eq(nodes[1][1]['props']['bar'], ('test:str', 'bar'))
            self.eq(nodes[1][1]['props']['bar.form'], 'test:str')
            self.eq(nodes[1][1]['props']['seen'], (1577836800000000, 1577836800000001, 1))
            self.eq(nodes[1][1]['props']['seen.min'], 1577836800000000)
            self.eq(nodes[1][1]['props']['seen.max'], 1577836800000001)
            self.eq(nodes[1][1]['props']['seen.duration'], 1)

            self.eq(nodes[2][1]['props']['seen'], (1577836800000000, 0x7fffffffffffffff, 0xffffffffffffffff))
            self.eq(nodes[2][1]['props']['seen.min'], 1577836800000000)
            self.eq(nodes[2][1]['props']['seen.max'], 0x7fffffffffffffff)
            self.eq(nodes[2][1]['props']['seen.duration'], 0xffffffffffffffff)
            self.eq(nodes[2][1]['props']['ndefs'], (('test:str', '1'), ('test:str', '2')))
            self.eq(nodes[2][1]['props']['ndefs.size'], 2)
            self.eq(nodes[2][1]['props']['ndefs.form'], ('test:str', 'test:str'))

            self.eq(nodes[3][1]['props']['seen'], (1577836800000000, 0x7ffffffffffffffe, 0xfffffffffffffffe))
            self.eq(nodes[3][1]['props']['seen.min'], 1577836800000000)
            self.eq(nodes[3][1]['props']['seen.max'], 0x7ffffffffffffffe)
            self.eq(nodes[3][1]['props']['seen.duration'], 0xfffffffffffffffe)

            opts['view'] = fork
            msgs = await core.stormlist('test:str=baz [ -:seen ]', opts=opts)
            nodes = [mesg[1] for mesg in msgs if mesg[0] == 'node']

            self.none(nodes[0][1]['props'].get('seen'))
            self.none(nodes[0][1]['props'].get('seen.min'))
            self.none(nodes[0][1]['props'].get('seen.max'))
            self.none(nodes[0][1]['props'].get('seen.duration'))
            self.eq(nodes[0][1]['props']['ndefs'], (('test:str', '1'), ('test:str', '2')))
            self.eq(nodes[0][1]['props']['ndefs.size'], 2)
            self.eq(nodes[0][1]['props']['ndefs.form'], ('test:str', 'test:str'))

    async def test_storm_diff_merge(self):

        async with self.getTestCore() as core:
            viewiden = await core.callStorm('return($lib.view.get().fork().iden)')

            altview = {'view': viewiden}
            await core.nodes('[ ou:org=* :name=hehe +#hehe ]')
            await core.nodes('[ ou:org=* :name=haha +#haha ]', opts=altview)

            with self.raises(s_exc.StormRuntimeError):
                nodes = await core.nodes('diff')

            altro = {'view': viewiden, 'readonly': True}
            nodes = await core.nodes('diff | +ou:org', opts=altro)
            self.len(1, nodes)
            self.eq(nodes[0].get('name'), 'haha')

            nodes = await core.nodes('diff --prop ou:org', opts=altview)
            self.len(1, nodes)
            self.eq(nodes[0].get('name'), 'haha')

            nodes = await core.nodes('diff --prop ou:org:name', opts=altview)
            self.len(1, nodes)
            self.eq(nodes[0].get('name'), 'haha')

            nodes = await core.nodes('diff --tag haha', opts=altview)
            self.len(1, nodes)
            self.eq(nodes[0].get('name'), 'haha')

            with self.raises(s_exc.NoSuchProp):
                await core.nodes('diff --prop foo:bar', opts=altview)

            with self.raises(s_exc.StormRuntimeError) as cm:
                await core.nodes('diff --prop foo:bar --tag newp.newp', opts=altview)
            self.eq(cm.exception.get('mesg'),
                    'You may specify --tag *or* --prop but not both.')

            nodes = await core.nodes('diff | +ou:org', opts=altview)
            self.len(1, nodes)
            self.eq(nodes[0].get('name'), 'haha')

            self.len(3, await core.nodes('ou:org | diff | +ou:org', opts=altview))
            nodes = await core.nodes('diff | merge --no-tags --apply', opts=altview)

            nodes = await core.nodes('diff | +ou:org', opts=altview)
            self.len(1, nodes)
            self.nn(nodes[0].getTag('haha'))

            nodes = await core.nodes('ou:org:name=haha')
            self.len(1, nodes)
            self.none(nodes[0].getTag('haha'))

            self.len(2, await core.nodes('ou:org'))
            self.len(1, await core.nodes('meta:name=haha'))
            self.len(1, await core.nodes('ou:org:name=haha'))

            self.len(0, await core.nodes('#haha'))
            self.len(0, await core.nodes('ou:org#haha'))
            self.len(0, await core.nodes('syn:tag=haha'))

            self.len(1, await core.nodes('#haha', opts=altview))
            self.len(1, await core.nodes('ou:org#haha', opts=altview))
            self.len(1, await core.nodes('syn:tag=haha', opts=altview))
            self.len(1, await core.nodes('diff | +ou:org', opts=altview))

            self.len(2, await core.nodes('diff | merge --apply', opts=altview))

            self.len(1, await core.nodes('#haha'))
            self.len(1, await core.nodes('ou:org#haha'))

            self.len(0, await core.nodes('diff', opts=altview))

            await core.nodes('[ entity:contact=* :name=con0 +#con0 +#con0.foo +#conalt ]', opts=altview)
            await core.nodes('[ entity:contact=* :name=con1 +#con1 +#conalt ]', opts=altview)

            nodes = await core.nodes('diff --tag conalt con1 con0.foo con0 newp', opts=altview)
            self.sorteq(['con0', 'con1'], [n.get('name') for n in nodes])

            q = '''
            [ test:str=foo +(refs)> {[ test:str=bar ]} ]
            { for $i in $lib.range(1001) { $node.data.set($i, $i) }}
            '''
            nodes = await core.nodes(q, opts=altview)

            visi = await core.auth.addUser('visi')
            await visi.setPasswd('secret')

            altview['user'] = visi.iden

            uppriden = core.views[viewiden].layers[0].iden
            lowriden = core.views[viewiden].layers[1].iden

            await visi.addRule((True, ('view',)), gateiden=viewiden)
            await visi.addRule((True, ('node',)), gateiden=uppriden)
            await visi.addRule((True, ('node', 'add')), gateiden=lowriden)
            await visi.addRule((True, ('node', 'prop')), gateiden=lowriden)
            await visi.addRule((True, ('node', 'data')), gateiden=lowriden)

            with self.raises(s_exc.AuthDeny):
                await core.nodes('test:str | merge --apply', opts=altview)

            self.len(0, await core.nodes('test:str=foo'))

            await visi.addRule((True, ('node', 'edge')), gateiden=lowriden)

            await core.nodes('test:str | merge --apply', opts=altview)
            self.len(1, await core.nodes('test:str=foo -(refs)> *'))

            await visi.delRule((True, ('node', 'add')), gateiden=lowriden)

            self.len(1, await core.nodes('test:str=foo [ :seen=now ]', opts=altview))
            await core.nodes('test:str=foo | merge --apply', opts=altview)

            await visi.addRule((True, ('node', 'add')), gateiden=lowriden)

            with self.getAsyncLoggerStream('synapse.lib.view') as stream:
                await core.stormlist('test:str | merge --apply', opts=altview)

            stream.seek(0)
            buf = stream.read()
            self.notin("No form named None", buf)

            await core.nodes('[ test:str=baz ]')
            await core.nodes('test:str=baz [ +#new.tag :seen=now ]', opts=altview)
            await core.nodes('test:str=baz | delnode')

            self.stormHasNoErr(await core.stormlist('diff', opts=altview))
            self.stormHasNoErr(await core.stormlist('diff --tag new.tag', opts=altview))
            self.stormHasNoErr(await core.stormlist('diff --prop "test:str:seen"', opts=altview))
            self.stormHasNoErr(await core.stormlist('merge --diff', opts=altview))

            oldn = await core.nodes('[ test:str=readonly ]', opts=altview)
            # need to pause a moment so the created times differ
            await asyncio.sleep(0.01)
            newn = await core.nodes('[ test:str=readonly ]')
            self.ne(oldn[0].get('.created'), newn[0].get('.created'))

            with self.getAsyncLoggerStream('synapse.lib.view') as stream:
                await core.stormlist('test:str | merge --apply', opts=altview)

            stream.seek(0)
            buf = stream.read()
            self.notin("Property is read only: test:str.created", buf)

            newn = await core.nodes('test:str=readonly')
            self.eq(oldn[0].get('.created'), newn[0].get('.created'))

            viewiden2 = await core.callStorm('return($lib.view.get().fork().iden)', opts={'view': viewiden})

            oldn = await core.nodes('[ test:str=readonly2 ]', opts=altview)
            newn = await core.nodes('[ test:str=readonly2 ]')
            self.ne(oldn[0].get('.created'), newn[0].get('.created'))

            altview2 = {'view': viewiden2}
            q = 'test:str=readonly2 | movenodes --apply --srclayers $lib.view.get().layers.2.iden'
            await core.nodes(q, opts=altview2)

            with self.getAsyncLoggerStream('synapse.lib.view') as stream:
                await core.stormlist('test:str | merge --apply', opts=altview2)

            stream.seek(0)
            buf = stream.read()
            self.notin("Property is read only: test:str.created", buf)

            newn = await core.nodes('test:str=readonly2', opts=altview)
            self.eq(oldn[0].get('.created'), newn[0].get('.created'))

            await core.nodes('[ test:ro=bad :readable=foo ]', opts=altview)
            await core.nodes('[ test:ro=bad :readable=bar ]')

            msgs = await core.stormlist('test:ro | merge', opts=altview)
            self.stormIsInWarn("Cannot merge read only property with conflicting value", msgs)

            await core.nodes('[ test:str=foo +(refs)> { for $i in $lib.range(1001) {[ test:int=$i ]}}]', opts=altview)
            await core.nodes('test:str=foo -(refs)+> * merge --apply', opts=altview)
            self.len(1002, await core.nodes('test:str=foo -(refs)> *'))

    async def test_storm_merge_stricterr(self):

        async with self.getTestCore() as core:

            core.model.addDataModels(s_t_utils.deprmodel)

            await core.nodes('$lib.model.ext.addFormProp(test:deprprop, _str, (str, ({})), ({}))')

            viewiden = await core.callStorm('return($lib.view.get().fork().iden)')
            asfork = {'view': viewiden}

            await core.nodes('[ test:deprprop=base ]')

            self.len(1, await core.nodes('test:deprprop=base [ :_str=foo +#test ]', opts=asfork))
            await core.nodes('[ test:deprprop=fork test:str=other ]', opts=asfork)

            await core.nodes('model.deprecated.lock test:deprprop')

            msgs = await core.stormlist('diff | merge --apply --no-tags', opts=asfork)
            self.stormIsInWarn('Form test:deprprop is locked due to deprecation for valu=base', msgs)
            self.stormIsInWarn('Form test:deprprop is locked due to deprecation for valu=fork', msgs)
            self.stormHasNoErr(msgs)

            msgs = await core.stormlist('diff | merge --apply --only-tags', opts=asfork)
            self.stormIsInWarn('Form test:deprprop is locked due to deprecation for valu=base', msgs)
            self.stormHasNoErr(msgs)

            self.eq({
                'syn:tag': 1,
                'test:deprprop': 1,
                'test:str': 1,
            }, await core.callStorm('return($lib.view.get().getFormCounts())'))

            nodes = await core.nodes('test:deprprop')
            self.eq(['base'], [n.ndef[1] for n in nodes])
            self.eq([], nodes[0].getTags())

    async def test_storm_merge_opts(self):

        async with self.getTestCore() as core:
            viewiden = await core.callStorm('return($lib.view.get().fork().iden)')
            altview = {'view': viewiden}

            await core.addTagProp('score', ('int', {}), {})

            await core.nodes('[ ou:org=(org1,) :name=hehe ]')

            q = '''
            [ ou:org=(org1,)
                :url=https://vertex.link
                :name=haha
                :desc=cool
                :lifespan=(2021, ?)
                +#one:score=1
                +#two:score=2
                +#three:score=3
                +#haha.four
                +#haha.five
            ]
            '''
            await core.nodes(q, opts=altview)

            self.len(0, await core.nodes('syn:tag'))
            self.len(6, await core.nodes('syn:tag', opts=altview))

            await core.nodes('diff | merge --only-tags --include-tags one two --apply', opts=altview)
            nodes = await core.nodes('ou:org')
            self.sorteq(list(nodes[0].getTagNames()), ['one', 'two'])
            self.eq(nodes[0].getTagProp('one', 'score'), 1)
            self.eq(nodes[0].getTagProp('two', 'score'), 2)
            self.len(0, nodes[0].getTagProps('three'))
            self.len(2, await core.nodes('syn:tag'))

            await core.nodes('diff | merge --only-tags --exclude-tags three haha.four --apply', opts=altview)
            nodes = await core.nodes('ou:org')
            self.sorteq(list(nodes[0].getTagNames()), ['one', 'two', 'haha', 'haha.five'])
            self.len(0, nodes[0].getTagProps('three'))
            self.len(4, await core.nodes('syn:tag'))

            await core.nodes('diff | merge --include-props ou:org:name ou:org:desc --apply', opts=altview)
            nodes = await core.nodes('ou:org')
            self.sorteq(list(nodes[0].getTagNames()), ['one', 'two', 'three', 'haha', 'haha.four', 'haha.five'])
            self.eq(nodes[0].get('name'), 'haha')
            self.eq(nodes[0].get('desc'), 'cool')
            self.none(nodes[0].get('url'))
            self.none(nodes[0].get('lifespan'))
            self.eq(nodes[0].getTagProp('three', 'score'), 3)
            self.len(6, await core.nodes('syn:tag'))

            await core.nodes('diff | merge --exclude-props ou:org:url --apply', opts=altview)
            nodes = await core.nodes('ou:org')
            self.eq(nodes[0].get('lifespan'), (1609459200000000, 9223372036854775807, 0xffffffffffffffff))
            self.none(nodes[0].get('url'))

            await core.nodes('[ ou:org=(org2,) +#six ]', opts=altview)
            await core.nodes('diff | merge --only-tags --apply', opts=altview)

            self.len(0, await core.nodes('ou:org=(org2,)'))

            sodes = await core.callStorm('ou:org=(org2,) return($node.getStorNodes())', opts=altview)
            self.nn(sodes[0]['tags']['six'])

            await core.nodes('[ ou:org=(org3,) +#glob.tags +#more.glob.tags +#more.gob.tags ]', opts=altview)
            await core.nodes('diff | merge --include-tags glob.* more.gl** --apply', opts=altview)
            nodes = await core.nodes('ou:org=(org3,)')
            exp = ['glob', 'more', 'more.glob', 'more.glob.tags', 'glob.tags']
            self.sorteq(list(nodes[0].getTagNames()), exp)

            q = '''
            [ crypto:x509:cert=*
              :md5=00000a5758eea935f817dd1490a322a5

              inet:tls:servercert=(1.2.3.4, $node)
            ]
            '''
            await core.nodes(q, opts=altview)

            self.len(0, await core.nodes('crypto:hash:md5'))
            await core.nodes('crypto:x509:cert | merge --apply', opts=altview)
            self.len(1, await core.nodes('crypto:hash:md5'))

            self.len(0, await core.nodes('inet:ip'))
            await core.nodes('inet:tls:servercert | merge --apply', opts=altview)
            self.len(1, await core.nodes('inet:ip'))

    async def test_storm_merge_perms(self):

        async with self.getTestCore() as core:

            await core.addTagProp('score', ('int', {}), {})

            visi = await core.auth.addUser('visi')
            opts = {'user': visi.iden}

            view2 = await core.callStorm('return($lib.view.get().fork())')
            view2opts = opts | {'view': view2['iden']}
            layr2 = view2['layers'][0]['iden']
            layr1 = view2['layers'][1]['iden']

            await visi.addRule((True, ('view',)))
            await visi.addRule((True, ('node', 'add')), gateiden=layr2)
            await visi.addRule((True, ('node', 'prop', 'set')), gateiden=layr2)
            await visi.addRule((True, ('node', 'tag', 'add')), gateiden=layr2)
            await visi.addRule((True, ('node', 'data', 'set')), gateiden=layr2)
            await visi.addRule((True, ('node', 'edge', 'add')), gateiden=layr2)

            await core.nodes('[ meta:name=test ]')

            await core.nodes('''
                [ entity:contact=*
                    :name=test0
                    +(refs)> { meta:name=test }
                    +#test1.foo=now
                    +#test2
                    +#test3:score=42
                ]
                $node.data.set(foo, bar)
            ''', opts=view2opts)

            with self.raises(s_exc.AuthDeny) as ecm:
                await core.nodes('entity:contact merge --apply', opts=view2opts)
            self.eq('node.del.entity:contact', ecm.exception.errinfo['perm'])
            await visi.addRule((True, ('node', 'del')), gateiden=layr2)

            with self.raises(s_exc.AuthDeny) as ecm:
                await core.nodes('entity:contact merge --apply', opts=view2opts)
            self.eq('node.add.entity:contact', ecm.exception.errinfo['perm'])
            await visi.addRule((True, ('node', 'add')), gateiden=layr1)

            with self.raises(s_exc.AuthDeny) as ecm:
                await core.nodes('entity:contact merge --apply', opts=view2opts)
            self.eq('node.prop.del.entity:contact.name', ecm.exception.errinfo['perm'])
            await visi.addRule((True, ('node', 'prop', 'del')), gateiden=layr2)

            with self.raises(s_exc.AuthDeny) as ecm:
                await core.nodes('entity:contact merge --apply', opts=view2opts)
            self.eq('node.prop.set.entity:contact.name', ecm.exception.errinfo['perm'])
            await visi.addRule((True, ('node', 'prop', 'set')), gateiden=layr1)

            with self.raises(s_exc.AuthDeny) as ecm:
                await core.nodes('entity:contact merge --apply', opts=view2opts)
            self.eq('node.tag.del.test1.foo', ecm.exception.errinfo['perm'])
            await visi.addRule((True, ('node', 'tag', 'del', 'test1', 'foo')), gateiden=layr2)

            with self.raises(s_exc.AuthDeny) as ecm:
                await core.nodes('entity:contact merge --apply', opts=view2opts)
            self.eq('node.tag.add.test1.foo', ecm.exception.errinfo['perm'])
            await visi.addRule((True, ('node', 'tag', 'add', 'test1', 'foo')), gateiden=layr1)

            with self.raises(s_exc.AuthDeny) as ecm:
                await core.nodes('entity:contact merge --apply', opts=view2opts)
            self.eq('node.tag.del.test3', ecm.exception.errinfo['perm'])
            await visi.addRule((True, ('node', 'tag', 'del', 'test3')), gateiden=layr2)

            with self.raises(s_exc.AuthDeny) as ecm:
                await core.nodes('entity:contact merge --apply', opts=view2opts)
            self.eq('node.tag.add.test3', ecm.exception.errinfo['perm'])
            await visi.addRule((True, ('node', 'tag', 'add', 'test3')), gateiden=layr1)

            with self.raises(s_exc.AuthDeny) as ecm:
                await core.nodes('entity:contact merge --apply', opts=view2opts)
            self.eq('node.tag.del.test2', ecm.exception.errinfo['perm'])
            await visi.addRule((True, ('node', 'tag', 'del', 'test2')), gateiden=layr2)

            with self.raises(s_exc.AuthDeny) as ecm:
                await core.nodes('entity:contact merge --apply', opts=view2opts)
            self.eq('node.tag.add.test2', ecm.exception.errinfo['perm'])
            await visi.addRule((True, ('node', 'tag', 'add', 'test2')), gateiden=layr1)

            with self.raises(s_exc.AuthDeny) as ecm:
                await core.nodes('entity:contact merge --apply', opts=view2opts)
            self.eq('node.data.del.foo', ecm.exception.errinfo['perm'])
            await visi.addRule((True, ('node', 'data', 'del')), gateiden=layr2)

            with self.raises(s_exc.AuthDeny) as ecm:
                await core.nodes('entity:contact merge --apply', opts=view2opts)
            self.eq('node.data.set.foo', ecm.exception.errinfo['perm'])
            await visi.addRule((True, ('node', 'data', 'set')), gateiden=layr1)

            with self.raises(s_exc.AuthDeny) as ecm:
                await core.nodes('entity:contact merge --apply', opts=view2opts)
            self.eq('node.edge.del.refs', ecm.exception.errinfo['perm'])
            await visi.addRule((True, ('node', 'edge', 'del')), gateiden=layr2)

            with self.raises(s_exc.AuthDeny) as ecm:
                await core.nodes('entity:contact merge --apply', opts=view2opts)
            self.eq('node.edge.add.refs', ecm.exception.errinfo['perm'])
            await visi.addRule((True, ('node', 'edge', 'add')), gateiden=layr1)

            await core.nodes('entity:contact merge --apply', opts=view2opts)

    async def test_storm_movenodes(self):

        async with self.getTestCore() as core:

            opts = {'vars': {'verbs': ('_bar', '_baz', '_prio')}}
            await core.nodes('for $verb in $verbs { $lib.model.ext.addEdge(*, $verb, *, ({})) }', opts=opts)

            view2iden = await core.callStorm('return($lib.view.get().fork().iden)')
            view2 = {'view': view2iden}

            view3iden = await core.callStorm('return($lib.view.get().fork().iden)', opts=view2)
            view3 = {'view': view3iden}

            layrs = await core.callStorm('return($lib.view.get().layers)', opts=view3)
            layr3 = layrs[0]['iden']
            layr2 = layrs[1]['iden']
            layr1 = layrs[2]['iden']

            await core.addTagProp('score', ('int', {}), {})

            msgs = await core.stormlist('[ inet:fqdn=foo.com ] | movenodes --destlayer $node')
            self.stormIsInErr('movenodes arguments must be runtsafe.', msgs)

            msgs = await core.stormlist('ou:org | movenodes')
            self.stormIsInErr('You may only move nodes in views with multiple layers.', msgs)

            msgs = await core.stormlist('ou:org | movenodes --destlayer foo', opts=view2)
            self.stormIsInErr('No layer with iden foo in this view', msgs)

            msgs = await core.stormlist('ou:org | movenodes --srclayers foo', opts=view2)
            self.stormIsInErr('No layer with iden foo in this view', msgs)

            msgs = await core.stormlist(f'ou:org | movenodes --srclayers {layr2} --destlayer {layr2}', opts=view2)
            self.stormIsInErr('cannot also be the destination layer', msgs)

            msgs = await core.stormlist(f'ou:org | movenodes --precedence foo', opts=view2)
            self.stormIsInErr('No layer with iden foo in this view', msgs)

            msgs = await core.stormlist(f'ou:org | movenodes --precedence {layr2}', opts=view2)
            self.stormIsInErr('must be included when specifying precedence', msgs)

            q = '''
            [ ou:org=(foo,)
                :desc=layr1
                :name=foo
                +#hehe.haha=2022
                +#one:score=1
                +(_bar)> {[ ou:org=(bar,) :name=bar]}
            ]
            $node.data.set(foo, bar)
            '''
            nodes = await core.nodes(q)
            nodeiden = nodes[0].iden()

            msgs = await core.stormlist('ou:org | movenodes', opts=view2)
            self.stormHasNoWarnErr(msgs)
            self.stormIsInPrint(f'{layr2} add {nodeiden}', msgs)
            self.stormIsInPrint(f'{layr2} set {nodeiden} ou:org.created', msgs)
            self.stormIsInPrint(f'{layr2} set {nodeiden} ou:org:desc', msgs)
            self.stormIsInPrint(f'{layr2} set {nodeiden} ou:org#hehe.haha', msgs)
            self.stormIsInPrint(f'{layr2} set {nodeiden} ou:org#one:score', msgs)
            self.stormIsInPrint(f'{layr2} set {nodeiden} ou:org DATA', msgs)
            self.stormIsInPrint(f'{layr2} add {nodeiden} ou:org -(_bar)>', msgs)
            self.stormIsInPrint(f'{layr1} delete {nodeiden}', msgs)
            self.stormIsInPrint(f'{layr1} delete {nodeiden} ou:org:desc', msgs)
            self.stormIsInPrint(f'{layr1} delete {nodeiden} ou:org#hehe.haha', msgs)
            self.stormIsInPrint(f'{layr1} delete {nodeiden} ou:org#one:score', msgs)
            self.stormIsInPrint(f'{layr1} delete {nodeiden} ou:org DATA', msgs)
            self.stormIsInPrint(f'{layr1} delete {nodeiden} ou:org -(_bar)>', msgs)

            nodes = await core.nodes('ou:org | movenodes --apply', opts=view2)

            self.len(0, await core.nodes('ou:org=(foo,)'))

            sodes = await core.callStorm('ou:org=(foo,) return($node.getStorNodes())', opts=view2)
            sode = sodes[0]
            self.eq(sode['props'].get('desc')[0], 'layr1')
            self.eq(sode['tags'].get('hehe.haha'), (1640995200000000, 1640995200000001, 1))
            self.eq(sode['tagprops'].get('one').get('score')[0], 1)
            self.len(1, await core.nodes('ou:org=(foo,) -(_bar)> *', opts=view2))
            data = await core.callStorm('ou:org=(foo,) return($node.data.get(foo))', opts=view2)
            self.eq(data, 'bar')

            q = '''
            [ ou:org=(foo,)
                :desc=overwritten
                :name=foo
                +#hehe.haha=2023
                +#one:score=2
                +#two:score=1
                +(_baz)> {[ ou:org=(baz,) :name=baz ]}
            ]
            $node.data.set(foo, baz)
            $node.data.set(bar, baz)
            '''
            await core.nodes(q)

            nodes = await core.nodes('ou:org | movenodes --apply', opts=view3)

            self.len(0, await core.nodes('ou:org=(foo,)'))
            self.len(0, await core.nodes('ou:org=(foo,)', opts=view2))

            sodes = await core.callStorm('ou:org=(foo,) return($node.getStorNodes())', opts=view3)
            sode = sodes[0]
            self.eq(sode['props'].get('desc')[0], 'layr1')
            self.eq(sode['tags'].get('hehe.haha'), (1640995200000000, 1672531200000001, 31536000000001))
            self.eq(sode['tagprops'].get('one').get('score')[0], 1)
            self.eq(sode['tagprops'].get('two').get('score')[0], 1)

            self.len(1, await core.nodes('ou:org=(foo,)', opts=view3))
            self.len(1, await core.nodes('ou:org=(foo,) -(_baz)> *', opts=view3))
            data = await core.callStorm('ou:org=(foo,) return($node.data.get(foo))', opts=view3)
            self.eq(data, 'bar')
            data = await core.callStorm('ou:org=(foo,) return($node.data.get(bar))', opts=view3)
            self.eq(data, 'baz')

            q = f'ou:org | movenodes --apply --srclayers {layr3} --destlayer {layr2}'
            nodes = await core.nodes(q, opts=view3)

            sodes = await core.callStorm('ou:org=(foo,) return($node.getStorNodes())', opts=view2)
            sode = sodes[0]
            self.eq(sode['tags'].get('hehe.haha'), (1640995200000000, 1672531200000001, 31536000000001))
            self.eq(sode['tagprops'].get('one').get('score')[0], 1)
            self.eq(sode['tagprops'].get('two').get('score')[0], 1)
            self.len(1, await core.nodes('ou:org=(foo,) -(_bar)> *', opts=view2))
            self.len(1, await core.nodes('ou:org=(foo,) -(_baz)> *', opts=view2))
            data = await core.callStorm('ou:org=(foo,) return($node.data.get(foo))', opts=view2)
            self.eq(data, 'bar')
            data = await core.callStorm('ou:org=(foo,) return($node.data.get(bar))', opts=view2)
            self.eq(data, 'baz')

            q = '''
            [ ou:org=(foo,)
                :desc=prio
                +#hehe.haha=2024
                +#one:score=2
                +#two:score=2
                +(_prio)> {[ ou:org=(prio,) ]}
            ]
            $node.data.set(foo, prio)
            $node.data.set(bar, prio)
            '''
            await core.nodes(q)

            q = f'ou:org | movenodes --apply --precedence {layr1} {layr2} {layr3}'
            nodes = await core.nodes(q, opts=view3)

            sodes = await core.callStorm('ou:org=(foo,) return($node.getStorNodes())', opts=view3)
            sode = sodes[0]
            self.eq(sode['props'].get('desc')[0], 'prio')
            self.eq(sode['tags'].get('hehe.haha'), (1640995200000000, 1704067200000001, 63072000000001))
            self.eq(sode['tagprops'].get('one').get('score')[0], 2)
            self.eq(sode['tagprops'].get('two').get('score')[0], 2)
            self.len(1, await core.nodes('ou:org=(foo,) -(_bar)> *', opts=view3))
            self.len(1, await core.nodes('ou:org=(foo,) -(_baz)> *', opts=view3))
            self.len(1, await core.nodes('ou:org=(foo,) -(_prio)> *', opts=view3))
            data = await core.callStorm('ou:org=(foo,) return($node.data.get(foo))', opts=view3)
            self.eq(data, 'prio')
            data = await core.callStorm('ou:org=(foo,) return($node.data.get(bar))', opts=view3)
            self.eq(data, 'prio')

            for i in range(1001):
                await core.addFormProp('ou:org', f'_test{i}', ('int', {}), {})

            await core.nodes('for $verb in $lib.range(1001) { $lib.model.ext.addEdge(*, `_a{$verb}`, *, ({})) }')

            await core.nodes('''
            [ ou:org=(cov,) ]

            { for $i in $lib.range(1001) {
                $prop = `_test{$i}`
                [ :$prop = $i
                  +#$prop:score = $i
                  +(`_a{$i}`)> { ou:org=(cov,) }
                ]
                $node.data.set($prop, $i)
            }}
            ''')

            q = f'ou:org | movenodes --apply --srclayers {layr1} --destlayer {layr2}'
            nodes = await core.nodes(q, opts=view3)

            sodes = await core.callStorm('ou:org=(cov,) return($node.getStorNodes())', opts=view2)
            sode = sodes[0]
            self.len(1001, sode['props'])
            self.len(1001, sode['tags'])
            self.len(1001, sode['tagprops'])
            self.len(1001, await core.callStorm('ou:org=(cov,) return($node.data.list())', opts=view2))

            msgs = await core.stormlist('ou:org=(cov,) -(*)> * | count | spin', opts=view2)
            self.stormIsInPrint('1001', msgs)

            await core.nodes('[ ou:org=(tagmerge,) +#foo=2020 ]', opts=view2)
            await core.nodes('[ ou:org=(tagmerge,) +#foo ]')

            await core.nodes('ou:org=(tagmerge,) | movenodes --apply', opts=view2)

            sodes = await core.callStorm('ou:org=(tagmerge,) return($node.getStorNodes())', opts=view2)
            self.eq(sodes[0]['tags'], {'foo': (1577836800000000, 1577836800000001, 1)})
            self.none(sodes[1].get('tags'))

            visi = await core.auth.addUser('visi')
            await visi.addRule((True, ('view', 'fork')))

            view2iden = await core.callStorm('return($lib.view.get().fork().iden)', opts={'user': visi.iden})
            view2 = {'view': view2iden, 'user': visi.iden}

            view3iden = await core.callStorm('return($lib.view.get().fork().iden)', opts=view2)
            view3 = {'view': view3iden, 'user': visi.iden}

            self.len(1, await core.nodes('[ou:org=(perms,) :desc=foo]', opts=view2))
            await core.nodes('ou:org=(perms,) | movenodes --apply', opts=view3)

    async def test_cortex_keepalive(self):
        async with self.getTestCore() as core:
            opts = {'keepalive': 1}
            q = '[test:str=one] $lib.time.sleep(2.5)'
            msgs = await core.stormlist(q, opts=opts)
            pings = [m for m in msgs if m[0] == 'ping']
            self.len(2, pings)

            opts = {'keepalive': 0}
            with self.raises(s_exc.BadArg) as cm:
                msgs = await core.stormlist(q, opts=opts)
            self.eq('keepalive must be > 0; got 0', cm.exception.get('mesg'))

    async def test_storm_embeds(self):

        async with self.getTestCore() as core:

            await core.nodes('[ inet:asn=10 :owner:name=hehe ]')

            nodes = await core.nodes('[ inet:ip=1.2.3.4 :asn=10 ]')
            await nodes[0].getEmbeds({'asn::newp': {}})
            await nodes[0].getEmbeds({'newp::newp': {}})
            await nodes[0].getEmbeds({'asn::name::foo': {}})

            opts = {'node:opts': {'embeds': {'inet:ip': {'asn': ('owner:name',)}}}}
            msgs = await core.stormlist('inet:ip=1.2.3.4', opts=opts)

            nodes = [m[1] for m in msgs if m[0] == 'node']

            node = nodes[0]
            self.eq('inet:asn', node[1]['embeds']['asn']['$form'])
            self.eq('hehe', node[1]['embeds']['asn']['owner:name'])

            opts = {'node:opts': {'embeds': {'ou:org': {'email::fqdn': ('zone',)}}}}
            msgs = await core.stormlist('[ ou:org=* :place:country=* :email=visi@vertex.link ]', opts=opts)
            nodes = [m[1] for m in msgs if m[0] == 'node']
            node = nodes[0]

            self.eq('vertex.link', node[1]['embeds']['email::fqdn']['zone'])
            self.eq(6, node[1]['embeds']['email::fqdn']['$nid'])
            self.eq('inet:fqdn', node[1]['embeds']['email::fqdn']['$form'])

            fork = await core.callStorm('return($lib.view.get().fork().iden)')

            opts['vars'] = {
                'md5': '12345a5758eea935f817dd1490a322a5',
                'sha1': '40b8e76cff472e593bd0ba148c09fec66ae72362'
            }
            opts['view'] = fork
            opts['node:opts']['show:storage'] = True
            opts['node:opts']['embeds']['ou:org']['lol::nope'] = ('notreal',)
            opts['node:opts']['embeds']['ou:org']['place:country::flag'] = ('md5', 'sha1')
            opts['node:opts']['embeds']['ou:org']['place:country::tld'] = ('domain',)

            await core.stormlist('pol:country [ :flag={[ file:bytes=* :md5=fa818a259cbed7ce8bc2a22d35a464fc ]} ]')

            msgs = await core.stormlist('''
                ou:org {
                    -> pol:country
                    [ :tld=co.uk ]
                    {
                        :flag -> file:bytes [ :md5=$md5 :sha1=$sha1 ]
                    }
                }
            ''', opts=opts)
            nodes = [m[1] for m in msgs if m[0] == 'node']
            node = nodes[0]

            storage = node[1]['storage']
            self.len(2, storage)
            top = storage[0].get('embeds')
            bot = storage[1].get('embeds')
            self.nn(top)
            self.nn(bot)

            self.nn(top.get('place:country::flag::md5'))
            self.eq(top['place:country::flag::md5'][0], '12345a5758eea935f817dd1490a322a5')

            self.nn(top.get('place:country::flag::sha1'))
            self.eq(top['place:country::flag::sha1'][0], '40b8e76cff472e593bd0ba148c09fec66ae72362')

            self.nn(top.get('place:country::tld::domain'))
            self.eq(top['place:country::tld::domain'][0], 'uk')

            self.nn(bot.get('email::fqdn::zone'))
            self.eq(bot['email::fqdn::zone'][0], 'vertex.link')

            self.nn(bot.get('place:country::flag::md5'))
            self.eq(bot['place:country::flag::md5'][0], 'fa818a259cbed7ce8bc2a22d35a464fc')

            empty = await core.callStorm('return($lib.view.get().fork().iden)', opts=opts)
            opts['view'] = empty

            msgs = await core.stormlist('ou:org', opts=opts)
            nodes = [m[1] for m in msgs if m[0] == 'node']
            node = nodes[0]
            storage = node[1]['storage']
            self.len(3, storage)
            top = storage[0].get('embeds')
            mid = storage[1].get('embeds')
            bot = storage[2].get('embeds')
            self.none(top)

            self.nn(mid)
            self.nn(bot)

            self.nn(mid.get('place:country::flag::md5'))
            self.eq(mid['place:country::flag::md5'][0], '12345a5758eea935f817dd1490a322a5')

            self.nn(mid.get('place:country::flag::sha1'))
            self.eq(mid['place:country::flag::sha1'][0], '40b8e76cff472e593bd0ba148c09fec66ae72362')

            self.nn(mid.get('place:country::tld::domain'))
            self.eq(mid['place:country::tld::domain'][0], 'uk')

            self.nn(bot.get('email::fqdn::zone'))
            self.eq(bot['email::fqdn::zone'][0], 'vertex.link')

            self.nn(bot.get('place:country::flag::md5'))
            self.eq(bot['place:country::flag::md5'][0], 'fa818a259cbed7ce8bc2a22d35a464fc')

            await core.nodes('''
                [ inet:service:rule=*
                    :object={[
                        inet:service:channel=*
                        :name=foochan
                        :creator={[ inet:service:account=* :name=visi ]}
                    ]}
                    :grantee={[ inet:service:account=* :id=foocon ]}
                    +#test
                ]
            ''')

            opts = {
                'node:opts': {
                    'embeds': {
                        'inet:service:channel': {
                            'creator': ['name'],
                        },
                        'inet:service:rule': {
                            'object': ['name', 'newp'],
                            'object::creator': ['name', 'newp'],
                            'grantee': ['id', 'newp'],
                        }
                    }
                }
            }
            msgs = await core.stormlist('inet:service:rule#test :object -+> *', opts=opts)
            nodes = [m[1] for m in msgs if m[0] == 'node']
            self.eq(['inet:service:rule', 'inet:service:channel'], [n[0][0] for n in nodes])

            embeds = nodes[0][1]['embeds']

            self.nn(embeds['object']['$nid'])
            self.eq('inet:service:channel', embeds['object']['$form'])
            self.eq('foochan', embeds['object']['name'])
            self.eq(None, embeds['object']['newp'])

            self.eq('inet:service:account', embeds['object::creator']['$form'])
            self.eq('visi', embeds['object::creator']['name'])
            self.eq(None, embeds['object::creator']['newp'])
            self.eq('inet:service:account', embeds['grantee']['$form'])
            self.eq('foocon', embeds['grantee']['id'])
            self.eq(None, embeds['grantee']['newp'])

            # embed through `econ:pay:instrument` type that extends from `ndef`
            await core.nodes('''
                [ econ:payment=* :payer:instrument={ [ econ:pay:card=(testcard,) :name=infime ] } ]
            ''')

            opts = {
                'node:opts': {
                    'embeds': {
                        'econ:payment': {
                            'payer:instrument': ['name'],
                        }
                    }
                }
            }
            msgs = await core.stormlist('econ:payment', opts=opts)
            node = [m[1] for m in msgs if m[0] == 'node'][0]
            self.eq('econ:payment', node[0][0])

            embeds = node[1]['embeds']
            self.nn(embeds['payer:instrument']['$nid'])
            self.eq('infime', embeds['payer:instrument']['name'])

    async def test_storm_wget(self):

        async def _getRespFromSha(core, mesgs):
            for m in mesgs:
                if m[0] == 'node' and m[1][0][0] == 'file:bytes':
                    node = m[1]
                    sha = node[1]['props']['sha256']

            buf = b''
            async for bytz in core.axon.get(s_common.uhex(sha)):
                buf += bytz

            resp = s_json.loads(buf)
            return resp

        async with self.getTestCore() as core:
            addr, port = await core.addHttpsPort(0)
            root = await core.auth.getUserByName('root')
            await root.setPasswd('root')

            core.addHttpApi('/api/v0/test', s_t_utils.HttpReflector, {'cell': core})
            url = f'https://root:root@127.0.0.1:{port}/api/v0/test'
            opts = {'vars': {'url': url}}

            # Headers as list of tuples, params as dict
            q = '''
            $params=({"key": "valu", "foo": "bar"})
            $hdr = (
                    ("User-Agent", "my fav ua"),
            )|
            wget $url --headers $hdr --params $params --no-ssl-verify | -> file:bytes $lib.print($node)
            '''

            mesgs = await alist(core.storm(q, opts=opts))

            resp = await _getRespFromSha(core, mesgs)
            data = resp.get('result')
            self.eq(data.get('params'), {'key': ('valu',), 'foo': ('bar',)})
            self.eq(data.get('headers').get('User-Agent'), 'my fav ua')

            # no default headers(from wget command)
            q = '''
            $hdr = (
                    ("User-Agent", "my fav ua"),
            )|
            wget $url --headers $hdr --no-headers --no-ssl-verify | -> file:bytes $lib.print($node)
            '''
            mesgs = await alist(core.storm(q, opts=opts))

            resp = await _getRespFromSha(core, mesgs)
            data = resp.get('result')
            self.ne(data.get('headers').get('User-Agent'), 'my fav ua')

            # params as list of key/value pairs
            q = '''
            $params=((foo, bar), (key, valu))
            | wget $url --params $params --no-ssl-verify | -> file:bytes $lib.print($node)
            '''
            mesgs = await alist(core.storm(q, opts=opts))

            resp = await _getRespFromSha(core, mesgs)
            data = resp.get('result')
            self.eq(data.get('params'), {'key': ('valu',), 'foo': ('bar',)})

            # URL fragments are preserved.
            url = f'https://root:root@127.0.0.1:{port}/api/v0/test#fragmented-bits'
            q = '[inet:url=$url] | wget --no-ssl-verify | -> *'
            msgs = await core.stormlist(q, opts={'vars': {'url': url}})
            podes = [m[1] for m in msgs if m[0] == 'node']
            self.isin(('inet:url', url), [pode[0] for pode in podes])

            # URL encoded data plays nicely
            params = (('foo', 'bar'), ('baz', 'faz'))
            url = f'https://root:root@127.0.0.1:{port}/api/v0/test?{u_parse.urlencode(params)}'
            q = '[inet:url=$url] | wget --no-ssl-verify | -> *'
            msgs = await core.stormlist(q, opts={'vars': {'url': url}})
            podes = [m[1] for m in msgs if m[0] == 'node']
            self.isin(('inet:url', url), [pode[0] for pode in podes])

            # Redirects still record the original address
            durl = f'https://127.0.0.1:{port}/api/v1/active'
            params = (('redirect', durl),)
            url = f'https://127.0.0.1:{port}/api/v0/test?{u_parse.urlencode(params)}'
            # Redirect again...
            url = f'https://127.0.0.1:{port}/api/v0/test?{u_parse.urlencode((("redirect", url),))}'

            q = '[inet:url=$url] | wget --no-ssl-verify | -> *'
            msgs = await core.stormlist(q, opts={'vars': {'url': url}})
            podes = [m[1] for m in msgs if m[0] == 'node']
            self.isin(('inet:url', url), [pode[0] for pode in podes])

            # $lib.axon.urlfile makes redirect nodes for the chain, starting from
            # the original request URL to the final URL
            q = 'inet:url=$url -> inet:url:redir | tree { :target -> inet:url:redir:source }'
            nodes = await core.nodes(q, opts={'vars': {'url': url}})
            self.len(2, nodes)

    async def test_storm_vars_fini(self):

        async with self.getTestCore() as core:

            query = await core.getStormQuery('inet:ip')
            async with core.getStormRuntime(query) as runt:

                base0 = await s_base.Base.anit()
                base0._syn_refs = 0
                await runt.setVar('base0', base0)
                await runt.setVar('base0', base0)
                self.false(base0.isfini)
                await runt.setVar('base0', None)
                self.true(base0.isfini)

                base1 = await s_base.Base.anit()
                base1._syn_refs = 0
                await runt.setVar('base1', base1)
                await runt.popVar('base1')
                self.true(base1.isfini)

                base2 = await s_base.Base.anit()
                base2._syn_refs = 0
                await runt.setVar('base2', base2)

            self.true(base2.isfini)

    async def test_storm_dmon_user_locked(self):
        async with self.getTestCore() as core:
            visi = await core.auth.addUser('visi')
            await visi.addRule((True, ('dmon', 'add')))
            async with core.getLocalProxy(user='visi') as asvisi:
                q = '''return($lib.dmon.add(${{ $lib.queue.gen(hehedmon).put(lolz) $lib.time.sleep(10) }},
                                            name=hehedmon))'''
                ddef0 = await asvisi.callStorm(q)

            with self.getAsyncLoggerStream('synapse.lib.storm', 'user is locked') as stream:
                await visi.setLocked(True)
                q = 'return($lib.dmon.bump($iden))'
                self.true(await core.callStorm(q, opts={'vars': {'iden': ddef0['iden']}}))
                self.true(await stream.wait(2))

    async def test_storm_dmon_user_autobump(self):
        async with self.getTestCore() as core:
            visi = await core.auth.addUser('visi')
            await visi.addRule((True, ('dmon', 'add')))
            async with core.getLocalProxy(user='visi') as asvisi:
                with self.getAsyncLoggerStream('synapse.lib.storm', 'Dmon query exited') as stream:
                    q = '''return($lib.dmon.add(${{ $lib.print(foobar) $lib.time.sleep(10) }},
                                                name=hehedmon))'''
                    await asvisi.callStorm(q)

                with self.getAsyncLoggerStream('synapse.lib.storm', 'user is locked') as stream:
                    await core.setUserLocked(visi.iden, True)
                    self.true(await stream.wait(2))

                with self.getAsyncLoggerStream('synapse.lib.storm', 'Dmon query exited') as stream:
                    await core.setUserLocked(visi.iden, False)
                    self.true(await stream.wait(2))

    async def test_storm_dmon_caching(self):

        async with self.getTestCore() as core:

            q = f'''
            $lib.dmon.add(${{
                for $x in $lib.range(2) {{
                    inet:ip=1.2.3.4
                    if $node {{
                        $lib.queue.gen(foo).put($node.props.asn)
                        $lib.queue.gen(bar).get(1)
                    }}
                    [ inet:ip=1.2.3.4 :asn=5 ]
                    $lib.queue.gen(foo).put($node.props.asn)
                    $lib.queue.gen(bar).get(0)
                }}
                | spin
            }}, name=foo)'''
            await core.nodes(q)

            self.eq((0, 5), await core.callStorm('return($lib.queue.gen(foo).get(0))'))

            await core.nodes('inet:ip=1.2.3.4 [ :asn=6 ] $lib.queue.gen(bar).put(0)')

            self.eq((1, 6), await core.callStorm('return($lib.queue.gen(foo).get(1))'))

    async def test_storm_dmon_query_state(self):
        with self.getTestDir() as dirn:
            dirn00 = s_common.gendir(dirn, 'core00')
            dirn01 = s_common.gendir(dirn, 'core01')
            dirn02 = s_common.gendir(dirn, 'core02')

            async with self.getTestCore(dirn=dirn00) as core00:

                msgs = await core00.stormlist('[ inet:ip=1.2.3.4 ]')
                self.stormHasNoWarnErr(msgs)

            s_tools_backup.backup(dirn00, dirn01)
            s_tools_backup.backup(dirn00, dirn02)

            async with self.getTestCore(dirn=dirn00) as core00:
                conf01 = {'mirror': core00.getLocalUrl()}

                async with self.getTestCore(dirn=dirn01, conf=conf01) as core01:

                    conf02 = {'mirror': core01.getLocalUrl()}

                    async with self.getTestCore(dirn=dirn02, conf=conf02) as core02:

                        await core02.sync()

                        nodes = await core01.nodes('inet:ip')
                        self.len(1, nodes)
                        self.eq(nodes[0].ndef, ('inet:ip', (4, 16909060)))

                        q = '''
                        $lib.queue.gen(dmonloop)
                        return(
                            $lib.dmon.add(${
                                $queue = $lib.queue.byname(dmonloop)
                                while $lib.true {
                                    ($offs, $mesg) = $queue.get()

                                    switch $mesg.0 {
                                        "print": { $lib.print($mesg.1) }
                                        "warn": { $lib.warn($mesg.1) }
                                        "leave": {
                                            $lib.print(leaving)
                                            break
                                        }
                                        *: { continue }
                                    }

                                    $queue.cull($offs)
                                }
                            }, name=dmonloop)
                        )
                        '''
                        ddef = await core02.callStorm(q)
                        self.nn(ddef['iden'])

                        dmons = await core02.getStormDmons()
                        self.len(1, dmons)
                        self.eq(dmons[0]['iden'], ddef['iden'])

                        info = await core02.getStormDmon(ddef['iden'])
                        self.eq(info['iden'], ddef['iden'])
                        self.eq(info['name'], 'dmonloop')
                        self.eq(info['status'], 'running')

                        await core02.callStorm('$lib.queue.byname(dmonloop).put((print, printfoo))')
                        await core02.callStorm('$lib.queue.byname(dmonloop).put((warn, warnfoo))')

                        info = await core02.getStormDmon(ddef['iden'])
                        self.eq(info['status'], 'running')

                        logs = await core02.getStormDmonLog(ddef['iden'])
                        msgs = [k[1] for k in logs]
                        self.stormIsInPrint('printfoo', msgs)
                        self.stormIsInWarn('warnfoo', msgs)

                        await core02.callStorm('$lib.queue.byname(dmonloop).put((leave,))')

                        info = await core02.getStormDmon(ddef['iden'])
                        self.eq(info['status'], 'sleeping')

                        logs = await core02.getStormDmonLog(ddef['iden'])
                        msgs = [k[1] for k in logs]
                        self.stormIsInPrint('leaving', msgs)

    async def test_storm_pipe(self):

        async with self.getTestCore() as core:
            nodes = await core.nodes('''
                $crap = (foo, bar, baz)

                $pipe = $lib.pipe.gen(${
                    $pipe.puts($crap)
                    $pipe.put(hehe)
                    $pipe.put(haha)

                    // cause the generator to tick once for coverage...
                    [ ou:org=* ]
                })

                for $items in $pipe.slices(size=2) {
                    for $devstr in $items {
                        [ it:dev:str=$devstr ]
                    }
                }
            ''')
            self.len(5, nodes)
            nvals = [n.ndef[1] for n in nodes]
            self.eq(('foo', 'bar', 'baz', 'hehe', 'haha'), nvals)

            with self.raises(s_exc.BadArg):
                await core.nodes('$lib.pipe.gen(${}, size=999999)')

            with self.raises(s_exc.BadArg):
                await core.nodes('$pipe = $lib.pipe.gen(${}) for $item in $pipe.slices(size=999999) {}')

            with self.raises(s_exc.BadArg):
                await core.nodes('$pipe = $lib.pipe.gen(${}) for $item in $pipe.slice(size=999999) {}')

            msgs = await core.stormlist('''
                $pipe = $lib.pipe.gen(${ $pipe.put((0 + "woot")) })
                for $items in $pipe.slices() { $lib.print($items) }
            ''')

            self.stormIsInWarn('pipe filler error: BadCast', msgs)
            self.false(any([m for m in msgs if m[0] == 'err']))

            self.eq(0, await core.callStorm('return($lib.pipe.gen(${}).size())'))

            with self.raises(s_exc.BadArg):
                await core.nodes('''
                    $pipe = $lib.pipe.gen(${ $pipe.put(woot) })

                    for $items in $pipe.slices() { $lib.print($items) }

                    $pipe.put(hehe)
                ''')

            with self.raises(s_exc.BadArg):
                await core.nodes('''
                    $pipe = $lib.pipe.gen(${ $pipe.put(woot) })

                    for $items in $pipe.slices() { $lib.print($items) }

                    $pipe.puts((hehe, haha))
                ''')

            nodes = await core.nodes('''
                $crap = (foo, bar, baz)

                $pipe = $lib.pipe.gen(${ $pipe.puts((foo, bar, baz)) })

                for $devstr in $pipe.slice(size=2) {
                    [ it:dev:str=$devstr ]
                }
            ''')
            self.len(2, nodes)
            nvals = [n.ndef[1] for n in nodes]
            self.eq(('foo', 'bar'), nvals)

    async def test_storm_undef(self):

        async with self.getTestCore() as core:

            # pernode variants
            self.none(await core.callStorm('''
                [ entity:contact = * ]
                if $node {
                    $foo = ({})
                    $foo.bar = $lib.undef
                    return($foo.bar)
                }
            '''))
            with self.raises(s_exc.NoSuchVar):
                await core.callStorm('[entity:contact=*] $foo = $node.repr() $foo = $lib.undef return($foo)')

            with self.raises(s_exc.StormRuntimeError):
                await core.callStorm('''
                    [entity:contact=*]
                    $path.vars.foo = lol
                    $path.vars.foo = $lib.undef
                    return($path.vars.foo)
                ''')

            # runtsafe variants
            self.eq(('foo', 'baz'), await core.callStorm('$foo = (foo, bar, baz) $foo.1 = $lib.undef return($foo)'))
            self.eq(('foo', 'bar'), await core.callStorm('$foo = (foo, bar, baz) $foo."-1" = $lib.undef return($foo)'))
            self.none(await core.callStorm('$foo = ({}) $foo.bar = 10 $foo.bar = $lib.undef return($foo.bar)'))
            self.eq(('woot',), await core.callStorm('''
                $foo = (foo, bar, baz)
                $foo.0 = $lib.undef
                $foo.0 = $lib.undef
                $foo.0 = $lib.undef
                // one extra to test the exc handler
                $foo.0 = $lib.undef
                $foo.append(hehe)
                $foo.0 = woot
                return($foo)
            '''))
            with self.raises(s_exc.NoSuchVar):
                await core.callStorm('$foo = 10 $foo = $lib.undef return($foo)')

    async def test_storm_pkg_onload_active(self):
        pkg = {
            'name': 'testload',
            'version': '0.3.0',
            'modules': (
                {
                    'name': 'testload',
                    'storm': 'function x() { return((0)) }',
                },
            ),
            'onload': '''
                $lib.print(testprint)
                $lib.warn(testwarn)

                $queue = $lib.queue.gen(onload:test)

                $vers = $lib.globals."testload:version"
                if ($vers = null) { $vers = 0 }
                $vers = ($vers + 1)
                $lib.globals."testload:version" = $vers
                $queue.put($vers)
            '''
        }

        with self.getTestDir() as dirn:
            dirn00 = s_common.gendir(dirn, 'core00')
            dirn01 = s_common.gendir(dirn, 'core01')

            async with self.getTestCore(dirn=dirn00) as core00:

                waiter = core00.waiter(2, 'core:pkg:onload:start', 'core:pkg:onload:complete')

                await core00.addStormPkg(pkg)

                events = await waiter.wait(timeout=10)
                self.eq(events, [
                    ('core:pkg:onload:start', {'pkg': 'testload'}),
                    ('core:pkg:onload:complete', {'pkg': 'testload'}),
                ])

                self.eq((0, 1), await core00.callStorm('return($lib.queue.gen(onload:test).get((0), cull=(false)))'))

            s_tools_backup.backup(dirn00, dirn01)

            async with self.getTestCore(dirn=dirn00) as core00:

                self.eq((1, 2), await core00.callStorm('return($lib.queue.gen(onload:test).get((1), cull=(false)))'))

                conf01 = {'mirror': core00.getLocalUrl()}

                async with self.getTestCore(dirn=dirn01, conf=conf01) as core01:

                    await core01.sync()

                    waiter = core01.waiter(2, 'core:pkg:onload:start', 'core:pkg:onload:complete')

                    await core01.promote()

                    events = await waiter.wait(timeout=10)
                    self.eq(events, [
                        ('core:pkg:onload:start', {'pkg': 'testload'}),
                        ('core:pkg:onload:complete', {'pkg': 'testload'}),
                    ])

                    self.eq((2, 3), await core01.callStorm('return($lib.queue.gen(onload:test).get((2), cull=(false)))'))

                await core01.waitfini()

            await core00.waitfini()

    async def test_storm_pkg_inits(self):

        async def loadPkg(core, pkg):
            waiter = core.waiter(2, 'core:pkg:onload:start', 'core:pkg:onload:complete')

            await core.addStormPkg(pkg)

            events = await waiter.wait(timeout=10)
            self.eq(events, [
                ('core:pkg:onload:start', {'pkg': 'testload'}),
                ('core:pkg:onload:complete', {'pkg': 'testload'}),
            ])

        async with self.getTestCore() as core:
            pkg = {
                'name': 'testload',
                'version': '0.1.0',
            }

            await loadPkg(core, pkg)

            self.eq(-1, await core.getStormPkgVar('testload', 'storage:version'))

        with self.getTestDir() as dirn:

            async with self.getTestCore(dirn=dirn) as core:

                pkg = {
                    'name': 'testload',
                    'version': '0.1.0',
                    'inits': {
                        'key': 'testload:version',
                        'versions': [
                            {
                                'version': 0,
                                'name': 'init00',
                                'query': '$lib.globals.init00 = $lib.time.now()',
                            },
                            {
                                'version': 1,
                                'name': 'init01',
                                'inaugural': True,
                                'query': '$lib.globals.init01 = $lib.time.now()',
                            },
                        ]
                    },
                }

                # bad init queries fail on load

                pkg['inits']['versions'].append({
                    'version': 2,
                    'name': 'bad',
                    'query': '...',
                })

                await self.asyncraises(s_exc.BadSyntax, core.addStormPkg(pkg))

                pkg['inits']['versions'].pop(2)

                # non-increasing init versions fail on load

                pkg['inits']['versions'].append({
                    'version': 0,
                    'name': 'bad',
                    'query': '$lib.print("")',
                })

                await self.asyncraises(s_exc.BadPkgDef, core.addStormPkg(pkg))

                pkg['inits']['versions'].pop(2)

                # only inaugural inits run on first load

                await core.setStormPkgVar('testload', 'testload:version', 0)

                await loadPkg(core, pkg)

                self.none(await core.getStormPkgVar('testload', 'testload:version'))
                self.eq(1, await core.getStormPkgVar('testload', 'storage:version'))
                self.none(await core.getStormVar('init00'))
                self.nn(init01 := await core.getStormVar('init01'))

                pkg['inits'].pop('key')

                # non-inaugural inits run on reload
                # inits always run before onload

                pkg['version'] = '0.2.0'
                pkg['onload'] = '$lib.time.sleep((0.1)) $lib.globals.onload = $lib.time.now()'
                pkg['inits']['versions'].append({
                    'version': 2,
                    'name': 'init02',
                    'query': '$lib.globals.init02 = $lib.time.now()',
                })

                await loadPkg(core, pkg)

                self.eq(2, await core.getStormPkgVar('testload', 'storage:version'))
                self.none(await core.getStormVar('init00'))
                self.eq(init01, await core.getStormVar('init01'))
                self.nn(init02 := await core.getStormVar('init02'))
                self.nn(onload := await core.getStormVar('onload'))
                self.gt(onload, init02)

                # inits run even if onload fails
                # prior inits do not re-run

                pkg['version'] = '0.3.0'
                pkg['onload'] = '$lib.raise(SynErr, whoopsie)'
                pkg['inits']['versions'].append({
                    'version': 3,
                    'name': 'init03',
                    'inaugural': True,
                    'query': '$lib.globals.init03 = $lib.time.now()',
                })

                await loadPkg(core, pkg)

                self.eq(3, await core.getStormPkgVar('testload', 'storage:version'))
                self.eq(init02, await core.getStormVar('init02'))
                self.nn(await core.getStormVar('init03'))

                # init failure stops progression

                await core.setStormVar('dofail', True)

                pkg['version'] = '0.4.0'
                pkg['onload'] = '$lib.globals.onload = $lib.time.now() $lib.time.sleep((0.1))'
                pkg['inits']['versions'].extend([
                    {
                        'version': 4,
                        'name': 'init04',
                        'query': '''
                            if $lib.globals.dofail { $lib.raise(SynErr, newp) }
                            $lib.globals.init04 = $lib.time.now()
                        ''',
                    },
                    {
                        'version': 6,
                        'name': 'init06',
                        'query': '$lib.globals.init06 = $lib.time.now()',
                    },
                ])

                mesg = 'testload init vers=4 output: (\'SynErr\''
                with self.getAsyncLoggerStream('synapse.cortex', mesg) as stream:
                    await loadPkg(core, pkg)
                    self.eq(3, await core.getStormPkgVar('testload', 'storage:version'))
                    await stream.wait(timeout=10)

                self.none(await core.getStormVar('init04'))
                self.none(await core.getStormVar('init06'))

                await core.setStormVar('dofail', False)

            with self.getAsyncLoggerStream('synapse.cortex', 'testload finished onload') as stream:
                async with self.getTestCore(dirn=dirn) as core:
                    await stream.wait(timeout=10)

                    # prior versions dont re-run, but a failed one does

                    self.eq(6, await core.getStormPkgVar('testload', 'storage:version'))
                    self.gt(await core.getStormVar('onload'), onload)
                    self.eq(init02, await core.getStormVar('init02'))
                    self.nn(await core.getStormVar('init04'))
                    self.nn(await core.getStormVar('init06'))

                    # coverage for prints and warns

                    pkg['version'] = '0.5.0'
                    pkg['inits']['versions'].append({
                        'version': 7,
                        'name': 'init07',
                        'query': '$lib.print("doing a print")',
                    })

                    with self.getAsyncLoggerStream('synapse.cortex', 'doing a print') as stream:
                        await loadPkg(core, pkg)
                        await stream.wait(timeout=10)
                        self.eq(7, await core.getStormPkgVar('testload', 'storage:version'))

                    pkg['version'] = '0.6.0'
                    pkg['inits']['versions'].append({
                        'version': 8,
                        'name': 'init08',
                        'query': '$lib.warn("doing a warn")',
                    })

                    with self.getAsyncLoggerStream('synapse.cortex', 'doing a warn') as stream:
                        await loadPkg(core, pkg)
                        await stream.wait(timeout=10)
                        self.eq(8, await core.getStormPkgVar('testload', 'storage:version'))

                    # init that advances the version

                    pkg['version'] = '0.7.0'
                    pkg['inits']['versions'].extend([
                        {
                            'version': 9,
                            'name': 'init09',
                            'query': '''
<<<<<<< HEAD
                                $lib.globals.init09 = $lib.time.now()
                                $lib.pkg.vars(testload)."testload:version" = (10)
=======
                                $lib.globals.set(init09, $lib.time.now())
                                $lib.pkg.vars(testload)."storage:version" = (10)
>>>>>>> 148104e2
                            ''',
                        },
                        {
                            'version': 10,
                            'name': 'init10',
                            'query': '$lib.globals.init10 = $lib.time.now()',
                        },
                        {
                            'version': 11,
                            'name': 'init11',
                            'query': '$lib.globals.init11 = $lib.time.now()',
                        },
                    ])

                    await loadPkg(core, pkg)

                    self.eq(11, await core.getStormPkgVar('testload', 'storage:version'))
                    self.nn(await core.getStormVar('init09'))
                    self.none(await core.getStormVar('init10'))
                    self.nn(await core.getStormVar('init11'))

    async def test_storm_tree(self):

        async with self.getTestCore() as core:
            nodes = await core.nodes('[ inet:fqdn=www.vertex.link ] | tree ${ :domain -> inet:fqdn }')
            vals = [n.ndef[1] for n in nodes]
            self.eq(('www.vertex.link', 'vertex.link', 'link'), vals)

            # Max recursion fail
            q = '[ inet:fqdn=www.vertex.link ] | tree { inet:fqdn=www.vertex.link }'
            await self.asyncraises(s_exc.RecursionLimitHit, core.nodes(q))

            # Runtsafety test
            q = '[ inet:fqdn=www.vertex.link ] $q=:domain | tree $q'
            await self.asyncraises(s_exc.StormRuntimeError, core.nodes(q))

    async def test_storm_movetag(self):

        async with self.getTestCore() as core:

            self.len(1, await core.nodes('[test:str=foo +#hehe.haha=((20), (30)) ]'))
            self.len(1, await core.nodes('syn:tag=hehe.haha [:doc="haha doc" :title="haha title"]'))

            with self.raises(s_exc.BadOperArg):
                await core.nodes('movetag hehe hehe')

            await core.nodes('movetag hehe woot')

            self.len(0, await core.nodes('#hehe'))
            self.len(0, await core.nodes('#hehe.haha'))

            self.len(1, await core.nodes('#woot'))
            self.len(1, await core.nodes('#woot.haha'))

            nodes = await core.nodes('syn:tag=woot.haha')
            self.len(1, nodes)
            newt = nodes[0]
            self.eq(newt.get('doc'), 'haha doc')
            self.eq(newt.get('title'), 'haha title')

            nodes = await core.nodes('test:str=foo')
            self.len(1, nodes)
            node = nodes[0]
            self.eq((20, 30, 10), node.get('#woot.haha'))
            self.none(node.get('#hehe'))
            self.none(node.get('#hehe.haha'))

            nodes = await core.nodes('syn:tag=hehe')
            self.len(1, nodes)
            node = nodes[0]
            self.eq(node.get('isnow'), 'woot')

            nodes = await core.nodes('syn:tag=hehe.haha')
            self.len(1, nodes)
            node = nodes[0]
            self.eq(node.get('isnow'), 'woot.haha')

            # test isnow plumbing
            nodes = await core.nodes('[test:str=bar +#hehe.haha]')
            self.len(1, nodes)
            node = nodes[0]
            self.nn(node.get('#woot'))
            self.nn(node.get('#woot.haha'))
            self.none(node.get('#hehe'))
            self.none(node.get('#hehe.haha'))

        async with self.getTestCore() as core:

            self.len(1, await core.nodes('[test:str=foo +#hehe=((20), (30)) ]'))
            self.len(1, await core.nodes('syn:tag=hehe [:doc="haha doc" :doc:url="http://haha.doc.com"]'))

            await core.nodes('movetag hehe woot')

            self.len(0, await core.nodes('#hehe'))
            self.len(1, await core.nodes('#woot'))

            nodes = await core.nodes('syn:tag=woot')
            self.len(1, nodes)
            newt = nodes[0]
            self.eq(newt.get('doc'), 'haha doc')
            self.eq(newt.get('doc:url'), 'http://haha.doc.com')

        # Test moving a tag which has tags on it.
        async with self.getTestCore() as core:
            self.len(1, await core.nodes('[test:str=V +#a.b.c]'))
            self.len(1, await core.nodes('syn:tag=a.b [+#foo]'))

            await core.nodes('movetag a.b a.m')
            self.len(2, await core.nodes('#foo'))
            self.len(1, await core.nodes('syn:tag=a.b +#foo'))
            self.len(1, await core.nodes('syn:tag=a.m +#foo'))

        # Test moving a tag to another tag which is a string prefix of the source
        async with self.getTestCore() as core:
            self.len(1, await core.nodes('[test:str=V +#aaa.b.ccc +#aaa.b.ddd]'))
            self.len(1, await core.nodes('[test:str=Q +#aaa.barbarella.ccc]'))

            await core.nodes('movetag aaa.b aaa.barbarella')

            self.len(7, await core.nodes('syn:tag'))
            self.len(1, await core.nodes('syn:tag=aaa.barbarella.ccc'))
            self.len(1, await core.nodes('syn:tag=aaa.barbarella.ddd'))

        # Move a tag with tagprops
        async def seed_tagprops(core):
            await core.addTagProp('test', ('int', {}), {})
            await core.addTagProp('note', ('str', {}), {})
            q = '[test:int=1 +#hehe.haha +#hehe:test=1138 +#hehe.beep:test=8080 +#hehe.beep:note="oh my"]'
            nodes = await core.nodes(q)
            self.eq(nodes[0].getTagProp('hehe', 'test'), 1138)
            self.eq(nodes[0].getTagProp('hehe.beep', 'test'), 8080)
            self.eq(nodes[0].getTagProp('hehe.beep', 'note'), 'oh my')

        async with self.getTestCore() as core:
            await seed_tagprops(core)
            await core.nodes('movetag hehe woah')

            self.len(0, await core.nodes('#hehe'))
            nodes = await core.nodes('#woah')
            self.len(1, nodes)
            self.eq(nodes[0]._getTagPropsDict(), {'woah': {'test': 1138},
                                        'woah.beep': {'test': 8080,
                                                      'note': 'oh my'}
                                       })

        async with self.getTestCore() as core:
            await seed_tagprops(core)
            await core.nodes('movetag hehe.beep woah.beep')

            self.len(1, await core.nodes('#hehe'))
            nodes = await core.nodes('#woah')
            self.len(1, nodes)
            self.eq(nodes[0]._getTagPropsDict(), {'hehe': {'test': 1138},
                                        'woah.beep': {'test': 8080,
                                                      'note': 'oh my'}
                                       })

            # Test perms
            visi = await core.auth.addUser('visi')
            await visi.setPasswd('secret')

            async with core.getLocalProxy(user='visi') as asvisi:
                with self.raises(s_exc.AuthDeny):
                    await asvisi.callStorm(f'movetag woah perm')

                await visi.addRule((True, ('node', 'tag', 'del', 'woah')))

                with self.raises(s_exc.AuthDeny):
                    await asvisi.callStorm(f'movetag woah perm')

                await visi.addRule((True, ('node', 'tag', 'add', 'perm')))

                await asvisi.callStorm(f'movetag woah perm')

            self.len(0, await core.nodes('#woah'))
            self.len(1, await core.nodes('#perm'))

        # make a cycle of tags via move tag
        async with self.getTestCore() as core:
            self.len(1, await core.nodes('[test:str=neato +#basic.one +#basic.two +#unicycle +#tricyle +#bicycle]'))

            # basic 2-cycle test
            await core.nodes('movetag basic.one basic.two')
            with self.raises(s_exc.BadOperArg):
                await core.nodes('movetag basic.two basic.one')

            # 3-cycle test
            await core.nodes('movetag bicycle tricycle')
            await core.nodes('movetag unicycle bicycle')
            with self.raises(s_exc.BadOperArg):
                await core.nodes('movetag tricycle unicycle')

            self.len(1, await core.nodes('[test:str=badcycle +#unicycle]'))

            # 4 cycle test
            self.len(1, await core.nodes('[test:str=burrito +#there.picard +#are.is +#four.best +#tags.captain]'))

            # A -> B -> C -> D -> A
            await core.nodes('movetag there are')   # A -> B
            await core.nodes('movetag four tags')   # C -> D
            await core.nodes('movetag tags there')  # D -> A
            with self.raises(s_exc.BadOperArg):
                await core.nodes('movetag are four')    # B -> C (creates the cycle)

            # make a pre-existing cycle to ensure we can break break that with move tag
            self.len(1, await core.nodes('[syn:tag=existing :isnow=cycle]'))
            self.len(1, await core.nodes('[syn:tag=cycle :isnow=existing]'))

            await core.nodes('movetag cycle breaker')

            nodes = await core.nodes('syn:tag=existing')
            self.len(1, nodes)
            node = nodes[0]
            self.eq(node.get('isnow'), 'cycle')

            nodes = await core.nodes('syn:tag=cycle')
            self.len(1, nodes)
            node = nodes[0]
            self.eq(node.get('isnow'), 'breaker')

            nodes = await core.nodes('syn:tag=breaker')
            self.len(1, nodes)
            node = nodes[0]
            self.none(node.get('isnow'))

            # make a pre-existing cycle to ensure we can catch that if an chain is encountered
            # B -> C -> D -> E -> C
            # Then movetag to make A -> B

            self.len(1, await core.nodes('[syn:tag=this]'))
            self.len(1, await core.nodes('[syn:tag=is :isnow=not]'))
            self.len(1, await core.nodes('[syn:tag=not :isnow=a]'))
            self.len(1, await core.nodes('[syn:tag=a :isnow=test]'))
            self.len(1, await core.nodes('[syn:tag=test :isnow=not]'))

            with self.raises(s_exc.BadOperArg):
                await core.nodes('movetag this is')

        async with self.getTestCore() as core:
            await core.nodes('[ syn:tag=hehe :isnow=haha ]')
            nodes = await core.nodes('[ ou:org=* +#hehe.qwer ]')
            self.len(1, nodes)
            self.nn(nodes[0].getTag('haha.qwer'))
            self.none(nodes[0].getTag('hehe.qwer'))
            self.len(1, await core.nodes('syn:tag=haha.qwer'))

            # this should hit the already existing redirected tag now...
            nodes = await core.nodes('[ ou:org=* +#hehe.qwer ]')
            self.len(1, nodes)

        # Sad path
        async with self.getTestCore() as core:
            # Test moving a tag to itself
            with self.raises(s_exc.BadOperArg):
                await core.nodes('movetag foo.bar foo.bar')
            # Test moving a tag which does not exist
            with self.raises(s_exc.BadOperArg):
                await core.nodes('movetag foo.bar duck.knight')

            # Runtsafety test
            q = '[ test:str=hehe ]  | movetag $node.iden() haha'
            await self.asyncraises(s_exc.StormRuntimeError, core.nodes(q))

    async def test_storm_spin(self):

        async with self.getTestCore() as core:
            self.len(0, await core.nodes('[ test:str=foo test:str=bar ] | spin'))
            self.len(2, await core.nodes('test:str=foo test:str=bar'))

    async def test_storm_count(self):

        async with self.getTestCore() as core:
            nodes = await core.nodes('[ test:str=foo test:str=bar ]')
            self.len(2, nodes)

            msgs = await core.stormlist('test:str=foo test:str=bar | count')
            nodes = [m for m in msgs if m[0] == 'node']
            self.len(0, nodes)
            self.stormIsInPrint('Counted 2 nodes.', msgs)

            msgs = await core.stormlist('test:str=foo test:str=bar | count --yield')
            nodes = [m for m in msgs if m[0] == 'node']
            self.len(2, nodes)
            self.stormIsInPrint('Counted 2 nodes.', msgs)

            msgs = await alist(core.storm('test:str=newp | count'))
            self.stormIsInPrint('Counted 0 nodes.', msgs)
            nodes = [m for m in msgs if m[0] == 'node']
            self.len(0, nodes)

    async def test_storm_uniq(self):
        async with self.getTestCore() as core:
            q = "[test:comp=(123, test) test:comp=(123, duck) test:comp=(123, mode)]"
            self.len(3, await core.nodes(q))
            nodes = await core.nodes('test:comp -> *')
            self.len(3, nodes)
            nodes = await core.nodes('test:comp -> * | uniq')
            self.len(1, nodes)
            nodes = await core.nodes('test:comp | uniq :hehe')
            self.len(1, nodes)
            nodes = await core.nodes('test:comp $valu=:hehe | uniq $valu')
            self.len(1, nodes)
            nodes = await core.nodes('test:comp $valu=({"foo": :hehe}) | uniq $valu')
            self.len(1, nodes)
            q = '''
                [(tel:mob:telem=(n1,) :data=(({'hehe': 'haha', 'foo': 'bar'}),))
                 (tel:mob:telem=(n2,) :data=(({'hehe': 'haha', 'foo': 'baz'}),))
                 (tel:mob:telem=(n3,) :data=(({'foo': 'bar', 'hehe': 'haha'}),))]
                uniq :data
            '''
            nodes = await core.nodes(q)
            self.len(2, nodes)

    async def test_storm_once_cmd(self):
        async with self.getTestCore() as core:
            await core.nodes('[test:str=foo test:str=bar test:str=neato test:str=burrito test:str=awesome test:str=possum]')
            q = 'test:str=foo | once tagger | [+#my.cool.tag]'
            nodes = await core.nodes(q)
            self.len(1, nodes)
            self.len(3, nodes[0].getTagNames())
            self.isin('my.cool.tag', nodes[0].getTagNames())

            # run it again and see all the things get swatted to the floor
            q = 'test:str=foo | once tagger | [+#less.cool.tag]'
            self.len(0, await core.nodes(q))
            nodes = await core.nodes('test:str=foo')
            self.len(1, nodes)
            self.notin('less.cool.tag', nodes[0].getTagNames())

            # make a few more and see at least some of them make it through
            nodes = await core.nodes('test:str=neato test:str=burrito | once tagger | [+#my.cool.tag]')
            self.len(2, nodes)
            for node in nodes:
                self.isin('my.cool.tag', node.getTagNames())

            q = 'test:str | once tagger | [ +#yet.another.tag ]'
            nodes = await core.nodes(q)
            self.len(3, nodes)
            for node in nodes:
                self.isin('yet.another.tag', node.getTagNames())
                self.notin('my.cool.tag', node.getTagNames())

            q = 'test:str | once tagger'
            nodes = await core.nodes(q)
            self.len(0, nodes)

            # it kinda works like asof in stormtypes, so if as is too far out,
            # we won't update it
            self.len(0, await core.nodes('test:str=foo | once tagger --asof -30days | [+#another.tag]'))
            nodes = await core.nodes('test:str=foo')
            self.len(1, nodes)
            self.notin('less.cool.tag', nodes[0].getTagNames())

            # but if it's super recent, we can override it
            nodes = await core.nodes('test:str | once tagger --asof now | [ +#tag.the.third ]')
            self.len(6, nodes)
            for node in nodes:
                self.isin('tag.the.third', node.getTagNames())

            # keys shouldn't interact
            nodes = await core.nodes('test:str | once ninja | [ +#lottastrings ]')
            self.len(6, nodes)
            for node in nodes:
                self.isin('lottastrings', node.getTagNames())

            nodes = await core.nodes('test:str | once beep --asof -30days | [ +#boop ]')
            self.len(6, nodes)
            for node in nodes:
                self.isin('boop', node.getTagNames())

            # we update to the more recent timestamp, so providing now should update things
            nodes = await core.nodes('test:str | once beep --asof now | [ +#bbq ]')
            self.len(6, nodes)
            for node in nodes:
                self.isin('bbq', node.getTagNames())

            # but still, no time means if it's ever been done
            self.len(0, await core.nodes('test:str | once beep | [ +#metal]'))
            self.len(0, await core.nodes('test:str $node.data.set(once:beep, ({})) | once beep'))

    async def test_storm_iden(self):
        async with self.getTestCore() as core:
            q = "[test:str=beep test:str=boop]"
            nodes = await core.nodes(q)
            self.len(2, nodes)
            idens = [node.iden() for node in nodes]

            iq = ' '.join(idens)
            # Demonstrate the iden lift does pass through previous nodes in the pipeline
            nodes = await core.nodes(f'[test:str=hehe] | iden {iq}')
            self.len(3, nodes)

            q = 'iden newp'
            with self.getLoggerStream('synapse.lib.storm', 'Failed to decode iden') as stream:
                self.len(0, await core.nodes(q))
                self.true(stream.wait(1))

            q = 'iden deadb33f'
            with self.getLoggerStream('synapse.lib.storm', 'iden must be 32 bytes') as stream:
                self.len(0, await core.nodes(q))
                self.true(stream.wait(1))

            # Runtsafety test
            q = 'test:str=hehe | iden $node.iden()'
            with self.raises(s_exc.StormRuntimeError):
                await core.nodes(q)

    async def test_minmax(self):

        async with self.getTestCore() as core:

            minval = (await core.model.type('time').norm('2015'))[0]
            midval = (await core.model.type('time').norm('2016'))[0]
            maxval = (await core.model.type('time').norm('2017'))[0]

            nodes = await core.nodes('[test:guid=* :tick=2015 :seen=2015]')
            self.len(1, nodes)
            minc = nodes[0].get('.created')
            await asyncio.sleep(0.01)
            self.len(1, await core.nodes('[test:guid=* :tick=2016 :seen=2016]'))
            await asyncio.sleep(0.01)
            self.len(1, await core.nodes('[test:guid=* :tick=2017 :seen=2017]'))
            await asyncio.sleep(0.01)
            self.len(1, await core.nodes('[test:str=1 :tick=2016]'))

            # Relative paths
            nodes = await core.nodes('test:guid | max :tick')
            self.len(1, nodes)
            self.eq(nodes[0].get('tick'), maxval)

            nodes = await core.nodes('test:guid | min :tick')
            self.len(1, nodes)
            self.eq(nodes[0].get('tick'), minval)

            # Virtual prop for relative path
            nodes = await core.nodes('.created>=$minc | max .created',
                                     {'vars': {'minc': minc}})
            self.len(1, nodes)
            self.eq(nodes[0].get('tick'), midval)

            nodes = await core.nodes('.created>=$minc | min .created',
                                     {'vars': {'minc': minc}})
            self.len(1, nodes)
            self.eq(nodes[0].get('tick'), minval)

            # Variables nodesuated
            nodes = await core.nodes('test:guid ($tick, $tock) = :seen | min $tick')
            self.len(1, nodes)
            self.eq(nodes[0].get('tick'), minval)

            nodes = await core.nodes('test:guid ($tick, $tock) = :seen | max $tock')
            self.len(1, nodes)
            self.eq(nodes[0].get('tick'), maxval)

            text = '''[ inet:ip=1.2.3.4 inet:ip=5.6.7.8 ]
                      { +inet:ip=1.2.3.4 [ :asn=10 ] }
                      { +inet:ip=5.6.7.8 [ :asn=20 ] }
                      $asn = :asn | min $asn'''

            nodes = await core.nodes(text)
            self.len(1, nodes)
            self.eq((4, 0x01020304), nodes[0].ndef[1])

            text = '''[ inet:ip=1.2.3.4 inet:ip=5.6.7.8 ]
                      { +inet:ip=1.2.3.4 [ :asn=10 ] }
                      { +inet:ip=5.6.7.8 [ :asn=20 ] }
                      $asn = :asn | max $asn'''

            nodes = await core.nodes(text)
            self.len(1, nodes)
            self.eq((4, 0x05060708), nodes[0].ndef[1])

            # Sad paths where the specify an invalid property name
            with self.raises(s_exc.NoSuchProp):
                self.len(0, await core.nodes('test:guid | max :newp'))

            with self.raises(s_exc.NoSuchProp):
                self.len(0, await core.nodes('test:guid | min :newp'))

            # test that intervals work
            maxnodes = await core.nodes('[ ou:org=* ]')
            maxnodes = await core.nodes('[ ou:org=* +#minmax ]')
            minnodes = await core.nodes('[ ou:org=* +#minmax=(1981, 2010) ]')
            await core.nodes('[ ou:org=* +#minmax=(1982, 2018) ]')
            maxnodes = await core.nodes('[ ou:org=* +#minmax=(1997, 2020) ]')

            testmin = await core.nodes('ou:org | min #minmax')
            self.eq(testmin[0].ndef, minnodes[0].ndef)

            testmax = await core.nodes('ou:org | max #minmax')
            self.eq(testmax[0].ndef, maxnodes[0].ndef)

    async def test_scrape(self):

        async with self.getTestCore() as core:

            # runtsafe tests
            nodes = await core.nodes('$foo=6.5.4.3 | scrape $foo')
            self.len(0, nodes)

            self.len(1, await core.nodes('inet:ip=6.5.4.3'))

            nodes = await core.nodes('$foo=6.5.4.3 | scrape $foo --yield')
            self.len(1, nodes)
            self.eq(nodes[0].ndef, ('inet:ip', (4, 0x06050403)))

            nodes = await core.nodes('[inet:ip=9.9.9.9 ] $foo=6.5.4.3 | scrape $foo')
            self.len(1, nodes)
            self.eq(nodes[0].ndef, ('inet:ip', (4, 0x09090909)))

            nodes = await core.nodes('[inet:ip=9.9.9.9 ] $foo=6.5.4.3 | scrape $foo --yield')
            self.len(1, nodes)
            self.eq(nodes[0].ndef, ('inet:ip', (4, 0x06050403)))

            nodes = await core.nodes('$foo="6[.]5[.]4[.]3" | scrape $foo --yield')
            self.len(1, nodes)
            self.eq(nodes[0].ndef, ('inet:ip', (4, 0x06050403)))

            nodes = await core.nodes('$foo="6[.]5[.]4[.]3" | scrape $foo --yield --skiprefang')
            self.len(0, nodes)

            q = '$foo="http://fxp.com 1.2.3.4" | scrape $foo --yield --forms (inet:fqdn, inet:ip)'
            nodes = await core.nodes(q)
            self.len(2, nodes)
            self.eq(nodes[0].ndef, ('inet:ip', (4, 0x01020304)))
            self.eq(nodes[1].ndef, ('inet:fqdn', 'fxp.com'))

            q = '$foo="http://fxp.com 1.2.3.4" | scrape $foo --yield --forms inet:fqdn,inet:ip'
            nodes = await core.nodes(q)
            self.len(2, nodes)
            self.eq(nodes[0].ndef, ('inet:ip', (4, 0x01020304)))
            self.eq(nodes[1].ndef, ('inet:fqdn', 'fxp.com'))

            q = '''
            $foo="http://fxp.com 1.2.3.4" $forms=(inet:fqdn, inet:ip)
            | scrape $foo --yield --forms $forms'''
            nodes = await core.nodes(q)
            self.len(2, nodes)
            self.eq(nodes[0].ndef, ('inet:ip', (4, 0x01020304)))
            self.eq(nodes[1].ndef, ('inet:fqdn', 'fxp.com'))

            # per-node tests

            guid = s_common.guid()

            await core.nodes(f'[ inet:search:query={guid} :text="hi there 5.5.5.5" ]')
            # test the special runtsafe but still per-node invocation
            nodes = await core.nodes('inet:search:query | scrape')
            self.len(1, nodes)
            self.eq(nodes[0].ndef[0], 'inet:search:query')

            self.len(1, await core.nodes('inet:ip=5.5.5.5'))

            nodes = await core.nodes('inet:search:query | scrape :text --yield')
            self.len(1, nodes)
            self.eq(nodes[0].ndef, ('inet:ip', (4, 0x05050505)))

            nodes = await core.nodes('inet:search:query | scrape :text --refs | -(refs)> *')
            self.len(1, nodes)
            self.eq(nodes[0].ndef, ('inet:ip', (4, 0x05050505)))

            nodes = await core.nodes('inet:search:query | scrape :text --yield --forms inet:ip')
            self.len(1, nodes)
            self.eq(nodes[0].ndef, ('inet:ip', (4, 0x05050505)))

            nodes = await core.nodes('inet:search:query | scrape :text --yield --forms inet:ip,inet:fqdn')
            self.len(1, nodes)
            self.eq(nodes[0].ndef, ('inet:ip', (4, 0x05050505)))

            nodes = await core.nodes('inet:search:query | scrape :text --yield --forms inet:fqdn')
            self.len(0, nodes)

            nodes = await core.nodes('inet:search:query | scrape :text --yield --forms (1)')
            self.len(0, nodes)

            nodes = await core.nodes('$foo="1.2.3.4" | scrape $foo --yield --forms (1)')
            self.len(0, nodes)

            msgs = await core.stormlist('scrape "https://t.c\\\\"')
            self.stormHasNoWarnErr(msgs)
            msgs = await core.stormlist('[ doc:report=* :title="https://t.c\\\\" ] | scrape :title')
            self.stormHasNoWarnErr(msgs)

    async def test_storm_tee(self):

        async with self.getTestCore() as core:

            self.len(1, await core.nodes('[test:str=foo :bar=(inet:ip, 1.2.3.4)]'))
            self.len(1, await core.nodes('[inet:dns:a=(woot.com, 1.2.3.4)]'))
            self.len(1, await core.nodes('inet:ip=1.2.3.4 [ :asn=0 ]'))

            nodes = await core.nodes('inet:ip=1.2.3.4 | tee { -> * }')
            self.len(1, nodes)
            self.eq(nodes[0].ndef, ('inet:asn', 0))

            nodes = await core.nodes('inet:ip=1.2.3.4 | tee --join { -> * }')
            self.len(2, nodes)
            self.eq(nodes[0].ndef, ('inet:asn', 0))
            self.eq(nodes[1].ndef, ('inet:ip', (4, 0x01020304)))

            q = '''
            inet:ip=1.2.3.4 | tee
            { spin | [ inet:ip=2.2.2.2 ]}
            { spin | [ inet:ip=3.3.3.3 ]}
            { spin | [ inet:ip=4.4.4.4 ]}
            '''
            nodes = await core.nodes(q)
            self.len(3, nodes)

            q = '''
            inet:ip=1.2.3.4 | tee --join
            { spin | inet:ip=2.2.2.2 }
            { spin | inet:ip=3.3.3.3 }
            { spin | inet:ip=4.4.4.4 }
            '''
            nodes = await core.nodes(q)
            self.len(4, nodes)

            q = 'inet:ip=1.2.3.4 | tee --join { -> * } { <- * }'
            msgs = await core.stormlist(q, opts={'node:opts': {'links': True}})
            nodes = [m[1] for m in msgs if m[0] == 'node']
            self.len(4, nodes)

            self.eq(nodes[0][0], ('inet:asn', 0))
            links = nodes[0][1]['links']
            self.len(1, links)
            self.eq({'type': 'prop', 'prop': 'asn'}, links[0][1])

            self.eq(nodes[1][0][0], ('inet:dns:a'))
            links = nodes[1][1]['links']
            self.len(1, links)
            self.eq({'type': 'prop', 'prop': 'ip', 'reverse': True}, links[0][1])

            self.eq(nodes[2][0][0], ('test:str'))
            links = nodes[2][1]['links']
            self.len(1, links)
            self.eq({'type': 'prop', 'prop': 'bar', 'reverse': True}, links[0][1])

            self.eq(nodes[3][0], ('inet:ip', (4, 0x01020304)))
            links = nodes[2][1]['links']
            self.len(1, links)
            self.eq({'type': 'prop', 'prop': 'bar', 'reverse': True}, links[0][1])

            q = 'inet:ip=1.2.3.4 | tee --join { -> * } { <- * } { -> test:str:bar }'
            nodes = await core.nodes(q)
            self.len(5, nodes)
            self.eq(nodes[0].ndef, ('inet:asn', 0))
            self.eq(nodes[1].ndef[0], ('inet:dns:a'))
            self.eq(nodes[2].ndef[0], ('test:str'))
            self.eq(nodes[3].ndef[0], ('test:str'))
            self.eq(nodes[4].ndef, ('inet:ip', (4, 0x01020304)))

            # Queries can be a heavy list
            q = '$list = ([${ -> * }, ${ <- * }, ${ -> test:str:bar }]) inet:ip=1.2.3.4 | tee --join $list'
            nodes = await core.nodes(q)
            self.len(5, nodes)
            self.eq(nodes[0].ndef, ('inet:asn', 0))
            self.eq(nodes[1].ndef[0], ('inet:dns:a'))
            self.eq(nodes[2].ndef[0], ('test:str'))
            self.eq(nodes[3].ndef[0], ('test:str'))
            self.eq(nodes[4].ndef, ('inet:ip', (4, 0x01020304)))

            # A empty list of queries still works as an nop
            q = '$list = () | tee $list'
            msgs = await core.stormlist(q)
            self.len(2, msgs)
            self.eq(('init', 'fini'), [m[0] for m in msgs])

            q = 'inet:ip=1.2.3.4 $list = () | tee --join $list'
            msgs = await core.stormlist(q)
            self.len(3, msgs)
            self.eq(('init', 'node', 'fini'), [m[0] for m in msgs])

            q = '$list = () | tee --parallel $list'
            msgs = await core.stormlist(q)
            self.len(2, msgs)
            self.eq(('init', 'fini'), [m[0] for m in msgs])

            q = 'inet:ip=1.2.3.4 $list = () | tee --parallel --join $list'
            msgs = await core.stormlist(q)
            self.len(3, msgs)
            self.eq(('init', 'node', 'fini'), [m[0] for m in msgs])

            # Queries can be a input list
            q = 'inet:ip=1.2.3.4 | tee --join $list'
            queries = ('-> *', '<- *', '-> test:str:bar')
            nodes = await core.nodes(q, {'vars': {'list': queries}})
            self.len(5, nodes)
            self.eq(nodes[0].ndef, ('inet:asn', 0))
            self.eq(nodes[1].ndef[0], ('inet:dns:a'))
            self.eq(nodes[2].ndef[0], ('test:str'))
            self.eq(nodes[3].ndef[0], ('test:str'))
            self.eq(nodes[4].ndef, ('inet:ip', (4, 0x01020304)))

            # Empty queries are okay - they will just return the input node
            q = 'inet:ip=1.2.3.4 | tee {}'
            nodes = await core.nodes(q)
            self.len(1, nodes)
            self.eq(nodes[0].ndef, ('inet:ip', (4, 0x01020304)))

            # Subqueries are okay too but will just yield the input back out
            q = 'inet:ip=1.2.3.4 | tee {{ -> * }}'
            nodes = await core.nodes(q)
            self.len(1, nodes)
            self.eq(nodes[0].ndef, ('inet:ip', (4, 0x01020304)))

            # Sad path
            q = 'inet:ip=1.2.3.4 | tee'
            await self.asyncraises(s_exc.StormRuntimeError, core.nodes(q))

            # Runtsafe tee
            q = 'tee { inet:ip=1.2.3.4 } { inet:ip -> * }'
            nodes = await core.nodes(q)
            self.len(2, nodes)
            exp = {
                ('inet:asn', 0),
                ('inet:ip', (4, 0x01020304)),
            }
            self.eq(exp, {x.ndef for x in nodes})

            q = '$foo=woot.com tee { inet:ip=1.2.3.4 } { inet:fqdn=$foo <- * }'
            nodes = await core.nodes(q)
            self.len(3, nodes)
            exp = {
                ('inet:ip', (4, 0x01020304)),
                ('inet:fqdn', 'woot.com'),
                ('inet:dns:a', ('woot.com', (4, 0x01020304))),
            }
            self.eq(exp, {n.ndef for n in nodes})

            # Variables are scoped down into the sub runtime
            q = (
                f'$foo=5 tee '
                f'{{ [ inet:asn=3 ] }} '
                f'{{ [ inet:asn=4 ] $lib.print("made asn node: {{node}}", node=$node) }} '
                f'{{ [ inet:asn=$foo ] }}'
            )
            msgs = await core.stormlist(q)
            self.stormIsInPrint("made asn node: Node{(('inet:asn', 4)", msgs)
            podes = [m[1] for m in msgs if m[0] == 'node']
            self.eq({('inet:asn', 3), ('inet:asn', 4), ('inet:asn', 5)},
                    {p[0] for p in podes})

            # Node variables modified in sub runtimes don't affect parent node path
            q = '''[test:int=123] $foo=$node.value()
            | tee --join { $foo=($foo + 1) [test:str=$foo] +test:str } { $foo=($foo + 2) [test:str=$foo] +test:str } |
            $lib.fire(data, foo=$foo, ndef=$node.ndef()) | spin
            '''
            msgs = await core.stormlist(q)
            datas = [m[1].get('data') for m in msgs if m[0] == 'storm:fire']
            self.eq(datas, [
                {'foo': 124, 'ndef': ('test:str', '124')},
                {'foo': 125, 'ndef': ('test:str', '125')},
                {'foo': 123, 'ndef': ('test:int', 123)},
            ])

            # lift a non-existent node and feed to tee.
            q = 'inet:fqdn=newp.com tee { inet:ip=1.2.3.4 } { inet:ip -> * }'
            nodes = await core.nodes(q)
            self.len(2, nodes)
            exp = {
                ('inet:asn', 0),
                ('inet:ip', (4, 0x01020304)),
            }
            self.eq(exp, {x.ndef for x in nodes})

            # --parallel allows out of order execution. This test demonstrates that but controls the output by time

            q = '$foo=woot.com tee --parallel { $lib.time.sleep("1") inet:ip=1.2.3.4 }  { $lib.time.sleep("0.5") inet:fqdn=$foo <- * | sleep 2} { [inet:asn=1234] }'
            nodes = await core.nodes(q)
            self.len(4, nodes)
            exp = [
                ('inet:asn', 1234),
                ('inet:dns:a', ('woot.com', (4, 0x01020304))),
                ('inet:ip', (4, 0x01020304)),
                ('inet:fqdn', 'woot.com'),
            ]
            self.eq(exp, [x.ndef for x in nodes])

            # A fatal execption is fatal to the runtime
            q = '$foo=woot.com tee --parallel { $lib.time.sleep("0.5") inet:ip=1.2.3.4 }  { $lib.time.sleep("0.25") inet:fqdn=$foo <- * | sleep 1} { [inet:asn=newp] }'
            msgs = await core.stormlist(q)
            podes = [m[1] for m in msgs if m[0] == 'node']
            self.len(0, podes)
            self.stormIsInErr("invalid literal for int() with base 0: 'newp'", msgs)

            # Each input node to the query is also subject to parallel execution
            q = '$foo=woot.com inet:fqdn=$foo inet:fqdn=com | tee --parallel { inet:ip=1.2.3.4 } { inet:fqdn=$foo <- * } | uniq'
            nodes = await core.nodes(q)

            self.eq({node.ndef for node in nodes}, {
                ('inet:fqdn', 'woot.com'),
                ('inet:ip', (4, 16909060)),
                ('inet:dns:a', ('woot.com', (4, 16909060))),
                ('inet:fqdn', 'com'),
            })

            # Per-node exceptions can also tear down the runtime (coverage test)
            q = 'inet:fqdn=com | tee --parallel { [inet:asn=newp] }'
            with self.raises(s_exc.BadTypeValu):
                await core.nodes(q)

            # No input test
            q = 'tee'
            with self.raises(s_exc.StormRuntimeError):
                await core.nodes(q)

            # Runtsafety test
            q = '[ inet:fqdn=www.vertex.link ] $q=:domain | tee $q'
            await self.asyncraises(s_exc.StormRuntimeError, core.nodes(q))

    async def test_storm_parallel(self):

        async with self.getTestCore() as core:

            nodes = await core.nodes('parallel --size 4 { [ ou:org=* ] }')
            self.len(4, nodes)

            # check that subquery validation happens
            with self.raises(s_exc.NoSuchVar):
                await core.nodes('parallel --size 4 { [ ou:org=$foo ] }')

            # check that an exception on inbound percolates correctly
            with self.raises(s_exc.BadTypeValu):
                await core.nodes('[ ou:org=(foo,) ou:org=foo ] | parallel { [:name=bar] }')

            with self.raises(s_exc.BadTypeValu):
                await core.nodes('[ ou:org=(foo,) ou:org=foo ] | parallel --size 1 { [:name=bar] }')

            # check that an exception in the parallel pipeline percolates correctly
            with self.raises(s_exc.BadTypeValu):
                await core.nodes('parallel { [ou:org=foo] }')

            nodes = await core.nodes('ou:org | parallel {[ :name=foo ]}')
            self.true(all([n.get('name') == 'foo' for n in nodes]))

            # Runtsafety test
            q = '[ inet:fqdn=www.vertex.link ] $q=:domain | parallel $q'
            await self.asyncraises(s_exc.StormRuntimeError, core.nodes(q))

            nodes = await core.nodes('ou:org | parallel ${ $foo=bar [ :name=$foo ]}')
            self.true(all([n.get('name') == 'bar' for n in nodes]))

            orig = s_storm.ParallelCmd.pipeline
            tsks = {'cnt': 0}

            async def pipecnt(self, runt, query, inq, outq, runtprims):
                tsks['cnt'] += 1
                await orig(self, runt, query, inq, outq, runtprims)

            with mock.patch('synapse.lib.storm.ParallelCmd.pipeline', pipecnt):

                nodes = await core.nodes('ou:org parallel --size 4 {[ :name=bar ]}')
                self.len(5, nodes)
                self.true(all([n.get('name') == 'bar' for n in nodes]))
                self.eq(4, tsks['cnt'])

                tsks['cnt'] = 0

                nodes = await core.nodes('ou:org parallel --size 5 {[ :name=bar ]}')
                self.len(5, nodes)
                self.true(all([n.get('name') == 'bar' for n in nodes]))
                self.eq(5, tsks['cnt'])

                tsks['cnt'] = 0

                # --size greater than number of nodes only creates a pipeline for each node
                nodes = await core.nodes('ou:org parallel --size 10 {[ :name=foo ]}')
                self.len(5, nodes)
                self.true(all([n.get('name') == 'foo' for n in nodes]))
                self.eq(5, tsks['cnt'])

                tsks['cnt'] = 0

                nodes = await core.nodes('parallel --size 4 {[ ou:org=* ]}')
                self.len(4, nodes)
                self.eq(4, tsks['cnt'])

            self.len(20, await core.nodes('for $i in $lib.range(20) {[ test:str=$i ]}'))
            q = '''
            test:str
            parallel --size 4 {
                if (not $lib.vars.vals) {
                    $vals = ()
                }
                $vals.append($node.repr())
                fini { $lib.fire(resu, vals=$vals) }
            }
            | spin
            '''
            vals = []
            msgs = await core.stormlist(q)
            for m in msgs:
                if m[0] == 'storm:fire':
                    vals.extend(m[1]['data']['vals'])

            self.len(20, vals)

            q = '''
            $vals = ()
            test:str
            parallel --size 4 { $vals.append($node.repr()) }
            fini { return($vals) }
            '''
            self.len(20, await core.callStorm(q))

            q = '''
            function test(n) { $lib.fire(foo, valu=$n.repr()) return() }
            test:str
            parallel --size 4 { $test($node) }
            '''
            msgs = await core.stormlist(q)
            self.len(20, [m for m in msgs if m[0] == 'storm:fire' and m[1]['type'] == 'foo'])

    async def test_storm_yieldvalu(self):

        async with self.getTestCore() as core:

            nodes = await core.nodes('[ inet:ip=1.2.3.4 ]')

            buid0 = nodes[0].buid
            iden0 = s_common.ehex(buid0)

            nodes = await core.nodes('yield $foo', opts={'vars': {'foo': (iden0,)}})
            self.len(1, nodes)
            self.eq(nodes[0].ndef, ('inet:ip', (4, 0x01020304)))

            def genr():
                yield iden0

            async def agenr():
                yield iden0

            nodes = await core.nodes('yield $foo', opts={'vars': {'foo': (iden0,)}})
            self.len(1, nodes)
            self.eq(nodes[0].ndef, ('inet:ip', (4, 0x01020304)))

            nodes = await core.nodes('yield $foo', opts={'vars': {'foo': buid0}})
            self.len(1, nodes)
            self.eq(nodes[0].ndef, ('inet:ip', (4, 0x01020304)))

            nodes = await core.nodes('yield $foo', opts={'vars': {'foo': genr()}})
            self.len(1, nodes)
            self.eq(nodes[0].ndef, ('inet:ip', (4, 0x01020304)))

            nodes = await core.nodes('yield $foo', opts={'vars': {'foo': agenr()}})
            self.len(1, nodes)
            self.eq(nodes[0].ndef, ('inet:ip', (4, 0x01020304)))

            nodes = await core.nodes('yield $foo', opts={'vars': {'foo': nodes[0]}})
            self.len(1, nodes)
            self.eq(nodes[0].ndef, ('inet:ip', (4, 0x01020304)))

            nodes = await core.nodes('yield $foo', opts={'vars': {'foo': None}})
            self.len(0, nodes)

            # test that stormtypes nodes can be yielded
            self.len(1, await core.nodes('for $x in ${ [inet:ip=1.2.3.4] } { yield $x }'))

            # Some sad path tests
            with self.raises(s_exc.BadLiftValu):
                await core.nodes('yield $foo', opts={'vars': {'foo': 'asdf'}})

            # Nodes from other views do not lift
            view = await core.callStorm('return( $lib.view.get().iden )')
            fork = await core.callStorm('return( $lib.view.get().fork().iden )')

            q = '''
            $nodes = ()
            view.exec $view { inet:ip=1.2.3.4 $nodes.append($node) } |
            for $n in $nodes {
                yield $n
            }
            '''
            msgs = await core.stormlist(q, opts={'view': fork, 'vars': {'view': view}})
            self.stormIsInErr('Node is not from the current view.', msgs)

            q = '''
            $nodes = ()
            view.exec $view { for $x in ${ inet:ip=1.2.3.4 } { $nodes.append($x) } } |
            for $n in $nodes {
                yield $n
            }
            '''
            msgs = await core.stormlist(q, opts={'view': fork, 'vars': {'view': view}})
            self.stormIsInErr('Node is not from the current view.', msgs)

            q = 'view.exec $view { $x=${inet:ip=1.2.3.4} } | yield $x'
            msgs = await core.stormlist(q, opts={'view': fork, 'vars': {'view': view}})
            self.stormIsInErr('Node is not from the current view.', msgs)

            # Nodes lifted from another view and referred to by iden() works
            q = '''
            $nodes = ()
            view.exec $view { inet:ip=1.2.3.4 $nodes.append($node) } |
            for $n in $nodes {
                yield $n.iden()
            }
            '''
            nodes = await core.nodes(q, opts={'view': fork, 'vars': {'view': view}})
            self.len(1, nodes)

            q = '''
            $nodes = ()
            view.exec $view { for $x in ${ inet:ip=1.2.3.4 } { $nodes.append($x) } } |
            for $n in $nodes {
                yield $n.iden()
            }
            '''
            nodes = await core.nodes(q, opts={'view': fork, 'vars': {'view': view}})
            self.len(1, nodes)

            q = 'view.exec $view { $x=${inet:ip=1.2.3.4} } | for $n in $x { yield $n.iden() }'
            nodes = await core.nodes(q, opts={'view': fork, 'vars': {'view': view}})
            self.len(1, nodes)

    async def test_storm_viewexec(self):

        async with self.getTestCore() as core:

            view = await core.callStorm('return( $lib.view.get().iden )')
            fork = await core.callStorm('return( $lib.view.get().fork().iden )')

            q = '''view.exec $view {
                $lib.print(foo)
                $lib.warn(bar)
                $lib.fire(cool, some=event)
                $lib.csv.emit(item1, item2, item3)
                [ it:dev:str=nomsg ]
             }'''
            msgs = await core.stormlist(q, opts={'view': fork, 'vars': {'view': view}})
            self.stormIsInPrint('foo', msgs)
            self.stormIsInWarn('bar', msgs)
            self.len(1, [m for m in msgs if m[0] == 'storm:fire'])
            self.len(1, [m for m in msgs if m[0] == 'csv:row'])
            self.len(0, [m for m in msgs if m[0] == 'node:edits'])

            await core.addStormPkg({
                'name': 'testpkg',
                'version': (0, 0, 1),
                'modules': (
                    {'name': 'priv.exec',
                     'asroot:perms': [['power-ups', 'testpkg']],
                     'modconf': {'viewiden': fork},
                     'storm': '''
                        function asroot () {
                            view.exec $modconf.viewiden { $foo=bar } | return($foo)
                        }
                     '''},
                ),
            })

            visi = await core.auth.addUser('visi')
            asvisi = {'user': visi.iden}

            await core.stormlist('auth.user.addrule visi power-ups.testpkg')

            with self.raises(s_exc.AuthDeny):
                await core.callStorm('return(woot)', opts={'user': visi.iden, 'view': fork})

            self.eq('bar', await core.callStorm('return($lib.import(priv.exec).asroot())', opts=asvisi))

    async def test_storm_argv_parser(self):

        pars = s_storm.Parser(prog='hehe')
        pars.add_argument('--hehe')
        self.none(await pars.parse_args(['--lol']))
        mesg = "Expected 0 positional arguments. Got 1: ['--lol']"
        self.eq(('BadArg', {'mesg': mesg}), (pars.exc.errname, pars.exc.errinfo))

        pars = s_storm.Parser(prog='hehe')
        pars.add_argument('hehe')
        opts = await pars.parse_args(['-h'])
        self.none(opts)
        self.notin("ERROR: The argument <hehe> is required.", pars.mesgs)
        self.isin('Usage: hehe [options] <hehe>', pars.mesgs)
        self.isin('Options:', pars.mesgs)
        self.isin('  --help                      : Display the command usage.', pars.mesgs)
        self.isin('Arguments:', pars.mesgs)
        self.isin('  <hehe>                      : No help available', pars.mesgs)
        self.none(pars.exc)

        pars = s_storm.Parser(prog='hehe')
        pars.add_argument('hehe')
        opts = await pars.parse_args(['newp', '-h'])
        self.none(opts)
        mesg = 'Extra arguments and flags are not supported with the help flag: hehe newp -h'
        self.eq(('BadArg', {'mesg': mesg}), (pars.exc.errname, pars.exc.errinfo))

        pars = s_storm.Parser()
        pars.add_argument('--no-foo', default=True, action='store_false')
        opts = await pars.parse_args(['--no-foo'])
        self.false(opts.no_foo)

        pars = s_storm.Parser()
        pars.add_argument('--no-foo', default=True, action='store_false')
        opts = await pars.parse_args([])
        self.true(opts.no_foo)

        pars = s_storm.Parser()
        pars.add_argument('--no-foo', default=True, action='store_false')
        pars.add_argument('--valu', default=8675309, type='int')
        pars.add_argument('--ques', nargs=2, type='int', default=(1, 2))
        await pars.parse_args(['-h'])
        self.isin('  --no-foo                    : No help available.', pars.mesgs)
        self.isin('  --valu <valu>               : No help available. (default: 8675309)', pars.mesgs)
        self.isin('  --ques <ques>               : No help available. (default: (1, 2))', pars.mesgs)

        pars = s_storm.Parser()
        pars.add_argument('--yada')
        self.none(await pars.parse_args(['--yada']))
        self.true(pars.exited)

        pars = s_storm.Parser()
        pars.add_argument('--yada', action='append')
        self.none(await pars.parse_args(['--yada']))
        self.true(pars.exited)

        pars = s_storm.Parser()
        pars.add_argument('--yada', nargs='?')
        opts = await pars.parse_args(['--yada'])
        self.none(opts.yada)

        pars = s_storm.Parser()
        pars.add_argument('--yada', nargs='+')
        self.none(await pars.parse_args(['--yada']))
        self.true(pars.exited)

        pars = s_storm.Parser()
        pars.add_argument('--yada', type='int')
        self.none(await pars.parse_args(['--yada', 'hehe']))
        self.true(pars.exited)

        # check help output formatting of optargs
        pars = s_storm.Parser()
        pars.add_argument('--star', nargs='*')
        pars.help()
        helptext = '\n'.join(pars.mesgs)
        self.isin('--star [<star> ...]', helptext)

        pars = s_storm.Parser()
        pars.add_argument('--plus', nargs='+')
        pars.help()
        helptext = '\n'.join(pars.mesgs)
        self.isin('--plus <plus> [<plus> ...]', helptext)

        pars = s_storm.Parser()
        pars.add_argument('--woot', nargs='+', default=[
            'The 1st Battalion, 26th Infantry Regiment "Blue Spaders" hosted Steve Rogers ',
            'for much of WWII. While initially using his sidearm,',
            'his Vibranium/steel alloy shield made by metallurgist Dr. Myron MacLain,',
            'quickly became his weapon of choice.'])
        pars.help()
        helptext = '\n'.join(pars.mesgs)
        self.isin('default:\n                                [', helptext)

        pars = s_storm.Parser()
        pars.add_argument('--ques', nargs='?')
        pars.help()
        helptext = '\n'.join(pars.mesgs)
        self.isin('--ques [ques]', helptext)

        # Check formatting for store_true / store_false optargs
        pars = s_storm.Parser()
        pars.add_argument('--ques', nargs=2, type='int')
        pars.add_argument('--beep', action='store_true', help='beep beep')
        pars.add_argument('--boop', action='store_false', help='boop boop')
        pars.help()
        helptext = '\n'.join(pars.mesgs)
        self.isin('--ques <ques>               : No help available', helptext)
        self.isin('--beep                      : beep beep', helptext)
        self.isin('--boop                      : boop boop', helptext)

        # test some nargs type intersections
        pars = s_storm.Parser()
        pars.add_argument('--ques', nargs='?', type='int')
        self.none(await pars.parse_args(['--ques', 'asdf']))
        self.eq("Invalid value for type (int): asdf", pars.exc.errinfo['mesg'])

        pars = s_storm.Parser()
        pars.add_argument('--ques', nargs='*', type='int')
        self.none(await pars.parse_args(['--ques', 'asdf']))
        self.eq("Invalid value for type (int): asdf", pars.exc.errinfo['mesg'])

        pars = s_storm.Parser()
        pars.add_argument('--ques', nargs='+', type='int')
        self.none(await pars.parse_args(['--ques', 'asdf']))
        self.eq("Invalid value for type (int): asdf", pars.exc.errinfo['mesg'])

        pars = s_storm.Parser()
        pars.add_argument('foo', type='int')
        self.none(await pars.parse_args(['asdf']))
        self.eq("Invalid value for type (int): asdf", pars.exc.errinfo['mesg'])

        # argument count mismatch
        pars = s_storm.Parser()
        pars.add_argument('--ques')
        self.none(await pars.parse_args(['--ques']))
        self.eq("An argument is required for --ques.", pars.exc.errinfo['mesg'])

        pars = s_storm.Parser()
        pars.add_argument('--ques', nargs=2)
        self.none(await pars.parse_args(['--ques', 'lolz']))
        self.eq("2 arguments are required for --ques.", pars.exc.errinfo['mesg'])

        pars = s_storm.Parser()
        pars.add_argument('--ques', nargs=2, type='int')
        self.none(await pars.parse_args(['--ques', 'lolz', 'hehe']))
        self.eq("Invalid value for type (int): lolz", pars.exc.errinfo['mesg'])

        # test time argtype
        ttyp = s_datamodel.Model().type('time')

        pars = s_storm.Parser()
        pars.add_argument('--yada', type='time')
        args = await pars.parse_args(['--yada', '20201021-1day'])
        self.nn(args)
        self.eq((await ttyp.norm('20201021-1day'))[0], args.yada)

        args = await pars.parse_args(['--yada', 1603229675444])
        self.nn(args)
        self.eq((await ttyp.norm(1603229675444))[0], args.yada)

        self.none(await pars.parse_args(['--yada', 'hehe']))
        self.true(pars.exited)
        self.eq("Invalid value for type (time): hehe", pars.exc.errinfo['mesg'])

        # test ival argtype
        ityp = s_datamodel.Model().type('ival')

        pars = s_storm.Parser()
        pars.add_argument('--yada', type='ival')
        args = await pars.parse_args(['--yada', '20201021-1day'])
        self.nn(args)
        self.eq((await ityp.norm('20201021-1day'))[0], args.yada)

        args = await pars.parse_args(['--yada', 1603229675444])
        self.nn(args)
        self.eq((await ityp.norm(1603229675444))[0], args.yada)

        args = await pars.parse_args(['--yada', ('20201021', '20201023')])
        self.nn(args)
        self.eq((await ityp.norm(('20201021', '20201023')))[0], args.yada)

        args = await pars.parse_args(['--yada', (1603229675444, '20201021')])
        self.nn(args)
        self.eq((await ityp.norm((1603229675444, '20201021')))[0], args.yada)

        self.none(await pars.parse_args(['--yada', 'hehe']))
        self.true(pars.exited)
        self.eq("Invalid value for type (ival): hehe", pars.exc.errinfo['mesg'])

        # check adding argument with invalid type
        with self.raises(s_exc.BadArg):
            pars = s_storm.Parser()
            pars.add_argument('--yada', type=int)

        # choices - bad setup
        pars = s_storm.Parser()
        with self.raises(s_exc.BadArg) as cm:
            pars.add_argument('--foo', action='store_true', choices=['newp'])
        self.eq('Argument choices are not supported when action is store_true or store_false', cm.exception.get('mesg'))

        # choices - basics
        pars = s_storm.Parser()
        pars.add_argument('foo', type='int', choices=[3, 1, 2], help='foohelp')
        pars.add_argument('--bar', choices=['baz', 'bam'], help='barhelp')
        pars.add_argument('--cam', action='append', choices=['cat', 'cool'], help='camhelp')

        opts = await pars.parse_args(['1', '--bar', 'bam', '--cam', 'cat', '--cam', 'cool'])
        self.eq(1, opts.foo)
        self.eq('bam', opts.bar)
        self.eq(['cat', 'cool'], opts.cam)

        opts = await pars.parse_args([32])
        self.none(opts)
        self.eq('Invalid choice for argument <foo> (choose from: 3, 1, 2): 32', pars.exc.errinfo['mesg'])

        opts = await pars.parse_args([2, '--bar', 'newp'])
        self.none(opts)
        self.eq('Invalid choice for argument --bar (choose from: baz, bam): newp', pars.exc.errinfo['mesg'])

        opts = await pars.parse_args([2, '--cam', 'cat', '--cam', 'newp'])
        self.none(opts)
        self.eq('Invalid choice for argument --cam (choose from: cat, cool): newp', pars.exc.errinfo['mesg'])

        pars.mesgs.clear()
        pars.help()
        self.eq('  --bar <bar>                 : barhelp (choices: baz, bam)', pars.mesgs[5])
        self.eq('  --cam <cam>                 : camhelp (choices: cat, cool)', pars.mesgs[6])
        self.eq('  <foo>                       : foohelp (choices: 3, 1, 2)', pars.mesgs[10])

        # choices - default does not have to be in choices
        pars = s_storm.Parser()
        pars.add_argument('--foo', default='def', choices=['faz'], help='foohelp')

        opts = await pars.parse_args([])
        self.eq('def', opts.foo)

        pars.help()
        self.eq('  --foo <foo>                 : foohelp (default: def, choices: faz)', pars.mesgs[-1])

        # choices - like defaults, choices are not normalized
        pars = s_storm.Parser()
        ttyp = s_datamodel.Model().type('time')
        pars.add_argument('foo', type='time', choices=['2022', (await ttyp.norm('2023'))[0]], help='foohelp')

        opts = await pars.parse_args(['2023'])
        self.eq((await ttyp.norm('2023'))[0], opts.foo)

        opts = await pars.parse_args(['2022'])
        self.none(opts)
        errmesg = pars.exc.errinfo['mesg']
        self.eq('Invalid choice for argument <foo> (choose from: 2022, 1672531200000000): 1640995200000000', errmesg)

        pars.help()
        self.eq('  <foo>                       : foohelp (choices: 2022, 1672531200000000)', pars.mesgs[-1])

        # choices - nargs
        pars = s_storm.Parser()
        pars.add_argument('foo', nargs='+', choices=['faz'])
        pars.add_argument('--bar', nargs='?', choices=['baz'])
        pars.add_argument('--cat', nargs=2, choices=['cam', 'cool'])

        opts = await pars.parse_args(['newp'])
        self.none(opts)
        self.eq('Invalid choice for argument <foo> (choose from: faz): newp', pars.exc.errinfo['mesg'])

        opts = await pars.parse_args(['faz', '--bar', 'newp'])
        self.none(opts)
        self.eq('Invalid choice for argument --bar (choose from: baz): newp', pars.exc.errinfo['mesg'])

        opts = await pars.parse_args(['faz', '--cat', 'newp', 'newp2'])
        self.none(opts)
        self.eq('Invalid choice for argument --cat (choose from: cam, cool): newp', pars.exc.errinfo['mesg'])

        opts = await pars.parse_args(['faz', '--cat', 'cam', 'cool'])
        self.nn(opts)

        pars = s_storm.Parser()
        pars.add_argument('--baz', nargs=3, help='''
             This is the top line, nothing special.
             This is my second line with sublines that should have some leading spaces:
                subline 1: this is a line which has three spaces.
                  subline 2: this is another line with five leading spaces.
               subline 3: yet another line with only two leading spaces.
              subline 4: this line has one space and is long which should wrap around because it exceeds the default display width.
             This is the final line with no leading spaces.''')
        pars.add_argument('--taz', type='bool', default=True, help='Taz option')
        pars.help()
        self.eq('  --baz <baz>                 : This is the top line, nothing special.', pars.mesgs[5])
        self.eq('                                This is my second line with sublines that should have some leading spaces:', pars.mesgs[6])
        self.eq('                                   subline 1: this is a line which has three spaces.', pars.mesgs[7])
        self.eq('                                     subline 2: this is another line with five leading spaces.', pars.mesgs[8])
        self.eq('                                  subline 3: yet another line with only two leading spaces.', pars.mesgs[9])
        self.eq('                                 subline 4: this line has one space and is long which should wrap around because it', pars.mesgs[10])
        self.eq('                                 exceeds the default display width.', pars.mesgs[11])
        self.eq('                                This is the final line with no leading spaces.', pars.mesgs[12])
        self.eq('  --taz <taz>                 : Taz option (default: True)', pars.mesgs[13])

    async def test_storm_cmd_help(self):

        async with self.getTestCore() as core:
            pdef = {
                'name': 'testpkg',
                'version': '0.0.1',
                'commands': (
                    {'name': 'woot', 'cmdinputs': (
                        {'form': 'hehe:haha'},
                        {'form': 'hoho:lol', 'help': 'We know whats up'}
                    ), 'endpoints': (
                        {'path': '/v1/test/one', 'desc': 'My multi-line endpoint description which spans multiple lines and has a second line. This is the second line of the description.'},
                        {'path': '/v1/test/two', 'host': 'vertex.link', 'desc': 'Single line endpoint description.'},
                    )},
                ),
            }
            core.loadStormPkg(pdef)
            msgs = await core.stormlist('woot --help')
            helptext = '\n'.join([m[1].get('mesg') for m in msgs if m[0] == 'print'])
            self.isin('Inputs:\n\n    hehe:haha\n    hoho:lol  - We know whats up', helptext)
            self.isin('Endpoints:\n\n    /v1/test/one              : My multi-line endpoint description which spans multiple lines and has a second line.', helptext)
            self.isin('This is the second line of the description.', helptext)
            self.isin('/v1/test/two              : Single line endpoint description.', helptext)

    async def test_storm_help_cmd(self):

        async with self.getTestCore() as core:

            await core.nodes('[test:str=foo]')

            msgs = await core.stormlist('.created | limit 1 | help')
            self.printed(msgs, 'package: synapse')
            self.stormIsInPrint('help', msgs)
            self.stormIsInPrint('List available information about Storm and brief descriptions of different items.',
                                msgs)
            self.len(1, [n for n in msgs if n[0] == 'node'])

            msgs = await core.stormlist('help')
            self.printed(msgs, 'package: synapse')
            self.stormIsInPrint('help', msgs)
            self.stormIsInPrint('List available information about Storm and brief descriptions of different items.',
                                msgs)

            msgs = await core.stormlist('help view')
            self.stormIsInPrint('Storm api for a View instance', msgs)
            self.stormIsInPrint('view.merge', msgs)
            self.stormNotInPrint('tee', msgs)

            msgs = await core.stormlist('help newp')
            self.stormIsInPrint('No commands found matching "newp"', msgs)
            self.stormNotInPrint('uniq', msgs)

            otherpkg = {
                'name': 'foosball',
                'version': '0.0.1',
                'synapse_version': '>=3.0.0,<4.0.0',
                'commands': ({
                                 'name': 'testcmd',
                                 'descr': 'test command',
                                 'storm': '[ inet:ip=1.2.3.4 ]',
                             },),
                'modules': (
                    {
                        'name': 'foosmod',
                        'storm': '''
                                function f(a) {return ($a)}
                                ''',
                    },
                ),

            }
            self.none(await core.addStormPkg(otherpkg))

            msgs = await core.stormlist('help')
            self.printed(msgs, 'package: foosball')
            self.stormIsInPrint('testcmd', msgs)
            self.stormIsInPrint(': test command', msgs)

            msgs = await core.stormlist('help testcmd')
            self.stormIsInPrint('testcmd', msgs)
            self.stormNotInPrint('view.merge', msgs)

            msgs = await core.stormlist('[test:str=uniq] | help $node.value')
            self.stormIsInPrint('Get the value of the primary property of the Node.', msgs)

            msgs = await core.stormlist('[test:str=uniq] | help $node.value()')
            self.stormNotInPrint('Get the value of the primary property of the Node.', msgs)
            self.stormIsInPrint('uniq: Filter nodes by their uniq iden values.', msgs)

            msgs = await core.stormlist('[ test:str=uniq ] | help $node.props')
            self.stormIsInPrint('A Storm Primitive representing the properties on a Node.', msgs)

            msgs = await core.stormlist('[ test:str=uniq ] | help $node')
            self.stormIsInPrint('Implements the Storm api for a node instance.', msgs)

            msgs = await core.stormlist('[ test:str=uniq ] | help $path')
            self.stormIsInPrint('Implements the Storm API for the Path object.', msgs)

            # $lib helps
            msgs = await core.stormlist('help $lib')
            self.stormIsInPrint('$lib.auth                     : A Storm Library for interacting with Auth in the '
                                'Cortex.',
                                msgs)
            self.stormIsInPrint('$lib.import(name, debug=(false), reqvers=(null))\nImport a Storm module.',
                                msgs)
            self.stormIsInPrint('$lib.debug\nTrue if the current runtime has debugging enabled.', msgs)
            self.stormNotInPrint('Examples', msgs)

            msgs = await core.stormlist('help -v $lib')

            self.stormIsInPrint('$lib.import(name, debug=(false), reqvers=(null))\n'
                                '================================================\n'
                                'Import a Storm module.', msgs)

            msgs = await core.stormlist('help $lib.macro')
            self.stormIsInPrint('$lib.macro.del(name)\nDelete a Storm Macro by name from the Cortex.', msgs)

            msgs = await core.stormlist('help list')
            self.stormIsInPrint('***\nlist\n****\nImplements the Storm API for a List instance.', msgs)
            self.stormIsInPrint('append(valu)\nAppend a value to the list.', msgs)
            self.stormIsInPrint('auth.user.list     : List all users.', msgs)

            # email stor / gettr has a multi value return type
            msgs = await core.stormlist('help -v auth:user')
            self.stormIsInPrint('Implements the Storm API for a User.', msgs)
            self.stormIsInPrint("A user's email. This can also be used to set the user's email.", msgs)
            self.stormIsInPrint('The return type may be one of the following: str, null.', msgs)

            msgs = await core.stormlist('help $lib.regex')
            self.stormIsInPrint('The following references are available:\n\n'
                                '$lib.regex.flags.i\n'
                                'Regex flag to indicate that case insensitive matches are allowed.\n\n'
                                '$lib.regex.flags.m\n'
                                'Regex flag to indicate that multiline matches are allowed.', msgs)

            msgs = await core.stormlist('help $lib.inet.http.get')
            self.stormIsInPrint('$lib.inet.http.get(url, headers=(null)', msgs)
            self.stormIsInPrint('Get the contents of a given URL.', msgs)

            msgs = await core.stormlist('$str=hehe help $str.split')
            self.stormIsInPrint('Split the string into multiple parts based on a separator.', msgs)

            msgs = await core.stormlist('help $lib.gen.orgByName')
            self.stormIsInPrint('Returns an ou:org by name, adding the node if it does not exist.', msgs)

            msgs = await core.stormlist('help --verbose $lib.gen.orgByName')
            self.stormIsInPrint('Returns an ou:org by name, adding the node if it does not exist.\n'
                                'Args:\n    name (str): The name of the org.', msgs)

            orig = s_stormtypes.registry.getLibDocs
            def forcedep(cls):
                libsinfo = orig(cls)
                for info in libsinfo:
                    info['deprecated'] = {'eolvers': 'v999.0.0'}
                return libsinfo

            with mock.patch('synapse.lib.stormtypes.registry.getLibDocs', forcedep):
                msgs = await core.stormlist('help --verbose $lib.len')
                self.stormIsInPrint('Warning', msgs)
                self.stormIsInPrint('``$lib.len`` has been deprecated and will be removed in version v999.0.0', msgs)

            msgs = await core.stormlist('help $lib.inet')
            self.stormIsInPrint('The following libraries are available:\n\n'
                                '$lib.inet.http                : A Storm Library exposing an HTTP client API.\n'
                                '$lib.inet.http.oauth.v1       : A Storm library to handle OAuth v1 authentication.\n'
                                '$lib.inet.http.oauth.v2       : A Storm library for managing OAuth V2 clients.\n',
                                msgs)
            self.stormNotInPrint('$lib.inet.http.get(', msgs)

            msgs = await core.stormlist('help $lib.regex.flags')
            err = 'Item must be a Storm type name, a Storm library, or a Storm command name to search for. Got dict'
            self.stormIsInErr(err, msgs)

            url = core.getLocalUrl()
            msgs = await core.stormlist('$prox=$lib.telepath.open($url) help $prox.getCellInfo',
                                        opts={'vars': {'url': url}})
            self.stormIsInPrint('Implements the call methods for the telepath:proxy.', msgs)

            msgs = await core.stormlist('$prox=$lib.telepath.open($url) help $prox.storm',
                                        opts={'vars': {'url': url}})
            self.stormIsInPrint('Implements the generator methods for the telepath:proxy.', msgs)

            msgs = await core.stormlist('function f(){} help $f')
            self.stormIsInErr('help does not currently support runtime defined functions.', msgs)

            msgs = await core.stormlist('$mod=$lib.import(foosmod) help $mod')
            self.stormIsInErr('Help does not currently support imported Storm modules.', msgs)

            msgs = await core.stormlist('$mod=$lib.import(foosmod) help $mod.f')
            self.stormIsInErr('help does not currently support runtime defined functions.', msgs)

    async def test_storm_cmd_deprecations(self):

        async with self.getTestCore() as core:

            deprpkg = {
                'name': 'testdepr',
                'version': '0.0.1',
                'synapse_version': '>=2.8.0,<4.0.0',
                'commands': (
                    {
                        'name': 'deprmesg',
                        'descr': 'deprecated command',
                        'deprecated': {'eolvers': 'v4.0.0', 'mesg': 'Please use something else.'},
                        'storm': '[ inet:ip=1.2.3.4 ]',
                    },
                    {
                        'name': 'deprnomesg',
                        'descr': 'deprecated command',
                        'deprecated': {'eoldate': '2099-01-01'},
                        'storm': '[ inet:ip=1.2.3.4 ]',
                    },
                    {
                        'name': 'deprargs',
                        'descr': 'deprecated command',
                        'storm': '[ inet:ip=1.2.3.4 ]',
                        'cmdargs': (
                            ('--start-time', {
                                'type': 'time',
                                'deprecated': {'eolvers': 'v4.0.0', 'mesg': 'Use --period instead.'},
                            }),
                            ('--end-time', {
                                'type': 'time',
                                'deprecated': {'eolvers': 'v4.0.0'},
                            }),
                            ('--period', {
                                'type': 'time',
                            }),
                        ),
                    },
                ),
            }

            self.none(await core.addStormPkg(deprpkg))

            # Deprecation message shows up in command help
            deprmesg = '"deprmesg" is deprecated: Please use something else.'
            msgs = await core.stormlist('deprmesg -h')
            self.stormIsInPrint(f'Deprecated: {deprmesg}', msgs)
            self.stormHasNoWarnErr(msgs)

            # Deprecation message shows up in command execution as warning
            msgs = await core.stormlist('deprmesg')
            self.stormIsInWarn(deprmesg, msgs)

            # Deprecation message shows up in command help (with no message specified)
            deprmesg = '"deprnomesg" is deprecated and will be removed on 2099-01-01.'
            msgs = await core.stormlist('deprnomesg -h')
            self.stormIsInPrint(f'Deprecated: {deprmesg}', msgs)
            self.stormHasNoWarnErr(msgs)

            # Deprecation message shows up in command execution as warning (with no message specified)
            msgs = await core.stormlist('deprnomesg')
            self.stormIsInWarn(deprmesg, msgs)

            # Deprecation message shows up in help for command args
            msgs = await core.stormlist('deprargs -h')
            self.stormIsInPrint('  Deprecated: "--start-time" is deprecated: Use --period instead.', msgs)
            self.stormIsInPrint('  Deprecated: "--end-time" is deprecated and will be removed in v4.0.0.', msgs)
            self.stormHasNoWarnErr(msgs)

            # Deprecation message doesn't show up in command execution when not using deprecated args
            msgs = await core.stormlist('deprargs')
            self.stormHasNoWarnErr(msgs)

            # Deprecation message shows up in command execution as warning
            msgs = await core.stormlist('deprargs --start-time now')
            self.stormIsInWarn('"--start-time" is deprecated: Use --period instead.', msgs)
            self.stormNotInWarn('"--end-time" is deprecated and will be removed in v4.0.0.', msgs)

            msgs = await core.stormlist('deprargs --end-time now')
            self.stormNotInWarn('"--start-time" is deprecated: Use --period instead.', msgs)
            self.stormIsInWarn('"--end-time" is deprecated and will be removed in v4.0.0.', msgs)

            msgs = await core.stormlist('deprargs --start-time now --end-time now')
            self.stormIsInWarn('"--start-time" is deprecated: Use --period instead.', msgs)
            self.stormIsInWarn('"--end-time" is deprecated and will be removed in v4.0.0.', msgs)

            # Deprecation message only appears once per runtime
            msgs = await core.stormlist('[ inet:ip=10.0.0.0/28 ] | deprmesg')
            self.stormIsInWarn('"deprmesg" is deprecated: Please use something else.', msgs)
            self.len(1, [m for m in msgs if m[0] == 'warn'])

            msgs = await core.stormlist('[ inet:ip=10.0.0.0/28 ] | deprargs --start-time now --end-time now')
            self.stormIsInWarn('"--start-time" is deprecated: Use --period instead.', msgs)
            self.stormIsInWarn('"--end-time" is deprecated and will be removed in v4.0.0.', msgs)
            self.len(2, [m for m in msgs if m[0] == 'warn'])

    async def test_storm_cmd_cmdconf(self):
        pkgdef = {
            'name': 'testpkg',
            'version': '1.0.0',
            'commands': [
                {
                    'name': 'getcmdconf',
                    'cmdconf': {
                        'valu': 0,
                        'sub': {
                            'valu': 0,
                        },
                    },
                    'storm': '''
                        $lib.print(`VALU: {$cmdconf.valu}.`)
                        $lib.print(`SUBVALU: {$cmdconf.sub.valu}.`)
                        $cmdconf.valu = ($cmdconf.valu + 1)
                        $cmdconf.sub.valu = ($cmdconf.sub.valu + 1)
                    ''',
                },
            ],
        }

        async with self.getTestCore() as core:
            await core.addStormPkg(pkgdef)

            msgs = await core.stormlist('getcmdconf')
            self.stormHasNoWarnErr(msgs)
            self.stormIsInPrint('VALU: 0.', msgs)
            self.stormIsInPrint('SUBVALU: 0.', msgs)

            msgs = await core.stormlist('getcmdconf | getcmdconf')
            self.stormHasNoWarnErr(msgs)
            msgs = [k for k in msgs if k[0] == 'print']
            self.len(4, msgs)
            self.sorteq(
                ['VALU: 0.', 'VALU: 0.', 'SUBVALU: 0.', 'SUBVALU: 0.'],
                [msg[1].get('mesg') for msg in msgs]
            )

            msgs = await core.stormlist('for $i in $lib.range(16) {[test:int=$i]} | getcmdconf')
            self.stormHasNoWarnErr(msgs)

            self.stormIsInPrint('VALU: 0.', msgs)
            self.stormIsInPrint('VALU: 1.', msgs)
            self.stormIsInPrint('VALU: 15.', msgs)
            self.stormNotInPrint('VALU: 16.', msgs)

            self.stormIsInPrint('SUBVALU: 0.', msgs)
            self.stormIsInPrint('SUBVALU: 1.', msgs)
            self.stormIsInPrint('SUBVALU: 15.', msgs)
            self.stormNotInPrint('SUBVALU: 16.', msgs)

            msgs = await core.stormlist('getcmdconf')
            self.stormHasNoWarnErr(msgs)
            self.stormIsInPrint('VALU: 0.', msgs)
            self.stormIsInPrint('SUBVALU: 0.', msgs)

    async def test_liftby_edge(self):
        async with self.getTestCore() as core:

            await core.nodes('[ test:str=test1 +(refs)> { [test:int=7] } ]')
            await core.nodes('[ test:str=test1 +(refs)> { [test:int=8] } ]')
            await core.nodes('[ test:str=test2 +(refs)> { [test:int=8] } ]')

            nodes = await core.nodes('lift.byverb refs')
            self.eq(sorted([n.ndef[1] for n in nodes]), ['test1', 'test2'])

            nodes = await core.nodes('lift.byverb --n2 refs ')
            self.eq(sorted([n.ndef[1] for n in nodes]), [7, 8])

            nodes = await core.nodes('lift.byverb $v', {'vars': {'v': 'refs'}})
            self.eq(sorted([n.ndef[1] for n in nodes]), ['test1', 'test2'])

            q = '[(test:str=refs) (test:str=foo)] $v=$node.value() | lift.byverb $v'
            msgs = await core.stormlist(q, opts={'node:opts': {'links': True}})
            nodes = [n[1] for n in msgs if n[0] == 'node']
            self.len(4, nodes)
            self.eq({n[0][1] for n in nodes},
                    {'test1', 'test2', 'refs', 'foo'})
            links = nodes[1][1]['links']
            self.len(1, links)
            self.eq({'type': 'runtime'}, links[0][1])

            links = nodes[2][1]['links']
            self.len(1, links)
            self.eq({'type': 'runtime'}, links[0][1])

    async def test_storm_derefprops(self):
        async with self.getTestCore() as core:
            await core.addTagProp('score', ('int', {}), {})

            mesg = "Expected value of type 'str', got '"

            # editnodeadd
            msgs = await core.stormlist('$form = inet:fqdn [ *$form=foobar.com ]')
            self.stormHasNoWarnErr(msgs)

            invals = [10, None, False, [], {}]

            for inval in invals:
                opts = {'vars': {'form': inval}}
                with self.raises(s_exc.StormRuntimeError) as exc:
                    await core.nodes('[ *$form=valu ]', opts=opts)
                self.true(exc.exception.get('mesg').startswith(mesg))

            # liftprop
            msgs = await core.stormlist('$form = inet:fqdn *$form')
            self.stormHasNoWarnErr(msgs)

            for inval in invals:
                opts = {'vars': {'form': inval}}
                with self.raises(s_exc.StormRuntimeError) as exc:
                    await core.nodes('*$form', opts=opts)
                self.true(exc.exception.get('mesg').startswith(mesg))

            # liftpropby
            msgs = await core.stormlist('$form = inet:fqdn *$form=foobar.com')
            self.stormHasNoWarnErr(msgs)

            for inval in invals:
                opts = {'vars': {'form': inval}}
                with self.raises(s_exc.StormRuntimeError) as exc:
                    await core.nodes('*$form=newp', opts=opts)
                self.true(exc.exception.get('mesg').startswith(mesg))

            # liftformtag
            msgs = await core.stormlist('$form = inet:fqdn *$form#foo')
            self.stormHasNoWarnErr(msgs)

            for inval in invals:
                opts = {'vars': {'form': inval}}
                with self.raises(s_exc.StormRuntimeError) as exc:
                    await core.nodes('*$form#newp', opts=opts)
                self.true(exc.exception.get('mesg').startswith(mesg))

            # formtagprop
            msgs = await core.stormlist('$form = inet:fqdn *$form#foo:score')
            self.stormHasNoWarnErr(msgs)

            for inval in invals:
                opts = {'vars': {'form': inval}}
                with self.raises(s_exc.StormRuntimeError) as exc:
                    await core.nodes('*$form#newp:score', opts=opts)
                self.true(exc.exception.get('mesg').startswith(mesg))

            # Check Storm Str types
            name = s_stormtypes.Str('inet:fqdn')
            msgs = await core.stormlist('*$form', opts={'vars': {'form': name}})
            self.stormHasNoWarnErr(msgs)

    async def test_storm_nested_root(self):
        async with self.getTestCore() as core:
            self.eq(20, await core.callStorm('''
            $foo = (100)
            function x() {
                function y() {
                    function z() {
                        $foo = (20)
                        return()
                    }
                    $z()
                    return()
                }
                $y()
                return()
            }
            $x()
            return ($foo)
            '''))

    async def test_edges_del(self):
        async with self.getTestCore() as core:
            view = await core.callStorm('return ($lib.view.get().fork().iden)')
            opts = {'view': view}

            await core.nodes('[test:int=8191 test:int=127]')
            await core.stormlist('test:int=127 | [ <(refs)+ { test:int=8191 } ]', opts=opts)

            # Delete the N1 out from under the fork
            msgs = await core.stormlist('test:int=8191 | delnode')
            self.stormHasNoWarnErr(msgs)

            msgs = await core.stormlist('test:int=127 | edges.del * --n2', opts=opts)
            self.stormHasNoWarnErr(msgs)

        async with self.getTestCore() as core:

            opts = {'vars': {'verbs': ('_seen',)}}
            await core.nodes('for $verb in $verbs { $lib.model.ext.addEdge(*, $verb, *, ({})) }', opts=opts)

            await core.nodes('[ test:str=test1 +(refs)> { [test:int=7 test:int=8] } ]')
            await core.nodes('[ test:str=test1 +(_seen)> { [test:int=7 test:int=8] } ]')

            self.len(4, await core.nodes('test:str=test1 -(*)> *'))

            await core.nodes('test:str=test1 | edges.del refs')
            self.len(0, await core.nodes('test:str=test1 -(refs)> *'))
            self.len(2, await core.nodes('test:str=test1 -(_seen)> *'))

            await core.nodes('test:str=test1 [ +(refs)> { [test:int=7 test:int=8] } ]')

            self.len(4, await core.nodes('test:str=test1 -(*)> *'))

            await core.nodes('test:str=test1 | edges.del *')
            self.len(0, await core.nodes('test:str=test1 -(*)> *'))

            # Test --n2
            await core.nodes('test:str=test1 [ <(refs)+ { [test:int=7 test:int=8] } ]')
            await core.nodes('test:str=test1 [ <(_seen)+ { [test:int=7 test:int=8] } ]')

            self.len(4, await core.nodes('test:str=test1 <(*)- *'))

            await core.nodes('test:str=test1 | edges.del refs --n2')
            self.len(0, await core.nodes('test:str=test1 <(refs)- *'))
            self.len(2, await core.nodes('test:str=test1 <(_seen)- *'))

            await core.nodes('test:str=test1 [ <(refs)+ { [test:int=7 test:int=8] } ]')

            self.len(4, await core.nodes('test:str=test1 <(*)- *'))

            await core.nodes('test:str=test1 | edges.del * --n2')
            self.len(0, await core.nodes('test:str=test1 <(*)- *'))

            # Test non-runtsafe usage
            await core.nodes('[ test:str=refs +(refs)> { [test:int=7 test:int=8] } ]')
            await core.nodes('[ test:str=_seen +(_seen)> { [test:int=7 test:int=8] } ]')

            self.len(2, await core.nodes('test:str=refs -(refs)> *'))
            self.len(2, await core.nodes('test:str=_seen -(_seen)> *'))

            await core.nodes('test:str=refs test:str=_seen $v=$node.value() | edges.del $v')

            self.len(0, await core.nodes('test:str=refs -(refs)> *'))
            self.len(0, await core.nodes('test:str=_seen -(_seen)> *'))

            await core.nodes('test:str=refs [ <(refs)+ { [test:int=7 test:int=8] } ]')
            await core.nodes('test:str=_seen [ <(_seen)+ { [test:int=7 test:int=8] } ]')

            self.len(2, await core.nodes('test:str=refs <(refs)- *'))
            self.len(2, await core.nodes('test:str=_seen <(_seen)- *'))

            await core.nodes('test:str=refs test:str=_seen $v=$node.value() | edges.del $v --n2')

            self.len(0, await core.nodes('test:str=refs <(refs)- *'))
            self.len(0, await core.nodes('test:str=_seen <(_seen)- *'))

            await core.nodes('test:str=refs [ <(refs)+ { [test:int=7 test:int=8] } ]')
            await core.nodes('[ test:str=* <(_seen)+ { [test:int=7 test:int=8] } ]')

            self.len(2, await core.nodes('test:str=refs <(refs)- *'))
            self.len(2, await core.nodes('test:str=* <(_seen)- *'))

            await core.nodes('test:str=refs test:str=* $v=$node.value() | edges.del $v --n2')

            self.len(0, await core.nodes('test:str=refs <(refs)- *'))
            self.len(0, await core.nodes('test:str=* <(_seen)- *'))

            # Test perms
            visi = await core.auth.addUser('visi')
            await visi.setPasswd('secret')

            await core.nodes('test:str=test1 [ +(refs)> { test:int=7 } ]')
            self.len(1, await core.nodes('test:str=test1 -(refs)> *'))

            async with core.getLocalProxy(user='visi') as asvisi:
                with self.raises(s_exc.AuthDeny):
                    await asvisi.callStorm('test:str=test1 | edges.del refs')

                await visi.addRule((True, ('node', 'edge', 'del', 'refs')))

                await asvisi.callStorm('test:str=test1 | edges.del refs')
                self.len(0, await core.nodes('test:str=test1 -(refs)> *'))

                await core.nodes('test:str=test1 [ +(refs)> { test:int=7 } ]')
                with self.raises(s_exc.AuthDeny):
                    await asvisi.callStorm('test:str=test1 | edges.del *')

                await visi.addRule((True, ('node', 'edge', 'del')))

                await asvisi.callStorm('test:str=test1 | edges.del *')
                self.len(0, await core.nodes('test:str=test1 -(refs)> *'))

    async def test_storm_pushpull(self):

        with self.getTestDir() as dirn:

            async with self.getTestCore(dirn=dirn) as core:

                visi = await core.auth.addUser('visi')
                await visi.setPasswd('secret')

                await core.auth.rootuser.setPasswd('secret')
                host, port = await core.dmon.listen('tcp://127.0.0.1:0/')

                # setup a trigger so we know when the nodes move...
                view0, layr0 = await core.callStorm('$view = $lib.view.get().fork() return(($view.iden, $view.layers.0.iden))')
                view1, layr1 = await core.callStorm('$view = $lib.view.get().fork() return(($view.iden, $view.layers.0.iden))')
                view2, layr2 = await core.callStorm('$view = $lib.view.get().fork() return(($view.iden, $view.layers.0.iden))')
                view3, layr3 = await core.callStorm('$view = $lib.view.get().fork() return(($view.iden, $view.layers.0.iden))')
                view4, layr4 = await core.callStorm('$view = $lib.view.get().fork() return(($view.iden, $view.layers.0.iden))')

                opts = {'vars': {
                    'view0': view0,
                    'view1': view1,
                    'view2': view2,
                    'view3': view3,
                    'view4': view4,
                    'layr0': layr0,
                    'layr1': layr1,
                    'layr2': layr2,
                    'layr3': layr3,
                    'layr4': layr4,
                }}

                # lets get some auth denies...
                async with core.getLocalProxy(user='visi') as asvisi:

                    with self.raises(s_exc.AuthDeny):
                        await asvisi.callStorm(f'$lib.layer.get($layr0).addPush(hehe)', opts=opts)
                    with self.raises(s_exc.AuthDeny):
                        await asvisi.callStorm(f'$lib.layer.get($layr0).delPush(hehe)', opts=opts)
                    with self.raises(s_exc.AuthDeny):
                        await asvisi.callStorm(f'$lib.layer.get($layr2).addPull(hehe)', opts=opts)
                    with self.raises(s_exc.AuthDeny):
                        await asvisi.callStorm(f'$lib.layer.get($layr2).delPull(hehe)', opts=opts)
                    with self.raises(s_exc.AuthDeny):
                        await asvisi.callStorm(f'$lib.layer.get($layr2).addPull(hehe)', opts=opts)
                    with self.raises(s_exc.AuthDeny):
                        await asvisi.callStorm(f'$lib.layer.get($layr2).delPull(hehe)', opts=opts)

                actv = len(core.activecoros)
                # view0 -push-> view1 <-pull- view2
                await core.callStorm(f'$lib.layer.get($layr0).addPush("tcp://root:secret@127.0.0.1:{port}/*/layer/{layr1}")', opts=opts)
                await core.callStorm(f'$lib.layer.get($layr2).addPull("tcp://root:secret@127.0.0.1:{port}/*/layer/{layr1}")', opts=opts)

                purl = await core.callStorm('for ($iden, $pdef) in $lib.layer.get($layr2).get(pulls) { return($pdef.url) }', opts=opts)
                self.true(purl.startswith('tcp://root:****@127.0.0.1'))
                purl = await core.callStorm('for ($iden, $pdef) in $lib.layer.get($layr0).get(pushs) { return($pdef.url) }', opts=opts)
                self.true(purl.startswith('tcp://root:****@127.0.0.1'))

                msgs = await core.stormlist('layer.push.list $layr0', opts=opts)
                self.stormIsInPrint('tcp://root:****@127.0.0.1', msgs)

                msgs = await core.stormlist('layer.pull.list $layr2', opts=opts)
                self.stormIsInPrint('tcp://root:****@127.0.0.1', msgs)

                self.eq(2, len(core.activecoros) - actv)
                tasks = await core.callStorm('return($lib.ps.list())')
                self.len(1, [t for t in tasks if t.get('name').startswith('layer pull:')])
                self.len(1, [t for t in tasks if t.get('name').startswith('layer push:')])

                offs = await core.getNexsIndx()

                await core.nodes('[ entity:contact=* ]', opts={'view': view0})
                await core.nodes('[ entity:contact=* ]', opts={'view': view0})
                await core.nodes('[ entity:contact=* ]', opts={'view': view0})
                await core.waitNexsOffs(offs + 14, timeout=3)

                self.len(3, await core.nodes('entity:contact', opts={'view': view1}))
                self.len(3, await core.nodes('entity:contact', opts={'view': view2}))

                # Check offset reporting
                q = '$layer=$lib.layer.get($layr0) return ($layer)'
                layrinfo = await core.callStorm(q, opts=opts)
                pushs = layrinfo.get('pushs')
                self.len(1, pushs)
                pdef = list(pushs.values())[0]
                eoffs = pdef.get('offs', 0)
                self.lt(10, eoffs)

                # check offset reporting from list()
                msgs = await core.stormlist('layer.push.list $layr0', opts=opts)
                self.stormIsInPrint(f'{eoffs}', msgs)

                # Pull from layr0 using a custom offset (skip first node)
                strt = offs + 2
                q = f'$lib.layer.get($layr0).addPush("tcp://root:secret@127.0.0.1:{port}/*/layer/{layr4}", offs={strt})'
                await core.callStorm(q, opts=opts)
                await core.waitNexsOffs(offs + 19, timeout=3)
                self.len(2, await core.nodes('entity:contact', opts={'view': view4}))

                # Clean up
                self.none(await core.callStorm('$lib.layer.get($layr0).delPush($layr4)', opts=opts))

                q = '$layer=$lib.layer.get($layr2) return ($layer)'
                layrinfo = await core.callStorm(q, opts=opts)
                pulls = layrinfo.get('pulls')
                self.len(1, pulls)
                pdef = list(pulls.values())[0]
                self.lt(10, pdef.get('offs', 0))

                # remove and ensure no replay on restart
                await core.nodes('entity:contact | delnode', opts={'view': view2})
                self.len(0, await core.nodes('entity:contact', opts={'view': view2}))

            conf = {'dmon:listen': f'tcp://127.0.0.1:{port}'}
            async with self.getTestCore(dirn=dirn, conf=conf) as core:

                await asyncio.sleep(0)

                offs = await core.getNexsIndx()
                await core.nodes('[ entity:contact=* ]', opts={'view': view0})
                await core.nodes('[ entity:contact=* ]', opts={'view': view0})
                await core.nodes('[ entity:contact=* ]', opts={'view': view0})
                await core.waitNexsOffs(offs + 14, timeout=3)

                # confirm we dont replay and get the old one back...
                self.len(3, await core.nodes('entity:contact', opts={'view': view2}))

                actv = len(core.activecoros)
                # remove all pushes / pulls
                await core.callStorm('''
                    for $layr in $lib.layer.list() {
                        $pushs = $layr.get(pushs)
                        if $pushs {
                            for ($iden, $pdef) in $pushs { $layr.delPush($iden) }
                        }
                        $pulls = $layr.get(pulls)
                        if $pulls {
                            for ($iden, $pdef) in $pulls { $layr.delPull($iden) }
                        }
                    }
                ''')
                self.eq(actv - 3, len(core.activecoros))
                tasks = await core.callStorm('return($lib.ps.list())')
                self.len(0, [t for t in tasks if t.get('name').startswith('layer pull:')])
                self.len(0, [t for t in tasks if t.get('name').startswith('layer push:')])

                # code coverage for push/pull dict exists but has no entries
                self.none(await core.callStorm('return($lib.layer.get($layr2).delPull($lib.guid()))', opts=opts))
                self.none(await core.callStorm('return($lib.layer.get($layr0).delPush($lib.guid()))', opts=opts))

                msgs = await core.stormlist('layer.push.list $layr0', opts=opts)
                self.stormIsInPrint('No pushes configured', msgs)

                msgs = await core.stormlist('layer.pull.list $layr2', opts=opts)
                self.stormIsInPrint('No pulls configured', msgs)

                # Test storm command add/del
                q = f'layer.push.add $layr0 "tcp://root:secret@127.0.0.1:{port}/*/layer/{layr1}"'
                msgs = await core.stormlist(q, opts=opts)
                self.stormIsInPrint('Layer push added', msgs)

                q = f'layer.pull.add $layr2 "tcp://root:secret@127.0.0.1:{port}/*/layer/{layr1}"'
                msgs = await core.stormlist(q, opts=opts)
                self.stormIsInPrint('Layer pull added', msgs)

                msgs = await core.stormlist('layer.push.list $layr0', opts=opts)
                self.stormIsInPrint('tcp://root:****@127.0.0.1', msgs)

                msgs = await core.stormlist('layer.pull.list $layr2', opts=opts)
                self.stormIsInPrint('tcp://root:****@127.0.0.1', msgs)

                pidn = await core.callStorm('for ($iden, $pdef) in $lib.layer.get($layr0).get(pushs) { return($iden) }', opts=opts)
                msgs = await core.stormlist(f'layer.push.del $layr0 {pidn}', opts=opts)
                self.stormIsInPrint('Layer push deleted', msgs)
                msgs = await core.stormlist('layer.push.list $layr0', opts=opts)
                self.stormIsInPrint('No pushes configured', msgs)

                pidn = await core.callStorm('for ($iden, $pdef) in $lib.layer.get($layr2).get(pulls) { return($iden) }', opts=opts)
                msgs = await core.stormlist(f'layer.pull.del $layr2 {pidn}', opts=opts)
                self.stormIsInPrint('Layer pull deleted', msgs)
                msgs = await core.stormlist('layer.pull.list $layr2', opts=opts)
                self.stormIsInPrint('No pulls configured', msgs)

                offs = await core.getNexsIndx()

                # Add slow pushers
                q = f'''$url="tcp://root:secret@127.0.0.1:{port}/*/layer/{layr3}"
                $pdef = $lib.layer.get($layr0).addPush($url, queue_size=10, chunk_size=1)
                return($pdef.iden)'''
                slowpush = await core.callStorm(q, opts=opts)
                q = f'''$url="tcp://root:secret@127.0.0.1:{port}/*/layer/{layr0}"
                $pdef = $lib.layer.get($layr3).addPull($url, queue_size=20, chunk_size=10)
                return($pdef.iden)'''
                slowpull = await core.callStorm(q, opts=opts)

                pushs = await core.callStorm('return($lib.layer.get($layr0).get(pushs))', opts=opts)
                self.isin(slowpush, pushs)

                pulls = await core.callStorm('return($lib.layer.get($layr3).get(pulls))', opts=opts)
                self.isin(slowpull, pulls)

                await core.waitNexsOffs(offs + 12, timeout=3)

                self.none(await core.callStorm(f'return($lib.layer.get($layr0).delPush({slowpush}))', opts=opts))
                self.none(await core.callStorm(f'return($lib.layer.get($layr3).delPull({slowpull}))', opts=opts))

                # add a push/pull and remove the layer to cancel it...
                await core.callStorm(f'$lib.layer.get($layr0).addPush("tcp://root:secret@127.0.0.1:{port}/*/layer/{layr1}")', opts=opts)
                await core.callStorm(f'$lib.layer.get($layr2).addPull("tcp://root:secret@127.0.0.1:{port}/*/layer/{layr1}")', opts=opts)

                await asyncio.sleep(0)

                tasks = await core.callStorm('return($lib.ps.list())')
                self.len(1, [t for t in tasks if t.get('name').startswith('layer pull:')])
                self.len(1, [t for t in tasks if t.get('name').startswith('layer push:')])
                self.eq(actv - 1, len(core.activecoros))

                pushpulls = set()
                for ldef in await core.getLayerDefs():
                    pushpulls.update(ldef.get('pushs', {}))
                    pushpulls.update(ldef.get('pulls', {}))

                tasks = [cdef.get('task') for iden, cdef in core.activecoros.items() if iden in pushpulls]

                await core.callStorm('$lib.view.del($view0)', opts=opts)
                await core.callStorm('$lib.view.del($view1)', opts=opts)
                await core.callStorm('$lib.view.del($view2)', opts=opts)
                await core.callStorm('$lib.view.del($view3)', opts=opts)
                await core.callStorm('$lib.layer.del($layr0)', opts=opts)
                await core.callStorm('$lib.layer.del($layr1)', opts=opts)
                await core.callStorm('$lib.layer.del($layr2)', opts=opts)
                await core.callStorm('$lib.layer.del($layr3)', opts=opts)

                # Wait for the active coros to die
                for task in [t for t in tasks if t is not None]:
                    self.true(await s_coro.waittask(task, timeout=5))

                tasks = await core.callStorm('return($lib.ps.list())')
                self.len(0, [t for t in tasks if t.get('name').startswith('layer pull:')])
                self.len(0, [t for t in tasks if t.get('name').startswith('layer push:')])
                self.eq(actv - 3, len(core.activecoros))

                with self.raises(s_exc.SchemaViolation):
                    await core.addLayrPush('newp', {})
                with self.raises(s_exc.SchemaViolation):
                    await core.addLayrPull('newp', {})

                # sneak a bit of coverage for the raw library in here...
                fake = {
                    'time': s_common.now(),
                    'iden': s_common.guid(),
                    'user': s_common.guid(),
                    'url': 'tcp://localhost',
                }
                self.none(await core.addLayrPush('newp', fake))
                self.none(await core.addLayrPull('newp', fake))

                self.none(await core.delLayrPull('newp', 'newp'))
                self.none(await core.delLayrPull(layr0, 'newp'))
                self.none(await core.delLayrPush('newp', 'newp'))
                self.none(await core.delLayrPush(layr0, 'newp'))

                # main view/layer have None for pulls/pushs
                self.none(await core.delLayrPull(core.getView().layers[0].iden, 'newp'))
                self.none(await core.delLayrPush(core.getView().layers[0].iden, 'newp'))

                async with await s_telepath.openurl(f'tcp://visi:secret@127.0.0.1:{port}/*/view') as proxy:
                    self.eq(core.getView().iden, await proxy.getCellIden())
                    with self.raises(s_exc.AuthDeny):
                        await proxy.storNodeEdits((), {})

                with self.raises(s_exc.NoSuchPath):
                    async with await s_telepath.openurl(f'tcp://root:secret@127.0.0.1:{port}/*/newp'):
                        pass

                class LayrBork:
                    async def syncNodeEdits(self, offs, compat=False):
                        if False: yield None
                        raise s_exc.SynErr()

                fake = {
                    'iden': s_common.guid(),
                    'user': s_common.guid(),
                    'chunk:size': 1000,
                    'queue:size': 1000,
                }
                # this should fire the reader and exit cleanly when he explodes
                await core._pushBulkEdits(LayrBork(), LayrBork(), fake, False)

                await core.addUserRule(visi.iden, (True, ('layer', 'add')))
                l1 = await core.callStorm('$layer=$lib.layer.add() return ($layer) ', opts={'user': visi.iden})
                l2 = await core.callStorm('$layer=$lib.layer.add() return ($layer) ', opts={'user': visi.iden})
                varz = {'iden': l1.get('iden'), 'tgt': l2.get('iden'), 'port': port}
                pullq = '$layer=$lib.layer.get($iden).addPull(`tcp://root:secret@127.0.0.1:{$port}/*/layer/{$tgt}`)'
                pushq = '$layer=$lib.layer.get($iden).addPush(`tcp://root:secret@127.0.0.1:{$port}/*/layer/{$tgt}`)'
                with self.raises(s_exc.AuthDeny):
                    await core.callStorm(pullq, opts={'user': visi.iden, 'vars': varz})
                with self.raises(s_exc.AuthDeny):
                    await core.callStorm(pullq, opts={'user': visi.iden, 'vars': varz})

                await core.addUserRule(visi.iden, (True, ('telepath', 'open', 'tcp')))

                msgs = await core.stormlist(pullq, opts={'user': visi.iden, 'vars': varz})
                self.stormHasNoWarnErr(msgs)

                msgs = await core.stormlist(pushq, opts={'user': visi.iden, 'vars': varz})
                self.stormHasNoWarnErr(msgs)

                l1iden = l1.get('iden')
                pdef = list(core.getLayer(l1iden).layrinfo['pushs'].values())[0]
                self.none(await core.addLayrPush(l1iden, pdef))
                self.len(1, list(core.getLayer(l1iden).layrinfo['pushs'].values()))

                pdef = list(core.getLayer(l1iden).layrinfo['pulls'].values())[0]
                self.none(await core.addLayrPull(l1iden, pdef))
                self.len(1, list(core.getLayer(l1iden).layrinfo['pulls'].values()))

    async def test_storm_tagprune(self):

        async with self.getTestCore() as core:

            self.len(1, await core.nodes('[test:str=foo +#parent.child.grandchild]'))
            self.len(1, await core.nodes('[test:str=bar +#parent.childtag +#parent.child.step +#parent.child.grandchild]'))
            self.len(1, await core.nodes('[test:str=baz +#parent.child.step +#parent.child.step.two +#parent.child.step.three]'))

            # Won't do anything but should work
            nodes = await core.nodes('test:str | tag.prune')
            self.len(3, nodes)

            node = (await core.nodes('test:str=foo'))[0]
            exp = [
                'parent',
                'parent.child',
                'parent.child.grandchild'
            ]
            self.eq(node.getTagNames(), exp)

            node = (await core.nodes('test:str=bar'))[0]
            exp = [
                'parent',
                'parent.child',
                'parent.child.grandchild',
                'parent.child.step',
                'parent.childtag'
            ]
            self.eq(node.getTagNames(), exp)

            node = (await core.nodes('test:str=baz'))[0]
            exp = [
                'parent',
                'parent.child',
                'parent.child.step',
                'parent.child.step.three',
                'parent.child.step.two'
            ]
            self.eq(node.getTagNames(), exp)

            await core.nodes('test:str | tag.prune parent.child.grandchild')

            # Should remove all tags
            node = (await core.nodes('test:str=foo'))[0]
            self.eq(node.getTagNames(), [])

            # Should only remove parent.child.grandchild
            node = (await core.nodes('test:str=bar'))[0]
            exp = ['parent', 'parent.child', 'parent.child.step', 'parent.childtag']
            self.eq(node.getTagNames(), exp)

            await core.nodes('test:str | tag.prune parent.child.step')

            # Should only remove parent.child.step and parent.child
            node = (await core.nodes('test:str=bar'))[0]
            self.eq(node.getTagNames(), ['parent', 'parent.childtag'])

            # Should remove all tags
            node = (await core.nodes('test:str=baz'))[0]
            self.eq(node.getTagNames(), [])

            self.len(1, await core.nodes('[test:str=foo +#tag.tree.one +#tag.tree.two +#another.tag.tree]'))
            self.len(1, await core.nodes('[test:str=baz +#tag.tree.one +#tag.tree.two +#another.tag.tree +#more.tags.to.remove +#tag.that.stays]'))

            # Remove multiple tags
            tags = '''
                tag.tree.one
                tag.tree.two
                another.tag.tree
                more.tags.to.remove
            '''
            await core.nodes(f'test:str | tag.prune {tags}')

            node = (await core.nodes('test:str=foo'))[0]
            self.eq(node.getTagNames(), [])

            node = (await core.nodes('test:str=baz'))[0]
            exp = ['tag', 'tag.that', 'tag.that.stays']
            self.eq(node.getTagNames(), exp)

            self.len(1, await core.nodes('[test:str=runtsafety +#runtsafety]'))
            self.len(1, await core.nodes('[test:str=foo +#runtsafety]'))
            self.len(1, await  core.nodes('[test:str=runt.safety.two +#runt.safety.two +#runt.child]'))

            # Test non-runtsafe usage
            await core.nodes('test:str | tag.prune $node.value()')

            node = (await core.nodes('test:str=runtsafety'))[0]
            self.eq(node.getTagNames(), [])

            node = (await core.nodes('test:str=foo'))[0]
            self.eq(node.getTagNames(), ['runtsafety'])

            node = (await core.nodes('test:str=runt.safety.two'))[0]
            self.eq(node.getTagNames(), ['runt', 'runt.child'])

            self.len(1, await core.nodes('[test:str=foo +#runt.need.perms]'))
            self.len(1, await core.nodes('[test:str=runt.safety.two +#runt.safety.two]'))

            # Test perms
            visi = await core.auth.addUser('visi')
            await visi.setPasswd('secret')

            async with core.getLocalProxy(user='visi') as asvisi:
                with self.raises(s_exc.AuthDeny):
                    await asvisi.callStorm(f'test:str | tag.prune runt.need.perms')

                with self.raises(s_exc.AuthDeny):
                    await asvisi.callStorm(f'test:str | tag.prune $node.value()')

            await visi.addRule((True, ('node', 'tag', 'del', 'runt')))

            async with core.getLocalProxy(user='visi') as asvisi:
                await asvisi.callStorm(f'test:str | tag.prune runt.need.perms')

                node = (await core.nodes('test:str=foo'))[0]
                self.eq(node.getTagNames(), ['runtsafety'])

                await asvisi.callStorm(f'test:str=runt.safety.two | tag.prune $node.value()')

                node = (await core.nodes('test:str=runt.safety.two'))[0]
                self.eq(node.getTagNames(), ['runt', 'runt.child'])

    async def test_storm_cmdscope(self):

        async with self.getTestCore() as core:
            core.loadStormPkg({
                'name': 'testpkg',
                'version': '0.0.1',
                'commands': (
                    {'name': 'woot', 'cmdargs': (('hehe', {}),), 'storm': 'spin | [ inet:ip=1.2.3.4 ]'},
                    {'name': 'stomp', 'storm': '$fqdn=lol'},
                    {'name': 'gronk', 'storm': 'init { $fqdn=foo } $lib.print($fqdn)'},
                ),
            })
            # Success for the next two tests is that these don't explode with errors..
            self.len(1, await core.nodes('''
                [ inet:fqdn=vertex.link ]
                $fqdn=$node.repr()
                | woot lol |
                $lib.print($path.vars.fqdn)
            '''))
            # Non-runtsafe scope
            self.len(1, await core.nodes('''
                [ inet:fqdn=vertex.link ]
                $fqdn=$node.repr()
                | woot $node |
                $lib.print($path.vars.fqdn)
            '''))

            msgs = await core.stormlist('''
                [ inet:fqdn=vertex.link ]
                $fqdn=$node.repr()
                | stomp |
                $lib.print($fqdn)
            ''')
            self.stormIsInPrint('vertex.link', msgs)
            self.stormNotInPrint('lol', msgs)

            msgs = await core.stormlist('''
                [ inet:fqdn=vertex.link ]
                $fqdn=$node.repr()
                | gronk
            ''')
            self.stormIsInPrint('foo', msgs)
            self.stormNotInPrint('vertex.link', msgs)

    async def test_storm_version(self):

        async with self.getTestCore() as core:
            msgs = await core.stormlist('version')
            self.stormIsInPrint('Synapse Version:', msgs)
            self.stormIsInPrint('Commit Hash:', msgs)

    async def test_storm_runas(self):
        async with self.getTestCore() as core:

            visi = await core.auth.addUser('visi')

            nodes = await core.nodes('[ inet:fqdn=foo.com ]')
            self.len(1, nodes)

            q = 'runas visi { [ inet:fqdn=bar.com ] }'
            await self.asyncraises(s_exc.AuthDeny, core.nodes(q))

            await visi.addRule((True, ('node', 'add')))

            await core.nodes('runas visi { [ inet:fqdn=bar.com ] }')

            items = []
            async for offs, item in core.getNexusChanges(0, wait=False):
                if item[1] == 'edits':
                    items.append(item[2])

            self.len(2, [item for item in items if item[-1]['user'] == visi.iden])

            await core.nodes(f'runas {visi.iden} {{ [ inet:fqdn=baz.com ] }}')

            items = []
            async for offs, item in core.getNexusChanges(0, wait=False):
                if item[1] == 'edits':
                    items.append(item[2])

            self.len(4, [item for item in items if item[-1]['user'] == visi.iden])

            q = 'inet:fqdn $n=$node runas visi { yield $n [ +#atag ] }'
            await self.asyncraises(s_exc.AuthDeny, core.nodes(q))

            await visi.addRule((True, ('node', 'tag', 'add')))

            nodes = await core.nodes(q)
            for node in nodes:
                self.nn(node.get('#atag'))

            async with core.getLocalProxy(user='visi') as asvisi:
                await self.asyncraises(s_exc.AuthDeny, asvisi.callStorm(q))

            q = '$tag=btag runas visi { inet:fqdn=foo.com [ +#$tag ] }'
            await core.nodes(q)
            nodes = await core.nodes('inet:fqdn=foo.com')
            self.nn(nodes[0].get('#btag'))

            await self.asyncraises(s_exc.NoSuchUser, core.nodes('runas newp { inet:fqdn=foo.com }'))

            cmd0 = {
                'name': 'asroot.not',
                'storm': 'runas visi { inet:fqdn=foo.com [-#btag ] }',
                'asroot': True,
            }
            cmd1 = {
                'name': 'asroot.yep',
                'storm': 'runas visi --asroot { inet:fqdn=foo.com [-#btag ] }',
                'asroot': True,
            }
            await core.setStormCmd(cmd0)
            await core.setStormCmd(cmd1)
            await core.addStormPkg({
                'name': 'synapse-woot',
                'version': (0, 0, 1),
                'modules': (
                    {'name': 'woot.runas',
                     'asroot:perms': [['power-ups', 'woot', 'user']],
                     'storm': 'function asroot () { runas root { $lib.print(woot) return() }}'},
                ),
            })

            asvisi = {'user': visi.iden}
            with self.raises(s_exc.AuthDeny):
                await core.callStorm('return($lib.import(woot.runas).asroot())', opts=asvisi)

            await core.stormlist('auth.user.addrule visi power-ups.woot.user')
            await core.callStorm('return($lib.import(woot.runas).asroot())', opts=asvisi)

            await self.asyncraises(s_exc.AuthDeny, core.nodes('asroot.not'))

            nodes = await core.nodes('asroot.yep | inet:fqdn=foo.com')
            for node in nodes:
                self.none(node.get('#btag'))

            q = '''runas visi {
                $lib.print(foo)
                $lib.warn(bar)
                $lib.fire(cool, some=event)
                $lib.csv.emit(item1, item2, item3)
                [ it:dev:str=nomsg ]
             }'''
            msgs = await core.stormlist(q)
            self.stormIsInPrint('foo', msgs)
            self.stormIsInWarn('bar', msgs)
            self.len(1, [m for m in msgs if m[0] == 'storm:fire'])
            self.len(1, [m for m in msgs if m[0] == 'csv:row'])
            self.len(0, [m for m in msgs if m[0] == 'node:edits'])

            q = '''runas visi {
                $lib.print(foo)
                $lib.warn(bar)
                [ it:dev:str=nomsg ]
             }'''
            msgs = await core.stormlist(q)
            self.stormIsInPrint('foo', msgs)
            self.stormIsInWarn('bar', msgs)

            q = '''
                [it:dev:str=woot] $valu=$node.repr()
                runas visi {
                    $lib.print(foo)
                    $lib.warn(bar)
                    $lib.print($valu)
                    [ it:dev:str=nomsg ]
                }
            '''
            msgs = await core.stormlist(q)
            self.stormIsInPrint('foo', msgs)
            self.stormIsInPrint('woot', msgs)
            self.stormIsInWarn('bar', msgs)

            msgs = await core.stormlist('runas visi {$lib.raise(Foo, asdf)}')
            self.stormIsInErr('asdf', msgs)

    async def test_storm_batch(self):
        async with self.getTestCore() as core:
            q = '''
                for $i in $lib.range(12) {[ test:str=$i ]}

                batch $lib.true --size 5 ${
                    $vals=([])
                    for $n in $nodes { $vals.append($n.repr()) }
                    $lib.print((',').join($vals))
                }
            '''
            msgs = await core.stormlist(q)
            self.len(0, [m for m in msgs if m[0] == 'node'])
            self.stormIsInPrint('0,1,2,3,4', msgs)
            self.stormIsInPrint('5,6,7,8,9', msgs)
            self.stormIsInPrint('10,11', msgs)

            q = '''
                for $i in $lib.range(12) { test:str=$i }

                batch $lib.false --size 5 {
                    $vals=([])
                    for $n in $nodes { $vals.append($n.repr()) }
                    $lib.print((',').join($vals))
                }
            '''
            msgs = await core.stormlist(q)
            self.len(12, [m for m in msgs if m[0] == 'node'])
            self.stormIsInPrint('0,1,2,3,4', msgs)
            self.stormIsInPrint('5,6,7,8,9', msgs)
            self.stormIsInPrint('10,11', msgs)

            q = '''
                for $i in $lib.range(12) { test:str=$i }
                batch $lib.true --size 5 { yield $nodes }
            '''
            msgs = await core.stormlist(q)
            self.len(12, [m for m in msgs if m[0] == 'node'])

            q = '''
                for $i in $lib.range(12) { test:str=$i }
                batch $lib.false --size 5 { yield $nodes }
            '''
            msgs = await core.stormlist(q)
            self.len(12, [m for m in msgs if m[0] == 'node'])

            with self.raises(s_exc.StormRuntimeError):
                await core.nodes('batch $lib.true --size 20000 {}')

            with self.raises(s_exc.StormRuntimeError):
                await core.nodes('test:str batch $lib.true --size $node {}')

    async def test_storm_queries(self):
        async with self.getTestCore() as core:

            q = '''
            [ test:str=1.2.3.4
                // add a prop
                :hehe=1234
                /* also set :seen
                   to now
                */
                :seen = now
            ]'''
            nodes = await core.nodes(q)
            self.len(1, nodes)
            self.eq(nodes[0].get('hehe'), '1234')
            self.nn(nodes[0].get('seen'))

            case = [
                ('+', 'plus'),
                ('-', 'minus'),
                ('/', 'div'),
                ('+-', 'plusminus'),
                ('-+', 'minusplus'),
                ('--', 'minusminus'),
                ('++', 'plusplus'),
            ]

            for valu, exp in case:
                q = f'$x={valu}'
                q += '''
                switch $x {
                    +: { $lib.print(plus) }
                    //comm
                    -: { $lib.print(minus) }
                    /*comm*/ +-: { $lib.print(plusminus) }
                    -+ : { $lib.print(minusplus) }
                    // -+: { $lib.print(fake) }
                    /* -+: { $lib.print(fake2) } */
                    --: { $lib.print(minusminus) }
                    ++: { $lib.print(plusplus) }
                    /: { $lib.print(div) }
                }
                '''
                msgs = await core.stormlist(q)
                self.stormIsInPrint(exp, msgs)

            q = 'iden			Jul 17, 2019, 8:14:22 PM		10	 hostname'
            msgs = await core.stormlist(q)
            self.stormIsInWarn('Failed to decode iden: [Jul]', msgs)
            self.stormIsInWarn('Failed to decode iden: [17,]', msgs)
            self.stormIsInWarn('Failed to decode iden: [2019,]', msgs)
            self.stormIsInWarn('Failed to decode iden: [8:14:22]', msgs)
            self.stormIsInWarn('Failed to decode iden: [PM]', msgs)
            self.stormIsInWarn('iden must be 32 bytes [10]', msgs)
            self.stormIsInWarn('Failed to decode iden: [hostname]', msgs)

            q = 'iden https://intelx.io/?s=3NBtmP3tZtZQHKrTCtTEiUby9dgujnmV6q --test=asdf'
            msgs = await core.stormlist(q)
            self.stormIsInWarn('Failed to decode iden: [https://intelx.io/?s=3NBtmP3tZtZQHKrTCtTEiUby9dgujnmV6q]', msgs)
            self.stormIsInWarn('Failed to decode iden: [--test]', msgs)
            self.stormIsInWarn('Failed to decode iden: [asdf]', msgs)

            q = 'iden 192[.]foo[.]bar'
            msgs = await core.stormlist(q)
            self.stormIsInWarn('Failed to decode iden: [192[.]foo[.]bar]', msgs)

            q = '''file:bytes#aka.feye.thr.apt1 ->it:exec:file:add  ->file:path |uniq| ->file:base |uniq ->file:base:ext=doc'''
            msgs = await core.stormlist(q)
            self.stormIsInErr("Expected 1 positional arguments. Got 2: ['->', 'file:base:ext=doc']", msgs)

            msgs = await core.stormlist('help yield')
            self.stormIsInPrint('No commands found matching "yield"', msgs)

            q = '''inet:fqdn:zone=earthsolution.org -> inet:dns:request -> file:bytes | uniq -> inet.dns.request'''
            msgs = await core.stormlist(q)
            self.stormHasNoErr(msgs)

            await core.nodes('''$token=foo $lib.print(({"Authorization":`Bearer {$token}`}))''')

            q = '#rep.clearsky.dreamjob -># +syn:tag^=rep |uniq -syn:tag~=rep.clearsky'
            msgs = await core.stormlist(q)
            self.stormIsInErr("Expected 1 positional arguments", msgs)

            q = 'service.add svcrs ssl://svcrs:27492?certname=root'
            msgs = await core.stormlist(q)
            self.stormIsInPrint('(svcrs): ssl://svcrs:27492?certname=root', msgs)

            q = 'iden ssl://svcrs:27492?certname=root=bar'
            msgs = await core.stormlist(q)
            self.stormIsInWarn('Failed to decode iden: [ssl://svcrs:27492?certname=root=bar]', msgs)

            q = "$foo=one $bar=two $lib.print(`{$foo}={$bar}`)"
            msgs = await core.stormlist(q)
            self.stormIsInPrint("one=two", msgs)

            q = "function test(){ $asdf=foo $return () }"
            msgs = await core.stormlist(q)
            self.stormIsInErr("Unexpected token '}'", msgs)

            retn = await core.callStorm('return((60*60))')
            self.eq(retn, 3600)

            retn = await core.callStorm('return((1*2 * 3))')
            self.eq(retn, 6)

            retn = await core.callStorm('return((0x10))')
            self.eq(retn, 16)

            retn = await core.callStorm('return((0x10*0x10))')
            self.eq(retn, 256)

            retn = await core.callStorm('return((0x10*0x10 + 5))')
            self.eq(retn, 261)

            retn = await core.callStorm('return((0x10*0x10,))')
            self.eq(retn, ('0x10*0x10',))

            nodes = await core.nodes('[test:comp=(1, contact@privacyprotect.org) :seen=(2008/07/10 00:00:00.000, 2020/06/29 00:00:00.001)] +test:comp:seen@=(2018/01/01, now)')
            self.len(1, nodes)

            retn = await core.callStorm('return((2021/12 00, 2021/12 :foo))')
            self.eq(retn, ('2021/12 00', '2021/12 :foo'))

            q = '''
            $foo=(123)
            if ($foo = 123 or not $foo = "cool, str("
                or $lib.concat("foo,bar", 'baz', 'cool)')) {
                $lib.print(success)
            }
            if ($foo = 123 or not $foo = "cool, \\"str("
                or $lib.concat("foo,bar", 'baz', 'cool)')) {
                $lib.print(escaped)
            }
            if ($foo = 123 or not $foo = \'\'\'cool, "'str(\'\'\'
                or $lib.concat("foo,bar", 'baz', 'cool)')) {
                $lib.print(triple)
            }
            '''
            msgs = await core.stormlist(q)
            self.stormIsInPrint("success", msgs)
            self.stormIsInPrint("escaped", msgs)
            self.stormIsInPrint("triple", msgs)

            q = '''
            $foo=(123)
            if ($foo = 123 or $lib.concat('foo),b"ar', 'baz')) {
                $lib.print(nest1)
            }
            if ($foo = 123 or (not $foo='baz' and $lib.concat("foo),b'ar", 'baz'))) {
                $lib.print(nest2)
            }
            if ($foo = 123 or (not $foo='baz' and $lib.concat(\'\'\'foo),b'"ar\'\'\', 'baz'))) {
                $lib.print(nest3)
            }
            '''
            msgs = await core.stormlist(q)
            self.stormIsInPrint("nest1", msgs)
            self.stormIsInPrint("nest2", msgs)
            self.stormIsInPrint("nest3", msgs)

            q = '''
            $foo=(0x40)
            if ($foo = 64 and $foo = 0x40 and not $foo = "cool, str("
                or $lib.concat("foo,bar", 'baz', 'cool)')) {
                $lib.print(success)
            }
            if ($foo = 64 and $foo = 0x40 and not $foo = "cool, \\"str("
                or $lib.concat("foo,bar", 'baz', 'cool)')) {
                $lib.print(escaped)
            }
            if ($foo = 64 and $foo = 0x40 and not $foo = \'\'\'cool, "'str(\'\'\'
                or $lib.concat("foo,bar", 'baz', 'cool)')) {
                $lib.print(triple)
            }
            '''
            msgs = await core.stormlist(q)
            self.stormIsInPrint("success", msgs)
            self.stormIsInPrint("escaped", msgs)
            self.stormIsInPrint("triple", msgs)

            q = '''
            $foo=(0x40)
            if ($foo = 64 or $lib.concat('foo),b"ar', 'baz')) {
                $lib.print(nest1)
            }
            if ($foo = 64 or (not $foo='baz' and $lib.concat("foo),b'ar", 'baz'))) {
                $lib.print(nest2)
            }
            if ($foo = 64 or (not $foo='baz' and $lib.concat(\'\'\'foo),b'"ar\'\'\', 'baz'))) {
                $lib.print(nest3)
            }
            '''
            msgs = await core.stormlist(q)
            self.stormIsInPrint("nest1", msgs)
            self.stormIsInPrint("nest2", msgs)
            self.stormIsInPrint("nest3", msgs)

            await core.addTagProp('score', ('int', {}), {})

            await core.nodes('[(doc:report=* :publisher:name=foo) (inet:ip=1.2.3.4 +#test:score=1)]')

            q = 'doc:report:publisher:name #test'
            self.len(2, await core.nodes(q))
            self.len(1, await core.nodes('#test'))

            q = 'doc:report:publisher:name #test:score'
            self.len(2, await core.nodes(q))
            self.len(1, await core.nodes('#test:score'))

            q = 'doc:report:publisher:name#test'
            msgs = await core.stormlist(q)
            self.stormIsInErr('No form named doc:report:publisher:name', msgs)

            q = 'doc:report:publisher:name#test:score'
            msgs = await core.stormlist(q)
            self.stormIsInErr('No form named doc:report:publisher:name', msgs)

            q = 'doc:report:publisher:name#test.*.bar'
            msgs = await core.stormlist(q)
            self.stormIsInErr("Unexpected token 'default case'", msgs)

            q = '#test.*.bar'
            msgs = await core.stormlist(q)
            self.stormIsInErr("Unexpected token 'default case'", msgs)

            q = 'doc:report:publisher:name#test.*.bar:score'
            msgs = await core.stormlist(q)
            self.stormIsInErr("Unexpected token 'default case'", msgs)

    async def test_storm_copyto(self):

        async with self.getTestCore() as core:
            await core.addTagProp('score', ('int', {}), {})

            msgs = await core.stormlist('[ inet:user=visi ] | copyto $node.repr()')
            self.stormIsInErr('copyto arguments must be runtsafe', msgs)

            msgs = await core.stormlist('[ inet:user=visi ] | copyto newp')
            self.stormIsInErr('No such view:', msgs)

            layr = await core.callStorm('return($lib.layer.add().iden)')

            opts = {'vars': {'layers': (layr,)}}
            view = await core.callStorm('return($lib.view.add(layers=$layers).iden)', opts=opts)

            msgs = await core.stormlist('''
                [ test:guid=* :size=1234 :tick=2020
                    +(refs)> { [ inet:ip=1.1.1.1 inet:ip=2.2.2.2 ] }
                    <(refs)+ { [ inet:ip=5.5.5.5 inet:ip=6.6.6.6 ] }
                    +#foo.bar:score=10
                ]
                $node.data.set(foo, bar)
            ''')
            self.stormHasNoWarnErr(msgs)

            opts = {'view': view}
            msgs = await core.stormlist('[ inet:ip=1.1.1.1 inet:ip=5.5.5.5 ]', opts=opts)
            self.stormHasNoWarnErr(msgs)

            msgs = await core.stormlist('test:guid | copyto $view', opts={'vars': {'view': view}})
            self.stormHasNoWarnErr(msgs)

            self.len(1, await core.nodes('test:guid +#foo.bar:score>1'))
            self.len(1, await core.nodes('test:guid +:tick=2020 :size -> test:int', opts=opts))
            nodes = await core.nodes('test:guid +:size=1234 -(refs)> inet:ip', opts=opts)
            self.len(1, nodes)
            self.eq(('inet:ip', (4, 0x01010101)), nodes[0].ndef)

            nodes = await core.nodes('test:guid +:size=1234 <(refs)- inet:ip', opts=opts)
            self.len(1, nodes)
            self.eq(('inet:ip', (4, 0x05050505)), nodes[0].ndef)
            self.eq('bar', await core.callStorm('test:guid return($node.data.get(foo))', opts=opts))

            oldn = await core.nodes('[ inet:ip=2.2.2.2 ]', opts=opts)
            await asyncio.sleep(0.1)
            newn = await core.nodes('[ inet:ip=2.2.2.2 ]')
            self.ne(oldn[0].get('.created'), newn[0].get('.created'))

            msgs = await core.stormlist('inet:ip=2.2.2.2 | copyto $view', opts={'vars': {'view': view}})
            self.stormHasNoWarnErr(msgs)

            oldn = await core.nodes('inet:ip=2.2.2.2', opts=opts)

            self.eq(oldn[0].get('.created'), newn[0].get('.created'))

            await core.nodes('[ test:ro=bad :readable=foo ]', opts=opts)
            await core.nodes('[ test:ro=bad :readable=bar ]')

            msgs = await core.stormlist('test:ro=bad | copyto $view', opts={'vars': {'view': view}})
            self.stormIsInWarn("Cannot overwrite read only property with conflicting value", msgs)

            nodes = await core.nodes('test:ro=bad', opts=opts)
            self.eq(nodes[0].get('readable'), 'foo')

    async def test_lib_storm_delnode(self):
        async with self.getTestCore() as core:

            visi = await core.auth.addUser('visi')
            await visi.addRule((True, ('node',)))

            size, sha256 = await core.callStorm('return($lib.axon.put($buf))', {'vars': {'buf': b'asdfasdf'}})

            opts = {'vars': {'sha256': sha256}}
            self.len(1, await core.nodes('[ file:bytes=({"sha256": $sha256}) ]', opts=opts))

            opts = {'vars': {'sha256': sha256}}
            await core.nodes('file:bytes | delnode')
            self.len(0, await core.nodes('file:bytes'))
            self.true(await core.axon.has(s_common.uhex(sha256)))

            self.len(1, await core.nodes('[ file:bytes=({"sha256": $sha256}) ]', opts=opts))

            async with core.getLocalProxy(user='visi') as asvisi:

                with self.raises(s_exc.AuthDeny):
                    await asvisi.callStorm('file:bytes | delnode --delbytes')

                await visi.addRule((True, ('axon', 'del')))

                await asvisi.callStorm('file:bytes | delnode --delbytes')
                self.len(0, await core.nodes('file:bytes'))
                self.false(await core.axon.has(s_common.uhex(sha256)))

    async def test_lib_dmon_embed(self):

        async with self.getTestCore() as core:
            await core.nodes('''
                function dostuff(mesg) {
                    $query = ${
                        $lib.queue.gen(hehe).put($mesg)
                        $lib.dmon.del($auto.iden)
                    }
                    $lib.dmon.add($query)
                    return()
                }
                $dostuff(woot)
            ''')

            self.eq('woot', await core.callStorm('return($lib.queue.gen(hehe).get().1)'))

            await core.nodes('''
                function dostuff(mesg) {
                    $query = ${
                        $lib.queue.gen(haha).put($lib.vars.mesg)
                        $lib.dmon.del($auto.iden)
                    }
                    $lib.dmon.add($query)
                    return()
                }
                $dostuff($lib.set())
            ''')

            self.none(await core.callStorm('return($lib.queue.gen(haha).get().1)'))

            await core.nodes('''
                $foo = (foo,)
                $query = ${
                    $foo.append(bar)
                    $lib.queue.gen(hoho).put($foo)
                    $lib.dmon.del($auto.iden)
                }
                $lib.dmon.add($query)
            ''')

            self.eq(['foo', 'bar'], await core.callStorm('return($lib.queue.gen(hoho).get().1)'))

    async def test_lib_storm_no_required_options(self):
        async with self.getTestCore() as core:
            cmds = core.getStormCmds()

            reqs = []

            query = await core.getStormQuery('')
            async with core.getStormRuntime(query) as runt:
                for name, ctor in cmds:
                    cmd = ctor(runt, False)

                    for optname, optinfo in cmd.pars.reqopts:
                        if optname[0].startswith('-'):
                            reqs.append((name, optname[0]))

            self.len(0, reqs, '\n'.join([f'{k[0]}: {k[1]}' for k in reqs]))<|MERGE_RESOLUTION|>--- conflicted
+++ resolved
@@ -748,37 +748,7 @@
 
             visi = await core.auth.addUser('visi')
             await visi.setPasswd('secret')
-
-            cmd0 = {
-                'name': 'asroot.not',
-                'storm': '[ ou:org=* ]',
-            }
-            cmd1 = {
-                'name': 'asroot.yep',
-                'storm': '[ it:dev:str=$lib.user.allowed(node.add.it:dev:str) ]',
-                'asroot': True,
-            }
-            await core.setStormCmd(cmd0)
-            await core.setStormCmd(cmd1)
-
             opts = {'user': visi.iden}
-            with self.raises(s_exc.AuthDeny):
-                await core.nodes('asroot.not', opts=opts)
-
-            with self.raises(s_exc.AuthDeny):
-                await core.nodes('asroot.yep', opts=opts)
-
-            await visi.addRule((True, ('asroot', 'cmd', 'asroot', 'yep')))
-
-            msgs = await core.stormlist('asroot.yep', opts=opts)
-            self.stormIsInWarn('Command (asroot.yep) requires asroot permission which is deprecated', msgs)
-
-            nodes = await core.nodes('asroot.yep', opts=opts)
-            self.len(1, nodes)
-            self.eq('false', nodes[0].ndef[1])
-
-            await visi.addRule((True, ('asroot', 'cmd', 'asroot')))
-            self.len(1, await core.nodes('asroot.not', opts=opts))
 
             pkg0 = {
                 'name': 'foopkg',
@@ -799,7 +769,7 @@
                                 return(woot)
                             }
                         ''',
-                        'asroot': True,
+                        'asroot:perms': [['foopkg', 'foo', 'bar']],
                     },
                     {
                         'name': 'foo.baz',
@@ -856,14 +826,8 @@
             with self.raises(s_exc.AuthDeny):
                 await core.nodes('$lib.import(foo.baz).lol()', opts=opts)
 
-            await visi.addRule((True, ('asroot', 'mod', 'foo', 'bar')))
+            await visi.addRule((True, ('foopkg', 'foo', 'bar')))
             self.len(1, await core.nodes('yield $lib.import(foo.bar).lol()', opts=opts))
-
-            await visi.addRule((True, ('asroot', 'mod', 'foo')))
-            self.len(1, await core.nodes('yield $lib.import(foo.baz).lol()', opts=opts))
-
-            msgs = await core.stormlist('$lib.import(foo.bar)')
-            self.stormIsInWarn('Module (foo.bar) requires asroot permission but does not specify any asroot:perms', msgs)
 
             # coverage for dyncall/dyniter with asroot...
             await core.nodes('$lib.import(foo.bar).dyncall()', opts=opts)
@@ -2789,13 +2753,8 @@
                             'version': 9,
                             'name': 'init09',
                             'query': '''
-<<<<<<< HEAD
                                 $lib.globals.init09 = $lib.time.now()
-                                $lib.pkg.vars(testload)."testload:version" = (10)
-=======
-                                $lib.globals.set(init09, $lib.time.now())
                                 $lib.pkg.vars(testload)."storage:version" = (10)
->>>>>>> 148104e2
                             ''',
                         },
                         {
@@ -5268,18 +5227,6 @@
 
             await self.asyncraises(s_exc.NoSuchUser, core.nodes('runas newp { inet:fqdn=foo.com }'))
 
-            cmd0 = {
-                'name': 'asroot.not',
-                'storm': 'runas visi { inet:fqdn=foo.com [-#btag ] }',
-                'asroot': True,
-            }
-            cmd1 = {
-                'name': 'asroot.yep',
-                'storm': 'runas visi --asroot { inet:fqdn=foo.com [-#btag ] }',
-                'asroot': True,
-            }
-            await core.setStormCmd(cmd0)
-            await core.setStormCmd(cmd1)
             await core.addStormPkg({
                 'name': 'synapse-woot',
                 'version': (0, 0, 1),
@@ -5296,12 +5243,6 @@
 
             await core.stormlist('auth.user.addrule visi power-ups.woot.user')
             await core.callStorm('return($lib.import(woot.runas).asroot())', opts=asvisi)
-
-            await self.asyncraises(s_exc.AuthDeny, core.nodes('asroot.not'))
-
-            nodes = await core.nodes('asroot.yep | inet:fqdn=foo.com')
-            for node in nodes:
-                self.none(node.get('#btag'))
 
             q = '''runas visi {
                 $lib.print(foo)
