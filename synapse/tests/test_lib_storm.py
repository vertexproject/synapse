import copy
import asyncio
import datetime
import itertools
import urllib.parse as u_parse
import unittest.mock as mock

import synapse.exc as s_exc
import synapse.common as s_common
import synapse.telepath as s_telepath
import synapse.datamodel as s_datamodel

import synapse.lib.base as s_base
import synapse.lib.coro as s_coro
import synapse.lib.json as s_json
import synapse.lib.storm as s_storm
import synapse.lib.httpapi as s_httpapi
import synapse.lib.msgpack as s_msgpack
import synapse.lib.version as s_version
import synapse.lib.stormtypes as s_stormtypes

import synapse.tests.utils as s_t_utils
from synapse.tests.utils import alist

import synapse.tools.backup as s_tools_backup

class StormTest(s_t_utils.SynTest):

    async def test_lib_storm_guidctor(self):
        async with self.getTestCore() as core:

            nodes00 = await core.nodes('[ ou:org=({"name": "vertex"}) ]')
            self.len(1, nodes00)
            self.eq('vertex', nodes00[0].get('name'))

            nodes01 = await core.nodes('[ ou:org=({"name": "vertex"}) :names+="the vertex project"]')
            self.len(1, nodes01)
            self.eq('vertex', nodes01[0].get('name'))
            self.eq(nodes00[0].ndef, nodes01[0].ndef)

            nodes02 = await core.nodes('[ ou:org=({"name": "the vertex project"}) ]')
            self.len(1, nodes02)
            self.eq('vertex', nodes02[0].get('name'))
            self.eq(nodes01[0].ndef, nodes02[0].ndef)

            nodes03 = await core.nodes('[ ou:org=({"name": "vertex", "type": "woot"}) :names+="the vertex project" ]')
            self.len(1, nodes03)
            self.ne(nodes02[0].ndef, nodes03[0].ndef)

            nodes04 = await core.nodes('[ ou:org=({"name": "the vertex project", "type": "woot"}) ]')
            self.len(1, nodes04)
            self.eq(nodes03[0].ndef, nodes04[0].ndef)

            with self.raises(s_exc.BadTypeValu):
                await core.nodes('[ ou:org=({"hq": "woot"}) ]')

            nodes05 = await core.nodes('[ ou:org=({"name": "vertex", "$props": {"motto": "for the people"}}) ]')
            self.len(1, nodes05)
            self.eq('vertex', nodes05[0].get('name'))
            self.eq('for the people', nodes05[0].get('motto'))
            self.eq(nodes00[0].ndef, nodes05[0].ndef)

            nodes06 = await core.nodes('[ ou:org=({"name": "acme", "$props": {"motto": "HURR DURR"}}) ]')
            self.len(1, nodes06)
            self.eq('acme', nodes06[0].get('name'))
            self.eq('hurr durr', nodes06[0].get('motto'))
            self.ne(nodes00[0].ndef, nodes06[0].ndef)

            goals = [s_common.guid(), s_common.guid()]
            goals.sort()

            nodes07 = await core.nodes('[ ou:org=({"name": "goal driven", "goals": $goals}) ]', opts={'vars': {'goals': goals}})
            self.len(1, nodes07)
            self.eq(goals, nodes07[0].get('goals'))

            nodes08 = await core.nodes('[ ou:org=({"name": "goal driven", "goals": $goals}) ]', opts={'vars': {'goals': goals}})
            self.len(1, nodes08)
            self.eq(goals, nodes08[0].get('goals'))
            self.eq(nodes07[0].ndef, nodes08[0].ndef)

            nodes09 = await core.nodes('[ ou:org=({"name": "vertex"}) :name=foobar :names=() ]')
            nodes10 = await core.nodes('[ ou:org=({"name": "vertex"}) :type=lulz ]')
            self.len(1, nodes09)
            self.len(1, nodes10)
            self.ne(nodes09[0].ndef, nodes10[0].ndef)

            await core.nodes('[ ou:org=* :type=lulz ]')
            await core.nodes('[ ou:org=* :type=hehe ]')
            nodes11 = await core.nodes('[ ou:org=({"name": "vertex", "$props": {"type": "lulz"}}) ]')
            self.len(1, nodes11)

            nodes12 = await core.nodes('[ ou:org=({"name": "vertex", "type": "hehe"}) ]')
            self.len(1, nodes12)
            self.ne(nodes11[0].ndef, nodes12[0].ndef)

            # GUID ctor has a short-circuit where it tries to find an existing ndef before it does,
            # some property deconfliction, and `<form>=({})` when pushed through guid generation gives
            # back the same guid as `<form>=()`, which if we're not careful could lead to an
            # inconsistent case where you fail to make a node because you don't provide any props,
            # make a node with that matching ndef, and then run that invalid GUID ctor query again,
            # and have it return back a node due to the short circuit. So test that we're consistent here.
            with self.raises(s_exc.BadTypeValu):
                await core.nodes('[ ou:org=({}) ]')

            self.len(1, await core.nodes('[ ou:org=() ]'))

            with self.raises(s_exc.BadTypeValu):
                await core.nodes('[ ou:org=({}) ]')

            msgs = await core.stormlist('[ ou:org=({"$props": {"desc": "lol"}})]')
            self.len(0, [m for m in msgs if m[0] == 'node'])
            self.stormIsInErr('No values provided for form ou:org', msgs)

            msgs = await core.stormlist('[ou:org=({"name": "burrito corp", "$props": {"phone": "lolnope"}})]')
            self.len(0, [m for m in msgs if m[0] == 'node'])
            self.stormIsInErr('Bad value for prop ou:org:phone: requires a digit string', msgs)

            with self.raises(s_exc.BadTypeValu):
                await core.nodes('[ ou:org=({"$try": true}) ]')

            # $try only affects $props
            msgs = await core.stormlist('[ ou:org=({"founded": "lolnope", "$try": true}) ]')
            self.len(0, [m for m in msgs if m[0] == 'node'])
            self.stormIsInErr('Bad value for prop ou:org:founded: Unknown time format for lolnope', msgs)

            msgs = await core.stormlist('[ou:org=({"name": "burrito corp", "$try": true, "$props": {"phone": "lolnope", "desc": "burritos man"}})]')
            nodes = [m for m in msgs if m[0] == 'node']
            self.len(1, nodes)
            node = nodes[0][1]
            props = node[1]['props']
            self.none(props.get('phone'))
            self.eq(props.get('name'), 'burrito corp')
            self.eq(props.get('desc'), 'burritos man')
            self.stormIsInWarn('Skipping bad value for prop ou:org:phone: requires a digit string', msgs)

            await self.asyncraises(s_exc.BadTypeValu, core.nodes("$lib.view.get().addNode(ou:org, ({'name': 'org name 77', 'phone': 'lolnope'}), props=({'desc': 'an org desc'}))"))

            await self.asyncraises(s_exc.BadTypeValu, core.nodes("$lib.view.get().addNode(ou:org, ({'name': 'org name 77'}), props=({'desc': 'an org desc', 'phone': 'lolnope'}))"))

            nodes = await core.nodes("yield $lib.view.get().addNode(ou:org, ({'$try': true, '$props': {'phone': 'invalid'}, 'name': 'org name 77'}), props=({'desc': 'an org desc'}))")
            self.len(1, nodes)
            node = nodes[0]
            self.none(node.get('phone'))
            self.eq(node.get('name'), 'org name 77')
            self.eq(node.get('desc'), 'an org desc')

            nodes = await core.nodes('ou:org=({"name": "the vertex project", "type": "lulz"})')
            self.len(1, nodes)
            orgn = nodes[0].ndef
            self.eq(orgn, nodes11[0].ndef)

            q = '[ ps:contact=* :org={ ou:org=({"name": "the vertex project", "type": "lulz"}) } ]'
            nodes = await core.nodes(q)
            self.len(1, nodes)
            cont = nodes[0]
            self.eq(cont.get('org'), orgn[1])

            nodes = await core.nodes('ps:contact:org=({"name": "the vertex project", "type": "lulz"})')
            self.len(1, nodes)
            self.eq(nodes[0].ndef, cont.ndef)

            self.len(0, await core.nodes('ps:contact:org=({"name": "vertex", "type": "newp"})'))

            with self.raises(s_exc.BadTypeValu):
                await core.nodes('inet:flow:from=({"name": "vertex", "type": "newp"})')

            await core.nodes('[ ou:org=({"name": "origname"}) ]')
            self.len(1, await core.nodes('ou:org=({"name": "origname"}) [ :name=newname ]'))
            self.len(0, await core.nodes('ou:org=({"name": "origname"})'))

            nodes = await core.nodes('[ it:exec:proc=(notime,) ]')
            self.len(1, nodes)

            nodes = await core.nodes('[ it:exec:proc=(nulltime,) ]')
            self.len(1, nodes)

    async def test_lib_storm_jsonexpr(self):
        async with self.getTestCore() as core:

            # test a pure const for the msgpack optimization
            retn = await core.callStorm('return((["foo"]))')
            self.eq(retn, ('foo',))

            # test a dynamic multi-entry list
            retn = await core.callStorm('$foo = "foo" return(([$foo, $foo, $foo]))')
            self.eq(retn, ('foo', 'foo', 'foo'))

            retn = await core.callStorm('return(({"foo": "bar", "baz": 10}))')
            self.eq(retn, {'foo': 'bar', 'baz': 10})

            retn = await core.callStorm('$foo=foo $bar=bar return(({$foo: $bar, "baz": 10}))')
            self.eq(retn, {'foo': 'bar', 'baz': 10})

            retn = await core.callStorm('return(({"foo": "bar", "baz": 0x10}))')
            self.eq(retn, {'foo': 'bar', 'baz': 16})

            retn = await core.callStorm('''
                $list = (["foo"])
                $list.append(bar)
                return($list)
            ''')
            self.eq(retn, ('foo', 'bar'))

            retn = await core.callStorm('''
                $dict = ({"foo": "bar"})
                $dict.baz = (10)
                return($dict)
            ''')
            self.eq(retn, {'foo': 'bar', 'baz': 10})

            retn = await core.callStorm('return(([]))')
            self.eq(retn, ())

            retn = await core.callStorm('return((["foo",]))')
            self.eq(retn, ('foo',))

            retn = await core.callStorm('return((["foo" , ]))')
            self.eq(retn, ('foo',))

            retn = await core.callStorm('return(({}))')
            self.eq(retn, {})

            retn = await core.callStorm('return(({"foo": "bar", "baz": 10,}))')
            self.eq(retn, {'foo': 'bar', 'baz': 10})

            retn = await core.callStorm('return(({"foo": "bar", "baz": 10 , }))')
            self.eq(retn, {'foo': 'bar', 'baz': 10})

            q = '''
            $foo = ({"bar": ${[inet:fqdn=foo.com]}})
            for $n in $foo.bar { return($n.repr()) }
            '''
            retn = await core.callStorm(q)
            self.eq(retn, 'foo.com')

            q = '''
            $foo = ([${[inet:fqdn=foo.com]}])
            for $n in $foo.0 { return($n.repr()) }
            '''
            retn = await core.callStorm(q)
            self.eq(retn, 'foo.com')

            with self.raises(s_exc.BadSyntax):
                await core.callStorm('return((["foo" "foo"]))')

            with self.raises(s_exc.BadSyntax):
                await core.callStorm('return((["foo", "foo", ,]))')

            with self.raises(s_exc.BadSyntax):
                await core.callStorm('return(({"foo": "bar" "baz": 10}))')

            with self.raises(s_exc.BadSyntax):
                await core.callStorm('return(({"foo": "bar", "baz": 10, ,}))')

            with self.raises(s_exc.BadSyntax):
                await core.callStorm('return(({"foo": "bar", "baz": foo}))')

    async def test_lib_storm_triplequote(self):
        async with self.getTestCore() as core:
            retn = await core.callStorm("""
            return($lib.yaml.load('''
                foo: bar
                baz:
                    - hehe's
                    - haha's
            '''))
            """)
            self.eq(retn, {'foo': 'bar', 'baz': ("hehe's", "haha's")})

            self.eq(''' '"lol"' ''', await core.callStorm("""return(''' '"lol"' ''')"""))

            retn = await core.callStorm("""return(('''foo bar''', '''baz faz'''))""")
            self.eq(retn, ('foo bar', 'baz faz'))
            self.eq("'''", await core.callStorm("""return("'''")"""))

    async def test_lib_storm_formatstring(self):
        async with self.getTestCore() as core:

            msgs = await core.stormlist('''
                [(inet:ip=0.0.0.0 :asn=5 +#foo)
                 (inet:ip=1.1.1.1 :asn=6 +#foo=((3),(4)))]

                $lib.print(`ip={$node.repr()} asn={:asn} foo={#foo} {:asn=5}`)
            ''')
            self.stormIsInPrint('ip=0.0.0.0 asn=5 foo=(None, None) true', msgs)
            self.stormIsInPrint('ip=1.1.1.1 asn=6 foo=(3, 4) false', msgs)

            retn = await core.callStorm('''
                $foo = mystr
                return(`format string \\`foo=\\{$foo}\\` returns foo={$foo}`)
            ''')
            self.eq('format string `foo={$foo}` returns foo=mystr', retn)

            self.eq('', await core.callStorm('return(``)'))

            retn = await core.callStorm('''
                $foo=(2)
                function test(x, y) { return(($x+$y)) }

                return(`valu={(1)+$foo+$test(3,(4+$foo))}`)
            ''')
            self.eq('valu=12', retn)

            retn = await core.callStorm('''
                $foo=(2)
                function test(x, y) { return(($x+$y)) }

                return(`valu={(1)+$foo+$test(0x03,(4+$foo))}`)
            ''')
            self.eq('valu=12', retn)

            q = "$hehe=({'k': 'v'}) $fs=`{$hehe}56` return((`{$hehe}56`, $fs))"
            retn = await core.callStorm(q)
            self.eq("{'k': 'v'}56", retn[0])
            self.eq(retn[0], retn[1])

            retn = await core.callStorm('''$foo=bar $baz=faz return(`foo={$foo}
            baz={$baz}
            `)''')
            self.eq(retn, '''foo=bar
            baz=faz
            ''')

            self.eq("foo 'bar'", await core.callStorm("$foo=bar return(`foo '{$foo}'`)"))
            self.eq(r"\'''''bar'''", await core.callStorm(r"$foo=bar return(`\\'\''''{$foo}'''`)"))
            self.eq(r"\bar", await core.callStorm(r"$foo=bar return(`\\{$foo}`)"))
            self.eq(r"\`bar", await core.callStorm(r"$foo=bar return(`\\\`{$foo}`)"))
            self.eq(r"\{bar", await core.callStorm(r"$foo=bar return(`\\\{{$foo}`)"))
            self.eq(r"foo\bar", await core.callStorm(r"$foo=foo $bar=bar return(`{$foo}\\{$bar}`)"))
            self.eq(r"foo \bar", await core.callStorm(r"$foo=foo $bar=bar return(`{$foo} \\{$bar}`)"))

            with self.raises(s_exc.BadSyntax):
                await core.callStorm(r"$foo=bar return(`\\{{$foo}`)")

    async def test_lib_storm_emit(self):
        async with self.getTestCore() as core:
            self.eq(('foo', 'bar'), await core.callStorm('''
                function generate() {
                    emit foo
                    emit bar
                }
                function makelist() {
                    $retn = ()
                    for $item in $generate() { $retn.append($item) }
                    return($retn)
                }
                return($makelist())
            '''))

            self.eq(('vertex.link', 'woot.com'), await core.callStorm('''
                function generate() {
                    [ inet:fqdn=vertex.link inet:fqdn=woot.com ]
                    emit $node.repr()
                }
                function makelist() {
                    $retn = ()
                    for $item in $generate() { $retn.append($item) }
                    return($retn)
                }
                return($makelist())
            '''))

            msgs = await core.stormlist('''
                function generate() {
                    emit foo
                    $lib.raise(omg, omg)
                }
                for $item in $generate() { $lib.print($item) }
            ''')
            self.stormIsInPrint('foo', msgs)
            self.len(1, [m for m in msgs if m[0] == 'err' and m[1][0] == 'StormRaise'])

            msgs = await core.stormlist('''
                function generate(items) {
                    for $item in $items {
                        if ($item = "woot") { stop }
                        emit $item
                    }
                }
                for $item in $generate((foo, woot, bar)) { $lib.print($item) }
            ''')
            self.stormIsInPrint('foo', msgs)
            self.stormNotInPrint('woot', msgs)
            self.stormNotInPrint('bar', msgs)

            msgs = await core.stormlist('''
                function generate(items) {
                    for $item in $items {
                        [ it:dev:str=$item ]
                        if ($node.repr() = "woot") { stop }
                        emit $item
                    }
                }
                for $item in $generate((foo, woot, bar)) { $lib.print($item) }
            ''')
            self.stormIsInPrint('foo', msgs)
            self.stormNotInPrint('woot', msgs)
            self.stormNotInPrint('bar', msgs)

            nodes = await core.nodes('''
                function generate(items) {
                    for $item in $items {
                        if ($item = "woot") { stop }
                        [ it:dev:str=$item ]
                    }
                }
                yield $generate((foo, woot, bar))
            ''')
            self.len(1, nodes)
            self.eq('foo', nodes[0].ndef[1])

            msgs = await core.stormlist('''
                function generate() {
                    for $i in $lib.range(3) {
                        $lib.print(`inner {$i}`)
                        emit $i
                    }
                }
                for $i in $generate() {
                    $lib.print(`outer {$i}`)
                    for $_ in $lib.range(5) {}
                    break
                }
            ''')
            prnt = [m[1]['mesg'] for m in msgs if m[0] == 'print']
            self.eq(prnt, ['inner 0', 'outer 0'])

            # Emit outside an emitter function raises a runtime error with posinfo
            with self.raises(s_exc.StormRuntimeError) as cm:
                await core.nodes('emit foo')
            self.nn(cm.exception.get('highlight'))

            with self.raises(s_exc.StormRuntimeError) as cm:
                await core.nodes('[test:str=emit] emit foo')
            self.nn(cm.exception.get('highlight'))

            # stop cannot cross function boundaries
            q = '''
            function inner(v) {
                if ( $v = 2 ) {
                    stop
                }
                return ( $v )
            }
            function outer(n) {
                for $i in $lib.range($n) {
                    emit $inner($i)
                }
            }
            $N = (5)
            for $valu in $outer($N) {
                $lib.print(`{$valu}/{$N}`)
            }
            '''
            msgs = await core.stormlist(q)
            self.stormIsInPrint('1/5', msgs)
            self.stormNotInPrint('2/5', msgs)
            self.stormIsInErr('function inner - Generator control statement "stop" used outside of a generator '
                              'function.',
                              msgs)

            # The function exception raised can be caught.
            q = '''
            function inner(v) {
                if ( $v = 2 ) {
                    stop
                }
                return ( $v )
            }
            function outer(n) {
                for $i in $lib.range($n) {
                    emit $inner($i)
                }
            }
            $N = (5)
            try {
                for $valu in $outer($N) {
                    $lib.print(`{$valu}/{$N}`)
                }
            } catch StormRuntimeError as err {
                $lib.print(`caught: {$err.mesg}`)
            }
            '''
            msgs = await core.stormlist(q)
            self.stormIsInPrint('1/5', msgs)
            self.stormNotInPrint('2/5', msgs)
            self.stormIsInPrint('caught: function inner - Generator control statement "stop" used outside of a'
                                ' generator function.',
                                msgs)

            # Outside a function, StopStorm is caught and converted into a StormRuntimeError for the message stream.
            # Since this is tearing down the runtime, it cannot be caught.
            q = '''
            $N = (5)
            for $j in $lib.range($N) {
                if ($j = 2) {
                    stop
                }
                $lib.print(`{$j}/{$N}`)
            }
            '''
            msgs = await core.stormlist(q)
            self.stormIsInPrint('1/5', msgs)
            self.stormNotInPrint('2/5', msgs)
            self.stormIsInErr('Generator control statement "stop" used outside of a generator function.',
                              msgs)
            errname = [m[1][0] for m in msgs if m[0] == 'err'][0]
            self.eq(errname, 'StormRuntimeError')

            q = '''
            $N = (5)
            try {
                for $j in $lib.range($N) {
                    if ($j = 2) {
                        stop
                    }
                    $lib.print(`{$j}/{$N}`)
                }
            } catch StormRuntimeError as err {
                $lib.print(`caught: {$err.mesg}`)
            }
            '''
            msgs = await core.stormlist(q)
            self.stormIsInPrint('1/5', msgs)
            self.stormNotInPrint('2/5', msgs)
            self.stormNotInPrint('caught:', msgs)
            self.stormIsInErr('Generator control statement "stop" used outside of a generator function.',
                              msgs)

            # Mixing a Loop control flow statement in an emitter to stop its processing
            # will be converted into a catchable StormRuntimeError
            q = '''
            function inner(n) {
                emit $n
                $n = ( $n + 1 )
                emit $n
                $n = ( $n + 1 )
                if ( $n >= 2 ) {
                    break
                }
                emit $n
            }
            $N = (0)
            try {
                for $valu in $inner($N) {
                    $lib.print(`got {$valu}`)
                }
            } catch StormRuntimeError as err {
                $lib.print(`caught: {$err.mesg}`)
            }
            '''
            msgs = await core.stormlist(q)
            self.stormIsInPrint('got 1', msgs)
            self.stormNotInPrint('got 2', msgs)
            self.stormIsInPrint('caught: function inner - Loop control statement "break" used outside of a loop.',
                                msgs)

    async def test_lib_storm_intersect(self):
        async with self.getTestCore() as core:
            await core.nodes('''
                [(ou:org=* :names=(foo, bar))]
                [(ou:org=* :names=(foo, baz))]
                [(ou:org=* :names=(foo, hehe))]
            ''')
            nodes = await core.nodes('ou:org | intersect { -> ou:name }')
            self.len(1, nodes)
            self.eq(nodes[0].ndef[1], 'foo')

            msgs = await core.stormlist('ou:org $foo=$node.value() | intersect $foo')
            self.stormIsInErr('intersect arguments must be runtsafe', msgs)

    async def test_lib_storm_trycatch(self):

        async with self.getTestCore() as core:
            self.eq(1, await core.callStorm('''
                try {
                    $lib.raise(FooBar, "Foo that bars!", baz=faz)
                    return((0))
                } catch FooBar as err {
                    return((1))
                }
            '''))

            self.eq(1, await core.callStorm('''
                try {
                    $lib.raise(FooBar, "Foo that bars!", baz=faz)
                    return((0))
                } catch (FooBar, BazFaz) as err {
                    return((1))
                } catch * as err {
                    return((2))
                }
            '''))

            self.eq('Gronk', await core.callStorm('''
                try {
                    $lib.raise(Gronk, "Foo that bars!", baz=faz)
                    return((0))
                } catch (FooBar, BazFaz) as err {
                    return((1))
                } catch * as err {
                    return($err.name)
                }
            '''))

            self.eq('Foo', await core.callStorm('''
                try {
                    $lib.telepath.open($url).callStorm("$lib.raise(Foo, bar, hehe=haha)")
                } catch Foo as err {
                    return($err.name)
                }
            ''', opts={'vars': {'url': core.getLocalUrl()}}))

            msgs = await core.stormlist('''
                [ inet:fqdn=vertex.link ]
                try {
                    [ :lolz = 10 ]
                } catch * as err {
                    $lib.print($err.name)
                }
            ''')
            self.stormIsInPrint('NoSuchProp', msgs)
            self.len(1, [m for m in msgs if m[0] == 'node'])

            with self.raises(s_exc.NoSuchProp):
                await core.nodes('''
                    [ inet:fqdn=vertex.link ]
                    try {
                        [ :lolz = 10 ]
                    } catch FooBar as err {}
                ''')

            with self.raises(s_exc.NoSuchForm):
                await core.nodes('''
                    try {
                        [ hurr:durr=vertex.link ]
                    } catch FooBar as err {}
                ''')

            # We will do lookups with the Raises command to raise the proper synerr
            with self.raises(s_exc.NoSuchForm):
                await core.nodes('''
                    try {
                        $lib.raise(NoSuchForm, 'mesg here')
                    } catch FooBar as err {}
                ''')

            # We punch through the errname in the exception
            with self.raises(s_exc.StormRaise) as cm:
                await core.nodes('''
                    try {
                        $lib.raise(NoSuchExceptionNewpers, 'mesg here')
                    } catch FooBar as err {}
                ''')
            self.eq(cm.exception.errname, 'NoSuchExceptionNewpers')
            self.eq(cm.exception.get('errname'), 'NoSuchExceptionNewpers')

            self.len(1, await core.nodes('''
                [ inet:fqdn=vertex.link ]
                try {
                    $lib.print($node.repr())
                } catch FooBar as err {
                    $lib.print(FooBar)
                }
            '''))

            self.len(1, await core.nodes('''
                try {
                    [ inet:fqdn=vertex.link ]
                } catch FooBar as err {
                    $lib.print(FooBar)
                }
            '''))

            self.len(1, await core.nodes('''
                try {
                    $lib.raise(FooBar, foobar)
                } catch FooBar as err {
                    [ inet:fqdn=vertex.link ]
                }
            '''))

            self.len(2, await core.nodes('''
                [ inet:fqdn=woot.link ]
                try {
                    $lib.raise(FooBar, foobar)
                } catch FooBar as err {
                    [ inet:fqdn=vertex.link ]
                }
            '''))

            # Nesting works
            q = '''
            $lib.print('init')
            try {
                $lib.print('nested try catch')
                try {
                    $lib.print('nested raise')
                    $lib.raise($errname, mesg='inner error!')
                } catch foo as err {
                    $lib.print('caught foo e={e}', e=$err)
                    if $innerRaise {
                        $lib.raise($innererrname, mesg='inner error!')
                    }
                }
                $lib.print('no foo err!')
            } catch bar as err {
                $lib.print('caught bar e={e}', e=$err)
            }
            $lib.print('fin')'''
            msgs = await core.stormlist(q, {'vars': {'errname': 'foo', 'innererrname': '', 'innerRaise': False, }})
            self.stormIsInPrint('caught foo', msgs)
            self.stormNotInPrint('caught bar', msgs)
            self.stormIsInPrint('fin', msgs)

            msgs = await core.stormlist(q, {'vars': {'errname': 'bar', 'innererrname': '', 'innerRaise': False, }})
            self.stormNotInPrint('caught foo', msgs)
            self.stormIsInPrint('caught bar', msgs)
            self.stormIsInPrint('fin', msgs)

            msgs = await core.stormlist(q, {'vars': {'errname': 'baz', 'innererrname': '', 'innerRaise': False, }})
            self.stormNotInPrint('caught foo', msgs)
            self.stormNotInPrint('caught bar', msgs)
            self.stormNotInPrint('fin', msgs)

            # We can also raise inside of a catch block
            msgs = await core.stormlist(q, {'vars': {'errname': 'foo', 'innererrname': 'bar', 'innerRaise': True, }})
            self.stormIsInPrint('caught foo', msgs)
            self.stormIsInPrint('caught bar', msgs)
            self.stormIsInPrint('fin', msgs)

            msgs = await core.stormlist(q, {'vars': {'errname': 'foo', 'innererrname': 'baz', 'innerRaise': True, }})
            self.stormIsInPrint('caught foo', msgs)
            self.stormNotInPrint('caught bar', msgs)
            self.stormNotInPrint('fin', msgs)

            # The items in the catch list must be a str or list of iterables.
            # Anything else raises a Storm runtime error
            with self.raises(s_exc.StormRuntimeError):
                await core.callStorm('''
                try {
                    $lib.raise(foo, test)
                } catch $lib.true as err{
                    $lib.print('caught')
                }
                ''')

            with self.raises(s_exc.StormRuntimeError):
                await core.callStorm('''
                try {
                    $lib.raise(foo, test)
                } catch (1) as err {
                    $lib.print('caught')
                }
                ''')

            # A list of mixed objects works
            msgs = await core.stormlist('''
            try {
                $lib.raise(foo, test)
            } catch (1, $lib.true, foo) as err {
                $lib.print('caught err={e}', e=$err)
            }
            ''')
            self.stormIsInPrint('caught err=', msgs)

            # Non-runtsafe Storm works without inbound nodes
            msgs = await core.stormlist('''
            try {
                [ inet:ip=([4, 0]) ]
                $lib.raise(foo, $node.repr())
            } catch * as err {
                $lib.print($err.mesg)
            }
            ''')
            self.stormIsInPrint('0.0.0.0', msgs)

            # info must be json safe
            with self.raises(s_exc.MustBeJsonSafe):
                await core.callStorm('$x="foo" $x=$x.encode() $lib.raise(foo, test, bar=$x)')

    async def test_storm_ifcond_fix(self):

        async with self.getTestCore() as core:
            msgs = await core.stormlist('''
                [ inet:fqdn=vertex.link inet:fqdn=foo.com inet:fqdn=bar.com ]

                function stuff(x) {
                  if ($x.0 = "vertex.link") {
                      return((1))
                  }
                  return((0))
                }

                $alerts = ()
                { $alerts.append($node.repr()) }

                $bool = $stuff($alerts)

                if $bool { $lib.print($alerts) }

                | spin
            ''')
            self.stormNotInPrint('foo.com', msgs)

    async def test_lib_storm_basics(self):
        # a catch-all bucket for simple tests to avoid cortex construction
        async with self.getTestCore() as core:

            with self.raises(s_exc.NoSuchVar):
                await core.nodes('inet:ip=$ipv4')

            with self.raises(s_exc.BadArg):
                await core.nodes('$lib.print(newp)', opts={'vars': {123: 'newp'}})

            # test that runtsafe vars stay runtsafe
            msgs = await core.stormlist('$foo=bar $lib.print($foo) if $node { $foo=$node.value() }')
            self.stormIsInPrint('bar', msgs)

            # test storm background command
            await core.nodes('''
                $x = foo
                $lib.queue.add($x)
                function stuff() {
                    [inet:ip=1.2.3.4]
                    background {
                        [it:dev:str=haha]
                        fini{
                            $lib.queue.get($x).put(hehe)
                        }
                    }
                }
                yield $stuff()
            ''')
            self.eq((0, 'hehe'), await core.callStorm('return($lib.queue.get(foo).get())'))

            await core.nodes('''$lib.queue.gen(bar)
            background ${ $lib.queue.get(bar).put(haha) }
            ''')
            self.eq((0, 'haha'), await core.callStorm('return($lib.queue.get(bar).get())'))

            await core.nodes('$foo = (foo,) background ${ $foo.append(bar) $lib.queue.get(bar).put($foo) }')
            self.eq((1, ['foo', 'bar']), await core.callStorm('return($lib.queue.get(bar).get(1))'))

            await core.nodes('$foo = ([["foo"]]) background ${ $foo.0.append(bar) $lib.queue.get(bar).put($foo) }')
            self.eq((2, [['foo', 'bar']]), await core.callStorm('return($lib.queue.get(bar).get(2))'))

            with self.raises(s_exc.StormRuntimeError):
                await core.nodes('[ ou:org=*] $text = $node.repr() | background $text')

            with self.raises(s_exc.NoSuchVar):
                await core.nodes('background { $lib.print($foo) }')

            await core.nodes('background ${ $foo=test $lib.print($foo) }')

            await core.nodes('background { $lib.time.sleep(4) }')
            task = await core.callStorm('for $t in $lib.ps.list() { if $t.info.background { return($t) } }')
            self.nn(task)
            self.none(task['info'].get('opts'))
            self.eq(core.view.iden, task['info'].get('view'))

            # test $lib.exit() and the StormExit handlers
            msgs = [m async for m in core.view.storm('$lib.exit()')]
            self.eq(msgs[-1][0], 'fini')

            # test that the view command functions correctly
            iden = s_common.guid()
            view0 = await core.callStorm('return($lib.view.get().fork().iden)')
            with self.raises(s_exc.NoSuchVar):
                opts = {'vars': {'view': view0}}
                await core.nodes('view.exec $view { [ ou:org=$iden] }', opts=opts)

            opts = {'vars': {'view': view0, 'iden': iden}}
            self.len(0, await core.nodes('view.exec $view { [ ou:org=$iden] }', opts=opts))

            opts = {'view': view0, 'vars': {'iden': iden}}
            self.len(1, await core.nodes('ou:org=$iden', opts=opts))

            # check safe per-node execution of view.exec
            view1 = await core.callStorm('return($lib.view.get().fork().iden)')
            opts = {'vars': {'view': view1}}
            # lol...
            self.len(1, await core.nodes('''
                [ ou:org=$view :name="[ inet:ip=1.2.3.4 ]" ]
                $foo=$node.repr() $bar=:name
                | view.exec $foo $bar
            ''', opts=opts))

            self.len(1, await core.nodes('inet:ip=1.2.3.4', opts={'view': view1}))

            self.len(0, await core.nodes('$x = $lib.null if ($x and $x > 20) { [ ps:contact=* ] }'))
            self.len(1, await core.nodes('$x = $lib.null if ($lib.true or $x > 20) { [ ps:contact=* ] }'))

            visi = await core.auth.addUser('visi')
            await visi.setPasswd('secret')

            cmd0 = {
                'name': 'asroot.not',
                'storm': '[ ou:org=* ]',
            }
            cmd1 = {
                'name': 'asroot.yep',
                'storm': '[ it:dev:str=$lib.user.allowed(node.add.it:dev:str) ]',
                'asroot': True,
            }
            await core.setStormCmd(cmd0)
            await core.setStormCmd(cmd1)

            opts = {'user': visi.iden}
            with self.raises(s_exc.AuthDeny):
                await core.nodes('asroot.not', opts=opts)

            with self.raises(s_exc.AuthDeny):
                await core.nodes('asroot.yep', opts=opts)

            await visi.addRule((True, ('asroot', 'cmd', 'asroot', 'yep')))

            nodes = await core.nodes('asroot.yep', opts=opts)
            self.len(1, nodes)
            self.eq('false', nodes[0].ndef[1])

            await visi.addRule((True, ('asroot', 'cmd', 'asroot')))
            self.len(1, await core.nodes('asroot.not', opts=opts))

            pkg0 = {
                'name': 'foopkg',
                'version': (0, 0, 1),
                'modules': (
                    {
                        'name': 'foo.bar',
                        'storm': '''
                            function lol() {
                                [ ou:org=* ]
                                return($node.iden())
                            }
                            function dyncall() {
                                return($lib.queue.list())
                            }
                            function dyniter() {
                                for $item in $lib.queue.add(dyniter).gets(wait=$lib.false) {}
                                return(woot)
                            }
                        ''',
                        'asroot': True,
                    },
                    {
                        'name': 'foo.baz',
                        'storm': 'function lol() { [ ou:org=* ] return($node.iden()) }',
                    },
                )
            }

            emptypkg = {
                'name': 'emptypkg',
                'modules': ({'name': 'emptymod'},),
            }

            strverpkg = {
                'name': 'strvers',
                'version': (0, 0, 1),
                'modules': ({'name': 'strvers', 'storm': ''},),
                'configvars': (
                    {
                        'name': 'foo',
                        'varname': 'foo',
                        'desc': 'foo desc',
                        'scopes': ['self'],
                        'type': 'inet:fqdn',
                    },
                    {
                        'name': 'bar',
                        'varname': 'bar',
                        'desc': 'bar desc',
                        'scopes': ['global'],
                        'type': ['inet:fqdn', ['str', 'inet:url']],
                    },
                )
            }
            core.loadStormPkg(emptypkg)
            await core.addStormPkg(strverpkg)

            core.loadStormPkg(pkg0)

            await core.nodes('$lib.import(foo.baz)', opts=opts)
            await core.nodes('$lib.import(foo.baz, reqvers="==0.0.1")', opts=opts)
            await core.nodes('$lib.import(foo.baz, reqvers=">=0.0.1")', opts=opts)
            await core.nodes('$lib.import(strvers, reqvers="==0.0.1")', opts=opts)

            with self.raises(s_exc.NoSuchName):
                await core.nodes('$lib.import(emptymod, reqvers=">=0.0.1")', opts=opts)

            with self.raises(s_exc.NoSuchName):
                await core.nodes('$lib.import(foo.baz, reqvers=">=0.0.2")', opts=opts)

            with self.raises(s_exc.AuthDeny):
                await core.nodes('$lib.import(foo.bar)', opts=opts)

            with self.raises(s_exc.AuthDeny):
                await core.nodes('$lib.import(foo.baz).lol()', opts=opts)

            await visi.addRule((True, ('asroot', 'mod', 'foo', 'bar')))
            self.len(1, await core.nodes('yield $lib.import(foo.bar).lol()', opts=opts))

            await visi.addRule((True, ('asroot', 'mod', 'foo')))
            self.len(1, await core.nodes('yield $lib.import(foo.baz).lol()', opts=opts))

            # coverage for dyncall/dyniter with asroot...
            await core.nodes('$lib.import(foo.bar).dyncall()', opts=opts)
            await core.nodes('$lib.import(foo.bar).dyniter()', opts=opts)

            # Call a non-existent function on the lib
            msgs = await core.stormlist('$mod = $lib.import(foo.bar) $lib.print($mod) $mod.newp()')
            self.stormIsInPrint('Imported Module foo.bar', msgs)
            self.stormIsInErr('Cannot find name [newp]', msgs)

            self.eq(s_version.commit, await core.callStorm('return($lib.version.commit())'))
            self.eq(s_version.version, await core.callStorm('return($lib.version.synapse())'))
            self.true(await core.callStorm('return($lib.version.matches($lib.version.synapse(), ">=2.9.0"))'))
            self.false(await core.callStorm('return($lib.version.matches($lib.version.synapse(), ">0.0.1,<2.0"))'))

            # check that the feed API uses toprim
            email = await core.callStorm('''
                $iden = $lib.guid()
                $props = ({"email": "visi@vertex.link"})
                $lib.feed.ingest((
                    ( (ps:contact, $iden), ({"props": $props})),
                ))
                ps:contact=$iden
                return(:email)
            ''')
            self.eq(email, 'visi@vertex.link')

            email = await core.callStorm('''
                $iden = $lib.guid()
                $props = ({"email": "visi@vertex.link"})
                yield $lib.feed.genr((
                    ( (ps:contact, $iden), ({"props": $props})),
                ))
                return(:email)
            ''')
            self.eq(email, 'visi@vertex.link')

            pkg0 = {'name': 'hehe', 'version': '1.2.3'}
            await core.addStormPkg(pkg0)
            self.eq('1.2.3', await core.callStorm('return($lib.pkg.get(hehe).version)'))

            self.eq(None, await core.callStorm('return($lib.pkg.get(nopkg))'))

            pkg1 = {'name': 'haha', 'version': '1.2.3'}
            await core.addStormPkg(pkg1)
            msgs = await core.stormlist('pkg.list')
            self.stormIsInPrint('haha', msgs)
            self.stormIsInPrint('hehe', msgs)

            self.true(await core.callStorm('return($lib.pkg.has(haha))'))

            await core.delStormPkg('haha')
            self.none(await core.callStorm('return($lib.pkg.get(haha))'))
            self.false(await core.callStorm('return($lib.pkg.has(haha))'))

            msgs = await core.stormlist('pkg.list --verbose')
            self.stormIsInPrint('not available', msgs)

            pkg2 = {'name': 'hoho', 'version': '4.5.6', 'build': {'time': 1732017600000000}}
            await core.addStormPkg(pkg2)
            self.eq('4.5.6', await core.callStorm('return($lib.pkg.get(hoho).version)'))
            msgs = await core.stormlist('pkg.list --verbose')
            self.stormIsInPrint('2024-11-19 12:00:00', msgs)

            # test for $lib.queue.gen()
            self.eq(0, await core.callStorm('return($lib.queue.gen(woot).size())'))
            # and again to test *not* creating it...
            self.eq(0, await core.callStorm('return($lib.queue.gen(woot).size())'))

            self.eq({'foo': 'bar'}, await core.callStorm('return(({    "foo"    :    "bar"   }))'))

            ddef0 = await core.callStorm('return($lib.dmon.add(${ $lib.queue.gen(hehedmon).put(lolz) $lib.time.sleep(10) }, name=hehedmon))')
            ddef1 = await core.callStorm('return($lib.dmon.get($iden))', opts={'vars': {'iden': ddef0.get('iden')}})
            self.none(await core.callStorm('return($lib.dmon.get(newp))'))

            tasks = [t for t in core.boss.tasks.values() if t.name == 'storm:dmon']
            self.true(len(tasks) == 1 and tasks[0].info.get('view') == core.view.iden)

            self.eq(ddef0['iden'], ddef1['iden'])

            self.eq((0, 'lolz'), await core.callStorm('return($lib.queue.gen(hehedmon).get(0))'))

            task = core.stormdmons.getDmon(ddef0['iden']).task
            self.true(await core.callStorm(f'return($lib.dmon.bump($iden))', opts={'vars': {'iden': ddef0['iden']}}))
            self.ne(task, core.stormdmons.getDmon(ddef0['iden']).task)

            self.true(await core.callStorm(f'return($lib.dmon.stop($iden))', opts={'vars': {'iden': ddef0['iden']}}))
            self.none(core.stormdmons.getDmon(ddef0['iden']).task)
            self.false(await core.callStorm(f'return($lib.dmon.get($iden).enabled)', opts={'vars': {'iden': ddef0['iden']}}))
            self.false(await core.callStorm(f'return($lib.dmon.stop($iden))', opts={'vars': {'iden': ddef0['iden']}}))

            self.true(await core.callStorm(f'return($lib.dmon.start($iden))', opts={'vars': {'iden': ddef0['iden']}}))
            self.nn(core.stormdmons.getDmon(ddef0['iden']).task)
            self.true(await core.callStorm(f'return($lib.dmon.get($iden).enabled)', opts={'vars': {'iden': ddef0['iden']}}))
            self.false(await core.callStorm(f'return($lib.dmon.start($iden))', opts={'vars': {'iden': ddef0['iden']}}))

            self.false(await core.callStorm(f'return($lib.dmon.bump(newp))'))
            self.false(await core.callStorm(f'return($lib.dmon.stop(newp))'))
            self.false(await core.callStorm(f'return($lib.dmon.start(newp))'))

            self.eq((1, 'lolz'), await core.callStorm('return($lib.queue.gen(hehedmon).get(1))'))

            async with core.getLocalProxy() as proxy:
                self.nn(await proxy.getStormDmon(ddef0['iden']))
                self.true(await proxy.bumpStormDmon(ddef0['iden']))
                self.true(await proxy.disableStormDmon(ddef0['iden']))
                self.true(await proxy.enableStormDmon(ddef0['iden']))
                self.false(await proxy.bumpStormDmon('newp'))
                self.false(await proxy.disableStormDmon('newp'))
                self.false(await proxy.enableStormDmon('newp'))

            await core.callStorm('[ inet:ip=11.22.33.44 :asn=56 inet:asn=99]')
            await core.callStorm('[ ps:person=* +#foo ]')

            view, layr = await core.callStorm('$view = $lib.view.get().fork() return(($view.iden, $view.layers.0.iden))')

            opts = {'view': view}
            self.len(0, await core.callStorm('''
                $list = ()
                $layr = $lib.view.get().layers.0
                for $item in $layr.getStorNodes() {
                    $list.append($item)
                }
                return($list)''', opts=opts))

            await core.addTagProp('score', ('int', {}), {})
            await core.callStorm('[ inet:ip=11.22.33.44 :asn=99 inet:fqdn=55667788.link +#foo=2020 +#foo:score=100]', opts=opts)
            await core.callStorm('inet:ip=11.22.33.44 $node.data.set(foo, bar)', opts=opts)
            await core.callStorm('inet:ip=11.22.33.44 [ +(refs)> { inet:asn=99 } ]', opts=opts)

            sodes = await core.callStorm('''
                $list = ()
                $layr = $lib.view.get().layers.0
                for $item in $layr.getStorNodes() {
                    $list.append($item)
                }
                return($list)''', opts=opts)
            self.len(3, sodes)

            ipv4 = await core.callStorm('''
                $list = ()
                $layr = $lib.view.get().layers.0
                for ($buid, $sode) in $layr.getStorNodes() {
                    yield $buid
                }
                +inet:ip
                return($node.repr())''', opts=opts)
            self.eq('11.22.33.44', ipv4)

            sodes = await core.callStorm('inet:ip=11.22.33.44 return($node.getStorNodes())', opts=opts)
            self.eq((1577836800000000, 1577836800000001), sodes[0]['tags']['foo'])
            self.eq((99, 9, None), sodes[0]['props']['asn'])
            self.eq(((4, 185999660), 26, None), sodes[1]['valu'])
            self.eq(('unicast', 1, None), sodes[1]['props']['type'])
            self.eq((56, 9, None), sodes[1]['props']['asn'])

            nodes = await core.nodes('[inet:ip=11.22.33.44 +#bar:score=200]')

            bylayer = await core.callStorm('inet:ip=11.22.33.44 return($node.getByLayer())', opts=opts)
            self.ne(bylayer['ndef'], layr)
            self.eq(bylayer['props']['asn'], layr)
            self.eq(bylayer['tags']['foo'], layr)
            self.ne(bylayer['props']['type'], layr)
            self.eq(bylayer['tagprops']['foo']['score'], layr)
            self.ne(bylayer['tagprops']['bar']['score'], layr)

            msgs = await core.stormlist('inet:ip=11.22.33.44 | merge', opts=opts)
            self.stormIsInPrint('6720190a3ac94559e1e7e55d2177024734f940954988649b59454bf2324a351d inet:ip:asn = 99', msgs)
            self.stormIsInPrint("6720190a3ac94559e1e7e55d2177024734f940954988649b59454bf2324a351d inet:ip#foo = ('2020-01-01T00:00:00Z', '2020-01-01T00:00:00.000001Z')", msgs)
            self.stormIsInPrint("6720190a3ac94559e1e7e55d2177024734f940954988649b59454bf2324a351d inet:ip#foo:score = 100", msgs)
            self.stormIsInPrint("6720190a3ac94559e1e7e55d2177024734f940954988649b59454bf2324a351d inet:ip DATA foo = 'bar'", msgs)
            self.stormIsInPrint('6720190a3ac94559e1e7e55d2177024734f940954988649b59454bf2324a351d inet:ip +(refs)> a0df14eab785847912993519f5606bbe741ad81afb51b81455ac6982a5686436', msgs)

            msgs = await core.stormlist('ps:person | merge --diff', opts=opts)
            self.stormIsInPrint('6720190a3ac94559e1e7e55d2177024734f940954988649b59454bf2324a351d inet:ip:asn = 99', msgs)
            self.stormIsInPrint("6720190a3ac94559e1e7e55d2177024734f940954988649b59454bf2324a351d inet:ip#foo = ('2020-01-01T00:00:00Z', '2020-01-01T00:00:00.000001Z')", msgs)
            self.stormIsInPrint("6720190a3ac94559e1e7e55d2177024734f940954988649b59454bf2324a351d inet:ip#foo:score = 100", msgs)
            self.stormIsInPrint("6720190a3ac94559e1e7e55d2177024734f940954988649b59454bf2324a351d inet:ip DATA foo = 'bar'", msgs)
            self.stormIsInPrint('6720190a3ac94559e1e7e55d2177024734f940954988649b59454bf2324a351d inet:ip +(refs)> a0df14eab785847912993519f5606bbe741ad81afb51b81455ac6982a5686436', msgs)

            await core.callStorm('inet:ip=11.22.33.44 | merge --apply', opts=opts)
            nodes = await core.nodes('inet:ip=11.22.33.44')
            self.len(1, nodes)
            self.nn(nodes[0].getTag('foo'))
            self.eq(99, nodes[0].get('asn'))

            bylayer = await core.callStorm('inet:ip=11.22.33.44 return($node.getByLayer())', opts=opts)
            self.ne(bylayer['ndef'], layr)
            self.ne(bylayer['props']['asn'], layr)
            self.ne(bylayer['tags']['foo'], layr)

            # confirm that we moved node data and light edges
            self.eq('bar', await core.callStorm('inet:ip=11.22.33.44 return($node.data.get(foo))'))
            self.eq(99, await core.callStorm('inet:ip=11.22.33.44 -(refs)> inet:asn return($node.value())'))
            self.eq(100, await core.callStorm('inet:ip=11.22.33.44 return(#foo:score)'))

            sodes = await core.callStorm('inet:ip=11.22.33.44 return($node.getStorNodes())', opts=opts)
            self.eq({}, sodes[0])

            with self.raises(s_exc.CantMergeView):
                await core.callStorm('inet:ip=11.22.33.44 | merge')

            # test printing a merge that the node was created in the top layer. We also need to make sure the layer
            # is in a steady state for layer merge --diff tests.

            real_layer = core.layers.get(layr)  # type: s_layer.Layer
            if real_layer.dirty:
                waiter = real_layer.layrslab.waiter(1, 'commit')
                await waiter.wait(timeout=12)

            waiter = real_layer.layrslab.waiter(1, 'commit')
            msgs = await core.stormlist('[ inet:fqdn=mvmnasde.com ] | merge', opts=opts)

            self.stormIsInPrint('3496c02183961db4fbc179f0ceb5526347b37d8ff278279917b6eb6d39e1e272 inet:fqdn = mvmnasde.com', msgs)
            self.stormIsInPrint('3496c02183961db4fbc179f0ceb5526347b37d8ff278279917b6eb6d39e1e272 inet:fqdn:host = mvmnasde', msgs)
            self.stormIsInPrint('3496c02183961db4fbc179f0ceb5526347b37d8ff278279917b6eb6d39e1e272 inet:fqdn:domain = com', msgs)
            self.stormIsInPrint('3496c02183961db4fbc179f0ceb5526347b37d8ff278279917b6eb6d39e1e272 inet:fqdn:issuffix = false', msgs)
            self.stormIsInPrint('3496c02183961db4fbc179f0ceb5526347b37d8ff278279917b6eb6d39e1e272 inet:fqdn:iszone = true', msgs)
            self.stormIsInPrint('3496c02183961db4fbc179f0ceb5526347b37d8ff278279917b6eb6d39e1e272 inet:fqdn:zone = mvmnasde.com', msgs)

            # Ensure that the layer has sync()'d to avoid getting data from
            # dirty sodes in the merge --diff tests.
            self.len(1, await waiter.wait(timeout=12))

            # test that a user without perms can diff but not apply
            await visi.addRule((True, ('view', 'read')))

            msgs = await core.stormlist('merge --diff --apply', opts={'view': view, 'user': visi.iden})
            self.stormIsInErr('must have permission node.del.inet:fqdn', msgs)

            msgs = await core.stormlist('ps:person | merge --diff', opts={'view': view, 'user': visi.iden})
            self.stormIsInPrint('inet:fqdn = mvmnasde.com', msgs)

            # merge all the nodes with anything stored in the top layer...
            await core.callStorm('''
                for ($buid, $sode) in $lib.view.get().layers.0.getStorNodes() {
                    yield $buid
                }
                | merge --apply
            ''', opts=opts)

            # make a few more edits and merge some of them to test --wipe
            await core.stormlist('[ inet:fqdn=hehehaha.com inet:fqdn=woottoow.com ]')

            layrcount = len(core.layers.values())
            await core.stormlist('[ inet:fqdn=hehehaha.com inet:fqdn=woottoow.com ]', opts=opts)
            oldlayr = await core.callStorm('return($lib.view.get().layers.0.iden)', opts=opts)
            msgs = await core.stormlist('inet:fqdn=hehehaha.com | merge --apply --wipe', opts=opts)
            self.stormHasNoWarnErr(msgs)
            newlayr = await core.callStorm('return($lib.view.get().layers.0.iden)', opts=opts)
            self.ne(oldlayr, newlayr)
            msgs = await core.stormlist('''
                $layr = $lib.view.get().layers.0.iden
                $user = $lib.auth.users.byname(visi)
                $role = $lib.auth.roles.add(ninjas)

                $user.grant($role.iden)

                $user.setAdmin((true), gateiden=$layr)
                $user.addRule(([true, ["foo", "bar"]]), gateiden=$layr)
                $role.addRule(([true, ["baz", "faz"]]), gateiden=$layr)
            ''', opts=opts)
            self.stormHasNoWarnErr(msgs)
            await core.callStorm('$lib.view.get().swapLayer()', opts=opts)
            self.ne(newlayr, await core.callStorm('return($lib.view.get().layers.0.iden)', opts=opts))

            self.true(await core.callStorm('''
                $layr = $lib.view.get().layers.0.iden
                return($lib.auth.users.byname(visi).allowed(foo.bar, gateiden=$layr))
            ''', opts=opts))
            self.true(await core.callStorm('''
                $layr = $lib.view.get().layers.0.iden
                return($lib.auth.users.byname(visi).allowed(baz.faz, gateiden=$layr))
            ''', opts=opts))

            self.len(0, await core.nodes('diff', opts=opts))

            self.len(0, await core.callStorm('''
                $list = ()
                for ($buid, $sode) in $lib.view.get().layers.0.getStorNodes() {
                    $list.append($buid)
                }
                return($list)
            ''', opts=opts))

            self.eq('c8af8cfbcc36ba5dec9858124f8f014d', await core.callStorm('''
                $iden = c8af8cfbcc36ba5dec9858124f8f014d
                [ inet:fqdn=vertex.link <(refs)+ {[ meta:source=$iden ]} ]
                <(refs)- meta:source
                return($node.value())
            '''))

            with self.raises(s_exc.BadArg):
                await core.callStorm('inet:fqdn=vertex.link $tags = $node.globtags(foo.***)')

            nodes = await core.nodes('$form=inet:fqdn [ *$form=visi.com ]')
            self.len(1, nodes)
            self.eq(nodes[0].ndef, ('inet:fqdn', 'visi.com'))

            # test non-runtsafe invalid form deref node add
            with self.raises(s_exc.NoSuchForm):
                await core.callStorm('[ it:dev:str=hehe:haha ] $form=$node.value() [*$form=lol]')

            async def sleeper():
                await asyncio.sleep(2)
            task = core.schedCoro(sleeper())
            self.false(await s_coro.waittask(task, timeout=0.1))

            # test some StormRuntime APIs directly...
            await core.nodes('[ inet:ip=1.2.3.4 ]')
            await core.nodes('[ ou:org=* ou:org=* :name=dupcorp ]')

            query = await core.getStormQuery('')
            async with core.getStormRuntime(query) as runt:

                self.len(1, await alist(runt.storm('inet:ip=1.2.3.4')))

                self.nn(await runt.getOneNode('inet:ip', (4, 0x01020304)))

                counter = itertools.count()

                async def skipone(n):
                    if next(counter) == 0:
                        return True
                    return False

                self.nn(await runt.getOneNode('ou:org:name', 'dupcorp', filt=skipone))

                with self.raises(s_exc.StormRuntimeError):
                    await runt.getOneNode('ou:org:name', 'dupcorp')

            count = 5
            for i in range(count):
                await core.nodes('[ test:guid=$lib.guid() +#foo.bar]')
                await core.nodes('[ test:str=$lib.guid() ]')

            # test the node importing works...
            class ExpHandler(s_httpapi.StormHandler):
                async def get(self, name):
                    self.set_header('Content-Type', 'application/x-synapse-nodes')
                    core = self.getCore()
                    if name == 'kewl':
                        form = 'test:guid'
                    elif name == 'neat':
                        form = 'test:str'
                    else:
                        return
                    async for pode in core.exportStorm(form):
                        self.write(s_msgpack.en(pode))
                        self.flush()

            core.addHttpApi('/api/v1/exptest/(.*)', ExpHandler, {'cell': core})
            port = (await core.addHttpsPort(0, host='127.0.0.1'))[1]
            async with self.getTestCore() as subcore:
                # test that we get nodes, but in this vase, incoming node get priority
                byyield = await subcore.nodes(f'[inet:url="https://127.0.0.1:{port}/api/v1/exptest/neat"] | nodes.import --no-ssl-verify https://127.0.0.1:{port}/api/v1/exptest/kewl')
                self.len(count, byyield)
                for node in byyield:
                    self.eq(node.form.name, 'test:str')
                # we shouldn't grab any of the nodes tagged #foo.bar (ie, all the test:guid nodes)
                bytag = await subcore.nodes('#foo.bar')
                self.len(0, bytag)

                url = await subcore.nodes('inet:url')
                self.len(1, url)
                url = url[0]
                self.eq('https', url.get('proto'))
                self.eq('/api/v1/exptest/neat', url.get('path'))
                self.eq('', url.get('params'))
                self.eq((4, 2130706433), url.get('ip'))
                self.eq(f'https://127.0.0.1:{port}/api/v1/exptest/neat', url.get('base'))
                self.eq(port, url.get('port'))

                # now test that param works
                byyield = await subcore.nodes(f'nodes.import --no-ssl-verify https://127.0.0.1:{port}/api/v1/exptest/kewl')
                self.len(count, byyield)
                for node in byyield:
                    self.eq(node.form.name, 'test:guid')
                    self.isin('foo.bar', node.getTagNames())

                # bad response should give no nodes
                msgs = await subcore.stormlist(f'nodes.import --no-ssl-verify https://127.0.0.1:{port}/api/v1/lolnope/')
                self.stormHasNoErr(msgs)
                self.stormIsInWarn('nodes.import got HTTP error code', msgs)
                nodes = [x for x in msgs if x[0] == 'node']
                self.len(0, nodes)

            pkgdef = {
                'name': 'foobar',
                'version': '1.2.3',
            }

            await core.addStormPkg(pkgdef)

            deps = await core.callStorm('return($lib.pkg.deps($pkgdef))', opts={'vars': {'pkgdef': pkgdef}})
            self.eq({
                'requires': (),
                'conflicts': (),
            }, deps)

            pkgdef = {
                'name': 'bazfaz',
                'version': '2.2.2',
                'depends': {
                    'conflicts': (
                        {'name': 'foobar'},
                    ),
                }
            }

            with self.raises(s_exc.StormPkgConflicts):
                await core.addStormPkg(pkgdef)

            deps = await core.callStorm('return($lib.pkg.deps($pkgdef))', opts={'vars': {'pkgdef': pkgdef}})
            self.eq({
                'requires': (),
                'conflicts': (
                    {'name': 'foobar', 'version': None, 'desc': None, 'ok': False, 'actual': '1.2.3'},
                )
            }, deps)

            pkgdef = {
                'name': 'bazfaz',
                'version': '2.2.2',
                'depends': {
                    'conflicts': (
                        {'name': 'foobar', 'version': '>=1.0.0', 'desc': 'foo'},
                    ),
                }
            }

            with self.raises(s_exc.StormPkgConflicts):
                await core.addStormPkg(pkgdef)

            deps = await core.callStorm('return($lib.pkg.deps($pkgdef))', opts={'vars': {'pkgdef': pkgdef}})
            self.eq({
                'requires': (),
                'conflicts': (
                    {'name': 'foobar', 'version': '>=1.0.0', 'desc': 'foo', 'ok': False, 'actual': '1.2.3'},
                )
            }, deps)

            pkgdef = {
                'name': 'bazfaz',
                'version': '2.2.2',
                'depends': {
                    'requires': (
                        {'name': 'foobar', 'version': '>=2.0.0,<3.0.0'},
                    ),
                }
            }

            with self.getAsyncLoggerStream('synapse.cortex', 'bazfaz requirement') as stream:
                await core.addStormPkg(pkgdef)
                self.true(await stream.wait(timeout=1))

            pkgdef = {
                'name': 'bazfaz',
                'version': '2.2.2',
                'depends': {
                    'requires': (
                        {'name': 'foobar', 'version': '>=2.0.0,<3.0.0', 'optional': True},
                    ),
                }
            }

            with self.getAsyncLoggerStream('synapse.cortex', 'bazfaz optional requirement') as stream:
                await core.addStormPkg(pkgdef)
                self.true(await stream.wait(timeout=1))

            deps = await core.callStorm('return($lib.pkg.deps($pkgdef))', opts={'vars': {'pkgdef': pkgdef}})
            self.eq({
                'requires': (
                    {'name': 'foobar', 'version': '>=2.0.0,<3.0.0', 'desc': None,
                     'ok': False, 'actual': '1.2.3', 'optional': True},
                ),
                'conflicts': ()
            }, deps)

            pkgdef = {
                'name': 'lolzlolz',
                'version': '1.2.3',
            }

            await core.addStormPkg(pkgdef)

            deps = await core.callStorm('return($lib.pkg.deps($pkgdef))', opts={'vars': {'pkgdef': pkgdef}})
            self.eq({
                'requires': (),
                'conflicts': (),
            }, deps)

            pkgdef = {
                'name': 'bazfaz',
                'version': '2.2.2',
                'depends': {
                    'requires': (
                        {'name': 'lolzlolz', 'version': '>=1.0.0,<2.0.0', 'desc': 'lol'},
                    ),
                    'conflicts': (
                        {'name': 'foobar', 'version': '>=3.0.0'},
                    ),
                }
            }

            await core.addStormPkg(pkgdef)

            deps = await core.callStorm('return($lib.pkg.deps($pkgdef))', opts={'vars': {'pkgdef': pkgdef}})
            self.eq({
                'requires': (
                    {'name': 'lolzlolz', 'version': '>=1.0.0,<2.0.0', 'desc': 'lol', 'ok': True, 'actual': '1.2.3'},
                ),
                'conflicts': (
                    {'name': 'foobar', 'version': '>=3.0.0', 'desc': None, 'ok': True, 'actual': '1.2.3'},
                )
            }, deps)

            pkgdef = {
                'name': 'zoinkszoinks',
                'version': '2.2.2',
                'depends': {
                    'requires': (
                        {'name': 'newpnewp', 'version': '1.2.3'},
                    ),
                    'conflicts': (
                        {'name': 'newpnewp'},
                    ),
                }
            }

            await core.addStormPkg(pkgdef)

            deps = await core.callStorm('return($lib.pkg.deps($pkgdef))', opts={'vars': {'pkgdef': pkgdef}})
            self.eq({
                'requires': (
                    {'name': 'newpnewp', 'version': '1.2.3', 'desc': None, 'ok': False, 'actual': None},
                ),
                'conflicts': (
                    {'name': 'newpnewp', 'version': None, 'desc': None, 'ok': True, 'actual': None},
                )
            }, deps)

            # force old-cron behavior which lacks a view
            await core.nodes('cron.add --hourly 03 { inet:ip }')
            for (iden, cron) in core.agenda.list():
                cron.view = None
            await core.nodes('cron.list')

            self.eq({'foo': 'bar', 'baz': 'faz'}, await core.callStorm('''
                return(({ // do foo thing
                    "foo" /* hehe */ : /* haha */ "bar", //lol
                    "baz" // hehe
                    : // haha
                    "faz" // hehe
                }))
            '''))

            self.eq(('foo', 'bar', 'baz'), await core.callStorm('''
                return(([ // do foo thing
                    /* hehe */ "foo" /* hehe */ , /* hehe */ "bar" /* hehe */ , /* hehe */ "baz" /* hehe */
                ]))
            '''))

            # surrogate escapes are not allowed
            with self.raises(s_exc.BadDataValu):
                await core.nodes(" [ test:str='pluto\udcbaneptune' ]")

            nodes = await core.nodes('[ media:news=* :publisher:name=woot ] $name=:publisher:name [ :publisher={ gen.ou.org $name } ]')
            self.len(1, nodes)
            self.nn(nodes[0].get('publisher'))

            # test regular expressions are case insensitive by default
            await core.nodes(" [ test:str='pluto neptune' ]")
            self.len(1, await core.nodes('test:str~=Pluto'))
            self.len(1, await core.nodes('test:str +test:str~=Pluto'))
            self.true(await core.callStorm('return(("Foo" ~= "foo"))'))
            self.len(0, await core.nodes('test:str~="(?-i:Pluto)"'))
            self.len(0, await core.nodes('test:str +test:str~="(?-i:Pluto)"'))
            self.false(await core.callStorm('return(("Foo" ~= "(?-i:foo)"))'))
            self.true(await core.callStorm('return(("Foo" ~= "(?-i:Foo)"))'))

            query = await core.getStormQuery('')
            async with core.getStormRuntime(query, opts={'user': visi.iden}) as runt:
                with self.raises(s_exc.AuthDeny):
                    runt.reqAdmin(gateiden=layr)

    async def test_storm_node_opts(self):

        async with self.getTestCore() as core:

            await core.stormlist('[ inet:fqdn=vertex.link ]')
            fork = await core.callStorm('return($lib.view.get().fork().iden)')

            opts = {'view': fork, 'node:opts': {'show:storage': True}}
            msgs = await core.stormlist('inet:fqdn=vertex.link [ +#foo ]', opts=opts)
            nodes = [mesg[1] for mesg in msgs if mesg[0] == 'node']
            self.len(1, nodes)
            self.nn(nodes[0][1]['storage'][1]['meta']['created'])
            self.eq((None, None), nodes[0][1]['storage'][0]['tags']['foo'])

            opts = {'node:opts': {'virts': True}}
            msgs = await core.stormlist('[ it:exec:query=* :time=2025-04? ]', opts=opts)
            nodes = [mesg[1] for mesg in msgs if mesg[0] == 'node']
            self.eq(nodes[0][1]['props']['time*precision'], 8)

    async def test_storm_diff_merge(self):

        async with self.getTestCore() as core:
            viewiden = await core.callStorm('return($lib.view.get().fork().iden)')

            altview = {'view': viewiden}
            await core.nodes('[ ou:org=* :name=hehe +#hehe ]')
            await core.nodes('[ ou:org=* :name=haha +#haha ]', opts=altview)

            with self.raises(s_exc.StormRuntimeError):
                nodes = await core.nodes('diff')

            altro = {'view': viewiden, 'readonly': True}
            nodes = await core.nodes('diff | +ou:org', opts=altro)
            self.len(1, nodes)
            self.eq(nodes[0].get('name'), 'haha')

            nodes = await core.nodes('diff --prop ou:org', opts=altview)
            self.len(1, nodes)
            self.eq(nodes[0].get('name'), 'haha')

            nodes = await core.nodes('diff --prop ou:org:name', opts=altview)
            self.len(1, nodes)
            self.eq(nodes[0].get('name'), 'haha')

            nodes = await core.nodes('diff --tag haha', opts=altview)
            self.len(1, nodes)
            self.eq(nodes[0].get('name'), 'haha')

            with self.raises(s_exc.NoSuchProp):
                await core.nodes('diff --prop foo:bar', opts=altview)

            with self.raises(s_exc.StormRuntimeError) as cm:
                await core.nodes('diff --prop foo:bar --tag newp.newp', opts=altview)
            self.eq(cm.exception.get('mesg'),
                    'You may specify --tag *or* --prop but not both.')

            nodes = await core.nodes('diff | +ou:org', opts=altview)
            self.len(1, nodes)
            self.eq(nodes[0].get('name'), 'haha')

            self.len(3, await core.nodes('ou:org | diff | +ou:org', opts=altview))
            nodes = await core.nodes('diff | merge --no-tags --apply', opts=altview)

            nodes = await core.nodes('diff | +ou:org', opts=altview)
            self.len(1, nodes)
            self.nn(nodes[0].getTag('haha'))

            nodes = await core.nodes('ou:org:name=haha')
            self.len(1, nodes)
            self.none(nodes[0].getTag('haha'))

            self.len(2, await core.nodes('ou:org'))
            self.len(1, await core.nodes('ou:name=haha'))
            self.len(1, await core.nodes('ou:org:name=haha'))

            self.len(0, await core.nodes('#haha'))
            self.len(0, await core.nodes('ou:org#haha'))
            self.len(0, await core.nodes('syn:tag=haha'))

            self.len(1, await core.nodes('#haha', opts=altview))
            self.len(1, await core.nodes('ou:org#haha', opts=altview))
            self.len(1, await core.nodes('syn:tag=haha', opts=altview))
            self.len(1, await core.nodes('diff | +ou:org', opts=altview))

            self.len(2, await core.nodes('diff | merge --apply', opts=altview))

            self.len(1, await core.nodes('#haha'))
            self.len(1, await core.nodes('ou:org#haha'))

            self.len(0, await core.nodes('diff', opts=altview))

            await core.nodes('[ ps:contact=* :name=con0 +#con0 +#con0.foo +#conalt ]', opts=altview)
            await core.nodes('[ ps:contact=* :name=con1 +#con1 +#conalt ]', opts=altview)

            nodes = await core.nodes('diff --tag conalt con1 con0.foo con0 newp', opts=altview)
            self.sorteq(['con0', 'con1'], [n.get('name') for n in nodes])

            q = '''
            [ test:str=foo +(refs)> {[ test:str=bar ]} ]
            { for $i in $lib.range(1001) { $node.data.set($i, $i) }}
            '''
            nodes = await core.nodes(q, opts=altview)

            visi = await core.auth.addUser('visi')
            await visi.setPasswd('secret')

            altview['user'] = visi.iden

            uppriden = core.views[viewiden].layers[0].iden
            lowriden = core.views[viewiden].layers[1].iden

            await visi.addRule((True, ('view',)), gateiden=viewiden)
            await visi.addRule((True, ('node',)), gateiden=uppriden)
            await visi.addRule((True, ('node', 'add')), gateiden=lowriden)
            await visi.addRule((True, ('node', 'prop')), gateiden=lowriden)
            await visi.addRule((True, ('node', 'data')), gateiden=lowriden)

            with self.raises(s_exc.AuthDeny):
                await core.nodes('test:str | merge --apply', opts=altview)

            self.len(0, await core.nodes('test:str=foo'))

            await visi.addRule((True, ('node', 'edge')), gateiden=lowriden)

            await core.nodes('test:str | merge --apply', opts=altview)
            self.len(1, await core.nodes('test:str=foo -(refs)> *'))

            await visi.delRule((True, ('node', 'add')), gateiden=lowriden)

            self.len(1, await core.nodes('test:str=foo [ :seen=now ]', opts=altview))
            await core.nodes('test:str=foo | merge --apply', opts=altview)

            await visi.addRule((True, ('node', 'add')), gateiden=lowriden)

            with self.getAsyncLoggerStream('synapse.lib.view') as stream:
                await core.stormlist('test:str | merge --apply', opts=altview)

            stream.seek(0)
            buf = stream.read()
            self.notin("No form named None", buf)

            await core.nodes('[ test:str=baz ]')
            await core.nodes('test:str=baz [ +#new.tag :seen=now ]', opts=altview)
            await core.nodes('test:str=baz | delnode')

            self.stormHasNoErr(await core.stormlist('diff', opts=altview))
            self.stormHasNoErr(await core.stormlist('diff --tag new.tag', opts=altview))
            self.stormHasNoErr(await core.stormlist('diff --prop "test:str:seen"', opts=altview))
            self.stormHasNoErr(await core.stormlist('merge --diff', opts=altview))

<<<<<<< HEAD
            oldn = await core.nodes('[ test:str=readonly ]', opts=altview)
            newn = await core.nodes('[ test:str=readonly ]')
=======
            oldn = await core.nodes('[ ou:name=readonly ]', opts=altview)
            # need to pause a moment so the created times differ
            await asyncio.sleep(0.01)
            newn = await core.nodes('[ ou:name=readonly ]')
>>>>>>> 874e94ac
            self.ne(oldn[0].get('.created'), newn[0].get('.created'))

            with self.getAsyncLoggerStream('synapse.lib.view') as stream:
                await core.stormlist('test:str | merge --apply', opts=altview)

            stream.seek(0)
            buf = stream.read()
            self.notin("Property is read only: test:str.created", buf)

            newn = await core.nodes('test:str=readonly')
            self.eq(oldn[0].get('.created'), newn[0].get('.created'))

            viewiden2 = await core.callStorm('return($lib.view.get().fork().iden)', opts={'view': viewiden})

            oldn = await core.nodes('[ test:str=readonly2 ]', opts=altview)
            newn = await core.nodes('[ test:str=readonly2 ]')
            self.ne(oldn[0].get('.created'), newn[0].get('.created'))

            altview2 = {'view': viewiden2}
            q = 'test:str=readonly2 | movenodes --apply --srclayers $lib.view.get().layers.2.iden'
            await core.nodes(q, opts=altview2)

            with self.getAsyncLoggerStream('synapse.lib.view') as stream:
                await core.stormlist('test:str | merge --apply', opts=altview2)

            stream.seek(0)
            buf = stream.read()
            self.notin("Property is read only: test:str.created", buf)

            newn = await core.nodes('test:str=readonly2', opts=altview)
            self.eq(oldn[0].get('.created'), newn[0].get('.created'))

            await core.nodes('[ test:ro=bad :readable=foo ]', opts=altview)
            await core.nodes('[ test:ro=bad :readable=bar ]')

            msgs = await core.stormlist('test:ro | merge', opts=altview)
            self.stormIsInWarn("Cannot merge read only property with conflicting value", msgs)

            await core.nodes('[ test:str=foo +(refs)> { for $i in $lib.range(1001) {[ test:int=$i ]}}]', opts=altview)
            await core.nodes('test:str=foo -(refs)+> * merge --apply', opts=altview)
            self.len(1002, await core.nodes('test:str=foo -(refs)> *'))

    async def test_storm_merge_stricterr(self):

        async with self.getTestCore() as core:

            core.model.addDataModels(s_t_utils.deprmodel)

            await core.nodes('$lib.model.ext.addFormProp(test:deprprop, _str, (str, ({})), ({}))')

            viewiden = await core.callStorm('return($lib.view.get().fork().iden)')
            asfork = {'view': viewiden}

            await core.nodes('[ test:deprprop=base ]')

            self.len(1, await core.nodes('test:deprprop=base [ :_str=foo +#test ]', opts=asfork))
            await core.nodes('[ test:deprprop=fork test:str=other ]', opts=asfork)

            await core.nodes('model.deprecated.lock test:deprprop')

            msgs = await core.stormlist('diff | merge --apply --no-tags', opts=asfork)
            self.stormIsInWarn('Form test:deprprop is locked due to deprecation for valu=base', msgs)
            self.stormIsInWarn('Form test:deprprop is locked due to deprecation for valu=fork', msgs)
            self.stormHasNoErr(msgs)

            msgs = await core.stormlist('diff | merge --apply --only-tags', opts=asfork)
            self.stormIsInWarn('Form test:deprprop is locked due to deprecation for valu=base', msgs)
            self.stormHasNoErr(msgs)

            self.eq({
                'syn:tag': 1,
                'test:deprprop': 1,
                'test:str': 1,
            }, await core.callStorm('return($lib.view.get().getFormCounts())'))

            nodes = await core.nodes('test:deprprop')
            self.eq(['base'], [n.ndef[1] for n in nodes])
            self.eq([], nodes[0].getTags())

    async def test_storm_merge_opts(self):

        async with self.getTestCore() as core:
            viewiden = await core.callStorm('return($lib.view.get().fork().iden)')
            altview = {'view': viewiden}

            await core.addTagProp('score', ('int', {}), {})

            await core.nodes('[ ou:org=(org1,) :name=hehe ]')

            q = '''
            [ ou:org=(org1,)
                :url=https://vertex.link
                :name=haha
                :desc=cool
                :founded=2021
                +#one:score=1
                +#two:score=2
                +#three:score=3
                +#haha.four
                +#haha.five
            ]
            '''
            await core.nodes(q, opts=altview)

            self.len(0, await core.nodes('syn:tag'))
            self.len(6, await core.nodes('syn:tag', opts=altview))

            await core.nodes('diff | merge --only-tags --include-tags one two --apply', opts=altview)
            nodes = await core.nodes('ou:org')
            self.sorteq(list(nodes[0].getTagNames()), ['one', 'two'])
            self.eq(nodes[0].getTagProp('one', 'score'), 1)
            self.eq(nodes[0].getTagProp('two', 'score'), 2)
            self.len(0, nodes[0].getTagProps('three'))
            self.len(2, await core.nodes('syn:tag'))

            await core.nodes('diff | merge --only-tags --exclude-tags three haha.four --apply', opts=altview)
            nodes = await core.nodes('ou:org')
            self.sorteq(list(nodes[0].getTagNames()), ['one', 'two', 'haha', 'haha.five'])
            self.len(0, nodes[0].getTagProps('three'))
            self.len(4, await core.nodes('syn:tag'))

            await core.nodes('diff | merge --include-props ou:org:name ou:org:desc --apply', opts=altview)
            nodes = await core.nodes('ou:org')
            self.sorteq(list(nodes[0].getTagNames()), ['one', 'two', 'three', 'haha', 'haha.four', 'haha.five'])
            self.eq(nodes[0].get('name'), 'haha')
            self.eq(nodes[0].get('desc'), 'cool')
            self.none(nodes[0].get('url'))
            self.none(nodes[0].get('founded'))
            self.eq(nodes[0].getTagProp('three', 'score'), 3)
            self.len(6, await core.nodes('syn:tag'))

            await core.nodes('diff | merge --exclude-props ou:org:url --apply', opts=altview)
            nodes = await core.nodes('ou:org')
            self.eq(nodes[0].get('founded'), 1609459200000000)
            self.none(nodes[0].get('url'))

            await core.nodes('[ ou:org=(org2,) +#six ]', opts=altview)
            await core.nodes('diff | merge --only-tags --apply', opts=altview)

            self.len(0, await core.nodes('ou:org=(org2,)'))

            sodes = await core.callStorm('ou:org=(org2,) return($node.getStorNodes())', opts=altview)
            self.nn(sodes[0]['tags']['six'])

            await core.nodes('[ ou:org=(org3,) +#glob.tags +#more.glob.tags +#more.gob.tags ]', opts=altview)
            await core.nodes('diff | merge --include-tags glob.* more.gl** --apply', opts=altview)
            nodes = await core.nodes('ou:org=(org3,)')
            exp = ['glob', 'more', 'more.glob', 'more.glob.tags', 'glob.tags']
            self.sorteq(list(nodes[0].getTagNames()), exp)

            q = '''
            [ crypto:x509:cert=*
              :md5=00000a5758eea935f817dd1490a322a5

              inet:tls:servercert=(1.2.3.4, $node)
            ]
            '''
            await core.nodes(q, opts=altview)

            self.len(0, await core.nodes('hash:md5'))
            await core.nodes('crypto:x509:cert | merge --apply', opts=altview)
            self.len(1, await core.nodes('hash:md5'))

            self.len(0, await core.nodes('inet:ip'))
            await core.nodes('inet:tls:servercert | merge --apply', opts=altview)
            self.len(1, await core.nodes('inet:ip'))

    async def test_storm_merge_perms(self):

        async with self.getTestCore() as core:

            await core.addTagProp('score', ('int', {}), {})

            visi = await core.auth.addUser('visi')
            opts = {'user': visi.iden}

            view2 = await core.callStorm('return($lib.view.get().fork())')
            view2opts = opts | {'view': view2['iden']}
            layr2 = view2['layers'][0]['iden']
            layr1 = view2['layers'][1]['iden']

            await visi.addRule((True, ('view',)))
            await visi.addRule((True, ('node', 'add')), gateiden=layr2)
            await visi.addRule((True, ('node', 'prop', 'set')), gateiden=layr2)
            await visi.addRule((True, ('node', 'tag', 'add')), gateiden=layr2)
            await visi.addRule((True, ('node', 'data', 'set')), gateiden=layr2)
            await visi.addRule((True, ('node', 'edge', 'add')), gateiden=layr2)

            await core.nodes('[ ou:name=test ]')

            await core.nodes('''
                [ ps:contact=*
                    :name=test0
                    +(refs)> { ou:name=test }
                    +#test1.foo=now
                    +#test2
                    +#test3:score=42
                ]
                $node.data.set(foo, bar)
            ''', opts=view2opts)

            with self.raises(s_exc.AuthDeny) as ecm:
                await core.nodes('ps:contact merge --apply', opts=view2opts)
            self.eq('node.del.ps:contact', ecm.exception.errinfo['perm'])
            await visi.addRule((True, ('node', 'del')), gateiden=layr2)

            with self.raises(s_exc.AuthDeny) as ecm:
                await core.nodes('ps:contact merge --apply', opts=view2opts)
            self.eq('node.add.ps:contact', ecm.exception.errinfo['perm'])
            await visi.addRule((True, ('node', 'add')), gateiden=layr1)

            with self.raises(s_exc.AuthDeny) as ecm:
                await core.nodes('ps:contact merge --apply', opts=view2opts)
            self.eq('node.prop.del.ps:contact.name', ecm.exception.errinfo['perm'])
            await visi.addRule((True, ('node', 'prop', 'del')), gateiden=layr2)

            with self.raises(s_exc.AuthDeny) as ecm:
                await core.nodes('ps:contact merge --apply', opts=view2opts)
            self.eq('node.prop.set.ps:contact.name', ecm.exception.errinfo['perm'])
            await visi.addRule((True, ('node', 'prop', 'set')), gateiden=layr1)

            with self.raises(s_exc.AuthDeny) as ecm:
                await core.nodes('ps:contact merge --apply', opts=view2opts)
            self.eq('node.tag.del.test1.foo', ecm.exception.errinfo['perm'])
            await visi.addRule((True, ('node', 'tag', 'del', 'test1', 'foo')), gateiden=layr2)

            with self.raises(s_exc.AuthDeny) as ecm:
                await core.nodes('ps:contact merge --apply', opts=view2opts)
            self.eq('node.tag.add.test1.foo', ecm.exception.errinfo['perm'])
            await visi.addRule((True, ('node', 'tag', 'add', 'test1', 'foo')), gateiden=layr1)

            with self.raises(s_exc.AuthDeny) as ecm:
                await core.nodes('ps:contact merge --apply', opts=view2opts)
            self.eq('node.tag.del.test3', ecm.exception.errinfo['perm'])
            await visi.addRule((True, ('node', 'tag', 'del', 'test3')), gateiden=layr2)

            with self.raises(s_exc.AuthDeny) as ecm:
                await core.nodes('ps:contact merge --apply', opts=view2opts)
            self.eq('node.tag.add.test3', ecm.exception.errinfo['perm'])
            await visi.addRule((True, ('node', 'tag', 'add', 'test3')), gateiden=layr1)

            with self.raises(s_exc.AuthDeny) as ecm:
                await core.nodes('ps:contact merge --apply', opts=view2opts)
            self.eq('node.tag.del.test2', ecm.exception.errinfo['perm'])
            await visi.addRule((True, ('node', 'tag', 'del', 'test2')), gateiden=layr2)

            with self.raises(s_exc.AuthDeny) as ecm:
                await core.nodes('ps:contact merge --apply', opts=view2opts)
            self.eq('node.tag.add.test2', ecm.exception.errinfo['perm'])
            await visi.addRule((True, ('node', 'tag', 'add', 'test2')), gateiden=layr1)

            with self.raises(s_exc.AuthDeny) as ecm:
                await core.nodes('ps:contact merge --apply', opts=view2opts)
            self.eq('node.data.del.foo', ecm.exception.errinfo['perm'])
            await visi.addRule((True, ('node', 'data', 'del')), gateiden=layr2)

            with self.raises(s_exc.AuthDeny) as ecm:
                await core.nodes('ps:contact merge --apply', opts=view2opts)
            self.eq('node.data.set.foo', ecm.exception.errinfo['perm'])
            await visi.addRule((True, ('node', 'data', 'set')), gateiden=layr1)

            with self.raises(s_exc.AuthDeny) as ecm:
                await core.nodes('ps:contact merge --apply', opts=view2opts)
            self.eq('node.edge.del.refs', ecm.exception.errinfo['perm'])
            await visi.addRule((True, ('node', 'edge', 'del')), gateiden=layr2)

            with self.raises(s_exc.AuthDeny) as ecm:
                await core.nodes('ps:contact merge --apply', opts=view2opts)
            self.eq('node.edge.add.refs', ecm.exception.errinfo['perm'])
            await visi.addRule((True, ('node', 'edge', 'add')), gateiden=layr1)

            await core.nodes('ps:contact merge --apply', opts=view2opts)

    async def test_storm_movenodes(self):

        async with self.getTestCore() as core:

            opts = {'vars': {'verbs': ('_bar', '_baz', '_prio')}}
            await core.nodes('for $verb in $verbs { $lib.model.ext.addEdge(*, $verb, *, ({})) }', opts=opts)

            view2iden = await core.callStorm('return($lib.view.get().fork().iden)')
            view2 = {'view': view2iden}

            view3iden = await core.callStorm('return($lib.view.get().fork().iden)', opts=view2)
            view3 = {'view': view3iden}

            layrs = await core.callStorm('return($lib.view.get().layers)', opts=view3)
            layr3 = layrs[0]['iden']
            layr2 = layrs[1]['iden']
            layr1 = layrs[2]['iden']

            await core.addTagProp('score', ('int', {}), {})

            msgs = await core.stormlist('[ inet:fqdn=foo.com ] | movenodes --destlayer $node')
            self.stormIsInErr('movenodes arguments must be runtsafe.', msgs)

            msgs = await core.stormlist('ou:org | movenodes')
            self.stormIsInErr('You may only move nodes in views with multiple layers.', msgs)

            msgs = await core.stormlist('ou:org | movenodes --destlayer foo', opts=view2)
            self.stormIsInErr('No layer with iden foo in this view', msgs)

            msgs = await core.stormlist('ou:org | movenodes --srclayers foo', opts=view2)
            self.stormIsInErr('No layer with iden foo in this view', msgs)

            msgs = await core.stormlist(f'ou:org | movenodes --srclayers {layr2} --destlayer {layr2}', opts=view2)
            self.stormIsInErr('cannot also be the destination layer', msgs)

            msgs = await core.stormlist(f'ou:org | movenodes --precedence foo', opts=view2)
            self.stormIsInErr('No layer with iden foo in this view', msgs)

            msgs = await core.stormlist(f'ou:org | movenodes --precedence {layr2}', opts=view2)
            self.stormIsInErr('must be included when specifying precedence', msgs)

            q = '''
            [ ou:org=(foo,)
                :desc=layr1
                :name=foo
                +#hehe.haha=2022
                +#one:score=1
                +(_bar)> {[ ou:org=(bar,) :name=bar]}
            ]
            $node.data.set(foo, bar)
            '''
            nodes = await core.nodes(q)
            nodeiden = nodes[0].iden()

            msgs = await core.stormlist('ou:org | movenodes', opts=view2)
            self.stormHasNoWarnErr(msgs)
            self.stormIsInPrint(f'{layr2} add {nodeiden}', msgs)
            self.stormIsInPrint(f'{layr2} set {nodeiden} ou:org.created', msgs)
            self.stormIsInPrint(f'{layr2} set {nodeiden} ou:org:desc', msgs)
            self.stormIsInPrint(f'{layr2} set {nodeiden} ou:org#hehe.haha', msgs)
            self.stormIsInPrint(f'{layr2} set {nodeiden} ou:org#one:score', msgs)
            self.stormIsInPrint(f'{layr2} set {nodeiden} ou:org DATA', msgs)
            self.stormIsInPrint(f'{layr2} add {nodeiden} ou:org -(_bar)>', msgs)
            self.stormIsInPrint(f'{layr1} delete {nodeiden}', msgs)
            self.stormIsInPrint(f'{layr1} delete {nodeiden} ou:org:desc', msgs)
            self.stormIsInPrint(f'{layr1} delete {nodeiden} ou:org#hehe.haha', msgs)
            self.stormIsInPrint(f'{layr1} delete {nodeiden} ou:org#one:score', msgs)
            self.stormIsInPrint(f'{layr1} delete {nodeiden} ou:org DATA', msgs)
            self.stormIsInPrint(f'{layr1} delete {nodeiden} ou:org -(_bar)>', msgs)

            nodes = await core.nodes('ou:org | movenodes --apply', opts=view2)

            self.len(0, await core.nodes('ou:org=(foo,)'))

            sodes = await core.callStorm('ou:org=(foo,) return($node.getStorNodes())', opts=view2)
            sode = sodes[0]
            self.eq(sode['props'].get('desc')[0], 'layr1')
            self.eq(sode['tags'].get('hehe.haha'), (1640995200000000, 1640995200000001))
            self.eq(sode['tagprops'].get('one').get('score')[0], 1)
            self.len(1, await core.nodes('ou:org=(foo,) -(_bar)> *', opts=view2))
            data = await core.callStorm('ou:org=(foo,) return($node.data.get(foo))', opts=view2)
            self.eq(data, 'bar')

            q = '''
            [ ou:org=(foo,)
                :desc=overwritten
                :name=foo
                +#hehe.haha=2023
                +#one:score=2
                +#two:score=1
                +(_baz)> {[ ou:org=(baz,) :name=baz ]}
            ]
            $node.data.set(foo, baz)
            $node.data.set(bar, baz)
            '''
            await core.nodes(q)

            nodes = await core.nodes('ou:org | movenodes --apply', opts=view3)

            self.len(0, await core.nodes('ou:org=(foo,)'))
            self.len(0, await core.nodes('ou:org=(foo,)', opts=view2))

            sodes = await core.callStorm('ou:org=(foo,) return($node.getStorNodes())', opts=view3)
            sode = sodes[0]
            self.eq(sode['props'].get('desc')[0], 'layr1')
            self.eq(sode['tags'].get('hehe.haha'), (1640995200000000, 1672531200000001))
            self.eq(sode['tagprops'].get('one').get('score')[0], 1)
            self.eq(sode['tagprops'].get('two').get('score')[0], 1)

            self.len(1, await core.nodes('ou:org=(foo,)', opts=view3))
            self.len(1, await core.nodes('ou:org=(foo,) -(_baz)> *', opts=view3))
            data = await core.callStorm('ou:org=(foo,) return($node.data.get(foo))', opts=view3)
            self.eq(data, 'bar')
            data = await core.callStorm('ou:org=(foo,) return($node.data.get(bar))', opts=view3)
            self.eq(data, 'baz')

            q = f'ou:org | movenodes --apply --srclayers {layr3} --destlayer {layr2}'
            nodes = await core.nodes(q, opts=view3)

            sodes = await core.callStorm('ou:org=(foo,) return($node.getStorNodes())', opts=view2)
            sode = sodes[0]
            self.eq(sode['tags'].get('hehe.haha'), (1640995200000000, 1672531200000001))
            self.eq(sode['tagprops'].get('one').get('score')[0], 1)
            self.eq(sode['tagprops'].get('two').get('score')[0], 1)
            self.len(1, await core.nodes('ou:org=(foo,) -(_bar)> *', opts=view2))
            self.len(1, await core.nodes('ou:org=(foo,) -(_baz)> *', opts=view2))
            data = await core.callStorm('ou:org=(foo,) return($node.data.get(foo))', opts=view2)
            self.eq(data, 'bar')
            data = await core.callStorm('ou:org=(foo,) return($node.data.get(bar))', opts=view2)
            self.eq(data, 'baz')

            q = '''
            [ ou:org=(foo,)
                :desc=prio
                +#hehe.haha=2024
                +#one:score=2
                +#two:score=2
                +(_prio)> {[ ou:org=(prio,) ]}
            ]
            $node.data.set(foo, prio)
            $node.data.set(bar, prio)
            '''
            await core.nodes(q)

            q = f'ou:org | movenodes --apply --precedence {layr1} {layr2} {layr3}'
            nodes = await core.nodes(q, opts=view3)

            sodes = await core.callStorm('ou:org=(foo,) return($node.getStorNodes())', opts=view3)
            sode = sodes[0]
            self.eq(sode['props'].get('desc')[0], 'prio')
            self.eq(sode['tags'].get('hehe.haha'), (1640995200000000, 1704067200000001))
            self.eq(sode['tagprops'].get('one').get('score')[0], 2)
            self.eq(sode['tagprops'].get('two').get('score')[0], 2)
            self.len(1, await core.nodes('ou:org=(foo,) -(_bar)> *', opts=view3))
            self.len(1, await core.nodes('ou:org=(foo,) -(_baz)> *', opts=view3))
            self.len(1, await core.nodes('ou:org=(foo,) -(_prio)> *', opts=view3))
            data = await core.callStorm('ou:org=(foo,) return($node.data.get(foo))', opts=view3)
            self.eq(data, 'prio')
            data = await core.callStorm('ou:org=(foo,) return($node.data.get(bar))', opts=view3)
            self.eq(data, 'prio')

            for i in range(1001):
                await core.addFormProp('ou:org', f'_test{i}', ('int', {}), {})

            await core.nodes('for $verb in $lib.range(1001) { $lib.model.ext.addEdge(*, `_a{$verb}`, *, ({})) }')

            await core.nodes('''
            [ ou:org=(cov,) ]

            { for $i in $lib.range(1001) {
                $prop = `_test{$i}`
                [ :$prop = $i
                  +#$prop:score = $i
                  +(`_a{$i}`)> { ou:org=(cov,) }
                ]
                $node.data.set($prop, $i)
            }}
            ''')

            q = f'ou:org | movenodes --apply --srclayers {layr1} --destlayer {layr2}'
            nodes = await core.nodes(q, opts=view3)

            sodes = await core.callStorm('ou:org=(cov,) return($node.getStorNodes())', opts=view2)
            sode = sodes[0]
            self.len(1001, sode['props'])
            self.len(1001, sode['tags'])
            self.len(1001, sode['tagprops'])
            self.len(1001, await core.callStorm('ou:org=(cov,) return($node.data.list())', opts=view2))

            msgs = await core.stormlist('ou:org=(cov,) -(*)> * | count | spin', opts=view2)
            self.stormIsInPrint('1001', msgs)

            visi = await core.auth.addUser('visi')
            await visi.addRule((True, ('view', 'add')))

            view2iden = await core.callStorm('return($lib.view.get().fork().iden)', opts={'user': visi.iden})
            view2 = {'view': view2iden, 'user': visi.iden}

            view3iden = await core.callStorm('return($lib.view.get().fork().iden)', opts=view2)
            view3 = {'view': view3iden, 'user': visi.iden}

            self.len(1, await core.nodes('[ou:org=(perms,) :desc=foo]', opts=view2))
            await core.nodes('ou:org=(perms,) | movenodes --apply', opts=view3)

    async def test_cortex_keepalive(self):
        async with self.getTestCore() as core:
            opts = {'keepalive': 1}
            q = '[test:str=one] $lib.time.sleep(2.5)'
            msgs = await core.stormlist(q, opts=opts)
            pings = [m for m in msgs if m[0] == 'ping']
            self.len(2, pings)

            opts = {'keepalive': 0}
            with self.raises(s_exc.BadArg) as cm:
                msgs = await core.stormlist(q, opts=opts)
            self.eq('keepalive must be > 0; got 0', cm.exception.get('mesg'))

    async def test_storm_embeds(self):

        async with self.getTestCore() as core:

            await core.nodes('[ inet:asn=10 :name=hehe ]')

            nodes = await core.nodes('[ inet:ip=1.2.3.4 :asn=10 ]')
            await nodes[0].getEmbeds({'asn::newp': {}})
            await nodes[0].getEmbeds({'newp::newp': {}})
            await nodes[0].getEmbeds({'asn::name::foo': {}})

            opts = {'node:opts': {'embeds': {'inet:ip': {'asn': ('name',)}}}}
            msgs = await core.stormlist('inet:ip=1.2.3.4', opts=opts)

            nodes = [m[1] for m in msgs if m[0] == 'node']

            node = nodes[0]
            self.eq('inet:asn', node[1]['embeds']['asn']['$form'])
            self.eq('hehe', node[1]['embeds']['asn']['name'])

            opts = {'node:opts': {'embeds': {'ou:org': {'hq::email': ('user',)}}}}
            msgs = await core.stormlist('[ ou:org=* :country=* :hq=* ] { -> ps:contact [ :email=visi@vertex.link ] }', opts=opts)
            nodes = [m[1] for m in msgs if m[0] == 'node']
            node = nodes[0]

            self.eq('inet:email', node[1]['embeds']['hq::email']['$form'])
            self.eq('visi', node[1]['embeds']['hq::email']['user'])
            self.eq(5, node[1]['embeds']['hq::email']['$nid'])

            fork = await core.callStorm('return($lib.view.get().fork().iden)')

            opts['vars'] = {
                'md5': '12345a5758eea935f817dd1490a322a5',
                'sha1': '40b8e76cff472e593bd0ba148c09fec66ae72362'
            }
            opts['view'] = fork
            opts['node:opts']['show:storage'] = True
            opts['node:opts']['embeds']['ou:org']['lol::nope'] = ('notreal',)
            opts['node:opts']['embeds']['ou:org']['country::flag'] = ('md5', 'sha1')
            opts['node:opts']['embeds']['ou:org']['country::tld'] = ('domain',)

            await core.stormlist('pol:country [ :flag={[ file:bytes=* :md5=fa818a259cbed7ce8bc2a22d35a464fc ]} ]')

            msgs = await core.stormlist('''
                ou:org {
                    -> pol:country
                    [ :tld=co.uk ]
                    {
                        :flag -> file:bytes [ :md5=$md5 :sha1=$sha1 ]
                    }
                }
            ''', opts=opts)
            nodes = [m[1] for m in msgs if m[0] == 'node']
            node = nodes[0]

            storage = node[1]['storage']
            self.len(2, storage)
            top = storage[0].get('embeds')
            bot = storage[1].get('embeds')
            self.nn(top)
            self.nn(bot)

            self.nn(top.get('country::flag::md5'))
            self.eq(top['country::flag::md5'][0], '12345a5758eea935f817dd1490a322a5')

            self.nn(top.get('country::flag::sha1'))
            self.eq(top['country::flag::sha1'][0], '40b8e76cff472e593bd0ba148c09fec66ae72362')

            self.nn(top.get('country::tld::domain'))
            self.eq(top['country::tld::domain'][0], 'uk')

            self.nn(bot.get('hq::email::user'))
            self.eq(bot['hq::email::user'][0], 'visi')

            self.nn(bot.get('country::flag::md5'))
            self.eq(bot['country::flag::md5'][0], 'fa818a259cbed7ce8bc2a22d35a464fc')

            empty = await core.callStorm('return($lib.view.get().fork().iden)', opts=opts)
            opts['view'] = empty

            msgs = await core.stormlist('ou:org', opts=opts)
            nodes = [m[1] for m in msgs if m[0] == 'node']
            node = nodes[0]
            storage = node[1]['storage']
            self.len(3, storage)
            top = storage[0].get('embeds')
            mid = storage[1].get('embeds')
            bot = storage[2].get('embeds')
            self.none(top)

            self.nn(mid)
            self.nn(bot)

            self.nn(mid.get('country::flag::md5'))
            self.eq(mid['country::flag::md5'][0], '12345a5758eea935f817dd1490a322a5')

            self.nn(mid.get('country::flag::sha1'))
            self.eq(mid['country::flag::sha1'][0], '40b8e76cff472e593bd0ba148c09fec66ae72362')

            self.nn(mid.get('country::tld::domain'))
            self.eq(mid['country::tld::domain'][0], 'uk')

            self.nn(bot.get('hq::email::user'))
            self.eq(bot['hq::email::user'][0], 'visi')

            self.nn(bot.get('country::flag::md5'))
            self.eq(bot['country::flag::md5'][0], 'fa818a259cbed7ce8bc2a22d35a464fc')

            await core.nodes('''
                [( risk:vulnerable=*
                    :mitigated=true
                    :node={ [ it:prod:hardware=* :name=foohw ] return($node.ndef()) }
                    :vuln={[ risk:vuln=* :name=barvuln ]}
                    +#test
                )]
                [( inet:service:rule=*
                    :object={ risk:vulnerable#test return($node.ndef()) }
                    :grantee={ [ inet:service:account=* :id=foocon ] return($node.ndef()) }
                    +#test
                )]
            ''')

            opts = {
                'node:opts': {
                    'embeds': {
                        'risk:vulnerable': {
                            'vuln': ['name'],
                            'node': ['name'],
                        },
                        'inet:service:rule': {
                            'object': ['mitigated', 'newp'],
                            'object::node': ['name', 'newp'],
                            'grantee': ['id', 'newp'],
                        }
                    }
                }
            }
            msgs = await core.stormlist('inet:service:rule#test :object -+> risk:vulnerable', opts=opts)
            nodes = sorted([m[1] for m in msgs if m[0] == 'node'], key=lambda p: p[0][0])
            self.eq(['inet:service:rule', 'risk:vulnerable'], [n[0][0] for n in nodes])

            embeds = nodes[0][1]['embeds']

            self.nn(embeds['object']['$nid'])
            self.eq('risk:vulnerable', embeds['object']['$form'])
            self.eq(1, embeds['object']['mitigated'])
            self.eq(None, embeds['object']['newp'])

            self.nn(embeds['object::node']['$nid'])
            self.eq('it:prod:hardware', embeds['object::node']['$form'])
            self.eq('foohw', embeds['object::node']['name'])
            self.eq(None, embeds['object::node']['newp'])
            self.eq('inet:service:account', embeds['grantee']['$form'])
            self.eq('foocon', embeds['grantee']['id'])
            self.eq(None, embeds['grantee']['newp'])

            embeds = nodes[1][1]['embeds']
            self.eq('barvuln', embeds['vuln']['name'])
            self.eq('foohw', embeds['node']['name'])

            # embed through `econ:pay:instrument` type that extends from `ndef`
            await core.nodes('''
                [ econ:acct:payment=* :from:instrument={ [ econ:pay:card=(testcard,) :name=infime ] } ]
            ''')

            opts = {
                'node:opts': {
                    'embeds': {
                        'econ:acct:payment': {
                            'from:instrument': ['name'],
                        }
                    }
                }
            }
            msgs = await core.stormlist('econ:acct:payment', opts=opts)
            node = [m[1] for m in msgs if m[0] == 'node'][0]
            self.eq('econ:acct:payment', node[0][0])

            embeds = node[1]['embeds']
            self.eq(23, embeds['from:instrument']['$nid'])
            self.eq('infime', embeds['from:instrument']['name'])

    async def test_storm_wget(self):

        async def _getRespFromSha(core, mesgs):
            for m in mesgs:
                if m[0] == 'node' and m[1][0][0] == 'file:bytes':
                    node = m[1]
                    sha = node[1]['props']['sha256']

            buf = b''
            async for bytz in core.axon.get(s_common.uhex(sha)):
                buf += bytz

            resp = s_json.loads(buf)
            return resp

        async with self.getTestCore() as core:
            addr, port = await core.addHttpsPort(0)
            root = await core.auth.getUserByName('root')
            await root.setPasswd('root')

            core.addHttpApi('/api/v0/test', s_t_utils.HttpReflector, {'cell': core})
            url = f'https://root:root@127.0.0.1:{port}/api/v0/test'
            opts = {'vars': {'url': url}}

            # Headers as list of tuples, params as dict
            q = '''
            $params=({"key": "valu", "foo": "bar"})
            $hdr = (
                    ("User-Agent", "my fav ua"),
            )|
            wget $url --headers $hdr --params $params --no-ssl-verify | -> file:bytes $lib.print($node)
            '''

            mesgs = await alist(core.storm(q, opts=opts))

            resp = await _getRespFromSha(core, mesgs)
            data = resp.get('result')
            self.eq(data.get('params'), {'key': ('valu',), 'foo': ('bar',)})
            self.eq(data.get('headers').get('User-Agent'), 'my fav ua')

            # no default headers(from wget command)
            q = '''
            $hdr = (
                    ("User-Agent", "my fav ua"),
            )|
            wget $url --headers $hdr --no-headers --no-ssl-verify | -> file:bytes $lib.print($node)
            '''
            mesgs = await alist(core.storm(q, opts=opts))

            resp = await _getRespFromSha(core, mesgs)
            data = resp.get('result')
            self.ne(data.get('headers').get('User-Agent'), 'my fav ua')

            # params as list of key/value pairs
            q = '''
            $params=((foo, bar), (key, valu))
            | wget $url --params $params --no-ssl-verify | -> file:bytes $lib.print($node)
            '''
            mesgs = await alist(core.storm(q, opts=opts))

            resp = await _getRespFromSha(core, mesgs)
            data = resp.get('result')
            self.eq(data.get('params'), {'key': ('valu',), 'foo': ('bar',)})

            # URL fragments are preserved.
            url = f'https://root:root@127.0.0.1:{port}/api/v0/test#fragmented-bits'
            q = '[inet:url=$url] | wget --no-ssl-verify | -> *'
            msgs = await core.stormlist(q, opts={'vars': {'url': url}})
            podes = [m[1] for m in msgs if m[0] == 'node']
            self.isin(('inet:url', url), [pode[0] for pode in podes])

            # URL encoded data plays nicely
            params = (('foo', 'bar'), ('baz', 'faz'))
            url = f'https://root:root@127.0.0.1:{port}/api/v0/test?{u_parse.urlencode(params)}'
            q = '[inet:url=$url] | wget --no-ssl-verify | -> *'
            msgs = await core.stormlist(q, opts={'vars': {'url': url}})
            podes = [m[1] for m in msgs if m[0] == 'node']
            self.isin(('inet:url', url), [pode[0] for pode in podes])

            # Redirects still record the original address
            durl = f'https://127.0.0.1:{port}/api/v1/active'
            params = (('redirect', durl),)
            url = f'https://127.0.0.1:{port}/api/v0/test?{u_parse.urlencode(params)}'
            # Redirect again...
            url = f'https://127.0.0.1:{port}/api/v0/test?{u_parse.urlencode((("redirect", url),))}'

            q = '[inet:url=$url] | wget --no-ssl-verify | -> *'
            msgs = await core.stormlist(q, opts={'vars': {'url': url}})
            podes = [m[1] for m in msgs if m[0] == 'node']
            self.isin(('inet:url', url), [pode[0] for pode in podes])

            # $lib.axon.urlfile makes redirect nodes for the chain, starting from
            # the original request URL to the final URL
            q = 'inet:url=$url -> inet:urlredir | tree { :dst -> inet:urlredir:src }'
            nodes = await core.nodes(q, opts={'vars': {'url': url}})
            self.len(2, nodes)

    async def test_storm_vars_fini(self):

        async with self.getTestCore() as core:

            query = await core.getStormQuery('inet:ip')
            async with core.getStormRuntime(query) as runt:

                base0 = await s_base.Base.anit()
                base0._syn_refs = 0
                await runt.setVar('base0', base0)
                await runt.setVar('base0', base0)
                self.false(base0.isfini)
                await runt.setVar('base0', None)
                self.true(base0.isfini)

                base1 = await s_base.Base.anit()
                base1._syn_refs = 0
                await runt.setVar('base1', base1)
                await runt.popVar('base1')
                self.true(base1.isfini)

                base2 = await s_base.Base.anit()
                base2._syn_refs = 0
                await runt.setVar('base2', base2)

            self.true(base2.isfini)

    async def test_storm_dmon_user_locked(self):
        async with self.getTestCore() as core:
            visi = await core.auth.addUser('visi')
            await visi.addRule((True, ('dmon', 'add')))
            async with core.getLocalProxy(user='visi') as asvisi:
                q = '''return($lib.dmon.add(${{ $lib.queue.gen(hehedmon).put(lolz) $lib.time.sleep(10) }},
                                            name=hehedmon))'''
                ddef0 = await asvisi.callStorm(q)

            with self.getAsyncLoggerStream('synapse.lib.storm', 'user is locked') as stream:
                await visi.setLocked(True)
                q = 'return($lib.dmon.bump($iden))'
                self.true(await core.callStorm(q, opts={'vars': {'iden': ddef0['iden']}}))
                self.true(await stream.wait(2))

    async def test_storm_dmon_user_autobump(self):
        async with self.getTestCore() as core:
            visi = await core.auth.addUser('visi')
            await visi.addRule((True, ('dmon', 'add')))
            async with core.getLocalProxy(user='visi') as asvisi:
                with self.getAsyncLoggerStream('synapse.lib.storm', 'Dmon query exited') as stream:
                    q = '''return($lib.dmon.add(${{ $lib.print(foobar) $lib.time.sleep(10) }},
                                                name=hehedmon))'''
                    await asvisi.callStorm(q)

                with self.getAsyncLoggerStream('synapse.lib.storm', 'user is locked') as stream:
                    await core.setUserLocked(visi.iden, True)
                    self.true(await stream.wait(2))

                with self.getAsyncLoggerStream('synapse.lib.storm', 'Dmon query exited') as stream:
                    await core.setUserLocked(visi.iden, False)
                    self.true(await stream.wait(2))

    async def test_storm_dmon_caching(self):

        async with self.getTestCore() as core:

            q = f'''
            $lib.dmon.add(${{
                for $x in $lib.range(2) {{
                    inet:ip=1.2.3.4
                    if $node {{
                        $lib.queue.gen(foo).put($node.props.asn)
                        $lib.queue.gen(bar).get(1)
                    }}
                    [ inet:ip=1.2.3.4 :asn=5 ]
                    $lib.queue.gen(foo).put($node.props.asn)
                    $lib.queue.gen(bar).get(0)
                }}
                | spin
            }}, name=foo)'''
            await core.nodes(q)

            self.eq((0, 5), await core.callStorm('return($lib.queue.gen(foo).get(0))'))

            await core.nodes('inet:ip=1.2.3.4 [ :asn=6 ] $lib.queue.gen(bar).put(0)')

            self.eq((1, 6), await core.callStorm('return($lib.queue.gen(foo).get(1))'))

    async def test_storm_dmon_query_state(self):
        with self.getTestDir() as dirn:
            dirn00 = s_common.gendir(dirn, 'core00')
            dirn01 = s_common.gendir(dirn, 'core01')
            dirn02 = s_common.gendir(dirn, 'core02')

            async with self.getTestCore(dirn=dirn00) as core00:

                msgs = await core00.stormlist('[ inet:ip=1.2.3.4 ]')
                self.stormHasNoWarnErr(msgs)

            s_tools_backup.backup(dirn00, dirn01)
            s_tools_backup.backup(dirn00, dirn02)

            async with self.getTestCore(dirn=dirn00) as core00:
                conf01 = {'mirror': core00.getLocalUrl()}

                async with self.getTestCore(dirn=dirn01, conf=conf01) as core01:

                    conf02 = {'mirror': core01.getLocalUrl()}

                    async with self.getTestCore(dirn=dirn02, conf=conf02) as core02:

                        await core02.sync()

                        nodes = await core01.nodes('inet:ip')
                        self.len(1, nodes)
                        self.eq(nodes[0].ndef, ('inet:ip', (4, 16909060)))

                        q = '''
                        $lib.queue.gen(dmonloop)
                        return(
                            $lib.dmon.add(${
                                $queue = $lib.queue.get(dmonloop)
                                while $lib.true {
                                    ($offs, $mesg) = $queue.get()

                                    switch $mesg.0 {
                                        "print": { $lib.print($mesg.1) }
                                        "warn": { $lib.warn($mesg.1) }
                                        "leave": {
                                            $lib.print(leaving)
                                            break
                                        }
                                        *: { continue }
                                    }

                                    $queue.cull($offs)
                                }
                            }, name=dmonloop)
                        )
                        '''
                        ddef = await core02.callStorm(q)
                        self.nn(ddef['iden'])

                        dmons = await core02.getStormDmons()
                        self.len(1, dmons)
                        self.eq(dmons[0]['iden'], ddef['iden'])

                        info = await core02.getStormDmon(ddef['iden'])
                        self.eq(info['iden'], ddef['iden'])
                        self.eq(info['name'], 'dmonloop')
                        self.eq(info['status'], 'running')

                        await core02.callStorm('$lib.queue.get(dmonloop).put((print, printfoo))')
                        await core02.callStorm('$lib.queue.get(dmonloop).put((warn, warnfoo))')

                        info = await core02.getStormDmon(ddef['iden'])
                        self.eq(info['status'], 'running')

                        logs = await core02.getStormDmonLog(ddef['iden'])
                        msgs = [k[1] for k in logs]
                        self.stormIsInPrint('printfoo', msgs)
                        self.stormIsInWarn('warnfoo', msgs)

                        await core02.callStorm('$lib.queue.get(dmonloop).put((leave,))')

                        info = await core02.getStormDmon(ddef['iden'])
                        self.eq(info['status'], 'sleeping')

                        logs = await core02.getStormDmonLog(ddef['iden'])
                        msgs = [k[1] for k in logs]
                        self.stormIsInPrint('leaving', msgs)

    async def test_storm_pipe(self):

        async with self.getTestCore() as core:
            nodes = await core.nodes('''
                $crap = (foo, bar, baz)

                $pipe = $lib.pipe.gen(${
                    $pipe.puts($crap)
                    $pipe.put(hehe)
                    $pipe.put(haha)

                    // cause the generator to tick once for coverage...
                    [ ou:org=* ]
                })

                for $items in $pipe.slices(size=2) {
                    for $devstr in $items {
                        [ it:dev:str=$devstr ]
                    }
                }
            ''')
            self.len(5, nodes)
            nvals = [n.ndef[1] for n in nodes]
            self.eq(('foo', 'bar', 'baz', 'hehe', 'haha'), nvals)

            with self.raises(s_exc.BadArg):
                await core.nodes('$lib.pipe.gen(${}, size=999999)')

            with self.raises(s_exc.BadArg):
                await core.nodes('$pipe = $lib.pipe.gen(${}) for $item in $pipe.slices(size=999999) {}')

            with self.raises(s_exc.BadArg):
                await core.nodes('$pipe = $lib.pipe.gen(${}) for $item in $pipe.slice(size=999999) {}')

            msgs = await core.stormlist('''
                $pipe = $lib.pipe.gen(${ $pipe.put((0 + "woot")) })
                for $items in $pipe.slices() { $lib.print($items) }
            ''')

            self.stormIsInWarn('pipe filler error: BadCast', msgs)
            self.false(any([m for m in msgs if m[0] == 'err']))

            self.eq(0, await core.callStorm('return($lib.pipe.gen(${}).size())'))

            with self.raises(s_exc.BadArg):
                await core.nodes('''
                    $pipe = $lib.pipe.gen(${ $pipe.put(woot) })

                    for $items in $pipe.slices() { $lib.print($items) }

                    $pipe.put(hehe)
                ''')

            with self.raises(s_exc.BadArg):
                await core.nodes('''
                    $pipe = $lib.pipe.gen(${ $pipe.put(woot) })

                    for $items in $pipe.slices() { $lib.print($items) }

                    $pipe.puts((hehe, haha))
                ''')

            nodes = await core.nodes('''
                $crap = (foo, bar, baz)

                $pipe = $lib.pipe.gen(${ $pipe.puts((foo, bar, baz)) })

                for $devstr in $pipe.slice(size=2) {
                    [ it:dev:str=$devstr ]
                }
            ''')
            self.len(2, nodes)
            nvals = [n.ndef[1] for n in nodes]
            self.eq(('foo', 'bar'), nvals)

    async def test_storm_undef(self):

        async with self.getTestCore() as core:

            # pernode variants
            self.none(await core.callStorm('''
                [ ps:contact = * ]
                if $node {
                    $foo = ({})
                    $foo.bar = $lib.undef
                    return($foo.bar)
                }
            '''))
            with self.raises(s_exc.NoSuchVar):
                await core.callStorm('[ps:contact=*] $foo = $node.repr() $foo = $lib.undef return($foo)')

            with self.raises(s_exc.StormRuntimeError):
                await core.callStorm('''
                    [ps:contact=*]
                    $path.vars.foo = lol
                    $path.vars.foo = $lib.undef
                    return($path.vars.foo)
                ''')

            # runtsafe variants
            self.eq(('foo', 'baz'), await core.callStorm('$foo = (foo, bar, baz) $foo.1 = $lib.undef return($foo)'))
            self.eq(('foo', 'bar'), await core.callStorm('$foo = (foo, bar, baz) $foo."-1" = $lib.undef return($foo)'))
            self.none(await core.callStorm('$foo = ({}) $foo.bar = 10 $foo.bar = $lib.undef return($foo.bar)'))
            self.eq(('woot',), await core.callStorm('''
                $foo = (foo, bar, baz)
                $foo.0 = $lib.undef
                $foo.0 = $lib.undef
                $foo.0 = $lib.undef
                // one extra to test the exc handler
                $foo.0 = $lib.undef
                $foo.append(hehe)
                $foo.0 = woot
                return($foo)
            '''))
            with self.raises(s_exc.NoSuchVar):
                await core.callStorm('$foo = 10 $foo = $lib.undef return($foo)')

    async def test_storm_pkg_load(self):
        cont = s_common.guid()
        pkg = {
            'name': 'testload',
            'version': '0.3.0',
            'modules': (
                {
                    'name': 'testload',
                    'storm': 'function x() { return((0)) }',
                },
            ),
            'onload': f'[ ps:contact={cont} ] $lib.print(teststring) $lib.warn(testwarn, key=valu) return($path.vars.newp)'
        }
        class PkgHandler(s_httpapi.Handler):

            async def get(self, name):
                assert self.request.headers.get('X-Synapse-Version') == s_version.verstring

                if name == 'notok':
                    self.sendRestErr('FooBar', 'baz faz')
                    return

                self.sendRestRetn(pkg)

        class PkgHandlerRaw(s_httpapi.Handler):
            async def get(self, name):
                assert self.request.headers.get('X-Synapse-Version') == s_version.verstring

                self.set_header('Content-Type', 'application/json')
                return self.write(pkg)

        async with self.getTestCore() as core:
            core.addHttpApi('/api/v1/pkgtest/(.*)', PkgHandler, {'cell': core})
            core.addHttpApi('/api/v1/pkgtestraw/(.*)', PkgHandlerRaw, {'cell': core})
            port = (await core.addHttpsPort(0, host='127.0.0.1'))[1]

            msgs = await core.stormlist(f'pkg.load --ssl-noverify https://127.0.0.1:{port}/api/v1/newp/newp')
            self.stormIsInWarn('pkg.load got HTTP code: 404', msgs)

            msgs = await core.stormlist(f'pkg.load --ssl-noverify https://127.0.0.1:{port}/api/v1/pkgtest/notok')
            self.stormIsInWarn('pkg.load got JSON error: FooBar', msgs)

            # onload will on fire once. all other pkg.load events will effectively bounce
            # because the pkg hasn't changed so no loading occurs
            waiter = core.waiter(1, 'core:pkg:onload:complete')

            with self.getAsyncLoggerStream('synapse.cortex') as stream:
                msgs = await core.stormlist(f'pkg.load --ssl-noverify https://127.0.0.1:{port}/api/v1/pkgtest/yep')
                self.stormIsInPrint('testload @0.3.0', msgs)

                msgs = await core.stormlist(f'pkg.load --ssl-noverify --raw https://127.0.0.1:{port}/api/v1/pkgtestraw/yep')
                self.stormIsInPrint('testload @0.3.0', msgs)

            stream.seek(0)
            buf = stream.read()
            self.isin("testload onload output: teststring", buf)
            self.isin("testload onload output: testwarn", buf)
            self.isin("No var with name: newp", buf)
            self.len(1, await core.nodes(f'ps:contact={cont}'))

            evnts = await waiter.wait(timeout=4)
            exp = [
                ('core:pkg:onload:complete', {'pkg': 'testload'})
            ]
            self.eq(exp, evnts)

    async def test_storm_pkg_onload_active(self):
        pkg = {
            'name': 'testload',
            'version': '0.3.0',
            'modules': (
                {
                    'name': 'testload',
                    'storm': 'function x() { return((0)) }',
                },
            ),
            'onload': '''
                $lib.print(testprint)
                $lib.warn(testwarn)

                $queue = $lib.queue.gen(onload:test)

                $vers = $lib.globals."testload:version"
                if ($vers = null) { $vers = 0 }
                $vers = ($vers + 1)
                $lib.globals."testload:version" = $vers
                $queue.put($vers)
            '''
        }

        with self.getTestDir() as dirn:
            dirn00 = s_common.gendir(dirn, 'core00')
            dirn01 = s_common.gendir(dirn, 'core01')

            async with self.getTestCore(dirn=dirn00) as core00:

                waiter = core00.waiter(2, 'core:pkg:onload:start', 'core:pkg:onload:complete')

                await core00.addStormPkg(pkg)

                events = await waiter.wait(timeout=10)
                self.eq(events, [
                    ('core:pkg:onload:start', {'pkg': 'testload'}),
                    ('core:pkg:onload:complete', {'pkg': 'testload'}),
                ])

                self.eq((0, 1), await core00.callStorm('return($lib.queue.gen(onload:test).get((0), cull=(false)))'))

            s_tools_backup.backup(dirn00, dirn01)

            async with self.getTestCore(dirn=dirn00) as core00:

                self.eq((1, 2), await core00.callStorm('return($lib.queue.gen(onload:test).get((1), cull=(false)))'))

                conf01 = {'mirror': core00.getLocalUrl()}

                async with self.getTestCore(dirn=dirn01, conf=conf01) as core01:

                    await core01.sync()

                    waiter = core01.waiter(2, 'core:pkg:onload:start', 'core:pkg:onload:complete')

                    await core01.promote()

                    events = await waiter.wait(timeout=10)
                    self.eq(events, [
                        ('core:pkg:onload:start', {'pkg': 'testload'}),
                        ('core:pkg:onload:complete', {'pkg': 'testload'}),
                    ])

                    self.eq((2, 3), await core01.callStorm('return($lib.queue.gen(onload:test).get((2), cull=(false)))'))

                await core01.waitfini()

            await core00.waitfini()

    async def test_storm_tree(self):

        async with self.getTestCore() as core:
            nodes = await core.nodes('[ inet:fqdn=www.vertex.link ] | tree ${ :domain -> inet:fqdn }')
            vals = [n.ndef[1] for n in nodes]
            self.eq(('www.vertex.link', 'vertex.link', 'link'), vals)

            # Max recursion fail
            q = '[ inet:fqdn=www.vertex.link ] | tree { inet:fqdn=www.vertex.link }'
            await self.asyncraises(s_exc.RecursionLimitHit, core.nodes(q))

            # Runtsafety test
            q = '[ inet:fqdn=www.vertex.link ] $q=:domain | tree $q'
            await self.asyncraises(s_exc.StormRuntimeError, core.nodes(q))

    async def test_storm_movetag(self):

        async with self.getTestCore() as core:

            self.len(1, await core.nodes('[test:str=foo +#hehe.haha=((20), (30)) ]'))
            self.len(1, await core.nodes('syn:tag=hehe.haha [:doc="haha doc" :title="haha title"]'))

            with self.raises(s_exc.BadOperArg):
                await core.nodes('movetag hehe hehe')

            await core.nodes('movetag hehe woot')

            self.len(0, await core.nodes('#hehe'))
            self.len(0, await core.nodes('#hehe.haha'))

            self.len(1, await core.nodes('#woot'))
            self.len(1, await core.nodes('#woot.haha'))

            nodes = await core.nodes('syn:tag=woot.haha')
            self.len(1, nodes)
            newt = nodes[0]
            self.eq(newt.get('doc'), 'haha doc')
            self.eq(newt.get('title'), 'haha title')

            nodes = await core.nodes('test:str=foo')
            self.len(1, nodes)
            node = nodes[0]
            self.eq((20, 30), node.get('#woot.haha'))
            self.none(node.get('#hehe'))
            self.none(node.get('#hehe.haha'))

            nodes = await core.nodes('syn:tag=hehe')
            self.len(1, nodes)
            node = nodes[0]
            self.eq(node.get('isnow'), 'woot')

            nodes = await core.nodes('syn:tag=hehe.haha')
            self.len(1, nodes)
            node = nodes[0]
            self.eq(node.get('isnow'), 'woot.haha')

            # test isnow plumbing
            nodes = await core.nodes('[test:str=bar +#hehe.haha]')
            self.len(1, nodes)
            node = nodes[0]
            self.nn(node.get('#woot'))
            self.nn(node.get('#woot.haha'))
            self.none(node.get('#hehe'))
            self.none(node.get('#hehe.haha'))

        async with self.getTestCore() as core:

            self.len(1, await core.nodes('[test:str=foo +#hehe=((20), (30)) ]'))
            self.len(1, await core.nodes('syn:tag=hehe [:doc="haha doc" :doc:url="http://haha.doc.com"]'))

            await core.nodes('movetag hehe woot')

            self.len(0, await core.nodes('#hehe'))
            self.len(1, await core.nodes('#woot'))

            nodes = await core.nodes('syn:tag=woot')
            self.len(1, nodes)
            newt = nodes[0]
            self.eq(newt.get('doc'), 'haha doc')
            self.eq(newt.get('doc:url'), 'http://haha.doc.com')

        # Test moving a tag which has tags on it.
        async with self.getTestCore() as core:
            self.len(1, await core.nodes('[test:str=V +#a.b.c]'))
            self.len(1, await core.nodes('syn:tag=a.b [+#foo]'))

            await core.nodes('movetag a.b a.m')
            self.len(2, await core.nodes('#foo'))
            self.len(1, await core.nodes('syn:tag=a.b +#foo'))
            self.len(1, await core.nodes('syn:tag=a.m +#foo'))

        # Test moving a tag to another tag which is a string prefix of the source
        async with self.getTestCore() as core:
            self.len(1, await core.nodes('[test:str=V +#aaa.b.ccc +#aaa.b.ddd]'))
            self.len(1, await core.nodes('[test:str=Q +#aaa.barbarella.ccc]'))

            await core.nodes('movetag aaa.b aaa.barbarella')

            self.len(7, await core.nodes('syn:tag'))
            self.len(1, await core.nodes('syn:tag=aaa.barbarella.ccc'))
            self.len(1, await core.nodes('syn:tag=aaa.barbarella.ddd'))

        # Move a tag with tagprops
        async def seed_tagprops(core):
            await core.addTagProp('test', ('int', {}), {})
            await core.addTagProp('note', ('str', {}), {})
            q = '[test:int=1 +#hehe.haha +#hehe:test=1138 +#hehe.beep:test=8080 +#hehe.beep:note="oh my"]'
            nodes = await core.nodes(q)
            self.eq(nodes[0].getTagProp('hehe', 'test'), 1138)
            self.eq(nodes[0].getTagProp('hehe.beep', 'test'), 8080)
            self.eq(nodes[0].getTagProp('hehe.beep', 'note'), 'oh my')

        async with self.getTestCore() as core:
            await seed_tagprops(core)
            await core.nodes('movetag hehe woah')

            self.len(0, await core.nodes('#hehe'))
            nodes = await core.nodes('#woah')
            self.len(1, nodes)
            self.eq(nodes[0]._getTagPropsDict(), {'woah': {'test': 1138},
                                        'woah.beep': {'test': 8080,
                                                      'note': 'oh my'}
                                       })

        async with self.getTestCore() as core:
            await seed_tagprops(core)
            await core.nodes('movetag hehe.beep woah.beep')

            self.len(1, await core.nodes('#hehe'))
            nodes = await core.nodes('#woah')
            self.len(1, nodes)
            self.eq(nodes[0]._getTagPropsDict(), {'hehe': {'test': 1138},
                                        'woah.beep': {'test': 8080,
                                                      'note': 'oh my'}
                                       })

            # Test perms
            visi = await core.auth.addUser('visi')
            await visi.setPasswd('secret')

            async with core.getLocalProxy(user='visi') as asvisi:
                with self.raises(s_exc.AuthDeny):
                    await asvisi.callStorm(f'movetag woah perm')

                await visi.addRule((True, ('node', 'tag', 'del', 'woah')))

                with self.raises(s_exc.AuthDeny):
                    await asvisi.callStorm(f'movetag woah perm')

                await visi.addRule((True, ('node', 'tag', 'add', 'perm')))

                await asvisi.callStorm(f'movetag woah perm')

            self.len(0, await core.nodes('#woah'))
            self.len(1, await core.nodes('#perm'))

        # make a cycle of tags via move tag
        async with self.getTestCore() as core:
            self.len(1, await core.nodes('[test:str=neato +#basic.one +#basic.two +#unicycle +#tricyle +#bicycle]'))

            # basic 2-cycle test
            await core.nodes('movetag basic.one basic.two')
            with self.raises(s_exc.BadOperArg):
                await core.nodes('movetag basic.two basic.one')

            # 3-cycle test
            await core.nodes('movetag bicycle tricycle')
            await core.nodes('movetag unicycle bicycle')
            with self.raises(s_exc.BadOperArg):
                await core.nodes('movetag tricycle unicycle')

            self.len(1, await core.nodes('[test:str=badcycle +#unicycle]'))

            # 4 cycle test
            self.len(1, await core.nodes('[test:str=burrito +#there.picard +#are.is +#four.best +#tags.captain]'))

            # A -> B -> C -> D -> A
            await core.nodes('movetag there are')   # A -> B
            await core.nodes('movetag four tags')   # C -> D
            await core.nodes('movetag tags there')  # D -> A
            with self.raises(s_exc.BadOperArg):
                await core.nodes('movetag are four')    # B -> C (creates the cycle)

            # make a pre-existing cycle to ensure we can break break that with move tag
            self.len(1, await core.nodes('[syn:tag=existing :isnow=cycle]'))
            self.len(1, await core.nodes('[syn:tag=cycle :isnow=existing]'))

            await core.nodes('movetag cycle breaker')

            nodes = await core.nodes('syn:tag=existing')
            self.len(1, nodes)
            node = nodes[0]
            self.eq(node.get('isnow'), 'cycle')

            nodes = await core.nodes('syn:tag=cycle')
            self.len(1, nodes)
            node = nodes[0]
            self.eq(node.get('isnow'), 'breaker')

            nodes = await core.nodes('syn:tag=breaker')
            self.len(1, nodes)
            node = nodes[0]
            self.none(node.get('isnow'))

            # make a pre-existing cycle to ensure we can catch that if an chain is encountered
            # B -> C -> D -> E -> C
            # Then movetag to make A -> B

            self.len(1, await core.nodes('[syn:tag=this]'))
            self.len(1, await core.nodes('[syn:tag=is :isnow=not]'))
            self.len(1, await core.nodes('[syn:tag=not :isnow=a]'))
            self.len(1, await core.nodes('[syn:tag=a :isnow=test]'))
            self.len(1, await core.nodes('[syn:tag=test :isnow=not]'))

            with self.raises(s_exc.BadOperArg):
                await core.nodes('movetag this is')

        async with self.getTestCore() as core:
            await core.nodes('[ syn:tag=hehe :isnow=haha ]')
            nodes = await core.nodes('[ ou:org=* +#hehe.qwer ]')
            self.len(1, nodes)
            self.nn(nodes[0].getTag('haha.qwer'))
            self.none(nodes[0].getTag('hehe.qwer'))
            self.len(1, await core.nodes('syn:tag=haha.qwer'))

            # this should hit the already existing redirected tag now...
            nodes = await core.nodes('[ ou:org=* +#hehe.qwer ]')
            self.len(1, nodes)

        # Sad path
        async with self.getTestCore() as core:
            # Test moving a tag to itself
            with self.raises(s_exc.BadOperArg):
                await core.nodes('movetag foo.bar foo.bar')
            # Test moving a tag which does not exist
            with self.raises(s_exc.BadOperArg):
                await core.nodes('movetag foo.bar duck.knight')

            # Runtsafety test
            q = '[ test:str=hehe ]  | movetag $node.iden() haha'
            await self.asyncraises(s_exc.StormRuntimeError, core.nodes(q))

    async def test_storm_spin(self):

        async with self.getTestCore() as core:
            self.len(0, await core.nodes('[ test:str=foo test:str=bar ] | spin'))
            self.len(2, await core.nodes('test:str=foo test:str=bar'))

    async def test_storm_count(self):

        async with self.getTestCore() as core:
            nodes = await core.nodes('[ test:str=foo test:str=bar ]')
            self.len(2, nodes)

            msgs = await core.stormlist('test:str=foo test:str=bar | count')
            nodes = [m for m in msgs if m[0] == 'node']
            self.len(0, nodes)
            self.stormIsInPrint('Counted 2 nodes.', msgs)

            msgs = await core.stormlist('test:str=foo test:str=bar | count --yield')
            nodes = [m for m in msgs if m[0] == 'node']
            self.len(2, nodes)
            self.stormIsInPrint('Counted 2 nodes.', msgs)

            msgs = await alist(core.storm('test:str=newp | count'))
            self.stormIsInPrint('Counted 0 nodes.', msgs)
            nodes = [m for m in msgs if m[0] == 'node']
            self.len(0, nodes)

    async def test_storm_uniq(self):
        async with self.getTestCore() as core:
            q = "[test:comp=(123, test) test:comp=(123, duck) test:comp=(123, mode)]"
            self.len(3, await core.nodes(q))
            nodes = await core.nodes('test:comp -> *')
            self.len(3, nodes)
            nodes = await core.nodes('test:comp -> * | uniq')
            self.len(1, nodes)
            nodes = await core.nodes('test:comp | uniq :hehe')
            self.len(1, nodes)
            nodes = await core.nodes('test:comp $valu=:hehe | uniq $valu')
            self.len(1, nodes)
            nodes = await core.nodes('test:comp $valu=({"foo": :hehe}) | uniq $valu')
            self.len(1, nodes)
            q = '''
                [(tel:mob:telem=(n1,) :data=(({'hehe': 'haha', 'foo': 'bar'}),))
                 (tel:mob:telem=(n2,) :data=(({'hehe': 'haha', 'foo': 'baz'}),))
                 (tel:mob:telem=(n3,) :data=(({'foo': 'bar', 'hehe': 'haha'}),))]
                uniq :data
            '''
            nodes = await core.nodes(q)
            self.len(2, nodes)

    async def test_storm_once_cmd(self):
        async with self.getTestCore() as core:
            await core.nodes('[test:str=foo test:str=bar test:str=neato test:str=burrito test:str=awesome test:str=possum]')
            q = 'test:str=foo | once tagger | [+#my.cool.tag]'
            nodes = await core.nodes(q)
            self.len(1, nodes)
            self.len(3, nodes[0].getTagNames())
            self.isin('my.cool.tag', nodes[0].getTagNames())

            # run it again and see all the things get swatted to the floor
            q = 'test:str=foo | once tagger | [+#less.cool.tag]'
            self.len(0, await core.nodes(q))
            nodes = await core.nodes('test:str=foo')
            self.len(1, nodes)
            self.notin('less.cool.tag', nodes[0].getTagNames())

            # make a few more and see at least some of them make it through
            nodes = await core.nodes('test:str=neato test:str=burrito | once tagger | [+#my.cool.tag]')
            self.len(2, nodes)
            for node in nodes:
                self.isin('my.cool.tag', node.getTagNames())

            q = 'test:str | once tagger | [ +#yet.another.tag ]'
            nodes = await core.nodes(q)
            self.len(3, nodes)
            for node in nodes:
                self.isin('yet.another.tag', node.getTagNames())
                self.notin('my.cool.tag', node.getTagNames())

            q = 'test:str | once tagger'
            nodes = await core.nodes(q)
            self.len(0, nodes)

            # it kinda works like asof in stormtypes, so if as is too far out,
            # we won't update it
            self.len(0, await core.nodes('test:str=foo | once tagger --asof -30days | [+#another.tag]'))
            nodes = await core.nodes('test:str=foo')
            self.len(1, nodes)
            self.notin('less.cool.tag', nodes[0].getTagNames())

            # but if it's super recent, we can override it
            nodes = await core.nodes('test:str | once tagger --asof now | [ +#tag.the.third ]')
            self.len(6, nodes)
            for node in nodes:
                self.isin('tag.the.third', node.getTagNames())

            # keys shouldn't interact
            nodes = await core.nodes('test:str | once ninja | [ +#lottastrings ]')
            self.len(6, nodes)
            for node in nodes:
                self.isin('lottastrings', node.getTagNames())

            nodes = await core.nodes('test:str | once beep --asof -30days | [ +#boop ]')
            self.len(6, nodes)
            for node in nodes:
                self.isin('boop', node.getTagNames())

            # we update to the more recent timestamp, so providing now should update things
            nodes = await core.nodes('test:str | once beep --asof now | [ +#bbq ]')
            self.len(6, nodes)
            for node in nodes:
                self.isin('bbq', node.getTagNames())

            # but still, no time means if it's ever been done
            self.len(0, await core.nodes('test:str | once beep | [ +#metal]'))
            self.len(0, await core.nodes('test:str $node.data.set(once:beep, ({})) | once beep'))

    async def test_storm_iden(self):
        async with self.getTestCore() as core:
            q = "[test:str=beep test:str=boop]"
            nodes = await core.nodes(q)
            self.len(2, nodes)
            idens = [node.iden() for node in nodes]

            iq = ' '.join(idens)
            # Demonstrate the iden lift does pass through previous nodes in the pipeline
            nodes = await core.nodes(f'[test:str=hehe] | iden {iq}')
            self.len(3, nodes)

            q = 'iden newp'
            with self.getLoggerStream('synapse.lib.storm', 'Failed to decode iden') as stream:
                self.len(0, await core.nodes(q))
                self.true(stream.wait(1))

            q = 'iden deadb33f'
            with self.getLoggerStream('synapse.lib.storm', 'iden must be 32 bytes') as stream:
                self.len(0, await core.nodes(q))
                self.true(stream.wait(1))

            # Runtsafety test
            q = 'test:str=hehe | iden $node.iden()'
            with self.raises(s_exc.StormRuntimeError):
                await core.nodes(q)

    async def test_minmax(self):

        async with self.getTestCore() as core:

            minval = core.model.type('time').norm('2015')[0]
            midval = core.model.type('time').norm('2016')[0]
            maxval = core.model.type('time').norm('2017')[0]

            nodes = await core.nodes('[test:guid=* :tick=2015 :seen=2015]')
            self.len(1, nodes)
            minc = nodes[0].get('.created')
            await asyncio.sleep(0.01)
            self.len(1, await core.nodes('[test:guid=* :tick=2016 :seen=2016]'))
            await asyncio.sleep(0.01)
            self.len(1, await core.nodes('[test:guid=* :tick=2017 :seen=2017]'))
            await asyncio.sleep(0.01)
            self.len(1, await core.nodes('[test:str=1 :tick=2016]'))

            # Relative paths
            nodes = await core.nodes('test:guid | max :tick')
            self.len(1, nodes)
            self.eq(nodes[0].get('tick'), maxval)

            nodes = await core.nodes('test:guid | min :tick')
            self.len(1, nodes)
            self.eq(nodes[0].get('tick'), minval)

            # Virtual prop for relative path
            nodes = await core.nodes('.created>=$minc | max .created',
                                     {'vars': {'minc': minc}})
            self.len(1, nodes)
            self.eq(nodes[0].get('tick'), midval)

            nodes = await core.nodes('.created>=$minc | min .created',
                                     {'vars': {'minc': minc}})
            self.len(1, nodes)
            self.eq(nodes[0].get('tick'), minval)

            # Variables nodesuated
            nodes = await core.nodes('test:guid ($tick, $tock) = :seen | min $tick')
            self.len(1, nodes)
            self.eq(nodes[0].get('tick'), minval)

            nodes = await core.nodes('test:guid ($tick, $tock) = :seen | max $tock')
            self.len(1, nodes)
            self.eq(nodes[0].get('tick'), maxval)

            text = '''[ inet:ip=1.2.3.4 inet:ip=5.6.7.8 ]
                      { +inet:ip=1.2.3.4 [ :asn=10 ] }
                      { +inet:ip=5.6.7.8 [ :asn=20 ] }
                      $asn = :asn | min $asn'''

            nodes = await core.nodes(text)
            self.len(1, nodes)
            self.eq((4, 0x01020304), nodes[0].ndef[1])

            text = '''[ inet:ip=1.2.3.4 inet:ip=5.6.7.8 ]
                      { +inet:ip=1.2.3.4 [ :asn=10 ] }
                      { +inet:ip=5.6.7.8 [ :asn=20 ] }
                      $asn = :asn | max $asn'''

            nodes = await core.nodes(text)
            self.len(1, nodes)
            self.eq((4, 0x05060708), nodes[0].ndef[1])

            # Sad paths where the specify an invalid property name
            with self.raises(s_exc.NoSuchProp):
                self.len(0, await core.nodes('test:guid | max :newp'))

            with self.raises(s_exc.NoSuchProp):
                self.len(0, await core.nodes('test:guid | min :newp'))

            # test that intervals work
            maxnodes = await core.nodes('[ ou:org=* ]')
            maxnodes = await core.nodes('[ ou:org=* +#minmax ]')
            minnodes = await core.nodes('[ ou:org=* +#minmax=(1981, 2010) ]')
            await core.nodes('[ ou:org=* +#minmax=(1982, 2018) ]')
            maxnodes = await core.nodes('[ ou:org=* +#minmax=(1997, 2020) ]')

            testmin = await core.nodes('ou:org | min #minmax')
            self.eq(testmin[0].ndef, minnodes[0].ndef)

            testmax = await core.nodes('ou:org | max #minmax')
            self.eq(testmax[0].ndef, maxnodes[0].ndef)

    async def test_scrape(self):

        async with self.getTestCore() as core:

            # runtsafe tests
            nodes = await core.nodes('$foo=6.5.4.3 | scrape $foo')
            self.len(0, nodes)

            self.len(1, await core.nodes('inet:ip=6.5.4.3'))

            nodes = await core.nodes('$foo=6.5.4.3 | scrape $foo --yield')
            self.len(1, nodes)
            self.eq(nodes[0].ndef, ('inet:ip', (4, 0x06050403)))

            nodes = await core.nodes('[inet:ip=9.9.9.9 ] $foo=6.5.4.3 | scrape $foo')
            self.len(1, nodes)
            self.eq(nodes[0].ndef, ('inet:ip', (4, 0x09090909)))

            nodes = await core.nodes('[inet:ip=9.9.9.9 ] $foo=6.5.4.3 | scrape $foo --yield')
            self.len(1, nodes)
            self.eq(nodes[0].ndef, ('inet:ip', (4, 0x06050403)))

            nodes = await core.nodes('$foo="6[.]5[.]4[.]3" | scrape $foo --yield')
            self.len(1, nodes)
            self.eq(nodes[0].ndef, ('inet:ip', (4, 0x06050403)))

            nodes = await core.nodes('$foo="6[.]5[.]4[.]3" | scrape $foo --yield --skiprefang')
            self.len(0, nodes)

            q = '$foo="http://fxp.com 1.2.3.4" | scrape $foo --yield --forms (inet:fqdn, inet:ip)'
            nodes = await core.nodes(q)
            self.len(2, nodes)
            self.eq(nodes[0].ndef, ('inet:ip', (4, 0x01020304)))
            self.eq(nodes[1].ndef, ('inet:fqdn', 'fxp.com'))

            q = '$foo="http://fxp.com 1.2.3.4" | scrape $foo --yield --forms inet:fqdn,inet:ip'
            nodes = await core.nodes(q)
            self.len(2, nodes)
            self.eq(nodes[0].ndef, ('inet:ip', (4, 0x01020304)))
            self.eq(nodes[1].ndef, ('inet:fqdn', 'fxp.com'))

            q = '''
            $foo="http://fxp.com 1.2.3.4" $forms=(inet:fqdn, inet:ip)
            | scrape $foo --yield --forms $forms'''
            nodes = await core.nodes(q)
            self.len(2, nodes)
            self.eq(nodes[0].ndef, ('inet:ip', (4, 0x01020304)))
            self.eq(nodes[1].ndef, ('inet:fqdn', 'fxp.com'))

            # per-node tests

            guid = s_common.guid()

            await core.nodes(f'[ inet:search:query={guid} :text="hi there 5.5.5.5" ]')
            # test the special runtsafe but still per-node invocation
            nodes = await core.nodes('inet:search:query | scrape')
            self.len(1, nodes)
            self.eq(nodes[0].ndef[0], 'inet:search:query')

            self.len(1, await core.nodes('inet:ip=5.5.5.5'))

            nodes = await core.nodes('inet:search:query | scrape :text --yield')
            self.len(1, nodes)
            self.eq(nodes[0].ndef, ('inet:ip', (4, 0x05050505)))

            nodes = await core.nodes('inet:search:query | scrape :text --refs | -(refs)> *')
            self.len(1, nodes)
            self.eq(nodes[0].ndef, ('inet:ip', (4, 0x05050505)))

            nodes = await core.nodes('inet:search:query | scrape :text --yield --forms inet:ip')
            self.len(1, nodes)
            self.eq(nodes[0].ndef, ('inet:ip', (4, 0x05050505)))

            nodes = await core.nodes('inet:search:query | scrape :text --yield --forms inet:ip,inet:fqdn')
            self.len(1, nodes)
            self.eq(nodes[0].ndef, ('inet:ip', (4, 0x05050505)))

            nodes = await core.nodes('inet:search:query | scrape :text --yield --forms inet:fqdn')
            self.len(0, nodes)

            nodes = await core.nodes('inet:search:query | scrape :text --yield --forms (1)')
            self.len(0, nodes)

            nodes = await core.nodes('$foo="1.2.3.4" | scrape $foo --yield --forms (1)')
            self.len(0, nodes)

            msgs = await core.stormlist('scrape "https://t.c\\\\"')
            self.stormHasNoWarnErr(msgs)
            msgs = await core.stormlist('[ media:news=* :title="https://t.c\\\\" ] | scrape :title')
            self.stormHasNoWarnErr(msgs)

    async def test_storm_tee(self):

        async with self.getTestCore() as core:

            self.len(1, await core.nodes('[test:str=foo :bar=(inet:ip, 1.2.3.4)]'))
            self.len(1, await core.nodes('[inet:dns:a=(woot.com, 1.2.3.4)]'))
            self.len(1, await core.nodes('inet:ip=1.2.3.4 [ :asn=0 ]'))

            nodes = await core.nodes('inet:ip=1.2.3.4 | tee { -> * }')
            self.len(1, nodes)
            self.eq(nodes[0].ndef, ('inet:asn', 0))

            nodes = await core.nodes('inet:ip=1.2.3.4 | tee --join { -> * }')
            self.len(2, nodes)
            self.eq(nodes[0].ndef, ('inet:asn', 0))
            self.eq(nodes[1].ndef, ('inet:ip', (4, 0x01020304)))

            q = '''
            inet:ip=1.2.3.4 | tee
            { spin | [ inet:ip=2.2.2.2 ]}
            { spin | [ inet:ip=3.3.3.3 ]}
            { spin | [ inet:ip=4.4.4.4 ]}
            '''
            nodes = await core.nodes(q)
            self.len(3, nodes)

            q = '''
            inet:ip=1.2.3.4 | tee --join
            { spin | inet:ip=2.2.2.2 }
            { spin | inet:ip=3.3.3.3 }
            { spin | inet:ip=4.4.4.4 }
            '''
            nodes = await core.nodes(q)
            self.len(4, nodes)

            q = 'inet:ip=1.2.3.4 | tee --join { -> * } { <- * }'
            msgs = await core.stormlist(q, opts={'node:opts': {'links': True}})
            nodes = [m[1] for m in msgs if m[0] == 'node']
            self.len(4, nodes)

            self.eq(nodes[0][0], ('inet:asn', 0))
            links = nodes[0][1]['links']
            self.len(1, links)
            self.eq({'type': 'prop', 'prop': 'asn'}, links[0][1])

            self.eq(nodes[1][0][0], ('inet:dns:a'))
            links = nodes[1][1]['links']
            self.len(1, links)
            self.eq({'type': 'prop', 'prop': 'ip', 'reverse': True}, links[0][1])

            self.eq(nodes[2][0][0], ('test:str'))
            links = nodes[2][1]['links']
            self.len(1, links)
            self.eq({'type': 'prop', 'prop': 'bar', 'reverse': True}, links[0][1])

            self.eq(nodes[3][0], ('inet:ip', (4, 0x01020304)))
            links = nodes[2][1]['links']
            self.len(1, links)
            self.eq({'type': 'prop', 'prop': 'bar', 'reverse': True}, links[0][1])

            q = 'inet:ip=1.2.3.4 | tee --join { -> * } { <- * } { -> test:str:bar }'
            nodes = await core.nodes(q)
            self.len(5, nodes)
            self.eq(nodes[0].ndef, ('inet:asn', 0))
            self.eq(nodes[1].ndef[0], ('inet:dns:a'))
            self.eq(nodes[2].ndef[0], ('test:str'))
            self.eq(nodes[3].ndef[0], ('test:str'))
            self.eq(nodes[4].ndef, ('inet:ip', (4, 0x01020304)))

            # Queries can be a heavy list
            q = '$list = ([${ -> * }, ${ <- * }, ${ -> test:str:bar }]) inet:ip=1.2.3.4 | tee --join $list'
            nodes = await core.nodes(q)
            self.len(5, nodes)
            self.eq(nodes[0].ndef, ('inet:asn', 0))
            self.eq(nodes[1].ndef[0], ('inet:dns:a'))
            self.eq(nodes[2].ndef[0], ('test:str'))
            self.eq(nodes[3].ndef[0], ('test:str'))
            self.eq(nodes[4].ndef, ('inet:ip', (4, 0x01020304)))

            # A empty list of queries still works as an nop
            q = '$list = () | tee $list'
            msgs = await core.stormlist(q)
            self.len(2, msgs)
            self.eq(('init', 'fini'), [m[0] for m in msgs])

            q = 'inet:ip=1.2.3.4 $list = () | tee --join $list'
            msgs = await core.stormlist(q)
            self.len(3, msgs)
            self.eq(('init', 'node', 'fini'), [m[0] for m in msgs])

            q = '$list = () | tee --parallel $list'
            msgs = await core.stormlist(q)
            self.len(2, msgs)
            self.eq(('init', 'fini'), [m[0] for m in msgs])

            q = 'inet:ip=1.2.3.4 $list = () | tee --parallel --join $list'
            msgs = await core.stormlist(q)
            self.len(3, msgs)
            self.eq(('init', 'node', 'fini'), [m[0] for m in msgs])

            # Queries can be a input list
            q = 'inet:ip=1.2.3.4 | tee --join $list'
            queries = ('-> *', '<- *', '-> test:str:bar')
            nodes = await core.nodes(q, {'vars': {'list': queries}})
            self.len(5, nodes)
            self.eq(nodes[0].ndef, ('inet:asn', 0))
            self.eq(nodes[1].ndef[0], ('inet:dns:a'))
            self.eq(nodes[2].ndef[0], ('test:str'))
            self.eq(nodes[3].ndef[0], ('test:str'))
            self.eq(nodes[4].ndef, ('inet:ip', (4, 0x01020304)))

            # Empty queries are okay - they will just return the input node
            q = 'inet:ip=1.2.3.4 | tee {}'
            nodes = await core.nodes(q)
            self.len(1, nodes)
            self.eq(nodes[0].ndef, ('inet:ip', (4, 0x01020304)))

            # Subqueries are okay too but will just yield the input back out
            q = 'inet:ip=1.2.3.4 | tee {{ -> * }}'
            nodes = await core.nodes(q)
            self.len(1, nodes)
            self.eq(nodes[0].ndef, ('inet:ip', (4, 0x01020304)))

            # Sad path
            q = 'inet:ip=1.2.3.4 | tee'
            await self.asyncraises(s_exc.StormRuntimeError, core.nodes(q))

            # Runtsafe tee
            q = 'tee { inet:ip=1.2.3.4 } { inet:ip -> * }'
            nodes = await core.nodes(q)
            self.len(2, nodes)
            exp = {
                ('inet:asn', 0),
                ('inet:ip', (4, 0x01020304)),
            }
            self.eq(exp, {x.ndef for x in nodes})

            q = '$foo=woot.com tee { inet:ip=1.2.3.4 } { inet:fqdn=$foo <- * }'
            nodes = await core.nodes(q)
            self.len(3, nodes)
            exp = {
                ('inet:ip', (4, 0x01020304)),
                ('inet:fqdn', 'woot.com'),
                ('inet:dns:a', ('woot.com', (4, 0x01020304))),
            }
            self.eq(exp, {n.ndef for n in nodes})

            # Variables are scoped down into the sub runtime
            q = (
                f'$foo=5 tee '
                f'{{ [ inet:asn=3 ] }} '
                f'{{ [ inet:asn=4 ] $lib.print("made asn node: {{node}}", node=$node) }} '
                f'{{ [ inet:asn=$foo ] }}'
            )
            msgs = await core.stormlist(q)
            self.stormIsInPrint("made asn node: Node{(('inet:asn', 4)", msgs)
            podes = [m[1] for m in msgs if m[0] == 'node']
            self.eq({('inet:asn', 3), ('inet:asn', 4), ('inet:asn', 5)},
                    {p[0] for p in podes})

            # Node variables modified in sub runtimes don't affect parent node path
            q = '''[test:int=123] $foo=$node.value()
            | tee --join { $foo=($foo + 1) [test:str=$foo] +test:str } { $foo=($foo + 2) [test:str=$foo] +test:str } |
            $lib.fire(data, foo=$foo, ndef=$node.ndef()) | spin
            '''
            msgs = await core.stormlist(q)
            datas = [m[1].get('data') for m in msgs if m[0] == 'storm:fire']
            self.eq(datas, [
                {'foo': 124, 'ndef': ('test:str', '124')},
                {'foo': 125, 'ndef': ('test:str', '125')},
                {'foo': 123, 'ndef': ('test:int', 123)},
            ])

            # lift a non-existent node and feed to tee.
            q = 'inet:fqdn=newp.com tee { inet:ip=1.2.3.4 } { inet:ip -> * }'
            nodes = await core.nodes(q)
            self.len(2, nodes)
            exp = {
                ('inet:asn', 0),
                ('inet:ip', (4, 0x01020304)),
            }
            self.eq(exp, {x.ndef for x in nodes})

            # --parallel allows out of order execution. This test demonstrates that but controls the output by time

            q = '$foo=woot.com tee --parallel { $lib.time.sleep("1") inet:ip=1.2.3.4 }  { $lib.time.sleep("0.5") inet:fqdn=$foo <- * | sleep 2} { [inet:asn=1234] }'
            nodes = await core.nodes(q)
            self.len(4, nodes)
            exp = [
                ('inet:asn', 1234),
                ('inet:dns:a', ('woot.com', (4, 0x01020304))),
                ('inet:ip', (4, 0x01020304)),
                ('inet:fqdn', 'woot.com'),
            ]
            self.eq(exp, [x.ndef for x in nodes])

            # A fatal execption is fatal to the runtime
            q = '$foo=woot.com tee --parallel { $lib.time.sleep("0.5") inet:ip=1.2.3.4 }  { $lib.time.sleep("0.25") inet:fqdn=$foo <- * | sleep 1} { [inet:asn=newp] }'
            msgs = await core.stormlist(q)
            podes = [m[1] for m in msgs if m[0] == 'node']
            self.len(0, podes)
            self.stormIsInErr("invalid literal for int() with base 0: 'newp'", msgs)

            # Each input node to the query is also subject to parallel execution
            q = '$foo=woot.com inet:fqdn=$foo inet:fqdn=com | tee --parallel { inet:ip=1.2.3.4 } { inet:fqdn=$foo <- * } | uniq'
            nodes = await core.nodes(q)

            self.eq({node.ndef for node in nodes}, {
                ('inet:fqdn', 'woot.com'),
                ('inet:ip', (4, 16909060)),
                ('inet:dns:a', ('woot.com', (4, 16909060))),
                ('inet:fqdn', 'com'),
            })

            # Per-node exceptions can also tear down the runtime (coverage test)
            q = 'inet:fqdn=com | tee --parallel { [inet:asn=newp] }'
            with self.raises(s_exc.BadTypeValu):
                await core.nodes(q)

            # No input test
            q = 'tee'
            with self.raises(s_exc.StormRuntimeError):
                await core.nodes(q)

            # Runtsafety test
            q = '[ inet:fqdn=www.vertex.link ] $q=:domain | tee $q'
            await self.asyncraises(s_exc.StormRuntimeError, core.nodes(q))

    async def test_storm_parallel(self):

        async with self.getTestCore() as core:

            nodes = await core.nodes('parallel --size 4 { [ ou:org=* ] }')
            self.len(4, nodes)

            # check that subquery validation happens
            with self.raises(s_exc.NoSuchVar):
                await core.nodes('parallel --size 4 { [ ou:org=$foo ] }')

            # check that an exception on inbound percolates correctly
            with self.raises(s_exc.BadTypeValu):
                await core.nodes('[ ou:org=(foo,) ou:org=foo ] | parallel { [:name=bar] }')

            with self.raises(s_exc.BadTypeValu):
                await core.nodes('[ ou:org=(foo,) ou:org=foo ] | parallel --size 1 { [:name=bar] }')

            # check that an exception in the parallel pipeline percolates correctly
            with self.raises(s_exc.BadTypeValu):
                await core.nodes('parallel { [ou:org=foo] }')

            nodes = await core.nodes('ou:org | parallel {[ :name=foo ]}')
            self.true(all([n.get('name') == 'foo' for n in nodes]))

            # Runtsafety test
            q = '[ inet:fqdn=www.vertex.link ] $q=:domain | parallel $q'
            await self.asyncraises(s_exc.StormRuntimeError, core.nodes(q))

            nodes = await core.nodes('ou:org | parallel ${ $foo=bar [ :name=$foo ]}')
            self.true(all([n.get('name') == 'bar' for n in nodes]))

            orig = s_storm.ParallelCmd.pipeline
            tsks = {'cnt': 0}

            async def pipecnt(self, runt, query, inq, outq, runtprims):
                tsks['cnt'] += 1
                await orig(self, runt, query, inq, outq, runtprims)

            with mock.patch('synapse.lib.storm.ParallelCmd.pipeline', pipecnt):

                nodes = await core.nodes('ou:org parallel --size 4 {[ :name=bar ]}')
                self.len(5, nodes)
                self.true(all([n.get('name') == 'bar' for n in nodes]))
                self.eq(4, tsks['cnt'])

                tsks['cnt'] = 0

                nodes = await core.nodes('ou:org parallel --size 5 {[ :name=bar ]}')
                self.len(5, nodes)
                self.true(all([n.get('name') == 'bar' for n in nodes]))
                self.eq(5, tsks['cnt'])

                tsks['cnt'] = 0

                # --size greater than number of nodes only creates a pipeline for each node
                nodes = await core.nodes('ou:org parallel --size 10 {[ :name=foo ]}')
                self.len(5, nodes)
                self.true(all([n.get('name') == 'foo' for n in nodes]))
                self.eq(5, tsks['cnt'])

                tsks['cnt'] = 0

                nodes = await core.nodes('parallel --size 4 {[ ou:org=* ]}')
                self.len(4, nodes)
                self.eq(4, tsks['cnt'])

            self.len(20, await core.nodes('for $i in $lib.range(20) {[ test:str=$i ]}'))
            q = '''
            test:str
            parallel --size 4 {
                if (not $lib.vars.vals) {
                    $vals = ()
                }
                $vals.append($node.repr())
                fini { $lib.fire(resu, vals=$vals) }
            }
            | spin
            '''
            vals = []
            msgs = await core.stormlist(q)
            for m in msgs:
                if m[0] == 'storm:fire':
                    vals.extend(m[1]['data']['vals'])

            self.len(20, vals)

            q = '''
            $vals = ()
            test:str
            parallel --size 4 { $vals.append($node.repr()) }
            fini { return($vals) }
            '''
            self.len(20, await core.callStorm(q))

            q = '''
            function test(n) { $lib.fire(foo, valu=$n.repr()) return() }
            test:str
            parallel --size 4 { $test($node) }
            '''
            msgs = await core.stormlist(q)
            self.len(20, [m for m in msgs if m[0] == 'storm:fire' and m[1]['type'] == 'foo'])

    async def test_storm_yieldvalu(self):

        async with self.getTestCore() as core:

            nodes = await core.nodes('[ inet:ip=1.2.3.4 ]')

            buid0 = nodes[0].buid
            iden0 = s_common.ehex(buid0)

            nodes = await core.nodes('yield $foo', opts={'vars': {'foo': (iden0,)}})
            self.len(1, nodes)
            self.eq(nodes[0].ndef, ('inet:ip', (4, 0x01020304)))

            def genr():
                yield iden0

            async def agenr():
                yield iden0

            nodes = await core.nodes('yield $foo', opts={'vars': {'foo': (iden0,)}})
            self.len(1, nodes)
            self.eq(nodes[0].ndef, ('inet:ip', (4, 0x01020304)))

            nodes = await core.nodes('yield $foo', opts={'vars': {'foo': buid0}})
            self.len(1, nodes)
            self.eq(nodes[0].ndef, ('inet:ip', (4, 0x01020304)))

            nodes = await core.nodes('yield $foo', opts={'vars': {'foo': genr()}})
            self.len(1, nodes)
            self.eq(nodes[0].ndef, ('inet:ip', (4, 0x01020304)))

            nodes = await core.nodes('yield $foo', opts={'vars': {'foo': agenr()}})
            self.len(1, nodes)
            self.eq(nodes[0].ndef, ('inet:ip', (4, 0x01020304)))

            nodes = await core.nodes('yield $foo', opts={'vars': {'foo': nodes[0]}})
            self.len(1, nodes)
            self.eq(nodes[0].ndef, ('inet:ip', (4, 0x01020304)))

            nodes = await core.nodes('yield $foo', opts={'vars': {'foo': None}})
            self.len(0, nodes)

            # test that stormtypes nodes can be yielded
            self.len(1, await core.nodes('for $x in ${ [inet:ip=1.2.3.4] } { yield $x }'))

            # Some sad path tests
            with self.raises(s_exc.BadLiftValu):
                await core.nodes('yield $foo', opts={'vars': {'foo': 'asdf'}})

            # Nodes from other views do not lift
            view = await core.callStorm('return( $lib.view.get().iden )')
            fork = await core.callStorm('return( $lib.view.get().fork().iden )')

            q = '''
            $nodes = ()
            view.exec $view { inet:ip=1.2.3.4 $nodes.append($node) } |
            for $n in $nodes {
                yield $n
            }
            '''
            msgs = await core.stormlist(q, opts={'view': fork, 'vars': {'view': view}})
            self.stormIsInErr('Node is not from the current view.', msgs)

            q = '''
            $nodes = ()
            view.exec $view { for $x in ${ inet:ip=1.2.3.4 } { $nodes.append($x) } } |
            for $n in $nodes {
                yield $n
            }
            '''
            msgs = await core.stormlist(q, opts={'view': fork, 'vars': {'view': view}})
            self.stormIsInErr('Node is not from the current view.', msgs)

            q = 'view.exec $view { $x=${inet:ip=1.2.3.4} } | yield $x'
            msgs = await core.stormlist(q, opts={'view': fork, 'vars': {'view': view}})
            self.stormIsInErr('Node is not from the current view.', msgs)

            # Nodes lifted from another view and referred to by iden() works
            q = '''
            $nodes = ()
            view.exec $view { inet:ip=1.2.3.4 $nodes.append($node) } |
            for $n in $nodes {
                yield $n.iden()
            }
            '''
            nodes = await core.nodes(q, opts={'view': fork, 'vars': {'view': view}})
            self.len(1, nodes)

            q = '''
            $nodes = ()
            view.exec $view { for $x in ${ inet:ip=1.2.3.4 } { $nodes.append($x) } } |
            for $n in $nodes {
                yield $n.iden()
            }
            '''
            nodes = await core.nodes(q, opts={'view': fork, 'vars': {'view': view}})
            self.len(1, nodes)

            q = 'view.exec $view { $x=${inet:ip=1.2.3.4} } | for $n in $x { yield $n.iden() }'
            nodes = await core.nodes(q, opts={'view': fork, 'vars': {'view': view}})
            self.len(1, nodes)

    async def test_storm_viewexec(self):

        async with self.getTestCore() as core:

            view = await core.callStorm('return( $lib.view.get().iden )')
            fork = await core.callStorm('return( $lib.view.get().fork().iden )')

            q = '''view.exec $view {
                $lib.print(foo)
                $lib.warn(bar)
                $lib.fire(cool, some=event)
                $lib.csv.emit(item1, item2, item3)
                [ it:dev:str=nomsg ]
             }'''
            msgs = await core.stormlist(q, opts={'view': fork, 'vars': {'view': view}})
            self.stormIsInPrint('foo', msgs)
            self.stormIsInWarn('bar', msgs)
            self.len(1, [m for m in msgs if m[0] == 'storm:fire'])
            self.len(1, [m for m in msgs if m[0] == 'csv:row'])
            self.len(0, [m for m in msgs if m[0] == 'node:edits'])

            await core.addStormPkg({
                'name': 'testpkg',
                'version': (0, 0, 1),
                'modules': (
                    {'name': 'priv.exec',
                     'asroot:perms': [['power-ups', 'testpkg']],
                     'modconf': {'viewiden': fork},
                     'storm': '''
                        function asroot () {
                            view.exec $modconf.viewiden { $foo=bar } | return($foo)
                        }
                     '''},
                ),
            })

            visi = await core.auth.addUser('visi')
            asvisi = {'user': visi.iden}

            await core.stormlist('auth.user.addrule visi power-ups.testpkg')

            with self.raises(s_exc.AuthDeny):
                await core.callStorm('return(woot)', opts={'user': visi.iden, 'view': fork})

            self.eq('bar', await core.callStorm('return($lib.import(priv.exec).asroot())', opts=asvisi))

    async def test_storm_argv_parser(self):

        pars = s_storm.Parser(prog='hehe')
        pars.add_argument('--hehe')
        self.none(pars.parse_args(['--lol']))
        mesg = "Expected 0 positional arguments. Got 1: ['--lol']"
        self.eq(('BadArg', {'mesg': mesg}), (pars.exc.errname, pars.exc.errinfo))

        pars = s_storm.Parser(prog='hehe')
        pars.add_argument('hehe')
        opts = pars.parse_args(['-h'])
        self.none(opts)
        self.notin("ERROR: The argument <hehe> is required.", pars.mesgs)
        self.isin('Usage: hehe [options] <hehe>', pars.mesgs)
        self.isin('Options:', pars.mesgs)
        self.isin('  --help                      : Display the command usage.', pars.mesgs)
        self.isin('Arguments:', pars.mesgs)
        self.isin('  <hehe>                      : No help available', pars.mesgs)
        self.none(pars.exc)

        pars = s_storm.Parser(prog='hehe')
        pars.add_argument('hehe')
        opts = pars.parse_args(['newp', '-h'])
        self.none(opts)
        mesg = 'Extra arguments and flags are not supported with the help flag: hehe newp -h'
        self.eq(('BadArg', {'mesg': mesg}), (pars.exc.errname, pars.exc.errinfo))

        pars = s_storm.Parser()
        pars.add_argument('--no-foo', default=True, action='store_false')
        opts = pars.parse_args(['--no-foo'])
        self.false(opts.no_foo)

        pars = s_storm.Parser()
        pars.add_argument('--no-foo', default=True, action='store_false')
        opts = pars.parse_args([])
        self.true(opts.no_foo)

        pars = s_storm.Parser()
        pars.add_argument('--no-foo', default=True, action='store_false')
        pars.add_argument('--valu', default=8675309, type='int')
        pars.add_argument('--ques', nargs=2, type='int', default=(1, 2))
        pars.parse_args(['-h'])
        self.isin('  --no-foo                    : No help available.', pars.mesgs)
        self.isin('  --valu <valu>               : No help available. (default: 8675309)', pars.mesgs)
        self.isin('  --ques <ques>               : No help available. (default: (1, 2))', pars.mesgs)

        pars = s_storm.Parser()
        pars.add_argument('--yada')
        self.none(pars.parse_args(['--yada']))
        self.true(pars.exited)

        pars = s_storm.Parser()
        pars.add_argument('--yada', action='append')
        self.none(pars.parse_args(['--yada']))
        self.true(pars.exited)

        pars = s_storm.Parser()
        pars.add_argument('--yada', nargs='?')
        opts = pars.parse_args(['--yada'])
        self.none(opts.yada)

        pars = s_storm.Parser()
        pars.add_argument('--yada', nargs='+')
        self.none(pars.parse_args(['--yada']))
        self.true(pars.exited)

        pars = s_storm.Parser()
        pars.add_argument('--yada', type='int')
        self.none(pars.parse_args(['--yada', 'hehe']))
        self.true(pars.exited)

        # check help output formatting of optargs
        pars = s_storm.Parser()
        pars.add_argument('--star', nargs='*')
        pars.help()
        helptext = '\n'.join(pars.mesgs)
        self.isin('--star [<star> ...]', helptext)

        pars = s_storm.Parser()
        pars.add_argument('--plus', nargs='+')
        pars.help()
        helptext = '\n'.join(pars.mesgs)
        self.isin('--plus <plus> [<plus> ...]', helptext)

        pars = s_storm.Parser()
        pars.add_argument('--woot', nargs='+', default=[
            'The 1st Battalion, 26th Infantry Regiment "Blue Spaders" hosted Steve Rogers ',
            'for much of WWII. While initially using his sidearm,',
            'his Vibranium/steel alloy shield made by metallurgist Dr. Myron MacLain,',
            'quickly became his weapon of choice.'])
        pars.help()
        helptext = '\n'.join(pars.mesgs)
        self.isin('default:\n                                [', helptext)

        pars = s_storm.Parser()
        pars.add_argument('--ques', nargs='?')
        pars.help()
        helptext = '\n'.join(pars.mesgs)
        self.isin('--ques [ques]', helptext)

        # Check formatting for store_true / store_false optargs
        pars = s_storm.Parser()
        pars.add_argument('--ques', nargs=2, type='int')
        pars.add_argument('--beep', action='store_true', help='beep beep')
        pars.add_argument('--boop', action='store_false', help='boop boop')
        pars.help()
        helptext = '\n'.join(pars.mesgs)
        self.isin('--ques <ques>               : No help available', helptext)
        self.isin('--beep                      : beep beep', helptext)
        self.isin('--boop                      : boop boop', helptext)

        # test some nargs type intersections
        pars = s_storm.Parser()
        pars.add_argument('--ques', nargs='?', type='int')
        self.none(pars.parse_args(['--ques', 'asdf']))
        self.eq("Invalid value for type (int): asdf", pars.exc.errinfo['mesg'])

        pars = s_storm.Parser()
        pars.add_argument('--ques', nargs='*', type='int')
        self.none(pars.parse_args(['--ques', 'asdf']))
        self.eq("Invalid value for type (int): asdf", pars.exc.errinfo['mesg'])

        pars = s_storm.Parser()
        pars.add_argument('--ques', nargs='+', type='int')
        self.none(pars.parse_args(['--ques', 'asdf']))
        self.eq("Invalid value for type (int): asdf", pars.exc.errinfo['mesg'])

        pars = s_storm.Parser()
        pars.add_argument('foo', type='int')
        self.none(pars.parse_args(['asdf']))
        self.eq("Invalid value for type (int): asdf", pars.exc.errinfo['mesg'])

        # argument count mismatch
        pars = s_storm.Parser()
        pars.add_argument('--ques')
        self.none(pars.parse_args(['--ques']))
        self.eq("An argument is required for --ques.", pars.exc.errinfo['mesg'])

        pars = s_storm.Parser()
        pars.add_argument('--ques', nargs=2)
        self.none(pars.parse_args(['--ques', 'lolz']))
        self.eq("2 arguments are required for --ques.", pars.exc.errinfo['mesg'])

        pars = s_storm.Parser()
        pars.add_argument('--ques', nargs=2, type='int')
        self.none(pars.parse_args(['--ques', 'lolz', 'hehe']))
        self.eq("Invalid value for type (int): lolz", pars.exc.errinfo['mesg'])

        # test time argtype
        ttyp = s_datamodel.Model().type('time')

        pars = s_storm.Parser()
        pars.add_argument('--yada', type='time')
        args = pars.parse_args(['--yada', '20201021-1day'])
        self.nn(args)
        self.eq(ttyp.norm('20201021-1day')[0], args.yada)

        args = pars.parse_args(['--yada', 1603229675444])
        self.nn(args)
        self.eq(ttyp.norm(1603229675444)[0], args.yada)

        self.none(pars.parse_args(['--yada', 'hehe']))
        self.true(pars.exited)
        self.eq("Invalid value for type (time): hehe", pars.exc.errinfo['mesg'])

        # test ival argtype
        ityp = s_datamodel.Model().type('ival')

        pars = s_storm.Parser()
        pars.add_argument('--yada', type='ival')
        args = pars.parse_args(['--yada', '20201021-1day'])
        self.nn(args)
        self.eq(ityp.norm('20201021-1day')[0], args.yada)

        args = pars.parse_args(['--yada', 1603229675444])
        self.nn(args)
        self.eq(ityp.norm(1603229675444)[0], args.yada)

        args = pars.parse_args(['--yada', ('20201021', '20201023')])
        self.nn(args)
        self.eq(ityp.norm(('20201021', '20201023'))[0], args.yada)

        args = pars.parse_args(['--yada', (1603229675444, '20201021')])
        self.nn(args)
        self.eq(ityp.norm((1603229675444, '20201021'))[0], args.yada)

        self.none(pars.parse_args(['--yada', 'hehe']))
        self.true(pars.exited)
        self.eq("Invalid value for type (ival): hehe", pars.exc.errinfo['mesg'])

        # check adding argument with invalid type
        with self.raises(s_exc.BadArg):
            pars = s_storm.Parser()
            pars.add_argument('--yada', type=int)

        # choices - bad setup
        pars = s_storm.Parser()
        with self.raises(s_exc.BadArg) as cm:
            pars.add_argument('--foo', action='store_true', choices=['newp'])
        self.eq('Argument choices are not supported when action is store_true or store_false', cm.exception.get('mesg'))

        # choices - basics
        pars = s_storm.Parser()
        pars.add_argument('foo', type='int', choices=[3, 1, 2], help='foohelp')
        pars.add_argument('--bar', choices=['baz', 'bam'], help='barhelp')
        pars.add_argument('--cam', action='append', choices=['cat', 'cool'], help='camhelp')

        opts = pars.parse_args(['1', '--bar', 'bam', '--cam', 'cat', '--cam', 'cool'])
        self.eq(1, opts.foo)
        self.eq('bam', opts.bar)
        self.eq(['cat', 'cool'], opts.cam)

        opts = pars.parse_args([32])
        self.none(opts)
        self.eq('Invalid choice for argument <foo> (choose from: 3, 1, 2): 32', pars.exc.errinfo['mesg'])

        opts = pars.parse_args([2, '--bar', 'newp'])
        self.none(opts)
        self.eq('Invalid choice for argument --bar (choose from: baz, bam): newp', pars.exc.errinfo['mesg'])

        opts = pars.parse_args([2, '--cam', 'cat', '--cam', 'newp'])
        self.none(opts)
        self.eq('Invalid choice for argument --cam (choose from: cat, cool): newp', pars.exc.errinfo['mesg'])

        pars.mesgs.clear()
        pars.help()
        self.eq('  --bar <bar>                 : barhelp (choices: baz, bam)', pars.mesgs[5])
        self.eq('  --cam <cam>                 : camhelp (choices: cat, cool)', pars.mesgs[6])
        self.eq('  <foo>                       : foohelp (choices: 3, 1, 2)', pars.mesgs[10])

        # choices - default does not have to be in choices
        pars = s_storm.Parser()
        pars.add_argument('--foo', default='def', choices=['faz'], help='foohelp')

        opts = pars.parse_args([])
        self.eq('def', opts.foo)

        pars.help()
        self.eq('  --foo <foo>                 : foohelp (default: def, choices: faz)', pars.mesgs[-1])

        # choices - like defaults, choices are not normalized
        pars = s_storm.Parser()
        ttyp = s_datamodel.Model().type('time')
        pars.add_argument('foo', type='time', choices=['2022', ttyp.norm('2023')[0]], help='foohelp')

        opts = pars.parse_args(['2023'])
        self.eq(ttyp.norm('2023')[0], opts.foo)

        opts = pars.parse_args(['2022'])
        self.none(opts)
        errmesg = pars.exc.errinfo['mesg']
        self.eq('Invalid choice for argument <foo> (choose from: 2022, 1672531200000000): 1640995200000000', errmesg)

        pars.help()
        self.eq('  <foo>                       : foohelp (choices: 2022, 1672531200000000)', pars.mesgs[-1])

        # choices - nargs
        pars = s_storm.Parser()
        pars.add_argument('foo', nargs='+', choices=['faz'])
        pars.add_argument('--bar', nargs='?', choices=['baz'])
        pars.add_argument('--cat', nargs=2, choices=['cam', 'cool'])

        opts = pars.parse_args(['newp'])
        self.none(opts)
        self.eq('Invalid choice for argument <foo> (choose from: faz): newp', pars.exc.errinfo['mesg'])

        opts = pars.parse_args(['faz', '--bar', 'newp'])
        self.none(opts)
        self.eq('Invalid choice for argument --bar (choose from: baz): newp', pars.exc.errinfo['mesg'])

        opts = pars.parse_args(['faz', '--cat', 'newp', 'newp2'])
        self.none(opts)
        self.eq('Invalid choice for argument --cat (choose from: cam, cool): newp', pars.exc.errinfo['mesg'])

        opts = pars.parse_args(['faz', '--cat', 'cam', 'cool'])
        self.nn(opts)

        pars = s_storm.Parser()
        pars.add_argument('--baz', nargs=3, help='''
             This is the top line, nothing special.
             This is my second line with sublines that should have some leading spaces:
                subline 1: this is a line which has three spaces.
                  subline 2: this is another line with five leading spaces.
               subline 3: yet another line with only two leading spaces.
              subline 4: this line has one space and is long which should wrap around because it exceeds the default display width.
             This is the final line with no leading spaces.''')
        pars.add_argument('--taz', type='bool', default=True, help='Taz option')
        pars.help()
        self.eq('  --baz <baz>                 : This is the top line, nothing special.', pars.mesgs[5])
        self.eq('                                This is my second line with sublines that should have some leading spaces:', pars.mesgs[6])
        self.eq('                                   subline 1: this is a line which has three spaces.', pars.mesgs[7])
        self.eq('                                     subline 2: this is another line with five leading spaces.', pars.mesgs[8])
        self.eq('                                  subline 3: yet another line with only two leading spaces.', pars.mesgs[9])
        self.eq('                                 subline 4: this line has one space and is long which should wrap around because it', pars.mesgs[10])
        self.eq('                                 exceeds the default display width.', pars.mesgs[11])
        self.eq('                                This is the final line with no leading spaces.', pars.mesgs[12])
        self.eq('  --taz <taz>                 : Taz option (default: True)', pars.mesgs[13])

    async def test_storm_cmd_help(self):

        async with self.getTestCore() as core:
            pdef = {
                'name': 'testpkg',
                'version': '0.0.1',
                'commands': (
                    {'name': 'woot', 'cmdinputs': (
                        {'form': 'hehe:haha'},
                        {'form': 'hoho:lol', 'help': 'We know whats up'}
                    ), 'endpoints': (
                        {'path': '/v1/test/one', 'desc': 'My multi-line endpoint description which spans multiple lines and has a second line. This is the second line of the description.'},
                        {'path': '/v1/test/two', 'host': 'vertex.link', 'desc': 'Single line endpoint description.'},
                    )},
                ),
            }
            core.loadStormPkg(pdef)
            msgs = await core.stormlist('woot --help')
            helptext = '\n'.join([m[1].get('mesg') for m in msgs if m[0] == 'print'])
            self.isin('Inputs:\n\n    hehe:haha\n    hoho:lol  - We know whats up', helptext)
            self.isin('Endpoints:\n\n    /v1/test/one              : My multi-line endpoint description which spans multiple lines and has a second line.', helptext)
            self.isin('This is the second line of the description.', helptext)
            self.isin('/v1/test/two              : Single line endpoint description.', helptext)

    async def test_storm_help_cmd(self):

        async with self.getTestCore() as core:

            await core.nodes('[test:str=foo]')

            msgs = await core.stormlist('.created | limit 1 | help')
            self.printed(msgs, 'package: synapse')
            self.stormIsInPrint('help', msgs)
            self.stormIsInPrint('List available information about Storm and brief descriptions of different items.',
                                msgs)
            self.len(1, [n for n in msgs if n[0] == 'node'])

            msgs = await core.stormlist('help')
            self.printed(msgs, 'package: synapse')
            self.stormIsInPrint('help', msgs)
            self.stormIsInPrint('List available information about Storm and brief descriptions of different items.',
                                msgs)

            msgs = await core.stormlist('help view')
            self.stormIsInPrint('Storm api for a View instance', msgs)
            self.stormIsInPrint('view.merge', msgs)
            self.stormNotInPrint('tee', msgs)

            msgs = await core.stormlist('help newp')
            self.stormIsInPrint('No commands found matching "newp"', msgs)
            self.stormNotInPrint('uniq', msgs)

            otherpkg = {
                'name': 'foosball',
                'version': '0.0.1',
                'synapse_version': '>=3.0.0,<4.0.0',
                'commands': ({
                                 'name': 'testcmd',
                                 'descr': 'test command',
                                 'storm': '[ inet:ip=1.2.3.4 ]',
                             },),
                'modules': (
                    {
                        'name': 'foosmod',
                        'storm': '''
                                function f(a) {return ($a)}
                                ''',
                    },
                ),

            }
            self.none(await core.addStormPkg(otherpkg))

            msgs = await core.stormlist('help')
            self.printed(msgs, 'package: foosball')
            self.stormIsInPrint('testcmd', msgs)
            self.stormIsInPrint(': test command', msgs)

            msgs = await core.stormlist('help testcmd')
            self.stormIsInPrint('testcmd', msgs)
            self.stormNotInPrint('view.merge', msgs)

            msgs = await core.stormlist('[test:str=uniq] | help $node.value')
            self.stormIsInPrint('Get the value of the primary property of the Node.', msgs)

            msgs = await core.stormlist('[test:str=uniq] | help $node.value()')
            self.stormNotInPrint('Get the value of the primary property of the Node.', msgs)
            self.stormIsInPrint('uniq: Filter nodes by their uniq iden values.', msgs)

            msgs = await core.stormlist('[ test:str=uniq ] | help $node.props')
            self.stormIsInPrint('A Storm Primitive representing the properties on a Node.', msgs)

            msgs = await core.stormlist('[ test:str=uniq ] | help $node')
            self.stormIsInPrint('Implements the Storm api for a node instance.', msgs)

            msgs = await core.stormlist('[ test:str=uniq ] | help $path')
            self.stormIsInPrint('Implements the Storm API for the Path object.', msgs)

            # $lib helps
            msgs = await core.stormlist('help $lib')
            self.stormIsInPrint('$lib.auth                     : A Storm Library for interacting with Auth in the '
                                'Cortex.',
                                msgs)
            self.stormIsInPrint('$lib.import(name, debug=(false), reqvers=(null))\nImport a Storm module.',
                                msgs)
            self.stormIsInPrint('$lib.debug\nTrue if the current runtime has debugging enabled.', msgs)
            self.stormNotInPrint('Examples', msgs)

            msgs = await core.stormlist('help -v $lib')

            self.stormIsInPrint('$lib.import(name, debug=(false), reqvers=(null))\n'
                                '================================================\n'
                                'Import a Storm module.', msgs)

            msgs = await core.stormlist('help $lib.macro')
            self.stormIsInPrint('$lib.macro.del(name)\nDelete a Storm Macro by name from the Cortex.', msgs)

            msgs = await core.stormlist('help list')
            self.stormIsInPrint('***\nlist\n****\nImplements the Storm API for a List instance.', msgs)
            self.stormIsInPrint('append(valu)\nAppend a value to the list.', msgs)
            self.stormIsInPrint('auth.user.list     : List all users.', msgs)

            # email stor / gettr has a multi value return type
            msgs = await core.stormlist('help -v auth:user')
            self.stormIsInPrint('Implements the Storm API for a User.', msgs)
            self.stormIsInPrint("A user's email. This can also be used to set the user's email.", msgs)
            self.stormIsInPrint('The return type may be one of the following: str, null.', msgs)

            msgs = await core.stormlist('help $lib.regex')
            self.stormIsInPrint('The following references are available:\n\n'
                                '$lib.regex.flags.i\n'
                                'Regex flag to indicate that case insensitive matches are allowed.\n\n'
                                '$lib.regex.flags.m\n'
                                'Regex flag to indicate that multiline matches are allowed.', msgs)

            msgs = await core.stormlist('help $lib.inet.http.get')
            self.stormIsInPrint('$lib.inet.http.get(url, headers=(null)', msgs)
            self.stormIsInPrint('Get the contents of a given URL.', msgs)

            msgs = await core.stormlist('$str=hehe help $str.split')
            self.stormIsInPrint('Split the string into multiple parts based on a separator.', msgs)

            msgs = await core.stormlist('help $lib.gen.orgByName')
            self.stormIsInPrint('Returns an ou:org by name, adding the node if it does not exist.', msgs)

            msgs = await core.stormlist('help --verbose $lib.gen.orgByName')
            self.stormIsInPrint('Returns an ou:org by name, adding the node if it does not exist.\n'
                                'Args:\n    name (str): The name of the org.', msgs)

            orig = s_stormtypes.registry.getLibDocs
            def forcedep(cls):
                libsinfo = orig(cls)
                for info in libsinfo:
                    info['deprecated'] = {'eolvers': 'v999.0.0'}
                return libsinfo

            with mock.patch('synapse.lib.stormtypes.registry.getLibDocs', forcedep):
                msgs = await core.stormlist('help --verbose $lib.len')
                self.stormIsInPrint('Warning', msgs)
                self.stormIsInPrint('``$lib.len`` has been deprecated and will be removed in version v999.0.0', msgs)

            msgs = await core.stormlist('help $lib.inet')
            self.stormIsInPrint('The following libraries are available:\n\n'
                                '$lib.inet.http                : A Storm Library exposing an HTTP client API.\n'
                                '$lib.inet.http.oauth.v1       : A Storm library to handle OAuth v1 authentication.\n'
                                '$lib.inet.http.oauth.v2       : A Storm library for managing OAuth V2 clients.\n',
                                msgs)
            self.stormNotInPrint('$lib.inet.http.get(', msgs)

            msgs = await core.stormlist('help $lib.regex.flags')
            err = 'Item must be a Storm type name, a Storm library, or a Storm command name to search for. Got dict'
            self.stormIsInErr(err, msgs)

            url = core.getLocalUrl()
            msgs = await core.stormlist('$prox=$lib.telepath.open($url) help $prox.getCellInfo',
                                        opts={'vars': {'url': url}})
            self.stormIsInPrint('Implements the call methods for the telepath:proxy.', msgs)

            msgs = await core.stormlist('$prox=$lib.telepath.open($url) help $prox.storm',
                                        opts={'vars': {'url': url}})
            self.stormIsInPrint('Implements the generator methods for the telepath:proxy.', msgs)

            msgs = await core.stormlist('function f(){} help $f')
            self.stormIsInErr('help does not currently support runtime defined functions.', msgs)

            msgs = await core.stormlist('$mod=$lib.import(foosmod) help $mod')
            self.stormIsInErr('Help does not currently support imported Storm modules.', msgs)

            msgs = await core.stormlist('$mod=$lib.import(foosmod) help $mod.f')
            self.stormIsInErr('help does not currently support runtime defined functions.', msgs)

    async def test_liftby_edge(self):
        async with self.getTestCore() as core:

            await core.nodes('[ test:str=test1 +(refs)> { [test:int=7] } ]')
            await core.nodes('[ test:str=test1 +(refs)> { [test:int=8] } ]')
            await core.nodes('[ test:str=test2 +(refs)> { [test:int=8] } ]')

            nodes = await core.nodes('lift.byverb refs')
            self.eq(sorted([n.ndef[1] for n in nodes]), ['test1', 'test2'])

            nodes = await core.nodes('lift.byverb --n2 refs ')
            self.eq(sorted([n.ndef[1] for n in nodes]), [7, 8])

            nodes = await core.nodes('lift.byverb $v', {'vars': {'v': 'refs'}})
            self.eq(sorted([n.ndef[1] for n in nodes]), ['test1', 'test2'])

            q = '[(test:str=refs) (test:str=foo)] $v=$node.value() | lift.byverb $v'
            msgs = await core.stormlist(q, opts={'node:opts': {'links': True}})
            nodes = [n[1] for n in msgs if n[0] == 'node']
            self.len(4, nodes)
            self.eq({n[0][1] for n in nodes},
                    {'test1', 'test2', 'refs', 'foo'})
            links = nodes[1][1]['links']
            self.len(1, links)
            self.eq({'type': 'runtime'}, links[0][1])

            links = nodes[2][1]['links']
            self.len(1, links)
            self.eq({'type': 'runtime'}, links[0][1])

    async def test_storm_nested_root(self):
        async with self.getTestCore() as core:
            self.eq(20, await core.callStorm('''
            $foo = (100)
            function x() {
                function y() {
                    function z() {
                        $foo = (20)
                        return()
                    }
                    $z()
                    return()
                }
                $y()
                return()
            }
            $x()
            return ($foo)
            '''))

    async def test_edges_del(self):
        async with self.getTestCore() as core:
            view = await core.callStorm('return ($lib.view.get().fork().iden)')
            opts = {'view': view}

            await core.nodes('[test:int=8191 test:int=127]')
            await core.stormlist('test:int=127 | [ <(refs)+ { test:int=8191 } ]', opts=opts)

            # Delete the N1 out from under the fork
            msgs = await core.stormlist('test:int=8191 | delnode')
            self.stormHasNoWarnErr(msgs)

            msgs = await core.stormlist('test:int=127 | edges.del * --n2', opts=opts)
            self.stormHasNoWarnErr(msgs)

        async with self.getTestCore() as core:

            opts = {'vars': {'verbs': ('_seen',)}}
            await core.nodes('for $verb in $verbs { $lib.model.ext.addEdge(*, $verb, *, ({})) }', opts=opts)

            await core.nodes('[ test:str=test1 +(refs)> { [test:int=7 test:int=8] } ]')
            await core.nodes('[ test:str=test1 +(_seen)> { [test:int=7 test:int=8] } ]')

            self.len(4, await core.nodes('test:str=test1 -(*)> *'))

            await core.nodes('test:str=test1 | edges.del refs')
            self.len(0, await core.nodes('test:str=test1 -(refs)> *'))
            self.len(2, await core.nodes('test:str=test1 -(_seen)> *'))

            await core.nodes('test:str=test1 [ +(refs)> { [test:int=7 test:int=8] } ]')

            self.len(4, await core.nodes('test:str=test1 -(*)> *'))

            await core.nodes('test:str=test1 | edges.del *')
            self.len(0, await core.nodes('test:str=test1 -(*)> *'))

            # Test --n2
            await core.nodes('test:str=test1 [ <(refs)+ { [test:int=7 test:int=8] } ]')
            await core.nodes('test:str=test1 [ <(_seen)+ { [test:int=7 test:int=8] } ]')

            self.len(4, await core.nodes('test:str=test1 <(*)- *'))

            await core.nodes('test:str=test1 | edges.del refs --n2')
            self.len(0, await core.nodes('test:str=test1 <(refs)- *'))
            self.len(2, await core.nodes('test:str=test1 <(_seen)- *'))

            await core.nodes('test:str=test1 [ <(refs)+ { [test:int=7 test:int=8] } ]')

            self.len(4, await core.nodes('test:str=test1 <(*)- *'))

            await core.nodes('test:str=test1 | edges.del * --n2')
            self.len(0, await core.nodes('test:str=test1 <(*)- *'))

            # Test non-runtsafe usage
            await core.nodes('[ test:str=refs +(refs)> { [test:int=7 test:int=8] } ]')
            await core.nodes('[ test:str=_seen +(_seen)> { [test:int=7 test:int=8] } ]')

            self.len(2, await core.nodes('test:str=refs -(refs)> *'))
            self.len(2, await core.nodes('test:str=_seen -(_seen)> *'))

            await core.nodes('test:str=refs test:str=_seen $v=$node.value() | edges.del $v')

            self.len(0, await core.nodes('test:str=refs -(refs)> *'))
            self.len(0, await core.nodes('test:str=_seen -(_seen)> *'))

            await core.nodes('test:str=refs [ <(refs)+ { [test:int=7 test:int=8] } ]')
            await core.nodes('test:str=_seen [ <(_seen)+ { [test:int=7 test:int=8] } ]')

            self.len(2, await core.nodes('test:str=refs <(refs)- *'))
            self.len(2, await core.nodes('test:str=_seen <(_seen)- *'))

            await core.nodes('test:str=refs test:str=_seen $v=$node.value() | edges.del $v --n2')

            self.len(0, await core.nodes('test:str=refs <(refs)- *'))
            self.len(0, await core.nodes('test:str=_seen <(_seen)- *'))

            await core.nodes('test:str=refs [ <(refs)+ { [test:int=7 test:int=8] } ]')
            await core.nodes('[ test:str=* <(_seen)+ { [test:int=7 test:int=8] } ]')

            self.len(2, await core.nodes('test:str=refs <(refs)- *'))
            self.len(2, await core.nodes('test:str=* <(_seen)- *'))

            await core.nodes('test:str=refs test:str=* $v=$node.value() | edges.del $v --n2')

            self.len(0, await core.nodes('test:str=refs <(refs)- *'))
            self.len(0, await core.nodes('test:str=* <(_seen)- *'))

            # Test perms
            visi = await core.auth.addUser('visi')
            await visi.setPasswd('secret')

            await core.nodes('test:str=test1 [ +(refs)> { test:int=7 } ]')
            self.len(1, await core.nodes('test:str=test1 -(refs)> *'))

            async with core.getLocalProxy(user='visi') as asvisi:
                with self.raises(s_exc.AuthDeny):
                    await asvisi.callStorm('test:str=test1 | edges.del refs')

                await visi.addRule((True, ('node', 'edge', 'del', 'refs')))

                await asvisi.callStorm('test:str=test1 | edges.del refs')
                self.len(0, await core.nodes('test:str=test1 -(refs)> *'))

                await core.nodes('test:str=test1 [ +(refs)> { test:int=7 } ]')
                with self.raises(s_exc.AuthDeny):
                    await asvisi.callStorm('test:str=test1 | edges.del *')

                await visi.addRule((True, ('node', 'edge', 'del')))

                await asvisi.callStorm('test:str=test1 | edges.del *')
                self.len(0, await core.nodes('test:str=test1 -(refs)> *'))

    async def test_storm_pushpull(self):

        with self.getTestDir() as dirn:

            async with self.getTestCore(dirn=dirn) as core:

                visi = await core.auth.addUser('visi')
                await visi.setPasswd('secret')

                await core.auth.rootuser.setPasswd('secret')
                host, port = await core.dmon.listen('tcp://127.0.0.1:0/')

                # setup a trigger so we know when the nodes move...
                view0, layr0 = await core.callStorm('$view = $lib.view.get().fork() return(($view.iden, $view.layers.0.iden))')
                view1, layr1 = await core.callStorm('$view = $lib.view.get().fork() return(($view.iden, $view.layers.0.iden))')
                view2, layr2 = await core.callStorm('$view = $lib.view.get().fork() return(($view.iden, $view.layers.0.iden))')
                view3, layr3 = await core.callStorm('$view = $lib.view.get().fork() return(($view.iden, $view.layers.0.iden))')

                opts = {'vars': {
                    'view0': view0,
                    'view1': view1,
                    'view2': view2,
                    'view3': view3,
                    'layr0': layr0,
                    'layr1': layr1,
                    'layr2': layr2,
                    'layr3': layr3,
                }}

                # lets get some auth denies...
                async with core.getLocalProxy(user='visi') as asvisi:

                    with self.raises(s_exc.AuthDeny):
                        await asvisi.callStorm(f'$lib.layer.get($layr0).addPush(hehe)', opts=opts)
                    with self.raises(s_exc.AuthDeny):
                        await asvisi.callStorm(f'$lib.layer.get($layr0).delPush(hehe)', opts=opts)
                    with self.raises(s_exc.AuthDeny):
                        await asvisi.callStorm(f'$lib.layer.get($layr2).addPull(hehe)', opts=opts)
                    with self.raises(s_exc.AuthDeny):
                        await asvisi.callStorm(f'$lib.layer.get($layr2).delPull(hehe)', opts=opts)
                    with self.raises(s_exc.AuthDeny):
                        await asvisi.callStorm(f'$lib.layer.get($layr2).addPull(hehe)', opts=opts)
                    with self.raises(s_exc.AuthDeny):
                        await asvisi.callStorm(f'$lib.layer.get($layr2).delPull(hehe)', opts=opts)

                actv = len(core.activecoros)
                # view0 -push-> view1 <-pull- view2
                await core.callStorm(f'$lib.layer.get($layr0).addPush("tcp://root:secret@127.0.0.1:{port}/*/layer/{layr1}")', opts=opts)
                await core.callStorm(f'$lib.layer.get($layr2).addPull("tcp://root:secret@127.0.0.1:{port}/*/layer/{layr1}")', opts=opts)

                purl = await core.callStorm('for ($iden, $pdef) in $lib.layer.get($layr2).get(pulls) { return($pdef.url) }', opts=opts)
                self.true(purl.startswith('tcp://root:****@127.0.0.1'))
                purl = await core.callStorm('for ($iden, $pdef) in $lib.layer.get($layr0).get(pushs) { return($pdef.url) }', opts=opts)
                self.true(purl.startswith('tcp://root:****@127.0.0.1'))

                msgs = await core.stormlist('layer.push.list $layr0', opts=opts)
                self.stormIsInPrint('tcp://root:****@127.0.0.1', msgs)

                msgs = await core.stormlist('layer.pull.list $layr2', opts=opts)
                self.stormIsInPrint('tcp://root:****@127.0.0.1', msgs)

                self.eq(2, len(core.activecoros) - actv)
                tasks = await core.callStorm('return($lib.ps.list())')
                self.len(1, [t for t in tasks if t.get('name').startswith('layer pull:')])
                self.len(1, [t for t in tasks if t.get('name').startswith('layer push:')])

                await core.nodes('[ ps:contact=* ]', opts={'view': view0})

                # wait for first write so we can get the correct offset
                await core.layers.get(layr2).waitEditOffs(0, timeout=3)
                offs = await core.layers.get(layr2).getEditOffs()

                await core.nodes('[ ps:contact=* ]', opts={'view': view0})
                await core.nodes('[ ps:contact=* ]', opts={'view': view0})
                await core.layers.get(layr2).waitEditOffs(offs + 10, timeout=3)

                self.len(3, await core.nodes('ps:contact', opts={'view': view1}))
                self.len(3, await core.nodes('ps:contact', opts={'view': view2}))

                # Check offset reporting
                q = '$layer=$lib.layer.get($layr0) return ($layer)'
                layrinfo = await core.callStorm(q, opts=opts)
                pushs = layrinfo.get('pushs')
                self.len(1, pushs)
                pdef = list(pushs.values())[0]
                self.lt(10, pdef.get('offs', 0))

                q = '$layer=$lib.layer.get($layr2) return ($layer)'
                layrinfo = await core.callStorm(q, opts=opts)
                pulls = layrinfo.get('pulls')
                self.len(1, pulls)
                pdef = list(pulls.values())[0]
                self.lt(10, pdef.get('offs', 0))

                # remove and ensure no replay on restart
                await core.nodes('ps:contact | delnode', opts={'view': view2})
                self.len(0, await core.nodes('ps:contact', opts={'view': view2}))

            conf = {'dmon:listen': f'tcp://127.0.0.1:{port}'}
            async with self.getTestCore(dirn=dirn, conf=conf) as core:

                await asyncio.sleep(0)

                offs = await core.layers.get(layr2).getEditOffs()
                await core.nodes('[ ps:contact=* ]', opts={'view': view0})
                await core.nodes('[ ps:contact=* ]', opts={'view': view0})
                await core.nodes('[ ps:contact=* ]', opts={'view': view0})
                await core.layers.get(layr2).waitEditOffs(offs + 6, timeout=3)

                # confirm we dont replay and get the old one back...
                self.len(3, await core.nodes('ps:contact', opts={'view': view2}))

                actv = len(core.activecoros)
                # remove all pushes / pulls
                await core.callStorm('''
                    for $layr in $lib.layer.list() {
                        $pushs = $layr.get(pushs)
                        if $pushs {
                            for ($iden, $pdef) in $pushs { $layr.delPush($iden) }
                        }
                        $pulls = $layr.get(pulls)
                        if $pulls {
                            for ($iden, $pdef) in $pulls { $layr.delPull($iden) }
                        }
                    }
                ''')
                self.eq(actv - 2, len(core.activecoros))
                tasks = await core.callStorm('return($lib.ps.list())')
                self.len(0, [t for t in tasks if t.get('name').startswith('layer pull:')])
                self.len(0, [t for t in tasks if t.get('name').startswith('layer push:')])

                # code coverage for push/pull dict exists but has no entries
                self.none(await core.callStorm('return($lib.layer.get($layr2).delPull($lib.guid()))', opts=opts))
                self.none(await core.callStorm('return($lib.layer.get($layr0).delPush($lib.guid()))', opts=opts))

                msgs = await core.stormlist('layer.push.list $layr0', opts=opts)
                self.stormIsInPrint('No pushes configured', msgs)

                msgs = await core.stormlist('layer.pull.list $layr2', opts=opts)
                self.stormIsInPrint('No pulls configured', msgs)

                # Test storm command add/del
                q = f'layer.push.add $layr0 "tcp://root:secret@127.0.0.1:{port}/*/layer/{layr1}"'
                msgs = await core.stormlist(q, opts=opts)
                self.stormIsInPrint('Layer push added', msgs)

                q = f'layer.pull.add $layr2 "tcp://root:secret@127.0.0.1:{port}/*/layer/{layr1}"'
                msgs = await core.stormlist(q, opts=opts)
                self.stormIsInPrint('Layer pull added', msgs)

                msgs = await core.stormlist('layer.push.list $layr0', opts=opts)
                self.stormIsInPrint('tcp://root:****@127.0.0.1', msgs)

                msgs = await core.stormlist('layer.pull.list $layr2', opts=opts)
                self.stormIsInPrint('tcp://root:****@127.0.0.1', msgs)

                pidn = await core.callStorm('for ($iden, $pdef) in $lib.layer.get($layr0).get(pushs) { return($iden) }', opts=opts)
                msgs = await core.stormlist(f'layer.push.del $layr0 {pidn}', opts=opts)
                self.stormIsInPrint('Layer push deleted', msgs)
                msgs = await core.stormlist('layer.push.list $layr0', opts=opts)
                self.stormIsInPrint('No pushes configured', msgs)

                pidn = await core.callStorm('for ($iden, $pdef) in $lib.layer.get($layr2).get(pulls) { return($iden) }', opts=opts)
                msgs = await core.stormlist(f'layer.pull.del $layr2 {pidn}', opts=opts)
                self.stormIsInPrint('Layer pull deleted', msgs)
                msgs = await core.stormlist('layer.pull.list $layr2', opts=opts)
                self.stormIsInPrint('No pulls configured', msgs)

                # Add slow pushers
                q = f'''$url="tcp://root:secret@127.0.0.1:{port}/*/layer/{layr3}"
                $pdef = $lib.layer.get($layr0).addPush($url, queue_size=10, chunk_size=1)
                return($pdef.iden)'''
                slowpush = await core.callStorm(q, opts=opts)
                q = f'''$url="tcp://root:secret@127.0.0.1:{port}/*/layer/{layr0}"
                $pdef = $lib.layer.get($layr3).addPull($url, queue_size=20, chunk_size=10)
                return($pdef.iden)'''
                slowpull = await core.callStorm(q, opts=opts)

                pushs = await core.callStorm('return($lib.layer.get($layr0).get(pushs))', opts=opts)
                self.isin(slowpush, pushs)

                pulls = await core.callStorm('return($lib.layer.get($layr3).get(pulls))', opts=opts)
                self.isin(slowpull, pulls)

                self.none(await core.callStorm(f'return($lib.layer.get($layr0).delPush({slowpush}))', opts=opts))
                self.none(await core.callStorm(f'return($lib.layer.get($layr3).delPull({slowpull}))', opts=opts))

                # add a push/pull and remove the layer to cancel it...
                await core.callStorm(f'$lib.layer.get($layr0).addPush("tcp://root:secret@127.0.0.1:{port}/*/layer/{layr1}")', opts=opts)
                await core.callStorm(f'$lib.layer.get($layr2).addPull("tcp://root:secret@127.0.0.1:{port}/*/layer/{layr1}")', opts=opts)

                await asyncio.sleep(0)

                tasks = await core.callStorm('return($lib.ps.list())')
                self.len(1, [t for t in tasks if t.get('name').startswith('layer pull:')])
                self.len(1, [t for t in tasks if t.get('name').startswith('layer push:')])
                self.eq(actv, len(core.activecoros))

                pushpulls = set()
                for ldef in await core.getLayerDefs():
                    pushpulls.update(ldef.get('pushs', {}))
                    pushpulls.update(ldef.get('pulls', {}))

                tasks = [cdef.get('task') for iden, cdef in core.activecoros.items() if iden in pushpulls]

                await core.callStorm('$lib.view.del($view0)', opts=opts)
                await core.callStorm('$lib.view.del($view1)', opts=opts)
                await core.callStorm('$lib.view.del($view2)', opts=opts)
                await core.callStorm('$lib.view.del($view3)', opts=opts)
                await core.callStorm('$lib.layer.del($layr0)', opts=opts)
                await core.callStorm('$lib.layer.del($layr1)', opts=opts)
                await core.callStorm('$lib.layer.del($layr2)', opts=opts)
                await core.callStorm('$lib.layer.del($layr3)', opts=opts)

                # Wait for the active coros to die
                for task in [t for t in tasks if t is not None]:
                    self.true(await s_coro.waittask(task, timeout=5))

                tasks = await core.callStorm('return($lib.ps.list())')
                self.len(0, [t for t in tasks if t.get('name').startswith('layer pull:')])
                self.len(0, [t for t in tasks if t.get('name').startswith('layer push:')])
                self.eq(actv - 2, len(core.activecoros))

                with self.raises(s_exc.SchemaViolation):
                    await core.addLayrPush('newp', {})
                with self.raises(s_exc.SchemaViolation):
                    await core.addLayrPull('newp', {})

                # sneak a bit of coverage for the raw library in here...
                fake = {
                    'time': s_common.now(),
                    'iden': s_common.guid(),
                    'user': s_common.guid(),
                    'url': 'tcp://localhost',
                }
                self.none(await core.addLayrPush('newp', fake))
                self.none(await core.addLayrPull('newp', fake))

                self.none(await core.delLayrPull('newp', 'newp'))
                self.none(await core.delLayrPull(layr0, 'newp'))
                self.none(await core.delLayrPush('newp', 'newp'))
                self.none(await core.delLayrPush(layr0, 'newp'))

                # main view/layer have None for pulls/pushs
                self.none(await core.delLayrPull(core.getView().layers[0].iden, 'newp'))
                self.none(await core.delLayrPush(core.getView().layers[0].iden, 'newp'))

                async with await s_telepath.openurl(f'tcp://visi:secret@127.0.0.1:{port}/*/view') as proxy:
                    self.eq(core.getView().iden, await proxy.getCellIden())
                    with self.raises(s_exc.AuthDeny):
                        await proxy.storNodeEdits((), {})

                with self.raises(s_exc.NoSuchPath):
                    async with await s_telepath.openurl(f'tcp://root:secret@127.0.0.1:{port}/*/newp'):
                        pass

                class LayrBork:
                    async def syncNodeEdits(self, offs, wait=True, compat=False):
                        if False: yield None
                        raise s_exc.SynErr()

                fake = {
                    'iden': s_common.guid(),
                    'user': s_common.guid(),
                    'chunk:size': 1000,
                    'queue:size': 1000,
                }
                # this should fire the reader and exit cleanly when he explodes
                await core._pushBulkEdits(LayrBork(), LayrBork(), fake)

                # a quick/ghetto test for coverage...
                layr = core.getView().layers[0]
                layr.logedits = False
                with self.raises(s_exc.BadArg):
                    await layr.waitEditOffs(200)

                await core.addUserRule(visi.iden, (True, ('layer', 'add')))
                l1 = await core.callStorm('$layer=$lib.layer.add() return ($layer) ', opts={'user': visi.iden})
                l2 = await core.callStorm('$layer=$lib.layer.add() return ($layer) ', opts={'user': visi.iden})
                varz = {'iden': l1.get('iden'), 'tgt': l2.get('iden'), 'port': port}
                pullq = '$layer=$lib.layer.get($iden).addPull(`tcp://root:secret@127.0.0.1:{$port}/*/layer/{$tgt}`)'
                pushq = '$layer=$lib.layer.get($iden).addPush(`tcp://root:secret@127.0.0.1:{$port}/*/layer/{$tgt}`)'
                with self.raises(s_exc.AuthDeny):
                    await core.callStorm(pullq, opts={'user': visi.iden, 'vars': varz})
                with self.raises(s_exc.AuthDeny):
                    await core.callStorm(pullq, opts={'user': visi.iden, 'vars': varz})

                await core.addUserRule(visi.iden, (True, ('telepath', 'open', 'tcp')))

                msgs = await core.stormlist(pullq, opts={'user': visi.iden, 'vars': varz})
                self.stormHasNoWarnErr(msgs)

                msgs = await core.stormlist(pushq, opts={'user': visi.iden, 'vars': varz})
                self.stormHasNoWarnErr(msgs)

                l1iden = l1.get('iden')
                pdef = list(core.getLayer(l1iden).layrinfo['pushs'].values())[0]
                self.none(await core.addLayrPush(l1iden, pdef))
                self.len(1, list(core.getLayer(l1iden).layrinfo['pushs'].values()))

                pdef = list(core.getLayer(l1iden).layrinfo['pulls'].values())[0]
                self.none(await core.addLayrPull(l1iden, pdef))
                self.len(1, list(core.getLayer(l1iden).layrinfo['pulls'].values()))

    async def test_storm_tagprune(self):

        async with self.getTestCore() as core:

            self.len(1, await core.nodes('[test:str=foo +#parent.child.grandchild]'))
            self.len(1, await core.nodes('[test:str=bar +#parent.childtag +#parent.child.step +#parent.child.grandchild]'))
            self.len(1, await core.nodes('[test:str=baz +#parent.child.step +#parent.child.step.two +#parent.child.step.three]'))

            # Won't do anything but should work
            nodes = await core.nodes('test:str | tag.prune')
            self.len(3, nodes)

            node = (await core.nodes('test:str=foo'))[0]
            exp = [
                'parent',
                'parent.child',
                'parent.child.grandchild'
            ]
            self.eq(node.getTagNames(), exp)

            node = (await core.nodes('test:str=bar'))[0]
            exp = [
                'parent',
                'parent.child',
                'parent.child.grandchild',
                'parent.child.step',
                'parent.childtag'
            ]
            self.eq(node.getTagNames(), exp)

            node = (await core.nodes('test:str=baz'))[0]
            exp = [
                'parent',
                'parent.child',
                'parent.child.step',
                'parent.child.step.three',
                'parent.child.step.two'
            ]
            self.eq(node.getTagNames(), exp)

            await core.nodes('test:str | tag.prune parent.child.grandchild')

            # Should remove all tags
            node = (await core.nodes('test:str=foo'))[0]
            self.eq(node.getTagNames(), [])

            # Should only remove parent.child.grandchild
            node = (await core.nodes('test:str=bar'))[0]
            exp = ['parent', 'parent.child', 'parent.child.step', 'parent.childtag']
            self.eq(node.getTagNames(), exp)

            await core.nodes('test:str | tag.prune parent.child.step')

            # Should only remove parent.child.step and parent.child
            node = (await core.nodes('test:str=bar'))[0]
            self.eq(node.getTagNames(), ['parent', 'parent.childtag'])

            # Should remove all tags
            node = (await core.nodes('test:str=baz'))[0]
            self.eq(node.getTagNames(), [])

            self.len(1, await core.nodes('[test:str=foo +#tag.tree.one +#tag.tree.two +#another.tag.tree]'))
            self.len(1, await core.nodes('[test:str=baz +#tag.tree.one +#tag.tree.two +#another.tag.tree +#more.tags.to.remove +#tag.that.stays]'))

            # Remove multiple tags
            tags = '''
                tag.tree.one
                tag.tree.two
                another.tag.tree
                more.tags.to.remove
            '''
            await core.nodes(f'test:str | tag.prune {tags}')

            node = (await core.nodes('test:str=foo'))[0]
            self.eq(node.getTagNames(), [])

            node = (await core.nodes('test:str=baz'))[0]
            exp = ['tag', 'tag.that', 'tag.that.stays']
            self.eq(node.getTagNames(), exp)

            self.len(1, await core.nodes('[test:str=runtsafety +#runtsafety]'))
            self.len(1, await core.nodes('[test:str=foo +#runtsafety]'))
            self.len(1, await  core.nodes('[test:str=runt.safety.two +#runt.safety.two +#runt.child]'))

            # Test non-runtsafe usage
            await core.nodes('test:str | tag.prune $node.value()')

            node = (await core.nodes('test:str=runtsafety'))[0]
            self.eq(node.getTagNames(), [])

            node = (await core.nodes('test:str=foo'))[0]
            self.eq(node.getTagNames(), ['runtsafety'])

            node = (await core.nodes('test:str=runt.safety.two'))[0]
            self.eq(node.getTagNames(), ['runt', 'runt.child'])

            self.len(1, await core.nodes('[test:str=foo +#runt.need.perms]'))
            self.len(1, await core.nodes('[test:str=runt.safety.two +#runt.safety.two]'))

            # Test perms
            visi = await core.auth.addUser('visi')
            await visi.setPasswd('secret')

            async with core.getLocalProxy(user='visi') as asvisi:
                with self.raises(s_exc.AuthDeny):
                    await asvisi.callStorm(f'test:str | tag.prune runt.need.perms')

                with self.raises(s_exc.AuthDeny):
                    await asvisi.callStorm(f'test:str | tag.prune $node.value()')

            await visi.addRule((True, ('node', 'tag', 'del', 'runt')))

            async with core.getLocalProxy(user='visi') as asvisi:
                await asvisi.callStorm(f'test:str | tag.prune runt.need.perms')

                node = (await core.nodes('test:str=foo'))[0]
                self.eq(node.getTagNames(), ['runtsafety'])

                await asvisi.callStorm(f'test:str=runt.safety.two | tag.prune $node.value()')

                node = (await core.nodes('test:str=runt.safety.two'))[0]
                self.eq(node.getTagNames(), ['runt', 'runt.child'])

    async def test_storm_cmdscope(self):

        async with self.getTestCore() as core:
            core.loadStormPkg({
                'name': 'testpkg',
                'version': '0.0.1',
                'commands': (
                    {'name': 'woot', 'cmdargs': (('hehe', {}),), 'storm': 'spin | [ inet:ip=1.2.3.4 ]'},
                    {'name': 'stomp', 'storm': '$fqdn=lol'},
                    {'name': 'gronk', 'storm': 'init { $fqdn=foo } $lib.print($fqdn)'},
                ),
            })
            # Success for the next two tests is that these don't explode with errors..
            self.len(1, await core.nodes('''
                [ inet:fqdn=vertex.link ]
                $fqdn=$node.repr()
                | woot lol |
                $lib.print($path.vars.fqdn)
            '''))
            # Non-runtsafe scope
            self.len(1, await core.nodes('''
                [ inet:fqdn=vertex.link ]
                $fqdn=$node.repr()
                | woot $node |
                $lib.print($path.vars.fqdn)
            '''))

            msgs = await core.stormlist('''
                [ inet:fqdn=vertex.link ]
                $fqdn=$node.repr()
                | stomp |
                $lib.print($fqdn)
            ''')
            self.stormIsInPrint('vertex.link', msgs)
            self.stormNotInPrint('lol', msgs)

            msgs = await core.stormlist('''
                [ inet:fqdn=vertex.link ]
                $fqdn=$node.repr()
                | gronk
            ''')
            self.stormIsInPrint('foo', msgs)
            self.stormNotInPrint('vertex.link', msgs)

    async def test_storm_version(self):

        async with self.getTestCore() as core:
            msgs = await core.stormlist('version')
            self.stormIsInPrint('Synapse Version:', msgs)
            self.stormIsInPrint('Commit Hash:', msgs)

    async def test_storm_runas(self):
        async with self.getTestCore() as core:

            visi = await core.auth.addUser('visi')

            nodes = await core.nodes('[ inet:fqdn=foo.com ]')
            self.len(1, nodes)

            q = 'runas visi { [ inet:fqdn=bar.com ] }'
            await self.asyncraises(s_exc.AuthDeny, core.nodes(q))

            await visi.addRule((True, ('node', 'add')))

            await core.nodes('runas visi { [ inet:fqdn=bar.com ] }')

            items = await alist(core.syncLayersEvents({}, wait=False))
            self.len(2, [item for item in items if item[-1]['user'] == visi.iden])

            await core.nodes(f'runas {visi.iden} {{ [ inet:fqdn=baz.com ] }}')

            items = await alist(core.syncLayersEvents({}, wait=False))
            self.len(4, [item for item in items if item[-1]['user'] == visi.iden])

            q = 'inet:fqdn $n=$node runas visi { yield $n [ +#atag ] }'
            await self.asyncraises(s_exc.AuthDeny, core.nodes(q))

            await visi.addRule((True, ('node', 'tag', 'add')))

            nodes = await core.nodes(q)
            for node in nodes:
                self.nn(node.get('#atag'))

            async with core.getLocalProxy(user='visi') as asvisi:
                await self.asyncraises(s_exc.AuthDeny, asvisi.callStorm(q))

            q = '$tag=btag runas visi { inet:fqdn=foo.com [ +#$tag ] }'
            await core.nodes(q)
            nodes = await core.nodes('inet:fqdn=foo.com')
            self.nn(nodes[0].get('#btag'))

            await self.asyncraises(s_exc.NoSuchUser, core.nodes('runas newp { inet:fqdn=foo.com }'))

            cmd0 = {
                'name': 'asroot.not',
                'storm': 'runas visi { inet:fqdn=foo.com [-#btag ] }',
                'asroot': True,
            }
            cmd1 = {
                'name': 'asroot.yep',
                'storm': 'runas visi --asroot { inet:fqdn=foo.com [-#btag ] }',
                'asroot': True,
            }
            await core.setStormCmd(cmd0)
            await core.setStormCmd(cmd1)
            await core.addStormPkg({
                'name': 'synapse-woot',
                'version': (0, 0, 1),
                'modules': (
                    {'name': 'woot.runas',
                     'asroot:perms': [['power-ups', 'woot', 'user']],
                     'storm': 'function asroot () { runas root { $lib.print(woot) return() }}'},
                ),
            })

            asvisi = {'user': visi.iden}
            with self.raises(s_exc.AuthDeny):
                await core.callStorm('return($lib.import(woot.runas).asroot())', opts=asvisi)

            await core.stormlist('auth.user.addrule visi power-ups.woot.user')
            await core.callStorm('return($lib.import(woot.runas).asroot())', opts=asvisi)

            await self.asyncraises(s_exc.AuthDeny, core.nodes('asroot.not'))

            nodes = await core.nodes('asroot.yep | inet:fqdn=foo.com')
            for node in nodes:
                self.none(node.get('#btag'))

            q = '''runas visi {
                $lib.print(foo)
                $lib.warn(bar)
                $lib.fire(cool, some=event)
                $lib.csv.emit(item1, item2, item3)
                [ it:dev:str=nomsg ]
             }'''
            msgs = await core.stormlist(q)
            self.stormIsInPrint('foo', msgs)
            self.stormIsInWarn('bar', msgs)
            self.len(1, [m for m in msgs if m[0] == 'storm:fire'])
            self.len(1, [m for m in msgs if m[0] == 'csv:row'])
            self.len(0, [m for m in msgs if m[0] == 'node:edits'])

    async def test_storm_batch(self):
        async with self.getTestCore() as core:
            q = '''
                for $i in $lib.range(12) {[ test:str=$i ]}

                batch $lib.true --size 5 ${
                    $vals=([])
                    for $n in $nodes { $vals.append($n.repr()) }
                    $lib.print((',').join($vals))
                }
            '''
            msgs = await core.stormlist(q)
            self.len(0, [m for m in msgs if m[0] == 'node'])
            self.stormIsInPrint('0,1,2,3,4', msgs)
            self.stormIsInPrint('5,6,7,8,9', msgs)
            self.stormIsInPrint('10,11', msgs)

            q = '''
                for $i in $lib.range(12) { test:str=$i }

                batch $lib.false --size 5 {
                    $vals=([])
                    for $n in $nodes { $vals.append($n.repr()) }
                    $lib.print((',').join($vals))
                }
            '''
            msgs = await core.stormlist(q)
            self.len(12, [m for m in msgs if m[0] == 'node'])
            self.stormIsInPrint('0,1,2,3,4', msgs)
            self.stormIsInPrint('5,6,7,8,9', msgs)
            self.stormIsInPrint('10,11', msgs)

            q = '''
                for $i in $lib.range(12) { test:str=$i }
                batch $lib.true --size 5 { yield $nodes }
            '''
            msgs = await core.stormlist(q)
            self.len(12, [m for m in msgs if m[0] == 'node'])

            q = '''
                for $i in $lib.range(12) { test:str=$i }
                batch $lib.false --size 5 { yield $nodes }
            '''
            msgs = await core.stormlist(q)
            self.len(12, [m for m in msgs if m[0] == 'node'])

            with self.raises(s_exc.StormRuntimeError):
                await core.nodes('batch $lib.true --size 20000 {}')

            with self.raises(s_exc.StormRuntimeError):
                await core.nodes('test:str batch $lib.true --size $node {}')

    async def test_storm_queries(self):
        async with self.getTestCore() as core:

            q = '''
            [ test:str=1.2.3.4
                // add a prop
                :hehe=1234
                /* also set :seen
                   to now
                */
                :seen = now
            ]'''
            nodes = await core.nodes(q)
            self.len(1, nodes)
            self.eq(nodes[0].get('hehe'), '1234')
            self.nn(nodes[0].get('seen'))

            case = [
                ('+', 'plus'),
                ('-', 'minus'),
                ('/', 'div'),
                ('+-', 'plusminus'),
                ('-+', 'minusplus'),
                ('--', 'minusminus'),
                ('++', 'plusplus'),
            ]

            for valu, exp in case:
                q = f'$x={valu}'
                q += '''
                switch $x {
                    +: { $lib.print(plus) }
                    //comm
                    -: { $lib.print(minus) }
                    /*comm*/ +-: { $lib.print(plusminus) }
                    -+ : { $lib.print(minusplus) }
                    // -+: { $lib.print(fake) }
                    /* -+: { $lib.print(fake2) } */
                    --: { $lib.print(minusminus) }
                    ++: { $lib.print(plusplus) }
                    /: { $lib.print(div) }
                }
                '''
                msgs = await core.stormlist(q)
                self.stormIsInPrint(exp, msgs)

            q = 'iden			Jul 17, 2019, 8:14:22 PM		10	 hostname'
            msgs = await core.stormlist(q)
            self.stormIsInWarn('Failed to decode iden: [Jul]', msgs)
            self.stormIsInWarn('Failed to decode iden: [17, ]', msgs)
            self.stormIsInWarn('Failed to decode iden: [2019, ]', msgs)
            self.stormIsInWarn('Failed to decode iden: [8:14:22]', msgs)
            self.stormIsInWarn('Failed to decode iden: [PM]', msgs)
            self.stormIsInWarn('iden must be 32 bytes [10]', msgs)
            self.stormIsInWarn('Failed to decode iden: [hostname]', msgs)

            q = 'iden https://intelx.io/?s=3NBtmP3tZtZQHKrTCtTEiUby9dgujnmV6q --test=asdf'
            msgs = await core.stormlist(q)
            self.stormIsInWarn('Failed to decode iden: [https://intelx.io/?s=3NBtmP3tZtZQHKrTCtTEiUby9dgujnmV6q]', msgs)
            self.stormIsInWarn('Failed to decode iden: [--test]', msgs)
            self.stormIsInWarn('Failed to decode iden: [asdf]', msgs)

            q = 'iden 192[.]foo[.]bar'
            msgs = await core.stormlist(q)
            self.stormIsInWarn('Failed to decode iden: [192[.]foo[.]bar]', msgs)

            q = '''file:bytes#aka.feye.thr.apt1 ->it:exec:file:add  ->file:path |uniq| ->file:base |uniq ->file:base:ext=doc'''
            msgs = await core.stormlist(q)
            self.stormIsInErr("Expected 1 positional arguments. Got 2: ['->', 'file:base:ext=doc']", msgs)

            msgs = await core.stormlist('help yield')
            self.stormIsInPrint('No commands found matching "yield"', msgs)

            q = '''inet:fqdn:zone=earthsolution.org -> inet:dns:request -> file:bytes | uniq -> inet.dns.request'''
            msgs = await core.stormlist(q)
            self.stormHasNoErr(msgs)

            await core.nodes('''$token=foo $lib.print(({"Authorization":`Bearer {$token}`}))''')

            q = '#rep.clearsky.dreamjob -># +syn:tag^=rep |uniq -syn:tag~=rep.clearsky'
            msgs = await core.stormlist(q)
            self.stormIsInErr("Expected 1 positional arguments", msgs)

            q = 'service.add svcrs ssl://svcrs:27492?certname=root'
            msgs = await core.stormlist(q)
            self.stormIsInPrint('(svcrs): ssl://svcrs:27492?certname=root', msgs)

            q = 'iden ssl://svcrs:27492?certname=root=bar'
            msgs = await core.stormlist(q)
            self.stormIsInWarn('Failed to decode iden: [ssl://svcrs:27492?certname=root=bar]', msgs)

            q = "$foo=one $bar=two $lib.print(`{$foo}={$bar}`)"
            msgs = await core.stormlist(q)
            self.stormIsInPrint("one=two", msgs)

            q = "function test(){ $asdf=foo $return () }"
            msgs = await core.stormlist(q)
            self.stormIsInErr("Unexpected token '}'", msgs)

            retn = await core.callStorm('return((60*60))')
            self.eq(retn, 3600)

            retn = await core.callStorm('return((1*2 * 3))')
            self.eq(retn, 6)

            retn = await core.callStorm('return((0x10))')
            self.eq(retn, 16)

            retn = await core.callStorm('return((0x10*0x10))')
            self.eq(retn, 256)

            retn = await core.callStorm('return((0x10*0x10 + 5))')
            self.eq(retn, 261)

            retn = await core.callStorm('return((0x10*0x10,))')
            self.eq(retn, ('0x10*0x10',))

            nodes = await core.nodes('[test:comp=(1, contact@privacyprotect.org) :seen=(2008/07/10 00:00:00.000, 2020/06/29 00:00:00.001)] +test:comp:seen@=(2018/01/01, now)')
            self.len(1, nodes)

            retn = await core.callStorm('return((2021/12 00, 2021/12 :foo))')
            self.eq(retn, ('2021/12 00', '2021/12 :foo'))

            q = '''
            $foo=(123)
            if ($foo = 123 or not $foo = "cool, str("
                or $lib.concat("foo,bar", 'baz', 'cool)')) {
                $lib.print(success)
            }
            if ($foo = 123 or not $foo = "cool, \\"str("
                or $lib.concat("foo,bar", 'baz', 'cool)')) {
                $lib.print(escaped)
            }
            if ($foo = 123 or not $foo = \'\'\'cool, "'str(\'\'\'
                or $lib.concat("foo,bar", 'baz', 'cool)')) {
                $lib.print(triple)
            }
            '''
            msgs = await core.stormlist(q)
            self.stormIsInPrint("success", msgs)
            self.stormIsInPrint("escaped", msgs)
            self.stormIsInPrint("triple", msgs)

            q = '''
            $foo=(123)
            if ($foo = 123 or $lib.concat('foo),b"ar', 'baz')) {
                $lib.print(nest1)
            }
            if ($foo = 123 or (not $foo='baz' and $lib.concat("foo),b'ar", 'baz'))) {
                $lib.print(nest2)
            }
            if ($foo = 123 or (not $foo='baz' and $lib.concat(\'\'\'foo),b'"ar\'\'\', 'baz'))) {
                $lib.print(nest3)
            }
            '''
            msgs = await core.stormlist(q)
            self.stormIsInPrint("nest1", msgs)
            self.stormIsInPrint("nest2", msgs)
            self.stormIsInPrint("nest3", msgs)

            q = '''
            $foo=(0x40)
            if ($foo = 64 and $foo = 0x40 and not $foo = "cool, str("
                or $lib.concat("foo,bar", 'baz', 'cool)')) {
                $lib.print(success)
            }
            if ($foo = 64 and $foo = 0x40 and not $foo = "cool, \\"str("
                or $lib.concat("foo,bar", 'baz', 'cool)')) {
                $lib.print(escaped)
            }
            if ($foo = 64 and $foo = 0x40 and not $foo = \'\'\'cool, "'str(\'\'\'
                or $lib.concat("foo,bar", 'baz', 'cool)')) {
                $lib.print(triple)
            }
            '''
            msgs = await core.stormlist(q)
            self.stormIsInPrint("success", msgs)
            self.stormIsInPrint("escaped", msgs)
            self.stormIsInPrint("triple", msgs)

            q = '''
            $foo=(0x40)
            if ($foo = 64 or $lib.concat('foo),b"ar', 'baz')) {
                $lib.print(nest1)
            }
            if ($foo = 64 or (not $foo='baz' and $lib.concat("foo),b'ar", 'baz'))) {
                $lib.print(nest2)
            }
            if ($foo = 64 or (not $foo='baz' and $lib.concat(\'\'\'foo),b'"ar\'\'\', 'baz'))) {
                $lib.print(nest3)
            }
            '''
            msgs = await core.stormlist(q)
            self.stormIsInPrint("nest1", msgs)
            self.stormIsInPrint("nest2", msgs)
            self.stormIsInPrint("nest3", msgs)

            await core.addTagProp('score', ('int', {}), {})

            await core.nodes('[(media:news=* :publisher:name=foo) (inet:ip=1.2.3.4 +#test:score=1)]')

            q = 'media:news:publisher:name #test'
            self.len(2, await core.nodes(q))
            self.len(1, await core.nodes('#test'))

            q = 'media:news:publisher:name #test:score'
            self.len(2, await core.nodes(q))
            self.len(1, await core.nodes('#test:score'))

            q = 'media:news:publisher:name#test'
            msgs = await core.stormlist(q)
            self.stormIsInErr('No form named media:news:publisher:name', msgs)

            q = 'media:news:publisher:name#test:score'
            msgs = await core.stormlist(q)
            self.stormIsInErr('No form named media:news:publisher:name', msgs)

            q = 'media:news:publisher:name#test.*.bar'
            msgs = await core.stormlist(q)
            self.stormIsInErr("Unexpected token 'default case'", msgs)

            q = '#test.*.bar'
            msgs = await core.stormlist(q)
            self.stormIsInErr("Unexpected token 'default case'", msgs)

            q = 'media:news:publisher:name#test.*.bar:score'
            msgs = await core.stormlist(q)
            self.stormIsInErr("Unexpected token 'default case'", msgs)

    async def test_storm_copyto(self):

        async with self.getTestCore() as core:
            await core.addTagProp('score', ('int', {}), {})

            msgs = await core.stormlist('[ inet:user=visi ] | copyto $node.repr()')
            self.stormIsInErr('copyto arguments must be runtsafe', msgs)

            msgs = await core.stormlist('[ inet:user=visi ] | copyto newp')
            self.stormIsInErr('No such view:', msgs)

            layr = await core.callStorm('return($lib.layer.add().iden)')

            opts = {'vars': {'layers': (layr,)}}
            view = await core.callStorm('return($lib.view.add(layers=$layers).iden)', opts=opts)

            msgs = await core.stormlist('''
                [ media:news=* :title=vertex :url=https://vertex.link
                    +(refs)> { [ inet:ip=1.1.1.1 inet:ip=2.2.2.2 ] }
                    <(refs)+ { [ inet:ip=5.5.5.5 inet:ip=6.6.6.6 ] }
                    +#foo.bar:score=10
                ]
                $node.data.set(foo, bar)
            ''')
            self.stormHasNoWarnErr(msgs)

            opts = {'view': view}
            msgs = await core.stormlist('[ inet:ip=1.1.1.1 inet:ip=5.5.5.5 ]', opts=opts)
            self.stormHasNoWarnErr(msgs)

            msgs = await core.stormlist('media:news | copyto $view', opts={'vars': {'view': view}})
            self.stormHasNoWarnErr(msgs)

            self.len(1, await core.nodes('media:news +#foo.bar:score>1'))
            self.len(1, await core.nodes('media:news +:title=vertex :url -> inet:url', opts=opts))
            nodes = await core.nodes('media:news +:title=vertex -(refs)> inet:ip', opts=opts)
            self.len(1, nodes)
            self.eq(('inet:ip', (4, 0x01010101)), nodes[0].ndef)

            nodes = await core.nodes('media:news +:title=vertex <(refs)- inet:ip', opts=opts)
            self.len(1, nodes)
            self.eq(('inet:ip', (4, 0x05050505)), nodes[0].ndef)
            self.eq('bar', await core.callStorm('media:news return($node.data.get(foo))', opts=opts))

            oldn = await core.nodes('[ inet:ip=2.2.2.2 ]', opts=opts)
            await asyncio.sleep(0.1)
            newn = await core.nodes('[ inet:ip=2.2.2.2 ]')
            self.ne(oldn[0].get('.created'), newn[0].get('.created'))

            msgs = await core.stormlist('inet:ip=2.2.2.2 | copyto $view', opts={'vars': {'view': view}})
            self.stormHasNoWarnErr(msgs)

            oldn = await core.nodes('inet:ip=2.2.2.2', opts=opts)

            self.eq(oldn[0].get('.created'), newn[0].get('.created'))

            await core.nodes('[ test:ro=bad :readable=foo ]', opts=opts)
            await core.nodes('[ test:ro=bad :readable=bar ]')

            msgs = await core.stormlist('test:ro=bad | copyto $view', opts={'vars': {'view': view}})
            self.stormIsInWarn("Cannot overwrite read only property with conflicting value", msgs)

            nodes = await core.nodes('test:ro=bad', opts=opts)
            self.eq(nodes[0].get('readable'), 'foo')

    async def test_lib_storm_delnode(self):
        async with self.getTestCore() as core:

            visi = await core.auth.addUser('visi')
            await visi.addRule((True, ('node',)))

            size, sha256 = await core.callStorm('return($lib.axon.put($buf))', {'vars': {'buf': b'asdfasdf'}})

            self.len(1, await core.nodes(f'[ file:bytes={sha256} ]'))

            await core.nodes(f'file:bytes={sha256} | delnode')
            self.len(0, await core.nodes(f'file:bytes={sha256}'))
            self.true(await core.axon.has(s_common.uhex(sha256)))

            self.len(1, await core.nodes(f'[ file:bytes={sha256} ]'))

            async with core.getLocalProxy(user='visi') as asvisi:

                with self.raises(s_exc.AuthDeny):
                    await asvisi.callStorm(f'file:bytes={sha256} | delnode --delbytes')

                await visi.addRule((True, ('axon', 'del')))

                await asvisi.callStorm(f'file:bytes={sha256} | delnode --delbytes')
                self.len(0, await core.nodes(f'file:bytes={sha256}'))
                self.false(await core.axon.has(s_common.uhex(sha256)))

    async def test_lib_dmon_embed(self):

        async with self.getTestCore() as core:
            await core.nodes('''
                function dostuff(mesg) {
                    $query = ${
                        $lib.queue.gen(hehe).put($mesg)
                        $lib.dmon.del($auto.iden)
                    }
                    $lib.dmon.add($query)
                    return()
                }
                $dostuff(woot)
            ''')

            self.eq('woot', await core.callStorm('return($lib.queue.gen(hehe).get().1)'))

            await core.nodes('''
                function dostuff(mesg) {
                    $query = ${
                        $lib.queue.gen(haha).put($lib.vars.mesg)
                        $lib.dmon.del($auto.iden)
                    }
                    $lib.dmon.add($query)
                    return()
                }
                $dostuff($lib.set())
            ''')

            self.none(await core.callStorm('return($lib.queue.gen(haha).get().1)'))

            await core.nodes('''
                $foo = (foo,)
                $query = ${
                    $foo.append(bar)
                    $lib.queue.gen(hoho).put($foo)
                    $lib.dmon.del($auto.iden)
                }
                $lib.dmon.add($query)
            ''')

            self.eq(['foo', 'bar'], await core.callStorm('return($lib.queue.gen(hoho).get().1)'))<|MERGE_RESOLUTION|>--- conflicted
+++ resolved
@@ -1739,15 +1739,10 @@
             self.stormHasNoErr(await core.stormlist('diff --prop "test:str:seen"', opts=altview))
             self.stormHasNoErr(await core.stormlist('merge --diff', opts=altview))
 
-<<<<<<< HEAD
             oldn = await core.nodes('[ test:str=readonly ]', opts=altview)
-            newn = await core.nodes('[ test:str=readonly ]')
-=======
-            oldn = await core.nodes('[ ou:name=readonly ]', opts=altview)
             # need to pause a moment so the created times differ
             await asyncio.sleep(0.01)
-            newn = await core.nodes('[ ou:name=readonly ]')
->>>>>>> 874e94ac
+            newn = await core.nodes('[ test:str=readonly ]')
             self.ne(oldn[0].get('.created'), newn[0].get('.created'))
 
             with self.getAsyncLoggerStream('synapse.lib.view') as stream:
