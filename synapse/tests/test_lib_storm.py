import json
import asyncio
import datetime
import itertools
import unittest.mock as mock

import synapse.exc as s_exc
import synapse.common as s_common
import synapse.telepath as s_telepath
import synapse.datamodel as s_datamodel

import synapse.lib.base as s_base
import synapse.lib.coro as s_coro
import synapse.lib.storm as s_storm
import synapse.lib.httpapi as s_httpapi
import synapse.lib.msgpack as s_msgpack
import synapse.lib.version as s_version

import synapse.tests.utils as s_t_utils
from synapse.tests.utils import alist

class StormTest(s_t_utils.SynTest):

    async def test_lib_storm_basics(self):
        # a catch-all bucket for simple tests to avoid cortex construction
        async with self.getTestCore() as core:

            with self.raises(s_exc.NoSuchVar):
                await core.nodes('inet:ipv4=$ipv4')

            # test that runtsafe vars stay runtsafe
            msgs = await core.stormlist('$foo=bar $lib.print($foo) if $node { $foo=$node.value() }')
            self.stormIsInPrint('bar', msgs)

            # test storm background command
            await core.nodes('''
                $lib.queue.add(foo)
                [inet:ipv4=1.2.3.4]
                background {
                    [it:dev:str=haha]
                    fini{
                        $lib.queue.get(foo).put(hehe)
                    }
                }''')
            self.eq((0, 'hehe'), await core.callStorm('return($lib.queue.get(foo).get())'))

            with self.raises(s_exc.StormRuntimeError):
                await core.nodes('[ ou:org=*] $text = $node.repr() | background $text')

            with self.raises(s_exc.NoSuchVar):
                await core.nodes('background { $lib.print($foo) }')

            # test the parallel command
            nodes = await core.nodes('parallel --size 4 { [ ou:org=* ] }')
            self.len(4, nodes)

            # check that subquery validation happens
            with self.raises(s_exc.NoSuchVar):
                await core.nodes('parallel --size 4 { [ ou:org=$foo ] }')

            # check that an exception on inbound percolates correctly
            with self.raises(s_exc.BadTypeValu):
                await core.nodes('[ ou:org=* ou:org=foo ] | parallel { [:name=bar] }')

            # check that an exception in the parallel pipeline percolates correctly
            with self.raises(s_exc.BadTypeValu):
                await core.nodes('parallel { [ou:org=foo] }')

            nodes = await core.nodes('ou:org | parallel {[ :name=foo ]}')
            self.true(all([n.get('name') == 'foo' for n in nodes]))

            # test $lib.exit() and the StormExit handlers
            msgs = [m async for m in core.view.storm('$lib.exit()')]
            self.eq(msgs[-1][0], 'fini')

            # test that the view command functions correctly
            iden = s_common.guid()
            view0 = await core.callStorm('return($lib.view.get().fork().iden)')
            with self.raises(s_exc.NoSuchVar):
                opts = {'vars': {'view': view0}}
                await core.nodes('view.exec $view { [ ou:org=$iden] }', opts=opts)

            opts = {'vars': {'view': view0, 'iden': iden}}
            self.len(0, await core.nodes('view.exec $view { [ ou:org=$iden] }', opts=opts))

            opts = {'view': view0, 'vars': {'iden': iden}}
            self.len(1, await core.nodes('ou:org=$iden', opts=opts))

            # check safe per-node execution of view.exec
            view1 = await core.callStorm('return($lib.view.get().fork().iden)')
            opts = {'vars': {'view': view1}}
            # lol...
            self.len(1, await core.nodes('''
                [ ou:org=$view :name="[ inet:ipv4=1.2.3.4 ]" ]
                $foo=$node.repr() $bar=:name
                | view.exec $foo $bar
            ''', opts=opts))

            self.len(1, await core.nodes('inet:ipv4=1.2.3.4', opts={'view': view1}))

            self.len(0, await core.nodes('$x = $lib.null if ($x and $x > 20) { [ ps:contact=* ] }'))
            self.len(1, await core.nodes('$x = $lib.null if ($lib.true or $x > 20) { [ ps:contact=* ] }'))

            visi = await core.auth.addUser('visi')
            await visi.setPasswd('secret')

            cmd0 = {
                'name': 'asroot.not',
                'storm': '[ ou:org=* ]',
            }
            cmd1 = {
                'name': 'asroot.yep',
                'storm': '[ it:dev:str=$lib.user.allowed(node.add.it:dev:str) ]',
                'asroot': True,
            }
            await core.setStormCmd(cmd0)
            await core.setStormCmd(cmd1)

            opts = {'user': visi.iden}
            with self.raises(s_exc.AuthDeny):
                await core.nodes('asroot.not', opts=opts)

            with self.raises(s_exc.AuthDeny):
                await core.nodes('asroot.yep', opts=opts)

            await visi.addRule((True, ('storm', 'asroot', 'cmd', 'asroot', 'yep')))

            nodes = await core.nodes('asroot.yep', opts=opts)
            self.len(1, nodes)
            self.eq('false', nodes[0].ndef[1])

            await visi.addRule((True, ('storm', 'asroot', 'cmd', 'asroot')))
            self.len(1, await core.nodes('asroot.not', opts=opts))

            pkg0 = {
                'name': 'foopkg',
                'version': (0, 0, 1),
                'modules': (
                    {
                        'name': 'foo.bar',
                        'storm': '''
                            function lol() {
                                [ ou:org=* ]
                                return($node.iden())
                            }
                            function dyncall() {
                                return($lib.feed.list())
                            }
                            function dyniter() {
                                for $item in $lib.queue.add(dyniter).gets(wait=$lib.false) {}
                                return(woot)
                            }
                        ''',
                        'asroot': True,
                    },
                    {
                        'name': 'foo.baz',
                        'storm': 'function lol() { [ ou:org=* ] return($node.iden()) }',
                    },
                )
            }

            await core.loadStormPkg(pkg0)

            await core.nodes('$lib.import(foo.baz)', opts=opts)

            with self.raises(s_exc.AuthDeny):
                await core.nodes('$lib.import(foo.bar)', opts=opts)

            with self.raises(s_exc.AuthDeny):
                await core.nodes('$lib.import(foo.baz).lol()', opts=opts)

            await visi.addRule((True, ('storm', 'asroot', 'mod', 'foo', 'bar')))
            self.len(1, await core.nodes('yield $lib.import(foo.bar).lol()', opts=opts))

            await visi.addRule((True, ('storm', 'asroot', 'mod', 'foo')))
            self.len(1, await core.nodes('yield $lib.import(foo.baz).lol()', opts=opts))

            # coverage for dyncall/dyniter with asroot...
            await core.nodes('$lib.import(foo.bar).dyncall()', opts=opts)
            await core.nodes('$lib.import(foo.bar).dyniter()', opts=opts)

            self.eq(s_version.commit, await core.callStorm('return($lib.version.commit())'))
            self.eq(s_version.version, await core.callStorm('return($lib.version.synapse())'))
            self.true(await core.callStorm('return($lib.version.matches($lib.version.synapse(), ">=2.9.0"))'))
            self.false(await core.callStorm('return($lib.version.matches($lib.version.synapse(), ">0.0.1,<2.0"))'))

            # test out the stormlib axon API
            host, port = await core.addHttpsPort(0, host='127.0.0.1')

            opts = {'user': visi.iden, 'vars': {'port': port}}
            wget = '''
                $url = $lib.str.format("https://visi:secret@127.0.0.1:{port}/api/v1/healthcheck", port=$port)
                return($lib.axon.wget($url, ssl=$lib.false))
            '''
            with self.raises(s_exc.AuthDeny):
                await core.callStorm(wget, opts=opts)

            with self.raises(s_exc.AuthDeny):
                await core.nodes('for $x in $lib.axon.list() { $lib.print($x) }', opts=opts)

            # test wget runtsafe / per-node / per-node with cmdopt
            nodes = await core.nodes(f'wget https://127.0.0.1:{port}/api/v1/active')
            self.len(1, nodes)
            self.eq(nodes[0].ndef[0], 'inet:urlfile')

            nodes = await core.nodes(f'inet:url=https://127.0.0.1:{port}/api/v1/active | wget')
            self.len(1, nodes)
            self.eq(nodes[0].ndef[0], 'inet:urlfile')

            nodes = await core.nodes(f'inet:urlfile:url=https://127.0.0.1:{port}/api/v1/active | wget :url')
            self.len(1, nodes)
            self.eq(nodes[0].ndef[0], 'inet:urlfile')

            # check that the file name got set...
            nodes = await core.nodes(f'wget https://127.0.0.1:{port}/api/v1/active | -> file:bytes +:name=active')
            self.len(1, nodes)
            self.eq(nodes[0].ndef[0], 'file:bytes')
            sha256, size, created = nodes[0].get('sha256'), nodes[0].get('size'), nodes[0].get('.created')

            items = await core.callStorm('$x=$lib.list() for $i in $lib.axon.list() { $x.append($i) } return($x)')
            self.eq([(0, sha256, size)], items)

            # test $lib.axon.del()
            delopts = {'user': visi.iden, 'vars': {'sha256': sha256}}
            with self.raises(s_exc.AuthDeny):
                await core.callStorm('$lib.axon.del($sha256)', opts=delopts)
            with self.raises(s_exc.AuthDeny):
                await core.callStorm('$lib.axon.dels(($sha256,))', opts=delopts)
            with self.raises(s_exc.BadArg):
                await core.callStorm('$lib.axon.dels(newp)')
            delopts = {'vars': {'sha256': sha256}}
            self.eq((True, False), await core.callStorm('return($lib.axon.dels(($sha256, $sha256)))', opts=delopts))
            self.false(await core.callStorm('return($lib.axon.del($sha256))', opts=delopts))

            items = await core.callStorm('$x=$lib.list() for $i in $lib.axon.list() { $x.append($i) } return($x)')
            self.len(0, items)

            msgs = await core.stormlist(f'wget https://127.0.0.1:{port}/api/v1/newp')
            self.stormIsInWarn('HTTP code 404', msgs)

            self.len(1, await core.callStorm('$x=$lib.list() for $i in $lib.axon.list() { $x.append($i) } return($x)'))

            size, sha256 = await core.callStorm('return($lib.bytes.put($buf))', opts={'vars': {'buf': b'foo'}})

            items = await core.callStorm('$x=$lib.list() for $i in $lib.axon.list() { $x.append($i) } return($x)')
            self.len(2, items)
            self.eq((2, sha256, size), items[1])

            items = await core.callStorm('$x=$lib.list() for $i in $lib.axon.list(2) { $x.append($i) } return($x)')
            self.eq([(2, sha256, size)], items)

            # test request timeout
            async def timeout(self):
                await asyncio.sleep(2)

            with mock.patch.object(s_httpapi.ActiveV1, 'get', timeout):
                msgs = await core.stormlist(f'wget https://127.0.0.1:{port}/api/v1/active --timeout 1')
                self.stormIsInWarn('TimeoutError', msgs)

            await visi.addRule((True, ('storm', 'lib', 'axon', 'wget')))
            resp = await core.callStorm(wget, opts=opts)
            self.true(resp['ok'])

            # check that the feed API uses toprim
            email = await core.callStorm('''
                $iden = $lib.guid()
                $props = $lib.dict(email=visi@vertex.link)
                $lib.feed.ingest(syn.nodes, (
                    ( (ps:contact, $iden), $lib.dict(props=$props)),
                ))
                ps:contact=$iden
                return(:email)
            ''')
            self.eq(email, 'visi@vertex.link')

            email = await core.callStorm('''
                $iden = $lib.guid()
                $props = $lib.dict(email=visi@vertex.link)
                yield $lib.feed.genr(syn.nodes, (
                    ( (ps:contact, $iden), $lib.dict(props=$props)),
                ))
                return(:email)
            ''')
            self.eq(email, 'visi@vertex.link')

            pkg0 = {'name': 'hehe', 'version': '1.2.3'}
            await core.addStormPkg(pkg0)
            self.eq('1.2.3', await core.callStorm('return($lib.pkg.get(hehe).version)'))

            self.eq(None, await core.callStorm('return($lib.pkg.get(nopkg))'))

            pkg1 = {'name': 'haha', 'version': '1.2.3'}
            await core.addStormPkg(pkg1)
            msgs = await core.stormlist('pkg.list')
            self.isin('haha', msgs[2][1]['mesg'])
            self.isin('hehe', msgs[3][1]['mesg'])

            self.true(await core.callStorm('return($lib.pkg.has(haha))'))

            await core.delStormPkg('haha')
            self.none(await core.callStorm('return($lib.pkg.get(haha))'))
            self.false(await core.callStorm('return($lib.pkg.has(haha))'))

            # test for $lib.queue.gen()
            self.eq(0, await core.callStorm('return($lib.queue.gen(woot).size())'))
            # and again to test *not* creating it...
            self.eq(0, await core.callStorm('return($lib.queue.gen(woot).size())'))

            self.eq({'foo': 'bar'}, await core.callStorm('return($lib.dict(    foo    =    bar   ))'))

            ddef0 = await core.callStorm('return($lib.dmon.add(${ $lib.queue.gen(hehedmon).put(lolz) $lib.time.sleep(10) }, name=hehedmon))')
            ddef1 = await core.callStorm('return($lib.dmon.get($iden))', opts={'vars': {'iden': ddef0.get('iden')}})
            self.none(await core.callStorm('return($lib.dmon.get(newp))'))

            self.eq(ddef0['iden'], ddef1['iden'])

            self.eq((0, 'lolz'), await core.callStorm('return($lib.queue.gen(hehedmon).get(0))'))

            task = core.stormdmons.getDmon(ddef0['iden']).task
            self.true(await core.callStorm(f'return($lib.dmon.bump($iden))', opts={'vars': {'iden': ddef0['iden']}}))
            self.ne(task, core.stormdmons.getDmon(ddef0['iden']).task)

            self.true(await core.callStorm(f'return($lib.dmon.stop($iden))', opts={'vars': {'iden': ddef0['iden']}}))
            self.none(core.stormdmons.getDmon(ddef0['iden']).task)

            self.true(await core.callStorm(f'return($lib.dmon.start($iden))', opts={'vars': {'iden': ddef0['iden']}}))
            self.nn(core.stormdmons.getDmon(ddef0['iden']).task)

            self.false(await core.callStorm(f'return($lib.dmon.bump(newp))'))
            self.false(await core.callStorm(f'return($lib.dmon.stop(newp))'))
            self.false(await core.callStorm(f'return($lib.dmon.start(newp))'))

            self.eq((1, 'lolz'), await core.callStorm('return($lib.queue.gen(hehedmon).get(1))'))

            async with core.getLocalProxy() as proxy:
                self.nn(await proxy.getStormDmon(ddef0['iden']))
                self.true(await proxy.bumpStormDmon(ddef0['iden']))
                self.true(await proxy.disableStormDmon(ddef0['iden']))
                self.true(await proxy.enableStormDmon(ddef0['iden']))
                self.false(await proxy.bumpStormDmon('newp'))
                self.false(await proxy.disableStormDmon('newp'))
                self.false(await proxy.enableStormDmon('newp'))

            await core.callStorm('[ inet:ipv4=11.22.33.44 :asn=56 inet:asn=99]')
            await core.callStorm('[ ps:person=* +#foo ]')

            view, layr = await core.callStorm('$view = $lib.view.get().fork() return(($view.iden, $view.layers.0.iden))')

            opts = {'view': view}
            self.len(0, await core.callStorm('''
                $list = $lib.list()
                $layr = $lib.view.get().layers.0
                for $item in $layr.getStorNodes() {
                    $list.append($item)
                }
                return($list)''', opts=opts))

            await core.addTagProp('score', ('int', {}), {})
            await core.callStorm('[ inet:ipv4=11.22.33.44 :asn=99 inet:fqdn=55667788.link +#foo=2020 +#foo:score=100]', opts=opts)
            await core.callStorm('inet:ipv4=11.22.33.44 $node.data.set(foo, bar)', opts=opts)
            await core.callStorm('inet:ipv4=11.22.33.44 [ +(blahverb)> { inet:asn=99 } ]', opts=opts)

            sodes = await core.callStorm('''
                $list = $lib.list()
                $layr = $lib.view.get().layers.0
                for $item in $layr.getStorNodes() {
                    $list.append($item)
                }
                return($list)''', opts=opts)
            self.len(2, sodes)

            ipv4 = await core.callStorm('''
                $list = $lib.list()
                $layr = $lib.view.get().layers.0
                for ($buid, $sode) in $layr.getStorNodes() {
                    yield $buid
                }
                +inet:ipv4
                return($node.repr())''', opts=opts)
            self.eq('11.22.33.44', ipv4)

            sodes = await core.callStorm('inet:ipv4=11.22.33.44 return($node.getStorNodes())', opts=opts)
            self.eq((1577836800000, 1577836800001), sodes[0]['tags']['foo'])
            self.eq((99, 9), sodes[0]['props']['asn'])
            self.eq((185999660, 4), sodes[1]['valu'])
            self.eq(('unicast', 1), sodes[1]['props']['type'])
            self.eq((56, 9), sodes[1]['props']['asn'])

            bylayer = await core.callStorm('inet:ipv4=11.22.33.44 return($node.getByLayer())', opts=opts)
            self.ne(bylayer['ndef'], layr)
            self.eq(bylayer['props']['asn'], layr)
            self.eq(bylayer['tags']['foo'], layr)
            self.ne(bylayer['props']['type'], layr)

            msgs = await core.stormlist('inet:ipv4=11.22.33.44 | merge', opts=opts)
            self.stormIsInPrint('aade791ea3263edd78e27d0351e7eed8372471a0434a6f0ba77101b5acf4f9bc inet:ipv4:asn = 99', msgs)
            self.stormIsInPrint("aade791ea3263edd78e27d0351e7eed8372471a0434a6f0ba77101b5acf4f9bc inet:ipv4#foo = ('2020/01/01 00:00:00.000', '2020/01/01 00:00:00.001')", msgs)
            self.stormIsInPrint("aade791ea3263edd78e27d0351e7eed8372471a0434a6f0ba77101b5acf4f9bc inet:ipv4#foo:score = 100", msgs)
            self.stormIsInPrint("aade791ea3263edd78e27d0351e7eed8372471a0434a6f0ba77101b5acf4f9bc inet:ipv4 DATA foo = 'bar'", msgs)
            self.stormIsInPrint('aade791ea3263edd78e27d0351e7eed8372471a0434a6f0ba77101b5acf4f9bc inet:ipv4 +(blahverb)> a0df14eab785847912993519f5606bbe741ad81afb51b81455ac6982a5686436', msgs)

            msgs = await core.stormlist('ps:person | merge --diff', opts=opts)
            self.stormIsInPrint('aade791ea3263edd78e27d0351e7eed8372471a0434a6f0ba77101b5acf4f9bc inet:ipv4:asn = 99', msgs)
            self.stormIsInPrint("aade791ea3263edd78e27d0351e7eed8372471a0434a6f0ba77101b5acf4f9bc inet:ipv4#foo = ('2020/01/01 00:00:00.000', '2020/01/01 00:00:00.001')", msgs)
            self.stormIsInPrint("aade791ea3263edd78e27d0351e7eed8372471a0434a6f0ba77101b5acf4f9bc inet:ipv4#foo:score = 100", msgs)
            self.stormIsInPrint("aade791ea3263edd78e27d0351e7eed8372471a0434a6f0ba77101b5acf4f9bc inet:ipv4 DATA foo = 'bar'", msgs)
            self.stormIsInPrint('aade791ea3263edd78e27d0351e7eed8372471a0434a6f0ba77101b5acf4f9bc inet:ipv4 +(blahverb)> a0df14eab785847912993519f5606bbe741ad81afb51b81455ac6982a5686436', msgs)

            await core.callStorm('inet:ipv4=11.22.33.44 | merge --apply', opts=opts)
            nodes = await core.nodes('inet:ipv4=11.22.33.44')
            self.len(1, nodes)
            self.nn(nodes[0].getTag('foo'))
            self.eq(99, nodes[0].get('asn'))

            bylayer = await core.callStorm('inet:ipv4=11.22.33.44 return($node.getByLayer())', opts=opts)
            self.ne(bylayer['ndef'], layr)
            self.ne(bylayer['props']['asn'], layr)
            self.ne(bylayer['tags']['foo'], layr)

            # confirm that we moved node data and light edges
            self.eq('bar', await core.callStorm('inet:ipv4=11.22.33.44 return($node.data.get(foo))'))
            self.eq(99, await core.callStorm('inet:ipv4=11.22.33.44 -(blahverb)> inet:asn return($node.value())'))
            self.eq(100, await core.callStorm('inet:ipv4=11.22.33.44 return(#foo:score)'))

            sodes = await core.callStorm('inet:ipv4=11.22.33.44 return($node.getStorNodes())', opts=opts)
            self.eq(sodes[0], {})

            with self.raises(s_exc.CantMergeView):
                await core.callStorm('inet:ipv4=11.22.33.44 | merge')

            # test printing a merge that the node was created in the top layer
            msgs = await core.stormlist('[ inet:fqdn=mvmnasde.com ] | merge', opts=opts)
            self.stormIsInPrint('3496c02183961db4fbc179f0ceb5526347b37d8ff278279917b6eb6d39e1e272 inet:fqdn = mvmnasde.com', msgs)
            self.stormIsInPrint('3496c02183961db4fbc179f0ceb5526347b37d8ff278279917b6eb6d39e1e272 inet:fqdn:host = mvmnasde', msgs)
            self.stormIsInPrint('3496c02183961db4fbc179f0ceb5526347b37d8ff278279917b6eb6d39e1e272 inet:fqdn:domain = com', msgs)
            self.stormIsInPrint('3496c02183961db4fbc179f0ceb5526347b37d8ff278279917b6eb6d39e1e272 inet:fqdn:issuffix = False', msgs)
            self.stormIsInPrint('3496c02183961db4fbc179f0ceb5526347b37d8ff278279917b6eb6d39e1e272 inet:fqdn:iszone = True', msgs)
            self.stormIsInPrint('3496c02183961db4fbc179f0ceb5526347b37d8ff278279917b6eb6d39e1e272 inet:fqdn:zone = mvmnasde.com', msgs)

            # test that a user without perms can diff but not apply
            await visi.addRule((True, ('view', 'read')))
            async with core.getLocalProxy(user='visi') as asvisi:
                await self.agenraises(s_exc.AuthDeny, asvisi.eval('merge --diff --apply', opts={'view': view}))

                msgs = await alist(asvisi.storm('ps:person | merge --diff', opts={'view': view}))
                self.stormIsInPrint('inet:fqdn = mvmnasde.com', msgs)

            # merge all the nodes with anything stored in the top layer...
            await core.callStorm('''
                for ($buid, $sode) in $lib.view.get().layers.0.getStorNodes() {
                    yield $buid
                }
                | merge --apply
            ''', opts=opts)

            self.len(0, await core.callStorm('''
                $list = $lib.list()
                for ($buid, $sode) in $lib.view.get().layers.0.getStorNodes() {
                    $list.append($buid)
                }
                return($list)
            ''', opts=opts))

            self.eq('c8af8cfbcc36ba5dec9858124f8f014d', await core.callStorm('''
                $iden = c8af8cfbcc36ba5dec9858124f8f014d
                [ inet:fqdn=vertex.link <(woots)+ {[ meta:source=$iden ]} ]
                <(woots)- meta:source
                return($node.value())
            '''))

            with self.raises(s_exc.BadArg):
                await core.callStorm('inet:fqdn=vertex.link $tags = $node.globtags(foo.***)')

            nodes = await core.nodes('$form=inet:fqdn [ *$form=visi.com ]')
            self.len(1, nodes)
            self.eq(nodes[0].ndef, ('inet:fqdn', 'visi.com'))

            # test non-runtsafe invalid form deref node add
            with self.raises(s_exc.NoSuchForm):
                await core.callStorm('[ it:dev:str=hehe:haha ] $form=$node.value() [*$form=lol]')

            async def sleeper():
                await asyncio.sleep(2)
            task = core.schedCoro(sleeper())
            self.false(await s_coro.waittask(task, timeout=0.1))

            # test some StormRuntime APIs directly...
            await core.nodes('[ inet:ipv4=1.2.3.4 ]')
            await core.nodes('[ ou:org=* ou:org=* :name=dupcorp ]')
            async with await core.view.snap(user=core.auth.rootuser) as snap:

                query = core.getStormQuery('')
                async with snap.getStormRuntime(query) as runt:

                    self.len(1, await alist(runt.storm('inet:ipv4=1.2.3.4')))

                    self.nn(await runt.getOneNode('inet:ipv4', 0x01020304))

                    counter = itertools.count()

                    async def skipone(n):
                        if next(counter) == 0:
                            return True
                        return False

                    self.nn(await runt.getOneNode('ou:org:name', 'dupcorp', filt=skipone))

                    with self.raises(s_exc.StormRuntimeError):
                        await runt.getOneNode('ou:org:name', 'dupcorp')

            count = 5
            for i in range(count):
                await core.nodes('[ test:guid=$lib.guid() +#foo.bar]')
                await core.nodes('[ test:str=$lib.guid() ]')

            # test the node importing works...
            class ExpHandler(s_httpapi.StormHandler):
                async def get(self, name):
                    self.set_header('Content-Type', 'application/x-synapse-nodes')
                    core = self.getCore()
                    if name == 'kewl':
                        form = 'test:guid'
                    elif name == 'neat':
                        form = 'test:str'
                    else:
                        return
                    async for pode in core.exportStorm(form):
                        self.write(s_msgpack.en(pode))
                        self.flush()

            core.addHttpApi('/api/v1/exptest/(.*)', ExpHandler, {'cell': core})
            port = (await core.addHttpsPort(0, host='127.0.0.1'))[1]
            async with self.getTestCore() as subcore:
                # test that we get nodes, but in this vase, incoming node get priority
                byyield = await subcore.nodes(f'[inet:url="https://127.0.0.1:{port}/api/v1/exptest/neat"] | nodes.import --no-ssl-verify https://127.0.0.1:{port}/api/v1/exptest/kewl')
                self.len(count, byyield)
                for node in byyield:
                    self.eq(node.form.name, 'test:str')
                # we shouldn't grab any of the nodes tagged #foo.bar (ie, all the test:guid nodes)
                bytag = await subcore.nodes('#foo.bar')
                self.len(0, bytag)

                # now test that param works
                byyield = await subcore.nodes(f'nodes.import --no-ssl-verify https://127.0.0.1:{port}/api/v1/exptest/kewl')
                self.len(count, byyield)
                for node in byyield:
                    self.eq(node.form.name, 'test:guid')
                    self.isin('foo.bar', node.tags)

                # bad response should give no nodes
                msgs = await subcore.stormlist(f'nodes.import --no-ssl-verify https://127.0.0.1:{port}/api/v1/lolnope/')
                self.stormIsInWarn('nodes.import got HTTP error code', msgs)
                nodes = [x for x in msgs if x[0] == 'node']
                self.len(0, nodes)

<<<<<<< HEAD
    async def test_storm_wget(self):

        async def _getRespFromSha(core, mesgs):
            for m in mesgs:
                if m[0] == 'node' and m[1][0][0] == 'file:bytes':
                    node = m[1]
                    sha = node[1]['props']['sha256']

            buf = b''
            async for bytz in core.axon.get(s_common.uhex(sha)):
                buf += bytz

            resp = json.loads(buf.decode('utf8'))
            return resp

        async with self.getTestCore() as core:
            addr, port = await core.addHttpsPort(0)
            root = await core.auth.getUserByName('root')
            await root.setPasswd('root')

            core.addHttpApi('/api/v0/test', s_t_utils.HttpReflector, {'cell': core})
            url = f'https://root:root@127.0.0.1:{port}/api/v0/test'
            opts = {'vars': {'url': url}}

            # Headers as list of tuples, params as dict
            q = '''
            $params=$lib.dict(key=valu, foo=bar)
            $hdr = (
                    ("User-Agent", "my fav ua"),
            )|
            wget $url --headers $hdr --params $params --no-ssl-verify | -> file:bytes $lib.print($node)
            '''

            mesgs = await alist(core.storm(q, opts=opts))

            resp = await _getRespFromSha(core, mesgs)
            data = resp.get('result')
            self.eq(data.get('params'), {'key': ('valu',), 'foo': ('bar',)})
            self.eq(data.get('headers').get('User-Agent'), 'my fav ua')

            # no default headers(from wget command)
            q = '''
            $hdr = (
                    ("User-Agent", "my fav ua"),
            )|
            wget $url --headers $hdr --no-headers --no-ssl-verify | -> file:bytes $lib.print($node)
            '''
            mesgs = await alist(core.storm(q, opts=opts))

            resp = await _getRespFromSha(core, mesgs)
            data = resp.get('result')
            self.ne(data.get('headers').get('User-Agent'), 'my fav ua')

            # params as list of key/value pairs
            q = '''
            $params=((foo, bar), (key, valu))
            | wget $url --params $params --no-ssl-verify | -> file:bytes $lib.print($node)
            '''
            mesgs = await alist(core.storm(q, opts=opts))

            resp = await _getRespFromSha(core, mesgs)
            data = resp.get('result')
            self.eq(data.get('params'), {'key': ('valu',), 'foo': ('bar',)})
=======
    async def test_storm_vars_fini(self):

        async with self.getTestCore() as core:

            query = core.getStormQuery('inet:ipv4')
            async with core.getStormRuntime(query) as runt:

                base0 = await s_base.Base.anit()
                base0._syn_refs = 0
                await runt.setVar('base0', base0)
                await runt.setVar('base0', base0)
                self.false(base0.isfini)
                await runt.setVar('base0', None)
                self.true(base0.isfini)

                base1 = await s_base.Base.anit()
                base1._syn_refs = 0
                await runt.setVar('base1', base1)
                await runt.popVar('base1')
                self.true(base1.isfini)

                base2 = await s_base.Base.anit()
                base2._syn_refs = 0
                await runt.setVar('base2', base2)

            self.true(base2.isfini)
>>>>>>> e42cc637

    async def test_storm_dmon_user_locked(self):
        async with self.getTestCore() as core:
            visi = await core.auth.addUser('visi')
            await visi.addRule((True, ('dmon', 'add')))
            async with core.getLocalProxy(user='visi') as asvisi:
                q = '''return($lib.dmon.add(${{ $lib.queue.gen(hehedmon).put(lolz) $lib.time.sleep(10) }},
                                            name=hehedmon))'''
                ddef0 = await asvisi.callStorm(q)

            with self.getAsyncLoggerStream('synapse.lib.storm', 'user is locked') as stream:
                await visi.setLocked(True)
                q = 'return($lib.dmon.bump($iden))'
                self.true(await core.callStorm(q, opts={'vars': {'iden': ddef0['iden']}}))
                self.true(await stream.wait(2))

    async def test_storm_dmon_user_autobump(self):
        async with self.getTestCore() as core:
            visi = await core.auth.addUser('visi')
            await visi.addRule((True, ('dmon', 'add')))
            async with core.getLocalProxy(user='visi') as asvisi:
                with self.getAsyncLoggerStream('synapse.lib.storm', 'Dmon query exited') as stream:
                    q = '''return($lib.dmon.add(${{ $lib.print(foobar) $lib.time.sleep(10) }},
                                                name=hehedmon))'''
                    await asvisi.callStorm(q)

                with self.getAsyncLoggerStream('synapse.lib.storm', 'user is locked') as stream:
                    await core.setUserLocked(visi.iden, True)
                    self.true(await stream.wait(2))

                with self.getAsyncLoggerStream('synapse.lib.storm', 'Dmon query exited') as stream:
                    await core.setUserLocked(visi.iden, False)
                    self.true(await stream.wait(2))

    async def test_storm_pipe(self):

        async with self.getTestCore() as core:
            nodes = await core.nodes('''
                $crap = (foo, bar, baz)

                $pipe = $lib.pipe.gen(${
                    $pipe.puts($crap)
                    $pipe.put(hehe)
                    $pipe.put(haha)

                    // cause the generator to tick once for coverage...
                    [ ou:org=* ]
                })

                for $items in $pipe.slices(size=2) {
                    for $devstr in $items {
                        [ it:dev:str=$devstr ]
                    }
                }
            ''')
            self.len(5, nodes)
            nvals = [n.ndef[1] for n in nodes]
            self.eq(('foo', 'bar', 'baz', 'hehe', 'haha'), nvals)

            with self.raises(s_exc.BadArg):
                await core.nodes('$lib.pipe.gen(${}, size=999999)')

            with self.raises(s_exc.BadArg):
                await core.nodes('$pipe = $lib.pipe.gen(${}) for $item in $pipe.slices(size=999999) {}')

            with self.raises(s_exc.BadArg):
                await core.nodes('$pipe = $lib.pipe.gen(${}) for $item in $pipe.slice(size=999999) {}')

            msgs = await core.stormlist('''
                $pipe = $lib.pipe.gen(${ $pipe.put((0 + "woot")) })
                for $items in $pipe.slices() { $lib.print($items) }
            ''')

            self.stormIsInWarn('pipe filler error: BadCast', msgs)
            self.false(any([m for m in msgs if m[0] == 'err']))

            self.eq(0, await core.callStorm('return($lib.pipe.gen(${}).size())'))

            with self.raises(s_exc.BadArg):
                await core.nodes('''
                    $pipe = $lib.pipe.gen(${ $pipe.put(woot) })

                    for $items in $pipe.slices() { $lib.print($items) }

                    $pipe.put(hehe)
                ''')

            with self.raises(s_exc.BadArg):
                await core.nodes('''
                    $pipe = $lib.pipe.gen(${ $pipe.put(woot) })

                    for $items in $pipe.slices() { $lib.print($items) }

                    $pipe.puts((hehe, haha))
                ''')

            nodes = await core.nodes('''
                $crap = (foo, bar, baz)

                $pipe = $lib.pipe.gen(${ $pipe.puts((foo, bar, baz)) })

                for $devstr in $pipe.slice(size=2) {
                    [ it:dev:str=$devstr ]
                }
            ''')
            self.len(2, nodes)
            nvals = [n.ndef[1] for n in nodes]
            self.eq(('foo', 'bar'), nvals)

    async def test_storm_undef(self):

        async with self.getTestCore() as core:

            # pernode variants
            self.none(await core.callStorm('''
                [ ps:contact = * ]
                if $node {
                    $foo = $lib.dict()
                    $foo.bar = $lib.undef
                    return($foo.bar)
                }
            '''))
            with self.raises(s_exc.NoSuchVar):
                await core.callStorm('[ps:contact=*] $foo = $node.repr() $foo = $lib.undef return($foo)')

            with self.raises(s_exc.StormRuntimeError):
                await core.callStorm('''
                    [ps:contact=*]
                    $path.vars.foo = lol
                    $path.vars.foo = $lib.undef
                    return($path.vars.foo)
                ''')

            # runtsafe variants
            self.eq(('foo', 'baz'), await core.callStorm('$foo = (foo, bar, baz) $foo.1 = $lib.undef return($foo)'))
            self.eq(('foo', 'bar'), await core.callStorm('$foo = (foo, bar, baz) $foo."-1" = $lib.undef return($foo)'))
            self.none(await core.callStorm('$foo = $lib.dict() $foo.bar = 10 $foo.bar = $lib.undef return($foo.bar)'))
            self.eq(('woot',), await core.callStorm('''
                $foo = (foo, bar, baz)
                $foo.0 = $lib.undef
                $foo.0 = $lib.undef
                $foo.0 = $lib.undef
                // one extra to test the exc handler
                $foo.0 = $lib.undef
                $foo.append(hehe)
                $foo.0 = woot
                return($foo)
            '''))
            with self.raises(s_exc.NoSuchVar):
                await core.callStorm('$foo = 10 $foo = $lib.undef return($foo)')

    async def test_storm_pkg_load(self):
        cont = s_common.guid()
        pkg = {
            'name': 'testload',
            'version': '0.3.0',
            'modules': (
                {
                    'name': 'testload',
                    'storm': 'function x() { return((0)) }',
                },
            ),
            'onload': f'[ ps:contact={cont} ] $lib.print(teststring) return($path.vars.newp)'
        }
        class PkgHandler(s_httpapi.Handler):

            async def get(self, name):

                if name == 'notok':
                    self.sendRestErr('FooBar', 'baz faz')
                    return

                self.sendRestRetn(pkg)

        async with self.getTestCore() as core:
            core.addHttpApi('/api/v1/pkgtest/(.*)', PkgHandler, {'cell': core})
            port = (await core.addHttpsPort(0, host='127.0.0.1'))[1]

            msgs = await core.stormlist(f'pkg.load --ssl-noverify https://127.0.0.1:{port}/api/v1/newp/newp')
            self.stormIsInWarn('pkg.load got HTTP code: 404', msgs)

            msgs = await core.stormlist(f'pkg.load --ssl-noverify https://127.0.0.1:{port}/api/v1/pkgtest/notok')
            self.stormIsInWarn('pkg.load got JSON error: FooBar', msgs)

            with self.getAsyncLoggerStream('synapse.cortex',
                                      "{'mesg': 'teststring'}") as stream:
                msgs = await core.stormlist(f'pkg.load --ssl-noverify https://127.0.0.1:{port}/api/v1/pkgtest/yep')
                self.stormIsInPrint('testload @0.3.0', msgs)
                self.true(await stream.wait(6))

            self.len(1, await core.nodes(f'ps:contact={cont}'))

    async def test_storm_tree(self):

        async with self.getTestCore() as core:
            nodes = await core.nodes('[ inet:fqdn=www.vertex.link ] | tree { :domain -> inet:fqdn }')
            vals = [n.ndef[1] for n in nodes]
            self.eq(('www.vertex.link', 'vertex.link', 'link'), vals)

            # Max recursion fail
            q = '[ inet:fqdn=www.vertex.link ] | tree { inet:fqdn=www.vertex.link }'
            await self.asyncraises(s_exc.StormRuntimeError, core.nodes(q))

    async def test_storm_movetag(self):

        async with self.getTestCore() as core:

            async with await core.snap() as snap:
                node = await snap.addNode('test:str', 'foo')
                await node.addTag('hehe.haha', valu=(20, 30))

                tagnode = await snap.getNodeByNdef(('syn:tag', 'hehe.haha'))

                await tagnode.set('doc', 'haha doc')
                await tagnode.set('title', 'haha title')

            with self.raises(s_exc.BadOperArg):
                await core.nodes('movetag hehe hehe')

            await core.nodes('movetag hehe woot')

            self.len(0, await core.nodes('#hehe'))
            self.len(0, await core.nodes('#hehe.haha'))

            self.len(1, await core.nodes('#woot'))
            self.len(1, await core.nodes('#woot.haha'))

            async with await core.snap() as snap:

                newt = await core.getNodeByNdef(('syn:tag', 'woot.haha'))

                self.eq(newt.get('doc'), 'haha doc')
                self.eq(newt.get('title'), 'haha title')

                node = await snap.getNodeByNdef(('test:str', 'foo'))
                self.eq((20, 30), node.tags.get('woot.haha'))

                self.none(node.tags.get('hehe'))
                self.none(node.tags.get('hehe.haha'))

                node = await snap.getNodeByNdef(('syn:tag', 'hehe'))
                self.eq('woot', node.get('isnow'))

                node = await snap.getNodeByNdef(('syn:tag', 'hehe.haha'))
                self.eq('woot.haha', node.get('isnow'))

                node = await snap.addNode('test:str', 'bar')

                # test isnow plumbing
                await node.addTag('hehe.haha')

                self.nn(node.tags.get('woot'))
                self.nn(node.tags.get('woot.haha'))

                self.none(node.tags.get('hehe'))
                self.none(node.tags.get('hehe.haha'))

        async with self.getTestCore() as core:

            async with await core.snap() as snap:
                node = await snap.addNode('test:str', 'foo')
                await node.addTag('hehe', valu=(20, 30))

                tagnode = await snap.getNodeByNdef(('syn:tag', 'hehe'))

                await tagnode.set('doc', 'haha doc')

            await core.nodes('movetag hehe woot')

            self.len(0, await core.nodes('#hehe'))
            self.len(1, await core.nodes('#woot'))

            async with await core.snap() as snap:
                newt = await core.getNodeByNdef(('syn:tag', 'woot'))

                self.eq(newt.get('doc'), 'haha doc')

        # Test moving a tag which has tags on it.
        async with self.getTestCore() as core:
            async with await core.snap() as snap:
                node = await snap.addNode('test:str', 'V')
                await node.addTag('a.b.c', (None, None))
                tnode = await snap.getNodeByNdef(('syn:tag', 'a.b'))
                await tnode.addTag('foo', (None, None))

            await core.nodes('movetag a.b a.m')
            self.len(2, await core.nodes('#foo'))
            self.len(1, await core.nodes('syn:tag=a.b +#foo'))
            self.len(1, await core.nodes('syn:tag=a.m +#foo'))

        # Test moving a tag to another tag which is a string prefix of the source
        async with self.getTestCore() as core:
            async with await core.snap() as snap:
                node = await snap.addNode('test:str', 'V')
                await node.addTag('aaa.b.ccc', (None, None))
                await node.addTag('aaa.b.ddd', (None, None))
                node = await snap.addNode('test:str', 'Q')
                await node.addTag('aaa.barbarella.ccc', (None, None))

            await core.nodes('movetag aaa.b aaa.barbarella')

            self.len(7, await core.nodes('syn:tag'))
            self.len(1, await core.nodes('syn:tag=aaa.barbarella.ccc'))
            self.len(1, await core.nodes('syn:tag=aaa.barbarella.ddd'))

        # Move a tag with tagprops
        async def seed_tagprops(core):
            await core.addTagProp('test', ('int', {}), {})
            await core.addTagProp('note', ('str', {}), {})
            q = '[test:int=1 +#hehe.haha +#hehe:test=1138 +#hehe.beep:test=8080 +#hehe.beep:note="oh my"]'
            nodes = await core.nodes(q)
            self.eq(nodes[0].tagprops.get(('hehe', 'test')), 1138)
            self.eq(nodes[0].tagprops.get(('hehe.beep', 'test')), 8080)
            self.eq(nodes[0].tagprops.get(('hehe.beep', 'note')), 'oh my')

        async with self.getTestCore() as core:
            await seed_tagprops(core)
            await core.nodes('movetag hehe woah')

            self.len(0, await core.nodes('#hehe'))
            nodes = await core.nodes('#woah')
            self.len(1, nodes)
            self.eq(nodes[0].tagprops, {('woah', 'test'): 1138,
                                        ('woah.beep', 'test'): 8080,
                                        ('woah.beep', 'note'): 'oh my',
                                        })

        async with self.getTestCore() as core:
            await seed_tagprops(core)
            await core.nodes('movetag hehe.beep woah.beep')

            self.len(1, await core.nodes('#hehe'))
            nodes = await core.nodes('#woah')
            self.len(1, nodes)
            self.eq(nodes[0].tagprops, {('hehe', 'test'): 1138,
                                        ('woah.beep', 'test'): 8080,
                                        ('woah.beep', 'note'): 'oh my',
                                        })

            # Test perms
            visi = await core.auth.addUser('visi')
            await visi.setPasswd('secret')

            async with core.getLocalProxy(user='visi') as asvisi:
                with self.raises(s_exc.AuthDeny):
                    await asvisi.callStorm(f'movetag woah perm')

                await visi.addRule((True, ('node', 'tag', 'del', 'woah')))

                with self.raises(s_exc.AuthDeny):
                    await asvisi.callStorm(f'movetag woah perm')

                await visi.addRule((True, ('node', 'tag', 'add', 'perm')))

                await asvisi.callStorm(f'movetag woah perm')

            self.len(0, await core.nodes('#woah'))
            self.len(1, await core.nodes('#perm'))

        # Sad path
        async with self.getTestCore() as core:
            # Test moving a tag to itself
            with self.raises(s_exc.BadOperArg):
                await core.nodes('movetag foo.bar foo.bar')
            # Test moving a tag which does not exist
            with self.raises(s_exc.BadOperArg):
                await core.nodes('movetag foo.bar duck.knight')

    async def test_storm_spin(self):

        async with self.getTestCore() as core:

            await self.agenlen(0, core.eval('[ test:str=foo test:str=bar ] | spin'))
            await self.agenlen(2, core.eval('test:str=foo test:str=bar'))

    async def test_storm_reindex_sudo(self):

        async with self.getTestCore() as core:

            mesgs = await core.stormlist('reindex')
            self.stormIsInWarn('reindex currently does nothing', mesgs)

            msgs = await core.stormlist('.created | sudo')
            self.stormIsInWarn('Sudo is deprecated and does nothing', msgs)

    async def test_storm_count(self):

        async with self.getTestCoreAndProxy() as (realcore, core):
            await self.agenlen(2, core.eval('[ test:str=foo test:str=bar ]'))

            mesgs = await alist(core.storm('test:str=foo test:str=bar | count |  [+#test.tag]'))
            nodes = [mesg for mesg in mesgs if mesg[0] == 'node']
            self.len(2, nodes)
            prints = [mesg for mesg in mesgs if mesg[0] == 'print']
            self.len(1, prints)
            self.eq(prints[0][1].get('mesg'), 'Counted 2 nodes.')

            mesgs = await alist(core.storm('test:str=newp | count'))
            prints = [mesg for mesg in mesgs if mesg[0] == 'print']
            self.len(1, prints)
            self.eq(prints[0][1].get('mesg'), 'Counted 0 nodes.')
            nodes = [mesg for mesg in mesgs if mesg[0] == 'node']
            self.len(0, nodes)

    async def test_storm_uniq(self):
        async with self.getTestCore() as core:
            q = "[test:comp=(123, test) test:comp=(123, duck) test:comp=(123, mode)]"
            await self.agenlen(3, core.eval(q))
            nodes = await alist(core.eval('test:comp -> *'))
            self.len(3, nodes)
            nodes = await alist(core.eval('test:comp -> * | uniq | count'))
            self.len(1, nodes)

    async def test_storm_iden(self):
        async with self.getTestCore() as core:
            q = "[test:str=beep test:str=boop]"
            nodes = await alist(core.eval(q))
            self.len(2, nodes)
            idens = [node.iden() for node in nodes]

            iq = ' '.join(idens)
            # Demonstrate the iden lift does pass through previous nodes in the pipeline
            mesgs = await core.nodes(f'[test:str=hehe] | iden {iq} | count')
            self.len(3, mesgs)

            q = 'iden newp'
            with self.getLoggerStream('synapse.lib.snap', 'Failed to decode iden') as stream:
                await self.agenlen(0, core.eval(q))
                self.true(stream.wait(1))

            q = 'iden deadb33f'
            with self.getLoggerStream('synapse.lib.snap', 'iden must be 32 bytes') as stream:
                await self.agenlen(0, core.eval(q))
                self.true(stream.wait(1))

    async def test_minmax(self):

        async with self.getTestCore() as core:

            minval = core.model.type('time').norm('2015')[0]
            midval = core.model.type('time').norm('2016')[0]
            maxval = core.model.type('time').norm('2017')[0]

            async with await core.snap() as snap:
                # Ensure each node we make has its own discrete created time.
                await asyncio.sleep(0.01)
                node = await snap.addNode('test:guid', '*', {'tick': '2015',
                                                             '.seen': '2015'})
                minc = node.get('.created')
                await asyncio.sleep(0.01)
                node = await snap.addNode('test:guid', '*', {'tick': '2016',
                                                             '.seen': '2016'})
                await asyncio.sleep(0.01)
                node = await snap.addNode('test:guid', '*', {'tick': '2017',
                                                             '.seen': '2017'})
                await asyncio.sleep(0.01)
                node = await snap.addNode('test:str', '1', {'tick': '2016'})

            # Relative paths
            nodes = await core.nodes('test:guid | max :tick')
            self.len(1, nodes)
            self.eq(nodes[0].get('tick'), maxval)

            nodes = await core.nodes('test:guid | min :tick')
            self.len(1, nodes)
            self.eq(nodes[0].get('tick'), minval)

            # Universal prop for relative path
            nodes = await core.nodes('.created>=$minc | max .created',
                                     {'vars': {'minc': minc}})
            self.len(1, nodes)
            self.eq(nodes[0].get('tick'), midval)

            nodes = await core.nodes('.created>=$minc | min .created',
                                     {'vars': {'minc': minc}})
            self.len(1, nodes)
            self.eq(nodes[0].get('tick'), minval)

            # Variables nodesuated
            nodes = await core.nodes('test:guid ($tick, $tock) = .seen | min $tick')
            self.len(1, nodes)
            self.eq(nodes[0].get('tick'), minval)

            nodes = await core.nodes('test:guid ($tick, $tock) = .seen | max $tock')
            self.len(1, nodes)
            self.eq(nodes[0].get('tick'), maxval)

            text = '''[ inet:ipv4=1.2.3.4 inet:ipv4=5.6.7.8 ]
                      { +inet:ipv4=1.2.3.4 [ :asn=10 ] }
                      { +inet:ipv4=5.6.7.8 [ :asn=20 ] }
                      $asn = :asn | min $asn'''

            nodes = await core.nodes(text)
            self.len(1, nodes)
            self.eq(0x01020304, nodes[0].ndef[1])

            text = '''[ inet:ipv4=1.2.3.4 inet:ipv4=5.6.7.8 ]
                      { +inet:ipv4=1.2.3.4 [ :asn=10 ] }
                      { +inet:ipv4=5.6.7.8 [ :asn=20 ] }
                      $asn = :asn | max $asn'''

            nodes = await core.nodes(text)
            self.len(1, nodes)
            self.eq(0x05060708, nodes[0].ndef[1])

            # Sad paths where the specify an invalid property name
            with self.raises(s_exc.NoSuchProp):
                self.len(0, await core.nodes('test:guid | max :newp'))

            with self.raises(s_exc.NoSuchProp):
                self.len(0, await core.nodes('test:guid | min :newp'))

            # test that intervals work
            maxnodes = await core.nodes('[ ou:org=* ]')
            maxnodes = await core.nodes('[ ou:org=* +#minmax ]')
            minnodes = await core.nodes('[ ou:org=* +#minmax=(1981, 2010) ]')
            await core.nodes('[ ou:org=* +#minmax=(1982, 2018) ]')
            maxnodes = await core.nodes('[ ou:org=* +#minmax=(1997, 2020) ]')

            testmin = await core.nodes('ou:org | min #minmax')
            self.eq(testmin[0].ndef, minnodes[0].ndef)

            testmax = await core.nodes('ou:org | max #minmax')
            self.eq(testmax[0].ndef, maxnodes[0].ndef)

    async def test_scrape(self):

        async with self.getTestCore() as core:

            # runtsafe tests
            nodes = await core.nodes('$foo=6.5.4.3 | scrape $foo')
            self.len(0, nodes)

            self.len(1, await core.nodes('inet:ipv4=6.5.4.3'))

            nodes = await core.nodes('$foo=6.5.4.3 | scrape $foo --yield')
            self.len(1, nodes)
            self.eq(nodes[0].ndef, ('inet:ipv4', 0x06050403))

            nodes = await core.nodes('[inet:ipv4=9.9.9.9 ] $foo=6.5.4.3 | scrape $foo')
            self.len(1, nodes)
            self.eq(nodes[0].ndef, ('inet:ipv4', 0x09090909))

            nodes = await core.nodes('[inet:ipv4=9.9.9.9 ] $foo=6.5.4.3 | scrape $foo --yield')
            self.len(1, nodes)
            self.eq(nodes[0].ndef, ('inet:ipv4', 0x06050403))

            nodes = await core.nodes('$foo="6[.]5[.]4[.]3" | scrape $foo --yield')
            self.len(1, nodes)
            self.eq(nodes[0].ndef, ('inet:ipv4', 0x06050403))

            nodes = await core.nodes('$foo="6[.]5[.]4[.]3" | scrape $foo --yield --skiprefang')
            self.len(0, nodes)

            # per-node tests

            guid = s_common.guid()

            await core.nodes(f'[ inet:search:query={guid} :text="hi there 5.5.5.5" ]')
            # test the special runtsafe but still per-node invocation
            nodes = await core.nodes('inet:search:query | scrape')
            self.len(1, nodes)
            self.eq(nodes[0].ndef[0], 'inet:search:query')

            self.len(1, await core.nodes('inet:ipv4=5.5.5.5'))

            nodes = await core.nodes('inet:search:query | scrape :text --yield')
            self.len(1, nodes)
            self.eq(nodes[0].ndef, ('inet:ipv4', 0x05050505))

            nodes = await core.nodes('inet:search:query | scrape :text --refs | -(refs)> *')
            self.len(1, nodes)
            self.eq(nodes[0].ndef, ('inet:ipv4', 0x05050505))

            # test runtsafe and non-runtsafe failure to create node
            msgs = await core.stormlist('scrape "https://t.c…"')
            self.stormIsInWarn('BadTypeValue', msgs)
            msgs = await core.stormlist('[ media:news=* :title="https://t.c…" ] | scrape :title')
            self.stormIsInWarn('BadTypeValue', msgs)

            await core.nodes('trigger.add node:add --query {[ +#foo.com ]} --form inet:ipv4')
            msgs = await core.stormlist('syn:trigger | scrape :storm --refs')
            self.stormIsInWarn('Edges cannot be used with runt nodes: syn:trigger', msgs)

    async def test_storm_tee(self):

        async with self.getTestCore() as core:

            async with await core.snap() as snap:
                guid = s_common.guid()
                await snap.addNode('edge:refs', (('media:news', guid), ('inet:ipv4', '1.2.3.4')))
                await snap.addNode('inet:dns:a', ('woot.com', '1.2.3.4'))

            await core.nodes('[ inet:ipv4=1.2.3.4 :asn=0 ]')

            nodes = await core.nodes('inet:ipv4=1.2.3.4 | tee { -> * }')
            self.len(1, nodes)
            self.eq(nodes[0].ndef, ('inet:asn', 0))

            nodes = await core.nodes('inet:ipv4=1.2.3.4 | tee --join { -> * }')
            self.len(2, nodes)
            self.eq(nodes[0].ndef, ('inet:asn', 0))
            self.eq(nodes[1].ndef, ('inet:ipv4', 0x01020304))

            q = '''
            inet:ipv4=1.2.3.4 | tee
            { spin | [ inet:ipv4=2.2.2.2 ]}
            { spin | [ inet:ipv4=3.3.3.3 ]}
            { spin | [ inet:ipv4=4.4.4.4 ]}
            '''
            nodes = await core.nodes(q)
            self.len(3, nodes)

            q = '''
            inet:ipv4=1.2.3.4 | tee --join
            { spin | inet:ipv4=2.2.2.2 }
            { spin | inet:ipv4=3.3.3.3 }
            { spin | inet:ipv4=4.4.4.4 }
            '''
            nodes = await core.nodes(q)
            self.len(4, nodes)

            q = 'inet:ipv4=1.2.3.4 | tee --join { -> * } { <- * }'
            nodes = await core.nodes(q)
            self.len(3, nodes)
            self.eq(nodes[0].ndef, ('inet:asn', 0))
            self.eq(nodes[1].ndef[0], ('inet:dns:a'))
            self.eq(nodes[2].ndef, ('inet:ipv4', 0x01020304))

            q = 'inet:ipv4=1.2.3.4 | tee --join { -> * } { <- * } { -> edge:refs:n2 :n1 -> * }'
            nodes = await core.nodes(q)
            self.len(4, nodes)
            self.eq(nodes[0].ndef, ('inet:asn', 0))
            self.eq(nodes[1].ndef[0], ('inet:dns:a'))
            self.eq(nodes[2].ndef[0], ('media:news'))
            self.eq(nodes[3].ndef, ('inet:ipv4', 0x01020304))

            # Queries can be a heavy list
            q = '$list = $lib.list(${ -> * }, ${ <- * }, ${ -> edge:refs:n2 :n1 -> * }) inet:ipv4=1.2.3.4 | tee --join $list'
            nodes = await core.nodes(q)
            self.len(4, nodes)
            self.eq(nodes[0].ndef, ('inet:asn', 0))
            self.eq(nodes[1].ndef[0], ('inet:dns:a'))
            self.eq(nodes[2].ndef[0], ('media:news'))
            self.eq(nodes[3].ndef, ('inet:ipv4', 0x01020304))

            # A empty list of queries still works as an nop
            q = '$list = $lib.list() | tee $list'
            msgs = await core.stormlist(q)
            self.len(2, msgs)
            self.eq(('init', 'fini'), [m[0] for m in msgs])

            q = 'inet:ipv4=1.2.3.4 $list = $lib.list() | tee --join $list'
            msgs = await core.stormlist(q)
            self.len(3, msgs)
            self.eq(('init', 'node', 'fini'), [m[0] for m in msgs])

            q = '$list = $lib.list() | tee --parallel $list'
            msgs = await core.stormlist(q)
            self.len(2, msgs)
            self.eq(('init', 'fini'), [m[0] for m in msgs])

            q = 'inet:ipv4=1.2.3.4 $list = $lib.list() | tee --parallel --join $list'
            msgs = await core.stormlist(q)
            self.len(3, msgs)
            self.eq(('init', 'node', 'fini'), [m[0] for m in msgs])

            # Queries can be a input list
            q = 'inet:ipv4=1.2.3.4 | tee --join $list'
            queries = ('-> *', '<- *', '-> edge:refs:n2 :n1 -> *')
            nodes = await core.nodes(q, {'vars': {'list': queries}})
            self.len(4, nodes)
            self.eq(nodes[0].ndef, ('inet:asn', 0))
            self.eq(nodes[1].ndef[0], ('inet:dns:a'))
            self.eq(nodes[2].ndef[0], ('media:news'))
            self.eq(nodes[3].ndef, ('inet:ipv4', 0x01020304))

            # Empty queries are okay - they will just return the input node
            q = 'inet:ipv4=1.2.3.4 | tee {}'
            nodes = await core.nodes(q)
            self.len(1, nodes)
            self.eq(nodes[0].ndef, ('inet:ipv4', 0x01020304))

            # Subqueries are okay too but will just yield the input back out
            q = 'inet:ipv4=1.2.3.4 | tee {{ -> * }}'
            nodes = await core.nodes(q)
            self.len(1, nodes)
            self.eq(nodes[0].ndef, ('inet:ipv4', 0x01020304))

            # Sad path
            q = 'inet:ipv4=1.2.3.4 | tee'
            await self.asyncraises(s_exc.StormRuntimeError, core.nodes(q))

            # Runtsafe tee
            q = 'tee { inet:ipv4=1.2.3.4 } { inet:ipv4 -> * }'
            nodes = await core.nodes(q)
            self.len(2, nodes)
            exp = {
                ('inet:asn', 0),
                ('inet:ipv4', 0x01020304),
            }
            self.eq(exp, {x.ndef for x in nodes})

            q = '$foo=woot.com tee { inet:ipv4=1.2.3.4 } { inet:fqdn=$foo <- * }'
            nodes = await core.nodes(q)
            self.len(3, nodes)
            exp = {
                ('inet:ipv4', 0x01020304),
                ('inet:fqdn', 'woot.com'),
                ('inet:dns:a', ('woot.com', 0x01020304)),
            }
            self.eq(exp, {n.ndef for n in nodes})

            # Variables are scoped down into the sub runtime
            q = (
                f'$foo=5 tee '
                f'{{ [ inet:asn=3 ] }} '
                f'{{ [ inet:asn=4 ] $lib.print("made asn node: {{node}}", node=$node) }} '
                f'{{ [ inet:asn=$foo ] }}'
            )
            msgs = await core.stormlist(q)
            self.stormIsInPrint("made asn node: Node{(('inet:asn', 4)", msgs)
            podes = [m[1] for m in msgs if m[0] == 'node']
            self.eq({('inet:asn', 3), ('inet:asn', 4), ('inet:asn', 5)},
                    {p[0] for p in podes})

            # Node variables modified in sub runtimes don't affect parent node path
            q = '''[test:int=123] $foo=$node.value()
            | tee --join { $foo=($foo + 1) [test:str=$foo] +test:str } { $foo=($foo + 2) [test:str=$foo] +test:str } |
            $lib.fire(data, foo=$foo, ndef=$node.ndef()) | spin
            '''
            msgs = await core.stormlist(q)
            datas = [m[1].get('data') for m in msgs if m[0] == 'storm:fire']
            self.eq(datas, [
                {'foo': 124, 'ndef': ('test:str', '124')},
                {'foo': 125, 'ndef': ('test:str', '125')},
                {'foo': 123, 'ndef': ('test:int', 123)},
            ])

            # lift a non-existent node and feed to tee.
            q = 'inet:fqdn=newp.com tee { inet:ipv4=1.2.3.4 } { inet:ipv4 -> * }'
            nodes = await core.nodes(q)
            self.len(2, nodes)
            exp = {
                ('inet:asn', 0),
                ('inet:ipv4', 0x01020304),
            }
            self.eq(exp, {x.ndef for x in nodes})

            # --parallel allows out of order execution. This test demonstrates that but controls the output by time

            q = '$foo=woot.com tee --parallel { $lib.time.sleep("0.5") inet:ipv4=1.2.3.4 }  { $lib.time.sleep("0.25") inet:fqdn=$foo <- * | sleep 1} { [inet:asn=1234] }'
            nodes = await core.nodes(q)
            self.len(4, nodes)
            exp = [
                ('inet:asn', 1234),
                ('inet:dns:a', ('woot.com', 0x01020304)),
                ('inet:ipv4', 0x01020304),
                ('inet:fqdn', 'woot.com'),
            ]
            self.eq(exp, [x.ndef for x in nodes])

            # A fatal execption is fatal to the runtime
            q = '$foo=woot.com tee --parallel { $lib.time.sleep("0.5") inet:ipv4=1.2.3.4 }  { $lib.time.sleep("0.25") inet:fqdn=$foo <- * | sleep 1} { [inet:asn=newp] }'
            msgs = await core.stormlist(q)
            podes = [m[1] for m in msgs if m[0] == 'node']
            self.len(0, podes)
            self.stormIsInErr("invalid literal for int() with base 0: 'newp'", msgs)

            # Each input node to the query is also subject to parallel execution
            q = '$foo=woot.com inet:fqdn=$foo inet:fqdn=com | tee --parallel { inet:ipv4=1.2.3.4 } { inet:fqdn=$foo <- * } | uniq'
            nodes = await core.nodes(q)

            self.eq({node.ndef for node in nodes}, {
                ('inet:fqdn', 'woot.com'),
                ('inet:ipv4', 16909060),
                ('inet:dns:a', ('woot.com', 16909060)),
                ('inet:fqdn', 'com'),
            })

            # Per-node exceptions can also tear down the runtime (coverage test)
            q = 'inet:fqdn=com | tee --parallel { [inet:asn=newp] }'
            with self.raises(s_exc.BadTypeValu):
                await core.nodes(q)

            # No input test
            q = 'tee'
            with self.raises(s_exc.StormRuntimeError):
                await core.nodes(q)

    async def test_storm_yieldvalu(self):

        async with self.getTestCore() as core:

            nodes = await core.nodes('[ inet:ipv4=1.2.3.4 ]')

            buid0 = nodes[0].buid
            iden0 = s_common.ehex(buid0)

            nodes = await core.nodes('yield $foo', opts={'vars': {'foo': (iden0,)}})
            self.len(1, nodes)
            self.eq(nodes[0].ndef, ('inet:ipv4', 0x01020304))

            def genr():
                yield iden0

            async def agenr():
                yield iden0

            nodes = await core.nodes('yield $foo', opts={'vars': {'foo': (iden0,)}})
            self.len(1, nodes)
            self.eq(nodes[0].ndef, ('inet:ipv4', 0x01020304))

            nodes = await core.nodes('yield $foo', opts={'vars': {'foo': buid0}})
            self.len(1, nodes)
            self.eq(nodes[0].ndef, ('inet:ipv4', 0x01020304))

            nodes = await core.nodes('yield $foo', opts={'vars': {'foo': genr()}})
            self.len(1, nodes)
            self.eq(nodes[0].ndef, ('inet:ipv4', 0x01020304))

            nodes = await core.nodes('yield $foo', opts={'vars': {'foo': agenr()}})
            self.len(1, nodes)
            self.eq(nodes[0].ndef, ('inet:ipv4', 0x01020304))

            nodes = await core.nodes('yield $foo', opts={'vars': {'foo': nodes[0]}})
            self.len(1, nodes)
            self.eq(nodes[0].ndef, ('inet:ipv4', 0x01020304))

            nodes = await core.nodes('yield $foo', opts={'vars': {'foo': None}})
            self.len(0, nodes)

            with self.raises(s_exc.BadLiftValu):
                await core.nodes('yield $foo', opts={'vars': {'foo': 'asdf'}})

    async def test_storm_splicelist(self):

        async with self.getTestCoreAndProxy() as (core, prox):

            mesgs = await core.stormlist('[ test:str=foo ]')
            await asyncio.sleep(0.01)

            mesgs = await core.stormlist('[ test:str=bar ]')

            tick = mesgs[0][1]['tick']
            tickdt = datetime.datetime.utcfromtimestamp(tick / 1000.0)
            tickstr = tickdt.strftime('%Y/%m/%d %H:%M:%S.%f')

            tock = mesgs[-1][1]['tock']
            tockdt = datetime.datetime.utcfromtimestamp(tock / 1000.0)
            tockstr = tockdt.strftime('%Y/%m/%d %H:%M:%S.%f')

            await asyncio.sleep(0.01)
            mesgs = await core.stormlist('[ test:str=baz ]')

            nodes = await core.nodes(f'splice.list')
            self.len(9, nodes)

            nodes = await core.nodes(f'splice.list --mintimestamp {tick}')
            self.len(4, nodes)

            nodes = await core.nodes(f'splice.list --mintime "{tickstr}"')
            self.len(4, nodes)

            nodes = await core.nodes(f'splice.list --maxtimestamp {tock}')
            self.len(7, nodes)

            nodes = await core.nodes(f'splice.list --maxtime "{tockstr}"')
            self.len(7, nodes)

            nodes = await core.nodes(f'splice.list --mintimestamp {tick} --maxtimestamp {tock}')
            self.len(2, nodes)

            nodes = await core.nodes(f'splice.list --mintime "{tickstr}" --maxtime "{tockstr}"')
            self.len(2, nodes)

            await self.asyncraises(s_exc.StormRuntimeError, core.nodes('splice.list --mintime badtime'))
            await self.asyncraises(s_exc.StormRuntimeError, core.nodes('splice.list --maxtime nope'))

            visi = await prox.addUser('visi', passwd='secret')

            await prox.addUserRule(visi['iden'], (True, ('node', 'add')))
            await prox.addUserRule(visi['iden'], (True, ('node', 'prop', 'set')))

            async with core.getLocalProxy(user='visi') as asvisi:

                # make sure a normal user only gets their own splices
                nodes = await alist(asvisi.eval("[ test:str=hehe ]"))

                nodes = await alist(asvisi.eval("splice.list"))
                self.len(2, nodes)

                # should get all splices now as an admin
                await prox.setUserAdmin(visi['iden'], True)

                nodes = await alist(asvisi.eval("splice.list"))
                self.len(11, nodes)

    async def test_storm_spliceundo(self):

        async with self.getTestCoreAndProxy() as (core, prox):

            await core.addTagProp('risk', ('int', {'min': 0, 'max': 100}), {'doc': 'risk score'})

            visi = await prox.addUser('visi', passwd='secret')

            await prox.addUserRule(visi['iden'], (True, ('node', 'add')))
            await prox.addUserRule(visi['iden'], (True, ('node', 'prop', 'set')))
            await prox.addUserRule(visi['iden'], (True, ('node', 'tag', 'add')))

            async with core.getLocalProxy(user='visi') as asvisi:

                nodes = await alist(asvisi.eval("[ test:str=foo ]"))
                await asyncio.sleep(0.01)

                mesgs = await alist(asvisi.storm("[ test:str=bar ]"))
                tick = mesgs[0][1]['tick']
                tock = mesgs[-1][1]['tock']

                mesgs = await alist(asvisi.storm("test:str=bar [ +#test.tag ]"))

                # undo a node add

                nodes = await alist(asvisi.eval("test:str=bar"))
                self.len(1, nodes)

                # undo adding a node fails without tag:del perms if is it tagged
                q = f'splice.list --mintimestamp {tick} --maxtimestamp {tock} | splice.undo'
                await self.agenraises(s_exc.AuthDeny, asvisi.eval(q))

                await prox.addUserRule(visi['iden'], (True, ('node', 'tag', 'del')))

                # undo adding a node fails without node:del perms
                q = f'splice.list --mintimestamp {tick} --maxtimestamp {tock} | splice.undo'
                await self.agenraises(s_exc.AuthDeny, asvisi.eval(q))

                await prox.addUserRule(visi['iden'], (True, ('node', 'del')))
                nodes = await alist(asvisi.eval(q))

                nodes = await alist(asvisi.eval("test:str=bar"))
                self.len(0, nodes)

                # undo a node delete

                # undo deleting a node fails without node:add perms
                await prox.delUserRule(visi['iden'], (True, ('node', 'add')))

                q = 'splice.list | limit 2 | splice.undo'
                await self.agenraises(s_exc.AuthDeny, asvisi.eval(q))

                await prox.addUserRule(visi['iden'], (True, ('node', 'add')))
                nodes = await alist(asvisi.eval(q))

                nodes = await alist(asvisi.eval("test:str=bar"))
                self.len(1, nodes)

                # undo adding a prop

                nodes = await alist(asvisi.eval("test:str=foo [ :tick=2000 ]"))
                self.nn(nodes[0][1]['props'].get('tick'))

                # undo adding a prop fails without prop:del perms
                q = 'splice.list | limit 1 | splice.undo'
                await self.agenraises(s_exc.AuthDeny, asvisi.eval(q))

                await prox.addUserRule(visi['iden'], (True, ('node', 'prop', 'del',)))
                nodes = await alist(asvisi.eval(q))

                nodes = await alist(asvisi.eval("test:str=foo"))
                self.none(nodes[0][1]['props'].get('tick'))

                # undo updating a prop

                nodes = await alist(asvisi.eval("test:str=foo [ :tick=2000 ]"))
                oldv = nodes[0][1]['props']['tick']
                self.nn(oldv)

                nodes = await alist(asvisi.eval("test:str=foo [ :tick=3000 ]"))
                self.ne(oldv, nodes[0][1]['props']['tick'])

                # undo updating a prop fails without prop:set perms
                await prox.delUserRule(visi['iden'], (True, ('node', 'prop', 'set')))

                q = 'splice.list | limit 1 | splice.undo'
                await self.agenraises(s_exc.AuthDeny, asvisi.eval(q))

                await prox.addUserRule(visi['iden'], (True, ('node', 'prop', 'set',)))
                nodes = await alist(asvisi.eval(q))

                nodes = await alist(asvisi.eval("test:str=foo"))
                self.eq(oldv, nodes[0][1]['props']['tick'])

                # undo deleting a prop

                nodes = await alist(asvisi.eval("test:str=foo [ -:tick ]"))
                self.none(nodes[0][1]['props'].get('tick'))

                # undo deleting a prop fails without prop:set perms
                await prox.delUserRule(visi['iden'], (True, ('node', 'prop', 'set')))

                q = 'splice.list | limit 1 | splice.undo'
                await self.agenraises(s_exc.AuthDeny, asvisi.eval(q))

                await prox.addUserRule(visi['iden'], (True, ('node', 'prop', 'set')))
                nodes = await alist(asvisi.eval(q))

                nodes = await alist(asvisi.eval("test:str=foo"))
                self.eq(oldv, nodes[0][1]['props']['tick'])

                # undo adding a tag

                nodes = await alist(asvisi.eval("test:str=foo [ +#rep=2000 ]"))
                tagv = nodes[0][1]['tags'].get('rep')
                self.nn(tagv)

                # undo adding a tag fails without tag:del perms
                await prox.delUserRule(visi['iden'], (True, ('node', 'tag', 'del',)))

                q = 'splice.list | limit 1 | splice.undo'
                await self.agenraises(s_exc.AuthDeny, asvisi.eval(q))

                await prox.addUserRule(visi['iden'], (True, ('node', 'tag', 'del',)))
                nodes = await alist(asvisi.eval(q))

                nodes = await alist(asvisi.eval("test:str=foo"))
                self.none(nodes[0][1]['tags'].get('rep'))

                # undo deleting a tag

                # undo deleting a tag fails without tag:add perms
                await prox.delUserRule(visi['iden'], (True, ('node', 'tag', 'add')))

                q = 'splice.list | limit 1 | splice.undo'
                await self.agenraises(s_exc.AuthDeny, asvisi.eval(q))

                await prox.addUserRule(visi['iden'], (True, ('node', 'tag', 'add')))
                nodes = await alist(asvisi.eval(q))

                nodes = await alist(asvisi.eval("test:str=foo"))
                self.eq(tagv, nodes[0][1]['tags'].get('rep'))

                # undo updating a tag
                nodes = await alist(asvisi.eval("test:str=foo [ +#rep=2000 ]"))
                oldv = nodes[0][1]['tags'].get('rep')
                nodes = await alist(asvisi.eval("test:str=foo [ +#rep=3000 ]"))
                self.ne(oldv, nodes[0][1]['tags'].get('rep'))

                q = 'splice.list | limit 1 | splice.undo'
                await alist(asvisi.eval(q))

                nodes = await alist(asvisi.eval("test:str=foo"))
                self.eq(oldv, nodes[0][1]['tags'].get('rep'))

                # undo adding a tagprop

                nodes = await alist(asvisi.eval("test:str=foo [ +#rep:risk=50 ]"))
                tagv = nodes[0][1]['tagprops']['rep'].get('risk')
                self.nn(tagv)

                # undo adding a tagprop fails without tag:del perms
                await prox.delUserRule(visi['iden'], (True, ('node', 'tag', 'del')))

                q = 'splice.list | limit 1 | splice.undo'
                await self.agenraises(s_exc.AuthDeny, asvisi.eval(q))

                await prox.addUserRule(visi['iden'], (True, ('node', 'tag', 'del')))
                nodes = await alist(asvisi.eval(q))

                nodes = await alist(asvisi.eval("test:str=foo"))
                self.none(nodes[0][1]['tagprops'].get('rep'))

                # undo deleting a tagprop

                # undo deleting a tagprop fails without tag:add perms
                await prox.delUserRule(visi['iden'], (True, ('node', 'tag', 'add')))

                q = 'splice.list | limit 1 | splice.undo'
                await self.agenraises(s_exc.AuthDeny, asvisi.eval(q))

                await prox.addUserRule(visi['iden'], (True, ('node', 'tag', 'add')))
                nodes = await alist(asvisi.eval(q))

                nodes = await alist(asvisi.eval("test:str=foo"))
                self.eq(tagv, nodes[0][1]['tagprops']['rep'].get('risk'))

                # undo updating a tagprop

                nodes = await alist(asvisi.eval("test:str=foo [ +#rep:risk=0 ]"))
                self.ne(tagv, nodes[0][1]['tagprops']['rep'].get('risk'))

                # undo updating a tagprop fails without prop:set perms
                await prox.delUserRule(visi['iden'], (True, ('node', 'tag', 'add')))

                q = 'splice.list | limit 1 | splice.undo'
                await self.agenraises(s_exc.AuthDeny, asvisi.eval(q))

                await prox.addUserRule(visi['iden'], (True, ('node', 'tag', 'add')))
                nodes = await alist(asvisi.eval(q))

                nodes = await alist(asvisi.eval("test:str=foo"))
                self.eq(tagv, nodes[0][1]['tagprops']['rep'].get('risk'))

                # sending nodes of form other than syn:splice doesn't work
                q = 'test:str | limit 1 | splice.undo'
                await self.agenraises(s_exc.StormRuntimeError, asvisi.eval(q))

                # must be admin to use --force for node deletion
                await alist(asvisi.eval('[ test:cycle0=foo :cycle1=bar ]'))
                await alist(asvisi.eval('[ test:cycle1=bar :cycle0=foo ]'))

                nodes = await alist(asvisi.eval("test:cycle0"))
                self.len(1, nodes)

                q = 'splice.list | +:type="node:add" +:form="test:cycle0" | limit 1 | splice.undo'
                await self.agenraises(s_exc.CantDelNode, asvisi.eval(q))

                q = 'splice.list | +:type="node:add" +:form="test:cycle0" | limit 1 | splice.undo --force'
                await self.agenraises(s_exc.AuthDeny, asvisi.eval(q))

                await prox.setUserAdmin(visi['iden'], True)

                nodes = await alist(asvisi.eval(q))
                nodes = await alist(asvisi.eval("test:cycle0"))
                self.len(0, nodes)

    async def test_storm_argv_parser(self):

        pars = s_storm.Parser(prog='hehe')
        pars.add_argument('--hehe')
        self.none(pars.parse_args(['--lol']))
        self.isin("ERROR: Expected 0 positional arguments. Got 1: ['--lol']", pars.mesgs)

        pars = s_storm.Parser(prog='hehe')
        pars.add_argument('hehe')
        opts = pars.parse_args(['-h'])
        self.none(opts)
        self.notin("ERROR: The argument <hehe> is required.", pars.mesgs)
        self.isin('Usage: hehe [options] <hehe>', pars.mesgs)
        self.isin('Options:', pars.mesgs)
        self.isin('  --help                      : Display the command usage.', pars.mesgs)
        self.isin('Arguments:', pars.mesgs)
        self.isin('  <hehe>                      : No help available', pars.mesgs)

        pars = s_storm.Parser()
        pars.add_argument('--no-foo', default=True, action='store_false')
        opts = pars.parse_args(['--no-foo'])
        self.false(opts.no_foo)

        pars = s_storm.Parser()
        pars.add_argument('--no-foo', default=True, action='store_false')
        opts = pars.parse_args([])
        self.true(opts.no_foo)

        pars = s_storm.Parser()
        pars.add_argument('--no-foo', default=True, action='store_false')
        pars.add_argument('--valu', default=8675309, type='int')
        pars.add_argument('--ques', nargs=2, type='int', default=(1, 2))
        pars.parse_args(['-h'])
        self.isin('  --no-foo                    : No help available.', pars.mesgs)
        self.isin('  --valu <valu>               : No help available. (default: 8675309)', pars.mesgs)
        self.isin('  --ques <ques>               : No help available. (default: (1, 2))', pars.mesgs)

        pars = s_storm.Parser()
        pars.add_argument('--yada')
        self.none(pars.parse_args(['--yada']))
        self.true(pars.exited)

        pars = s_storm.Parser()
        pars.add_argument('--yada', action='append')
        self.none(pars.parse_args(['--yada']))
        self.true(pars.exited)

        pars = s_storm.Parser()
        pars.add_argument('--yada', nargs='?')
        opts = pars.parse_args(['--yada'])
        self.none(opts.yada)

        pars = s_storm.Parser()
        pars.add_argument('--yada', nargs='+')
        self.none(pars.parse_args(['--yada']))
        self.true(pars.exited)

        pars = s_storm.Parser()
        pars.add_argument('--yada', type='int')
        self.none(pars.parse_args(['--yada', 'hehe']))
        self.true(pars.exited)

        # check help output formatting of optargs
        pars = s_storm.Parser()
        pars.add_argument('--star', nargs='*')
        pars.help()
        helptext = '\n'.join(pars.mesgs)
        self.isin('--star [<star> ...]', helptext)

        pars = s_storm.Parser()
        pars.add_argument('--plus', nargs='+')
        pars.help()
        helptext = '\n'.join(pars.mesgs)
        self.isin('--plus <plus> [<plus> ...]', helptext)

        pars = s_storm.Parser()
        pars.add_argument('--ques', nargs='?')
        pars.help()
        helptext = '\n'.join(pars.mesgs)
        self.isin('--ques [ques]', helptext)

        # Check formatting for store_true / store_false optargs
        pars = s_storm.Parser()
        pars.add_argument('--ques', nargs=2, type='int')
        pars.add_argument('--beep', action='store_true', help='beep beep')
        pars.add_argument('--boop', action='store_false', help='boop boop')
        pars.help()
        helptext = '\n'.join(pars.mesgs)
        self.isin('--ques <ques>               : No help available', helptext)
        self.isin('--beep                      : beep beep', helptext)
        self.isin('--boop                      : boop boop', helptext)

        # test some nargs type intersections
        pars = s_storm.Parser()
        pars.add_argument('--ques', nargs='?', type='int')
        self.none(pars.parse_args(['--ques', 'asdf']))
        helptext = '\n'.join(pars.mesgs)
        self.isin("Invalid value for type (int): asdf", helptext)

        pars = s_storm.Parser()
        pars.add_argument('--ques', nargs='*', type='int')
        self.none(pars.parse_args(['--ques', 'asdf']))
        helptext = '\n'.join(pars.mesgs)
        self.isin("Invalid value for type (int): asdf", helptext)

        pars = s_storm.Parser()
        pars.add_argument('--ques', nargs='+', type='int')
        self.none(pars.parse_args(['--ques', 'asdf']))
        helptext = '\n'.join(pars.mesgs)
        self.isin("Invalid value for type (int): asdf", helptext)

        pars = s_storm.Parser()
        pars.add_argument('foo', type='int')
        self.none(pars.parse_args(['asdf']))
        helptext = '\n'.join(pars.mesgs)
        self.isin("Invalid value for type (int): asdf", helptext)

        # argument count mismatch
        pars = s_storm.Parser()
        pars.add_argument('--ques')
        self.none(pars.parse_args(['--ques']))
        helptext = '\n'.join(pars.mesgs)
        self.isin("An argument is required for --ques", helptext)

        pars = s_storm.Parser()
        pars.add_argument('--ques', nargs=2)
        self.none(pars.parse_args(['--ques', 'lolz']))
        helptext = '\n'.join(pars.mesgs)
        self.isin("2 arguments are required for --ques", helptext)

        pars = s_storm.Parser()
        pars.add_argument('--ques', nargs=2, type='int')
        self.none(pars.parse_args(['--ques', 'lolz', 'hehe']))
        helptext = '\n'.join(pars.mesgs)
        self.isin("Invalid value for type (int): lolz", helptext)

        # test time argtype
        ttyp = s_datamodel.Model().type('time')

        pars = s_storm.Parser()
        pars.add_argument('--yada', type='time')
        args = pars.parse_args(['--yada', '20201021-1day'])
        self.nn(args)
        self.eq(ttyp.norm('20201021-1day')[0], args.yada)

        args = pars.parse_args(['--yada', 1603229675444])
        self.nn(args)
        self.eq(ttyp.norm(1603229675444)[0], args.yada)

        self.none(pars.parse_args(['--yada', 'hehe']))
        self.true(pars.exited)
        helptext = '\n'.join(pars.mesgs)
        self.isin("Invalid value for type (time): hehe", helptext)

        # test ival argtype
        ityp = s_datamodel.Model().type('ival')

        pars = s_storm.Parser()
        pars.add_argument('--yada', type='ival')
        args = pars.parse_args(['--yada', '20201021-1day'])
        self.nn(args)
        self.eq(ityp.norm('20201021-1day')[0], args.yada)

        args = pars.parse_args(['--yada', 1603229675444])
        self.nn(args)
        self.eq(ityp.norm(1603229675444)[0], args.yada)

        args = pars.parse_args(['--yada', ('20201021', '20201023')])
        self.nn(args)
        self.eq(ityp.norm(('20201021', '20201023'))[0], args.yada)

        args = pars.parse_args(['--yada', (1603229675444, '20201021')])
        self.nn(args)
        self.eq(ityp.norm((1603229675444, '20201021'))[0], args.yada)

        self.none(pars.parse_args(['--yada', 'hehe']))
        self.true(pars.exited)
        helptext = '\n'.join(pars.mesgs)
        self.isin("Invalid value for type (ival): hehe", helptext)

        # check adding argument with invalid type
        with self.raises(s_exc.BadArg):
            pars = s_storm.Parser()
            pars.add_argument('--yada', type=int)

    async def test_liftby_edge(self):
        async with self.getTestCore() as core:

            await core.nodes('[ test:str=test1 +(refs)> { [test:int=7] } ]')
            await core.nodes('[ test:str=test1 +(refs)> { [test:int=8] } ]')
            await core.nodes('[ test:str=test2 +(refs)> { [test:int=8] } ]')

            nodes = await core.nodes('lift.byverb refs')
            self.eq(sorted([n.ndef[1] for n in nodes]), ['test1', 'test2'])

            nodes = await core.nodes('lift.byverb --n2 refs ')
            self.eq(sorted([n.ndef[1] for n in nodes]), [7, 8])

            nodes = await core.nodes('lift.byverb $v', {'vars': {'v': 'refs'}})
            self.eq(sorted([n.ndef[1] for n in nodes]), ['test1', 'test2'])

            q = '[(test:str=refs) (test:str=foo)] $v=$node.value() | lift.byverb $v'
            nodes = await core.nodes(q)
            self.len(4, nodes)
            self.eq({n.ndef[1] for n in nodes},
                    {'test1', 'test2', 'refs', 'foo'})

    async def test_storm_nested_root(self):
        async with self.getTestCore() as core:
            self.eq(20, await core.callStorm('''
            $foo = (100)
            function x() {
                function y() {
                    function z() {
                        $foo = (20)
                    }
                    $z()
                }
                $y()
            }
            $x()
            return ($foo)
            '''))

    async def test_edges_del(self):
        async with self.getTestCore() as core:

            await core.nodes('[ test:str=test1 +(refs)> { [test:int=7 test:int=8] } ]')
            await core.nodes('[ test:str=test1 +(seen)> { [test:int=7 test:int=8] } ]')

            self.len(4, await core.nodes('test:str=test1 -(*)> *'))

            await core.nodes('test:str=test1 | edges.del refs')
            self.len(0, await core.nodes('test:str=test1 -(refs)> *'))
            self.len(2, await core.nodes('test:str=test1 -(seen)> *'))

            await core.nodes('test:str=test1 [ +(refs)> { [test:int=7 test:int=8] } ]')

            self.len(4, await core.nodes('test:str=test1 -(*)> *'))

            await core.nodes('test:str=test1 | edges.del *')
            self.len(0, await core.nodes('test:str=test1 -(*)> *'))

            # Test --n2
            await core.nodes('test:str=test1 [ <(refs)+ { [test:int=7 test:int=8] } ]')
            await core.nodes('test:str=test1 [ <(seen)+ { [test:int=7 test:int=8] } ]')

            self.len(4, await core.nodes('test:str=test1 <(*)- *'))

            await core.nodes('test:str=test1 | edges.del refs --n2')
            self.len(0, await core.nodes('test:str=test1 <(refs)- *'))
            self.len(2, await core.nodes('test:str=test1 <(seen)- *'))

            await core.nodes('test:str=test1 [ <(refs)+ { [test:int=7 test:int=8] } ]')

            self.len(4, await core.nodes('test:str=test1 <(*)- *'))

            await core.nodes('test:str=test1 | edges.del * --n2')
            self.len(0, await core.nodes('test:str=test1 <(*)- *'))

            # Test non-runtsafe usage
            await core.nodes('[ test:str=refs +(refs)> { [test:int=7 test:int=8] } ]')
            await core.nodes('[ test:str=seen +(seen)> { [test:int=7 test:int=8] } ]')

            self.len(2, await core.nodes('test:str=refs -(refs)> *'))
            self.len(2, await core.nodes('test:str=seen -(seen)> *'))

            await core.nodes('test:str=refs test:str=seen $v=$node.value() | edges.del $v')

            self.len(0, await core.nodes('test:str=refs -(refs)> *'))
            self.len(0, await core.nodes('test:str=seen -(seen)> *'))

            await core.nodes('test:str=refs [ <(refs)+ { [test:int=7 test:int=8] } ]')
            await core.nodes('test:str=seen [ <(seen)+ { [test:int=7 test:int=8] } ]')

            self.len(2, await core.nodes('test:str=refs <(refs)- *'))
            self.len(2, await core.nodes('test:str=seen <(seen)- *'))

            await core.nodes('test:str=refs test:str=seen $v=$node.value() | edges.del $v --n2')

            self.len(0, await core.nodes('test:str=refs <(refs)- *'))
            self.len(0, await core.nodes('test:str=seen <(seen)- *'))

            await core.nodes('test:str=refs [ <(refs)+ { [test:int=7 test:int=8] } ]')
            await core.nodes('[ test:str=* <(seen)+ { [test:int=7 test:int=8] } ]')

            self.len(2, await core.nodes('test:str=refs <(refs)- *'))
            self.len(2, await core.nodes('test:str=* <(seen)- *'))

            await core.nodes('test:str=refs test:str=* $v=$node.value() | edges.del $v --n2')

            self.len(0, await core.nodes('test:str=refs <(refs)- *'))
            self.len(0, await core.nodes('test:str=* <(seen)- *'))

            # Test perms
            visi = await core.auth.addUser('visi')
            await visi.setPasswd('secret')

            await core.nodes('test:str=test1 [ +(refs)> { test:int=7 } ]')
            self.len(1, await core.nodes('test:str=test1 -(refs)> *'))

            async with core.getLocalProxy(user='visi') as asvisi:
                with self.raises(s_exc.AuthDeny):
                    await asvisi.callStorm('test:str=test1 | edges.del refs')

                await visi.addRule((True, ('node', 'edge', 'del', 'refs')))

                await asvisi.callStorm('test:str=test1 | edges.del refs')
                self.len(0, await core.nodes('test:str=test1 -(refs)> *'))

                await core.nodes('test:str=test1 [ +(refs)> { test:int=7 } ]')
                with self.raises(s_exc.AuthDeny):
                    await asvisi.callStorm('test:str=test1 | edges.del *')

                await visi.addRule((True, ('node', 'edge', 'del')))

                await asvisi.callStorm('test:str=test1 | edges.del *')
                self.len(0, await core.nodes('test:str=test1 -(refs)> *'))

    async def test_storm_pushpull(self):

        with self.getTestDir() as dirn:

            async with self.getTestCore(dirn=dirn) as core:

                visi = await core.auth.addUser('visi')
                await visi.setPasswd('secret')

                await core.auth.rootuser.setPasswd('secret')
                host, port = await core.dmon.listen('tcp://127.0.0.1:0/')

                # setup a trigger so we know when the nodes move...
                view0, layr0 = await core.callStorm('$view = $lib.view.get().fork() return(($view.iden, $view.layers.0.iden))')
                view1, layr1 = await core.callStorm('$view = $lib.view.get().fork() return(($view.iden, $view.layers.0.iden))')
                view2, layr2 = await core.callStorm('$view = $lib.view.get().fork() return(($view.iden, $view.layers.0.iden))')

                opts = {'vars': {
                    'view0': view0,
                    'view1': view1,
                    'view2': view2,
                    'layr0': layr0,
                    'layr1': layr1,
                    'layr2': layr2,
                }}

                # lets get some auth denies...
                async with core.getLocalProxy(user='visi') as asvisi:

                    with self.raises(s_exc.AuthDeny):
                        await asvisi.callStorm(f'$lib.layer.get($layr0).addPush(hehe)', opts=opts)
                    with self.raises(s_exc.AuthDeny):
                        await asvisi.callStorm(f'$lib.layer.get($layr0).delPush(hehe)', opts=opts)
                    with self.raises(s_exc.AuthDeny):
                        await asvisi.callStorm(f'$lib.layer.get($layr2).addPull(hehe)', opts=opts)
                    with self.raises(s_exc.AuthDeny):
                        await asvisi.callStorm(f'$lib.layer.get($layr2).delPull(hehe)', opts=opts)
                    with self.raises(s_exc.AuthDeny):
                        await asvisi.callStorm(f'$lib.layer.get($layr2).addPull(hehe)', opts=opts)
                    with self.raises(s_exc.AuthDeny):
                        await asvisi.callStorm(f'$lib.layer.get($layr2).delPull(hehe)', opts=opts)

                actv = len(core.activecoros)
                # view0 -push-> view1 <-pull- view2
                await core.callStorm(f'$lib.layer.get($layr0).addPush("tcp://root:secret@127.0.0.1:{port}/*/layer/{layr1}")', opts=opts)
                await core.callStorm(f'$lib.layer.get($layr2).addPull("tcp://root:secret@127.0.0.1:{port}/*/layer/{layr1}")', opts=opts)

                purl = await core.callStorm('for ($iden, $pdef) in $lib.layer.get($layr2).get(pulls) { return($pdef.url) }', opts=opts)
                self.true(purl.startswith('tcp://root:****@127.0.0.1'))
                purl = await core.callStorm('for ($iden, $pdef) in $lib.layer.get($layr0).get(pushs) { return($pdef.url) }', opts=opts)
                self.true(purl.startswith('tcp://root:****@127.0.0.1'))

                msgs = await core.stormlist('layer.push.list $layr0', opts=opts)
                self.stormIsInPrint('tcp://root:****@127.0.0.1', msgs)

                msgs = await core.stormlist('layer.pull.list $layr2', opts=opts)
                self.stormIsInPrint('tcp://root:****@127.0.0.1', msgs)

                self.eq(2, len(core.activecoros) - actv)
                tasks = await core.callStorm('return($lib.ps.list())')
                self.len(1, [t for t in tasks if t.get('name').startswith('layer pull:')])
                self.len(1, [t for t in tasks if t.get('name').startswith('layer push:')])

                await core.nodes('[ ps:contact=* ]', opts={'view': view0})

                # wait for first write so we can get the correct offset
                await core.layers.get(layr2).waitEditOffs(0, timeout=3)
                offs = await core.layers.get(layr2).getEditOffs()

                await core.nodes('[ ps:contact=* ]', opts={'view': view0})
                await core.nodes('[ ps:contact=* ]', opts={'view': view0})
                await core.layers.get(layr2).waitEditOffs(offs + 10, timeout=3)

                self.len(3, await core.nodes('ps:contact', opts={'view': view1}))
                self.len(3, await core.nodes('ps:contact', opts={'view': view2}))

                # Check offset reporting
                q = '$layer=$lib.layer.get($layr0) return ($layer.pack())'
                layrinfo = await core.callStorm(q, opts=opts)
                pushs = layrinfo.get('pushs')
                self.len(1, pushs)
                pdef = list(pushs.values())[0]
                self.lt(10, pdef.get('offs', 0))

                q = '$layer=$lib.layer.get($layr2) return ($layer.pack())'
                layrinfo = await core.callStorm(q, opts=opts)
                pulls = layrinfo.get('pulls')
                self.len(1, pulls)
                pdef = list(pulls.values())[0]
                self.lt(10, pdef.get('offs', 0))

                # remove and ensure no replay on restart
                await core.nodes('ps:contact | delnode', opts={'view': view2})
                self.len(0, await core.nodes('ps:contact', opts={'view': view2}))

            conf = {'dmon:listen': f'tcp://127.0.0.1:{port}'}
            async with self.getTestCore(dirn=dirn, conf=conf) as core:

                await asyncio.sleep(0)

                offs = await core.layers.get(layr2).getEditOffs()
                await core.nodes('[ ps:contact=* ]', opts={'view': view0})
                await core.nodes('[ ps:contact=* ]', opts={'view': view0})
                await core.nodes('[ ps:contact=* ]', opts={'view': view0})
                await core.layers.get(layr2).waitEditOffs(offs + 6, timeout=3)

                # confirm we dont replay and get the old one back...
                self.len(3, await core.nodes('ps:contact', opts={'view': view2}))

                actv = len(core.activecoros)
                # remove all pushes / pulls
                await core.callStorm('''
                    for $layr in $lib.layer.list() {
                        $pushs = $layr.get(pushs)
                        if $pushs {
                            for ($iden, $pdef) in $pushs { $layr.delPush($iden) }
                        }
                        $pulls = $layr.get(pulls)
                        if $pulls {
                            for ($iden, $pdef) in $pulls { $layr.delPull($iden) }
                        }
                    }
                ''')
                self.eq(actv - 2, len(core.activecoros))
                tasks = await core.callStorm('return($lib.ps.list())')
                self.len(0, [t for t in tasks if t.get('name').startswith('layer pull:')])
                self.len(0, [t for t in tasks if t.get('name').startswith('layer push:')])

                # code coverage for push/pull dict exists but has no entries
                self.none(await core.callStorm('return($lib.layer.get($layr2).delPull($lib.guid()))', opts=opts))
                self.none(await core.callStorm('return($lib.layer.get($layr0).delPush($lib.guid()))', opts=opts))

                msgs = await core.stormlist('layer.push.list $layr0', opts=opts)
                self.stormIsInPrint('No pushes configured', msgs)

                msgs = await core.stormlist('layer.pull.list $layr2', opts=opts)
                self.stormIsInPrint('No pulls configured', msgs)

                # Test storm command add/del
                q = f'layer.push.add $layr0 "tcp://root:secret@127.0.0.1:{port}/*/layer/{layr1}"'
                msgs = await core.stormlist(q, opts=opts)
                self.stormIsInPrint('Layer push added', msgs)

                q = f'layer.pull.add $layr2 "tcp://root:secret@127.0.0.1:{port}/*/layer/{layr1}"'
                msgs = await core.stormlist(q, opts=opts)
                self.stormIsInPrint('Layer pull added', msgs)

                msgs = await core.stormlist('layer.push.list $layr0', opts=opts)
                self.stormIsInPrint('tcp://root:****@127.0.0.1', msgs)

                msgs = await core.stormlist('layer.pull.list $layr2', opts=opts)
                self.stormIsInPrint('tcp://root:****@127.0.0.1', msgs)

                pidn = await core.callStorm('for ($iden, $pdef) in $lib.layer.get($layr0).get(pushs) { return($iden) }', opts=opts)
                msgs = await core.stormlist(f'layer.push.del $layr0 {pidn}', opts=opts)
                self.stormIsInPrint('Layer push deleted', msgs)
                msgs = await core.stormlist('layer.push.list $layr0', opts=opts)
                self.stormIsInPrint('No pushes configured', msgs)

                pidn = await core.callStorm('for ($iden, $pdef) in $lib.layer.get($layr2).get(pulls) { return($iden) }', opts=opts)
                msgs = await core.stormlist(f'layer.pull.del $layr2 {pidn}', opts=opts)
                self.stormIsInPrint('Layer pull deleted', msgs)
                msgs = await core.stormlist('layer.pull.list $layr2', opts=opts)
                self.stormIsInPrint('No pulls configured', msgs)

                # add a push/pull and remove the layer to cancel it...
                await core.callStorm(f'$lib.layer.get($layr0).addPush("tcp://root:secret@127.0.0.1:{port}/*/layer/{layr1}")', opts=opts)
                await core.callStorm(f'$lib.layer.get($layr2).addPull("tcp://root:secret@127.0.0.1:{port}/*/layer/{layr1}")', opts=opts)

                await asyncio.sleep(0)

                tasks = await core.callStorm('return($lib.ps.list())')
                self.len(1, [t for t in tasks if t.get('name').startswith('layer pull:')])
                self.len(1, [t for t in tasks if t.get('name').startswith('layer push:')])
                self.eq(actv, len(core.activecoros))

                tasks = [cdef.get('task') for cdef in core.activecoros.values()]

                await core.callStorm('$lib.view.del($view0)', opts=opts)
                await core.callStorm('$lib.view.del($view1)', opts=opts)
                await core.callStorm('$lib.view.del($view2)', opts=opts)
                await core.callStorm('$lib.layer.del($layr0)', opts=opts)
                await core.callStorm('$lib.layer.del($layr1)', opts=opts)
                await core.callStorm('$lib.layer.del($layr2)', opts=opts)

                # Wait for the active coros to die
                for task in [t for t in tasks if t is not None]:
                    self.true(await s_coro.waittask(task, timeout=5))

                tasks = await core.callStorm('return($lib.ps.list())')
                self.len(0, [t for t in tasks if t.get('name').startswith('layer pull:')])
                self.len(0, [t for t in tasks if t.get('name').startswith('layer push:')])
                self.eq(actv - 2, len(core.activecoros))

                with self.raises(s_exc.SchemaViolation):
                    await core.addLayrPush('newp', {})
                with self.raises(s_exc.SchemaViolation):
                    await core.addLayrPull('newp', {})

                # sneak a bit of coverage for the raw library in here...
                fake = {
                    'time': s_common.now(),
                    'iden': s_common.guid(),
                    'user': s_common.guid(),
                    'url': 'tcp://localhost',
                }
                self.none(await core.addLayrPush('newp', fake))
                self.none(await core.addLayrPull('newp', fake))

                self.none(await core.delLayrPull('newp', 'newp'))
                self.none(await core.delLayrPull(layr0, 'newp'))
                self.none(await core.delLayrPush('newp', 'newp'))
                self.none(await core.delLayrPush(layr0, 'newp'))

                # main view/layer have None for pulls/pushs
                self.none(await core.delLayrPull(core.getView().layers[0].iden, 'newp'))
                self.none(await core.delLayrPush(core.getView().layers[0].iden, 'newp'))

                async with await s_telepath.openurl(f'tcp://visi:secret@127.0.0.1:{port}/*/view') as proxy:
                    self.eq(core.getView().iden, await proxy.getCellIden())
                    with self.raises(s_exc.AuthDeny):
                        await proxy.storNodeEdits((), {})

                with self.raises(s_exc.NoSuchPath):
                    async with await s_telepath.openurl(f'tcp://root:secret@127.0.0.1:{port}/*/newp'):
                        pass

                class LayrBork:
                    async def syncNodeEdits(self, offs, wait=True):
                        if False: yield None
                        raise s_exc.SynErr()

                fake = {'iden': s_common.guid(), 'user': s_common.guid()}
                # this should fire the reader and exit cleanly when he explodes
                await core._pushBulkEdits(LayrBork(), LayrBork(), fake)

                class FastPull:
                    async def syncNodeEdits(self, offs, wait=True):
                        yield (0, range(2000))

                class FastPush:
                    def __init__(self):
                        self.edits = []
                    async def storNodeEdits(self, edits, meta):
                        self.edits.extend(edits)

                pull = FastPull()
                push = FastPush()

                await core._pushBulkEdits(pull, push, fake)
                self.eq(push.edits, tuple(range(2000)))

                # a quick/ghetto test for coverage...
                layr = core.getView().layers[0]
                layr.logedits = False
                with self.raises(s_exc.BadArg):
                    await layr.waitEditOffs(200)

    async def test_storm_tagprune(self):

        async with self.getTestCore() as core:

            async with await core.snap() as snap:
                node = await snap.addNode('test:str', 'foo')
                await node.addTag('parent.child.grandchild')

                node = await snap.addNode('test:str', 'bar')
                await node.addTag('parent.childtag')
                await node.addTag('parent.child.step')
                await node.addTag('parent.child.grandchild')

                node = await snap.addNode('test:str', 'baz')
                await node.addTag('parent.child.step')
                await node.addTag('parent.child.step.two')
                await node.addTag('parent.child.step.three')

            # Won't do anything but should work
            nodes = await core.nodes('test:str | tag.prune')
            self.len(3, nodes)

            node = (await core.nodes('test:str=foo'))[0]
            exp = [
                'parent',
                'parent.child',
                'parent.child.grandchild'
            ]
            self.eq(list(node.tags.keys()), exp)

            node = (await core.nodes('test:str=bar'))[0]
            exp = [
                'parent',
                'parent.childtag',
                'parent.child',
                'parent.child.step',
                'parent.child.grandchild'
            ]
            self.eq(list(node.tags.keys()), exp)

            node = (await core.nodes('test:str=baz'))[0]
            exp = [
                'parent',
                'parent.child',
                'parent.child.step',
                'parent.child.step.two',
                'parent.child.step.three'
            ]
            self.eq(list(node.tags.keys()), exp)

            await core.nodes('test:str | tag.prune parent.child.grandchild')

            # Should remove all tags
            node = (await core.nodes('test:str=foo'))[0]
            self.eq(list(node.tags.keys()), [])

            # Should only remove parent.child.grandchild
            node = (await core.nodes('test:str=bar'))[0]
            exp = ['parent', 'parent.childtag', 'parent.child', 'parent.child.step']
            self.eq(list(node.tags.keys()), exp)

            await core.nodes('test:str | tag.prune parent.child.step')

            # Should only remove parent.child.step and parent.child
            node = (await core.nodes('test:str=bar'))[0]
            self.eq(list(node.tags.keys()), ['parent', 'parent.childtag'])

            # Should remove all tags
            node = (await core.nodes('test:str=baz'))[0]
            self.eq(list(node.tags.keys()), [])

            async with await core.snap() as snap:
                node = await snap.addNode('test:str', 'foo')
                await node.addTag('tag.tree.one')
                await node.addTag('tag.tree.two')
                await node.addTag('another.tag.tree')

                node = await snap.addNode('test:str', 'baz')
                await node.addTag('tag.tree.one')
                await node.addTag('tag.tree.two')
                await node.addTag('another.tag.tree')
                await node.addTag('more.tags.to.remove')
                await node.addTag('tag.that.stays')

            # Remove multiple tags
            tags = '''
                tag.tree.one
                tag.tree.two
                another.tag.tree
                more.tags.to.remove
            '''
            await core.nodes(f'test:str | tag.prune {tags}')

            node = (await core.nodes('test:str=foo'))[0]
            self.eq(list(node.tags.keys()), [])

            node = (await core.nodes('test:str=baz'))[0]
            exp = ['tag', 'tag.that', 'tag.that.stays']
            self.eq(list(node.tags.keys()), exp)

            async with await core.snap() as snap:
                node = await snap.addNode('test:str', 'runtsafety')
                await node.addTag('runtsafety')

                node = await snap.addNode('test:str', 'foo')
                await node.addTag('runtsafety')

                node = await snap.addNode('test:str', 'runt.safety.two')
                await node.addTag('runt.safety.two')
                await node.addTag('runt.child')

            # Test non-runtsafe usage
            await core.nodes('test:str | tag.prune $node.value()')

            node = (await core.nodes('test:str=runtsafety'))[0]
            self.eq(list(node.tags.keys()), [])

            node = (await core.nodes('test:str=foo'))[0]
            self.eq(list(node.tags.keys()), ['runtsafety'])

            node = (await core.nodes('test:str=runt.safety.two'))[0]
            self.eq(list(node.tags.keys()), ['runt', 'runt.child'])

            async with await core.snap() as snap:
                node = await snap.addNode('test:str', 'foo')
                await node.addTag('runt.need.perms')

                node = await snap.addNode('test:str', 'runt.safety.two')
                await node.addTag('runt.safety.two')

            # Test perms
            visi = await core.auth.addUser('visi')
            await visi.setPasswd('secret')

            async with core.getLocalProxy(user='visi') as asvisi:
                with self.raises(s_exc.AuthDeny):
                    await asvisi.callStorm(f'test:str | tag.prune runt.need.perms')

                with self.raises(s_exc.AuthDeny):
                    await asvisi.callStorm(f'test:str | tag.prune $node.value()')

            await visi.addRule((True, ('node', 'tag', 'del', 'runt')))

            async with core.getLocalProxy(user='visi') as asvisi:
                await asvisi.callStorm(f'test:str | tag.prune runt.need.perms')

                node = (await core.nodes('test:str=foo'))[0]
                self.eq(list(node.tags.keys()), ['runtsafety'])

                await asvisi.callStorm(f'test:str=runt.safety.two | tag.prune $node.value()')

                node = (await core.nodes('test:str=runt.safety.two'))[0]
                self.eq(list(node.tags.keys()), ['runt', 'runt.child'])<|MERGE_RESOLUTION|>--- conflicted
+++ resolved
@@ -554,7 +554,6 @@
                 nodes = [x for x in msgs if x[0] == 'node']
                 self.len(0, nodes)
 
-<<<<<<< HEAD
     async def test_storm_wget(self):
 
         async def _getRespFromSha(core, mesgs):
@@ -618,7 +617,7 @@
             resp = await _getRespFromSha(core, mesgs)
             data = resp.get('result')
             self.eq(data.get('params'), {'key': ('valu',), 'foo': ('bar',)})
-=======
+
     async def test_storm_vars_fini(self):
 
         async with self.getTestCore() as core:
@@ -645,7 +644,6 @@
                 await runt.setVar('base2', base2)
 
             self.true(base2.isfini)
->>>>>>> e42cc637
 
     async def test_storm_dmon_user_locked(self):
         async with self.getTestCore() as core:
