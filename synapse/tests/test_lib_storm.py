--- conflicted
+++ resolved
@@ -177,7 +177,21 @@
             self.true(await core.callStorm('return($lib.version.matches($lib.version.synapse(), ">=2.9.0"))'))
             self.false(await core.callStorm('return($lib.version.matches($lib.version.synapse(), ">0.0.1,<2.0"))'))
 
-<<<<<<< HEAD
+            # test out the stormlib axon API
+            host, port = await core.addHttpsPort(0, host='127.0.0.1')
+
+            opts = {'user': visi.iden, 'vars': {'port': port}}
+            wget = '''
+                $url = $lib.str.format("https://visi:secret@127.0.0.1:{port}/api/v1/healthcheck", port=$port)
+                return($lib.axon.wget($url, ssl=$lib.false))
+            '''
+            with self.raises(s_exc.AuthDeny):
+                await core.callStorm(wget, opts=opts)
+
+            await visi.addRule((True, ('storm', 'lib', 'axon', 'wget')))
+            resp = await core.callStorm(wget, opts=opts)
+            self.true(resp['ok'])
+
     async def test_storm_pkg_load(self):
         pkg = {
             'name': 'testload',
@@ -211,22 +225,6 @@
 
             msgs = await core.stormlist(f'pkg.load --ssl-noverify https://127.0.0.1:{port}/api/v1/pkgtest/yep')
             self.stormIsInPrint('testload @0.3.0', msgs)
-=======
-            # test out the stormlib axon API
-            host, port = await core.addHttpsPort(0, host='127.0.0.1')
-
-            opts = {'user': visi.iden, 'vars': {'port': port}}
-            wget = '''
-                $url = $lib.str.format("https://visi:secret@127.0.0.1:{port}/api/v1/healthcheck", port=$port)
-                return($lib.axon.wget($url, ssl=$lib.false))
-            '''
-            with self.raises(s_exc.AuthDeny):
-                await core.callStorm(wget, opts=opts)
-
-            await visi.addRule((True, ('storm', 'lib', 'axon', 'wget')))
-            resp = await core.callStorm(wget, opts=opts)
-            self.true(resp['ok'])
->>>>>>> 32eb67b6
 
     async def test_storm_tree(self):
 
