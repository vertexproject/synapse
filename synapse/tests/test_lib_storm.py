--- conflicted
+++ resolved
@@ -4473,7 +4473,6 @@
             self.eq(('inet:ipv4', 0x05050505), nodes[0].ndef)
             self.eq('bar', await core.callStorm('media:news return($node.data.get(foo))', opts=opts))
 
-<<<<<<< HEAD
             oldn = await core.nodes('[ inet:ipv4=2.2.2.2 ]', opts=opts)
             newn = await core.nodes('[ inet:ipv4=2.2.2.2 ]')
             self.ne(oldn[0].props['.created'], newn[0].props['.created'])
@@ -4492,7 +4491,7 @@
 
             nodes = await core.nodes('test:ro=bad', opts=opts)
             self.eq(nodes[0].props.get('readable'), 'foo')
-=======
+
     async def test_lib_storm_delnode(self):
         async with self.getTestCore() as core:
 
@@ -4518,5 +4517,4 @@
 
                 await asvisi.callStorm(f'file:bytes={sha256} | delnode --delbytes')
                 self.len(0, await core.nodes(f'file:bytes={sha256}'))
-                self.false(await core.axon.has(s_common.uhex(sha256)))
->>>>>>> 4fc41d90
+                self.false(await core.axon.has(s_common.uhex(sha256)))