import copy
import asyncio
import datetime
import itertools
import urllib.parse as u_parse
import unittest.mock as mock

import synapse.exc as s_exc
import synapse.common as s_common
import synapse.telepath as s_telepath
import synapse.datamodel as s_datamodel

import synapse.lib.base as s_base
import synapse.lib.coro as s_coro
import synapse.lib.json as s_json
import synapse.lib.storm as s_storm
import synapse.lib.httpapi as s_httpapi
import synapse.lib.msgpack as s_msgpack
import synapse.lib.version as s_version
import synapse.lib.stormtypes as s_stormtypes

import synapse.tests.utils as s_t_utils
from synapse.tests.utils import alist

import synapse.tools.backup as s_tools_backup

class StormTest(s_t_utils.SynTest):

    async def test_lib_storm_guidctor(self):
        async with self.getTestCore() as core:

            nodes00 = await core.nodes('[ ou:org=({"name": "vertex"}) ]')
            self.len(1, nodes00)
            self.eq('vertex', nodes00[0].get('name'))

            nodes01 = await core.nodes('[ ou:org=({"name": "vertex"}) :names+="the vertex project"]')
            self.len(1, nodes01)
            self.eq('vertex', nodes01[0].get('name'))
            self.eq(nodes00[0].ndef, nodes01[0].ndef)

            nodes02 = await core.nodes('[ ou:org=({"name": "the vertex project"}) ]')
            self.len(1, nodes02)
            self.eq('vertex', nodes02[0].get('name'))
            self.eq(nodes01[0].ndef, nodes02[0].ndef)

            nodes03 = await core.nodes('[ ou:org=({"name": "vertex", "type": "woot"}) :names+="the vertex project" ]')
            self.len(1, nodes03)
            self.ne(nodes02[0].ndef, nodes03[0].ndef)

            nodes04 = await core.nodes('[ ou:org=({"name": "the vertex project", "type": "woot"}) ]')
            self.len(1, nodes04)
            self.eq(nodes03[0].ndef, nodes04[0].ndef)

            with self.raises(s_exc.BadTypeValu):
                await core.nodes('[ ou:org=({"hq": "woot"}) ]')

            nodes05 = await core.nodes('[ ou:org=({"name": "vertex", "$props": {"motto": "for the people"}}) ]')
            self.len(1, nodes05)
            self.eq('vertex', nodes05[0].get('name'))
            self.eq('for the people', nodes05[0].get('motto'))
            self.eq(nodes00[0].ndef, nodes05[0].ndef)

            nodes06 = await core.nodes('[ ou:org=({"name": "acme", "$props": {"motto": "HURR DURR"}}) ]')
            self.len(1, nodes06)
            self.eq('acme', nodes06[0].get('name'))
            self.eq('hurr durr', nodes06[0].get('motto'))
            self.ne(nodes00[0].ndef, nodes06[0].ndef)

            goals = [s_common.guid(), s_common.guid()]
            goals.sort()

            nodes07 = await core.nodes('[ ou:org=({"name": "goal driven", "goals": $goals}) ]', opts={'vars': {'goals': goals}})
            self.len(1, nodes07)
            self.eq(goals, nodes07[0].get('goals'))

            nodes08 = await core.nodes('[ ou:org=({"name": "goal driven", "goals": $goals}) ]', opts={'vars': {'goals': goals}})
            self.len(1, nodes08)
            self.eq(goals, nodes08[0].get('goals'))
            self.eq(nodes07[0].ndef, nodes08[0].ndef)

            nodes09 = await core.nodes('[ ou:org=({"name": "vertex"}) :name=foobar :names=() ]')
            nodes10 = await core.nodes('[ ou:org=({"name": "vertex"}) :type=lulz ]')
            self.len(1, nodes09)
            self.len(1, nodes10)
            self.ne(nodes09[0].ndef, nodes10[0].ndef)

            await core.nodes('[ ou:org=* :type=lulz ]')
            await core.nodes('[ ou:org=* :type=hehe ]')
            nodes11 = await core.nodes('[ ou:org=({"name": "vertex", "$props": {"type": "lulz"}}) ]')
            self.len(1, nodes11)

            nodes12 = await core.nodes('[ ou:org=({"name": "vertex", "type": "hehe"}) ]')
            self.len(1, nodes12)
            self.ne(nodes11[0].ndef, nodes12[0].ndef)

            # GUID ctor has a short-circuit where it tries to find an existing ndef before it does,
            # some property deconfliction, and `<form>=({})` when pushed through guid generation gives
            # back the same guid as `<form>=()`, which if we're not careful could lead to an
            # inconsistent case where you fail to make a node because you don't provide any props,
            # make a node with that matching ndef, and then run that invalid GUID ctor query again,
            # and have it return back a node due to the short circuit. So test that we're consistent here.
            with self.raises(s_exc.BadTypeValu):
                await core.nodes('[ ou:org=({}) ]')

            self.len(1, await core.nodes('[ ou:org=() ]'))

            with self.raises(s_exc.BadTypeValu):
                await core.nodes('[ ou:org=({}) ]')

            msgs = await core.stormlist('[ ou:org=({"$props": {"desc": "lol"}})]')
            self.len(0, [m for m in msgs if m[0] == 'node'])
            self.stormIsInErr('No values provided for form ou:org', msgs)

            msgs = await core.stormlist('[ou:org=({"name": "burrito corp", "$props": {"phone": "lolnope"}})]')
            self.len(0, [m for m in msgs if m[0] == 'node'])
            self.stormIsInErr('Bad value for prop ou:org:phone: requires a digit string', msgs)

            with self.raises(s_exc.BadTypeValu):
                await core.nodes('[ ou:org=({"$try": true}) ]')

            # $try only affects $props
            msgs = await core.stormlist('[ ou:org=({"founded": "lolnope", "$try": true}) ]')
            self.len(0, [m for m in msgs if m[0] == 'node'])
            self.stormIsInErr('Bad value for prop ou:org:founded: Unknown time format for lolnope', msgs)

            msgs = await core.stormlist('[ou:org=({"name": "burrito corp", "$try": true, "$props": {"phone": "lolnope", "desc": "burritos man"}})]')
            nodes = [m for m in msgs if m[0] == 'node']
            self.len(1, nodes)
            node = nodes[0][1]
            props = node[1]['props']
            self.none(props.get('phone'))
            self.eq(props.get('name'), 'burrito corp')
            self.eq(props.get('desc'), 'burritos man')
            self.stormIsInWarn('Skipping bad value for prop ou:org:phone: requires a digit string', msgs)

            await self.asyncraises(s_exc.BadTypeValu, core.nodes("$lib.view.get().addNode(ou:org, ({'name': 'org name 77', 'phone': 'lolnope'}), props=({'desc': 'an org desc'}))"))

            await self.asyncraises(s_exc.BadTypeValu, core.nodes("$lib.view.get().addNode(ou:org, ({'name': 'org name 77'}), props=({'desc': 'an org desc', 'phone': 'lolnope'}))"))

            nodes = await core.nodes("yield $lib.view.get().addNode(ou:org, ({'$try': true, '$props': {'phone': 'invalid'}, 'name': 'org name 77'}), props=({'desc': 'an org desc'}))")
            self.len(1, nodes)
            node = nodes[0]
            self.none(node.get('phone'))
            self.eq(node.get('name'), 'org name 77')
            self.eq(node.get('desc'), 'an org desc')

            nodes = await core.nodes('ou:org=({"name": "the vertex project", "type": "lulz"})')
            self.len(1, nodes)
            orgn = nodes[0].ndef
            self.eq(orgn, nodes11[0].ndef)

            q = '[ ps:contact=* :org={ ou:org=({"name": "the vertex project", "type": "lulz"}) } ]'
            nodes = await core.nodes(q)
            self.len(1, nodes)
            cont = nodes[0]
            self.eq(cont.get('org'), orgn[1])

            nodes = await core.nodes('ps:contact:org=({"name": "the vertex project", "type": "lulz"})')
            self.len(1, nodes)
            self.eq(nodes[0].ndef, cont.ndef)

            self.len(0, await core.nodes('ps:contact:org=({"name": "vertex", "type": "newp"})'))

            with self.raises(s_exc.BadTypeValu):
                await core.nodes('inet:flow:from=({"name": "vertex", "type": "newp"})')

            await core.nodes('[ ou:org=({"name": "origname"}) ]')
            self.len(1, await core.nodes('ou:org=({"name": "origname"}) [ :name=newname ]'))
            self.len(0, await core.nodes('ou:org=({"name": "origname"})'))

            nodes = await core.nodes('[ it:exec:proc=(notime,) ]')
            self.len(1, nodes)

            nodes = await core.nodes('[ it:exec:proc=(nulltime,) ]')
            self.len(1, nodes)

    async def test_lib_storm_jsonexpr(self):
        async with self.getTestCore() as core:

            # test a pure const for the msgpack optimization
            retn = await core.callStorm('return((["foo"]))')
            self.eq(retn, ('foo',))

            # test a dynamic multi-entry list
            retn = await core.callStorm('$foo = "foo" return(([$foo, $foo, $foo]))')
            self.eq(retn, ('foo', 'foo', 'foo'))

            retn = await core.callStorm('return(({"foo": "bar", "baz": 10}))')
            self.eq(retn, {'foo': 'bar', 'baz': 10})

            retn = await core.callStorm('$foo=foo $bar=bar return(({$foo: $bar, "baz": 10}))')
            self.eq(retn, {'foo': 'bar', 'baz': 10})

            retn = await core.callStorm('return(({"foo": "bar", "baz": 0x10}))')
            self.eq(retn, {'foo': 'bar', 'baz': 16})

            retn = await core.callStorm('''
                $list = (["foo"])
                $list.append(bar)
                return($list)
            ''')
            self.eq(retn, ('foo', 'bar'))

            retn = await core.callStorm('''
                $dict = ({"foo": "bar"})
                $dict.baz = (10)
                return($dict)
            ''')
            self.eq(retn, {'foo': 'bar', 'baz': 10})

            retn = await core.callStorm('return(([]))')
            self.eq(retn, ())

            retn = await core.callStorm('return((["foo",]))')
            self.eq(retn, ('foo',))

            retn = await core.callStorm('return((["foo" , ]))')
            self.eq(retn, ('foo',))

            retn = await core.callStorm('return(({}))')
            self.eq(retn, {})

            retn = await core.callStorm('return(({"foo": "bar", "baz": 10,}))')
            self.eq(retn, {'foo': 'bar', 'baz': 10})

            retn = await core.callStorm('return(({"foo": "bar", "baz": 10 , }))')
            self.eq(retn, {'foo': 'bar', 'baz': 10})

            q = '''
            $foo = ({"bar": ${[inet:fqdn=foo.com]}})
            for $n in $foo.bar { return($n.repr()) }
            '''
            retn = await core.callStorm(q)
            self.eq(retn, 'foo.com')

            q = '''
            $foo = ([${[inet:fqdn=foo.com]}])
            for $n in $foo.0 { return($n.repr()) }
            '''
            retn = await core.callStorm(q)
            self.eq(retn, 'foo.com')

            with self.raises(s_exc.BadSyntax):
                await core.callStorm('return((["foo" "foo"]))')

            with self.raises(s_exc.BadSyntax):
                await core.callStorm('return((["foo", "foo", ,]))')

            with self.raises(s_exc.BadSyntax):
                await core.callStorm('return(({"foo": "bar" "baz": 10}))')

            with self.raises(s_exc.BadSyntax):
                await core.callStorm('return(({"foo": "bar", "baz": 10, ,}))')

            with self.raises(s_exc.BadSyntax):
                await core.callStorm('return(({"foo": "bar", "baz": foo}))')

    async def test_lib_storm_triplequote(self):
        async with self.getTestCore() as core:
            retn = await core.callStorm("""
            return($lib.yaml.load('''
                foo: bar
                baz:
                    - hehe's
                    - haha's
            '''))
            """)
            self.eq(retn, {'foo': 'bar', 'baz': ("hehe's", "haha's")})

            self.eq(''' '"lol"' ''', await core.callStorm("""return(''' '"lol"' ''')"""))

            retn = await core.callStorm("""return(('''foo bar''', '''baz faz'''))""")
            self.eq(retn, ('foo bar', 'baz faz'))
            self.eq("'''", await core.callStorm("""return("'''")"""))

    async def test_lib_storm_formatstring(self):
        async with self.getTestCore() as core:

            msgs = await core.stormlist('''
                [(inet:ip=0.0.0.0 :asn=5 .seen=((0), (1)) +#foo)
                 (inet:ip=1.1.1.1 :asn=6 .seen=((1), (2)) +#foo=((3),(4)))]

                $lib.print(`ip={$node.repr()} asn={:asn} .seen={.seen} foo={#foo} {:asn=5}`)
            ''')
            self.stormIsInPrint('ip=0.0.0.0 asn=5 .seen=(0, 1) foo=(None, None) true', msgs)
            self.stormIsInPrint('ip=1.1.1.1 asn=6 .seen=(1, 2) foo=(3, 4) false', msgs)

            retn = await core.callStorm('''
                $foo = mystr
                return(`format string \\`foo=\\{$foo}\\` returns foo={$foo}`)
            ''')
            self.eq('format string `foo={$foo}` returns foo=mystr', retn)

            self.eq('', await core.callStorm('return(``)'))

            retn = await core.callStorm('''
                $foo=(2)
                function test(x, y) { return(($x+$y)) }

                return(`valu={(1)+$foo+$test(3,(4+$foo))}`)
            ''')
            self.eq('valu=12', retn)

            retn = await core.callStorm('''
                $foo=(2)
                function test(x, y) { return(($x+$y)) }

                return(`valu={(1)+$foo+$test(0x03,(4+$foo))}`)
            ''')
            self.eq('valu=12', retn)

            q = "$hehe=({'k': 'v'}) $fs=`{$hehe}56` return((`{$hehe}56`, $fs))"
            retn = await core.callStorm(q)
            self.eq("{'k': 'v'}56", retn[0])
            self.eq(retn[0], retn[1])

            retn = await core.callStorm('''$foo=bar $baz=faz return(`foo={$foo}
            baz={$baz}
            `)''')
            self.eq(retn, '''foo=bar
            baz=faz
            ''')

            self.eq("foo 'bar'", await core.callStorm("$foo=bar return(`foo '{$foo}'`)"))
            self.eq(r"\'''''bar'''", await core.callStorm(r"$foo=bar return(`\\'\''''{$foo}'''`)"))
            self.eq(r"\bar", await core.callStorm(r"$foo=bar return(`\\{$foo}`)"))
            self.eq(r"\`bar", await core.callStorm(r"$foo=bar return(`\\\`{$foo}`)"))
            self.eq(r"\{bar", await core.callStorm(r"$foo=bar return(`\\\{{$foo}`)"))
            self.eq(r"foo\bar", await core.callStorm(r"$foo=foo $bar=bar return(`{$foo}\\{$bar}`)"))
            self.eq(r"foo \bar", await core.callStorm(r"$foo=foo $bar=bar return(`{$foo} \\{$bar}`)"))

            with self.raises(s_exc.BadSyntax):
                await core.callStorm(r"$foo=bar return(`\\{{$foo}`)")

    async def test_lib_storm_emit(self):
        async with self.getTestCore() as core:
            self.eq(('foo', 'bar'), await core.callStorm('''
                function generate() {
                    emit foo
                    emit bar
                }
                function makelist() {
                    $retn = ()
                    for $item in $generate() { $retn.append($item) }
                    return($retn)
                }
                return($makelist())
            '''))

            self.eq(('vertex.link', 'woot.com'), await core.callStorm('''
                function generate() {
                    [ inet:fqdn=vertex.link inet:fqdn=woot.com ]
                    emit $node.repr()
                }
                function makelist() {
                    $retn = ()
                    for $item in $generate() { $retn.append($item) }
                    return($retn)
                }
                return($makelist())
            '''))

            msgs = await core.stormlist('''
                function generate() {
                    emit foo
                    $lib.raise(omg, omg)
                }
                for $item in $generate() { $lib.print($item) }
            ''')
            self.stormIsInPrint('foo', msgs)
            self.len(1, [m for m in msgs if m[0] == 'err' and m[1][0] == 'StormRaise'])

            msgs = await core.stormlist('''
                function generate(items) {
                    for $item in $items {
                        if ($item = "woot") { stop }
                        emit $item
                    }
                }
                for $item in $generate((foo, woot, bar)) { $lib.print($item) }
            ''')
            self.stormIsInPrint('foo', msgs)
            self.stormNotInPrint('woot', msgs)
            self.stormNotInPrint('bar', msgs)

            msgs = await core.stormlist('''
                function generate(items) {
                    for $item in $items {
                        [ it:dev:str=$item ]
                        if ($node.repr() = "woot") { stop }
                        emit $item
                    }
                }
                for $item in $generate((foo, woot, bar)) { $lib.print($item) }
            ''')
            self.stormIsInPrint('foo', msgs)
            self.stormNotInPrint('woot', msgs)
            self.stormNotInPrint('bar', msgs)

            nodes = await core.nodes('''
                function generate(items) {
                    for $item in $items {
                        if ($item = "woot") { stop }
                        [ it:dev:str=$item ]
                    }
                }
                yield $generate((foo, woot, bar))
            ''')
            self.len(1, nodes)
            self.eq('foo', nodes[0].ndef[1])

            msgs = await core.stormlist('''
                function generate() {
                    for $i in $lib.range(3) {
                        $lib.print(`inner {$i}`)
                        emit $i
                    }
                }
                for $i in $generate() {
                    $lib.print(`outer {$i}`)
                    for $_ in $lib.range(5) {}
                    break
                }
            ''')
            prnt = [m[1]['mesg'] for m in msgs if m[0] == 'print']
            self.eq(prnt, ['inner 0', 'outer 0'])

            # Emit outside an emitter function raises a runtime error with posinfo
            with self.raises(s_exc.StormRuntimeError) as cm:
                await core.nodes('emit foo')
            self.nn(cm.exception.get('highlight'))

            with self.raises(s_exc.StormRuntimeError) as cm:
                await core.nodes('[test:str=emit] emit foo')
            self.nn(cm.exception.get('highlight'))

            # stop cannot cross function boundaries
            q = '''
            function inner(v) {
                if ( $v = 2 ) {
                    stop
                }
                return ( $v )
            }
            function outer(n) {
                for $i in $lib.range($n) {
                    emit $inner($i)
                }
            }
            $N = (5)
            for $valu in $outer($N) {
                $lib.print(`{$valu}/{$N}`)
            }
            '''
            msgs = await core.stormlist(q)
            self.stormIsInPrint('1/5', msgs)
            self.stormNotInPrint('2/5', msgs)
            self.stormIsInErr('function inner - Generator control statement "stop" used outside of a generator '
                              'function.',
                              msgs)

            # The function exception raised can be caught.
            q = '''
            function inner(v) {
                if ( $v = 2 ) {
                    stop
                }
                return ( $v )
            }
            function outer(n) {
                for $i in $lib.range($n) {
                    emit $inner($i)
                }
            }
            $N = (5)
            try {
                for $valu in $outer($N) {
                    $lib.print(`{$valu}/{$N}`)
                }
            } catch StormRuntimeError as err {
                $lib.print(`caught: {$err.mesg}`)
            }
            '''
            msgs = await core.stormlist(q)
            self.stormIsInPrint('1/5', msgs)
            self.stormNotInPrint('2/5', msgs)
            self.stormIsInPrint('caught: function inner - Generator control statement "stop" used outside of a'
                                ' generator function.',
                                msgs)

            # Outside a function, StopStorm is caught and converted into a StormRuntimeError for the message stream.
            # Since this is tearing down the runtime, it cannot be caught.
            q = '''
            $N = (5)
            for $j in $lib.range($N) {
                if ($j = 2) {
                    stop
                }
                $lib.print(`{$j}/{$N}`)
            }
            '''
            msgs = await core.stormlist(q)
            self.stormIsInPrint('1/5', msgs)
            self.stormNotInPrint('2/5', msgs)
            self.stormIsInErr('Generator control statement "stop" used outside of a generator function.',
                              msgs)
            errname = [m[1][0] for m in msgs if m[0] == 'err'][0]
            self.eq(errname, 'StormRuntimeError')

            q = '''
            $N = (5)
            try {
                for $j in $lib.range($N) {
                    if ($j = 2) {
                        stop
                    }
                    $lib.print(`{$j}/{$N}`)
                }
            } catch StormRuntimeError as err {
                $lib.print(`caught: {$err.mesg}`)
            }
            '''
            msgs = await core.stormlist(q)
            self.stormIsInPrint('1/5', msgs)
            self.stormNotInPrint('2/5', msgs)
            self.stormNotInPrint('caught:', msgs)
            self.stormIsInErr('Generator control statement "stop" used outside of a generator function.',
                              msgs)

            # Mixing a Loop control flow statement in an emitter to stop its processing
            # will be converted into a catchable StormRuntimeError
            q = '''
            function inner(n) {
                emit $n
                $n = ( $n + 1 )
                emit $n
                $n = ( $n + 1 )
                if ( $n >= 2 ) {
                    break
                }
                emit $n
            }
            $N = (0)
            try {
                for $valu in $inner($N) {
                    $lib.print(`got {$valu}`)
                }
            } catch StormRuntimeError as err {
                $lib.print(`caught: {$err.mesg}`)
            }
            '''
            msgs = await core.stormlist(q)
            self.stormIsInPrint('got 1', msgs)
            self.stormNotInPrint('got 2', msgs)
            self.stormIsInPrint('caught: function inner - Loop control statement "break" used outside of a loop.',
                                msgs)

    async def test_lib_storm_intersect(self):
        async with self.getTestCore() as core:
            await core.nodes('''
                [(ou:org=* :names=(foo, bar))]
                [(ou:org=* :names=(foo, baz))]
                [(ou:org=* :names=(foo, hehe))]
            ''')
            nodes = await core.nodes('ou:org | intersect { -> ou:name }')
            self.len(1, nodes)
            self.eq(nodes[0].ndef[1], 'foo')

            msgs = await core.stormlist('ou:org $foo=$node.value() | intersect $foo')
            self.stormIsInErr('intersect arguments must be runtsafe', msgs)

    async def test_lib_storm_trycatch(self):

        async with self.getTestCore() as core:
            self.eq(1, await core.callStorm('''
                try {
                    $lib.raise(FooBar, "Foo that bars!", baz=faz)
                    return((0))
                } catch FooBar as err {
                    return((1))
                }
            '''))

            self.eq(1, await core.callStorm('''
                try {
                    $lib.raise(FooBar, "Foo that bars!", baz=faz)
                    return((0))
                } catch (FooBar, BazFaz) as err {
                    return((1))
                } catch * as err {
                    return((2))
                }
            '''))

            self.eq('Gronk', await core.callStorm('''
                try {
                    $lib.raise(Gronk, "Foo that bars!", baz=faz)
                    return((0))
                } catch (FooBar, BazFaz) as err {
                    return((1))
                } catch * as err {
                    return($err.name)
                }
            '''))

            self.eq('Foo', await core.callStorm('''
                try {
                    $lib.telepath.open($url).callStorm("$lib.raise(Foo, bar, hehe=haha)")
                } catch Foo as err {
                    return($err.name)
                }
            ''', opts={'vars': {'url': core.getLocalUrl()}}))

            msgs = await core.stormlist('''
                [ inet:fqdn=vertex.link ]
                try {
                    [ :lolz = 10 ]
                } catch * as err {
                    $lib.print($err.name)
                }
            ''')
            self.stormIsInPrint('NoSuchProp', msgs)
            self.len(1, [m for m in msgs if m[0] == 'node'])

            with self.raises(s_exc.NoSuchProp):
                await core.nodes('''
                    [ inet:fqdn=vertex.link ]
                    try {
                        [ :lolz = 10 ]
                    } catch FooBar as err {}
                ''')

            with self.raises(s_exc.NoSuchForm):
                await core.nodes('''
                    try {
                        [ hurr:durr=vertex.link ]
                    } catch FooBar as err {}
                ''')

            # We will do lookups with the Raises command to raise the proper synerr
            with self.raises(s_exc.NoSuchForm):
                await core.nodes('''
                    try {
                        $lib.raise(NoSuchForm, 'mesg here')
                    } catch FooBar as err {}
                ''')

            # We punch through the errname in the exception
            with self.raises(s_exc.StormRaise) as cm:
                await core.nodes('''
                    try {
                        $lib.raise(NoSuchExceptionNewpers, 'mesg here')
                    } catch FooBar as err {}
                ''')
            self.eq(cm.exception.errname, 'NoSuchExceptionNewpers')
            self.eq(cm.exception.get('errname'), 'NoSuchExceptionNewpers')

            self.len(1, await core.nodes('''
                [ inet:fqdn=vertex.link ]
                try {
                    $lib.print($node.repr())
                } catch FooBar as err {
                    $lib.print(FooBar)
                }
            '''))

            self.len(1, await core.nodes('''
                try {
                    [ inet:fqdn=vertex.link ]
                } catch FooBar as err {
                    $lib.print(FooBar)
                }
            '''))

            self.len(1, await core.nodes('''
                try {
                    $lib.raise(FooBar, foobar)
                } catch FooBar as err {
                    [ inet:fqdn=vertex.link ]
                }
            '''))

            self.len(2, await core.nodes('''
                [ inet:fqdn=woot.link ]
                try {
                    $lib.raise(FooBar, foobar)
                } catch FooBar as err {
                    [ inet:fqdn=vertex.link ]
                }
            '''))

            # Nesting works
            q = '''
            $lib.print('init')
            try {
                $lib.print('nested try catch')
                try {
                    $lib.print('nested raise')
                    $lib.raise($errname, mesg='inner error!')
                } catch foo as err {
                    $lib.print('caught foo e={e}', e=$err)
                    if $innerRaise {
                        $lib.raise($innererrname, mesg='inner error!')
                    }
                }
                $lib.print('no foo err!')
            } catch bar as err {
                $lib.print('caught bar e={e}', e=$err)
            }
            $lib.print('fin')'''
            msgs = await core.stormlist(q, {'vars': {'errname': 'foo', 'innererrname': '', 'innerRaise': False, }})
            self.stormIsInPrint('caught foo', msgs)
            self.stormNotInPrint('caught bar', msgs)
            self.stormIsInPrint('fin', msgs)

            msgs = await core.stormlist(q, {'vars': {'errname': 'bar', 'innererrname': '', 'innerRaise': False, }})
            self.stormNotInPrint('caught foo', msgs)
            self.stormIsInPrint('caught bar', msgs)
            self.stormIsInPrint('fin', msgs)

            msgs = await core.stormlist(q, {'vars': {'errname': 'baz', 'innererrname': '', 'innerRaise': False, }})
            self.stormNotInPrint('caught foo', msgs)
            self.stormNotInPrint('caught bar', msgs)
            self.stormNotInPrint('fin', msgs)

            # We can also raise inside of a catch block
            msgs = await core.stormlist(q, {'vars': {'errname': 'foo', 'innererrname': 'bar', 'innerRaise': True, }})
            self.stormIsInPrint('caught foo', msgs)
            self.stormIsInPrint('caught bar', msgs)
            self.stormIsInPrint('fin', msgs)

            msgs = await core.stormlist(q, {'vars': {'errname': 'foo', 'innererrname': 'baz', 'innerRaise': True, }})
            self.stormIsInPrint('caught foo', msgs)
            self.stormNotInPrint('caught bar', msgs)
            self.stormNotInPrint('fin', msgs)

            # The items in the catch list must be a str or list of iterables.
            # Anything else raises a Storm runtime error
            with self.raises(s_exc.StormRuntimeError):
                await core.callStorm('''
                try {
                    $lib.raise(foo, test)
                } catch $lib.true as err{
                    $lib.print('caught')
                }
                ''')

            with self.raises(s_exc.StormRuntimeError):
                await core.callStorm('''
                try {
                    $lib.raise(foo, test)
                } catch (1) as err {
                    $lib.print('caught')
                }
                ''')

            # A list of mixed objects works
            msgs = await core.stormlist('''
            try {
                $lib.raise(foo, test)
            } catch (1, $lib.true, foo) as err {
                $lib.print('caught err={e}', e=$err)
            }
            ''')
            self.stormIsInPrint('caught err=', msgs)

            # Non-runtsafe Storm works without inbound nodes
            msgs = await core.stormlist('''
            try {
                [ inet:ip=([4, 0]) ]
                $lib.raise(foo, $node.repr())
            } catch * as err {
                $lib.print($err.mesg)
            }
            ''')
            self.stormIsInPrint('0.0.0.0', msgs)

            # info must be json safe
            with self.raises(s_exc.MustBeJsonSafe):
                await core.callStorm('$x="foo" $x=$x.encode() $lib.raise(foo, test, bar=$x)')

    async def test_storm_ifcond_fix(self):

        async with self.getTestCore() as core:
            msgs = await core.stormlist('''
                [ inet:fqdn=vertex.link inet:fqdn=foo.com inet:fqdn=bar.com ]

                function stuff(x) {
                  if ($x.0 = "vertex.link") {
                      return((1))
                  }
                  return((0))
                }

                $alerts = ()
                { $alerts.append($node.repr()) }

                $bool = $stuff($alerts)

                if $bool { $lib.print($alerts) }

                | spin
            ''')
            self.stormNotInPrint('foo.com', msgs)

    async def test_lib_storm_basics(self):
        # a catch-all bucket for simple tests to avoid cortex construction
        async with self.getTestCore() as core:

            with self.raises(s_exc.NoSuchVar):
                await core.nodes('inet:ip=$ipv4')

            with self.raises(s_exc.BadArg):
                await core.nodes('$lib.print(newp)', opts={'vars': {123: 'newp'}})

            # test that runtsafe vars stay runtsafe
            msgs = await core.stormlist('$foo=bar $lib.print($foo) if $node { $foo=$node.value() }')
            self.stormIsInPrint('bar', msgs)

            # test storm background command
            await core.nodes('''
                $x = foo
                $lib.queue.add($x)
                function stuff() {
                    [inet:ip=1.2.3.4]
                    background {
                        [it:dev:str=haha]
                        fini{
                            $lib.queue.get($x).put(hehe)
                        }
                    }
                }
                yield $stuff()
            ''')
            self.eq((0, 'hehe'), await core.callStorm('return($lib.queue.get(foo).get())'))

            await core.nodes('''$lib.queue.gen(bar)
            background ${ $lib.queue.get(bar).put(haha) }
            ''')
            self.eq((0, 'haha'), await core.callStorm('return($lib.queue.get(bar).get())'))

            await core.nodes('$foo = (foo,) background ${ $foo.append(bar) $lib.queue.get(bar).put($foo) }')
            self.eq((1, ['foo', 'bar']), await core.callStorm('return($lib.queue.get(bar).get(1))'))

            await core.nodes('$foo = ([["foo"]]) background ${ $foo.0.append(bar) $lib.queue.get(bar).put($foo) }')
            self.eq((2, [['foo', 'bar']]), await core.callStorm('return($lib.queue.get(bar).get(2))'))

            with self.raises(s_exc.StormRuntimeError):
                await core.nodes('[ ou:org=*] $text = $node.repr() | background $text')

            with self.raises(s_exc.NoSuchVar):
                await core.nodes('background { $lib.print($foo) }')

            await core.nodes('background ${ $foo=test $lib.print($foo) }')

            await core.nodes('background { $lib.time.sleep(4) }')
            task = await core.callStorm('for $t in $lib.ps.list() { if $t.info.background { return($t) } }')
            self.nn(task)
            self.none(task['info'].get('opts'))
            self.eq(core.view.iden, task['info'].get('view'))

            # test $lib.exit() and the StormExit handlers
            msgs = [m async for m in core.view.storm('$lib.exit()')]
            self.eq(msgs[-1][0], 'fini')

            # test that the view command functions correctly
            iden = s_common.guid()
            view0 = await core.callStorm('return($lib.view.get().fork().iden)')
            with self.raises(s_exc.NoSuchVar):
                opts = {'vars': {'view': view0}}
                await core.nodes('view.exec $view { [ ou:org=$iden] }', opts=opts)

            opts = {'vars': {'view': view0, 'iden': iden}}
            self.len(0, await core.nodes('view.exec $view { [ ou:org=$iden] }', opts=opts))

            opts = {'view': view0, 'vars': {'iden': iden}}
            self.len(1, await core.nodes('ou:org=$iden', opts=opts))

            # check safe per-node execution of view.exec
            view1 = await core.callStorm('return($lib.view.get().fork().iden)')
            opts = {'vars': {'view': view1}}
            # lol...
            self.len(1, await core.nodes('''
                [ ou:org=$view :name="[ inet:ip=1.2.3.4 ]" ]
                $foo=$node.repr() $bar=:name
                | view.exec $foo $bar
            ''', opts=opts))

            self.len(1, await core.nodes('inet:ip=1.2.3.4', opts={'view': view1}))

            self.len(0, await core.nodes('$x = $lib.null if ($x and $x > 20) { [ ps:contact=* ] }'))
            self.len(1, await core.nodes('$x = $lib.null if ($lib.true or $x > 20) { [ ps:contact=* ] }'))

            visi = await core.auth.addUser('visi')
            await visi.setPasswd('secret')

            cmd0 = {
                'name': 'asroot.not',
                'storm': '[ ou:org=* ]',
            }
            cmd1 = {
                'name': 'asroot.yep',
                'storm': '[ it:dev:str=$lib.user.allowed(node.add.it:dev:str) ]',
                'asroot': True,
            }
            await core.setStormCmd(cmd0)
            await core.setStormCmd(cmd1)

            opts = {'user': visi.iden}
            with self.raises(s_exc.AuthDeny):
                await core.nodes('asroot.not', opts=opts)

            with self.raises(s_exc.AuthDeny):
                await core.nodes('asroot.yep', opts=opts)

            await visi.addRule((True, ('asroot', 'cmd', 'asroot', 'yep')))

            nodes = await core.nodes('asroot.yep', opts=opts)
            self.len(1, nodes)
            self.eq('false', nodes[0].ndef[1])

            await visi.addRule((True, ('asroot', 'cmd', 'asroot')))
            self.len(1, await core.nodes('asroot.not', opts=opts))

            pkg0 = {
                'name': 'foopkg',
                'version': (0, 0, 1),
                'modules': (
                    {
                        'name': 'foo.bar',
                        'storm': '''
                            function lol() {
                                [ ou:org=* ]
                                return($node.iden())
                            }
                            function dyncall() {
                                return($lib.queue.list())
                            }
                            function dyniter() {
                                for $item in $lib.queue.add(dyniter).gets(wait=$lib.false) {}
                                return(woot)
                            }
                        ''',
                        'asroot': True,
                    },
                    {
                        'name': 'foo.baz',
                        'storm': 'function lol() { [ ou:org=* ] return($node.iden()) }',
                    },
                )
            }

            emptypkg = {
                'name': 'emptypkg',
                'modules': ({'name': 'emptymod'},),
            }

            strverpkg = {
                'name': 'strvers',
                'version': (0, 0, 1),
                'modules': ({'name': 'strvers', 'storm': ''},),
                'configvars': (
                    {
                        'name': 'foo',
                        'varname': 'foo',
                        'desc': 'foo desc',
                        'scopes': ['self'],
                        'type': 'inet:fqdn',
                    },
                    {
                        'name': 'bar',
                        'varname': 'bar',
                        'desc': 'bar desc',
                        'scopes': ['global'],
                        'type': ['inet:fqdn', ['str', 'inet:url']],
                    },
                )
            }
            core.loadStormPkg(emptypkg)
            await core.addStormPkg(strverpkg)

            core.loadStormPkg(pkg0)

            await core.nodes('$lib.import(foo.baz)', opts=opts)
            await core.nodes('$lib.import(foo.baz, reqvers="==0.0.1")', opts=opts)
            await core.nodes('$lib.import(foo.baz, reqvers=">=0.0.1")', opts=opts)
            await core.nodes('$lib.import(strvers, reqvers="==0.0.1")', opts=opts)

            with self.raises(s_exc.NoSuchName):
                await core.nodes('$lib.import(emptymod, reqvers=">=0.0.1")', opts=opts)

            with self.raises(s_exc.NoSuchName):
                await core.nodes('$lib.import(foo.baz, reqvers=">=0.0.2")', opts=opts)

            with self.raises(s_exc.AuthDeny):
                await core.nodes('$lib.import(foo.bar)', opts=opts)

            with self.raises(s_exc.AuthDeny):
                await core.nodes('$lib.import(foo.baz).lol()', opts=opts)

            await visi.addRule((True, ('asroot', 'mod', 'foo', 'bar')))
            self.len(1, await core.nodes('yield $lib.import(foo.bar).lol()', opts=opts))

            await visi.addRule((True, ('asroot', 'mod', 'foo')))
            self.len(1, await core.nodes('yield $lib.import(foo.baz).lol()', opts=opts))

            # coverage for dyncall/dyniter with asroot...
            await core.nodes('$lib.import(foo.bar).dyncall()', opts=opts)
            await core.nodes('$lib.import(foo.bar).dyniter()', opts=opts)

            # Call a non-existent function on the lib
            msgs = await core.stormlist('$mod = $lib.import(foo.bar) $lib.print($mod) $mod.newp()')
            self.stormIsInPrint('Imported Module foo.bar', msgs)
            self.stormIsInErr('Cannot find name [newp]', msgs)

            self.eq(s_version.commit, await core.callStorm('return($lib.version.commit())'))
            self.eq(s_version.version, await core.callStorm('return($lib.version.synapse())'))
            self.true(await core.callStorm('return($lib.version.matches($lib.version.synapse(), ">=2.9.0"))'))
            self.false(await core.callStorm('return($lib.version.matches($lib.version.synapse(), ">0.0.1,<2.0"))'))

            # check that the feed API uses toprim
            email = await core.callStorm('''
                $iden = $lib.guid()
                $props = ({"email": "visi@vertex.link"})
                $lib.feed.ingest((
                    ( (ps:contact, $iden), ({"props": $props})),
                ))
                ps:contact=$iden
                return(:email)
            ''')
            self.eq(email, 'visi@vertex.link')

            email = await core.callStorm('''
                $iden = $lib.guid()
                $props = ({"email": "visi@vertex.link"})
                yield $lib.feed.genr((
                    ( (ps:contact, $iden), ({"props": $props})),
                ))
                return(:email)
            ''')
            self.eq(email, 'visi@vertex.link')

            pkg0 = {'name': 'hehe', 'version': '1.2.3'}
            await core.addStormPkg(pkg0)
            self.eq('1.2.3', await core.callStorm('return($lib.pkg.get(hehe).version)'))

            self.eq(None, await core.callStorm('return($lib.pkg.get(nopkg))'))

            pkg1 = {'name': 'haha', 'version': '1.2.3'}
            await core.addStormPkg(pkg1)
            msgs = await core.stormlist('pkg.list')
            self.stormIsInPrint('haha', msgs)
            self.stormIsInPrint('hehe', msgs)

            self.true(await core.callStorm('return($lib.pkg.has(haha))'))

            await core.delStormPkg('haha')
            self.none(await core.callStorm('return($lib.pkg.get(haha))'))
            self.false(await core.callStorm('return($lib.pkg.has(haha))'))

            msgs = await core.stormlist('pkg.list --verbose')
            self.stormIsInPrint('not available', msgs)

            pkg2 = {'name': 'hoho', 'version': '4.5.6', 'build': {'time': 1732017600000000}}
            await core.addStormPkg(pkg2)
            self.eq('4.5.6', await core.callStorm('return($lib.pkg.get(hoho).version)'))
            msgs = await core.stormlist('pkg.list --verbose')
            self.stormIsInPrint('2024-11-19 12:00:00', msgs)

            # test for $lib.queue.gen()
            self.eq(0, await core.callStorm('return($lib.queue.gen(woot).size())'))
            # and again to test *not* creating it...
            self.eq(0, await core.callStorm('return($lib.queue.gen(woot).size())'))

            self.eq({'foo': 'bar'}, await core.callStorm('return(({    "foo"    :    "bar"   }))'))

            ddef0 = await core.callStorm('return($lib.dmon.add(${ $lib.queue.gen(hehedmon).put(lolz) $lib.time.sleep(10) }, name=hehedmon))')
            ddef1 = await core.callStorm('return($lib.dmon.get($iden))', opts={'vars': {'iden': ddef0.get('iden')}})
            self.none(await core.callStorm('return($lib.dmon.get(newp))'))

            tasks = [t for t in core.boss.tasks.values() if t.name == 'storm:dmon']
            self.true(len(tasks) == 1 and tasks[0].info.get('view') == core.view.iden)

            self.eq(ddef0['iden'], ddef1['iden'])

            self.eq((0, 'lolz'), await core.callStorm('return($lib.queue.gen(hehedmon).get(0))'))

            task = core.stormdmons.getDmon(ddef0['iden']).task
            self.true(await core.callStorm(f'return($lib.dmon.bump($iden))', opts={'vars': {'iden': ddef0['iden']}}))
            self.ne(task, core.stormdmons.getDmon(ddef0['iden']).task)

            self.true(await core.callStorm(f'return($lib.dmon.stop($iden))', opts={'vars': {'iden': ddef0['iden']}}))
            self.none(core.stormdmons.getDmon(ddef0['iden']).task)
            self.false(await core.callStorm(f'return($lib.dmon.get($iden).enabled)', opts={'vars': {'iden': ddef0['iden']}}))
            self.false(await core.callStorm(f'return($lib.dmon.stop($iden))', opts={'vars': {'iden': ddef0['iden']}}))

            self.true(await core.callStorm(f'return($lib.dmon.start($iden))', opts={'vars': {'iden': ddef0['iden']}}))
            self.nn(core.stormdmons.getDmon(ddef0['iden']).task)
            self.true(await core.callStorm(f'return($lib.dmon.get($iden).enabled)', opts={'vars': {'iden': ddef0['iden']}}))
            self.false(await core.callStorm(f'return($lib.dmon.start($iden))', opts={'vars': {'iden': ddef0['iden']}}))

            self.false(await core.callStorm(f'return($lib.dmon.bump(newp))'))
            self.false(await core.callStorm(f'return($lib.dmon.stop(newp))'))
            self.false(await core.callStorm(f'return($lib.dmon.start(newp))'))

            self.eq((1, 'lolz'), await core.callStorm('return($lib.queue.gen(hehedmon).get(1))'))

            async with core.getLocalProxy() as proxy:
                self.nn(await proxy.getStormDmon(ddef0['iden']))
                self.true(await proxy.bumpStormDmon(ddef0['iden']))
                self.true(await proxy.disableStormDmon(ddef0['iden']))
                self.true(await proxy.enableStormDmon(ddef0['iden']))
                self.false(await proxy.bumpStormDmon('newp'))
                self.false(await proxy.disableStormDmon('newp'))
                self.false(await proxy.enableStormDmon('newp'))

            await core.callStorm('[ inet:ip=11.22.33.44 :asn=56 inet:asn=99]')
            await core.callStorm('[ ps:person=* +#foo ]')

            view, layr = await core.callStorm('$view = $lib.view.get().fork() return(($view.iden, $view.layers.0.iden))')

            opts = {'view': view}
            self.len(0, await core.callStorm('''
                $list = ()
                $layr = $lib.view.get().layers.0
                for $item in $layr.getStorNodes() {
                    $list.append($item)
                }
                return($list)''', opts=opts))

            await core.addTagProp('score', ('int', {}), {})
            await core.callStorm('[ inet:ip=11.22.33.44 :asn=99 inet:fqdn=55667788.link +#foo=2020 +#foo:score=100]', opts=opts)
            await core.callStorm('inet:ip=11.22.33.44 $node.data.set(foo, bar)', opts=opts)
            await core.callStorm('inet:ip=11.22.33.44 [ +(refs)> { inet:asn=99 } ]', opts=opts)

            sodes = await core.callStorm('''
                $list = ()
                $layr = $lib.view.get().layers.0
                for $item in $layr.getStorNodes() {
                    $list.append($item)
                }
                return($list)''', opts=opts)
            self.len(3, sodes)

            ipv4 = await core.callStorm('''
                $list = ()
                $layr = $lib.view.get().layers.0
                for ($buid, $sode) in $layr.getStorNodes() {
                    yield $buid
                }
                +inet:ip
                return($node.repr())''', opts=opts)
            self.eq('11.22.33.44', ipv4)

            sodes = await core.callStorm('inet:ip=11.22.33.44 return($node.getStorNodes())', opts=opts)
            self.eq((1577836800000000, 1577836800000001), sodes[0]['tags']['foo'])
            self.eq((99, 9, None), sodes[0]['props']['asn'])
            self.eq(((4, 185999660), 26, None), sodes[1]['valu'])
            self.eq(('unicast', 1, None), sodes[1]['props']['type'])
            self.eq((56, 9, None), sodes[1]['props']['asn'])

            nodes = await core.nodes('[inet:ip=11.22.33.44 +#bar:score=200]')

            bylayer = await core.callStorm('inet:ip=11.22.33.44 return($node.getByLayer())', opts=opts)
            self.ne(bylayer['ndef'], layr)
            self.eq(bylayer['props']['asn'], layr)
            self.eq(bylayer['tags']['foo'], layr)
            self.ne(bylayer['props']['type'], layr)
            self.eq(bylayer['tagprops']['foo']['score'], layr)
            self.ne(bylayer['tagprops']['bar']['score'], layr)

            msgs = await core.stormlist('inet:ip=11.22.33.44 | merge', opts=opts)
            self.stormIsInPrint('6720190a3ac94559e1e7e55d2177024734f940954988649b59454bf2324a351d inet:ip:asn = 99', msgs)
            self.stormIsInPrint("6720190a3ac94559e1e7e55d2177024734f940954988649b59454bf2324a351d inet:ip#foo = ('2020-01-01T00:00:00Z', '2020-01-01T00:00:00.000001Z')", msgs)
            self.stormIsInPrint("6720190a3ac94559e1e7e55d2177024734f940954988649b59454bf2324a351d inet:ip#foo:score = 100", msgs)
            self.stormIsInPrint("6720190a3ac94559e1e7e55d2177024734f940954988649b59454bf2324a351d inet:ip DATA foo = 'bar'", msgs)
            self.stormIsInPrint('6720190a3ac94559e1e7e55d2177024734f940954988649b59454bf2324a351d inet:ip +(refs)> a0df14eab785847912993519f5606bbe741ad81afb51b81455ac6982a5686436', msgs)

            msgs = await core.stormlist('ps:person | merge --diff', opts=opts)
            self.stormIsInPrint('6720190a3ac94559e1e7e55d2177024734f940954988649b59454bf2324a351d inet:ip:asn = 99', msgs)
            self.stormIsInPrint("6720190a3ac94559e1e7e55d2177024734f940954988649b59454bf2324a351d inet:ip#foo = ('2020-01-01T00:00:00Z', '2020-01-01T00:00:00.000001Z')", msgs)
            self.stormIsInPrint("6720190a3ac94559e1e7e55d2177024734f940954988649b59454bf2324a351d inet:ip#foo:score = 100", msgs)
            self.stormIsInPrint("6720190a3ac94559e1e7e55d2177024734f940954988649b59454bf2324a351d inet:ip DATA foo = 'bar'", msgs)
            self.stormIsInPrint('6720190a3ac94559e1e7e55d2177024734f940954988649b59454bf2324a351d inet:ip +(refs)> a0df14eab785847912993519f5606bbe741ad81afb51b81455ac6982a5686436', msgs)

            await core.callStorm('inet:ip=11.22.33.44 | merge --apply', opts=opts)
            nodes = await core.nodes('inet:ip=11.22.33.44')
            self.len(1, nodes)
            self.nn(nodes[0].getTag('foo'))
            self.eq(99, nodes[0].get('asn'))

            bylayer = await core.callStorm('inet:ip=11.22.33.44 return($node.getByLayer())', opts=opts)
            self.ne(bylayer['ndef'], layr)
            self.ne(bylayer['props']['asn'], layr)
            self.ne(bylayer['tags']['foo'], layr)

            # confirm that we moved node data and light edges
            self.eq('bar', await core.callStorm('inet:ip=11.22.33.44 return($node.data.get(foo))'))
            self.eq(99, await core.callStorm('inet:ip=11.22.33.44 -(refs)> inet:asn return($node.value())'))
            self.eq(100, await core.callStorm('inet:ip=11.22.33.44 return(#foo:score)'))

            sodes = await core.callStorm('inet:ip=11.22.33.44 return($node.getStorNodes())', opts=opts)
            self.eq({}, sodes[0])

            with self.raises(s_exc.CantMergeView):
                await core.callStorm('inet:ip=11.22.33.44 | merge')

            # test printing a merge that the node was created in the top layer. We also need to make sure the layer
            # is in a steady state for layer merge --diff tests.

            real_layer = core.layers.get(layr)  # type: s_layer.Layer
            if real_layer.dirty:
                waiter = real_layer.layrslab.waiter(1, 'commit')
                await waiter.wait(timeout=12)

            waiter = real_layer.layrslab.waiter(1, 'commit')
            msgs = await core.stormlist('[ inet:fqdn=mvmnasde.com ] | merge', opts=opts)

            self.stormIsInPrint('3496c02183961db4fbc179f0ceb5526347b37d8ff278279917b6eb6d39e1e272 inet:fqdn = mvmnasde.com', msgs)
            self.stormIsInPrint('3496c02183961db4fbc179f0ceb5526347b37d8ff278279917b6eb6d39e1e272 inet:fqdn:host = mvmnasde', msgs)
            self.stormIsInPrint('3496c02183961db4fbc179f0ceb5526347b37d8ff278279917b6eb6d39e1e272 inet:fqdn:domain = com', msgs)
            self.stormIsInPrint('3496c02183961db4fbc179f0ceb5526347b37d8ff278279917b6eb6d39e1e272 inet:fqdn:issuffix = false', msgs)
            self.stormIsInPrint('3496c02183961db4fbc179f0ceb5526347b37d8ff278279917b6eb6d39e1e272 inet:fqdn:iszone = true', msgs)
            self.stormIsInPrint('3496c02183961db4fbc179f0ceb5526347b37d8ff278279917b6eb6d39e1e272 inet:fqdn:zone = mvmnasde.com', msgs)

            # Ensure that the layer has sync()'d to avoid getting data from
            # dirty sodes in the merge --diff tests.
            self.len(1, await waiter.wait(timeout=12))

            # test that a user without perms can diff but not apply
            await visi.addRule((True, ('view', 'read')))

            msgs = await core.stormlist('merge --diff --apply', opts={'view': view, 'user': visi.iden})
            self.stormIsInErr('must have permission node.del.inet:fqdn', msgs)

            msgs = await core.stormlist('ps:person | merge --diff', opts={'view': view, 'user': visi.iden})
            self.stormIsInPrint('inet:fqdn = mvmnasde.com', msgs)

            # merge all the nodes with anything stored in the top layer...
            await core.callStorm('''
                for ($buid, $sode) in $lib.view.get().layers.0.getStorNodes() {
                    yield $buid
                }
                | merge --apply
            ''', opts=opts)

            # make a few more edits and merge some of them to test --wipe
            await core.stormlist('[ inet:fqdn=hehehaha.com inet:fqdn=woottoow.com ]')

            layrcount = len(core.layers.values())
            await core.stormlist('[ inet:fqdn=hehehaha.com inet:fqdn=woottoow.com ]', opts=opts)
            oldlayr = await core.callStorm('return($lib.view.get().layers.0.iden)', opts=opts)
            msgs = await core.stormlist('inet:fqdn=hehehaha.com | merge --apply --wipe', opts=opts)
            self.stormHasNoWarnErr(msgs)
            newlayr = await core.callStorm('return($lib.view.get().layers.0.iden)', opts=opts)
            self.ne(oldlayr, newlayr)
            msgs = await core.stormlist('''
                $layr = $lib.view.get().layers.0.iden
                $user = $lib.auth.users.byname(visi)
                $role = $lib.auth.roles.add(ninjas)

                $user.grant($role.iden)

                $user.setAdmin((true), gateiden=$layr)
                $user.addRule(([true, ["foo", "bar"]]), gateiden=$layr)
                $role.addRule(([true, ["baz", "faz"]]), gateiden=$layr)
            ''', opts=opts)
            self.stormHasNoWarnErr(msgs)
            await core.callStorm('$lib.view.get().swapLayer()', opts=opts)
            self.ne(newlayr, await core.callStorm('return($lib.view.get().layers.0.iden)', opts=opts))

            self.true(await core.callStorm('''
                $layr = $lib.view.get().layers.0.iden
                return($lib.auth.users.byname(visi).allowed(foo.bar, gateiden=$layr))
            ''', opts=opts))
            self.true(await core.callStorm('''
                $layr = $lib.view.get().layers.0.iden
                return($lib.auth.users.byname(visi).allowed(baz.faz, gateiden=$layr))
            ''', opts=opts))

            self.len(0, await core.nodes('diff', opts=opts))

            self.len(0, await core.callStorm('''
                $list = ()
                for ($buid, $sode) in $lib.view.get().layers.0.getStorNodes() {
                    $list.append($buid)
                }
                return($list)
            ''', opts=opts))

            self.eq('c8af8cfbcc36ba5dec9858124f8f014d', await core.callStorm('''
                $iden = c8af8cfbcc36ba5dec9858124f8f014d
                [ inet:fqdn=vertex.link <(refs)+ {[ meta:source=$iden ]} ]
                <(refs)- meta:source
                return($node.value())
            '''))

            with self.raises(s_exc.BadArg):
                await core.callStorm('inet:fqdn=vertex.link $tags = $node.globtags(foo.***)')

            nodes = await core.nodes('$form=inet:fqdn [ *$form=visi.com ]')
            self.len(1, nodes)
            self.eq(nodes[0].ndef, ('inet:fqdn', 'visi.com'))

            # test non-runtsafe invalid form deref node add
            with self.raises(s_exc.NoSuchForm):
                await core.callStorm('[ it:dev:str=hehe:haha ] $form=$node.value() [*$form=lol]')

            async def sleeper():
                await asyncio.sleep(2)
            task = core.schedCoro(sleeper())
            self.false(await s_coro.waittask(task, timeout=0.1))

            # test some StormRuntime APIs directly...
            await core.nodes('[ inet:ip=1.2.3.4 ]')
            await core.nodes('[ ou:org=* ou:org=* :name=dupcorp ]')

            query = await core.getStormQuery('')
            async with core.getStormRuntime(query) as runt:

                self.len(1, await alist(runt.storm('inet:ip=1.2.3.4')))

                self.nn(await runt.getOneNode('inet:ip', (4, 0x01020304)))

                counter = itertools.count()

                async def skipone(n):
                    if next(counter) == 0:
                        return True
                    return False

                self.nn(await runt.getOneNode('ou:org:name', 'dupcorp', filt=skipone))

                with self.raises(s_exc.StormRuntimeError):
                    await runt.getOneNode('ou:org:name', 'dupcorp')

            count = 5
            for i in range(count):
                await core.nodes('[ test:guid=$lib.guid() +#foo.bar]')
                await core.nodes('[ test:str=$lib.guid() ]')

            # test the node importing works...
            class ExpHandler(s_httpapi.StormHandler):
                async def get(self, name):
                    self.set_header('Content-Type', 'application/x-synapse-nodes')
                    core = self.getCore()
                    if name == 'kewl':
                        form = 'test:guid'
                    elif name == 'neat':
                        form = 'test:str'
                    else:
                        return
                    async for pode in core.exportStorm(form):
                        self.write(s_msgpack.en(pode))
                        self.flush()

            core.addHttpApi('/api/v1/exptest/(.*)', ExpHandler, {'cell': core})
            port = (await core.addHttpsPort(0, host='127.0.0.1'))[1]
            async with self.getTestCore() as subcore:
                # test that we get nodes, but in this vase, incoming node get priority
                byyield = await subcore.nodes(f'[inet:url="https://127.0.0.1:{port}/api/v1/exptest/neat"] | nodes.import --no-ssl-verify https://127.0.0.1:{port}/api/v1/exptest/kewl')
                self.len(count, byyield)
                for node in byyield:
                    self.eq(node.form.name, 'test:str')
                # we shouldn't grab any of the nodes tagged #foo.bar (ie, all the test:guid nodes)
                bytag = await subcore.nodes('#foo.bar')
                self.len(0, bytag)

                url = await subcore.nodes('inet:url')
                self.len(1, url)
                url = url[0]
                self.eq('https', url.get('proto'))
                self.eq('/api/v1/exptest/neat', url.get('path'))
                self.eq('', url.get('params'))
                self.eq((4, 2130706433), url.get('ip'))
                self.eq(f'https://127.0.0.1:{port}/api/v1/exptest/neat', url.get('base'))
                self.eq(port, url.get('port'))

                # now test that param works
                byyield = await subcore.nodes(f'nodes.import --no-ssl-verify https://127.0.0.1:{port}/api/v1/exptest/kewl')
                self.len(count, byyield)
                for node in byyield:
                    self.eq(node.form.name, 'test:guid')
                    self.isin('foo.bar', node.getTagNames())

                # bad response should give no nodes
                msgs = await subcore.stormlist(f'nodes.import --no-ssl-verify https://127.0.0.1:{port}/api/v1/lolnope/')
                self.stormHasNoErr(msgs)
                self.stormIsInWarn('nodes.import got HTTP error code', msgs)
                nodes = [x for x in msgs if x[0] == 'node']
                self.len(0, nodes)

            pkgdef = {
                'name': 'foobar',
                'version': '1.2.3',
            }

            await core.addStormPkg(pkgdef)

            deps = await core.callStorm('return($lib.pkg.deps($pkgdef))', opts={'vars': {'pkgdef': pkgdef}})
            self.eq({
                'requires': (),
                'conflicts': (),
            }, deps)

            pkgdef = {
                'name': 'bazfaz',
                'version': '2.2.2',
                'depends': {
                    'conflicts': (
                        {'name': 'foobar'},
                    ),
                }
            }

            with self.raises(s_exc.StormPkgConflicts):
                await core.addStormPkg(pkgdef)

            deps = await core.callStorm('return($lib.pkg.deps($pkgdef))', opts={'vars': {'pkgdef': pkgdef}})
            self.eq({
                'requires': (),
                'conflicts': (
                    {'name': 'foobar', 'version': None, 'desc': None, 'ok': False, 'actual': '1.2.3'},
                )
            }, deps)

            pkgdef = {
                'name': 'bazfaz',
                'version': '2.2.2',
                'depends': {
                    'conflicts': (
                        {'name': 'foobar', 'version': '>=1.0.0', 'desc': 'foo'},
                    ),
                }
            }

            with self.raises(s_exc.StormPkgConflicts):
                await core.addStormPkg(pkgdef)

            deps = await core.callStorm('return($lib.pkg.deps($pkgdef))', opts={'vars': {'pkgdef': pkgdef}})
            self.eq({
                'requires': (),
                'conflicts': (
                    {'name': 'foobar', 'version': '>=1.0.0', 'desc': 'foo', 'ok': False, 'actual': '1.2.3'},
                )
            }, deps)

            pkgdef = {
                'name': 'bazfaz',
                'version': '2.2.2',
                'depends': {
                    'requires': (
                        {'name': 'foobar', 'version': '>=2.0.0,<3.0.0'},
                    ),
                }
            }

            with self.getAsyncLoggerStream('synapse.cortex', 'bazfaz requirement') as stream:
                await core.addStormPkg(pkgdef)
                self.true(await stream.wait(timeout=1))

            pkgdef = {
                'name': 'bazfaz',
                'version': '2.2.2',
                'depends': {
                    'requires': (
                        {'name': 'foobar', 'version': '>=2.0.0,<3.0.0', 'optional': True},
                    ),
                }
            }

            with self.getAsyncLoggerStream('synapse.cortex', 'bazfaz optional requirement') as stream:
                await core.addStormPkg(pkgdef)
                self.true(await stream.wait(timeout=1))

            deps = await core.callStorm('return($lib.pkg.deps($pkgdef))', opts={'vars': {'pkgdef': pkgdef}})
            self.eq({
                'requires': (
                    {'name': 'foobar', 'version': '>=2.0.0,<3.0.0', 'desc': None,
                     'ok': False, 'actual': '1.2.3', 'optional': True},
                ),
                'conflicts': ()
            }, deps)

            pkgdef = {
                'name': 'lolzlolz',
                'version': '1.2.3',
            }

            await core.addStormPkg(pkgdef)

            deps = await core.callStorm('return($lib.pkg.deps($pkgdef))', opts={'vars': {'pkgdef': pkgdef}})
            self.eq({
                'requires': (),
                'conflicts': (),
            }, deps)

            pkgdef = {
                'name': 'bazfaz',
                'version': '2.2.2',
                'depends': {
                    'requires': (
                        {'name': 'lolzlolz', 'version': '>=1.0.0,<2.0.0', 'desc': 'lol'},
                    ),
                    'conflicts': (
                        {'name': 'foobar', 'version': '>=3.0.0'},
                    ),
                }
            }

            await core.addStormPkg(pkgdef)

            deps = await core.callStorm('return($lib.pkg.deps($pkgdef))', opts={'vars': {'pkgdef': pkgdef}})
            self.eq({
                'requires': (
                    {'name': 'lolzlolz', 'version': '>=1.0.0,<2.0.0', 'desc': 'lol', 'ok': True, 'actual': '1.2.3'},
                ),
                'conflicts': (
                    {'name': 'foobar', 'version': '>=3.0.0', 'desc': None, 'ok': True, 'actual': '1.2.3'},
                )
            }, deps)

            pkgdef = {
                'name': 'zoinkszoinks',
                'version': '2.2.2',
                'depends': {
                    'requires': (
                        {'name': 'newpnewp', 'version': '1.2.3'},
                    ),
                    'conflicts': (
                        {'name': 'newpnewp'},
                    ),
                }
            }

            await core.addStormPkg(pkgdef)

            deps = await core.callStorm('return($lib.pkg.deps($pkgdef))', opts={'vars': {'pkgdef': pkgdef}})
            self.eq({
                'requires': (
                    {'name': 'newpnewp', 'version': '1.2.3', 'desc': None, 'ok': False, 'actual': None},
                ),
                'conflicts': (
                    {'name': 'newpnewp', 'version': None, 'desc': None, 'ok': True, 'actual': None},
                )
            }, deps)

            # force old-cron behavior which lacks a view
            await core.nodes('cron.add --hourly 03 { inet:ip }')
            for (iden, cron) in core.agenda.list():
                cron.view = None
            await core.nodes('cron.list')

            self.eq({'foo': 'bar', 'baz': 'faz'}, await core.callStorm('''
                return(({ // do foo thing
                    "foo" /* hehe */ : /* haha */ "bar", //lol
                    "baz" // hehe
                    : // haha
                    "faz" // hehe
                }))
            '''))

            self.eq(('foo', 'bar', 'baz'), await core.callStorm('''
                return(([ // do foo thing
                    /* hehe */ "foo" /* hehe */ , /* hehe */ "bar" /* hehe */ , /* hehe */ "baz" /* hehe */
                ]))
            '''))

            # surrogate escapes are not allowed
            with self.raises(s_exc.BadDataValu):
                await core.nodes(" [ test:str='pluto\udcbaneptune' ]")

            nodes = await core.nodes('[ media:news=* :publisher:name=woot ] $name=:publisher:name [ :publisher={ gen.ou.org $name } ]')
            self.len(1, nodes)
            self.nn(nodes[0].get('publisher'))

            # test regular expressions are case insensitive by default
            await core.nodes(" [ test:str='pluto neptune' ]")
            self.len(1, await core.nodes('test:str~=Pluto'))
            self.len(1, await core.nodes('test:str +test:str~=Pluto'))
            self.true(await core.callStorm('return(("Foo" ~= "foo"))'))
            self.len(0, await core.nodes('test:str~="(?-i:Pluto)"'))
            self.len(0, await core.nodes('test:str +test:str~="(?-i:Pluto)"'))
            self.false(await core.callStorm('return(("Foo" ~= "(?-i:foo)"))'))
            self.true(await core.callStorm('return(("Foo" ~= "(?-i:Foo)"))'))

            query = await core.getStormQuery('')
            async with core.getStormRuntime(query, opts={'user': visi.iden}) as runt:
                with self.raises(s_exc.AuthDeny):
                    runt.reqAdmin(gateiden=layr)

    async def test_storm_node_opts(self):

        async with self.getTestCore() as core:

            await core.stormlist('[ inet:fqdn=vertex.link ]')
            fork = await core.callStorm('return($lib.view.get().fork().iden)')

            opts = {'view': fork, 'node:opts': {'show:storage': True}}
            msgs = await core.stormlist('inet:fqdn=vertex.link [ +#foo ]', opts=opts)
            nodes = [mesg[1] for mesg in msgs if mesg[0] == 'node']
            self.len(1, nodes)
            self.nn(nodes[0][1]['storage'][1]['props']['.created'])
            self.eq((None, None), nodes[0][1]['storage'][0]['tags']['foo'])

            opts = {'node:opts': {'virts': True}}
            msgs = await core.stormlist('[ it:exec:query=* :time=2025-04? ]', opts=opts)
            nodes = [mesg[1] for mesg in msgs if mesg[0] == 'node']
            self.eq(nodes[0][1]['props']['time*precision'], 8)

    async def test_storm_diff_merge(self):

        async with self.getTestCore() as core:
            viewiden = await core.callStorm('return($lib.view.get().fork().iden)')

            altview = {'view': viewiden}
            await core.nodes('[ ou:org=* :name=hehe +#hehe ]')
            await core.nodes('[ ou:org=* :name=haha +#haha ]', opts=altview)

            with self.raises(s_exc.StormRuntimeError):
                nodes = await core.nodes('diff')

            altro = {'view': viewiden, 'readonly': True}
            nodes = await core.nodes('diff --prop ".created" | +ou:org', opts=altro)
            self.len(1, nodes)
            self.eq(nodes[0].get('name'), 'haha')

            nodes = await core.nodes('diff --prop ou:org', opts=altview)
            self.len(1, nodes)
            self.eq(nodes[0].get('name'), 'haha')

            nodes = await core.nodes('diff --prop ou:org:name', opts=altview)
            self.len(1, nodes)
            self.eq(nodes[0].get('name'), 'haha')

            nodes = await core.nodes('diff --tag haha', opts=altview)
            self.len(1, nodes)
            self.eq(nodes[0].get('name'), 'haha')

            with self.raises(s_exc.NoSuchProp):
                await core.nodes('diff --prop foo:bar', opts=altview)

            with self.raises(s_exc.StormRuntimeError) as cm:
                await core.nodes('diff --prop foo:bar --tag newp.newp', opts=altview)
            self.eq(cm.exception.get('mesg'),
                    'You may specify --tag *or* --prop but not both.')

            nodes = await core.nodes('diff | +ou:org', opts=altview)
            self.len(1, nodes)
            self.eq(nodes[0].get('name'), 'haha')

            self.len(3, await core.nodes('ou:org | diff | +ou:org', opts=altview))
            nodes = await core.nodes('diff | merge --no-tags --apply', opts=altview)

            nodes = await core.nodes('diff | +ou:org', opts=altview)
            self.len(1, nodes)
            self.nn(nodes[0].getTag('haha'))

            nodes = await core.nodes('ou:org:name=haha')
            self.len(1, nodes)
            self.none(nodes[0].getTag('haha'))

            self.len(2, await core.nodes('ou:org'))
            self.len(1, await core.nodes('ou:name=haha'))
            self.len(1, await core.nodes('ou:org:name=haha'))

            self.len(0, await core.nodes('#haha'))
            self.len(0, await core.nodes('ou:org#haha'))
            self.len(0, await core.nodes('syn:tag=haha'))

            self.len(1, await core.nodes('#haha', opts=altview))
            self.len(1, await core.nodes('ou:org#haha', opts=altview))
            self.len(1, await core.nodes('syn:tag=haha', opts=altview))
            self.len(1, await core.nodes('diff | +ou:org', opts=altview))

            self.len(2, await core.nodes('diff | merge --apply', opts=altview))

            self.len(1, await core.nodes('#haha'))
            self.len(1, await core.nodes('ou:org#haha'))

            self.len(0, await core.nodes('diff', opts=altview))

            await core.nodes('[ ps:contact=* :name=con0 +#con0 +#con0.foo +#conalt ]', opts=altview)
            await core.nodes('[ ps:contact=* :name=con1 +#con1 +#conalt ]', opts=altview)

            nodes = await core.nodes('diff --tag conalt con1 con0.foo con0 newp', opts=altview)
            self.sorteq(['con0', 'con1'], [n.get('name') for n in nodes])

            q = '''
            [ ou:name=foo +(refs)> {[ ou:name=bar ]} ]
            { for $i in $lib.range(1001) { $node.data.set($i, $i) }}
            '''
            nodes = await core.nodes(q, opts=altview)

            visi = await core.auth.addUser('visi')
            await visi.setPasswd('secret')

            altview['user'] = visi.iden

            uppriden = core.views[viewiden].layers[0].iden
            lowriden = core.views[viewiden].layers[1].iden

            await visi.addRule((True, ('view',)), gateiden=viewiden)
            await visi.addRule((True, ('node',)), gateiden=uppriden)
            await visi.addRule((True, ('node', 'add')), gateiden=lowriden)
            await visi.addRule((True, ('node', 'prop')), gateiden=lowriden)
            await visi.addRule((True, ('node', 'data')), gateiden=lowriden)

            with self.raises(s_exc.AuthDeny):
                await core.nodes('ou:name | merge --apply', opts=altview)

            self.len(0, await core.nodes('ou:name=foo'))

            await visi.addRule((True, ('node', 'edge')), gateiden=lowriden)

            await core.nodes('ou:name | merge --apply', opts=altview)
            self.len(1, await core.nodes('ou:name=foo -(refs)> *'))

            await visi.delRule((True, ('node', 'add')), gateiden=lowriden)

            self.len(1, await core.nodes('ou:name=foo [ .seen=now ]', opts=altview))
            await core.nodes('ou:name=foo | merge --apply', opts=altview)

            await visi.addRule((True, ('node', 'add')), gateiden=lowriden)

            with self.getAsyncLoggerStream('synapse.lib.view') as stream:
                await core.stormlist('ou:name | merge --apply', opts=altview)

            stream.seek(0)
            buf = stream.read()
            self.notin("No form named None", buf)

            await core.nodes('[ ou:name=baz ]')
            await core.nodes('ou:name=baz [ +#new.tag .seen=now ]', opts=altview)
            await core.nodes('ou:name=baz | delnode')

            self.stormHasNoErr(await core.stormlist('diff', opts=altview))
            self.stormHasNoErr(await core.stormlist('diff --tag new.tag', opts=altview))
            self.stormHasNoErr(await core.stormlist('diff --prop ".seen"', opts=altview))
            self.stormHasNoErr(await core.stormlist('merge --diff', opts=altview))

            oldn = await core.nodes('[ ou:name=readonly ]', opts=altview)
            newn = await core.nodes('[ ou:name=readonly ]')
            self.ne(oldn[0].get('.created'), newn[0].get('.created'))

            with self.getAsyncLoggerStream('synapse.lib.view') as stream:
                await core.stormlist('ou:name | merge --apply', opts=altview)

            stream.seek(0)
            buf = stream.read()
            self.notin("Property is read only: ou:name.created", buf)

            newn = await core.nodes('ou:name=readonly')
            self.eq(oldn[0].get('.created'), newn[0].get('.created'))

            viewiden2 = await core.callStorm('return($lib.view.get().fork().iden)', opts={'view': viewiden})

            oldn = await core.nodes('[ ou:name=readonly2 ]', opts=altview)
            newn = await core.nodes('[ ou:name=readonly2 ]')
            self.ne(oldn[0].get('.created'), newn[0].get('.created'))

            altview2 = {'view': viewiden2}
            q = 'ou:name=readonly2 | movenodes --apply --srclayers $lib.view.get().layers.2.iden'
            await core.nodes(q, opts=altview2)

            with self.getAsyncLoggerStream('synapse.lib.view') as stream:
                await core.stormlist('ou:name | merge --apply', opts=altview2)

            stream.seek(0)
            buf = stream.read()
            self.notin("Property is read only: ou:name.created", buf)

            newn = await core.nodes('ou:name=readonly2', opts=altview)
            self.eq(oldn[0].get('.created'), newn[0].get('.created'))

            await core.nodes('[ test:ro=bad :readable=foo ]', opts=altview)
            await core.nodes('[ test:ro=bad :readable=bar ]')

            msgs = await core.stormlist('test:ro | merge', opts=altview)
            self.stormIsInWarn("Cannot merge read only property with conflicting value", msgs)

            await core.nodes('[ test:str=foo +(refs)> { for $i in $lib.range(1001) {[ test:int=$i ]}}]', opts=altview)
            await core.nodes('test:str=foo -(refs)+> * merge --apply', opts=altview)
            self.len(1001, await core.nodes('test:str=foo -(refs)> *'))

    async def test_storm_merge_stricterr(self):

        async with self.getTestCore() as core:

            core.model.addDataModels(s_t_utils.deprmodel)

            await core.nodes('$lib.model.ext.addFormProp(test:deprprop, _str, (str, ({})), ({}))')

            viewiden = await core.callStorm('return($lib.view.get().fork().iden)')
            asfork = {'view': viewiden}

            await core.nodes('[ test:deprprop=base ]')

            self.len(1, await core.nodes('test:deprprop=base [ :_str=foo +#test ]', opts=asfork))
            await core.nodes('[ test:deprprop=fork test:str=other ]', opts=asfork)

            await core.nodes('model.deprecated.lock test:deprprop')

            msgs = await core.stormlist('diff | merge --apply --no-tags', opts=asfork)
            self.stormIsInWarn('Form test:deprprop is locked due to deprecation for valu=base', msgs)
            self.stormIsInWarn('Form test:deprprop is locked due to deprecation for valu=fork', msgs)
            self.stormHasNoErr(msgs)

            msgs = await core.stormlist('diff | merge --apply --only-tags', opts=asfork)
            self.stormIsInWarn('Form test:deprprop is locked due to deprecation for valu=base', msgs)
            self.stormHasNoErr(msgs)

            self.eq({
                'syn:tag': 1,
                'test:deprprop': 1,
                'test:str': 1,
            }, await core.callStorm('return($lib.view.get().getFormCounts())'))

            nodes = await core.nodes('test:deprprop')
            self.eq(['base'], [n.ndef[1] for n in nodes])
            self.eq([], nodes[0].getTags())

    async def test_storm_merge_opts(self):

        async with self.getTestCore() as core:
            viewiden = await core.callStorm('return($lib.view.get().fork().iden)')
            altview = {'view': viewiden}

            await core.addTagProp('score', ('int', {}), {})

            await core.nodes('[ ou:org=(org1,) :name=hehe ]')

            q = '''
            [ ou:org=(org1,)
                :url=https://vertex.link
                :name=haha
                :desc=cool
                :founded=2021
                .seen=2022
                +#one:score=1
                +#two:score=2
                +#three:score=3
                +#haha.four
                +#haha.five
            ]
            '''
            await core.nodes(q, opts=altview)

            self.len(0, await core.nodes('syn:tag'))
            self.len(6, await core.nodes('syn:tag', opts=altview))

            await core.nodes('diff | merge --only-tags --include-tags one two --apply', opts=altview)
            nodes = await core.nodes('ou:org')
            self.sorteq(list(nodes[0].getTagNames()), ['one', 'two'])
            self.eq(nodes[0].getTagProp('one', 'score'), 1)
            self.eq(nodes[0].getTagProp('two', 'score'), 2)
            self.len(0, nodes[0].getTagProps('three'))
            self.len(2, await core.nodes('syn:tag'))

            await core.nodes('diff | merge --only-tags --exclude-tags three haha.four --apply', opts=altview)
            nodes = await core.nodes('ou:org')
            self.sorteq(list(nodes[0].getTagNames()), ['one', 'two', 'haha', 'haha.five'])
            self.len(0, nodes[0].getTagProps('three'))
            self.len(4, await core.nodes('syn:tag'))

            await core.nodes('diff | merge --include-props ou:org:name ou:org:desc --apply', opts=altview)
            nodes = await core.nodes('ou:org')
            self.sorteq(list(nodes[0].getTagNames()), ['one', 'two', 'three', 'haha', 'haha.four', 'haha.five'])
            self.eq(nodes[0].get('name'), 'haha')
            self.eq(nodes[0].get('desc'), 'cool')
            self.none(nodes[0].get('url'))
            self.none(nodes[0].get('founded'))
            self.none(nodes[0].get('.seen'))
            self.eq(nodes[0].getTagProp('three', 'score'), 3)
            self.len(6, await core.nodes('syn:tag'))

            await core.nodes('diff | merge --exclude-props ou:org:url ".seen" --apply', opts=altview)
            nodes = await core.nodes('ou:org')
            self.eq(nodes[0].get('founded'), 1609459200000000)
            self.none(nodes[0].get('url'))
            self.none(nodes[0].get('.seen'))

            await core.nodes('diff | merge --include-props ".seen" --apply', opts=altview)
            nodes = await core.nodes('ou:org')
            self.nn(nodes[0].get('.seen'))
            self.none(nodes[0].get('url'))

            await core.nodes('[ ou:org=(org2,) +#six ]', opts=altview)
            await core.nodes('diff | merge --only-tags --apply', opts=altview)

            self.len(0, await core.nodes('ou:org=(org2,)'))

            sodes = await core.callStorm('ou:org=(org2,) return($node.getStorNodes())', opts=altview)
            self.nn(sodes[0]['tags']['six'])

            await core.nodes('[ ou:org=(org3,) +#glob.tags +#more.glob.tags +#more.gob.tags ]', opts=altview)
            await core.nodes('diff | merge --include-tags glob.* more.gl** --apply', opts=altview)
            nodes = await core.nodes('ou:org=(org3,)')
            exp = ['glob', 'more', 'more.glob', 'more.glob.tags', 'glob.tags']
            self.sorteq(list(nodes[0].getTagNames()), exp)

            q = '''
            [ crypto:x509:cert=*
              :md5=00000a5758eea935f817dd1490a322a5

              inet:tls:servercert=(1.2.3.4, $node)
            ]
            '''
            await core.nodes(q, opts=altview)

            self.len(0, await core.nodes('hash:md5'))
            await core.nodes('crypto:x509:cert | merge --apply', opts=altview)
            self.len(1, await core.nodes('hash:md5'))

            self.len(0, await core.nodes('inet:ip'))
            await core.nodes('inet:tls:servercert | merge --apply', opts=altview)
            self.len(1, await core.nodes('inet:ip'))

    async def test_storm_merge_perms(self):

        async with self.getTestCore() as core:

            await core.addTagProp('score', ('int', {}), {})

            visi = await core.auth.addUser('visi')
            opts = {'user': visi.iden}

            view2 = await core.callStorm('return($lib.view.get().fork())')
            view2opts = opts | {'view': view2['iden']}
            layr2 = view2['layers'][0]['iden']
            layr1 = view2['layers'][1]['iden']

            await visi.addRule((True, ('view',)))
            await visi.addRule((True, ('node', 'add')), gateiden=layr2)
            await visi.addRule((True, ('node', 'prop', 'set')), gateiden=layr2)
            await visi.addRule((True, ('node', 'tag', 'add')), gateiden=layr2)
            await visi.addRule((True, ('node', 'data', 'set')), gateiden=layr2)
            await visi.addRule((True, ('node', 'edge', 'add')), gateiden=layr2)

            await core.nodes('[ ou:name=test ]')

            await core.nodes('''
                [ ps:contact=*
                    :name=test0
                    +(refs)> { ou:name=test }
                    +#test1.foo=now
                    +#test2
                    +#test3:score=42
                ]
                $node.data.set(foo, bar)
            ''', opts=view2opts)

            with self.raises(s_exc.AuthDeny) as ecm:
                await core.nodes('ps:contact merge --apply', opts=view2opts)
            self.eq('node.del.ps:contact', ecm.exception.errinfo['perm'])
            await visi.addRule((True, ('node', 'del')), gateiden=layr2)

            with self.raises(s_exc.AuthDeny) as ecm:
                await core.nodes('ps:contact merge --apply', opts=view2opts)
            self.eq('node.add.ps:contact', ecm.exception.errinfo['perm'])
            await visi.addRule((True, ('node', 'add')), gateiden=layr1)

            with self.raises(s_exc.AuthDeny) as ecm:
                await core.nodes('ps:contact merge --apply', opts=view2opts)
            self.eq('node.prop.del.ps:contact..created', ecm.exception.errinfo['perm'])
            await visi.addRule((True, ('node', 'prop', 'del')), gateiden=layr2)

            with self.raises(s_exc.AuthDeny) as ecm:
                await core.nodes('ps:contact merge --apply', opts=view2opts)
            self.eq('node.prop.set.ps:contact..created', ecm.exception.errinfo['perm'])
            await visi.addRule((True, ('node', 'prop', 'set')), gateiden=layr1)

            with self.raises(s_exc.AuthDeny) as ecm:
                await core.nodes('ps:contact merge --apply', opts=view2opts)
            self.eq('node.tag.del.test1.foo', ecm.exception.errinfo['perm'])
            await visi.addRule((True, ('node', 'tag', 'del', 'test1', 'foo')), gateiden=layr2)

            with self.raises(s_exc.AuthDeny) as ecm:
                await core.nodes('ps:contact merge --apply', opts=view2opts)
            self.eq('node.tag.add.test1.foo', ecm.exception.errinfo['perm'])
            await visi.addRule((True, ('node', 'tag', 'add', 'test1', 'foo')), gateiden=layr1)

            with self.raises(s_exc.AuthDeny) as ecm:
                await core.nodes('ps:contact merge --apply', opts=view2opts)
            self.eq('node.tag.del.test3', ecm.exception.errinfo['perm'])
            await visi.addRule((True, ('node', 'tag', 'del', 'test3')), gateiden=layr2)

            with self.raises(s_exc.AuthDeny) as ecm:
                await core.nodes('ps:contact merge --apply', opts=view2opts)
            self.eq('node.tag.add.test3', ecm.exception.errinfo['perm'])
            await visi.addRule((True, ('node', 'tag', 'add', 'test3')), gateiden=layr1)

            with self.raises(s_exc.AuthDeny) as ecm:
                await core.nodes('ps:contact merge --apply', opts=view2opts)
            self.eq('node.tag.del.test2', ecm.exception.errinfo['perm'])
            await visi.addRule((True, ('node', 'tag', 'del', 'test2')), gateiden=layr2)

            with self.raises(s_exc.AuthDeny) as ecm:
                await core.nodes('ps:contact merge --apply', opts=view2opts)
            self.eq('node.tag.add.test2', ecm.exception.errinfo['perm'])
            await visi.addRule((True, ('node', 'tag', 'add', 'test2')), gateiden=layr1)

            with self.raises(s_exc.AuthDeny) as ecm:
                await core.nodes('ps:contact merge --apply', opts=view2opts)
            self.eq('node.data.del.foo', ecm.exception.errinfo['perm'])
            await visi.addRule((True, ('node', 'data', 'del')), gateiden=layr2)

            with self.raises(s_exc.AuthDeny) as ecm:
                await core.nodes('ps:contact merge --apply', opts=view2opts)
            self.eq('node.data.set.foo', ecm.exception.errinfo['perm'])
            await visi.addRule((True, ('node', 'data', 'set')), gateiden=layr1)

            with self.raises(s_exc.AuthDeny) as ecm:
                await core.nodes('ps:contact merge --apply', opts=view2opts)
            self.eq('node.edge.del.refs', ecm.exception.errinfo['perm'])
            await visi.addRule((True, ('node', 'edge', 'del')), gateiden=layr2)

            with self.raises(s_exc.AuthDeny) as ecm:
                await core.nodes('ps:contact merge --apply', opts=view2opts)
            self.eq('node.edge.add.refs', ecm.exception.errinfo['perm'])
            await visi.addRule((True, ('node', 'edge', 'add')), gateiden=layr1)

            await core.nodes('ps:contact merge --apply', opts=view2opts)

    async def test_storm_movenodes(self):

        async with self.getTestCore() as core:

            opts = {'vars': {'verbs': ('_bar', '_baz', '_prio')}}
            await core.nodes('for $verb in $verbs { $lib.model.ext.addEdge(*, $verb, *, ({})) }', opts=opts)

            view2iden = await core.callStorm('return($lib.view.get().fork().iden)')
            view2 = {'view': view2iden}

            view3iden = await core.callStorm('return($lib.view.get().fork().iden)', opts=view2)
            view3 = {'view': view3iden}

            layrs = await core.callStorm('return($lib.view.get().layers)', opts=view3)
            layr3 = layrs[0]['iden']
            layr2 = layrs[1]['iden']
            layr1 = layrs[2]['iden']

            await core.addTagProp('score', ('int', {}), {})

            msgs = await core.stormlist('[ inet:fqdn=foo.com ] | movenodes --destlayer $node')
            self.stormIsInErr('movenodes arguments must be runtsafe.', msgs)

            msgs = await core.stormlist('ou:org | movenodes')
            self.stormIsInErr('You may only move nodes in views with multiple layers.', msgs)

            msgs = await core.stormlist('ou:org | movenodes --destlayer foo', opts=view2)
            self.stormIsInErr('No layer with iden foo in this view', msgs)

            msgs = await core.stormlist('ou:org | movenodes --srclayers foo', opts=view2)
            self.stormIsInErr('No layer with iden foo in this view', msgs)

            msgs = await core.stormlist(f'ou:org | movenodes --srclayers {layr2} --destlayer {layr2}', opts=view2)
            self.stormIsInErr('cannot also be the destination layer', msgs)

            msgs = await core.stormlist(f'ou:org | movenodes --precedence foo', opts=view2)
            self.stormIsInErr('No layer with iden foo in this view', msgs)

            msgs = await core.stormlist(f'ou:org | movenodes --precedence {layr2}', opts=view2)
            self.stormIsInErr('must be included when specifying precedence', msgs)

            q = '''
            [ ou:org=(foo,)
                :desc=layr1
                :name=foo
                .seen=2022
                +#hehe.haha=2022
                +#one:score=1
                +(_bar)> {[ ou:org=(bar,) :name=bar]}
            ]
            $node.data.set(foo, bar)
            '''
            nodes = await core.nodes(q)
            nodeiden = nodes[0].iden()

            msgs = await core.stormlist('ou:org | movenodes', opts=view2)
            self.stormHasNoWarnErr(msgs)
            self.stormIsInPrint(f'{layr2} add {nodeiden}', msgs)
            self.stormIsInPrint(f'{layr2} set {nodeiden} ou:org:.created', msgs)
            self.stormIsInPrint(f'{layr2} set {nodeiden} ou:org:desc', msgs)
            self.stormIsInPrint(f'{layr2} set {nodeiden} ou:org#hehe.haha', msgs)
            self.stormIsInPrint(f'{layr2} set {nodeiden} ou:org#one:score', msgs)
            self.stormIsInPrint(f'{layr2} set {nodeiden} ou:org DATA', msgs)
            self.stormIsInPrint(f'{layr2} add {nodeiden} ou:org -(_bar)>', msgs)
            self.stormIsInPrint(f'{layr1} delete {nodeiden}', msgs)
            self.stormIsInPrint(f'{layr1} delete {nodeiden} ou:org:.created', msgs)
            self.stormIsInPrint(f'{layr1} delete {nodeiden} ou:org:desc', msgs)
            self.stormIsInPrint(f'{layr1} delete {nodeiden} ou:org#hehe.haha', msgs)
            self.stormIsInPrint(f'{layr1} delete {nodeiden} ou:org#one:score', msgs)
            self.stormIsInPrint(f'{layr1} delete {nodeiden} ou:org DATA', msgs)
            self.stormIsInPrint(f'{layr1} delete {nodeiden} ou:org -(_bar)>', msgs)

            nodes = await core.nodes('ou:org | movenodes --apply', opts=view2)

            self.len(0, await core.nodes('ou:org=(foo,)'))

            sodes = await core.callStorm('ou:org=(foo,) return($node.getStorNodes())', opts=view2)
            sode = sodes[0]
            self.eq(sode['props'].get('desc')[0], 'layr1')
            self.eq(sode['props'].get('.seen')[0], (1640995200000000, 1640995200000001))
            self.eq(sode['tags'].get('hehe.haha'), (1640995200000000, 1640995200000001))
            self.eq(sode['tagprops'].get('one').get('score')[0], 1)
            self.len(1, await core.nodes('ou:org=(foo,) -(_bar)> *', opts=view2))
            data = await core.callStorm('ou:org=(foo,) return($node.data.get(foo))', opts=view2)
            self.eq(data, 'bar')

            q = '''
            [ ou:org=(foo,)
                :desc=overwritten
                :name=foo
                .seen=2023
                +#hehe.haha=2023
                +#one:score=2
                +#two:score=1
                +(_baz)> {[ ou:org=(baz,) :name=baz ]}
            ]
            $node.data.set(foo, baz)
            $node.data.set(bar, baz)
            '''
            await core.nodes(q)

            nodes = await core.nodes('ou:org | movenodes --apply', opts=view3)

            self.len(0, await core.nodes('ou:org=(foo,)'))
            self.len(0, await core.nodes('ou:org=(foo,)', opts=view2))

            sodes = await core.callStorm('ou:org=(foo,) return($node.getStorNodes())', opts=view3)
            sode = sodes[0]
            self.eq(sode['props'].get('desc')[0], 'layr1')
            self.eq(sode['props'].get('.seen')[0], (1640995200000000, 1672531200000001))
            self.eq(sode['tags'].get('hehe.haha'), (1640995200000000, 1672531200000001))
            self.eq(sode['tagprops'].get('one').get('score')[0], 1)
            self.eq(sode['tagprops'].get('two').get('score')[0], 1)

            self.len(1, await core.nodes('ou:org=(foo,)', opts=view3))
            self.len(1, await core.nodes('ou:org=(foo,) -(_baz)> *', opts=view3))
            data = await core.callStorm('ou:org=(foo,) return($node.data.get(foo))', opts=view3)
            self.eq(data, 'bar')
            data = await core.callStorm('ou:org=(foo,) return($node.data.get(bar))', opts=view3)
            self.eq(data, 'baz')

            q = f'ou:org | movenodes --apply --srclayers {layr3} --destlayer {layr2}'
            nodes = await core.nodes(q, opts=view3)

            sodes = await core.callStorm('ou:org=(foo,) return($node.getStorNodes())', opts=view2)
            sode = sodes[0]
            self.eq(sode['props'].get('.seen')[0], (1640995200000000, 1672531200000001))
            self.eq(sode['tags'].get('hehe.haha'), (1640995200000000, 1672531200000001))
            self.eq(sode['tagprops'].get('one').get('score')[0], 1)
            self.eq(sode['tagprops'].get('two').get('score')[0], 1)
            self.len(1, await core.nodes('ou:org=(foo,) -(_bar)> *', opts=view2))
            self.len(1, await core.nodes('ou:org=(foo,) -(_baz)> *', opts=view2))
            data = await core.callStorm('ou:org=(foo,) return($node.data.get(foo))', opts=view2)
            self.eq(data, 'bar')
            data = await core.callStorm('ou:org=(foo,) return($node.data.get(bar))', opts=view2)
            self.eq(data, 'baz')

            q = '''
            [ ou:org=(foo,)
                :desc=prio
                .seen=2024
                +#hehe.haha=2024
                +#one:score=2
                +#two:score=2
                +(_prio)> {[ ou:org=(prio,) ]}
            ]
            $node.data.set(foo, prio)
            $node.data.set(bar, prio)
            '''
            await core.nodes(q)

            q = f'ou:org | movenodes --apply --precedence {layr1} {layr2} {layr3}'
            nodes = await core.nodes(q, opts=view3)

            sodes = await core.callStorm('ou:org=(foo,) return($node.getStorNodes())', opts=view3)
            sode = sodes[0]
            self.eq(sode['props'].get('desc')[0], 'prio')
            self.eq(sode['props'].get('.seen')[0], (1640995200000000, 1704067200000001))
            self.eq(sode['tags'].get('hehe.haha'), (1640995200000000, 1704067200000001))
            self.eq(sode['tagprops'].get('one').get('score')[0], 2)
            self.eq(sode['tagprops'].get('two').get('score')[0], 2)
            self.len(1, await core.nodes('ou:org=(foo,) -(_bar)> *', opts=view3))
            self.len(1, await core.nodes('ou:org=(foo,) -(_baz)> *', opts=view3))
            self.len(1, await core.nodes('ou:org=(foo,) -(_prio)> *', opts=view3))
            data = await core.callStorm('ou:org=(foo,) return($node.data.get(foo))', opts=view3)
            self.eq(data, 'prio')
            data = await core.callStorm('ou:org=(foo,) return($node.data.get(bar))', opts=view3)
            self.eq(data, 'prio')

            for i in range(1001):
                await core.addFormProp('ou:org', f'_test{i}', ('int', {}), {})

            await core.nodes('for $verb in $lib.range(1001) { $lib.model.ext.addEdge(*, `_a{$verb}`, *, ({})) }')

            await core.nodes('''
            [ ou:org=(cov,) ]

            { for $i in $lib.range(1001) {
                $prop = `_test{$i}`
                [ :$prop = $i
                  +#$prop:score = $i
                  +(`_a{$i}`)> { ou:org=(cov,) }
                ]
                $node.data.set($prop, $i)
            }}
            ''')

            q = f'ou:org | movenodes --apply --srclayers {layr1} --destlayer {layr2}'
            nodes = await core.nodes(q, opts=view3)

            sodes = await core.callStorm('ou:org=(cov,) return($node.getStorNodes())', opts=view2)
            sode = sodes[0]
            self.len(1002, sode['props'])
            self.len(1001, sode['tags'])
            self.len(1001, sode['tagprops'])
            self.len(1001, await core.callStorm('ou:org=(cov,) return($node.data.list())', opts=view2))

            msgs = await core.stormlist('ou:org=(cov,) -(*)> * | count | spin', opts=view2)
            self.stormIsInPrint('1001', msgs)

            visi = await core.auth.addUser('visi')
            await visi.addRule((True, ('view', 'add')))

            view2iden = await core.callStorm('return($lib.view.get().fork().iden)', opts={'user': visi.iden})
            view2 = {'view': view2iden, 'user': visi.iden}

            view3iden = await core.callStorm('return($lib.view.get().fork().iden)', opts=view2)
            view3 = {'view': view3iden, 'user': visi.iden}

            self.len(1, await core.nodes('[ou:org=(perms,) :desc=foo]', opts=view2))
            await core.nodes('ou:org=(perms,) | movenodes --apply', opts=view3)

    async def test_cortex_keepalive(self):
        async with self.getTestCore() as core:
            opts = {'keepalive': 1}
            q = '[test:str=one] $lib.time.sleep(2.5)'
            msgs = await core.stormlist(q, opts=opts)
            pings = [m for m in msgs if m[0] == 'ping']
            self.len(2, pings)

            opts = {'keepalive': 0}
            with self.raises(s_exc.BadArg) as cm:
                msgs = await core.stormlist(q, opts=opts)
            self.eq('keepalive must be > 0; got 0', cm.exception.get('mesg'))

    async def test_storm_embeds(self):

        async with self.getTestCore() as core:

            await core.nodes('[ inet:asn=10 :name=hehe ]')

            nodes = await core.nodes('[ inet:ip=1.2.3.4 :asn=10 ]')
            await nodes[0].getEmbeds({'asn::newp': {}})
            await nodes[0].getEmbeds({'newp::newp': {}})
            await nodes[0].getEmbeds({'asn::name::foo': {}})

            opts = {'node:opts': {'embeds': {'inet:ip': {'asn': ('name',)}}}}
            msgs = await core.stormlist('inet:ip=1.2.3.4', opts=opts)

            nodes = [m[1] for m in msgs if m[0] == 'node']

            node = nodes[0]
            self.eq('inet:asn', node[1]['embeds']['asn']['$form'])
            self.eq('hehe', node[1]['embeds']['asn']['name'])
<<<<<<< HEAD
=======
            self.eq('796d67b92a6ffe9b88fa19d115b46ab6712d673a06ae602d41de84b1464782f2', node[1]['embeds']['asn']['$iden'])
>>>>>>> bbc5e6b9

            opts = {'node:opts': {'embeds': {'ou:org': {'hq::email': ('user',)}}}}
            msgs = await core.stormlist('[ ou:org=* :country=* :hq=* ] { -> ps:contact [ :email=visi@vertex.link ] }', opts=opts)
            nodes = [m[1] for m in msgs if m[0] == 'node']
            node = nodes[0]

            self.eq('inet:email', node[1]['embeds']['hq::email']['$form'])
            self.eq('visi', node[1]['embeds']['hq::email']['user'])
<<<<<<< HEAD
            self.eq(5, node[1]['embeds']['hq::email']['*'])
=======
            self.eq('2346d7bed4b0fae05e00a413bbf8716c9e08857eb71a1ecf303b8972823f2899', node[1]['embeds']['hq::email']['$iden'])
>>>>>>> bbc5e6b9

            fork = await core.callStorm('return($lib.view.get().fork().iden)')

            opts['vars'] = {
                'md5': '12345a5758eea935f817dd1490a322a5',
                'sha1': '40b8e76cff472e593bd0ba148c09fec66ae72362'
            }
            opts['view'] = fork
            opts['node:opts']['show:storage'] = True
            opts['node:opts']['embeds']['ou:org']['lol::nope'] = ('notreal',)
            opts['node:opts']['embeds']['ou:org']['country::flag'] = ('md5', 'sha1')
            opts['node:opts']['embeds']['ou:org']['country::tld'] = ('domain',)

            await core.stormlist('pol:country [ :flag={[ file:bytes=* :md5=fa818a259cbed7ce8bc2a22d35a464fc ]} ]')

            msgs = await core.stormlist('''
                ou:org {
                    -> pol:country
                    [ :tld=co.uk ]
                    {
                        :flag -> file:bytes [ :md5=$md5 :sha1=$sha1 ]
                    }
                }
            ''', opts=opts)
            nodes = [m[1] for m in msgs if m[0] == 'node']
            node = nodes[0]

            storage = node[1]['storage']
            self.len(2, storage)
            top = storage[0].get('embeds')
            bot = storage[1].get('embeds')
            self.nn(top)
            self.nn(bot)

            self.nn(top.get('country::flag::md5'))
            self.eq(top['country::flag::md5'][0], '12345a5758eea935f817dd1490a322a5')

            self.nn(top.get('country::flag::sha1'))
            self.eq(top['country::flag::sha1'][0], '40b8e76cff472e593bd0ba148c09fec66ae72362')

            self.nn(top.get('country::tld::domain'))
            self.eq(top['country::tld::domain'][0], 'uk')

            self.nn(bot.get('hq::email::user'))
            self.eq(bot['hq::email::user'][0], 'visi')

            self.nn(bot.get('country::flag::md5'))
            self.eq(bot['country::flag::md5'][0], 'fa818a259cbed7ce8bc2a22d35a464fc')

            empty = await core.callStorm('return($lib.view.get().fork().iden)', opts=opts)
            opts['view'] = empty

            msgs = await core.stormlist('ou:org', opts=opts)
            nodes = [m[1] for m in msgs if m[0] == 'node']
            node = nodes[0]
            storage = node[1]['storage']
            self.len(3, storage)
            top = storage[0].get('embeds')
            mid = storage[1].get('embeds')
            bot = storage[2].get('embeds')
            self.none(top)

            self.nn(mid)
            self.nn(bot)

            self.nn(mid.get('country::flag::md5'))
            self.eq(mid['country::flag::md5'][0], '12345a5758eea935f817dd1490a322a5')

            self.nn(mid.get('country::flag::sha1'))
            self.eq(mid['country::flag::sha1'][0], '40b8e76cff472e593bd0ba148c09fec66ae72362')

            self.nn(mid.get('country::tld::domain'))
            self.eq(mid['country::tld::domain'][0], 'uk')

            self.nn(bot.get('hq::email::user'))
            self.eq(bot['hq::email::user'][0], 'visi')

            self.nn(bot.get('country::flag::md5'))
            self.eq(bot['country::flag::md5'][0], 'fa818a259cbed7ce8bc2a22d35a464fc')

            await core.nodes('''
                [( risk:vulnerable=*
                    :mitigated=true
                    :node={ [ it:prod:hardware=* :name=foohw ] return($node.ndef()) }
                    :vuln={[ risk:vuln=* :name=barvuln ]}
                    +#test
                )]
                [( inet:service:rule=*
                    :object={ risk:vulnerable#test return($node.ndef()) }
                    :grantee={ [ inet:service:account=* :id=foocon ] return($node.ndef()) }
                    +#test
                )]
            ''')

            opts = {
                'node:opts': {
                    'embeds': {
                        'risk:vulnerable': {
                            'vuln': ['name'],
                            'node': ['name'],
                        },
                        'inet:service:rule': {
                            'object': ['mitigated', 'newp'],
                            'object::node': ['name', 'newp'],
                            'grantee': ['id', 'newp'],
                        }
                    }
                }
            }
            msgs = await core.stormlist('inet:service:rule#test :object -+> risk:vulnerable', opts=opts)
            nodes = sorted([m[1] for m in msgs if m[0] == 'node'], key=lambda p: p[0][0])
            self.eq(['inet:service:rule', 'risk:vulnerable'], [n[0][0] for n in nodes])

            embeds = nodes[0][1]['embeds']

            self.nn(embeds['object']['$iden'])
            self.eq('risk:vulnerable', embeds['object']['$form'])
            self.eq(1, embeds['object']['mitigated'])
            self.eq(None, embeds['object']['newp'])

            self.nn(embeds['object::node']['$iden'])
            self.eq('it:prod:hardware', embeds['object::node']['$form'])
            self.eq('foohw', embeds['object::node']['name'])
            self.eq(None, embeds['object::node']['newp'])
            self.eq('inet:service:account', embeds['grantee']['$form'])
            self.eq('foocon', embeds['grantee']['id'])
            self.eq(None, embeds['grantee']['newp'])

            embeds = nodes[1][1]['embeds']
            self.eq('barvuln', embeds['vuln']['name'])
            self.eq('foohw', embeds['node']['name'])

            # embed through `econ:pay:instrument` type that extends from `ndef`
            await core.nodes('''
                [ econ:acct:payment=* :from:instrument={ [ econ:pay:card=(testcard,) :name=infime ] } ]
            ''')

            opts = {
                'node:opts': {
                    'embeds': {
                        'econ:acct:payment': {
                            'from:instrument': ['name'],
                        }
                    }
                }
            }
            msgs = await core.stormlist('econ:acct:payment', opts=opts)
            node = [m[1] for m in msgs if m[0] == 'node'][0]
            self.eq('econ:acct:payment', node[0][0])

            embeds = node[1]['embeds']
            self.eq(23, embeds['from:instrument']['*'])
            self.eq('infime', embeds['from:instrument']['name'])

    async def test_storm_wget(self):

        async def _getRespFromSha(core, mesgs):
            for m in mesgs:
                if m[0] == 'node' and m[1][0][0] == 'file:bytes':
                    node = m[1]
                    sha = node[1]['props']['sha256']

            buf = b''
            async for bytz in core.axon.get(s_common.uhex(sha)):
                buf += bytz

            resp = s_json.loads(buf)
            return resp

        async with self.getTestCore() as core:
            addr, port = await core.addHttpsPort(0)
            root = await core.auth.getUserByName('root')
            await root.setPasswd('root')

            core.addHttpApi('/api/v0/test', s_t_utils.HttpReflector, {'cell': core})
            url = f'https://root:root@127.0.0.1:{port}/api/v0/test'
            opts = {'vars': {'url': url}}

            # Headers as list of tuples, params as dict
            q = '''
            $params=({"key": "valu", "foo": "bar"})
            $hdr = (
                    ("User-Agent", "my fav ua"),
            )|
            wget $url --headers $hdr --params $params --no-ssl-verify | -> file:bytes $lib.print($node)
            '''

            mesgs = await alist(core.storm(q, opts=opts))

            resp = await _getRespFromSha(core, mesgs)
            data = resp.get('result')
            self.eq(data.get('params'), {'key': ('valu',), 'foo': ('bar',)})
            self.eq(data.get('headers').get('User-Agent'), 'my fav ua')

            # no default headers(from wget command)
            q = '''
            $hdr = (
                    ("User-Agent", "my fav ua"),
            )|
            wget $url --headers $hdr --no-headers --no-ssl-verify | -> file:bytes $lib.print($node)
            '''
            mesgs = await alist(core.storm(q, opts=opts))

            resp = await _getRespFromSha(core, mesgs)
            data = resp.get('result')
            self.ne(data.get('headers').get('User-Agent'), 'my fav ua')

            # params as list of key/value pairs
            q = '''
            $params=((foo, bar), (key, valu))
            | wget $url --params $params --no-ssl-verify | -> file:bytes $lib.print($node)
            '''
            mesgs = await alist(core.storm(q, opts=opts))

            resp = await _getRespFromSha(core, mesgs)
            data = resp.get('result')
            self.eq(data.get('params'), {'key': ('valu',), 'foo': ('bar',)})

            # URL fragments are preserved.
            url = f'https://root:root@127.0.0.1:{port}/api/v0/test#fragmented-bits'
            q = '[inet:url=$url] | wget --no-ssl-verify | -> *'
            msgs = await core.stormlist(q, opts={'vars': {'url': url}})
            podes = [m[1] for m in msgs if m[0] == 'node']
            self.isin(('inet:url', url), [pode[0] for pode in podes])

            # URL encoded data plays nicely
            params = (('foo', 'bar'), ('baz', 'faz'))
            url = f'https://root:root@127.0.0.1:{port}/api/v0/test?{u_parse.urlencode(params)}'
            q = '[inet:url=$url] | wget --no-ssl-verify | -> *'
            msgs = await core.stormlist(q, opts={'vars': {'url': url}})
            podes = [m[1] for m in msgs if m[0] == 'node']
            self.isin(('inet:url', url), [pode[0] for pode in podes])

            # Redirects still record the original address
            durl = f'https://127.0.0.1:{port}/api/v1/active'
            params = (('redirect', durl),)
            url = f'https://127.0.0.1:{port}/api/v0/test?{u_parse.urlencode(params)}'
            # Redirect again...
            url = f'https://127.0.0.1:{port}/api/v0/test?{u_parse.urlencode((("redirect", url),))}'

            q = '[inet:url=$url] | wget --no-ssl-verify | -> *'
            msgs = await core.stormlist(q, opts={'vars': {'url': url}})
            podes = [m[1] for m in msgs if m[0] == 'node']
            self.isin(('inet:url', url), [pode[0] for pode in podes])

            # $lib.axon.urlfile makes redirect nodes for the chain, starting from
            # the original request URL to the final URL
            q = 'inet:url=$url -> inet:urlredir | tree { :dst -> inet:urlredir:src }'
            nodes = await core.nodes(q, opts={'vars': {'url': url}})
            self.len(2, nodes)

    async def test_storm_vars_fini(self):

        async with self.getTestCore() as core:

            query = await core.getStormQuery('inet:ip')
            async with core.getStormRuntime(query) as runt:

                base0 = await s_base.Base.anit()
                base0._syn_refs = 0
                await runt.setVar('base0', base0)
                await runt.setVar('base0', base0)
                self.false(base0.isfini)
                await runt.setVar('base0', None)
                self.true(base0.isfini)

                base1 = await s_base.Base.anit()
                base1._syn_refs = 0
                await runt.setVar('base1', base1)
                await runt.popVar('base1')
                self.true(base1.isfini)

                base2 = await s_base.Base.anit()
                base2._syn_refs = 0
                await runt.setVar('base2', base2)

            self.true(base2.isfini)

    async def test_storm_dmon_user_locked(self):
        async with self.getTestCore() as core:
            visi = await core.auth.addUser('visi')
            await visi.addRule((True, ('dmon', 'add')))
            async with core.getLocalProxy(user='visi') as asvisi:
                q = '''return($lib.dmon.add(${{ $lib.queue.gen(hehedmon).put(lolz) $lib.time.sleep(10) }},
                                            name=hehedmon))'''
                ddef0 = await asvisi.callStorm(q)

            with self.getAsyncLoggerStream('synapse.lib.storm', 'user is locked') as stream:
                await visi.setLocked(True)
                q = 'return($lib.dmon.bump($iden))'
                self.true(await core.callStorm(q, opts={'vars': {'iden': ddef0['iden']}}))
                self.true(await stream.wait(2))

    async def test_storm_dmon_user_autobump(self):
        async with self.getTestCore() as core:
            visi = await core.auth.addUser('visi')
            await visi.addRule((True, ('dmon', 'add')))
            async with core.getLocalProxy(user='visi') as asvisi:
                with self.getAsyncLoggerStream('synapse.lib.storm', 'Dmon query exited') as stream:
                    q = '''return($lib.dmon.add(${{ $lib.print(foobar) $lib.time.sleep(10) }},
                                                name=hehedmon))'''
                    await asvisi.callStorm(q)

                with self.getAsyncLoggerStream('synapse.lib.storm', 'user is locked') as stream:
                    await core.setUserLocked(visi.iden, True)
                    self.true(await stream.wait(2))

                with self.getAsyncLoggerStream('synapse.lib.storm', 'Dmon query exited') as stream:
                    await core.setUserLocked(visi.iden, False)
                    self.true(await stream.wait(2))

    async def test_storm_dmon_caching(self):

        async with self.getTestCore() as core:

            q = f'''
            $lib.dmon.add(${{
                for $x in $lib.range(2) {{
                    inet:ip=1.2.3.4
                    if $node {{
                        $lib.queue.gen(foo).put($node.props.asn)
                        $lib.queue.gen(bar).get(1)
                    }}
                    [ inet:ip=1.2.3.4 :asn=5 ]
                    $lib.queue.gen(foo).put($node.props.asn)
                    $lib.queue.gen(bar).get(0)
                }}
                | spin
            }}, name=foo)'''
            await core.nodes(q)

            self.eq((0, 5), await core.callStorm('return($lib.queue.gen(foo).get(0))'))

            await core.nodes('inet:ip=1.2.3.4 [ :asn=6 ] $lib.queue.gen(bar).put(0)')

            self.eq((1, 6), await core.callStorm('return($lib.queue.gen(foo).get(1))'))

    async def test_storm_dmon_query_state(self):
        with self.getTestDir() as dirn:
            dirn00 = s_common.gendir(dirn, 'core00')
            dirn01 = s_common.gendir(dirn, 'core01')
            dirn02 = s_common.gendir(dirn, 'core02')

            async with self.getTestCore(dirn=dirn00) as core00:

                msgs = await core00.stormlist('[ inet:ip=1.2.3.4 ]')
                self.stormHasNoWarnErr(msgs)

            s_tools_backup.backup(dirn00, dirn01)
            s_tools_backup.backup(dirn00, dirn02)

            async with self.getTestCore(dirn=dirn00) as core00:
                conf01 = {'mirror': core00.getLocalUrl()}

                async with self.getTestCore(dirn=dirn01, conf=conf01) as core01:

                    conf02 = {'mirror': core01.getLocalUrl()}

                    async with self.getTestCore(dirn=dirn02, conf=conf02) as core02:

                        await core02.sync()

                        nodes = await core01.nodes('inet:ip')
                        self.len(1, nodes)
                        self.eq(nodes[0].ndef, ('inet:ip', (4, 16909060)))

                        q = '''
                        $lib.queue.gen(dmonloop)
                        return(
                            $lib.dmon.add(${
                                $queue = $lib.queue.get(dmonloop)
                                while $lib.true {
                                    ($offs, $mesg) = $queue.get()

                                    switch $mesg.0 {
                                        "print": { $lib.print($mesg.1) }
                                        "warn": { $lib.warn($mesg.1) }
                                        "leave": {
                                            $lib.print(leaving)
                                            break
                                        }
                                        *: { continue }
                                    }

                                    $queue.cull($offs)
                                }
                            }, name=dmonloop)
                        )
                        '''
                        ddef = await core02.callStorm(q)
                        self.nn(ddef['iden'])

                        dmons = await core02.getStormDmons()
                        self.len(1, dmons)
                        self.eq(dmons[0]['iden'], ddef['iden'])

                        info = await core02.getStormDmon(ddef['iden'])
                        self.eq(info['iden'], ddef['iden'])
                        self.eq(info['name'], 'dmonloop')
                        self.eq(info['status'], 'running')

                        await core02.callStorm('$lib.queue.get(dmonloop).put((print, printfoo))')
                        await core02.callStorm('$lib.queue.get(dmonloop).put((warn, warnfoo))')

                        info = await core02.getStormDmon(ddef['iden'])
                        self.eq(info['status'], 'running')

                        logs = await core02.getStormDmonLog(ddef['iden'])
                        msgs = [k[1] for k in logs]
                        self.stormIsInPrint('printfoo', msgs)
                        self.stormIsInWarn('warnfoo', msgs)

                        await core02.callStorm('$lib.queue.get(dmonloop).put((leave,))')

                        info = await core02.getStormDmon(ddef['iden'])
                        self.eq(info['status'], 'sleeping')

                        logs = await core02.getStormDmonLog(ddef['iden'])
                        msgs = [k[1] for k in logs]
                        self.stormIsInPrint('leaving', msgs)

    async def test_storm_pipe(self):

        async with self.getTestCore() as core:
            nodes = await core.nodes('''
                $crap = (foo, bar, baz)

                $pipe = $lib.pipe.gen(${
                    $pipe.puts($crap)
                    $pipe.put(hehe)
                    $pipe.put(haha)

                    // cause the generator to tick once for coverage...
                    [ ou:org=* ]
                })

                for $items in $pipe.slices(size=2) {
                    for $devstr in $items {
                        [ it:dev:str=$devstr ]
                    }
                }
            ''')
            self.len(5, nodes)
            nvals = [n.ndef[1] for n in nodes]
            self.eq(('foo', 'bar', 'baz', 'hehe', 'haha'), nvals)

            with self.raises(s_exc.BadArg):
                await core.nodes('$lib.pipe.gen(${}, size=999999)')

            with self.raises(s_exc.BadArg):
                await core.nodes('$pipe = $lib.pipe.gen(${}) for $item in $pipe.slices(size=999999) {}')

            with self.raises(s_exc.BadArg):
                await core.nodes('$pipe = $lib.pipe.gen(${}) for $item in $pipe.slice(size=999999) {}')

            msgs = await core.stormlist('''
                $pipe = $lib.pipe.gen(${ $pipe.put((0 + "woot")) })
                for $items in $pipe.slices() { $lib.print($items) }
            ''')

            self.stormIsInWarn('pipe filler error: BadCast', msgs)
            self.false(any([m for m in msgs if m[0] == 'err']))

            self.eq(0, await core.callStorm('return($lib.pipe.gen(${}).size())'))

            with self.raises(s_exc.BadArg):
                await core.nodes('''
                    $pipe = $lib.pipe.gen(${ $pipe.put(woot) })

                    for $items in $pipe.slices() { $lib.print($items) }

                    $pipe.put(hehe)
                ''')

            with self.raises(s_exc.BadArg):
                await core.nodes('''
                    $pipe = $lib.pipe.gen(${ $pipe.put(woot) })

                    for $items in $pipe.slices() { $lib.print($items) }

                    $pipe.puts((hehe, haha))
                ''')

            nodes = await core.nodes('''
                $crap = (foo, bar, baz)

                $pipe = $lib.pipe.gen(${ $pipe.puts((foo, bar, baz)) })

                for $devstr in $pipe.slice(size=2) {
                    [ it:dev:str=$devstr ]
                }
            ''')
            self.len(2, nodes)
            nvals = [n.ndef[1] for n in nodes]
            self.eq(('foo', 'bar'), nvals)

    async def test_storm_undef(self):

        async with self.getTestCore() as core:

            # pernode variants
            self.none(await core.callStorm('''
                [ ps:contact = * ]
                if $node {
                    $foo = ({})
                    $foo.bar = $lib.undef
                    return($foo.bar)
                }
            '''))
            with self.raises(s_exc.NoSuchVar):
                await core.callStorm('[ps:contact=*] $foo = $node.repr() $foo = $lib.undef return($foo)')

            with self.raises(s_exc.StormRuntimeError):
                await core.callStorm('''
                    [ps:contact=*]
                    $path.vars.foo = lol
                    $path.vars.foo = $lib.undef
                    return($path.vars.foo)
                ''')

            # runtsafe variants
            self.eq(('foo', 'baz'), await core.callStorm('$foo = (foo, bar, baz) $foo.1 = $lib.undef return($foo)'))
            self.eq(('foo', 'bar'), await core.callStorm('$foo = (foo, bar, baz) $foo."-1" = $lib.undef return($foo)'))
            self.none(await core.callStorm('$foo = ({}) $foo.bar = 10 $foo.bar = $lib.undef return($foo.bar)'))
            self.eq(('woot',), await core.callStorm('''
                $foo = (foo, bar, baz)
                $foo.0 = $lib.undef
                $foo.0 = $lib.undef
                $foo.0 = $lib.undef
                // one extra to test the exc handler
                $foo.0 = $lib.undef
                $foo.append(hehe)
                $foo.0 = woot
                return($foo)
            '''))
            with self.raises(s_exc.NoSuchVar):
                await core.callStorm('$foo = 10 $foo = $lib.undef return($foo)')

    async def test_storm_pkg_load(self):
        cont = s_common.guid()
        pkg = {
            'name': 'testload',
            'version': '0.3.0',
            'modules': (
                {
                    'name': 'testload',
                    'storm': 'function x() { return((0)) }',
                },
            ),
            'onload': f'[ ps:contact={cont} ] $lib.print(teststring) $lib.warn(testwarn, key=valu) return($path.vars.newp)'
        }
        class PkgHandler(s_httpapi.Handler):

            async def get(self, name):
                assert self.request.headers.get('X-Synapse-Version') == s_version.verstring

                if name == 'notok':
                    self.sendRestErr('FooBar', 'baz faz')
                    return

                self.sendRestRetn(pkg)

        class PkgHandlerRaw(s_httpapi.Handler):
            async def get(self, name):
                assert self.request.headers.get('X-Synapse-Version') == s_version.verstring

                self.set_header('Content-Type', 'application/json')
                return self.write(pkg)

        async with self.getTestCore() as core:
            core.addHttpApi('/api/v1/pkgtest/(.*)', PkgHandler, {'cell': core})
            core.addHttpApi('/api/v1/pkgtestraw/(.*)', PkgHandlerRaw, {'cell': core})
            port = (await core.addHttpsPort(0, host='127.0.0.1'))[1]

            msgs = await core.stormlist(f'pkg.load --ssl-noverify https://127.0.0.1:{port}/api/v1/newp/newp')
            self.stormIsInWarn('pkg.load got HTTP code: 404', msgs)

            msgs = await core.stormlist(f'pkg.load --ssl-noverify https://127.0.0.1:{port}/api/v1/pkgtest/notok')
            self.stormIsInWarn('pkg.load got JSON error: FooBar', msgs)

            # onload will on fire once. all other pkg.load events will effectively bounce
            # because the pkg hasn't changed so no loading occurs
            waiter = core.waiter(1, 'core:pkg:onload:complete')

            with self.getAsyncLoggerStream('synapse.cortex') as stream:
                msgs = await core.stormlist(f'pkg.load --ssl-noverify https://127.0.0.1:{port}/api/v1/pkgtest/yep')
                self.stormIsInPrint('testload @0.3.0', msgs)

                msgs = await core.stormlist(f'pkg.load --ssl-noverify --raw https://127.0.0.1:{port}/api/v1/pkgtestraw/yep')
                self.stormIsInPrint('testload @0.3.0', msgs)

            stream.seek(0)
            buf = stream.read()
            self.isin("testload onload output: teststring", buf)
            self.isin("testload onload output: testwarn", buf)
            self.isin("No var with name: newp", buf)
            self.len(1, await core.nodes(f'ps:contact={cont}'))

            evnts = await waiter.wait(timeout=4)
            exp = [
                ('core:pkg:onload:complete', {'pkg': 'testload'})
            ]
            self.eq(exp, evnts)

    async def test_storm_pkg_onload_active(self):
        pkg = {
            'name': 'testload',
            'version': '0.3.0',
            'modules': (
                {
                    'name': 'testload',
                    'storm': 'function x() { return((0)) }',
                },
            ),
            'onload': '''
                $lib.print(testprint)
                $lib.warn(testwarn)

                $queue = $lib.queue.gen(onload:test)

                $vers = $lib.globals."testload:version"
                if ($vers = null) { $vers = 0 }
                $vers = ($vers + 1)
                $lib.globals."testload:version" = $vers
                $queue.put($vers)
            '''
        }

        with self.getTestDir() as dirn:
            dirn00 = s_common.gendir(dirn, 'core00')
            dirn01 = s_common.gendir(dirn, 'core01')

            async with self.getTestCore(dirn=dirn00) as core00:

                waiter = core00.waiter(2, 'core:pkg:onload:start', 'core:pkg:onload:complete')

                await core00.addStormPkg(pkg)

                events = await waiter.wait(timeout=10)
                self.eq(events, [
                    ('core:pkg:onload:start', {'pkg': 'testload'}),
                    ('core:pkg:onload:complete', {'pkg': 'testload'}),
                ])

                self.eq((0, 1), await core00.callStorm('return($lib.queue.gen(onload:test).get((0), cull=(false)))'))

            s_tools_backup.backup(dirn00, dirn01)

            async with self.getTestCore(dirn=dirn00) as core00:

                self.eq((1, 2), await core00.callStorm('return($lib.queue.gen(onload:test).get((1), cull=(false)))'))

                conf01 = {'mirror': core00.getLocalUrl()}

                async with self.getTestCore(dirn=dirn01, conf=conf01) as core01:

                    await core01.sync()

                    waiter = core01.waiter(2, 'core:pkg:onload:start', 'core:pkg:onload:complete')

                    await core01.promote()

                    events = await waiter.wait(timeout=10)
                    self.eq(events, [
                        ('core:pkg:onload:start', {'pkg': 'testload'}),
                        ('core:pkg:onload:complete', {'pkg': 'testload'}),
                    ])

                    self.eq((2, 3), await core01.callStorm('return($lib.queue.gen(onload:test).get((2), cull=(false)))'))

                await core01.waitfini()

            await core00.waitfini()

    async def test_storm_tree(self):

        async with self.getTestCore() as core:
            nodes = await core.nodes('[ inet:fqdn=www.vertex.link ] | tree ${ :domain -> inet:fqdn }')
            vals = [n.ndef[1] for n in nodes]
            self.eq(('www.vertex.link', 'vertex.link', 'link'), vals)

            # Max recursion fail
            q = '[ inet:fqdn=www.vertex.link ] | tree { inet:fqdn=www.vertex.link }'
            await self.asyncraises(s_exc.RecursionLimitHit, core.nodes(q))

            # Runtsafety test
            q = '[ inet:fqdn=www.vertex.link ] $q=:domain | tree $q'
            await self.asyncraises(s_exc.StormRuntimeError, core.nodes(q))

    async def test_storm_movetag(self):

        async with self.getTestCore() as core:

            self.len(1, await core.nodes('[test:str=foo +#hehe.haha=((20), (30)) ]'))
            self.len(1, await core.nodes('syn:tag=hehe.haha [:doc="haha doc" :title="haha title"]'))

            with self.raises(s_exc.BadOperArg):
                await core.nodes('movetag hehe hehe')

            await core.nodes('movetag hehe woot')

            self.len(0, await core.nodes('#hehe'))
            self.len(0, await core.nodes('#hehe.haha'))

            self.len(1, await core.nodes('#woot'))
            self.len(1, await core.nodes('#woot.haha'))

            nodes = await core.nodes('syn:tag=woot.haha')
            self.len(1, nodes)
            newt = nodes[0]
            self.eq(newt.get('doc'), 'haha doc')
            self.eq(newt.get('title'), 'haha title')

            nodes = await core.nodes('test:str=foo')
            self.len(1, nodes)
            node = nodes[0]
            self.eq((20, 30), node.get('#woot.haha'))
            self.none(node.get('#hehe'))
            self.none(node.get('#hehe.haha'))

            nodes = await core.nodes('syn:tag=hehe')
            self.len(1, nodes)
            node = nodes[0]
            self.eq(node.get('isnow'), 'woot')

            nodes = await core.nodes('syn:tag=hehe.haha')
            self.len(1, nodes)
            node = nodes[0]
            self.eq(node.get('isnow'), 'woot.haha')

            # test isnow plumbing
            nodes = await core.nodes('[test:str=bar +#hehe.haha]')
            self.len(1, nodes)
            node = nodes[0]
            self.nn(node.get('#woot'))
            self.nn(node.get('#woot.haha'))
            self.none(node.get('#hehe'))
            self.none(node.get('#hehe.haha'))

        async with self.getTestCore() as core:

            self.len(1, await core.nodes('[test:str=foo +#hehe=((20), (30)) ]'))
            self.len(1, await core.nodes('syn:tag=hehe [:doc="haha doc" :doc:url="http://haha.doc.com"]'))

            await core.nodes('movetag hehe woot')

            self.len(0, await core.nodes('#hehe'))
            self.len(1, await core.nodes('#woot'))

            nodes = await core.nodes('syn:tag=woot')
            self.len(1, nodes)
            newt = nodes[0]
            self.eq(newt.get('doc'), 'haha doc')
            self.eq(newt.get('doc:url'), 'http://haha.doc.com')

        # Test moving a tag which has tags on it.
        async with self.getTestCore() as core:
            self.len(1, await core.nodes('[test:str=V +#a.b.c]'))
            self.len(1, await core.nodes('syn:tag=a.b [+#foo]'))

            await core.nodes('movetag a.b a.m')
            self.len(2, await core.nodes('#foo'))
            self.len(1, await core.nodes('syn:tag=a.b +#foo'))
            self.len(1, await core.nodes('syn:tag=a.m +#foo'))

        # Test moving a tag to another tag which is a string prefix of the source
        async with self.getTestCore() as core:
            self.len(1, await core.nodes('[test:str=V +#aaa.b.ccc +#aaa.b.ddd]'))
            self.len(1, await core.nodes('[test:str=Q +#aaa.barbarella.ccc]'))

            await core.nodes('movetag aaa.b aaa.barbarella')

            self.len(7, await core.nodes('syn:tag'))
            self.len(1, await core.nodes('syn:tag=aaa.barbarella.ccc'))
            self.len(1, await core.nodes('syn:tag=aaa.barbarella.ddd'))

        # Move a tag with tagprops
        async def seed_tagprops(core):
            await core.addTagProp('test', ('int', {}), {})
            await core.addTagProp('note', ('str', {}), {})
            q = '[test:int=1 +#hehe.haha +#hehe:test=1138 +#hehe.beep:test=8080 +#hehe.beep:note="oh my"]'
            nodes = await core.nodes(q)
            self.eq(nodes[0].getTagProp('hehe', 'test'), 1138)
            self.eq(nodes[0].getTagProp('hehe.beep', 'test'), 8080)
            self.eq(nodes[0].getTagProp('hehe.beep', 'note'), 'oh my')

        async with self.getTestCore() as core:
            await seed_tagprops(core)
            await core.nodes('movetag hehe woah')

            self.len(0, await core.nodes('#hehe'))
            nodes = await core.nodes('#woah')
            self.len(1, nodes)
            self.eq(nodes[0]._getTagPropsDict(), {'woah': {'test': 1138},
                                        'woah.beep': {'test': 8080,
                                                      'note': 'oh my'}
                                       })

        async with self.getTestCore() as core:
            await seed_tagprops(core)
            await core.nodes('movetag hehe.beep woah.beep')

            self.len(1, await core.nodes('#hehe'))
            nodes = await core.nodes('#woah')
            self.len(1, nodes)
            self.eq(nodes[0]._getTagPropsDict(), {'hehe': {'test': 1138},
                                        'woah.beep': {'test': 8080,
                                                      'note': 'oh my'}
                                       })

            # Test perms
            visi = await core.auth.addUser('visi')
            await visi.setPasswd('secret')

            async with core.getLocalProxy(user='visi') as asvisi:
                with self.raises(s_exc.AuthDeny):
                    await asvisi.callStorm(f'movetag woah perm')

                await visi.addRule((True, ('node', 'tag', 'del', 'woah')))

                with self.raises(s_exc.AuthDeny):
                    await asvisi.callStorm(f'movetag woah perm')

                await visi.addRule((True, ('node', 'tag', 'add', 'perm')))

                await asvisi.callStorm(f'movetag woah perm')

            self.len(0, await core.nodes('#woah'))
            self.len(1, await core.nodes('#perm'))

        # make a cycle of tags via move tag
        async with self.getTestCore() as core:
            self.len(1, await core.nodes('[test:str=neato +#basic.one +#basic.two +#unicycle +#tricyle +#bicycle]'))

            # basic 2-cycle test
            await core.nodes('movetag basic.one basic.two')
            with self.raises(s_exc.BadOperArg):
                await core.nodes('movetag basic.two basic.one')

            # 3-cycle test
            await core.nodes('movetag bicycle tricycle')
            await core.nodes('movetag unicycle bicycle')
            with self.raises(s_exc.BadOperArg):
                await core.nodes('movetag tricycle unicycle')

            self.len(1, await core.nodes('[test:str=badcycle +#unicycle]'))

            # 4 cycle test
            self.len(1, await core.nodes('[test:str=burrito +#there.picard +#are.is +#four.best +#tags.captain]'))

            # A -> B -> C -> D -> A
            await core.nodes('movetag there are')   # A -> B
            await core.nodes('movetag four tags')   # C -> D
            await core.nodes('movetag tags there')  # D -> A
            with self.raises(s_exc.BadOperArg):
                await core.nodes('movetag are four')    # B -> C (creates the cycle)

            # make a pre-existing cycle to ensure we can break break that with move tag
            self.len(1, await core.nodes('[syn:tag=existing :isnow=cycle]'))
            self.len(1, await core.nodes('[syn:tag=cycle :isnow=existing]'))

            await core.nodes('movetag cycle breaker')

            nodes = await core.nodes('syn:tag=existing')
            self.len(1, nodes)
            node = nodes[0]
            self.eq(node.get('isnow'), 'cycle')

            nodes = await core.nodes('syn:tag=cycle')
            self.len(1, nodes)
            node = nodes[0]
            self.eq(node.get('isnow'), 'breaker')

            nodes = await core.nodes('syn:tag=breaker')
            self.len(1, nodes)
            node = nodes[0]
            self.none(node.get('isnow'))

            # make a pre-existing cycle to ensure we can catch that if an chain is encountered
            # B -> C -> D -> E -> C
            # Then movetag to make A -> B

            self.len(1, await core.nodes('[syn:tag=this]'))
            self.len(1, await core.nodes('[syn:tag=is :isnow=not]'))
            self.len(1, await core.nodes('[syn:tag=not :isnow=a]'))
            self.len(1, await core.nodes('[syn:tag=a :isnow=test]'))
            self.len(1, await core.nodes('[syn:tag=test :isnow=not]'))

            with self.raises(s_exc.BadOperArg):
                await core.nodes('movetag this is')

        async with self.getTestCore() as core:
            await core.nodes('[ syn:tag=hehe :isnow=haha ]')
            nodes = await core.nodes('[ ou:org=* +#hehe.qwer ]')
            self.len(1, nodes)
            self.nn(nodes[0].getTag('haha.qwer'))
            self.none(nodes[0].getTag('hehe.qwer'))
            self.len(1, await core.nodes('syn:tag=haha.qwer'))

            # this should hit the already existing redirected tag now...
            nodes = await core.nodes('[ ou:org=* +#hehe.qwer ]')
            self.len(1, nodes)

        # Sad path
        async with self.getTestCore() as core:
            # Test moving a tag to itself
            with self.raises(s_exc.BadOperArg):
                await core.nodes('movetag foo.bar foo.bar')
            # Test moving a tag which does not exist
            with self.raises(s_exc.BadOperArg):
                await core.nodes('movetag foo.bar duck.knight')

            # Runtsafety test
            q = '[ test:str=hehe ]  | movetag $node.iden() haha'
            await self.asyncraises(s_exc.StormRuntimeError, core.nodes(q))

    async def test_storm_spin(self):

        async with self.getTestCore() as core:
            self.len(0, await core.nodes('[ test:str=foo test:str=bar ] | spin'))
            self.len(2, await core.nodes('test:str=foo test:str=bar'))

    async def test_storm_count(self):

        async with self.getTestCore() as core:
            nodes = await core.nodes('[ test:str=foo test:str=bar ]')
            self.len(2, nodes)

            msgs = await core.stormlist('test:str=foo test:str=bar | count')
            nodes = [m for m in msgs if m[0] == 'node']
            self.len(0, nodes)
            self.stormIsInPrint('Counted 2 nodes.', msgs)

            msgs = await core.stormlist('test:str=foo test:str=bar | count --yield')
            nodes = [m for m in msgs if m[0] == 'node']
            self.len(2, nodes)
            self.stormIsInPrint('Counted 2 nodes.', msgs)

            msgs = await alist(core.storm('test:str=newp | count'))
            self.stormIsInPrint('Counted 0 nodes.', msgs)
            nodes = [m for m in msgs if m[0] == 'node']
            self.len(0, nodes)

    async def test_storm_uniq(self):
        async with self.getTestCore() as core:
            q = "[test:comp=(123, test) test:comp=(123, duck) test:comp=(123, mode)]"
            self.len(3, await core.nodes(q))
            nodes = await core.nodes('test:comp -> *')
            self.len(3, nodes)
            nodes = await core.nodes('test:comp -> * | uniq')
            self.len(1, nodes)
            nodes = await core.nodes('test:comp | uniq :hehe')
            self.len(1, nodes)
            nodes = await core.nodes('test:comp $valu=:hehe | uniq $valu')
            self.len(1, nodes)
            nodes = await core.nodes('test:comp $valu=({"foo": :hehe}) | uniq $valu')
            self.len(1, nodes)
            q = '''
                [(tel:mob:telem=(n1,) :data=(({'hehe': 'haha', 'foo': 'bar'}),))
                 (tel:mob:telem=(n2,) :data=(({'hehe': 'haha', 'foo': 'baz'}),))
                 (tel:mob:telem=(n3,) :data=(({'foo': 'bar', 'hehe': 'haha'}),))]
                uniq :data
            '''
            nodes = await core.nodes(q)
            self.len(2, nodes)

    async def test_storm_once_cmd(self):
        async with self.getTestCore() as core:
            await core.nodes('[test:str=foo test:str=bar test:str=neato test:str=burrito test:str=awesome test:str=possum]')
            q = 'test:str=foo | once tagger | [+#my.cool.tag]'
            nodes = await core.nodes(q)
            self.len(1, nodes)
            self.len(3, nodes[0].getTagNames())
            self.isin('my.cool.tag', nodes[0].getTagNames())

            # run it again and see all the things get swatted to the floor
            q = 'test:str=foo | once tagger | [+#less.cool.tag]'
            self.len(0, await core.nodes(q))
            nodes = await core.nodes('test:str=foo')
            self.len(1, nodes)
            self.notin('less.cool.tag', nodes[0].getTagNames())

            # make a few more and see at least some of them make it through
            nodes = await core.nodes('test:str=neato test:str=burrito | once tagger | [+#my.cool.tag]')
            self.len(2, nodes)
            for node in nodes:
                self.isin('my.cool.tag', node.getTagNames())

            q = 'test:str | once tagger | [ +#yet.another.tag ]'
            nodes = await core.nodes(q)
            self.len(3, nodes)
            for node in nodes:
                self.isin('yet.another.tag', node.getTagNames())
                self.notin('my.cool.tag', node.getTagNames())

            q = 'test:str | once tagger'
            nodes = await core.nodes(q)
            self.len(0, nodes)

            # it kinda works like asof in stormtypes, so if as is too far out,
            # we won't update it
            self.len(0, await core.nodes('test:str=foo | once tagger --asof -30days | [+#another.tag]'))
            nodes = await core.nodes('test:str=foo')
            self.len(1, nodes)
            self.notin('less.cool.tag', nodes[0].getTagNames())

            # but if it's super recent, we can override it
            nodes = await core.nodes('test:str | once tagger --asof now | [ +#tag.the.third ]')
            self.len(6, nodes)
            for node in nodes:
                self.isin('tag.the.third', node.getTagNames())

            # keys shouldn't interact
            nodes = await core.nodes('test:str | once ninja | [ +#lottastrings ]')
            self.len(6, nodes)
            for node in nodes:
                self.isin('lottastrings', node.getTagNames())

            nodes = await core.nodes('test:str | once beep --asof -30days | [ +#boop ]')
            self.len(6, nodes)
            for node in nodes:
                self.isin('boop', node.getTagNames())

            # we update to the more recent timestamp, so providing now should update things
            nodes = await core.nodes('test:str | once beep --asof now | [ +#bbq ]')
            self.len(6, nodes)
            for node in nodes:
                self.isin('bbq', node.getTagNames())

            # but still, no time means if it's ever been done
            self.len(0, await core.nodes('test:str | once beep | [ +#metal]'))
            self.len(0, await core.nodes('test:str $node.data.set(once:beep, ({})) | once beep'))

    async def test_storm_iden(self):
        async with self.getTestCore() as core:
            q = "[test:str=beep test:str=boop]"
            nodes = await core.nodes(q)
            self.len(2, nodes)
            idens = [node.iden() for node in nodes]

            iq = ' '.join(idens)
            # Demonstrate the iden lift does pass through previous nodes in the pipeline
            nodes = await core.nodes(f'[test:str=hehe] | iden {iq}')
            self.len(3, nodes)

            q = 'iden newp'
            with self.getLoggerStream('synapse.lib.storm', 'Failed to decode iden') as stream:
                self.len(0, await core.nodes(q))
                self.true(stream.wait(1))

            q = 'iden deadb33f'
            with self.getLoggerStream('synapse.lib.storm', 'iden must be 32 bytes') as stream:
                self.len(0, await core.nodes(q))
                self.true(stream.wait(1))

            # Runtsafety test
            q = 'test:str=hehe | iden $node.iden()'
            with self.raises(s_exc.StormRuntimeError):
                await core.nodes(q)

    async def test_minmax(self):

        async with self.getTestCore() as core:

            minval = core.model.type('time').norm('2015')[0]
            midval = core.model.type('time').norm('2016')[0]
            maxval = core.model.type('time').norm('2017')[0]

            nodes = await core.nodes('[test:guid=* :tick=2015 .seen=2015]')
            self.len(1, nodes)
            minc = nodes[0].get('.created')
            await asyncio.sleep(0.01)
            self.len(1, await core.nodes('[test:guid=* :tick=2016 .seen=2016]'))
            await asyncio.sleep(0.01)
            self.len(1, await core.nodes('[test:guid=* :tick=2017 .seen=2017]'))
            await asyncio.sleep(0.01)
            self.len(1, await core.nodes('[test:str=1 :tick=2016]'))

            # Relative paths
            nodes = await core.nodes('test:guid | max :tick')
            self.len(1, nodes)
            self.eq(nodes[0].get('tick'), maxval)

            nodes = await core.nodes('test:guid | min :tick')
            self.len(1, nodes)
            self.eq(nodes[0].get('tick'), minval)

            # Universal prop for relative path
            nodes = await core.nodes('.created>=$minc | max .created',
                                     {'vars': {'minc': minc}})
            self.len(1, nodes)
            self.eq(nodes[0].get('tick'), midval)

            nodes = await core.nodes('.created>=$minc | min .created',
                                     {'vars': {'minc': minc}})
            self.len(1, nodes)
            self.eq(nodes[0].get('tick'), minval)

            # Variables nodesuated
            nodes = await core.nodes('test:guid ($tick, $tock) = .seen | min $tick')
            self.len(1, nodes)
            self.eq(nodes[0].get('tick'), minval)

            nodes = await core.nodes('test:guid ($tick, $tock) = .seen | max $tock')
            self.len(1, nodes)
            self.eq(nodes[0].get('tick'), maxval)

            text = '''[ inet:ip=1.2.3.4 inet:ip=5.6.7.8 ]
                      { +inet:ip=1.2.3.4 [ :asn=10 ] }
                      { +inet:ip=5.6.7.8 [ :asn=20 ] }
                      $asn = :asn | min $asn'''

            nodes = await core.nodes(text)
            self.len(1, nodes)
            self.eq((4, 0x01020304), nodes[0].ndef[1])

            text = '''[ inet:ip=1.2.3.4 inet:ip=5.6.7.8 ]
                      { +inet:ip=1.2.3.4 [ :asn=10 ] }
                      { +inet:ip=5.6.7.8 [ :asn=20 ] }
                      $asn = :asn | max $asn'''

            nodes = await core.nodes(text)
            self.len(1, nodes)
            self.eq((4, 0x05060708), nodes[0].ndef[1])

            # Sad paths where the specify an invalid property name
            with self.raises(s_exc.NoSuchProp):
                self.len(0, await core.nodes('test:guid | max :newp'))

            with self.raises(s_exc.NoSuchProp):
                self.len(0, await core.nodes('test:guid | min :newp'))

            # test that intervals work
            maxnodes = await core.nodes('[ ou:org=* ]')
            maxnodes = await core.nodes('[ ou:org=* +#minmax ]')
            minnodes = await core.nodes('[ ou:org=* +#minmax=(1981, 2010) ]')
            await core.nodes('[ ou:org=* +#minmax=(1982, 2018) ]')
            maxnodes = await core.nodes('[ ou:org=* +#minmax=(1997, 2020) ]')

            testmin = await core.nodes('ou:org | min #minmax')
            self.eq(testmin[0].ndef, minnodes[0].ndef)

            testmax = await core.nodes('ou:org | max #minmax')
            self.eq(testmax[0].ndef, maxnodes[0].ndef)

    async def test_scrape(self):

        async with self.getTestCore() as core:

            # runtsafe tests
            nodes = await core.nodes('$foo=6.5.4.3 | scrape $foo')
            self.len(0, nodes)

            self.len(1, await core.nodes('inet:ip=6.5.4.3'))

            nodes = await core.nodes('$foo=6.5.4.3 | scrape $foo --yield')
            self.len(1, nodes)
            self.eq(nodes[0].ndef, ('inet:ip', (4, 0x06050403)))

            nodes = await core.nodes('[inet:ip=9.9.9.9 ] $foo=6.5.4.3 | scrape $foo')
            self.len(1, nodes)
            self.eq(nodes[0].ndef, ('inet:ip', (4, 0x09090909)))

            nodes = await core.nodes('[inet:ip=9.9.9.9 ] $foo=6.5.4.3 | scrape $foo --yield')
            self.len(1, nodes)
            self.eq(nodes[0].ndef, ('inet:ip', (4, 0x06050403)))

            nodes = await core.nodes('$foo="6[.]5[.]4[.]3" | scrape $foo --yield')
            self.len(1, nodes)
            self.eq(nodes[0].ndef, ('inet:ip', (4, 0x06050403)))

            nodes = await core.nodes('$foo="6[.]5[.]4[.]3" | scrape $foo --yield --skiprefang')
            self.len(0, nodes)

            q = '$foo="http://fxp.com 1.2.3.4" | scrape $foo --yield --forms (inet:fqdn, inet:ip)'
            nodes = await core.nodes(q)
            self.len(2, nodes)
            self.eq(nodes[0].ndef, ('inet:ip', (4, 0x01020304)))
            self.eq(nodes[1].ndef, ('inet:fqdn', 'fxp.com'))

            q = '$foo="http://fxp.com 1.2.3.4" | scrape $foo --yield --forms inet:fqdn,inet:ip'
            nodes = await core.nodes(q)
            self.len(2, nodes)
            self.eq(nodes[0].ndef, ('inet:ip', (4, 0x01020304)))
            self.eq(nodes[1].ndef, ('inet:fqdn', 'fxp.com'))

            q = '''
            $foo="http://fxp.com 1.2.3.4" $forms=(inet:fqdn, inet:ip)
            | scrape $foo --yield --forms $forms'''
            nodes = await core.nodes(q)
            self.len(2, nodes)
            self.eq(nodes[0].ndef, ('inet:ip', (4, 0x01020304)))
            self.eq(nodes[1].ndef, ('inet:fqdn', 'fxp.com'))

            # per-node tests

            guid = s_common.guid()

            await core.nodes(f'[ inet:search:query={guid} :text="hi there 5.5.5.5" ]')
            # test the special runtsafe but still per-node invocation
            nodes = await core.nodes('inet:search:query | scrape')
            self.len(1, nodes)
            self.eq(nodes[0].ndef[0], 'inet:search:query')

            self.len(1, await core.nodes('inet:ip=5.5.5.5'))

            nodes = await core.nodes('inet:search:query | scrape :text --yield')
            self.len(1, nodes)
            self.eq(nodes[0].ndef, ('inet:ip', (4, 0x05050505)))

            nodes = await core.nodes('inet:search:query | scrape :text --refs | -(refs)> *')
            self.len(1, nodes)
            self.eq(nodes[0].ndef, ('inet:ip', (4, 0x05050505)))

            nodes = await core.nodes('inet:search:query | scrape :text --yield --forms inet:ip')
            self.len(1, nodes)
            self.eq(nodes[0].ndef, ('inet:ip', (4, 0x05050505)))

            nodes = await core.nodes('inet:search:query | scrape :text --yield --forms inet:ip,inet:fqdn')
            self.len(1, nodes)
            self.eq(nodes[0].ndef, ('inet:ip', (4, 0x05050505)))

            nodes = await core.nodes('inet:search:query | scrape :text --yield --forms inet:fqdn')
            self.len(0, nodes)

            nodes = await core.nodes('inet:search:query | scrape :text --yield --forms (1)')
            self.len(0, nodes)

            nodes = await core.nodes('$foo="1.2.3.4" | scrape $foo --yield --forms (1)')
            self.len(0, nodes)

            msgs = await core.stormlist('scrape "https://t.c\\\\"')
            self.stormHasNoWarnErr(msgs)
            msgs = await core.stormlist('[ media:news=* :title="https://t.c\\\\" ] | scrape :title')
            self.stormHasNoWarnErr(msgs)

    async def test_storm_tee(self):

        async with self.getTestCore() as core:

            self.len(1, await core.nodes('[test:str=foo :bar=(inet:ip, 1.2.3.4)]'))
            self.len(1, await core.nodes('[inet:dns:a=(woot.com, 1.2.3.4)]'))
            self.len(1, await core.nodes('inet:ip=1.2.3.4 [ :asn=0 ]'))

            nodes = await core.nodes('inet:ip=1.2.3.4 | tee { -> * }')
            self.len(1, nodes)
            self.eq(nodes[0].ndef, ('inet:asn', 0))

            nodes = await core.nodes('inet:ip=1.2.3.4 | tee --join { -> * }')
            self.len(2, nodes)
            self.eq(nodes[0].ndef, ('inet:asn', 0))
            self.eq(nodes[1].ndef, ('inet:ip', (4, 0x01020304)))

            q = '''
            inet:ip=1.2.3.4 | tee
            { spin | [ inet:ip=2.2.2.2 ]}
            { spin | [ inet:ip=3.3.3.3 ]}
            { spin | [ inet:ip=4.4.4.4 ]}
            '''
            nodes = await core.nodes(q)
            self.len(3, nodes)

            q = '''
            inet:ip=1.2.3.4 | tee --join
            { spin | inet:ip=2.2.2.2 }
            { spin | inet:ip=3.3.3.3 }
            { spin | inet:ip=4.4.4.4 }
            '''
            nodes = await core.nodes(q)
            self.len(4, nodes)

            q = 'inet:ip=1.2.3.4 | tee --join { -> * } { <- * }'
            msgs = await core.stormlist(q, opts={'node:opts': {'links': True}})
            nodes = [m[1] for m in msgs if m[0] == 'node']
            self.len(4, nodes)

            self.eq(nodes[0][0], ('inet:asn', 0))
            links = nodes[0][1]['links']
            self.len(1, links)
            self.eq({'type': 'prop', 'prop': 'asn'}, links[0][1])

            self.eq(nodes[1][0][0], ('inet:dns:a'))
            links = nodes[1][1]['links']
            self.len(1, links)
            self.eq({'type': 'prop', 'prop': 'ip', 'reverse': True}, links[0][1])

            self.eq(nodes[2][0][0], ('test:str'))
            links = nodes[2][1]['links']
            self.len(1, links)
            self.eq({'type': 'prop', 'prop': 'bar', 'reverse': True}, links[0][1])

            self.eq(nodes[3][0], ('inet:ip', (4, 0x01020304)))
            links = nodes[2][1]['links']
            self.len(1, links)
            self.eq({'type': 'prop', 'prop': 'bar', 'reverse': True}, links[0][1])

            q = 'inet:ip=1.2.3.4 | tee --join { -> * } { <- * } { -> test:str:bar }'
            nodes = await core.nodes(q)
            self.len(5, nodes)
            self.eq(nodes[0].ndef, ('inet:asn', 0))
            self.eq(nodes[1].ndef[0], ('inet:dns:a'))
            self.eq(nodes[2].ndef[0], ('test:str'))
            self.eq(nodes[3].ndef[0], ('test:str'))
            self.eq(nodes[4].ndef, ('inet:ip', (4, 0x01020304)))

            # Queries can be a heavy list
            q = '$list = ([${ -> * }, ${ <- * }, ${ -> test:str:bar }]) inet:ip=1.2.3.4 | tee --join $list'
            nodes = await core.nodes(q)
            self.len(5, nodes)
            self.eq(nodes[0].ndef, ('inet:asn', 0))
            self.eq(nodes[1].ndef[0], ('inet:dns:a'))
            self.eq(nodes[2].ndef[0], ('test:str'))
            self.eq(nodes[3].ndef[0], ('test:str'))
            self.eq(nodes[4].ndef, ('inet:ip', (4, 0x01020304)))

            # A empty list of queries still works as an nop
            q = '$list = () | tee $list'
            msgs = await core.stormlist(q)
            self.len(2, msgs)
            self.eq(('init', 'fini'), [m[0] for m in msgs])

            q = 'inet:ip=1.2.3.4 $list = () | tee --join $list'
            msgs = await core.stormlist(q)
            self.len(3, msgs)
            self.eq(('init', 'node', 'fini'), [m[0] for m in msgs])

            q = '$list = () | tee --parallel $list'
            msgs = await core.stormlist(q)
            self.len(2, msgs)
            self.eq(('init', 'fini'), [m[0] for m in msgs])

            q = 'inet:ip=1.2.3.4 $list = () | tee --parallel --join $list'
            msgs = await core.stormlist(q)
            self.len(3, msgs)
            self.eq(('init', 'node', 'fini'), [m[0] for m in msgs])

            # Queries can be a input list
            q = 'inet:ip=1.2.3.4 | tee --join $list'
            queries = ('-> *', '<- *', '-> test:str:bar')
            nodes = await core.nodes(q, {'vars': {'list': queries}})
            self.len(5, nodes)
            self.eq(nodes[0].ndef, ('inet:asn', 0))
            self.eq(nodes[1].ndef[0], ('inet:dns:a'))
            self.eq(nodes[2].ndef[0], ('test:str'))
            self.eq(nodes[3].ndef[0], ('test:str'))
            self.eq(nodes[4].ndef, ('inet:ip', (4, 0x01020304)))

            # Empty queries are okay - they will just return the input node
            q = 'inet:ip=1.2.3.4 | tee {}'
            nodes = await core.nodes(q)
            self.len(1, nodes)
            self.eq(nodes[0].ndef, ('inet:ip', (4, 0x01020304)))

            # Subqueries are okay too but will just yield the input back out
            q = 'inet:ip=1.2.3.4 | tee {{ -> * }}'
            nodes = await core.nodes(q)
            self.len(1, nodes)
            self.eq(nodes[0].ndef, ('inet:ip', (4, 0x01020304)))

            # Sad path
            q = 'inet:ip=1.2.3.4 | tee'
            await self.asyncraises(s_exc.StormRuntimeError, core.nodes(q))

            # Runtsafe tee
            q = 'tee { inet:ip=1.2.3.4 } { inet:ip -> * }'
            nodes = await core.nodes(q)
            self.len(2, nodes)
            exp = {
                ('inet:asn', 0),
                ('inet:ip', (4, 0x01020304)),
            }
            self.eq(exp, {x.ndef for x in nodes})

            q = '$foo=woot.com tee { inet:ip=1.2.3.4 } { inet:fqdn=$foo <- * }'
            nodes = await core.nodes(q)
            self.len(3, nodes)
            exp = {
                ('inet:ip', (4, 0x01020304)),
                ('inet:fqdn', 'woot.com'),
                ('inet:dns:a', ('woot.com', (4, 0x01020304))),
            }
            self.eq(exp, {n.ndef for n in nodes})

            # Variables are scoped down into the sub runtime
            q = (
                f'$foo=5 tee '
                f'{{ [ inet:asn=3 ] }} '
                f'{{ [ inet:asn=4 ] $lib.print("made asn node: {{node}}", node=$node) }} '
                f'{{ [ inet:asn=$foo ] }}'
            )
            msgs = await core.stormlist(q)
            self.stormIsInPrint("made asn node: Node{(('inet:asn', 4)", msgs)
            podes = [m[1] for m in msgs if m[0] == 'node']
            self.eq({('inet:asn', 3), ('inet:asn', 4), ('inet:asn', 5)},
                    {p[0] for p in podes})

            # Node variables modified in sub runtimes don't affect parent node path
            q = '''[test:int=123] $foo=$node.value()
            | tee --join { $foo=($foo + 1) [test:str=$foo] +test:str } { $foo=($foo + 2) [test:str=$foo] +test:str } |
            $lib.fire(data, foo=$foo, ndef=$node.ndef()) | spin
            '''
            msgs = await core.stormlist(q)
            datas = [m[1].get('data') for m in msgs if m[0] == 'storm:fire']
            self.eq(datas, [
                {'foo': 124, 'ndef': ('test:str', '124')},
                {'foo': 125, 'ndef': ('test:str', '125')},
                {'foo': 123, 'ndef': ('test:int', 123)},
            ])

            # lift a non-existent node and feed to tee.
            q = 'inet:fqdn=newp.com tee { inet:ip=1.2.3.4 } { inet:ip -> * }'
            nodes = await core.nodes(q)
            self.len(2, nodes)
            exp = {
                ('inet:asn', 0),
                ('inet:ip', (4, 0x01020304)),
            }
            self.eq(exp, {x.ndef for x in nodes})

            # --parallel allows out of order execution. This test demonstrates that but controls the output by time

            q = '$foo=woot.com tee --parallel { $lib.time.sleep("1") inet:ip=1.2.3.4 }  { $lib.time.sleep("0.5") inet:fqdn=$foo <- * | sleep 2} { [inet:asn=1234] }'
            nodes = await core.nodes(q)
            self.len(4, nodes)
            exp = [
                ('inet:asn', 1234),
                ('inet:dns:a', ('woot.com', (4, 0x01020304))),
                ('inet:ip', (4, 0x01020304)),
                ('inet:fqdn', 'woot.com'),
            ]
            self.eq(exp, [x.ndef for x in nodes])

            # A fatal execption is fatal to the runtime
            q = '$foo=woot.com tee --parallel { $lib.time.sleep("0.5") inet:ip=1.2.3.4 }  { $lib.time.sleep("0.25") inet:fqdn=$foo <- * | sleep 1} { [inet:asn=newp] }'
            msgs = await core.stormlist(q)
            podes = [m[1] for m in msgs if m[0] == 'node']
            self.len(0, podes)
            self.stormIsInErr("invalid literal for int() with base 0: 'newp'", msgs)

            # Each input node to the query is also subject to parallel execution
            q = '$foo=woot.com inet:fqdn=$foo inet:fqdn=com | tee --parallel { inet:ip=1.2.3.4 } { inet:fqdn=$foo <- * } | uniq'
            nodes = await core.nodes(q)

            self.eq({node.ndef for node in nodes}, {
                ('inet:fqdn', 'woot.com'),
                ('inet:ip', (4, 16909060)),
                ('inet:dns:a', ('woot.com', (4, 16909060))),
                ('inet:fqdn', 'com'),
            })

            # Per-node exceptions can also tear down the runtime (coverage test)
            q = 'inet:fqdn=com | tee --parallel { [inet:asn=newp] }'
            with self.raises(s_exc.BadTypeValu):
                await core.nodes(q)

            # No input test
            q = 'tee'
            with self.raises(s_exc.StormRuntimeError):
                await core.nodes(q)

            # Runtsafety test
            q = '[ inet:fqdn=www.vertex.link ] $q=:domain | tee $q'
            await self.asyncraises(s_exc.StormRuntimeError, core.nodes(q))

    async def test_storm_parallel(self):

        async with self.getTestCore() as core:

            nodes = await core.nodes('parallel --size 4 { [ ou:org=* ] }')
            self.len(4, nodes)

            # check that subquery validation happens
            with self.raises(s_exc.NoSuchVar):
                await core.nodes('parallel --size 4 { [ ou:org=$foo ] }')

            # check that an exception on inbound percolates correctly
            with self.raises(s_exc.BadTypeValu):
                await core.nodes('[ ou:org=(foo,) ou:org=foo ] | parallel { [:name=bar] }')

            with self.raises(s_exc.BadTypeValu):
                await core.nodes('[ ou:org=(foo,) ou:org=foo ] | parallel --size 1 { [:name=bar] }')

            # check that an exception in the parallel pipeline percolates correctly
            with self.raises(s_exc.BadTypeValu):
                await core.nodes('parallel { [ou:org=foo] }')

            nodes = await core.nodes('ou:org | parallel {[ :name=foo ]}')
            self.true(all([n.get('name') == 'foo' for n in nodes]))

            # Runtsafety test
            q = '[ inet:fqdn=www.vertex.link ] $q=:domain | parallel $q'
            await self.asyncraises(s_exc.StormRuntimeError, core.nodes(q))

            nodes = await core.nodes('ou:org | parallel ${ $foo=bar [ :name=$foo ]}')
            self.true(all([n.get('name') == 'bar' for n in nodes]))

            orig = s_storm.ParallelCmd.pipeline
            tsks = {'cnt': 0}

            async def pipecnt(self, runt, query, inq, outq, runtprims):
                tsks['cnt'] += 1
                await orig(self, runt, query, inq, outq, runtprims)

            with mock.patch('synapse.lib.storm.ParallelCmd.pipeline', pipecnt):

                nodes = await core.nodes('ou:org parallel --size 4 {[ :name=bar ]}')
                self.len(5, nodes)
                self.true(all([n.get('name') == 'bar' for n in nodes]))
                self.eq(4, tsks['cnt'])

                tsks['cnt'] = 0

                nodes = await core.nodes('ou:org parallel --size 5 {[ :name=bar ]}')
                self.len(5, nodes)
                self.true(all([n.get('name') == 'bar' for n in nodes]))
                self.eq(5, tsks['cnt'])

                tsks['cnt'] = 0

                # --size greater than number of nodes only creates a pipeline for each node
                nodes = await core.nodes('ou:org parallel --size 10 {[ :name=foo ]}')
                self.len(5, nodes)
                self.true(all([n.get('name') == 'foo' for n in nodes]))
                self.eq(5, tsks['cnt'])

                tsks['cnt'] = 0

                nodes = await core.nodes('parallel --size 4 {[ ou:org=* ]}')
                self.len(4, nodes)
                self.eq(4, tsks['cnt'])

            self.len(20, await core.nodes('for $i in $lib.range(20) {[ test:str=$i ]}'))
            q = '''
            test:str
            parallel --size 4 {
                if (not $lib.vars.vals) {
                    $vals = ()
                }
                $vals.append($node.repr())
                fini { $lib.fire(resu, vals=$vals) }
            }
            | spin
            '''
            vals = []
            msgs = await core.stormlist(q)
            for m in msgs:
                if m[0] == 'storm:fire':
                    vals.extend(m[1]['data']['vals'])

            self.len(20, vals)

            q = '''
            $vals = ()
            test:str
            parallel --size 4 { $vals.append($node.repr()) }
            fini { return($vals) }
            '''
            self.len(20, await core.callStorm(q))

            q = '''
            function test(n) { $lib.fire(foo, valu=$n.repr()) return() }
            test:str
            parallel --size 4 { $test($node) }
            '''
            msgs = await core.stormlist(q)
            self.len(20, [m for m in msgs if m[0] == 'storm:fire' and m[1]['type'] == 'foo'])

    async def test_storm_yieldvalu(self):

        async with self.getTestCore() as core:

            nodes = await core.nodes('[ inet:ip=1.2.3.4 ]')

            buid0 = nodes[0].buid
            iden0 = s_common.ehex(buid0)

            nodes = await core.nodes('yield $foo', opts={'vars': {'foo': (iden0,)}})
            self.len(1, nodes)
            self.eq(nodes[0].ndef, ('inet:ip', (4, 0x01020304)))

            def genr():
                yield iden0

            async def agenr():
                yield iden0

            nodes = await core.nodes('yield $foo', opts={'vars': {'foo': (iden0,)}})
            self.len(1, nodes)
            self.eq(nodes[0].ndef, ('inet:ip', (4, 0x01020304)))

            nodes = await core.nodes('yield $foo', opts={'vars': {'foo': buid0}})
            self.len(1, nodes)
            self.eq(nodes[0].ndef, ('inet:ip', (4, 0x01020304)))

            nodes = await core.nodes('yield $foo', opts={'vars': {'foo': genr()}})
            self.len(1, nodes)
            self.eq(nodes[0].ndef, ('inet:ip', (4, 0x01020304)))

            nodes = await core.nodes('yield $foo', opts={'vars': {'foo': agenr()}})
            self.len(1, nodes)
            self.eq(nodes[0].ndef, ('inet:ip', (4, 0x01020304)))

            nodes = await core.nodes('yield $foo', opts={'vars': {'foo': nodes[0]}})
            self.len(1, nodes)
            self.eq(nodes[0].ndef, ('inet:ip', (4, 0x01020304)))

            nodes = await core.nodes('yield $foo', opts={'vars': {'foo': None}})
            self.len(0, nodes)

            # test that stormtypes nodes can be yielded
            self.len(1, await core.nodes('for $x in ${ [inet:ip=1.2.3.4] } { yield $x }'))

            # Some sad path tests
            with self.raises(s_exc.BadLiftValu):
                await core.nodes('yield $foo', opts={'vars': {'foo': 'asdf'}})

            # Nodes from other views do not lift
            view = await core.callStorm('return( $lib.view.get().iden )')
            fork = await core.callStorm('return( $lib.view.get().fork().iden )')

            q = '''
            $nodes = ()
            view.exec $view { inet:ip=1.2.3.4 $nodes.append($node) } |
            for $n in $nodes {
                yield $n
            }
            '''
            msgs = await core.stormlist(q, opts={'view': fork, 'vars': {'view': view}})
            self.stormIsInErr('Node is not from the current view.', msgs)

            q = '''
            $nodes = ()
            view.exec $view { for $x in ${ inet:ip=1.2.3.4 } { $nodes.append($x) } } |
            for $n in $nodes {
                yield $n
            }
            '''
            msgs = await core.stormlist(q, opts={'view': fork, 'vars': {'view': view}})
            self.stormIsInErr('Node is not from the current view.', msgs)

            q = 'view.exec $view { $x=${inet:ip=1.2.3.4} } | yield $x'
            msgs = await core.stormlist(q, opts={'view': fork, 'vars': {'view': view}})
            self.stormIsInErr('Node is not from the current view.', msgs)

            # Nodes lifted from another view and referred to by iden() works
            q = '''
            $nodes = ()
            view.exec $view { inet:ip=1.2.3.4 $nodes.append($node) } |
            for $n in $nodes {
                yield $n.iden()
            }
            '''
            nodes = await core.nodes(q, opts={'view': fork, 'vars': {'view': view}})
            self.len(1, nodes)

            q = '''
            $nodes = ()
            view.exec $view { for $x in ${ inet:ip=1.2.3.4 } { $nodes.append($x) } } |
            for $n in $nodes {
                yield $n.iden()
            }
            '''
            nodes = await core.nodes(q, opts={'view': fork, 'vars': {'view': view}})
            self.len(1, nodes)

            q = 'view.exec $view { $x=${inet:ip=1.2.3.4} } | for $n in $x { yield $n.iden() }'
            nodes = await core.nodes(q, opts={'view': fork, 'vars': {'view': view}})
            self.len(1, nodes)

    async def test_storm_viewexec(self):

        async with self.getTestCore() as core:

            view = await core.callStorm('return( $lib.view.get().iden )')
            fork = await core.callStorm('return( $lib.view.get().fork().iden )')

            q = '''view.exec $view {
                $lib.print(foo)
                $lib.warn(bar)
                $lib.fire(cool, some=event)
                $lib.csv.emit(item1, item2, item3)
                [ it:dev:str=nomsg ]
             }'''
            msgs = await core.stormlist(q, opts={'view': fork, 'vars': {'view': view}})
            self.stormIsInPrint('foo', msgs)
            self.stormIsInWarn('bar', msgs)
            self.len(1, [m for m in msgs if m[0] == 'storm:fire'])
            self.len(1, [m for m in msgs if m[0] == 'csv:row'])
            self.len(0, [m for m in msgs if m[0] == 'node:edits'])

            await core.addStormPkg({
                'name': 'testpkg',
                'version': (0, 0, 1),
                'modules': (
                    {'name': 'priv.exec',
                     'asroot:perms': [['power-ups', 'testpkg']],
                     'modconf': {'viewiden': fork},
                     'storm': '''
                        function asroot () {
                            view.exec $modconf.viewiden { $foo=bar } | return($foo)
                        }
                     '''},
                ),
            })

            visi = await core.auth.addUser('visi')
            asvisi = {'user': visi.iden}

            await core.stormlist('auth.user.addrule visi power-ups.testpkg')

            with self.raises(s_exc.AuthDeny):
                await core.callStorm('return(woot)', opts={'user': visi.iden, 'view': fork})

            self.eq('bar', await core.callStorm('return($lib.import(priv.exec).asroot())', opts=asvisi))

    async def test_storm_argv_parser(self):

        pars = s_storm.Parser(prog='hehe')
        pars.add_argument('--hehe')
        self.none(pars.parse_args(['--lol']))
        mesg = "Expected 0 positional arguments. Got 1: ['--lol']"
        self.eq(('BadArg', {'mesg': mesg}), (pars.exc.errname, pars.exc.errinfo))

        pars = s_storm.Parser(prog='hehe')
        pars.add_argument('hehe')
        opts = pars.parse_args(['-h'])
        self.none(opts)
        self.notin("ERROR: The argument <hehe> is required.", pars.mesgs)
        self.isin('Usage: hehe [options] <hehe>', pars.mesgs)
        self.isin('Options:', pars.mesgs)
        self.isin('  --help                      : Display the command usage.', pars.mesgs)
        self.isin('Arguments:', pars.mesgs)
        self.isin('  <hehe>                      : No help available', pars.mesgs)
        self.none(pars.exc)

        pars = s_storm.Parser(prog='hehe')
        pars.add_argument('hehe')
        opts = pars.parse_args(['newp', '-h'])
        self.none(opts)
        mesg = 'Extra arguments and flags are not supported with the help flag: hehe newp -h'
        self.eq(('BadArg', {'mesg': mesg}), (pars.exc.errname, pars.exc.errinfo))

        pars = s_storm.Parser()
        pars.add_argument('--no-foo', default=True, action='store_false')
        opts = pars.parse_args(['--no-foo'])
        self.false(opts.no_foo)

        pars = s_storm.Parser()
        pars.add_argument('--no-foo', default=True, action='store_false')
        opts = pars.parse_args([])
        self.true(opts.no_foo)

        pars = s_storm.Parser()
        pars.add_argument('--no-foo', default=True, action='store_false')
        pars.add_argument('--valu', default=8675309, type='int')
        pars.add_argument('--ques', nargs=2, type='int', default=(1, 2))
        pars.parse_args(['-h'])
        self.isin('  --no-foo                    : No help available.', pars.mesgs)
        self.isin('  --valu <valu>               : No help available. (default: 8675309)', pars.mesgs)
        self.isin('  --ques <ques>               : No help available. (default: (1, 2))', pars.mesgs)

        pars = s_storm.Parser()
        pars.add_argument('--yada')
        self.none(pars.parse_args(['--yada']))
        self.true(pars.exited)

        pars = s_storm.Parser()
        pars.add_argument('--yada', action='append')
        self.none(pars.parse_args(['--yada']))
        self.true(pars.exited)

        pars = s_storm.Parser()
        pars.add_argument('--yada', nargs='?')
        opts = pars.parse_args(['--yada'])
        self.none(opts.yada)

        pars = s_storm.Parser()
        pars.add_argument('--yada', nargs='+')
        self.none(pars.parse_args(['--yada']))
        self.true(pars.exited)

        pars = s_storm.Parser()
        pars.add_argument('--yada', type='int')
        self.none(pars.parse_args(['--yada', 'hehe']))
        self.true(pars.exited)

        # check help output formatting of optargs
        pars = s_storm.Parser()
        pars.add_argument('--star', nargs='*')
        pars.help()
        helptext = '\n'.join(pars.mesgs)
        self.isin('--star [<star> ...]', helptext)

        pars = s_storm.Parser()
        pars.add_argument('--plus', nargs='+')
        pars.help()
        helptext = '\n'.join(pars.mesgs)
        self.isin('--plus <plus> [<plus> ...]', helptext)

        pars = s_storm.Parser()
        pars.add_argument('--woot', nargs='+', default=[
            'The 1st Battalion, 26th Infantry Regiment "Blue Spaders" hosted Steve Rogers ',
            'for much of WWII. While initially using his sidearm,',
            'his Vibranium/steel alloy shield made by metallurgist Dr. Myron MacLain,',
            'quickly became his weapon of choice.'])
        pars.help()
        helptext = '\n'.join(pars.mesgs)
        self.isin('default:\n                                [', helptext)

        pars = s_storm.Parser()
        pars.add_argument('--ques', nargs='?')
        pars.help()
        helptext = '\n'.join(pars.mesgs)
        self.isin('--ques [ques]', helptext)

        # Check formatting for store_true / store_false optargs
        pars = s_storm.Parser()
        pars.add_argument('--ques', nargs=2, type='int')
        pars.add_argument('--beep', action='store_true', help='beep beep')
        pars.add_argument('--boop', action='store_false', help='boop boop')
        pars.help()
        helptext = '\n'.join(pars.mesgs)
        self.isin('--ques <ques>               : No help available', helptext)
        self.isin('--beep                      : beep beep', helptext)
        self.isin('--boop                      : boop boop', helptext)

        # test some nargs type intersections
        pars = s_storm.Parser()
        pars.add_argument('--ques', nargs='?', type='int')
        self.none(pars.parse_args(['--ques', 'asdf']))
        self.eq("Invalid value for type (int): asdf", pars.exc.errinfo['mesg'])

        pars = s_storm.Parser()
        pars.add_argument('--ques', nargs='*', type='int')
        self.none(pars.parse_args(['--ques', 'asdf']))
        self.eq("Invalid value for type (int): asdf", pars.exc.errinfo['mesg'])

        pars = s_storm.Parser()
        pars.add_argument('--ques', nargs='+', type='int')
        self.none(pars.parse_args(['--ques', 'asdf']))
        self.eq("Invalid value for type (int): asdf", pars.exc.errinfo['mesg'])

        pars = s_storm.Parser()
        pars.add_argument('foo', type='int')
        self.none(pars.parse_args(['asdf']))
        self.eq("Invalid value for type (int): asdf", pars.exc.errinfo['mesg'])

        # argument count mismatch
        pars = s_storm.Parser()
        pars.add_argument('--ques')
        self.none(pars.parse_args(['--ques']))
        self.eq("An argument is required for --ques.", pars.exc.errinfo['mesg'])

        pars = s_storm.Parser()
        pars.add_argument('--ques', nargs=2)
        self.none(pars.parse_args(['--ques', 'lolz']))
        self.eq("2 arguments are required for --ques.", pars.exc.errinfo['mesg'])

        pars = s_storm.Parser()
        pars.add_argument('--ques', nargs=2, type='int')
        self.none(pars.parse_args(['--ques', 'lolz', 'hehe']))
        self.eq("Invalid value for type (int): lolz", pars.exc.errinfo['mesg'])

        # test time argtype
        ttyp = s_datamodel.Model().type('time')

        pars = s_storm.Parser()
        pars.add_argument('--yada', type='time')
        args = pars.parse_args(['--yada', '20201021-1day'])
        self.nn(args)
        self.eq(ttyp.norm('20201021-1day')[0], args.yada)

        args = pars.parse_args(['--yada', 1603229675444])
        self.nn(args)
        self.eq(ttyp.norm(1603229675444)[0], args.yada)

        self.none(pars.parse_args(['--yada', 'hehe']))
        self.true(pars.exited)
        self.eq("Invalid value for type (time): hehe", pars.exc.errinfo['mesg'])

        # test ival argtype
        ityp = s_datamodel.Model().type('ival')

        pars = s_storm.Parser()
        pars.add_argument('--yada', type='ival')
        args = pars.parse_args(['--yada', '20201021-1day'])
        self.nn(args)
        self.eq(ityp.norm('20201021-1day')[0], args.yada)

        args = pars.parse_args(['--yada', 1603229675444])
        self.nn(args)
        self.eq(ityp.norm(1603229675444)[0], args.yada)

        args = pars.parse_args(['--yada', ('20201021', '20201023')])
        self.nn(args)
        self.eq(ityp.norm(('20201021', '20201023'))[0], args.yada)

        args = pars.parse_args(['--yada', (1603229675444, '20201021')])
        self.nn(args)
        self.eq(ityp.norm((1603229675444, '20201021'))[0], args.yada)

        self.none(pars.parse_args(['--yada', 'hehe']))
        self.true(pars.exited)
        self.eq("Invalid value for type (ival): hehe", pars.exc.errinfo['mesg'])

        # check adding argument with invalid type
        with self.raises(s_exc.BadArg):
            pars = s_storm.Parser()
            pars.add_argument('--yada', type=int)

        # choices - bad setup
        pars = s_storm.Parser()
        with self.raises(s_exc.BadArg) as cm:
            pars.add_argument('--foo', action='store_true', choices=['newp'])
        self.eq('Argument choices are not supported when action is store_true or store_false', cm.exception.get('mesg'))

        # choices - basics
        pars = s_storm.Parser()
        pars.add_argument('foo', type='int', choices=[3, 1, 2], help='foohelp')
        pars.add_argument('--bar', choices=['baz', 'bam'], help='barhelp')
        pars.add_argument('--cam', action='append', choices=['cat', 'cool'], help='camhelp')

        opts = pars.parse_args(['1', '--bar', 'bam', '--cam', 'cat', '--cam', 'cool'])
        self.eq(1, opts.foo)
        self.eq('bam', opts.bar)
        self.eq(['cat', 'cool'], opts.cam)

        opts = pars.parse_args([32])
        self.none(opts)
        self.eq('Invalid choice for argument <foo> (choose from: 3, 1, 2): 32', pars.exc.errinfo['mesg'])

        opts = pars.parse_args([2, '--bar', 'newp'])
        self.none(opts)
        self.eq('Invalid choice for argument --bar (choose from: baz, bam): newp', pars.exc.errinfo['mesg'])

        opts = pars.parse_args([2, '--cam', 'cat', '--cam', 'newp'])
        self.none(opts)
        self.eq('Invalid choice for argument --cam (choose from: cat, cool): newp', pars.exc.errinfo['mesg'])

        pars.mesgs.clear()
        pars.help()
        self.eq('  --bar <bar>                 : barhelp (choices: baz, bam)', pars.mesgs[5])
        self.eq('  --cam <cam>                 : camhelp (choices: cat, cool)', pars.mesgs[6])
        self.eq('  <foo>                       : foohelp (choices: 3, 1, 2)', pars.mesgs[10])

        # choices - default does not have to be in choices
        pars = s_storm.Parser()
        pars.add_argument('--foo', default='def', choices=['faz'], help='foohelp')

        opts = pars.parse_args([])
        self.eq('def', opts.foo)

        pars.help()
        self.eq('  --foo <foo>                 : foohelp (default: def, choices: faz)', pars.mesgs[-1])

        # choices - like defaults, choices are not normalized
        pars = s_storm.Parser()
        ttyp = s_datamodel.Model().type('time')
        pars.add_argument('foo', type='time', choices=['2022', ttyp.norm('2023')[0]], help='foohelp')

        opts = pars.parse_args(['2023'])
        self.eq(ttyp.norm('2023')[0], opts.foo)

        opts = pars.parse_args(['2022'])
        self.none(opts)
        errmesg = pars.exc.errinfo['mesg']
        self.eq('Invalid choice for argument <foo> (choose from: 2022, 1672531200000000): 1640995200000000', errmesg)

        pars.help()
        self.eq('  <foo>                       : foohelp (choices: 2022, 1672531200000000)', pars.mesgs[-1])

        # choices - nargs
        pars = s_storm.Parser()
        pars.add_argument('foo', nargs='+', choices=['faz'])
        pars.add_argument('--bar', nargs='?', choices=['baz'])
        pars.add_argument('--cat', nargs=2, choices=['cam', 'cool'])

        opts = pars.parse_args(['newp'])
        self.none(opts)
        self.eq('Invalid choice for argument <foo> (choose from: faz): newp', pars.exc.errinfo['mesg'])

        opts = pars.parse_args(['faz', '--bar', 'newp'])
        self.none(opts)
        self.eq('Invalid choice for argument --bar (choose from: baz): newp', pars.exc.errinfo['mesg'])

        opts = pars.parse_args(['faz', '--cat', 'newp', 'newp2'])
        self.none(opts)
        self.eq('Invalid choice for argument --cat (choose from: cam, cool): newp', pars.exc.errinfo['mesg'])

        opts = pars.parse_args(['faz', '--cat', 'cam', 'cool'])
        self.nn(opts)

        pars = s_storm.Parser()
        pars.add_argument('--baz', nargs=3, help='''
             This is the top line, nothing special.
             This is my second line with sublines that should have some leading spaces:
                subline 1: this is a line which has three spaces.
                  subline 2: this is another line with five leading spaces.
               subline 3: yet another line with only two leading spaces.
              subline 4: this line has one space and is long which should wrap around because it exceeds the default display width.
             This is the final line with no leading spaces.''')
        pars.add_argument('--taz', type='bool', default=True, help='Taz option')
        pars.help()
        self.eq('  --baz <baz>                 : This is the top line, nothing special.', pars.mesgs[5])
        self.eq('                                This is my second line with sublines that should have some leading spaces:', pars.mesgs[6])
        self.eq('                                   subline 1: this is a line which has three spaces.', pars.mesgs[7])
        self.eq('                                     subline 2: this is another line with five leading spaces.', pars.mesgs[8])
        self.eq('                                  subline 3: yet another line with only two leading spaces.', pars.mesgs[9])
        self.eq('                                 subline 4: this line has one space and is long which should wrap around because it', pars.mesgs[10])
        self.eq('                                 exceeds the default display width.', pars.mesgs[11])
        self.eq('                                This is the final line with no leading spaces.', pars.mesgs[12])
        self.eq('  --taz <taz>                 : Taz option (default: True)', pars.mesgs[13])

    async def test_storm_cmd_help(self):

        async with self.getTestCore() as core:
            pdef = {
                'name': 'testpkg',
                'version': '0.0.1',
                'commands': (
                    {'name': 'woot', 'cmdinputs': (
                        {'form': 'hehe:haha'},
                        {'form': 'hoho:lol', 'help': 'We know whats up'}
                    ), 'endpoints': (
                        {'path': '/v1/test/one', 'desc': 'My multi-line endpoint description which spans multiple lines and has a second line. This is the second line of the description.'},
                        {'path': '/v1/test/two', 'host': 'vertex.link', 'desc': 'Single line endpoint description.'},
                    )},
                ),
            }
            core.loadStormPkg(pdef)
            msgs = await core.stormlist('woot --help')
            helptext = '\n'.join([m[1].get('mesg') for m in msgs if m[0] == 'print'])
            self.isin('Inputs:\n\n    hehe:haha\n    hoho:lol  - We know whats up', helptext)
            self.isin('Endpoints:\n\n    /v1/test/one              : My multi-line endpoint description which spans multiple lines and has a second line.', helptext)
            self.isin('This is the second line of the description.', helptext)
            self.isin('/v1/test/two              : Single line endpoint description.', helptext)

    async def test_storm_help_cmd(self):

        async with self.getTestCore() as core:

            await core.nodes('[test:str=foo]')

            msgs = await core.stormlist('.created | limit 1 | help')
            self.printed(msgs, 'package: synapse')
            self.stormIsInPrint('help', msgs)
            self.stormIsInPrint('List available information about Storm and brief descriptions of different items.',
                                msgs)
            self.len(1, [n for n in msgs if n[0] == 'node'])

            msgs = await core.stormlist('help')
            self.printed(msgs, 'package: synapse')
            self.stormIsInPrint('help', msgs)
            self.stormIsInPrint('List available information about Storm and brief descriptions of different items.',
                                msgs)

            msgs = await core.stormlist('help view')
            self.stormIsInPrint('Storm api for a View instance', msgs)
            self.stormIsInPrint('view.merge', msgs)
            self.stormNotInPrint('tee', msgs)

            msgs = await core.stormlist('help newp')
            self.stormIsInPrint('No commands found matching "newp"', msgs)
            self.stormNotInPrint('uniq', msgs)

            otherpkg = {
                'name': 'foosball',
                'version': '0.0.1',
                'synapse_version': '>=3.0.0,<4.0.0',
                'commands': ({
                                 'name': 'testcmd',
                                 'descr': 'test command',
                                 'storm': '[ inet:ip=1.2.3.4 ]',
                             },),
                'modules': (
                    {
                        'name': 'foosmod',
                        'storm': '''
                                function f(a) {return ($a)}
                                ''',
                    },
                ),

            }
            self.none(await core.addStormPkg(otherpkg))

            msgs = await core.stormlist('help')
            self.printed(msgs, 'package: foosball')
            self.stormIsInPrint('testcmd', msgs)
            self.stormIsInPrint(': test command', msgs)

            msgs = await core.stormlist('help testcmd')
            self.stormIsInPrint('testcmd', msgs)
            self.stormNotInPrint('view.merge', msgs)

            msgs = await core.stormlist('[test:str=uniq] | help $node.value')
            self.stormIsInPrint('Get the value of the primary property of the Node.', msgs)

            msgs = await core.stormlist('[test:str=uniq] | help $node.value()')
            self.stormNotInPrint('Get the value of the primary property of the Node.', msgs)
            self.stormIsInPrint('uniq: Filter nodes by their uniq iden values.', msgs)

            msgs = await core.stormlist('[ test:str=uniq ] | help $node.props')
            self.stormIsInPrint('A Storm Primitive representing the properties on a Node.', msgs)

            msgs = await core.stormlist('[ test:str=uniq ] | help $node')
            self.stormIsInPrint('Implements the Storm api for a node instance.', msgs)

            msgs = await core.stormlist('[ test:str=uniq ] | help $path')
            self.stormIsInPrint('Implements the Storm API for the Path object.', msgs)

            # $lib helps
            msgs = await core.stormlist('help $lib')
            self.stormIsInPrint('$lib.auth                     : A Storm Library for interacting with Auth in the '
                                'Cortex.',
                                msgs)
            self.stormIsInPrint('$lib.import(name, debug=(false), reqvers=(null))\nImport a Storm module.',
                                msgs)
            self.stormIsInPrint('$lib.debug\nTrue if the current runtime has debugging enabled.', msgs)
            self.stormNotInPrint('Examples', msgs)

            msgs = await core.stormlist('help -v $lib')

            self.stormIsInPrint('$lib.import(name, debug=(false), reqvers=(null))\n'
                                '================================================\n'
                                'Import a Storm module.', msgs)

            msgs = await core.stormlist('help $lib.macro')
            self.stormIsInPrint('$lib.macro.del(name)\nDelete a Storm Macro by name from the Cortex.', msgs)

            msgs = await core.stormlist('help list')
            self.stormIsInPrint('***\nlist\n****\nImplements the Storm API for a List instance.', msgs)
            self.stormIsInPrint('append(valu)\nAppend a value to the list.', msgs)
            self.stormIsInPrint('auth.user.list     : List all users.', msgs)

            # email stor / gettr has a multi value return type
            msgs = await core.stormlist('help -v auth:user')
            self.stormIsInPrint('Implements the Storm API for a User.', msgs)
            self.stormIsInPrint("A user's email. This can also be used to set the user's email.", msgs)
            self.stormIsInPrint('The return type may be one of the following: str, null.', msgs)

            msgs = await core.stormlist('help $lib.regex')
            self.stormIsInPrint('The following references are available:\n\n'
                                '$lib.regex.flags.i\n'
                                'Regex flag to indicate that case insensitive matches are allowed.\n\n'
                                '$lib.regex.flags.m\n'
                                'Regex flag to indicate that multiline matches are allowed.', msgs)

            msgs = await core.stormlist('help $lib.inet.http.get')
            self.stormIsInPrint('$lib.inet.http.get(url, headers=(null)', msgs)
            self.stormIsInPrint('Get the contents of a given URL.', msgs)

            msgs = await core.stormlist('$str=hehe help $str.split')
            self.stormIsInPrint('Split the string into multiple parts based on a separator.', msgs)

            msgs = await core.stormlist('help $lib.gen.orgByName')
            self.stormIsInPrint('Returns an ou:org by name, adding the node if it does not exist.', msgs)

            msgs = await core.stormlist('help --verbose $lib.gen.orgByName')
            self.stormIsInPrint('Returns an ou:org by name, adding the node if it does not exist.\n'
                                'Args:\n    name (str): The name of the org.', msgs)

            orig = s_stormtypes.registry.getLibDocs
            def forcedep(cls):
                libsinfo = orig(cls)
                for info in libsinfo:
                    info['deprecated'] = {'eolvers': 'v999.0.0'}
                return libsinfo

            with mock.patch('synapse.lib.stormtypes.registry.getLibDocs', forcedep):
                msgs = await core.stormlist('help --verbose $lib.len')
                self.stormIsInPrint('Warning', msgs)
                self.stormIsInPrint('``$lib.len`` has been deprecated and will be removed in version v999.0.0', msgs)

            msgs = await core.stormlist('help $lib.inet')
            self.stormIsInPrint('The following libraries are available:\n\n'
                                '$lib.inet.http                : A Storm Library exposing an HTTP client API.\n'
                                '$lib.inet.http.oauth.v1       : A Storm library to handle OAuth v1 authentication.\n'
                                '$lib.inet.http.oauth.v2       : A Storm library for managing OAuth V2 clients.\n',
                                msgs)
            self.stormNotInPrint('$lib.inet.http.get(', msgs)

            msgs = await core.stormlist('help $lib.regex.flags')
            err = 'Item must be a Storm type name, a Storm library, or a Storm command name to search for. Got dict'
            self.stormIsInErr(err, msgs)

            url = core.getLocalUrl()
            msgs = await core.stormlist('$prox=$lib.telepath.open($url) help $prox.getCellInfo',
                                        opts={'vars': {'url': url}})
            self.stormIsInPrint('Implements the call methods for the telepath:proxy.', msgs)

            msgs = await core.stormlist('$prox=$lib.telepath.open($url) help $prox.storm',
                                        opts={'vars': {'url': url}})
            self.stormIsInPrint('Implements the generator methods for the telepath:proxy.', msgs)

            msgs = await core.stormlist('function f(){} help $f')
            self.stormIsInErr('help does not currently support runtime defined functions.', msgs)

            msgs = await core.stormlist('$mod=$lib.import(foosmod) help $mod')
            self.stormIsInErr('Help does not currently support imported Storm modules.', msgs)

            msgs = await core.stormlist('$mod=$lib.import(foosmod) help $mod.f')
            self.stormIsInErr('help does not currently support runtime defined functions.', msgs)

    async def test_liftby_edge(self):
        async with self.getTestCore() as core:

            await core.nodes('[ test:str=test1 +(refs)> { [test:int=7] } ]')
            await core.nodes('[ test:str=test1 +(refs)> { [test:int=8] } ]')
            await core.nodes('[ test:str=test2 +(refs)> { [test:int=8] } ]')

            nodes = await core.nodes('lift.byverb refs')
            self.eq(sorted([n.ndef[1] for n in nodes]), ['test1', 'test2'])

            nodes = await core.nodes('lift.byverb --n2 refs ')
            self.eq(sorted([n.ndef[1] for n in nodes]), [7, 8])

            nodes = await core.nodes('lift.byverb $v', {'vars': {'v': 'refs'}})
            self.eq(sorted([n.ndef[1] for n in nodes]), ['test1', 'test2'])

            q = '[(test:str=refs) (test:str=foo)] $v=$node.value() | lift.byverb $v'
            msgs = await core.stormlist(q, opts={'node:opts': {'links': True}})
            nodes = [n[1] for n in msgs if n[0] == 'node']
            self.len(4, nodes)
            self.eq({n[0][1] for n in nodes},
                    {'test1', 'test2', 'refs', 'foo'})
            links = nodes[1][1]['links']
            self.len(1, links)
            self.eq({'type': 'runtime'}, links[0][1])

            links = nodes[2][1]['links']
            self.len(1, links)
            self.eq({'type': 'runtime'}, links[0][1])

    async def test_storm_nested_root(self):
        async with self.getTestCore() as core:
            self.eq(20, await core.callStorm('''
            $foo = (100)
            function x() {
                function y() {
                    function z() {
                        $foo = (20)
                        return()
                    }
                    $z()
                    return()
                }
                $y()
                return()
            }
            $x()
            return ($foo)
            '''))

    async def test_edges_del(self):
        async with self.getTestCore() as core:
            view = await core.callStorm('return ($lib.view.get().fork().iden)')
            opts = {'view': view}

            await core.nodes('[test:int=8191 test:int=127]')
            await core.stormlist('test:int=127 | [ <(refs)+ { test:int=8191 } ]', opts=opts)

            # Delete the N1 out from under the fork
            msgs = await core.stormlist('test:int=8191 | delnode')
            self.stormHasNoWarnErr(msgs)

            msgs = await core.stormlist('test:int=127 | edges.del * --n2', opts=opts)
            self.stormHasNoWarnErr(msgs)

        async with self.getTestCore() as core:

            opts = {'vars': {'verbs': ('_seen',)}}
            await core.nodes('for $verb in $verbs { $lib.model.ext.addEdge(*, $verb, *, ({})) }', opts=opts)

            await core.nodes('[ test:str=test1 +(refs)> { [test:int=7 test:int=8] } ]')
            await core.nodes('[ test:str=test1 +(_seen)> { [test:int=7 test:int=8] } ]')

            self.len(4, await core.nodes('test:str=test1 -(*)> *'))

            await core.nodes('test:str=test1 | edges.del refs')
            self.len(0, await core.nodes('test:str=test1 -(refs)> *'))
            self.len(2, await core.nodes('test:str=test1 -(_seen)> *'))

            await core.nodes('test:str=test1 [ +(refs)> { [test:int=7 test:int=8] } ]')

            self.len(4, await core.nodes('test:str=test1 -(*)> *'))

            await core.nodes('test:str=test1 | edges.del *')
            self.len(0, await core.nodes('test:str=test1 -(*)> *'))

            # Test --n2
            await core.nodes('test:str=test1 [ <(refs)+ { [test:int=7 test:int=8] } ]')
            await core.nodes('test:str=test1 [ <(_seen)+ { [test:int=7 test:int=8] } ]')

            self.len(4, await core.nodes('test:str=test1 <(*)- *'))

            await core.nodes('test:str=test1 | edges.del refs --n2')
            self.len(0, await core.nodes('test:str=test1 <(refs)- *'))
            self.len(2, await core.nodes('test:str=test1 <(_seen)- *'))

            await core.nodes('test:str=test1 [ <(refs)+ { [test:int=7 test:int=8] } ]')

            self.len(4, await core.nodes('test:str=test1 <(*)- *'))

            await core.nodes('test:str=test1 | edges.del * --n2')
            self.len(0, await core.nodes('test:str=test1 <(*)- *'))

            # Test non-runtsafe usage
            await core.nodes('[ test:str=refs +(refs)> { [test:int=7 test:int=8] } ]')
            await core.nodes('[ test:str=_seen +(_seen)> { [test:int=7 test:int=8] } ]')

            self.len(2, await core.nodes('test:str=refs -(refs)> *'))
            self.len(2, await core.nodes('test:str=_seen -(_seen)> *'))

            await core.nodes('test:str=refs test:str=_seen $v=$node.value() | edges.del $v')

            self.len(0, await core.nodes('test:str=refs -(refs)> *'))
            self.len(0, await core.nodes('test:str=_seen -(_seen)> *'))

            await core.nodes('test:str=refs [ <(refs)+ { [test:int=7 test:int=8] } ]')
            await core.nodes('test:str=_seen [ <(_seen)+ { [test:int=7 test:int=8] } ]')

            self.len(2, await core.nodes('test:str=refs <(refs)- *'))
            self.len(2, await core.nodes('test:str=_seen <(_seen)- *'))

            await core.nodes('test:str=refs test:str=_seen $v=$node.value() | edges.del $v --n2')

            self.len(0, await core.nodes('test:str=refs <(refs)- *'))
            self.len(0, await core.nodes('test:str=_seen <(_seen)- *'))

            await core.nodes('test:str=refs [ <(refs)+ { [test:int=7 test:int=8] } ]')
            await core.nodes('[ test:str=* <(_seen)+ { [test:int=7 test:int=8] } ]')

            self.len(2, await core.nodes('test:str=refs <(refs)- *'))
            self.len(2, await core.nodes('test:str=* <(_seen)- *'))

            await core.nodes('test:str=refs test:str=* $v=$node.value() | edges.del $v --n2')

            self.len(0, await core.nodes('test:str=refs <(refs)- *'))
            self.len(0, await core.nodes('test:str=* <(_seen)- *'))

            # Test perms
            visi = await core.auth.addUser('visi')
            await visi.setPasswd('secret')

            await core.nodes('test:str=test1 [ +(refs)> { test:int=7 } ]')
            self.len(1, await core.nodes('test:str=test1 -(refs)> *'))

            async with core.getLocalProxy(user='visi') as asvisi:
                with self.raises(s_exc.AuthDeny):
                    await asvisi.callStorm('test:str=test1 | edges.del refs')

                await visi.addRule((True, ('node', 'edge', 'del', 'refs')))

                await asvisi.callStorm('test:str=test1 | edges.del refs')
                self.len(0, await core.nodes('test:str=test1 -(refs)> *'))

                await core.nodes('test:str=test1 [ +(refs)> { test:int=7 } ]')
                with self.raises(s_exc.AuthDeny):
                    await asvisi.callStorm('test:str=test1 | edges.del *')

                await visi.addRule((True, ('node', 'edge', 'del')))

                await asvisi.callStorm('test:str=test1 | edges.del *')
                self.len(0, await core.nodes('test:str=test1 -(refs)> *'))

    async def test_storm_pushpull(self):

        with self.getTestDir() as dirn:

            async with self.getTestCore(dirn=dirn) as core:

                visi = await core.auth.addUser('visi')
                await visi.setPasswd('secret')

                await core.auth.rootuser.setPasswd('secret')
                host, port = await core.dmon.listen('tcp://127.0.0.1:0/')

                # setup a trigger so we know when the nodes move...
                view0, layr0 = await core.callStorm('$view = $lib.view.get().fork() return(($view.iden, $view.layers.0.iden))')
                view1, layr1 = await core.callStorm('$view = $lib.view.get().fork() return(($view.iden, $view.layers.0.iden))')
                view2, layr2 = await core.callStorm('$view = $lib.view.get().fork() return(($view.iden, $view.layers.0.iden))')
                view3, layr3 = await core.callStorm('$view = $lib.view.get().fork() return(($view.iden, $view.layers.0.iden))')

                opts = {'vars': {
                    'view0': view0,
                    'view1': view1,
                    'view2': view2,
                    'view3': view3,
                    'layr0': layr0,
                    'layr1': layr1,
                    'layr2': layr2,
                    'layr3': layr3,
                }}

                # lets get some auth denies...
                async with core.getLocalProxy(user='visi') as asvisi:

                    with self.raises(s_exc.AuthDeny):
                        await asvisi.callStorm(f'$lib.layer.get($layr0).addPush(hehe)', opts=opts)
                    with self.raises(s_exc.AuthDeny):
                        await asvisi.callStorm(f'$lib.layer.get($layr0).delPush(hehe)', opts=opts)
                    with self.raises(s_exc.AuthDeny):
                        await asvisi.callStorm(f'$lib.layer.get($layr2).addPull(hehe)', opts=opts)
                    with self.raises(s_exc.AuthDeny):
                        await asvisi.callStorm(f'$lib.layer.get($layr2).delPull(hehe)', opts=opts)
                    with self.raises(s_exc.AuthDeny):
                        await asvisi.callStorm(f'$lib.layer.get($layr2).addPull(hehe)', opts=opts)
                    with self.raises(s_exc.AuthDeny):
                        await asvisi.callStorm(f'$lib.layer.get($layr2).delPull(hehe)', opts=opts)

                actv = len(core.activecoros)
                # view0 -push-> view1 <-pull- view2
                await core.callStorm(f'$lib.layer.get($layr0).addPush("tcp://root:secret@127.0.0.1:{port}/*/layer/{layr1}")', opts=opts)
                await core.callStorm(f'$lib.layer.get($layr2).addPull("tcp://root:secret@127.0.0.1:{port}/*/layer/{layr1}")', opts=opts)

                purl = await core.callStorm('for ($iden, $pdef) in $lib.layer.get($layr2).get(pulls) { return($pdef.url) }', opts=opts)
                self.true(purl.startswith('tcp://root:****@127.0.0.1'))
                purl = await core.callStorm('for ($iden, $pdef) in $lib.layer.get($layr0).get(pushs) { return($pdef.url) }', opts=opts)
                self.true(purl.startswith('tcp://root:****@127.0.0.1'))

                msgs = await core.stormlist('layer.push.list $layr0', opts=opts)
                self.stormIsInPrint('tcp://root:****@127.0.0.1', msgs)

                msgs = await core.stormlist('layer.pull.list $layr2', opts=opts)
                self.stormIsInPrint('tcp://root:****@127.0.0.1', msgs)

                self.eq(2, len(core.activecoros) - actv)
                tasks = await core.callStorm('return($lib.ps.list())')
                self.len(1, [t for t in tasks if t.get('name').startswith('layer pull:')])
                self.len(1, [t for t in tasks if t.get('name').startswith('layer push:')])

                await core.nodes('[ ps:contact=* ]', opts={'view': view0})

                # wait for first write so we can get the correct offset
                await core.layers.get(layr2).waitEditOffs(0, timeout=3)
                offs = await core.layers.get(layr2).getEditOffs()

                await core.nodes('[ ps:contact=* ]', opts={'view': view0})
                await core.nodes('[ ps:contact=* ]', opts={'view': view0})
                await core.layers.get(layr2).waitEditOffs(offs + 10, timeout=3)

                self.len(3, await core.nodes('ps:contact', opts={'view': view1}))
                self.len(3, await core.nodes('ps:contact', opts={'view': view2}))

                # Check offset reporting
                q = '$layer=$lib.layer.get($layr0) return ($layer)'
                layrinfo = await core.callStorm(q, opts=opts)
                pushs = layrinfo.get('pushs')
                self.len(1, pushs)
                pdef = list(pushs.values())[0]
                self.lt(10, pdef.get('offs', 0))

                q = '$layer=$lib.layer.get($layr2) return ($layer)'
                layrinfo = await core.callStorm(q, opts=opts)
                pulls = layrinfo.get('pulls')
                self.len(1, pulls)
                pdef = list(pulls.values())[0]
                self.lt(10, pdef.get('offs', 0))

                # remove and ensure no replay on restart
                await core.nodes('ps:contact | delnode', opts={'view': view2})
                self.len(0, await core.nodes('ps:contact', opts={'view': view2}))

            conf = {'dmon:listen': f'tcp://127.0.0.1:{port}'}
            async with self.getTestCore(dirn=dirn, conf=conf) as core:

                await asyncio.sleep(0)

                offs = await core.layers.get(layr2).getEditOffs()
                await core.nodes('[ ps:contact=* ]', opts={'view': view0})
                await core.nodes('[ ps:contact=* ]', opts={'view': view0})
                await core.nodes('[ ps:contact=* ]', opts={'view': view0})
                await core.layers.get(layr2).waitEditOffs(offs + 6, timeout=3)

                # confirm we dont replay and get the old one back...
                self.len(3, await core.nodes('ps:contact', opts={'view': view2}))

                actv = len(core.activecoros)
                # remove all pushes / pulls
                await core.callStorm('''
                    for $layr in $lib.layer.list() {
                        $pushs = $layr.get(pushs)
                        if $pushs {
                            for ($iden, $pdef) in $pushs { $layr.delPush($iden) }
                        }
                        $pulls = $layr.get(pulls)
                        if $pulls {
                            for ($iden, $pdef) in $pulls { $layr.delPull($iden) }
                        }
                    }
                ''')
                self.eq(actv - 2, len(core.activecoros))
                tasks = await core.callStorm('return($lib.ps.list())')
                self.len(0, [t for t in tasks if t.get('name').startswith('layer pull:')])
                self.len(0, [t for t in tasks if t.get('name').startswith('layer push:')])

                # code coverage for push/pull dict exists but has no entries
                self.none(await core.callStorm('return($lib.layer.get($layr2).delPull($lib.guid()))', opts=opts))
                self.none(await core.callStorm('return($lib.layer.get($layr0).delPush($lib.guid()))', opts=opts))

                msgs = await core.stormlist('layer.push.list $layr0', opts=opts)
                self.stormIsInPrint('No pushes configured', msgs)

                msgs = await core.stormlist('layer.pull.list $layr2', opts=opts)
                self.stormIsInPrint('No pulls configured', msgs)

                # Test storm command add/del
                q = f'layer.push.add $layr0 "tcp://root:secret@127.0.0.1:{port}/*/layer/{layr1}"'
                msgs = await core.stormlist(q, opts=opts)
                self.stormIsInPrint('Layer push added', msgs)

                q = f'layer.pull.add $layr2 "tcp://root:secret@127.0.0.1:{port}/*/layer/{layr1}"'
                msgs = await core.stormlist(q, opts=opts)
                self.stormIsInPrint('Layer pull added', msgs)

                msgs = await core.stormlist('layer.push.list $layr0', opts=opts)
                self.stormIsInPrint('tcp://root:****@127.0.0.1', msgs)

                msgs = await core.stormlist('layer.pull.list $layr2', opts=opts)
                self.stormIsInPrint('tcp://root:****@127.0.0.1', msgs)

                pidn = await core.callStorm('for ($iden, $pdef) in $lib.layer.get($layr0).get(pushs) { return($iden) }', opts=opts)
                msgs = await core.stormlist(f'layer.push.del $layr0 {pidn}', opts=opts)
                self.stormIsInPrint('Layer push deleted', msgs)
                msgs = await core.stormlist('layer.push.list $layr0', opts=opts)
                self.stormIsInPrint('No pushes configured', msgs)

                pidn = await core.callStorm('for ($iden, $pdef) in $lib.layer.get($layr2).get(pulls) { return($iden) }', opts=opts)
                msgs = await core.stormlist(f'layer.pull.del $layr2 {pidn}', opts=opts)
                self.stormIsInPrint('Layer pull deleted', msgs)
                msgs = await core.stormlist('layer.pull.list $layr2', opts=opts)
                self.stormIsInPrint('No pulls configured', msgs)

                # Add slow pushers
                q = f'''$url="tcp://root:secret@127.0.0.1:{port}/*/layer/{layr3}"
                $pdef = $lib.layer.get($layr0).addPush($url, queue_size=10, chunk_size=1)
                return($pdef.iden)'''
                slowpush = await core.callStorm(q, opts=opts)
                q = f'''$url="tcp://root:secret@127.0.0.1:{port}/*/layer/{layr0}"
                $pdef = $lib.layer.get($layr3).addPull($url, queue_size=20, chunk_size=10)
                return($pdef.iden)'''
                slowpull = await core.callStorm(q, opts=opts)

                pushs = await core.callStorm('return($lib.layer.get($layr0).get(pushs))', opts=opts)
                self.isin(slowpush, pushs)

                pulls = await core.callStorm('return($lib.layer.get($layr3).get(pulls))', opts=opts)
                self.isin(slowpull, pulls)

                self.none(await core.callStorm(f'return($lib.layer.get($layr0).delPush({slowpush}))', opts=opts))
                self.none(await core.callStorm(f'return($lib.layer.get($layr3).delPull({slowpull}))', opts=opts))

                # add a push/pull and remove the layer to cancel it...
                await core.callStorm(f'$lib.layer.get($layr0).addPush("tcp://root:secret@127.0.0.1:{port}/*/layer/{layr1}")', opts=opts)
                await core.callStorm(f'$lib.layer.get($layr2).addPull("tcp://root:secret@127.0.0.1:{port}/*/layer/{layr1}")', opts=opts)

                await asyncio.sleep(0)

                tasks = await core.callStorm('return($lib.ps.list())')
                self.len(1, [t for t in tasks if t.get('name').startswith('layer pull:')])
                self.len(1, [t for t in tasks if t.get('name').startswith('layer push:')])
                self.eq(actv, len(core.activecoros))

                pushpulls = set()
                for ldef in await core.getLayerDefs():
                    pushpulls.update(ldef.get('pushs', {}))
                    pushpulls.update(ldef.get('pulls', {}))

                tasks = [cdef.get('task') for iden, cdef in core.activecoros.items() if iden in pushpulls]

                await core.callStorm('$lib.view.del($view0)', opts=opts)
                await core.callStorm('$lib.view.del($view1)', opts=opts)
                await core.callStorm('$lib.view.del($view2)', opts=opts)
                await core.callStorm('$lib.view.del($view3)', opts=opts)
                await core.callStorm('$lib.layer.del($layr0)', opts=opts)
                await core.callStorm('$lib.layer.del($layr1)', opts=opts)
                await core.callStorm('$lib.layer.del($layr2)', opts=opts)
                await core.callStorm('$lib.layer.del($layr3)', opts=opts)

                # Wait for the active coros to die
                for task in [t for t in tasks if t is not None]:
                    self.true(await s_coro.waittask(task, timeout=5))

                tasks = await core.callStorm('return($lib.ps.list())')
                self.len(0, [t for t in tasks if t.get('name').startswith('layer pull:')])
                self.len(0, [t for t in tasks if t.get('name').startswith('layer push:')])
                self.eq(actv - 2, len(core.activecoros))

                with self.raises(s_exc.SchemaViolation):
                    await core.addLayrPush('newp', {})
                with self.raises(s_exc.SchemaViolation):
                    await core.addLayrPull('newp', {})

                # sneak a bit of coverage for the raw library in here...
                fake = {
                    'time': s_common.now(),
                    'iden': s_common.guid(),
                    'user': s_common.guid(),
                    'url': 'tcp://localhost',
                }
                self.none(await core.addLayrPush('newp', fake))
                self.none(await core.addLayrPull('newp', fake))

                self.none(await core.delLayrPull('newp', 'newp'))
                self.none(await core.delLayrPull(layr0, 'newp'))
                self.none(await core.delLayrPush('newp', 'newp'))
                self.none(await core.delLayrPush(layr0, 'newp'))

                # main view/layer have None for pulls/pushs
                self.none(await core.delLayrPull(core.getView().layers[0].iden, 'newp'))
                self.none(await core.delLayrPush(core.getView().layers[0].iden, 'newp'))

                async with await s_telepath.openurl(f'tcp://visi:secret@127.0.0.1:{port}/*/view') as proxy:
                    self.eq(core.getView().iden, await proxy.getCellIden())
                    with self.raises(s_exc.AuthDeny):
                        await proxy.storNodeEdits((), {})

                with self.raises(s_exc.NoSuchPath):
                    async with await s_telepath.openurl(f'tcp://root:secret@127.0.0.1:{port}/*/newp'):
                        pass

                class LayrBork:
                    async def syncNodeEdits(self, offs, wait=True, compat=False):
                        if False: yield None
                        raise s_exc.SynErr()

                fake = {
                    'iden': s_common.guid(),
                    'user': s_common.guid(),
                    'chunk:size': 1000,
                    'queue:size': 1000,
                }
                # this should fire the reader and exit cleanly when he explodes
                await core._pushBulkEdits(LayrBork(), LayrBork(), fake)

                # a quick/ghetto test for coverage...
                layr = core.getView().layers[0]
                layr.logedits = False
                with self.raises(s_exc.BadArg):
                    await layr.waitEditOffs(200)

                await core.addUserRule(visi.iden, (True, ('layer', 'add')))
                l1 = await core.callStorm('$layer=$lib.layer.add() return ($layer) ', opts={'user': visi.iden})
                l2 = await core.callStorm('$layer=$lib.layer.add() return ($layer) ', opts={'user': visi.iden})
                varz = {'iden': l1.get('iden'), 'tgt': l2.get('iden'), 'port': port}
                pullq = '$layer=$lib.layer.get($iden).addPull(`tcp://root:secret@127.0.0.1:{$port}/*/layer/{$tgt}`)'
                pushq = '$layer=$lib.layer.get($iden).addPush(`tcp://root:secret@127.0.0.1:{$port}/*/layer/{$tgt}`)'
                with self.raises(s_exc.AuthDeny):
                    await core.callStorm(pullq, opts={'user': visi.iden, 'vars': varz})
                with self.raises(s_exc.AuthDeny):
                    await core.callStorm(pullq, opts={'user': visi.iden, 'vars': varz})

                await core.addUserRule(visi.iden, (True, ('telepath', 'open', 'tcp')))

                msgs = await core.stormlist(pullq, opts={'user': visi.iden, 'vars': varz})
                self.stormHasNoWarnErr(msgs)

                msgs = await core.stormlist(pushq, opts={'user': visi.iden, 'vars': varz})
                self.stormHasNoWarnErr(msgs)

                l1iden = l1.get('iden')
                pdef = list(core.getLayer(l1iden).layrinfo['pushs'].values())[0]
                self.none(await core.addLayrPush(l1iden, pdef))
                self.len(1, list(core.getLayer(l1iden).layrinfo['pushs'].values()))

                pdef = list(core.getLayer(l1iden).layrinfo['pulls'].values())[0]
                self.none(await core.addLayrPull(l1iden, pdef))
                self.len(1, list(core.getLayer(l1iden).layrinfo['pulls'].values()))

    async def test_storm_tagprune(self):

        async with self.getTestCore() as core:

            self.len(1, await core.nodes('[test:str=foo +#parent.child.grandchild]'))
            self.len(1, await core.nodes('[test:str=bar +#parent.childtag +#parent.child.step +#parent.child.grandchild]'))
            self.len(1, await core.nodes('[test:str=baz +#parent.child.step +#parent.child.step.two +#parent.child.step.three]'))

            # Won't do anything but should work
            nodes = await core.nodes('test:str | tag.prune')
            self.len(3, nodes)

            node = (await core.nodes('test:str=foo'))[0]
            exp = [
                'parent',
                'parent.child',
                'parent.child.grandchild'
            ]
            self.eq(node.getTagNames(), exp)

            node = (await core.nodes('test:str=bar'))[0]
            exp = [
                'parent',
                'parent.child',
                'parent.child.grandchild',
                'parent.child.step',
                'parent.childtag'
            ]
            self.eq(node.getTagNames(), exp)

            node = (await core.nodes('test:str=baz'))[0]
            exp = [
                'parent',
                'parent.child',
                'parent.child.step',
                'parent.child.step.three',
                'parent.child.step.two'
            ]
            self.eq(node.getTagNames(), exp)

            await core.nodes('test:str | tag.prune parent.child.grandchild')

            # Should remove all tags
            node = (await core.nodes('test:str=foo'))[0]
            self.eq(node.getTagNames(), [])

            # Should only remove parent.child.grandchild
            node = (await core.nodes('test:str=bar'))[0]
            exp = ['parent', 'parent.child', 'parent.child.step', 'parent.childtag']
            self.eq(node.getTagNames(), exp)

            await core.nodes('test:str | tag.prune parent.child.step')

            # Should only remove parent.child.step and parent.child
            node = (await core.nodes('test:str=bar'))[0]
            self.eq(node.getTagNames(), ['parent', 'parent.childtag'])

            # Should remove all tags
            node = (await core.nodes('test:str=baz'))[0]
            self.eq(node.getTagNames(), [])

            self.len(1, await core.nodes('[test:str=foo +#tag.tree.one +#tag.tree.two +#another.tag.tree]'))
            self.len(1, await core.nodes('[test:str=baz +#tag.tree.one +#tag.tree.two +#another.tag.tree +#more.tags.to.remove +#tag.that.stays]'))

            # Remove multiple tags
            tags = '''
                tag.tree.one
                tag.tree.two
                another.tag.tree
                more.tags.to.remove
            '''
            await core.nodes(f'test:str | tag.prune {tags}')

            node = (await core.nodes('test:str=foo'))[0]
            self.eq(node.getTagNames(), [])

            node = (await core.nodes('test:str=baz'))[0]
            exp = ['tag', 'tag.that', 'tag.that.stays']
            self.eq(node.getTagNames(), exp)

            self.len(1, await core.nodes('[test:str=runtsafety +#runtsafety]'))
            self.len(1, await core.nodes('[test:str=foo +#runtsafety]'))
            self.len(1, await  core.nodes('[test:str=runt.safety.two +#runt.safety.two +#runt.child]'))

            # Test non-runtsafe usage
            await core.nodes('test:str | tag.prune $node.value()')

            node = (await core.nodes('test:str=runtsafety'))[0]
            self.eq(node.getTagNames(), [])

            node = (await core.nodes('test:str=foo'))[0]
            self.eq(node.getTagNames(), ['runtsafety'])

            node = (await core.nodes('test:str=runt.safety.two'))[0]
            self.eq(node.getTagNames(), ['runt', 'runt.child'])

            self.len(1, await core.nodes('[test:str=foo +#runt.need.perms]'))
            self.len(1, await core.nodes('[test:str=runt.safety.two +#runt.safety.two]'))

            # Test perms
            visi = await core.auth.addUser('visi')
            await visi.setPasswd('secret')

            async with core.getLocalProxy(user='visi') as asvisi:
                with self.raises(s_exc.AuthDeny):
                    await asvisi.callStorm(f'test:str | tag.prune runt.need.perms')

                with self.raises(s_exc.AuthDeny):
                    await asvisi.callStorm(f'test:str | tag.prune $node.value()')

            await visi.addRule((True, ('node', 'tag', 'del', 'runt')))

            async with core.getLocalProxy(user='visi') as asvisi:
                await asvisi.callStorm(f'test:str | tag.prune runt.need.perms')

                node = (await core.nodes('test:str=foo'))[0]
                self.eq(node.getTagNames(), ['runtsafety'])

                await asvisi.callStorm(f'test:str=runt.safety.two | tag.prune $node.value()')

                node = (await core.nodes('test:str=runt.safety.two'))[0]
                self.eq(node.getTagNames(), ['runt', 'runt.child'])

    async def test_storm_cmdscope(self):

        async with self.getTestCore() as core:
            core.loadStormPkg({
                'name': 'testpkg',
                'version': '0.0.1',
                'commands': (
                    {'name': 'woot', 'cmdargs': (('hehe', {}),), 'storm': 'spin | [ inet:ip=1.2.3.4 ]'},
                    {'name': 'stomp', 'storm': '$fqdn=lol'},
                    {'name': 'gronk', 'storm': 'init { $fqdn=foo } $lib.print($fqdn)'},
                ),
            })
            # Success for the next two tests is that these don't explode with errors..
            self.len(1, await core.nodes('''
                [ inet:fqdn=vertex.link ]
                $fqdn=$node.repr()
                | woot lol |
                $lib.print($path.vars.fqdn)
            '''))
            # Non-runtsafe scope
            self.len(1, await core.nodes('''
                [ inet:fqdn=vertex.link ]
                $fqdn=$node.repr()
                | woot $node |
                $lib.print($path.vars.fqdn)
            '''))

            msgs = await core.stormlist('''
                [ inet:fqdn=vertex.link ]
                $fqdn=$node.repr()
                | stomp |
                $lib.print($fqdn)
            ''')
            self.stormIsInPrint('vertex.link', msgs)
            self.stormNotInPrint('lol', msgs)

            msgs = await core.stormlist('''
                [ inet:fqdn=vertex.link ]
                $fqdn=$node.repr()
                | gronk
            ''')
            self.stormIsInPrint('foo', msgs)
            self.stormNotInPrint('vertex.link', msgs)

    async def test_storm_version(self):

        async with self.getTestCore() as core:
            msgs = await core.stormlist('version')
            self.stormIsInPrint('Synapse Version:', msgs)
            self.stormIsInPrint('Commit Hash:', msgs)

    async def test_storm_runas(self):
        async with self.getTestCore() as core:

            visi = await core.auth.addUser('visi')

            nodes = await core.nodes('[ inet:fqdn=foo.com ]')
            self.len(1, nodes)

            q = 'runas visi { [ inet:fqdn=bar.com ] }'
            await self.asyncraises(s_exc.AuthDeny, core.nodes(q))

            await visi.addRule((True, ('node', 'add')))

            await core.nodes('runas visi { [ inet:fqdn=bar.com ] }')

            items = await alist(core.syncLayersEvents({}, wait=False))
            self.len(2, [item for item in items if item[-1]['user'] == visi.iden])

            await core.nodes(f'runas {visi.iden} {{ [ inet:fqdn=baz.com ] }}')

            items = await alist(core.syncLayersEvents({}, wait=False))
            self.len(4, [item for item in items if item[-1]['user'] == visi.iden])

            q = 'inet:fqdn $n=$node runas visi { yield $n [ +#atag ] }'
            await self.asyncraises(s_exc.AuthDeny, core.nodes(q))

            await visi.addRule((True, ('node', 'tag', 'add')))

            nodes = await core.nodes(q)
            for node in nodes:
                self.nn(node.get('#atag'))

            async with core.getLocalProxy(user='visi') as asvisi:
                await self.asyncraises(s_exc.AuthDeny, asvisi.callStorm(q))

            q = '$tag=btag runas visi { inet:fqdn=foo.com [ +#$tag ] }'
            await core.nodes(q)
            nodes = await core.nodes('inet:fqdn=foo.com')
            self.nn(nodes[0].get('#btag'))

            await self.asyncraises(s_exc.NoSuchUser, core.nodes('runas newp { inet:fqdn=foo.com }'))

            cmd0 = {
                'name': 'asroot.not',
                'storm': 'runas visi { inet:fqdn=foo.com [-#btag ] }',
                'asroot': True,
            }
            cmd1 = {
                'name': 'asroot.yep',
                'storm': 'runas visi --asroot { inet:fqdn=foo.com [-#btag ] }',
                'asroot': True,
            }
            await core.setStormCmd(cmd0)
            await core.setStormCmd(cmd1)
            await core.addStormPkg({
                'name': 'synapse-woot',
                'version': (0, 0, 1),
                'modules': (
                    {'name': 'woot.runas',
                     'asroot:perms': [['power-ups', 'woot', 'user']],
                     'storm': 'function asroot () { runas root { $lib.print(woot) return() }}'},
                ),
            })

            asvisi = {'user': visi.iden}
            with self.raises(s_exc.AuthDeny):
                await core.callStorm('return($lib.import(woot.runas).asroot())', opts=asvisi)

            await core.stormlist('auth.user.addrule visi power-ups.woot.user')
            await core.callStorm('return($lib.import(woot.runas).asroot())', opts=asvisi)

            await self.asyncraises(s_exc.AuthDeny, core.nodes('asroot.not'))

            nodes = await core.nodes('asroot.yep | inet:fqdn=foo.com')
            for node in nodes:
                self.none(node.get('#btag'))

            q = '''runas visi {
                $lib.print(foo)
                $lib.warn(bar)
                $lib.fire(cool, some=event)
                $lib.csv.emit(item1, item2, item3)
                [ it:dev:str=nomsg ]
             }'''
            msgs = await core.stormlist(q)
            self.stormIsInPrint('foo', msgs)
            self.stormIsInWarn('bar', msgs)
            self.len(1, [m for m in msgs if m[0] == 'storm:fire'])
            self.len(1, [m for m in msgs if m[0] == 'csv:row'])
            self.len(0, [m for m in msgs if m[0] == 'node:edits'])

    async def test_storm_batch(self):
        async with self.getTestCore() as core:
            q = '''
                for $i in $lib.range(12) {[ test:str=$i ]}

                batch $lib.true --size 5 ${
                    $vals=([])
                    for $n in $nodes { $vals.append($n.repr()) }
                    $lib.print((',').join($vals))
                }
            '''
            msgs = await core.stormlist(q)
            self.len(0, [m for m in msgs if m[0] == 'node'])
            self.stormIsInPrint('0,1,2,3,4', msgs)
            self.stormIsInPrint('5,6,7,8,9', msgs)
            self.stormIsInPrint('10,11', msgs)

            q = '''
                for $i in $lib.range(12) { test:str=$i }

                batch $lib.false --size 5 {
                    $vals=([])
                    for $n in $nodes { $vals.append($n.repr()) }
                    $lib.print((',').join($vals))
                }
            '''
            msgs = await core.stormlist(q)
            self.len(12, [m for m in msgs if m[0] == 'node'])
            self.stormIsInPrint('0,1,2,3,4', msgs)
            self.stormIsInPrint('5,6,7,8,9', msgs)
            self.stormIsInPrint('10,11', msgs)

            q = '''
                for $i in $lib.range(12) { test:str=$i }
                batch $lib.true --size 5 { yield $nodes }
            '''
            msgs = await core.stormlist(q)
            self.len(12, [m for m in msgs if m[0] == 'node'])

            q = '''
                for $i in $lib.range(12) { test:str=$i }
                batch $lib.false --size 5 { yield $nodes }
            '''
            msgs = await core.stormlist(q)
            self.len(12, [m for m in msgs if m[0] == 'node'])

            with self.raises(s_exc.StormRuntimeError):
                await core.nodes('batch $lib.true --size 20000 {}')

            with self.raises(s_exc.StormRuntimeError):
                await core.nodes('test:str batch $lib.true --size $node {}')

    async def test_storm_queries(self):
        async with self.getTestCore() as core:

            q = '''
            [ inet:ip=1.2.3.4
                // add an asn
                :asn=1234
                /* also set .seen
                   to now
                */
                .seen = now
            ]'''
            nodes = await core.nodes(q)
            self.len(1, nodes)
            self.eq(nodes[0].get('asn'), 1234)
            self.nn(nodes[0].get('.seen'))

            case = [
                ('+', 'plus'),
                ('-', 'minus'),
                ('/', 'div'),
                ('+-', 'plusminus'),
                ('-+', 'minusplus'),
                ('--', 'minusminus'),
                ('++', 'plusplus'),
            ]

            for valu, exp in case:
                q = f'$x={valu}'
                q += '''
                switch $x {
                    +: { $lib.print(plus) }
                    //comm
                    -: { $lib.print(minus) }
                    /*comm*/ +-: { $lib.print(plusminus) }
                    -+ : { $lib.print(minusplus) }
                    // -+: { $lib.print(fake) }
                    /* -+: { $lib.print(fake2) } */
                    --: { $lib.print(minusminus) }
                    ++: { $lib.print(plusplus) }
                    /: { $lib.print(div) }
                }
                '''
                msgs = await core.stormlist(q)
                self.stormIsInPrint(exp, msgs)

            q = 'iden			Jul 17, 2019, 8:14:22 PM		10	 hostname'
            msgs = await core.stormlist(q)
            self.stormIsInWarn('Failed to decode iden: [Jul]', msgs)
            self.stormIsInWarn('Failed to decode iden: [17, ]', msgs)
            self.stormIsInWarn('Failed to decode iden: [2019, ]', msgs)
            self.stormIsInWarn('Failed to decode iden: [8:14:22]', msgs)
            self.stormIsInWarn('Failed to decode iden: [PM]', msgs)
            self.stormIsInWarn('iden must be 32 bytes [10]', msgs)
            self.stormIsInWarn('Failed to decode iden: [hostname]', msgs)

            q = 'iden https://intelx.io/?s=3NBtmP3tZtZQHKrTCtTEiUby9dgujnmV6q --test=asdf'
            msgs = await core.stormlist(q)
            self.stormIsInWarn('Failed to decode iden: [https://intelx.io/?s=3NBtmP3tZtZQHKrTCtTEiUby9dgujnmV6q]', msgs)
            self.stormIsInWarn('Failed to decode iden: [--test]', msgs)
            self.stormIsInWarn('Failed to decode iden: [asdf]', msgs)

            q = 'iden 192[.]foo[.]bar'
            msgs = await core.stormlist(q)
            self.stormIsInWarn('Failed to decode iden: [192[.]foo[.]bar]', msgs)

            q = '''file:bytes#aka.feye.thr.apt1 ->it:exec:file:add  ->file:path |uniq| ->file:base |uniq ->file:base:ext=doc'''
            msgs = await core.stormlist(q)
            self.stormIsInErr("Expected 1 positional arguments. Got 2: ['->', 'file:base:ext=doc']", msgs)

            msgs = await core.stormlist('help yield')
            self.stormIsInPrint('No commands found matching "yield"', msgs)

            q = '''inet:fqdn:zone=earthsolution.org -> inet:dns:request -> file:bytes | uniq -> inet.dns.request'''
            msgs = await core.stormlist(q)
            self.stormHasNoErr(msgs)

            await core.nodes('''$token=foo $lib.print(({"Authorization":`Bearer {$token}`}))''')

            q = '#rep.clearsky.dreamjob -># +syn:tag^=rep |uniq -syn:tag~=rep.clearsky'
            msgs = await core.stormlist(q)
            self.stormIsInErr("Expected 1 positional arguments", msgs)

            q = 'service.add svcrs ssl://svcrs:27492?certname=root'
            msgs = await core.stormlist(q)
            self.stormIsInPrint('(svcrs): ssl://svcrs:27492?certname=root', msgs)

            q = 'iden ssl://svcrs:27492?certname=root=bar'
            msgs = await core.stormlist(q)
            self.stormIsInWarn('Failed to decode iden: [ssl://svcrs:27492?certname=root=bar]', msgs)

            q = "$foo=one $bar=two $lib.print(`{$foo}={$bar}`)"
            msgs = await core.stormlist(q)
            self.stormIsInPrint("one=two", msgs)

            q = "function test(){ $asdf=foo $return () }"
            msgs = await core.stormlist(q)
            self.stormIsInErr("Unexpected token '}'", msgs)

            retn = await core.callStorm('return((60*60))')
            self.eq(retn, 3600)

            retn = await core.callStorm('return((1*2 * 3))')
            self.eq(retn, 6)

            retn = await core.callStorm('return((0x10))')
            self.eq(retn, 16)

            retn = await core.callStorm('return((0x10*0x10))')
            self.eq(retn, 256)

            retn = await core.callStorm('return((0x10*0x10 + 5))')
            self.eq(retn, 261)

            retn = await core.callStorm('return((0x10*0x10,))')
            self.eq(retn, ('0x10*0x10',))

            nodes = await core.nodes('[inet:whois:email=(usnewssite.com, contact@privacyprotect.org) .seen=(2008/07/10 00:00:00.000, 2020/06/29 00:00:00.001)] +inet:whois:email.seen@=(2018/01/01, now)')
            self.len(1, nodes)

            retn = await core.callStorm('return((2021/12 00, 2021/12 :foo))')
            self.eq(retn, ('2021/12 00', '2021/12 :foo'))

            q = '''
            $foo=(123)
            if ($foo = 123 or not $foo = "cool, str("
                or $lib.concat("foo,bar", 'baz', 'cool)')) {
                $lib.print(success)
            }
            if ($foo = 123 or not $foo = "cool, \\"str("
                or $lib.concat("foo,bar", 'baz', 'cool)')) {
                $lib.print(escaped)
            }
            if ($foo = 123 or not $foo = \'\'\'cool, "'str(\'\'\'
                or $lib.concat("foo,bar", 'baz', 'cool)')) {
                $lib.print(triple)
            }
            '''
            msgs = await core.stormlist(q)
            self.stormIsInPrint("success", msgs)
            self.stormIsInPrint("escaped", msgs)
            self.stormIsInPrint("triple", msgs)

            q = '''
            $foo=(123)
            if ($foo = 123 or $lib.concat('foo),b"ar', 'baz')) {
                $lib.print(nest1)
            }
            if ($foo = 123 or (not $foo='baz' and $lib.concat("foo),b'ar", 'baz'))) {
                $lib.print(nest2)
            }
            if ($foo = 123 or (not $foo='baz' and $lib.concat(\'\'\'foo),b'"ar\'\'\', 'baz'))) {
                $lib.print(nest3)
            }
            '''
            msgs = await core.stormlist(q)
            self.stormIsInPrint("nest1", msgs)
            self.stormIsInPrint("nest2", msgs)
            self.stormIsInPrint("nest3", msgs)

            q = '''
            $foo=(0x40)
            if ($foo = 64 and $foo = 0x40 and not $foo = "cool, str("
                or $lib.concat("foo,bar", 'baz', 'cool)')) {
                $lib.print(success)
            }
            if ($foo = 64 and $foo = 0x40 and not $foo = "cool, \\"str("
                or $lib.concat("foo,bar", 'baz', 'cool)')) {
                $lib.print(escaped)
            }
            if ($foo = 64 and $foo = 0x40 and not $foo = \'\'\'cool, "'str(\'\'\'
                or $lib.concat("foo,bar", 'baz', 'cool)')) {
                $lib.print(triple)
            }
            '''
            msgs = await core.stormlist(q)
            self.stormIsInPrint("success", msgs)
            self.stormIsInPrint("escaped", msgs)
            self.stormIsInPrint("triple", msgs)

            q = '''
            $foo=(0x40)
            if ($foo = 64 or $lib.concat('foo),b"ar', 'baz')) {
                $lib.print(nest1)
            }
            if ($foo = 64 or (not $foo='baz' and $lib.concat("foo),b'ar", 'baz'))) {
                $lib.print(nest2)
            }
            if ($foo = 64 or (not $foo='baz' and $lib.concat(\'\'\'foo),b'"ar\'\'\', 'baz'))) {
                $lib.print(nest3)
            }
            '''
            msgs = await core.stormlist(q)
            self.stormIsInPrint("nest1", msgs)
            self.stormIsInPrint("nest2", msgs)
            self.stormIsInPrint("nest3", msgs)

            await core.addTagProp('score', ('int', {}), {})

            await core.nodes('[(media:news=* :publisher:name=foo) (inet:ip=1.2.3.4 +#test:score=1)]')

            q = 'media:news:publisher:name #test'
            self.len(2, await core.nodes(q))
            self.len(1, await core.nodes('#test'))

            q = 'media:news:publisher:name #test:score'
            self.len(2, await core.nodes(q))
            self.len(1, await core.nodes('#test:score'))

            q = 'media:news:publisher:name#test'
            msgs = await core.stormlist(q)
            self.stormIsInErr('No form named media:news:publisher:name', msgs)

            q = 'media:news:publisher:name#test:score'
            msgs = await core.stormlist(q)
            self.stormIsInErr('No form named media:news:publisher:name', msgs)

            q = 'media:news:publisher:name#test.*.bar'
            msgs = await core.stormlist(q)
            self.stormIsInErr("Unexpected token 'default case'", msgs)

            q = '#test.*.bar'
            msgs = await core.stormlist(q)
            self.stormIsInErr("Unexpected token 'default case'", msgs)

            q = 'media:news:publisher:name#test.*.bar:score'
            msgs = await core.stormlist(q)
            self.stormIsInErr("Unexpected token 'default case'", msgs)

    async def test_storm_copyto(self):

        async with self.getTestCore() as core:
            await core.addTagProp('score', ('int', {}), {})

            msgs = await core.stormlist('[ inet:user=visi ] | copyto $node.repr()')
            self.stormIsInErr('copyto arguments must be runtsafe', msgs)

            msgs = await core.stormlist('[ inet:user=visi ] | copyto newp')
            self.stormIsInErr('No such view:', msgs)

            layr = await core.callStorm('return($lib.layer.add().iden)')

            opts = {'vars': {'layers': (layr,)}}
            view = await core.callStorm('return($lib.view.add(layers=$layers).iden)', opts=opts)

            msgs = await core.stormlist('''
                [ media:news=* :title=vertex :url=https://vertex.link
                    +(refs)> { [ inet:ip=1.1.1.1 inet:ip=2.2.2.2 ] }
                    <(refs)+ { [ inet:ip=5.5.5.5 inet:ip=6.6.6.6 ] }
                    +#foo.bar:score=10
                ]
                $node.data.set(foo, bar)
            ''')
            self.stormHasNoWarnErr(msgs)

            opts = {'view': view}
            msgs = await core.stormlist('[ inet:ip=1.1.1.1 inet:ip=5.5.5.5 ]', opts=opts)
            self.stormHasNoWarnErr(msgs)

            msgs = await core.stormlist('media:news | copyto $view', opts={'vars': {'view': view}})
            self.stormHasNoWarnErr(msgs)

            self.len(1, await core.nodes('media:news +#foo.bar:score>1'))
            self.len(1, await core.nodes('media:news +:title=vertex :url -> inet:url', opts=opts))
            nodes = await core.nodes('media:news +:title=vertex -(refs)> inet:ip', opts=opts)
            self.len(1, nodes)
            self.eq(('inet:ip', (4, 0x01010101)), nodes[0].ndef)

            nodes = await core.nodes('media:news +:title=vertex <(refs)- inet:ip', opts=opts)
            self.len(1, nodes)
            self.eq(('inet:ip', (4, 0x05050505)), nodes[0].ndef)
            self.eq('bar', await core.callStorm('media:news return($node.data.get(foo))', opts=opts))

            oldn = await core.nodes('[ inet:ip=2.2.2.2 ]', opts=opts)
            await asyncio.sleep(0.1)
            newn = await core.nodes('[ inet:ip=2.2.2.2 ]')
            self.ne(oldn[0].get('.created'), newn[0].get('.created'))

            msgs = await core.stormlist('inet:ip=2.2.2.2 | copyto $view', opts={'vars': {'view': view}})
            self.stormHasNoWarnErr(msgs)

            oldn = await core.nodes('inet:ip=2.2.2.2', opts=opts)
            self.eq(oldn[0].get('.created'), newn[0].get('.created'))

            await core.nodes('[ test:ro=bad :readable=foo ]', opts=opts)
            await core.nodes('[ test:ro=bad :readable=bar ]')

            msgs = await core.stormlist('test:ro=bad | copyto $view', opts={'vars': {'view': view}})
            self.stormIsInWarn("Cannot overwrite read only property with conflicting value", msgs)

            nodes = await core.nodes('test:ro=bad', opts=opts)
            self.eq(nodes[0].get('readable'), 'foo')

    async def test_lib_storm_delnode(self):
        async with self.getTestCore() as core:

            visi = await core.auth.addUser('visi')
            await visi.addRule((True, ('node',)))

            size, sha256 = await core.callStorm('return($lib.axon.put($buf))', {'vars': {'buf': b'asdfasdf'}})

            self.len(1, await core.nodes(f'[ file:bytes={sha256} ]'))

            await core.nodes(f'file:bytes={sha256} | delnode')
            self.len(0, await core.nodes(f'file:bytes={sha256}'))
            self.true(await core.axon.has(s_common.uhex(sha256)))

            self.len(1, await core.nodes(f'[ file:bytes={sha256} ]'))

            async with core.getLocalProxy(user='visi') as asvisi:

                with self.raises(s_exc.AuthDeny):
                    await asvisi.callStorm(f'file:bytes={sha256} | delnode --delbytes')

                await visi.addRule((True, ('axon', 'del')))

                await asvisi.callStorm(f'file:bytes={sha256} | delnode --delbytes')
                self.len(0, await core.nodes(f'file:bytes={sha256}'))
                self.false(await core.axon.has(s_common.uhex(sha256)))

    async def test_lib_dmon_embed(self):

        async with self.getTestCore() as core:
            await core.nodes('''
                function dostuff(mesg) {
                    $query = ${
                        $lib.queue.gen(hehe).put($mesg)
                        $lib.dmon.del($auto.iden)
                    }
                    $lib.dmon.add($query)
                    return()
                }
                $dostuff(woot)
            ''')

            self.eq('woot', await core.callStorm('return($lib.queue.gen(hehe).get().1)'))

            await core.nodes('''
                function dostuff(mesg) {
                    $query = ${
                        $lib.queue.gen(haha).put($lib.vars.mesg)
                        $lib.dmon.del($auto.iden)
                    }
                    $lib.dmon.add($query)
                    return()
                }
                $dostuff($lib.set())
            ''')

            self.none(await core.callStorm('return($lib.queue.gen(haha).get().1)'))

            await core.nodes('''
                $foo = (foo,)
                $query = ${
                    $foo.append(bar)
                    $lib.queue.gen(hoho).put($foo)
                    $lib.dmon.del($auto.iden)
                }
                $lib.dmon.add($query)
            ''')

            self.eq(['foo', 'bar'], await core.callStorm('return($lib.queue.gen(hoho).get().1)'))<|MERGE_RESOLUTION|>--- conflicted
+++ resolved
@@ -2266,10 +2266,6 @@
             node = nodes[0]
             self.eq('inet:asn', node[1]['embeds']['asn']['$form'])
             self.eq('hehe', node[1]['embeds']['asn']['name'])
-<<<<<<< HEAD
-=======
-            self.eq('796d67b92a6ffe9b88fa19d115b46ab6712d673a06ae602d41de84b1464782f2', node[1]['embeds']['asn']['$iden'])
->>>>>>> bbc5e6b9
 
             opts = {'node:opts': {'embeds': {'ou:org': {'hq::email': ('user',)}}}}
             msgs = await core.stormlist('[ ou:org=* :country=* :hq=* ] { -> ps:contact [ :email=visi@vertex.link ] }', opts=opts)
@@ -2278,11 +2274,7 @@
 
             self.eq('inet:email', node[1]['embeds']['hq::email']['$form'])
             self.eq('visi', node[1]['embeds']['hq::email']['user'])
-<<<<<<< HEAD
-            self.eq(5, node[1]['embeds']['hq::email']['*'])
-=======
-            self.eq('2346d7bed4b0fae05e00a413bbf8716c9e08857eb71a1ecf303b8972823f2899', node[1]['embeds']['hq::email']['$iden'])
->>>>>>> bbc5e6b9
+            self.eq(5, node[1]['embeds']['hq::email']['$nid'])
 
             fork = await core.callStorm('return($lib.view.get().fork().iden)')
 
@@ -2398,12 +2390,12 @@
 
             embeds = nodes[0][1]['embeds']
 
-            self.nn(embeds['object']['$iden'])
+            self.nn(embeds['object']['$nid'])
             self.eq('risk:vulnerable', embeds['object']['$form'])
             self.eq(1, embeds['object']['mitigated'])
             self.eq(None, embeds['object']['newp'])
 
-            self.nn(embeds['object::node']['$iden'])
+            self.nn(embeds['object::node']['$nid'])
             self.eq('it:prod:hardware', embeds['object::node']['$form'])
             self.eq('foohw', embeds['object::node']['name'])
             self.eq(None, embeds['object::node']['newp'])
@@ -2434,7 +2426,7 @@
             self.eq('econ:acct:payment', node[0][0])
 
             embeds = node[1]['embeds']
-            self.eq(23, embeds['from:instrument']['*'])
+            self.eq(23, embeds['from:instrument']['$nid'])
             self.eq('infime', embeds['from:instrument']['name'])
 
     async def test_storm_wget(self):
