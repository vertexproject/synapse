import json
import asyncio
import datetime
import itertools
import urllib.parse as u_parse

import synapse.exc as s_exc
import synapse.common as s_common
import synapse.telepath as s_telepath
import synapse.datamodel as s_datamodel

import synapse.lib.base as s_base
import synapse.lib.coro as s_coro
import synapse.lib.storm as s_storm
import synapse.lib.httpapi as s_httpapi
import synapse.lib.msgpack as s_msgpack
import synapse.lib.version as s_version

import synapse.tests.utils as s_t_utils
from synapse.tests.utils import alist

import synapse.tools.backup as s_tools_backup

class StormTest(s_t_utils.SynTest):

    async def test_lib_storm_jsonexpr(self):
        async with self.getTestCore() as core:

            # test a pure const for the msgpack optimization
            retn = await core.callStorm('return((["foo"]))')
            self.eq(retn, ('foo',))

            # test a dynamic multi-entry list
            retn = await core.callStorm('$foo = "foo" return(([$foo, $foo, $foo]))')
            self.eq(retn, ('foo', 'foo', 'foo'))

            retn = await core.callStorm('return(({"foo": "bar", "baz": 10}))')
            self.eq(retn, {'foo': 'bar', 'baz': 10})

            retn = await core.callStorm('$foo=foo $bar=bar return(({$foo: $bar, "baz": 10}))')
            self.eq(retn, {'foo': 'bar', 'baz': 10})

            retn = await core.callStorm('return(({"foo": "bar", "baz": 0x10}))')
            self.eq(retn, {'foo': 'bar', 'baz': 16})

            retn = await core.callStorm('''
                $list = (["foo"])
                $list.append(bar)
                return($list)
            ''')
            self.eq(retn, ('foo', 'bar'))

            retn = await core.callStorm('''
                $dict = ({"foo": "bar"})
                $dict.baz = (10)
                return($dict)
            ''')
            self.eq(retn, {'foo': 'bar', 'baz': 10})

            retn = await core.callStorm('return(([]))')
            self.eq(retn, ())

            retn = await core.callStorm('return((["foo",]))')
            self.eq(retn, ('foo',))

            retn = await core.callStorm('return((["foo" , ]))')
            self.eq(retn, ('foo',))

            retn = await core.callStorm('return(({}))')
            self.eq(retn, {})

            retn = await core.callStorm('return(({"foo": "bar", "baz": 10,}))')
            self.eq(retn, {'foo': 'bar', 'baz': 10})

            retn = await core.callStorm('return(({"foo": "bar", "baz": 10 , }))')
            self.eq(retn, {'foo': 'bar', 'baz': 10})

            with self.raises(s_exc.BadSyntax):
                await core.callStorm('return((["foo" "foo"]))')

            with self.raises(s_exc.BadSyntax):
                await core.callStorm('return((["foo", "foo", ,]))')

            with self.raises(s_exc.BadSyntax):
                await core.callStorm('return(({"foo": "bar" "baz": 10}))')

            with self.raises(s_exc.BadSyntax):
                await core.callStorm('return(({"foo": "bar", "baz": 10, ,}))')

            with self.raises(s_exc.BadSyntax):
                await core.callStorm('return(({"foo": "bar", "baz": foo}))')

    async def test_lib_storm_triplequote(self):
        async with self.getTestCore() as core:
            retn = await core.callStorm("""
            return($lib.yaml.load('''
                foo: bar
                baz:
                    - hehe's
                    - haha's
            '''))
            """)
            self.eq(retn, {'foo': 'bar', 'baz': ("hehe's", "haha's")})

            self.eq(''' '"lol"' ''', await core.callStorm("""return(''' '"lol"' ''')"""))

            retn = await core.callStorm("""return(('''foo bar''', '''baz faz'''))""")
            self.eq(retn, ('foo bar', 'baz faz'))
            self.eq("'''", await core.callStorm("""return("'''")"""))

    async def test_lib_storm_formatstring(self):
        async with self.getTestCore() as core:

            msgs = await core.stormlist('''
                [(inet:ipv4=0.0.0.0 :asn=5 .seen=((0), (1)) +#foo)
                 (inet:ipv4=1.1.1.1 :asn=6 .seen=((1), (2)) +#foo=((3),(4)))]

                $lib.print(`ip={$node.repr()} asn={:asn} .seen={.seen} foo={#foo} {:asn=5}`)
            ''')
            self.stormIsInPrint('ip=0.0.0.0 asn=5 .seen=(0, 1) foo=(None, None) true', msgs)
            self.stormIsInPrint('ip=1.1.1.1 asn=6 .seen=(1, 2) foo=(3, 4) false', msgs)

            retn = await core.callStorm('''
                $foo = mystr
                return(`format string \\`foo=\\{$foo}\\` returns foo={$foo}`)
            ''')
            self.eq('format string `foo={$foo}` returns foo=mystr', retn)

            self.eq('', await core.callStorm('return(``)'))

            retn = await core.callStorm('''
                $foo=(2)
                function test(x, y) { return(($x+$y)) }

                return(`valu={(1)+$foo+$test(3,(4+$foo))}`)
            ''')
            self.eq('valu=12', retn)

            retn = await core.callStorm('''
                $foo=(2)
                function test(x, y) { return(($x+$y)) }

                return(`valu={(1)+$foo+$test(0x03,(4+$foo))}`)
            ''')
            self.eq('valu=12', retn)

            q = "$hehe=({'k': 'v'}) $fs=$lib.str.format('{v}56', v=$hehe) return((`{$hehe}56`, $fs))"
            retn = await core.callStorm(q)
            self.eq("{'k': 'v'}56", retn[0])
            self.eq(retn[0], retn[1])

            retn = await core.callStorm('''$foo=bar $baz=faz return(`foo={$foo}
            baz={$baz}
            `)''')
            self.eq(retn, '''foo=bar
            baz=faz
            ''')

            self.eq("foo 'bar'", await core.callStorm("$foo=bar return(`foo '{$foo}'`)"))
            self.eq(r"\'''''bar'''", await core.callStorm(r"$foo=bar return(`\\'\''''{$foo}'''`)"))

    async def test_lib_storm_emit(self):
        async with self.getTestCore() as core:
            self.eq(('foo', 'bar'), await core.callStorm('''
                function generate() {
                    emit foo
                    emit bar
                }
                function makelist() {
                    $retn = $lib.list()
                    for $item in $generate() { $retn.append($item) }
                    return($retn)
                }
                return($makelist())
            '''))

            self.eq(('vertex.link', 'woot.com'), await core.callStorm('''
                function generate() {
                    [ inet:fqdn=vertex.link inet:fqdn=woot.com ]
                    emit $node.repr()
                }
                function makelist() {
                    $retn = $lib.list()
                    for $item in $generate() { $retn.append($item) }
                    return($retn)
                }
                return($makelist())
            '''))

            msgs = await core.stormlist('''
                function generate() {
                    emit foo
                    $lib.raise(omg, omg)
                }
                for $item in $generate() { $lib.print($item) }
            ''')
            self.stormIsInPrint('foo', msgs)
            self.len(1, [m for m in msgs if m[0] == 'err' and m[1][0] == 'StormRaise'])

            msgs = await core.stormlist('''
                function generate(items) {
                    for $item in $items {
                        if ($item = "woot") { stop }
                        emit $item
                    }
                }
                for $item in $generate((foo, woot, bar)) { $lib.print($item) }
            ''')
            self.stormIsInPrint('foo', msgs)
            self.stormNotInPrint('woot', msgs)
            self.stormNotInPrint('bar', msgs)

            msgs = await core.stormlist('''
                function generate(items) {
                    for $item in $items {
                        [ it:dev:str=$item ]
                        if ($node.repr() = "woot") { stop }
                        emit $item
                    }
                }
                for $item in $generate((foo, woot, bar)) { $lib.print($item) }
            ''')
            self.stormIsInPrint('foo', msgs)
            self.stormNotInPrint('woot', msgs)
            self.stormNotInPrint('bar', msgs)

            nodes = await core.nodes('''
                function generate(items) {
                    for $item in $items {
                        if ($item = "woot") { stop }
                        [ it:dev:str=$item ]
                    }
                }
                yield $generate((foo, woot, bar))
            ''')
            self.len(1, nodes)
            self.eq('foo', nodes[0].ndef[1])

            msgs = await core.stormlist('''
                function generate() {
                    for $i in $lib.range(3) {
                        $lib.print(`inner {$i}`)
                        emit $i
                    }
                }
                for $i in $generate() {
                    $lib.print(`outer {$i}`)
                    for $_ in $lib.range(5) {}
                    break
                }
            ''')
            prnt = [m[1]['mesg'] for m in msgs if m[0] == 'print']
            self.eq(prnt, ['inner 0', 'outer 0'])

            await self.asyncraises(s_exc.StormRuntimeError, core.nodes('emit foo'))

            # include a quick test for using stop in a node yielder

    async def test_lib_storm_intersect(self):
        async with self.getTestCore() as core:
            await core.nodes('''
                [(ou:org=* :names=(foo, bar))]
                [(ou:org=* :names=(foo, baz))]
                [(ou:org=* :names=(foo, hehe))]
            ''')
            nodes = await core.nodes('ou:org | intersect { -> ou:name }')
            self.len(1, nodes)
            self.eq(nodes[0].ndef[1], 'foo')

            msgs = await core.stormlist('ou:org $foo=$node.value() | intersect $foo')
            self.stormIsInErr('intersect arguments must be runtsafe', msgs)

    async def test_lib_storm_trycatch(self):

        async with self.getTestCore() as core:
            self.eq(1, await core.callStorm('''
                try {
                    $lib.raise(FooBar, "Foo that bars!", baz=faz)
                    return((0))
                } catch FooBar as err {
                    return((1))
                }
            '''))

            self.eq(1, await core.callStorm('''
                try {
                    $lib.raise(FooBar, "Foo that bars!", baz=faz)
                    return((0))
                } catch (FooBar, BazFaz) as err {
                    return((1))
                } catch * as err {
                    return((2))
                }
            '''))

            self.eq('Gronk', await core.callStorm('''
                try {
                    $lib.raise(Gronk, "Foo that bars!", baz=faz)
                    return((0))
                } catch (FooBar, BazFaz) as err {
                    return((1))
                } catch * as err {
                    return($err.name)
                }
            '''))

            self.eq('Foo', await core.callStorm('''
                try {
                    $lib.telepath.open($url).callStorm("$lib.raise(Foo, bar, hehe=haha)")
                } catch Foo as err {
                    return($err.name)
                }
            ''', opts={'vars': {'url': core.getLocalUrl()}}))

            msgs = await core.stormlist('''
                [ inet:fqdn=vertex.link ]
                try {
                    [ :lolz = 10 ]
                } catch * as err {
                    $lib.print($err.name)
                }
            ''')
            self.stormIsInPrint('NoSuchProp', msgs)
            self.len(1, [m for m in msgs if m[0] == 'node'])

            with self.raises(s_exc.NoSuchProp):
                await core.nodes('''
                    [ inet:fqdn=vertex.link ]
                    try {
                        [ :lolz = 10 ]
                    } catch FooBar as err {}
                ''')

            with self.raises(s_exc.NoSuchForm):
                await core.nodes('''
                    try {
                        [ hurr:durr=vertex.link ]
                    } catch FooBar as err {}
                ''')

            # We will do lookups with the Raises command to raise the proper synerr
            with self.raises(s_exc.NoSuchForm):
                await core.nodes('''
                    try {
                        $lib.raise(NoSuchForm, 'mesg here')
                    } catch FooBar as err {}
                ''')

            # We punch through the errname in the exception
            with self.raises(s_exc.StormRaise) as cm:
                await core.nodes('''
                    try {
                        $lib.raise(NoSuchExceptionNewpers, 'mesg here')
                    } catch FooBar as err {}
                ''')
            self.eq(cm.exception.errname, 'NoSuchExceptionNewpers')
            self.eq(cm.exception.get('errname'), 'NoSuchExceptionNewpers')

            self.len(1, await core.nodes('''
                [ inet:fqdn=vertex.link ]
                try {
                    $lib.print($node.repr())
                } catch FooBar as err {
                    $lib.print(FooBar)
                }
            '''))

            self.len(1, await core.nodes('''
                try {
                    [ inet:fqdn=vertex.link ]
                } catch FooBar as err {
                    $lib.print(FooBar)
                }
            '''))

            self.len(1, await core.nodes('''
                try {
                    $lib.raise(FooBar, foobar)
                } catch FooBar as err {
                    [ inet:fqdn=vertex.link ]
                }
            '''))

            self.len(2, await core.nodes('''
                [ inet:fqdn=woot.link ]
                try {
                    $lib.raise(FooBar, foobar)
                } catch FooBar as err {
                    [ inet:fqdn=vertex.link ]
                }
            '''))

            # Nesting works
            q = '''
            $lib.print('init')
            try {
                $lib.print('nested try catch')
                try {
                    $lib.print('nested raise')
                    $lib.raise($errname, mesg='inner error!')
                } catch foo as err {
                    $lib.print('caught foo e={e}', e=$err)
                    if $innerRaise {
                        $lib.raise($innererrname, mesg='inner error!')
                    }
                }
                $lib.print('no foo err!')
            } catch bar as err {
                $lib.print('caught bar e={e}', e=$err)
            }
            $lib.print('fin')'''
            msgs = await core.stormlist(q, {'vars': {'errname': 'foo', 'innererrname': '', 'innerRaise': False, }})
            self.stormIsInPrint('caught foo', msgs)
            self.stormNotInPrint('caught bar', msgs)
            self.stormIsInPrint('fin', msgs)

            msgs = await core.stormlist(q, {'vars': {'errname': 'bar', 'innererrname': '', 'innerRaise': False, }})
            self.stormNotInPrint('caught foo', msgs)
            self.stormIsInPrint('caught bar', msgs)
            self.stormIsInPrint('fin', msgs)

            msgs = await core.stormlist(q, {'vars': {'errname': 'baz', 'innererrname': '', 'innerRaise': False, }})
            self.stormNotInPrint('caught foo', msgs)
            self.stormNotInPrint('caught bar', msgs)
            self.stormNotInPrint('fin', msgs)

            # We can also raise inside of a catch block
            msgs = await core.stormlist(q, {'vars': {'errname': 'foo', 'innererrname': 'bar', 'innerRaise': True, }})
            self.stormIsInPrint('caught foo', msgs)
            self.stormIsInPrint('caught bar', msgs)
            self.stormIsInPrint('fin', msgs)

            msgs = await core.stormlist(q, {'vars': {'errname': 'foo', 'innererrname': 'baz', 'innerRaise': True, }})
            self.stormIsInPrint('caught foo', msgs)
            self.stormNotInPrint('caught bar', msgs)
            self.stormNotInPrint('fin', msgs)

            # The items in the catch list must be a str or list of iterables.
            # Anything else raises a Storm runtime error
            with self.raises(s_exc.StormRuntimeError):
                await core.callStorm('''
                try {
                    $lib.raise(foo, test)
                } catch $lib.true as err{
                    $lib.print('caught')
                }
                ''')

            with self.raises(s_exc.StormRuntimeError):
                await core.callStorm('''
                try {
                    $lib.raise(foo, test)
                } catch (1) as err {
                    $lib.print('caught')
                }
                ''')

            # A list of mixed objects works
            msgs = await core.stormlist('''
            try {
                $lib.raise(foo, test)
            } catch (1, $lib.true, foo) as err {
                $lib.print('caught err={e}', e=$err)
            }
            ''')
            self.stormIsInPrint('caught err=', msgs)

            # Non-runtsafe Storm works without inbound nodes
            msgs = await core.stormlist('''
            try {
                [ inet:ipv4=0 ]
                $lib.raise(foo, $node.repr())
            } catch * as err {
                $lib.print($err.mesg)
            }
            ''')
            self.stormIsInPrint('0.0.0.0', msgs)

            # info must be json safe
            with self.raises(s_exc.MustBeJsonSafe):
                await core.callStorm('$x="foo" $x=$x.encode() $lib.raise(foo, test, bar=$x)')

    async def test_storm_ifcond_fix(self):

        async with self.getTestCore() as core:
            msgs = await core.stormlist('''
                [ inet:fqdn=vertex.link inet:fqdn=foo.com inet:fqdn=bar.com ]

                function stuff(x) {
                  if ($x.0 = "vertex.link") {
                      return((1))
                  }
                  return((0))
                }

                $alerts = $lib.list()
                { $alerts.append($node.repr()) }

                $bool = $stuff($alerts)

                if $bool { $lib.print($alerts) }

                | spin
            ''')
            self.stormNotInPrint('foo.com', msgs)

    async def test_lib_storm_basics(self):
        # a catch-all bucket for simple tests to avoid cortex construction
        async with self.getTestCore() as core:

            with self.raises(s_exc.NoSuchVar):
                await core.nodes('inet:ipv4=$ipv4')

            with self.raises(s_exc.BadArg):
                await core.nodes('$lib.print(newp)', opts={'vars': {123: 'newp'}})

            # test that runtsafe vars stay runtsafe
            msgs = await core.stormlist('$foo=bar $lib.print($foo) if $node { $foo=$node.value() }')
            self.stormIsInPrint('bar', msgs)

            # test storm background command
            await core.nodes('''
                $x = foo
                $lib.queue.add($x)
                function stuff() {
                    [inet:ipv4=1.2.3.4]
                    background {
                        [it:dev:str=haha]
                        fini{
                            $lib.queue.get($x).put(hehe)
                        }
                    }
                }
                yield $stuff()
            ''')
            self.eq((0, 'hehe'), await core.callStorm('return($lib.queue.get(foo).get())'))

            await core.nodes('''$lib.queue.gen(bar)
            background ${ $lib.queue.get(bar).put(haha) }
            ''')
            self.eq((0, 'haha'), await core.callStorm('return($lib.queue.get(bar).get())'))

            with self.raises(s_exc.StormRuntimeError):
                await core.nodes('[ ou:org=*] $text = $node.repr() | background $text')

            with self.raises(s_exc.NoSuchVar):
                await core.nodes('background { $lib.print($foo) }')

            await core.nodes('background { $lib.time.sleep(4) }')
            task = await core.callStorm('for $t in $lib.ps.list() { if $t.info.background { return($t) } }')
            self.nn(task)
            self.none(task['info'].get('opts'))
            self.eq(core.view.iden, task['info'].get('view'))

            # test the parallel command
            nodes = await core.nodes('parallel --size 4 { [ ou:org=* ] }')
            self.len(4, nodes)

            # check that subquery validation happens
            with self.raises(s_exc.NoSuchVar):
                await core.nodes('parallel --size 4 { [ ou:org=$foo ] }')

            # check that an exception on inbound percolates correctly
            with self.raises(s_exc.BadTypeValu):
                await core.nodes('[ ou:org=* ou:org=foo ] | parallel { [:name=bar] }')

            # check that an exception in the parallel pipeline percolates correctly
            with self.raises(s_exc.BadTypeValu):
                await core.nodes('parallel { [ou:org=foo] }')

            nodes = await core.nodes('ou:org | parallel {[ :name=foo ]}')
            self.true(all([n.get('name') == 'foo' for n in nodes]))

            # Runtsafety test
            q = '[ inet:fqdn=www.vertex.link ] $q=:domain | parallel $q'
            await self.asyncraises(s_exc.StormRuntimeError, core.nodes(q))

            # test $lib.exit() and the StormExit handlers
            msgs = [m async for m in core.view.storm('$lib.exit()')]
            self.eq(msgs[-1][0], 'fini')

            # test that the view command functions correctly
            iden = s_common.guid()
            view0 = await core.callStorm('return($lib.view.get().fork().iden)')
            with self.raises(s_exc.NoSuchVar):
                opts = {'vars': {'view': view0}}
                await core.nodes('view.exec $view { [ ou:org=$iden] }', opts=opts)

            opts = {'vars': {'view': view0, 'iden': iden}}
            self.len(0, await core.nodes('view.exec $view { [ ou:org=$iden] }', opts=opts))

            opts = {'view': view0, 'vars': {'iden': iden}}
            self.len(1, await core.nodes('ou:org=$iden', opts=opts))

            # check safe per-node execution of view.exec
            view1 = await core.callStorm('return($lib.view.get().fork().iden)')
            opts = {'vars': {'view': view1}}
            # lol...
            self.len(1, await core.nodes('''
                [ ou:org=$view :name="[ inet:ipv4=1.2.3.4 ]" ]
                $foo=$node.repr() $bar=:name
                | view.exec $foo $bar
            ''', opts=opts))

            self.len(1, await core.nodes('inet:ipv4=1.2.3.4', opts={'view': view1}))

            self.len(0, await core.nodes('$x = $lib.null if ($x and $x > 20) { [ ps:contact=* ] }'))
            self.len(1, await core.nodes('$x = $lib.null if ($lib.true or $x > 20) { [ ps:contact=* ] }'))

            visi = await core.auth.addUser('visi')
            await visi.setPasswd('secret')

            cmd0 = {
                'name': 'asroot.not',
                'storm': '[ ou:org=* ]',
            }
            cmd1 = {
                'name': 'asroot.yep',
                'storm': '[ it:dev:str=$lib.user.allowed(node.add.it:dev:str) ]',
                'asroot': True,
            }
            await core.setStormCmd(cmd0)
            await core.setStormCmd(cmd1)

            opts = {'user': visi.iden}
            with self.raises(s_exc.AuthDeny):
                await core.nodes('asroot.not', opts=opts)

            with self.raises(s_exc.AuthDeny):
                await core.nodes('asroot.yep', opts=opts)

            await visi.addRule((True, ('storm', 'asroot', 'cmd', 'asroot', 'yep')))

            nodes = await core.nodes('asroot.yep', opts=opts)
            self.len(1, nodes)
            self.eq('false', nodes[0].ndef[1])

            await visi.addRule((True, ('storm', 'asroot', 'cmd', 'asroot')))
            self.len(1, await core.nodes('asroot.not', opts=opts))

            pkg0 = {
                'name': 'foopkg',
                'version': (0, 0, 1),
                'modules': (
                    {
                        'name': 'foo.bar',
                        'storm': '''
                            function lol() {
                                [ ou:org=* ]
                                return($node.iden())
                            }
                            function dyncall() {
                                return($lib.queue.list())
                            }
                            function dyniter() {
                                for $item in $lib.queue.add(dyniter).gets(wait=$lib.false) {}
                                return(woot)
                            }
                        ''',
                        'asroot': True,
                    },
                    {
                        'name': 'foo.baz',
                        'storm': 'function lol() { [ ou:org=* ] return($node.iden()) }',
                    },
                )
            }

            emptypkg = {
                'name': 'emptypkg',
                'modules': ({'name': 'emptymod'},),
            }

            strverpkg = {
                'name': 'strvers',
                'version': (0, 0, 1),
                'modules': ({'name': 'strvers', 'storm': ''},),
                'configvars': (
                    {
                        'name': 'foo',
                        'varname': 'foo',
                        'desc': 'foo desc',
                        'scopes': ['self'],
                        'type': 'inet:fqdn',
                    },
                    {
                        'name': 'bar',
                        'varname': 'bar',
                        'desc': 'bar desc',
                        'scopes': ['global'],
                        'type': ['inet:fqdn', ['str', 'inet:url']],
                    },
                )
            }
            await core.loadStormPkg(emptypkg)
            await core.addStormPkg(strverpkg)

            await core.loadStormPkg(pkg0)

            await core.nodes('$lib.import(foo.baz)', opts=opts)
            await core.nodes('$lib.import(foo.baz, reqvers="==0.0.1")', opts=opts)
            await core.nodes('$lib.import(foo.baz, reqvers=">=0.0.1")', opts=opts)
            await core.nodes('$lib.import(strvers, reqvers="==0.0.1")', opts=opts)

            with self.raises(s_exc.NoSuchName):
                await core.nodes('$lib.import(emptymod, reqvers=">=0.0.1")', opts=opts)

            with self.raises(s_exc.NoSuchName):
                await core.nodes('$lib.import(foo.baz, reqvers=">=0.0.2")', opts=opts)

            with self.raises(s_exc.AuthDeny):
                await core.nodes('$lib.import(foo.bar)', opts=opts)

            with self.raises(s_exc.AuthDeny):
                await core.nodes('$lib.import(foo.baz).lol()', opts=opts)

            await visi.addRule((True, ('storm', 'asroot', 'mod', 'foo', 'bar')))
            self.len(1, await core.nodes('yield $lib.import(foo.bar).lol()', opts=opts))

            await visi.addRule((True, ('storm', 'asroot', 'mod', 'foo')))
            self.len(1, await core.nodes('yield $lib.import(foo.baz).lol()', opts=opts))

            # coverage for dyncall/dyniter with asroot...
            await core.nodes('$lib.import(foo.bar).dyncall()', opts=opts)
            await core.nodes('$lib.import(foo.bar).dyniter()', opts=opts)

            # Call a non-existent function on the lib
            msgs = await core.stormlist('$mod = $lib.import(foo.bar) $lib.print($mod) $mod.newp()')
            self.stormIsInPrint('Imported Module foo.bar', msgs)
            self.stormIsInErr('Cannot find name [newp]', msgs)

            self.eq(s_version.commit, await core.callStorm('return($lib.version.commit())'))
            self.eq(s_version.version, await core.callStorm('return($lib.version.synapse())'))
            self.true(await core.callStorm('return($lib.version.matches($lib.version.synapse(), ">=2.9.0"))'))
            self.false(await core.callStorm('return($lib.version.matches($lib.version.synapse(), ">0.0.1,<2.0"))'))

            # check that the feed API uses toprim
            email = await core.callStorm('''
                $iden = $lib.guid()
                $props = ({"email": "visi@vertex.link"})
                $lib.feed.ingest((
                    ( (ps:contact, $iden), ({"props": $props})),
                ))
                ps:contact=$iden
                return(:email)
            ''')
            self.eq(email, 'visi@vertex.link')

            email = await core.callStorm('''
                $iden = $lib.guid()
                $props = ({"email": "visi@vertex.link"})
                yield $lib.feed.genr((
                    ( (ps:contact, $iden), ({"props": $props})),
                ))
                return(:email)
            ''')
            self.eq(email, 'visi@vertex.link')

            pkg0 = {'name': 'hehe', 'version': '1.2.3'}
            await core.addStormPkg(pkg0)
            self.eq('1.2.3', await core.callStorm('return($lib.pkg.get(hehe).version)'))

            self.eq(None, await core.callStorm('return($lib.pkg.get(nopkg))'))

            pkg1 = {'name': 'haha', 'version': '1.2.3'}
            await core.addStormPkg(pkg1)
            msgs = await core.stormlist('pkg.list')
            self.isin('haha', msgs[2][1]['mesg'])
            self.isin('hehe', msgs[3][1]['mesg'])

            self.true(await core.callStorm('return($lib.pkg.has(haha))'))

            await core.delStormPkg('haha')
            self.none(await core.callStorm('return($lib.pkg.get(haha))'))
            self.false(await core.callStorm('return($lib.pkg.has(haha))'))

            # test for $lib.queue.gen()
            self.eq(0, await core.callStorm('return($lib.queue.gen(woot).size())'))
            # and again to test *not* creating it...
            self.eq(0, await core.callStorm('return($lib.queue.gen(woot).size())'))

            self.eq({'foo': 'bar'}, await core.callStorm('return(({    "foo"    :    "bar"   }))'))

            ddef0 = await core.callStorm('return($lib.dmon.add(${ $lib.queue.gen(hehedmon).put(lolz) $lib.time.sleep(10) }, name=hehedmon))')
            ddef1 = await core.callStorm('return($lib.dmon.get($iden))', opts={'vars': {'iden': ddef0.get('iden')}})
            self.none(await core.callStorm('return($lib.dmon.get(newp))'))

            tasks = [t for t in core.boss.tasks.values() if t.name == 'storm:dmon']
            self.true(len(tasks) == 1 and tasks[0].info.get('view') == core.view.iden)

            self.eq(ddef0['iden'], ddef1['iden'])

            self.eq((0, 'lolz'), await core.callStorm('return($lib.queue.gen(hehedmon).get(0))'))

            task = core.stormdmons.getDmon(ddef0['iden']).task
            self.true(await core.callStorm(f'return($lib.dmon.bump($iden))', opts={'vars': {'iden': ddef0['iden']}}))
            self.ne(task, core.stormdmons.getDmon(ddef0['iden']).task)

            self.true(await core.callStorm(f'return($lib.dmon.stop($iden))', opts={'vars': {'iden': ddef0['iden']}}))
            self.none(core.stormdmons.getDmon(ddef0['iden']).task)
            self.false(await core.callStorm(f'return($lib.dmon.get($iden).enabled)', opts={'vars': {'iden': ddef0['iden']}}))
            self.false(await core.callStorm(f'return($lib.dmon.stop($iden))', opts={'vars': {'iden': ddef0['iden']}}))

            self.true(await core.callStorm(f'return($lib.dmon.start($iden))', opts={'vars': {'iden': ddef0['iden']}}))
            self.nn(core.stormdmons.getDmon(ddef0['iden']).task)
            self.true(await core.callStorm(f'return($lib.dmon.get($iden).enabled)', opts={'vars': {'iden': ddef0['iden']}}))
            self.false(await core.callStorm(f'return($lib.dmon.start($iden))', opts={'vars': {'iden': ddef0['iden']}}))

            self.false(await core.callStorm(f'return($lib.dmon.bump(newp))'))
            self.false(await core.callStorm(f'return($lib.dmon.stop(newp))'))
            self.false(await core.callStorm(f'return($lib.dmon.start(newp))'))

            self.eq((1, 'lolz'), await core.callStorm('return($lib.queue.gen(hehedmon).get(1))'))

            async with core.getLocalProxy() as proxy:
                self.nn(await proxy.getStormDmon(ddef0['iden']))
                self.true(await proxy.bumpStormDmon(ddef0['iden']))
                self.true(await proxy.disableStormDmon(ddef0['iden']))
                self.true(await proxy.enableStormDmon(ddef0['iden']))
                self.false(await proxy.bumpStormDmon('newp'))
                self.false(await proxy.disableStormDmon('newp'))
                self.false(await proxy.enableStormDmon('newp'))

            await core.callStorm('[ inet:ipv4=11.22.33.44 :asn=56 inet:asn=99]')
            await core.callStorm('[ ps:person=* +#foo ]')

            view, layr = await core.callStorm('$view = $lib.view.get().fork() return(($view.iden, $view.layers.0.iden))')

            opts = {'view': view}
            self.len(0, await core.callStorm('''
                $list = $lib.list()
                $layr = $lib.view.get().layers.0
                for $item in $layr.getStorNodes() {
                    $list.append($item)
                }
                return($list)''', opts=opts))

            await core.addTagProp('score', ('int', {}), {})
            await core.callStorm('[ inet:ipv4=11.22.33.44 :asn=99 inet:fqdn=55667788.link +#foo=2020 +#foo:score=100]', opts=opts)
            await core.callStorm('inet:ipv4=11.22.33.44 $node.data.set(foo, bar)', opts=opts)
            await core.callStorm('inet:ipv4=11.22.33.44 [ +(blahverb)> { inet:asn=99 } ]', opts=opts)

            sodes = await core.callStorm('''
                $list = $lib.list()
                $layr = $lib.view.get().layers.0
                for $item in $layr.getStorNodes() {
                    $list.append($item)
                }
                return($list)''', opts=opts)
            self.len(3, sodes)

            ipv4 = await core.callStorm('''
                $list = $lib.list()
                $layr = $lib.view.get().layers.0
                for ($buid, $sode) in $layr.getStorNodes() {
                    yield $buid
                }
                +inet:ipv4
                return($node.repr())''', opts=opts)
            self.eq('11.22.33.44', ipv4)

            sodes = await core.callStorm('inet:ipv4=11.22.33.44 return($node.getStorNodes())', opts=opts)
            self.eq((1577836800000, 1577836800001), sodes[0]['tags']['foo'])
            self.eq((99, 9), sodes[0]['props']['asn'])
            self.eq((185999660, 4), sodes[1]['valu'])
            self.eq(('unicast', 1), sodes[1]['props']['type'])
            self.eq((56, 9), sodes[1]['props']['asn'])

            nodes = await core.nodes('[inet:ipv4=11.22.33.44 +#bar:score=200]')

            bylayer = await core.callStorm('inet:ipv4=11.22.33.44 return($node.getByLayer())', opts=opts)
            self.ne(bylayer['ndef'], layr)
            self.eq(bylayer['props']['asn'], layr)
            self.eq(bylayer['tags']['foo'], layr)
            self.ne(bylayer['props']['type'], layr)
            self.eq(bylayer['tagprops']['foo']['score'], layr)
            self.ne(bylayer['tagprops']['bar']['score'], layr)

            msgs = await core.stormlist('inet:ipv4=11.22.33.44 | merge', opts=opts)
            self.stormIsInPrint('aade791ea3263edd78e27d0351e7eed8372471a0434a6f0ba77101b5acf4f9bc inet:ipv4:asn = 99', msgs)
            self.stormIsInPrint("aade791ea3263edd78e27d0351e7eed8372471a0434a6f0ba77101b5acf4f9bc inet:ipv4#foo = ('2020/01/01 00:00:00.000', '2020/01/01 00:00:00.001')", msgs)
            self.stormIsInPrint("aade791ea3263edd78e27d0351e7eed8372471a0434a6f0ba77101b5acf4f9bc inet:ipv4#foo:score = 100", msgs)
            self.stormIsInPrint("aade791ea3263edd78e27d0351e7eed8372471a0434a6f0ba77101b5acf4f9bc inet:ipv4 DATA foo = 'bar'", msgs)
            self.stormIsInPrint('aade791ea3263edd78e27d0351e7eed8372471a0434a6f0ba77101b5acf4f9bc inet:ipv4 +(blahverb)> a0df14eab785847912993519f5606bbe741ad81afb51b81455ac6982a5686436', msgs)

            msgs = await core.stormlist('ps:person | merge --diff', opts=opts)
            self.stormIsInPrint('aade791ea3263edd78e27d0351e7eed8372471a0434a6f0ba77101b5acf4f9bc inet:ipv4:asn = 99', msgs)
            self.stormIsInPrint("aade791ea3263edd78e27d0351e7eed8372471a0434a6f0ba77101b5acf4f9bc inet:ipv4#foo = ('2020/01/01 00:00:00.000', '2020/01/01 00:00:00.001')", msgs)
            self.stormIsInPrint("aade791ea3263edd78e27d0351e7eed8372471a0434a6f0ba77101b5acf4f9bc inet:ipv4#foo:score = 100", msgs)
            self.stormIsInPrint("aade791ea3263edd78e27d0351e7eed8372471a0434a6f0ba77101b5acf4f9bc inet:ipv4 DATA foo = 'bar'", msgs)
            self.stormIsInPrint('aade791ea3263edd78e27d0351e7eed8372471a0434a6f0ba77101b5acf4f9bc inet:ipv4 +(blahverb)> a0df14eab785847912993519f5606bbe741ad81afb51b81455ac6982a5686436', msgs)

            await core.callStorm('inet:ipv4=11.22.33.44 | merge --apply', opts=opts)
            nodes = await core.nodes('inet:ipv4=11.22.33.44')
            self.len(1, nodes)
            self.nn(nodes[0].getTag('foo'))
            self.eq(99, nodes[0].get('asn'))

            bylayer = await core.callStorm('inet:ipv4=11.22.33.44 return($node.getByLayer())', opts=opts)
            self.ne(bylayer['ndef'], layr)
            self.ne(bylayer['props']['asn'], layr)
            self.ne(bylayer['tags']['foo'], layr)

            # confirm that we moved node data and light edges
            self.eq('bar', await core.callStorm('inet:ipv4=11.22.33.44 return($node.data.get(foo))'))
            self.eq(99, await core.callStorm('inet:ipv4=11.22.33.44 -(blahverb)> inet:asn return($node.value())'))
            self.eq(100, await core.callStorm('inet:ipv4=11.22.33.44 return(#foo:score)'))

            sodes = await core.callStorm('inet:ipv4=11.22.33.44 return($node.getStorNodes())', opts=opts)
            self.eq({}, sodes[0])

            with self.raises(s_exc.CantMergeView):
                await core.callStorm('inet:ipv4=11.22.33.44 | merge')

            # test printing a merge that the node was created in the top layer. We also need to make sure the layer
            # is in a steady state for layer merge --diff tests.

            real_layer = core.layers.get(layr)  # type: s_layer.Layer
            if real_layer.dirty:
                waiter = real_layer.layrslab.waiter(1, 'commit')
                await waiter.wait(timeout=12)

            waiter = real_layer.layrslab.waiter(1, 'commit')
            msgs = await core.stormlist('[ inet:fqdn=mvmnasde.com ] | merge', opts=opts)

            self.stormIsInPrint('3496c02183961db4fbc179f0ceb5526347b37d8ff278279917b6eb6d39e1e272 inet:fqdn = mvmnasde.com', msgs)
            self.stormIsInPrint('3496c02183961db4fbc179f0ceb5526347b37d8ff278279917b6eb6d39e1e272 inet:fqdn:host = mvmnasde', msgs)
            self.stormIsInPrint('3496c02183961db4fbc179f0ceb5526347b37d8ff278279917b6eb6d39e1e272 inet:fqdn:domain = com', msgs)
            self.stormIsInPrint('3496c02183961db4fbc179f0ceb5526347b37d8ff278279917b6eb6d39e1e272 inet:fqdn:issuffix = false', msgs)
            self.stormIsInPrint('3496c02183961db4fbc179f0ceb5526347b37d8ff278279917b6eb6d39e1e272 inet:fqdn:iszone = true', msgs)
            self.stormIsInPrint('3496c02183961db4fbc179f0ceb5526347b37d8ff278279917b6eb6d39e1e272 inet:fqdn:zone = mvmnasde.com', msgs)

            # Ensure that the layer has sync()'d to avoid getting data from
            # dirty sodes in the merge --diff tests.
            self.len(1, await waiter.wait(timeout=12))

            # test that a user without perms can diff but not apply
            await visi.addRule((True, ('view', 'read')))

            msgs = await core.stormlist('merge --diff --apply', opts={'view': view, 'user': visi.iden})
            self.stormIsInErr('must have permission node.del.inet:fqdn', msgs)

            msgs = await core.stormlist('ps:person | merge --diff', opts={'view': view, 'user': visi.iden})
            self.stormIsInPrint('inet:fqdn = mvmnasde.com', msgs)

            # merge all the nodes with anything stored in the top layer...
            await core.callStorm('''
                for ($buid, $sode) in $lib.view.get().layers.0.getStorNodes() {
                    yield $buid
                }
                | merge --apply
            ''', opts=opts)

            self.len(0, await core.callStorm('''
                $list = $lib.list()
                for ($buid, $sode) in $lib.view.get().layers.0.getStorNodes() {
                    $list.append($buid)
                }
                return($list)
            ''', opts=opts))

            self.eq('c8af8cfbcc36ba5dec9858124f8f014d', await core.callStorm('''
                $iden = c8af8cfbcc36ba5dec9858124f8f014d
                [ inet:fqdn=vertex.link <(woots)+ {[ meta:source=$iden ]} ]
                <(woots)- meta:source
                return($node.value())
            '''))

            with self.raises(s_exc.BadArg):
                await core.callStorm('inet:fqdn=vertex.link $tags = $node.globtags(foo.***)')

            nodes = await core.nodes('$form=inet:fqdn [ *$form=visi.com ]')
            self.len(1, nodes)
            self.eq(nodes[0].ndef, ('inet:fqdn', 'visi.com'))

            # test non-runtsafe invalid form deref node add
            with self.raises(s_exc.NoSuchForm):
                await core.callStorm('[ it:dev:str=hehe:haha ] $form=$node.value() [*$form=lol]')

            async def sleeper():
                await asyncio.sleep(2)
            task = core.schedCoro(sleeper())
            self.false(await s_coro.waittask(task, timeout=0.1))

            # test some StormRuntime APIs directly...
            await core.nodes('[ inet:ipv4=1.2.3.4 ]')
            await core.nodes('[ ou:org=* ou:org=* :name=dupcorp ]')

            query = await core.getStormQuery('')
            async with core.getStormRuntime(query) as runt:

                self.len(1, await alist(runt.storm('inet:ipv4=1.2.3.4')))

                self.nn(await runt.getOneNode('inet:ipv4', 0x01020304))

                counter = itertools.count()

                async def skipone(n):
                    if next(counter) == 0:
                        return True
                    return False

                self.nn(await runt.getOneNode('ou:org:name', 'dupcorp', filt=skipone))

                with self.raises(s_exc.StormRuntimeError):
                    await runt.getOneNode('ou:org:name', 'dupcorp')

            count = 5
            for i in range(count):
                await core.nodes('[ test:guid=$lib.guid() +#foo.bar]')
                await core.nodes('[ test:str=$lib.guid() ]')

            # test the node importing works...
            class ExpHandler(s_httpapi.StormHandler):
                async def get(self, name):
                    self.set_header('Content-Type', 'application/x-synapse-nodes')
                    core = self.getCore()
                    if name == 'kewl':
                        form = 'test:guid'
                    elif name == 'neat':
                        form = 'test:str'
                    else:
                        return
                    async for pode in core.exportStorm(form):
                        self.write(s_msgpack.en(pode))
                        self.flush()

            core.addHttpApi('/api/v1/exptest/(.*)', ExpHandler, {'cell': core})
            port = (await core.addHttpsPort(0, host='127.0.0.1'))[1]
            async with self.getTestCore() as subcore:
                # test that we get nodes, but in this vase, incoming node get priority
                byyield = await subcore.nodes(f'[inet:url="https://127.0.0.1:{port}/api/v1/exptest/neat"] | nodes.import --no-ssl-verify https://127.0.0.1:{port}/api/v1/exptest/kewl')
                self.len(count, byyield)
                for node in byyield:
                    self.eq(node.form.name, 'test:str')
                # we shouldn't grab any of the nodes tagged #foo.bar (ie, all the test:guid nodes)
                bytag = await subcore.nodes('#foo.bar')
                self.len(0, bytag)

                url = await subcore.nodes('inet:url')
                self.len(1, url)
                url = url[0]
                self.eq('https', url.get('proto'))
                self.eq('/api/v1/exptest/neat', url.get('path'))
                self.eq('', url.get('params'))
                self.eq(2130706433, url.get('ipv4'))
                self.eq(f'https://127.0.0.1:{port}/api/v1/exptest/neat', url.get('base'))
                self.eq(port, url.get('port'))

                # now test that param works
                byyield = await subcore.nodes(f'nodes.import --no-ssl-verify https://127.0.0.1:{port}/api/v1/exptest/kewl')
                self.len(count, byyield)
                for node in byyield:
                    self.eq(node.form.name, 'test:guid')
                    self.isin('foo.bar', node.getTagNames())

                # bad response should give no nodes
                msgs = await subcore.stormlist(f'nodes.import --no-ssl-verify https://127.0.0.1:{port}/api/v1/lolnope/')
                self.stormHasNoErr(msgs)
                self.stormIsInWarn('nodes.import got HTTP error code', msgs)
                nodes = [x for x in msgs if x[0] == 'node']
                self.len(0, nodes)

            pkgdef = {
                'name': 'foobar',
                'version': '1.2.3',
            }

            await core.addStormPkg(pkgdef)

            deps = await core.callStorm('return($lib.pkg.deps($pkgdef))', opts={'vars': {'pkgdef': pkgdef}})
            self.eq({
                'requires': (),
                'conflicts': (),
            }, deps)

            pkgdef = {
                'name': 'bazfaz',
                'version': '2.2.2',
                'depends': {
                    'conflicts': (
                        {'name': 'foobar'},
                    ),
                }
            }

            with self.raises(s_exc.StormPkgConflicts):
                await core.addStormPkg(pkgdef)

            deps = await core.callStorm('return($lib.pkg.deps($pkgdef))', opts={'vars': {'pkgdef': pkgdef}})
            self.eq({
                'requires': (),
                'conflicts': (
                    {'name': 'foobar', 'version': None, 'desc': None, 'ok': False, 'actual': '1.2.3'},
                )
            }, deps)

            pkgdef = {
                'name': 'bazfaz',
                'version': '2.2.2',
                'depends': {
                    'conflicts': (
                        {'name': 'foobar', 'version': '>=1.0.0', 'desc': 'foo'},
                    ),
                }
            }

            with self.raises(s_exc.StormPkgConflicts):
                await core.addStormPkg(pkgdef)

            deps = await core.callStorm('return($lib.pkg.deps($pkgdef))', opts={'vars': {'pkgdef': pkgdef}})
            self.eq({
                'requires': (),
                'conflicts': (
                    {'name': 'foobar', 'version': '>=1.0.0', 'desc': 'foo', 'ok': False, 'actual': '1.2.3'},
                )
            }, deps)

            pkgdef = {
                'name': 'bazfaz',
                'version': '2.2.2',
                'depends': {
                    'requires': (
                        {'name': 'foobar', 'version': '>=2.0.0,<3.0.0'},
                    ),
                }
            }

            with self.getAsyncLoggerStream('synapse.cortex', 'bazfaz requirement') as stream:
                await core.addStormPkg(pkgdef)
                self.true(await stream.wait(timeout=1))

            pkgdef = {
                'name': 'bazfaz',
                'version': '2.2.2',
                'depends': {
                    'requires': (
                        {'name': 'foobar', 'version': '>=2.0.0,<3.0.0', 'optional': True},
                    ),
                }
            }

            with self.getAsyncLoggerStream('synapse.cortex', 'bazfaz optional requirement') as stream:
                await core.addStormPkg(pkgdef)
                self.true(await stream.wait(timeout=1))

            deps = await core.callStorm('return($lib.pkg.deps($pkgdef))', opts={'vars': {'pkgdef': pkgdef}})
            self.eq({
                'requires': (
                    {'name': 'foobar', 'version': '>=2.0.0,<3.0.0', 'desc': None,
                     'ok': False, 'actual': '1.2.3', 'optional': True},
                ),
                'conflicts': ()
            }, deps)

            pkgdef = {
                'name': 'lolzlolz',
                'version': '1.2.3',
            }

            await core.addStormPkg(pkgdef)

            deps = await core.callStorm('return($lib.pkg.deps($pkgdef))', opts={'vars': {'pkgdef': pkgdef}})
            self.eq({
                'requires': (),
                'conflicts': (),
            }, deps)

            pkgdef = {
                'name': 'bazfaz',
                'version': '2.2.2',
                'depends': {
                    'requires': (
                        {'name': 'lolzlolz', 'version': '>=1.0.0,<2.0.0', 'desc': 'lol'},
                    ),
                    'conflicts': (
                        {'name': 'foobar', 'version': '>=3.0.0'},
                    ),
                }
            }

            await core.addStormPkg(pkgdef)

            deps = await core.callStorm('return($lib.pkg.deps($pkgdef))', opts={'vars': {'pkgdef': pkgdef}})
            self.eq({
                'requires': (
                    {'name': 'lolzlolz', 'version': '>=1.0.0,<2.0.0', 'desc': 'lol', 'ok': True, 'actual': '1.2.3'},
                ),
                'conflicts': (
                    {'name': 'foobar', 'version': '>=3.0.0', 'desc': None, 'ok': True, 'actual': '1.2.3'},
                )
            }, deps)

            pkgdef = {
                'name': 'zoinkszoinks',
                'version': '2.2.2',
                'depends': {
                    'requires': (
                        {'name': 'newpnewp', 'version': '1.2.3'},
                    ),
                    'conflicts': (
                        {'name': 'newpnewp'},
                    ),
                }
            }

            await core.addStormPkg(pkgdef)

            deps = await core.callStorm('return($lib.pkg.deps($pkgdef))', opts={'vars': {'pkgdef': pkgdef}})
            self.eq({
                'requires': (
                    {'name': 'newpnewp', 'version': '1.2.3', 'desc': None, 'ok': False, 'actual': None},
                ),
                'conflicts': (
                    {'name': 'newpnewp', 'version': None, 'desc': None, 'ok': True, 'actual': None},
                )
            }, deps)

            # force old-cron behavior which lacks a view
            await core.nodes('cron.add --hourly 03 { inet:ipv4 }')
            for (iden, cron) in core.agenda.list():
                cron.view = None
            await core.nodes('cron.list')

            self.eq({'foo': 'bar', 'baz': 'faz'}, await core.callStorm('''
                return(({ // do foo thing
                    "foo" /* hehe */ : /* haha */ "bar", //lol
                    "baz" // hehe
                    : // haha
                    "faz" // hehe
                }))
            '''))

            self.eq(('foo', 'bar', 'baz'), await core.callStorm('''
                return($lib.list( // do foo thing
                    /* hehe */ foo /* hehe */ , /* hehe */ bar /* hehe */ , /* hehe */ baz /* hehe */
                ))
            '''))

            # surrogate escapes are allowed
            nodes = await core.nodes(" [ test:str='pluto\udcbaneptune' ]")
            self.len(1, nodes)
            self.eq(nodes[0].ndef, ('test:str', 'pluto\udcbaneptune'))

            nodes = await core.nodes('[ media:news=* :publisher:name=woot ] $name=:publisher:name [ :publisher={ gen.ou.org $name } ]')
            self.len(1, nodes)
            self.nn(nodes[0].get('publisher'))

            # test regular expressions are case insensitive by default
            self.len(1, await core.nodes('test:str~=Pluto'))
            self.len(1, await core.nodes('test:str +test:str~=Pluto'))
            self.true(await core.callStorm('return(("Foo" ~= "foo"))'))
            self.len(0, await core.nodes('test:str~="(?-i:Pluto)"'))
            self.len(0, await core.nodes('test:str +test:str~="(?-i:Pluto)"'))
            self.false(await core.callStorm('return(("Foo" ~= "(?-i:foo)"))'))
            self.true(await core.callStorm('return(("Foo" ~= "(?-i:Foo)"))'))

            query = await core.getStormQuery('')
            async with core.getStormRuntime(query, opts={'user': visi.iden}) as runt:
                with self.raises(s_exc.AuthDeny):
                    runt.reqAdmin(gateiden=layr)

            await core.stormlist('[ inet:fqdn=vertex.link ]')
            fork = await core.callStorm('return($lib.view.get().fork().iden)')

            opts = {'view': fork, 'show:storage': True}
            msgs = await core.stormlist('inet:fqdn=vertex.link [ +#foo ]', opts=opts)
            nodes = [mesg[1] for mesg in msgs if mesg[0] == 'node']
            self.len(1, nodes)
            self.nn(nodes[0][1]['storage'][1]['props']['.created'])
            self.eq((None, None), nodes[0][1]['storage'][0]['tags']['foo'])

    async def test_storm_diff_merge(self):

        async with self.getTestCore() as core:
            viewiden = await core.callStorm('return($lib.view.get().fork().iden)')

            altview = {'view': viewiden}
            await core.nodes('[ ou:org=* :name=hehe +#hehe ]')
            await core.nodes('[ ou:org=* :name=haha +#haha ]', opts=altview)

            with self.raises(s_exc.StormRuntimeError):
                nodes = await core.nodes('diff')

            altro = {'view': viewiden, 'readonly': True}
            nodes = await core.nodes('diff --prop ".created" | +ou:org', opts=altro)
            self.len(1, nodes)
            self.eq(nodes[0].get('name'), 'haha')

            nodes = await core.nodes('diff --prop ou:org', opts=altview)
            self.len(1, nodes)
            self.eq(nodes[0].get('name'), 'haha')

            nodes = await core.nodes('diff --prop ou:org:name', opts=altview)
            self.len(1, nodes)
            self.eq(nodes[0].get('name'), 'haha')

            nodes = await core.nodes('diff --tag haha', opts=altview)
            self.len(1, nodes)
            self.eq(nodes[0].get('name'), 'haha')

            with self.raises(s_exc.NoSuchProp):
                await core.nodes('diff --prop foo:bar', opts=altview)

            with self.raises(s_exc.StormRuntimeError) as cm:
                await core.nodes('diff --prop foo:bar --tag newp.newp', opts=altview)
            self.eq(cm.exception.get('mesg'),
                    'You may specify --tag *or* --prop but not both.')

            nodes = await core.nodes('diff | +ou:org', opts=altview)
            self.len(1, nodes)
            self.eq(nodes[0].get('name'), 'haha')

            self.len(3, await core.nodes('ou:org | diff | +ou:org', opts=altview))
            nodes = await core.nodes('diff | merge --no-tags --apply', opts=altview)

            nodes = await core.nodes('diff | +ou:org', opts=altview)
            self.len(1, nodes)
            self.nn(nodes[0].getTag('haha'))

            nodes = await core.nodes('ou:org:name=haha')
            self.len(1, nodes)
            self.none(nodes[0].getTag('haha'))

            self.len(2, await core.nodes('ou:org'))
            self.len(1, await core.nodes('ou:name=haha'))
            self.len(1, await core.nodes('ou:org:name=haha'))

            self.len(0, await core.nodes('#haha'))
            self.len(0, await core.nodes('ou:org#haha'))
            self.len(0, await core.nodes('syn:tag=haha'))

            self.len(1, await core.nodes('#haha', opts=altview))
            self.len(1, await core.nodes('ou:org#haha', opts=altview))
            self.len(1, await core.nodes('syn:tag=haha', opts=altview))
            self.len(1, await core.nodes('diff | +ou:org', opts=altview))

            self.len(2, await core.nodes('diff | merge --apply', opts=altview))

            self.len(1, await core.nodes('#haha'))
            self.len(1, await core.nodes('ou:org#haha'))

            self.len(0, await core.nodes('diff', opts=altview))

            await core.nodes('[ ps:contact=* :name=con0 +#con0 +#con0.foo +#conalt ]', opts=altview)
            await core.nodes('[ ps:contact=* :name=con1 +#con1 +#conalt ]', opts=altview)

            nodes = await core.nodes('diff --tag conalt con1 con0.foo con0 newp', opts=altview)
            self.sorteq(['con0', 'con1'], [n.get('name') for n in nodes])

            q = '''
            [ ou:name=foo +(bar)> {[ ou:name=bar ]} ]
            { for $i in $lib.range(1001) { $node.data.set($i, $i) }}
            '''
            nodes = await core.nodes(q, opts=altview)

            visi = await core.auth.addUser('visi')
            await visi.setPasswd('secret')

            altview['user'] = visi.iden

            uppriden = core.views[viewiden].layers[0].iden
            lowriden = core.views[viewiden].layers[1].iden

            await visi.addRule((True, ('view',)), gateiden=viewiden)
            await visi.addRule((True, ('node',)), gateiden=uppriden)
            await visi.addRule((True, ('node', 'add')), gateiden=lowriden)
            await visi.addRule((True, ('node', 'prop')), gateiden=lowriden)
            await visi.addRule((True, ('node', 'data')), gateiden=lowriden)

            with self.raises(s_exc.AuthDeny):
                await core.nodes('ou:name | merge --apply', opts=altview)

            self.len(0, await core.nodes('ou:name=foo'))

            await visi.addRule((True, ('node', 'edge')), gateiden=lowriden)

            await core.nodes('ou:name | merge --apply', opts=altview)
            self.len(1, await core.nodes('ou:name=foo -(bar)> *'))

            await visi.delRule((True, ('node', 'add')), gateiden=lowriden)

            self.len(1, await core.nodes('ou:name=foo [ .seen=now ]', opts=altview))
            await core.nodes('ou:name=foo | merge --apply', opts=altview)

            await visi.addRule((True, ('node', 'add')), gateiden=lowriden)

            with self.getAsyncLoggerStream('synapse.lib.view') as stream:
                await core.stormlist('ou:name | merge --apply', opts=altview)

            stream.seek(0)
            buf = stream.read()
            self.notin("No form named None", buf)

            await core.nodes('[ ou:name=baz ]')
            await core.nodes('ou:name=baz [ +#new.tag .seen=now ]', opts=altview)
            await core.nodes('ou:name=baz | delnode')

            self.stormHasNoErr(await core.stormlist('diff', opts=altview))
            self.stormHasNoErr(await core.stormlist('diff --tag new.tag', opts=altview))
            self.stormHasNoErr(await core.stormlist('diff --prop ".seen"', opts=altview))
            self.stormHasNoErr(await core.stormlist('merge --diff', opts=altview))

            oldn = await core.nodes('[ ou:name=readonly ]', opts=altview)
            newn = await core.nodes('[ ou:name=readonly ]')
            self.ne(oldn[0].get('.created'), newn[0].get('.created'))

            with self.getAsyncLoggerStream('synapse.lib.view') as stream:
                await core.stormlist('ou:name | merge --apply', opts=altview)

            stream.seek(0)
            buf = stream.read()
            self.notin("Property is read only: ou:name.created", buf)

            newn = await core.nodes('ou:name=readonly')
            self.eq(oldn[0].get('.created'), newn[0].get('.created'))

            viewiden2 = await core.callStorm('return($lib.view.get().fork().iden)', opts={'view': viewiden})

            oldn = await core.nodes('[ ou:name=readonly2 ]', opts=altview)
            newn = await core.nodes('[ ou:name=readonly2 ]')
            self.ne(oldn[0].get('.created'), newn[0].get('.created'))

            altview2 = {'view': viewiden2}
            q = 'ou:name=readonly2 | movenodes --apply --srclayers $lib.view.get().layers.2.iden'
            await core.nodes(q, opts=altview2)

            with self.getAsyncLoggerStream('synapse.lib.view') as stream:
                await core.stormlist('ou:name | merge --apply', opts=altview2)

            stream.seek(0)
            buf = stream.read()
            self.notin("Property is read only: ou:name.created", buf)

            newn = await core.nodes('ou:name=readonly2', opts=altview)
            self.eq(oldn[0].get('.created'), newn[0].get('.created'))

            await core.nodes('[ test:ro=bad :readable=foo ]', opts=altview)
            await core.nodes('[ test:ro=bad :readable=bar ]')

            msgs = await core.stormlist('test:ro | merge', opts=altview)
            self.stormIsInWarn("Cannot merge read only property with conflicting value", msgs)

    async def test_storm_merge_opts(self):

        async with self.getTestCore() as core:
            viewiden = await core.callStorm('return($lib.view.get().fork().iden)')
            altview = {'view': viewiden}

            await core.addTagProp('score', ('int', {}), {})

            await core.nodes('[ ou:org=(org1,) :name=hehe ]')

            q = '''
            [ ou:org=(org1,)
                :url=https://vertex.link
                :name=haha
                :desc=cool
                :founded=2021
                .seen=2022
                +#one:score=1
                +#two:score=2
                +#three:score=3
                +#haha.four
                +#haha.five
            ]
            '''
            await core.nodes(q, opts=altview)

            self.len(0, await core.nodes('syn:tag'))
            self.len(6, await core.nodes('syn:tag', opts=altview))

            await core.nodes('diff | merge --only-tags --include-tags one two --apply', opts=altview)
            nodes = await core.nodes('ou:org')
            self.sorteq(list(nodes[0].getTagNames()), ['one', 'two'])
            self.eq(nodes[0].getTagProp('one', 'score'), 1)
            self.eq(nodes[0].getTagProp('two', 'score'), 2)
            self.len(0, nodes[0].getTagProps('three'))
            self.len(2, await core.nodes('syn:tag'))

            await core.nodes('diff | merge --only-tags --exclude-tags three haha.four --apply', opts=altview)
            nodes = await core.nodes('ou:org')
            self.sorteq(list(nodes[0].getTagNames()), ['one', 'two', 'haha', 'haha.five'])
            self.len(0, nodes[0].getTagProps('three'))
            self.len(4, await core.nodes('syn:tag'))

            await core.nodes('diff | merge --include-props ou:org:name ou:org:desc --apply', opts=altview)
            nodes = await core.nodes('ou:org')
            self.sorteq(list(nodes[0].getTagNames()), ['one', 'two', 'three', 'haha', 'haha.four', 'haha.five'])
            self.eq(nodes[0].get('name'), 'haha')
            self.eq(nodes[0].get('desc'), 'cool')
            self.none(nodes[0].get('url'))
            self.none(nodes[0].get('founded'))
            self.none(nodes[0].get('.seen'))
            self.eq(nodes[0].getTagProp('three', 'score'), 3)
            self.len(6, await core.nodes('syn:tag'))

            await core.nodes('diff | merge --exclude-props ou:org:url ".seen" --apply', opts=altview)
            nodes = await core.nodes('ou:org')
            self.eq(nodes[0].get('founded'), 1609459200000)
            self.none(nodes[0].get('url'))
            self.none(nodes[0].get('.seen'))

            await core.nodes('diff | merge --include-props ".seen" --apply', opts=altview)
            nodes = await core.nodes('ou:org')
            self.nn(nodes[0].get('.seen'))
            self.none(nodes[0].get('url'))

            await core.nodes('[ ou:org=(org2,) +#six ]', opts=altview)
            await core.nodes('diff | merge --only-tags --apply', opts=altview)

            self.len(0, await core.nodes('ou:org=(org2,)'))

            sodes = await core.callStorm('ou:org=(org2,) return($node.getStorNodes())', opts=altview)
            self.nn(sodes[0]['tags']['six'])

            await core.nodes('[ ou:org=(org3,) +#glob.tags +#more.glob.tags +#more.gob.tags ]', opts=altview)
            await core.nodes('diff | merge --include-tags glob.* more.gl** --apply', opts=altview)
            nodes = await core.nodes('ou:org=(org3,)')
            exp = ['glob', 'more', 'more.glob', 'more.glob.tags', 'glob.tags']
            self.sorteq(list(nodes[0].getTagNames()), exp)

            q = '''
            [ file:bytes=*
              :md5=00000a5758eea935f817dd1490a322a5

              inet:ssl:cert=(1.2.3.4, $node)
            ]
            '''
            await core.nodes(q, opts=altview)

            self.len(0, await core.nodes('hash:md5'))
            await core.nodes('file:bytes | merge --apply', opts=altview)
            self.len(1, await core.nodes('hash:md5'))

            self.len(0, await core.nodes('inet:ipv4'))
            await core.nodes('inet:ssl:cert | merge --apply', opts=altview)
            self.len(1, await core.nodes('inet:ipv4'))

    async def test_storm_merge_perms(self):

        async with self.getTestCore() as core:

            await core.addTagProp('score', ('int', {}), {})

            visi = await core.auth.addUser('visi')
            opts = {'user': visi.iden}

            view2 = await core.callStorm('return($lib.view.get().fork())')
            view2opts = opts | {'view': view2['iden']}
            layr2 = view2['layers'][0]['iden']
            layr1 = view2['layers'][1]['iden']

            await visi.addRule((True, ('view',)))
            await visi.addRule((True, ('node', 'add')), gateiden=layr2)
            await visi.addRule((True, ('node', 'prop', 'set')), gateiden=layr2)
            await visi.addRule((True, ('node', 'tag', 'add')), gateiden=layr2)
            await visi.addRule((True, ('node', 'data', 'set')), gateiden=layr2)
            await visi.addRule((True, ('node', 'edge', 'add')), gateiden=layr2)

            await core.nodes('[ ou:name=test ]')

            await core.nodes('''
                [ ps:contact=*
                    :name=test0
                    +(test)> { ou:name=test }
                    +#test1.foo=now
                    +#test2
                    +#test3:score=42
                ]
                $node.data.set(foo, bar)
            ''', opts=view2opts)

            with self.raises(s_exc.AuthDeny) as ecm:
                await core.nodes('ps:contact merge --apply', opts=view2opts)
            self.eq('node.del.ps:contact', ecm.exception.errinfo['perm'])
            await visi.addRule((True, ('node', 'del')), gateiden=layr2)

            with self.raises(s_exc.AuthDeny) as ecm:
                await core.nodes('ps:contact merge --apply', opts=view2opts)
            self.eq('node.add.ps:contact', ecm.exception.errinfo['perm'])
            await visi.addRule((True, ('node', 'add')), gateiden=layr1)

            with self.raises(s_exc.AuthDeny) as ecm:
                await core.nodes('ps:contact merge --apply', opts=view2opts)
            self.eq('node.prop.del.ps:contact..created', ecm.exception.errinfo['perm'])
            await visi.addRule((True, ('node', 'prop', 'del')), gateiden=layr2)

            with self.raises(s_exc.AuthDeny) as ecm:
                await core.nodes('ps:contact merge --apply', opts=view2opts)
            self.eq('node.prop.set.ps:contact..created', ecm.exception.errinfo['perm'])
            await visi.addRule((True, ('node', 'prop', 'set')), gateiden=layr1)

            with self.raises(s_exc.AuthDeny) as ecm:
                await core.nodes('ps:contact merge --apply', opts=view2opts)
            self.eq('node.tag.del.test1.foo', ecm.exception.errinfo['perm'])
            await visi.addRule((True, ('node', 'tag', 'del', 'test1', 'foo')), gateiden=layr2)

            with self.raises(s_exc.AuthDeny) as ecm:
                await core.nodes('ps:contact merge --apply', opts=view2opts)
            self.eq('node.tag.add.test1.foo', ecm.exception.errinfo['perm'])
            await visi.addRule((True, ('node', 'tag', 'add', 'test1', 'foo')), gateiden=layr1)

            with self.raises(s_exc.AuthDeny) as ecm:
                await core.nodes('ps:contact merge --apply', opts=view2opts)
            self.eq('node.tag.del.test3', ecm.exception.errinfo['perm'])
            await visi.addRule((True, ('node', 'tag', 'del', 'test3')), gateiden=layr2)

            with self.raises(s_exc.AuthDeny) as ecm:
                await core.nodes('ps:contact merge --apply', opts=view2opts)
            self.eq('node.tag.add.test3', ecm.exception.errinfo['perm'])
            await visi.addRule((True, ('node', 'tag', 'add', 'test3')), gateiden=layr1)

            with self.raises(s_exc.AuthDeny) as ecm:
                await core.nodes('ps:contact merge --apply', opts=view2opts)
            self.eq('node.tag.del.test2', ecm.exception.errinfo['perm'])
            await visi.addRule((True, ('node', 'tag', 'del', 'test2')), gateiden=layr2)

            with self.raises(s_exc.AuthDeny) as ecm:
                await core.nodes('ps:contact merge --apply', opts=view2opts)
            self.eq('node.tag.add.test2', ecm.exception.errinfo['perm'])
            await visi.addRule((True, ('node', 'tag', 'add', 'test2')), gateiden=layr1)

            with self.raises(s_exc.AuthDeny) as ecm:
                await core.nodes('ps:contact merge --apply', opts=view2opts)
            self.eq('node.data.pop.foo', ecm.exception.errinfo['perm'])
            await visi.addRule((True, ('node', 'data', 'pop')), gateiden=layr2)

            with self.raises(s_exc.AuthDeny) as ecm:
                await core.nodes('ps:contact merge --apply', opts=view2opts)
            self.eq('node.data.set.foo', ecm.exception.errinfo['perm'])
            await visi.addRule((True, ('node', 'data', 'set')), gateiden=layr1)

            with self.raises(s_exc.AuthDeny) as ecm:
                await core.nodes('ps:contact merge --apply', opts=view2opts)
            self.eq('node.edge.del.test', ecm.exception.errinfo['perm'])
            await visi.addRule((True, ('node', 'edge', 'del')), gateiden=layr2)

            with self.raises(s_exc.AuthDeny) as ecm:
                await core.nodes('ps:contact merge --apply', opts=view2opts)
            self.eq('node.edge.add.test', ecm.exception.errinfo['perm'])
            await visi.addRule((True, ('node', 'edge', 'add')), gateiden=layr1)

            await core.nodes('ps:contact merge --apply', opts=view2opts)

    async def test_storm_movenodes(self):

        async with self.getTestCore() as core:
            view2iden = await core.callStorm('return($lib.view.get().fork().iden)')
            view2 = {'view': view2iden}

            view3iden = await core.callStorm('return($lib.view.get().fork().iden)', opts=view2)
            view3 = {'view': view3iden}

            layrs = await core.callStorm('return($lib.view.get().layers)', opts=view3)
            layr3 = layrs[0]['iden']
            layr2 = layrs[1]['iden']
            layr1 = layrs[2]['iden']

            await core.addTagProp('score', ('int', {}), {})

            msgs = await core.stormlist('[ inet:fqdn=foo.com ] | movenodes --destlayer $node')
            self.stormIsInErr('movenodes arguments must be runtsafe.', msgs)

            msgs = await core.stormlist('ou:org | movenodes')
            self.stormIsInErr('You may only move nodes in views with multiple layers.', msgs)

            msgs = await core.stormlist('ou:org | movenodes --destlayer foo', opts=view2)
            self.stormIsInErr('No layer with iden foo in this view', msgs)

            msgs = await core.stormlist('ou:org | movenodes --srclayers foo', opts=view2)
            self.stormIsInErr('No layer with iden foo in this view', msgs)

            msgs = await core.stormlist(f'ou:org | movenodes --srclayers {layr2} --destlayer {layr2}', opts=view2)
            self.stormIsInErr('cannot also be the destination layer', msgs)

            msgs = await core.stormlist(f'ou:org | movenodes --precedence foo', opts=view2)
            self.stormIsInErr('No layer with iden foo in this view', msgs)

            msgs = await core.stormlist(f'ou:org | movenodes --precedence {layr2}', opts=view2)
            self.stormIsInErr('must be included when specifying precedence', msgs)

            q = '''
            [ ou:org=(foo,)
                :desc=layr1
                :name=foo
                .seen=2022
                +#hehe.haha=2022
                +#one:score=1
                +(bar)> {[ ou:org=(bar,) :name=bar]}
            ]
            $node.data.set(foo, bar)
            '''
            nodes = await core.nodes(q)
            nodeiden = nodes[0].iden()

            msgs = await core.stormlist('ou:org | movenodes', opts=view2)
            self.stormHasNoWarnErr(msgs)
            self.stormIsInPrint(f'{layr2} add {nodeiden}', msgs)
            self.stormIsInPrint(f'{layr2} set {nodeiden} ou:org:.created', msgs)
            self.stormIsInPrint(f'{layr2} set {nodeiden} ou:org:desc', msgs)
            self.stormIsInPrint(f'{layr2} set {nodeiden} ou:org#hehe.haha', msgs)
            self.stormIsInPrint(f'{layr2} set {nodeiden} ou:org#one:score', msgs)
            self.stormIsInPrint(f'{layr2} set {nodeiden} ou:org DATA', msgs)
            self.stormIsInPrint(f'{layr2} add {nodeiden} ou:org -(bar)>', msgs)
            self.stormIsInPrint(f'{layr1} delete {nodeiden}', msgs)
            self.stormIsInPrint(f'{layr1} delete {nodeiden} ou:org:.created', msgs)
            self.stormIsInPrint(f'{layr1} delete {nodeiden} ou:org:desc', msgs)
            self.stormIsInPrint(f'{layr1} delete {nodeiden} ou:org#hehe.haha', msgs)
            self.stormIsInPrint(f'{layr1} delete {nodeiden} ou:org#one:score', msgs)
            self.stormIsInPrint(f'{layr1} delete {nodeiden} ou:org DATA', msgs)
            self.stormIsInPrint(f'{layr1} delete {nodeiden} ou:org -(bar)>', msgs)

            nodes = await core.nodes('ou:org | movenodes --apply', opts=view2)

            self.len(0, await core.nodes('ou:org=(foo,)'))

            sodes = await core.callStorm('ou:org=(foo,) return($node.getStorNodes())', opts=view2)
            sode = sodes[0]
            self.eq(sode['props'].get('desc')[0], 'layr1')
            self.eq(sode['props'].get('.seen')[0], (1640995200000, 1640995200001))
            self.eq(sode['tags'].get('hehe.haha'), (1640995200000, 1640995200001))
            self.eq(sode['tagprops'].get('one').get('score')[0], 1)
            self.len(1, await core.nodes('ou:org=(foo,) -(bar)> *', opts=view2))
            data = await core.callStorm('ou:org=(foo,) return($node.data.get(foo))', opts=view2)
            self.eq(data, 'bar')

            q = '''
            [ ou:org=(foo,)
                :desc=overwritten
                :name=foo
                .seen=2023
                +#hehe.haha=2023
                +#one:score=2
                +#two:score=1
                +(baz)> {[ ou:org=(baz,) :name=baz ]}
            ]
            $node.data.set(foo, baz)
            $node.data.set(bar, baz)
            '''
            await core.nodes(q)

            nodes = await core.nodes('ou:org | movenodes --apply', opts=view3)

            self.len(0, await core.nodes('ou:org=(foo,)'))
            self.len(0, await core.nodes('ou:org=(foo,)', opts=view2))

            sodes = await core.callStorm('ou:org=(foo,) return($node.getStorNodes())', opts=view3)
            sode = sodes[0]
            self.eq(sode['props'].get('desc')[0], 'layr1')
            self.eq(sode['props'].get('.seen')[0], (1640995200000, 1672531200001))
            self.eq(sode['tags'].get('hehe.haha'), (1640995200000, 1672531200001))
            self.eq(sode['tagprops'].get('one').get('score')[0], 1)
            self.eq(sode['tagprops'].get('two').get('score')[0], 1)

            self.len(1, await core.nodes('ou:org=(foo,)', opts=view3))
            self.len(1, await core.nodes('ou:org=(foo,) -(baz)> *', opts=view3))
            data = await core.callStorm('ou:org=(foo,) return($node.data.get(foo))', opts=view3)
            self.eq(data, 'bar')
            data = await core.callStorm('ou:org=(foo,) return($node.data.get(bar))', opts=view3)
            self.eq(data, 'baz')

            q = f'ou:org | movenodes --apply --srclayers {layr3} --destlayer {layr2}'
            nodes = await core.nodes(q, opts=view3)

            sodes = await core.callStorm('ou:org=(foo,) return($node.getStorNodes())', opts=view2)
            sode = sodes[0]
            self.eq(sode['props'].get('.seen')[0], (1640995200000, 1672531200001))
            self.eq(sode['tags'].get('hehe.haha'), (1640995200000, 1672531200001))
            self.eq(sode['tagprops'].get('one').get('score')[0], 1)
            self.eq(sode['tagprops'].get('two').get('score')[0], 1)
            self.len(1, await core.nodes('ou:org=(foo,) -(bar)> *', opts=view2))
            self.len(1, await core.nodes('ou:org=(foo,) -(baz)> *', opts=view2))
            data = await core.callStorm('ou:org=(foo,) return($node.data.get(foo))', opts=view2)
            self.eq(data, 'bar')
            data = await core.callStorm('ou:org=(foo,) return($node.data.get(bar))', opts=view2)
            self.eq(data, 'baz')

            q = '''
            [ ou:org=(foo,)
                :desc=prio
                .seen=2024
                +#hehe.haha=2024
                +#one:score=2
                +#two:score=2
                +(prio)> {[ ou:org=(prio,) ]}
            ]
            $node.data.set(foo, prio)
            $node.data.set(bar, prio)
            '''
            await core.nodes(q)

            q = f'ou:org | movenodes --apply --precedence {layr1} {layr2} {layr3}'
            nodes = await core.nodes(q, opts=view3)

            sodes = await core.callStorm('ou:org=(foo,) return($node.getStorNodes())', opts=view3)
            sode = sodes[0]
            self.eq(sode['props'].get('desc')[0], 'prio')
            self.eq(sode['props'].get('.seen')[0], (1640995200000, 1704067200001))
            self.eq(sode['tags'].get('hehe.haha'), (1640995200000, 1704067200001))
            self.eq(sode['tagprops'].get('one').get('score')[0], 2)
            self.eq(sode['tagprops'].get('two').get('score')[0], 2)
            self.len(1, await core.nodes('ou:org=(foo,) -(bar)> *', opts=view3))
            self.len(1, await core.nodes('ou:org=(foo,) -(baz)> *', opts=view3))
            self.len(1, await core.nodes('ou:org=(foo,) -(prio)> *', opts=view3))
            data = await core.callStorm('ou:org=(foo,) return($node.data.get(foo))', opts=view3)
            self.eq(data, 'prio')
            data = await core.callStorm('ou:org=(foo,) return($node.data.get(bar))', opts=view3)
            self.eq(data, 'prio')

            for i in range(1001):
                await core.addFormProp('ou:org', f'_test{i}', ('int', {}), {})

            await core.nodes('''
            [ ou:org=(cov,) ]

            { for $i in $lib.range(1001) {
                $prop = $lib.str.format('_test{i}', i=$i)
                [ :$prop = $i
                  +#$prop:score = $i
                  +($i)> { ou:org=(cov,) }
                ]
                $node.data.set($prop, $i)
            }}
            ''')

            q = f'ou:org | movenodes --apply --srclayers {layr1} --destlayer {layr2}'
            nodes = await core.nodes(q, opts=view3)

            sodes = await core.callStorm('ou:org=(cov,) return($node.getStorNodes())', opts=view2)
            sode = sodes[0]
            self.len(1002, sode['props'])
            self.len(1001, sode['tags'])
            self.len(1001, sode['tagprops'])
            self.len(1001, await core.callStorm('ou:org=(cov,) return($node.data.list())', opts=view2))

            msgs = await core.stormlist('ou:org=(cov,) -(*)> * | count | spin', opts=view2)
            self.stormIsInPrint('1001', msgs)

            visi = await core.auth.addUser('visi')
            await visi.addRule((True, ('view', 'add')))

            view2iden = await core.callStorm('return($lib.view.get().fork().iden)', opts={'user': visi.iden})
            view2 = {'view': view2iden, 'user': visi.iden}

            view3iden = await core.callStorm('return($lib.view.get().fork().iden)', opts=view2)
            view3 = {'view': view3iden, 'user': visi.iden}

            self.len(1, await core.nodes('[ou:org=(perms,) :desc=foo]', opts=view2))
            await core.nodes('ou:org=(perms,) | movenodes --apply', opts=view3)

    async def test_cortex_keepalive(self):
        async with self.getTestCore() as core:
            opts = {'keepalive': 1}
            q = '[test:str=one] $lib.time.sleep(2.5)'
            msgs = await core.stormlist(q, opts=opts)
            pings = [m for m in msgs if m[0] == 'ping']
            self.len(2, pings)

            opts = {'keepalive': 0}
            with self.raises(s_exc.BadArg) as cm:
                msgs = await core.stormlist(q, opts=opts)
            self.eq('keepalive must be > 0; got 0', cm.exception.get('mesg'))

    async def test_storm_embeds(self):

        async with self.getTestCore() as core:

            await core.nodes('[ inet:asn=10 :name=hehe ]')

            nodes = await core.nodes('[ inet:ipv4=1.2.3.4 :asn=10 ]')
            await nodes[0].getEmbeds({'asn::newp': {}})
            await nodes[0].getEmbeds({'newp::newp': {}})
            await nodes[0].getEmbeds({'asn::name::foo': {}})

            opts = {'embeds': {'inet:ipv4': {'asn': ('name',)}}}
            msgs = await core.stormlist('inet:ipv4=1.2.3.4', opts=opts)

            nodes = [m[1] for m in msgs if m[0] == 'node']

            node = nodes[0]
            self.eq('hehe', node[1]['embeds']['asn']['name'])
            self.eq('796d67b92a6ffe9b88fa19d115b46ab6712d673a06ae602d41de84b1464782f2', node[1]['embeds']['asn']['*'])

            opts = {'embeds': {'ou:org': {'hq::email': ('user',)}}}
            msgs = await core.stormlist('[ ou:org=* :country=* :hq=* ] { -> ps:contact [ :email=visi@vertex.link ] }', opts=opts)
            nodes = [m[1] for m in msgs if m[0] == 'node']
            node = nodes[0]

            self.eq('visi', node[1]['embeds']['hq::email']['user'])
            self.eq('2346d7bed4b0fae05e00a413bbf8716c9e08857eb71a1ecf303b8972823f2899', node[1]['embeds']['hq::email']['*'])

            fork = await core.callStorm('return($lib.view.get().fork().iden)')

            opts['vars'] = {
                'md5': '12345a5758eea935f817dd1490a322a5',
                'sha1': '40b8e76cff472e593bd0ba148c09fec66ae72362'
            }
            opts['view'] = fork
            opts['show:storage'] = True
            opts['embeds']['ou:org']['lol::nope'] = ('notreal',)
            opts['embeds']['ou:org']['country::flag'] = ('md5', 'sha1')
            opts['embeds']['ou:org']['country::tld'] = ('domain',)

            await core.stormlist('pol:country [ :flag={[ file:bytes=* :md5=fa818a259cbed7ce8bc2a22d35a464fc ]} ]')

            msgs = await core.stormlist('''
                ou:org {
                    -> pol:country
                    [ :tld=co.uk ]
                    {
                        :flag -> file:bytes [ :md5=$md5 :sha1=$sha1 ]
                    }
                }
            ''', opts=opts)
            nodes = [m[1] for m in msgs if m[0] == 'node']
            node = nodes[0]

            storage = node[1]['storage']
            self.len(2, storage)
            top = storage[0].get('embeds')
            bot = storage[1].get('embeds')
            self.nn(top)
            self.nn(bot)

            self.nn(top.get('country::flag::md5'))
            self.eq(top['country::flag::md5'][0], '12345a5758eea935f817dd1490a322a5')

            self.nn(top.get('country::flag::sha1'))
            self.eq(top['country::flag::sha1'][0], '40b8e76cff472e593bd0ba148c09fec66ae72362')

            self.nn(top.get('country::tld::domain'))
            self.eq(top['country::tld::domain'][0], 'uk')

            self.nn(bot.get('hq::email::user'))
            self.eq(bot['hq::email::user'][0], 'visi')

            self.nn(bot.get('country::flag::md5'))
            self.eq(bot['country::flag::md5'][0], 'fa818a259cbed7ce8bc2a22d35a464fc')

            empty = await core.callStorm('return($lib.view.get().fork().iden)', opts=opts)
            opts['view'] = empty

            msgs = await core.stormlist('ou:org', opts=opts)
            nodes = [m[1] for m in msgs if m[0] == 'node']
            node = nodes[0]
            storage = node[1]['storage']
            self.len(3, storage)
            top = storage[0].get('embeds')
            mid = storage[1].get('embeds')
            bot = storage[2].get('embeds')
            self.none(top)

            self.nn(mid)
            self.nn(bot)

            self.nn(mid.get('country::flag::md5'))
            self.eq(mid['country::flag::md5'][0], '12345a5758eea935f817dd1490a322a5')

            self.nn(mid.get('country::flag::sha1'))
            self.eq(mid['country::flag::sha1'][0], '40b8e76cff472e593bd0ba148c09fec66ae72362')

            self.nn(mid.get('country::tld::domain'))
            self.eq(mid['country::tld::domain'][0], 'uk')

            self.nn(bot.get('hq::email::user'))
            self.eq(bot['hq::email::user'][0], 'visi')

            self.nn(bot.get('country::flag::md5'))
            self.eq(bot['country::flag::md5'][0], 'fa818a259cbed7ce8bc2a22d35a464fc')

    async def test_storm_wget(self):

        async def _getRespFromSha(core, mesgs):
            for m in mesgs:
                if m[0] == 'node' and m[1][0][0] == 'file:bytes':
                    node = m[1]
                    sha = node[1]['props']['sha256']

            buf = b''
            async for bytz in core.axon.get(s_common.uhex(sha)):
                buf += bytz

            resp = json.loads(buf.decode('utf8'))
            return resp

        async with self.getTestCore() as core:
            addr, port = await core.addHttpsPort(0)
            root = await core.auth.getUserByName('root')
            await root.setPasswd('root')

            core.addHttpApi('/api/v0/test', s_t_utils.HttpReflector, {'cell': core})
            url = f'https://root:root@127.0.0.1:{port}/api/v0/test'
            opts = {'vars': {'url': url}}

            # Headers as list of tuples, params as dict
            q = '''
            $params=({"key": "valu", "foo": "bar"})
            $hdr = (
                    ("User-Agent", "my fav ua"),
            )|
            wget $url --headers $hdr --params $params --no-ssl-verify | -> file:bytes $lib.print($node)
            '''

            mesgs = await alist(core.storm(q, opts=opts))

            resp = await _getRespFromSha(core, mesgs)
            data = resp.get('result')
            self.eq(data.get('params'), {'key': ('valu',), 'foo': ('bar',)})
            self.eq(data.get('headers').get('User-Agent'), 'my fav ua')

            # no default headers(from wget command)
            q = '''
            $hdr = (
                    ("User-Agent", "my fav ua"),
            )|
            wget $url --headers $hdr --no-headers --no-ssl-verify | -> file:bytes $lib.print($node)
            '''
            mesgs = await alist(core.storm(q, opts=opts))

            resp = await _getRespFromSha(core, mesgs)
            data = resp.get('result')
            self.ne(data.get('headers').get('User-Agent'), 'my fav ua')

            # params as list of key/value pairs
            q = '''
            $params=((foo, bar), (key, valu))
            | wget $url --params $params --no-ssl-verify | -> file:bytes $lib.print($node)
            '''
            mesgs = await alist(core.storm(q, opts=opts))

            resp = await _getRespFromSha(core, mesgs)
            data = resp.get('result')
            self.eq(data.get('params'), {'key': ('valu',), 'foo': ('bar',)})

            # URL fragments are preserved.
            url = f'https://root:root@127.0.0.1:{port}/api/v0/test#fragmented-bits'
            q = '[inet:url=$url] | wget --no-ssl-verify | -> *'
            msgs = await core.stormlist(q, opts={'vars': {'url': url}})
            podes = [m[1] for m in msgs if m[0] == 'node']
            self.isin(('inet:url', url), [pode[0] for pode in podes])

            # URL encoded data plays nicely
            params = (('foo', 'bar'), ('baz', 'faz'))
            url = f'https://root:root@127.0.0.1:{port}/api/v0/test?{u_parse.urlencode(params)}'
            q = '[inet:url=$url] | wget --no-ssl-verify | -> *'
            msgs = await core.stormlist(q, opts={'vars': {'url': url}})
            podes = [m[1] for m in msgs if m[0] == 'node']
            self.isin(('inet:url', url), [pode[0] for pode in podes])

            # Redirects still record the original address
            durl = f'https://127.0.0.1:{port}/api/v1/active'
            params = (('redirect', durl),)
            url = f'https://127.0.0.1:{port}/api/v0/test?{u_parse.urlencode(params)}'
            # Redirect again...
            url = f'https://127.0.0.1:{port}/api/v0/test?{u_parse.urlencode((("redirect", url),))}'

            q = '[inet:url=$url] | wget --no-ssl-verify | -> *'
            msgs = await core.stormlist(q, opts={'vars': {'url': url}})
            podes = [m[1] for m in msgs if m[0] == 'node']
            self.isin(('inet:url', url), [pode[0] for pode in podes])

            # $lib.axon.urlfile makes redirect nodes for the chain, starting from
            # the original request URL to the final URL
            q = 'inet:url=$url -> inet:urlredir | tree { :dst -> inet:urlredir:src }'
            nodes = await core.nodes(q, opts={'vars': {'url': url}})
            self.len(2, nodes)

    async def test_storm_vars_fini(self):

        async with self.getTestCore() as core:

            query = await core.getStormQuery('inet:ipv4')
            async with core.getStormRuntime(query) as runt:

                base0 = await s_base.Base.anit()
                base0._syn_refs = 0
                await runt.setVar('base0', base0)
                await runt.setVar('base0', base0)
                self.false(base0.isfini)
                await runt.setVar('base0', None)
                self.true(base0.isfini)

                base1 = await s_base.Base.anit()
                base1._syn_refs = 0
                await runt.setVar('base1', base1)
                await runt.popVar('base1')
                self.true(base1.isfini)

                base2 = await s_base.Base.anit()
                base2._syn_refs = 0
                await runt.setVar('base2', base2)

            self.true(base2.isfini)

    async def test_storm_dmon_user_locked(self):
        async with self.getTestCore() as core:
            visi = await core.auth.addUser('visi')
            await visi.addRule((True, ('dmon', 'add')))
            async with core.getLocalProxy(user='visi') as asvisi:
                q = '''return($lib.dmon.add(${{ $lib.queue.gen(hehedmon).put(lolz) $lib.time.sleep(10) }},
                                            name=hehedmon))'''
                ddef0 = await asvisi.callStorm(q)

            with self.getAsyncLoggerStream('synapse.lib.storm', 'user is locked') as stream:
                await visi.setLocked(True)
                q = 'return($lib.dmon.bump($iden))'
                self.true(await core.callStorm(q, opts={'vars': {'iden': ddef0['iden']}}))
                self.true(await stream.wait(2))

    async def test_storm_dmon_user_autobump(self):
        async with self.getTestCore() as core:
            visi = await core.auth.addUser('visi')
            await visi.addRule((True, ('dmon', 'add')))
            async with core.getLocalProxy(user='visi') as asvisi:
                with self.getAsyncLoggerStream('synapse.lib.storm', 'Dmon query exited') as stream:
                    q = '''return($lib.dmon.add(${{ $lib.print(foobar) $lib.time.sleep(10) }},
                                                name=hehedmon))'''
                    await asvisi.callStorm(q)

                with self.getAsyncLoggerStream('synapse.lib.storm', 'user is locked') as stream:
                    await core.setUserLocked(visi.iden, True)
                    self.true(await stream.wait(2))

                with self.getAsyncLoggerStream('synapse.lib.storm', 'Dmon query exited') as stream:
                    await core.setUserLocked(visi.iden, False)
                    self.true(await stream.wait(2))

    async def test_storm_dmon_caching(self):

        async with self.getTestCore() as core:

            q = f'''
            $lib.dmon.add(${{
                for $x in $lib.range(2) {{
                    inet:ipv4=1.2.3.4
                    if $node {{
                        $lib.queue.gen(foo).put($node.props.asn)
                        $lib.queue.gen(bar).get(1)
                    }}
                    [ inet:ipv4=1.2.3.4 :asn=5 ]
                    $lib.queue.gen(foo).put($node.props.asn)
                    $lib.queue.gen(bar).get(0)
                }}
                | spin
            }}, name=foo)'''
            await core.nodes(q)

            self.eq((0, 5), await core.callStorm('return($lib.queue.gen(foo).get(0))'))

            await core.nodes('inet:ipv4=1.2.3.4 [ :asn=6 ] $lib.queue.gen(bar).put(0)')

            self.eq((1, 6), await core.callStorm('return($lib.queue.gen(foo).get(1))'))

    async def test_storm_dmon_query_state(self):
        with self.getTestDir() as dirn:
            dirn00 = s_common.gendir(dirn, 'core00')
            dirn01 = s_common.gendir(dirn, 'core01')
            dirn02 = s_common.gendir(dirn, 'core02')

            async with self.getTestCore(dirn=dirn00) as core00:

                msgs = await core00.stormlist('[ inet:ipv4=1.2.3.4 ]')
                self.stormHasNoWarnErr(msgs)

            s_tools_backup.backup(dirn00, dirn01)
            s_tools_backup.backup(dirn00, dirn02)

            async with self.getTestCore(dirn=dirn00) as core00:
                conf01 = {'mirror': core00.getLocalUrl()}

                async with self.getTestCore(dirn=dirn01, conf=conf01) as core01:

                    conf02 = {'mirror': core01.getLocalUrl()}

                    async with self.getTestCore(dirn=dirn02, conf=conf02) as core02:

                        await core02.sync()

                        nodes = await core01.nodes('inet:ipv4')
                        self.len(1, nodes)
                        self.eq(nodes[0].ndef, ('inet:ipv4', 16909060))

                        q = '''
                        $lib.queue.gen(dmonloop)
                        return(
                            $lib.dmon.add(${
                                $queue = $lib.queue.get(dmonloop)
                                while $lib.true {
                                    ($offs, $mesg) = $queue.get()

                                    switch $mesg.0 {
                                        "print": { $lib.print($mesg.1) }
                                        "warn": { $lib.warn($mesg.1) }
                                        "leave": {
                                            $lib.print(leaving)
                                            break
                                        }
                                        *: { continue }
                                    }

                                    $queue.cull($offs)
                                }
                            }, name=dmonloop)
                        )
                        '''
                        ddef = await core02.callStorm(q)
                        self.nn(ddef['iden'])

                        dmons = await core02.getStormDmons()
                        self.len(1, dmons)
                        self.eq(dmons[0]['iden'], ddef['iden'])

                        info = await core02.getStormDmon(ddef['iden'])
                        self.eq(info['iden'], ddef['iden'])
                        self.eq(info['name'], 'dmonloop')
                        self.eq(info['status'], 'running')

                        await core02.callStorm('$lib.queue.get(dmonloop).put((print, printfoo))')
                        await core02.callStorm('$lib.queue.get(dmonloop).put((warn, warnfoo))')

                        info = await core02.getStormDmon(ddef['iden'])
                        self.eq(info['status'], 'running')

                        logs = await core02.getStormDmonLog(ddef['iden'])
                        msgs = [k[1] for k in logs]
                        self.stormIsInPrint('printfoo', msgs)
                        self.stormIsInWarn('warnfoo', msgs)

                        await core02.callStorm('$lib.queue.get(dmonloop).put((leave,))')

                        info = await core02.getStormDmon(ddef['iden'])
                        self.eq(info['status'], 'sleeping')

                        logs = await core02.getStormDmonLog(ddef['iden'])
                        msgs = [k[1] for k in logs]
                        self.stormIsInPrint('leaving', msgs)

    async def test_storm_pipe(self):

        async with self.getTestCore() as core:
            nodes = await core.nodes('''
                $crap = (foo, bar, baz)

                $pipe = $lib.pipe.gen(${
                    $pipe.puts($crap)
                    $pipe.put(hehe)
                    $pipe.put(haha)

                    // cause the generator to tick once for coverage...
                    [ ou:org=* ]
                })

                for $items in $pipe.slices(size=2) {
                    for $devstr in $items {
                        [ it:dev:str=$devstr ]
                    }
                }
            ''')
            self.len(5, nodes)
            nvals = [n.ndef[1] for n in nodes]
            self.eq(('foo', 'bar', 'baz', 'hehe', 'haha'), nvals)

            with self.raises(s_exc.BadArg):
                await core.nodes('$lib.pipe.gen(${}, size=999999)')

            with self.raises(s_exc.BadArg):
                await core.nodes('$pipe = $lib.pipe.gen(${}) for $item in $pipe.slices(size=999999) {}')

            with self.raises(s_exc.BadArg):
                await core.nodes('$pipe = $lib.pipe.gen(${}) for $item in $pipe.slice(size=999999) {}')

            msgs = await core.stormlist('''
                $pipe = $lib.pipe.gen(${ $pipe.put((0 + "woot")) })
                for $items in $pipe.slices() { $lib.print($items) }
            ''')

            self.stormIsInWarn('pipe filler error: BadCast', msgs)
            self.false(any([m for m in msgs if m[0] == 'err']))

            self.eq(0, await core.callStorm('return($lib.pipe.gen(${}).size())'))

            with self.raises(s_exc.BadArg):
                await core.nodes('''
                    $pipe = $lib.pipe.gen(${ $pipe.put(woot) })

                    for $items in $pipe.slices() { $lib.print($items) }

                    $pipe.put(hehe)
                ''')

            with self.raises(s_exc.BadArg):
                await core.nodes('''
                    $pipe = $lib.pipe.gen(${ $pipe.put(woot) })

                    for $items in $pipe.slices() { $lib.print($items) }

                    $pipe.puts((hehe, haha))
                ''')

            nodes = await core.nodes('''
                $crap = (foo, bar, baz)

                $pipe = $lib.pipe.gen(${ $pipe.puts((foo, bar, baz)) })

                for $devstr in $pipe.slice(size=2) {
                    [ it:dev:str=$devstr ]
                }
            ''')
            self.len(2, nodes)
            nvals = [n.ndef[1] for n in nodes]
            self.eq(('foo', 'bar'), nvals)

    async def test_storm_undef(self):

        async with self.getTestCore() as core:

            # pernode variants
            self.none(await core.callStorm('''
                [ ps:contact = * ]
                if $node {
                    $foo = ({})
                    $foo.bar = $lib.undef
                    return($foo.bar)
                }
            '''))
            with self.raises(s_exc.NoSuchVar):
                await core.callStorm('[ps:contact=*] $foo = $node.repr() $foo = $lib.undef return($foo)')

            with self.raises(s_exc.StormRuntimeError):
                await core.callStorm('''
                    [ps:contact=*]
                    $path.vars.foo = lol
                    $path.vars.foo = $lib.undef
                    return($path.vars.foo)
                ''')

            # runtsafe variants
            self.eq(('foo', 'baz'), await core.callStorm('$foo = (foo, bar, baz) $foo.1 = $lib.undef return($foo)'))
            self.eq(('foo', 'bar'), await core.callStorm('$foo = (foo, bar, baz) $foo."-1" = $lib.undef return($foo)'))
            self.none(await core.callStorm('$foo = ({}) $foo.bar = 10 $foo.bar = $lib.undef return($foo.bar)'))
            self.eq(('woot',), await core.callStorm('''
                $foo = (foo, bar, baz)
                $foo.0 = $lib.undef
                $foo.0 = $lib.undef
                $foo.0 = $lib.undef
                // one extra to test the exc handler
                $foo.0 = $lib.undef
                $foo.append(hehe)
                $foo.0 = woot
                return($foo)
            '''))
            with self.raises(s_exc.NoSuchVar):
                await core.callStorm('$foo = 10 $foo = $lib.undef return($foo)')

    async def test_storm_pkg_load(self):
        cont = s_common.guid()
        pkg = {
            'name': 'testload',
            'version': '0.3.0',
            'modules': (
                {
                    'name': 'testload',
                    'storm': 'function x() { return((0)) }',
                },
            ),
            'onload': f'[ ps:contact={cont} ] $lib.print(teststring) $lib.warn(testwarn, key=valu) return($path.vars.newp)'
        }
        class PkgHandler(s_httpapi.Handler):

            async def get(self, name):

                if name == 'notok':
                    self.sendRestErr('FooBar', 'baz faz')
                    return

                self.sendRestRetn(pkg)

        class PkgHandlerRaw(s_httpapi.Handler):
            async def get(self, name):
                self.set_header('Content-Type', 'application/json')
                return self.write(pkg)

        async with self.getTestCore() as core:
            core.addHttpApi('/api/v1/pkgtest/(.*)', PkgHandler, {'cell': core})
            core.addHttpApi('/api/v1/pkgtestraw/(.*)', PkgHandlerRaw, {'cell': core})
            port = (await core.addHttpsPort(0, host='127.0.0.1'))[1]

            msgs = await core.stormlist(f'pkg.load --ssl-noverify https://127.0.0.1:{port}/api/v1/newp/newp')
            self.stormIsInWarn('pkg.load got HTTP code: 404', msgs)

            msgs = await core.stormlist(f'pkg.load --ssl-noverify https://127.0.0.1:{port}/api/v1/pkgtest/notok')
            self.stormIsInWarn('pkg.load got JSON error: FooBar', msgs)

            # onload will on fire once. all other pkg.load events will effectively bounce
            # because the pkg hasn't changed so no loading occurs
            waiter = core.waiter(1, 'core:pkg:onload:complete')

            with self.getAsyncLoggerStream('synapse.cortex') as stream:
                msgs = await core.stormlist(f'pkg.load --ssl-noverify https://127.0.0.1:{port}/api/v1/pkgtest/yep')
                self.stormIsInPrint('testload @0.3.0', msgs)

                msgs = await core.stormlist(f'pkg.load --ssl-noverify --raw https://127.0.0.1:{port}/api/v1/pkgtestraw/yep')
                self.stormIsInPrint('testload @0.3.0', msgs)

            stream.seek(0)
            buf = stream.read()
            self.isin("testload onload output: teststring", buf)
            self.isin("testload onload output: testwarn", buf)
            self.isin("No var with name: newp", buf)
            self.len(1, await core.nodes(f'ps:contact={cont}'))

            evnts = await waiter.wait(timeout=4)
            exp = [
                ('core:pkg:onload:complete', {'pkg': 'testload'})
            ]
            self.eq(exp, evnts)

    async def test_storm_tree(self):

        async with self.getTestCore() as core:
            nodes = await core.nodes('[ inet:fqdn=www.vertex.link ] | tree ${ :domain -> inet:fqdn }')
            vals = [n.ndef[1] for n in nodes]
            self.eq(('www.vertex.link', 'vertex.link', 'link'), vals)

            # Max recursion fail
            q = '[ inet:fqdn=www.vertex.link ] | tree { inet:fqdn=www.vertex.link }'
            await self.asyncraises(s_exc.RecursionLimitHit, core.nodes(q))

            # Runtsafety test
            q = '[ inet:fqdn=www.vertex.link ] $q=:domain | tree $q'
            await self.asyncraises(s_exc.StormRuntimeError, core.nodes(q))

    async def test_storm_movetag(self):

        async with self.getTestCore() as core:

            self.len(1, await core.nodes('[test:str=foo +#hehe.haha=((20), (30)) ]'))
            self.len(1, await core.nodes('syn:tag=hehe.haha [:doc="haha doc" :title="haha title"]'))

            with self.raises(s_exc.BadOperArg):
                await core.nodes('movetag hehe hehe')

            await core.nodes('movetag hehe woot')

            self.len(0, await core.nodes('#hehe'))
            self.len(0, await core.nodes('#hehe.haha'))

            self.len(1, await core.nodes('#woot'))
            self.len(1, await core.nodes('#woot.haha'))

            nodes = await core.nodes('syn:tag=woot.haha')
            self.len(1, nodes)
            newt = nodes[0]
            self.eq(newt.get('doc'), 'haha doc')
            self.eq(newt.get('title'), 'haha title')

            nodes = await core.nodes('test:str=foo')
            self.len(1, nodes)
            node = nodes[0]
            self.eq((20, 30), node.get('#woot.haha'))
            self.none(node.get('#hehe'))
            self.none(node.get('#hehe.haha'))

            nodes = await core.nodes('syn:tag=hehe')
            self.len(1, nodes)
            node = nodes[0]
            self.eq(node.get('isnow'), 'woot')

            nodes = await core.nodes('syn:tag=hehe.haha')
            self.len(1, nodes)
            node = nodes[0]
            self.eq(node.get('isnow'), 'woot.haha')

            # test isnow plumbing
            nodes = await core.nodes('[test:str=bar +#hehe.haha]')
            self.len(1, nodes)
            node = nodes[0]
            self.nn(node.get('#woot'))
            self.nn(node.get('#woot.haha'))
            self.none(node.get('#hehe'))
            self.none(node.get('#hehe.haha'))

        async with self.getTestCore() as core:

            self.len(1, await core.nodes('[test:str=foo +#hehe=((20), (30)) ]'))
            self.len(1, await core.nodes('syn:tag=hehe [:doc="haha doc" :doc:url="http://haha.doc.com"]'))

            await core.nodes('movetag hehe woot')

            self.len(0, await core.nodes('#hehe'))
            self.len(1, await core.nodes('#woot'))

            nodes = await core.nodes('syn:tag=woot')
            self.len(1, nodes)
            newt = nodes[0]
            self.eq(newt.get('doc'), 'haha doc')
            self.eq(newt.get('doc:url'), 'http://haha.doc.com')

        # Test moving a tag which has tags on it.
        async with self.getTestCore() as core:
            self.len(1, await core.nodes('[test:str=V +#a.b.c]'))
            self.len(1, await core.nodes('syn:tag=a.b [+#foo]'))

            await core.nodes('movetag a.b a.m')
            self.len(2, await core.nodes('#foo'))
            self.len(1, await core.nodes('syn:tag=a.b +#foo'))
            self.len(1, await core.nodes('syn:tag=a.m +#foo'))

        # Test moving a tag to another tag which is a string prefix of the source
        async with self.getTestCore() as core:
            self.len(1, await core.nodes('[test:str=V +#aaa.b.ccc +#aaa.b.ddd]'))
            self.len(1, await core.nodes('[test:str=Q +#aaa.barbarella.ccc]'))

            await core.nodes('movetag aaa.b aaa.barbarella')

            self.len(7, await core.nodes('syn:tag'))
            self.len(1, await core.nodes('syn:tag=aaa.barbarella.ccc'))
            self.len(1, await core.nodes('syn:tag=aaa.barbarella.ddd'))

        # Move a tag with tagprops
        async def seed_tagprops(core):
            await core.addTagProp('test', ('int', {}), {})
            await core.addTagProp('note', ('str', {}), {})
            q = '[test:int=1 +#hehe.haha +#hehe:test=1138 +#hehe.beep:test=8080 +#hehe.beep:note="oh my"]'
            nodes = await core.nodes(q)
            self.eq(nodes[0].getTagProp('hehe', 'test'), 1138)
            self.eq(nodes[0].getTagProp('hehe.beep', 'test'), 8080)
            self.eq(nodes[0].getTagProp('hehe.beep', 'note'), 'oh my')

        async with self.getTestCore() as core:
            await seed_tagprops(core)
            await core.nodes('movetag hehe woah')

            self.len(0, await core.nodes('#hehe'))
            nodes = await core.nodes('#woah')
            self.len(1, nodes)
            self.eq(nodes[0]._getTagPropsDict(), {'woah': {'test': 1138},
                                        'woah.beep': {'test': 8080,
                                                      'note': 'oh my'}
                                       })

        async with self.getTestCore() as core:
            await seed_tagprops(core)
            await core.nodes('movetag hehe.beep woah.beep')

            self.len(1, await core.nodes('#hehe'))
            nodes = await core.nodes('#woah')
            self.len(1, nodes)
            self.eq(nodes[0]._getTagPropsDict(), {'hehe': {'test': 1138},
                                        'woah.beep': {'test': 8080,
                                                      'note': 'oh my'}
                                       })

            # Test perms
            visi = await core.auth.addUser('visi')
            await visi.setPasswd('secret')

            async with core.getLocalProxy(user='visi') as asvisi:
                with self.raises(s_exc.AuthDeny):
                    await asvisi.callStorm(f'movetag woah perm')

                await visi.addRule((True, ('node', 'tag', 'del', 'woah')))

                with self.raises(s_exc.AuthDeny):
                    await asvisi.callStorm(f'movetag woah perm')

                await visi.addRule((True, ('node', 'tag', 'add', 'perm')))

                await asvisi.callStorm(f'movetag woah perm')

            self.len(0, await core.nodes('#woah'))
            self.len(1, await core.nodes('#perm'))

        # make a cycle of tags via move tag
        async with self.getTestCore() as core:
            self.len(1, await core.nodes('[test:str=neato +#basic.one +#basic.two +#unicycle +#tricyle +#bicycle]'))

            # basic 2-cycle test
            await core.nodes('movetag basic.one basic.two')
            with self.raises(s_exc.BadOperArg):
                await core.nodes('movetag basic.two basic.one')

            # 3-cycle test
            await core.nodes('movetag bicycle tricycle')
            await core.nodes('movetag unicycle bicycle')
            with self.raises(s_exc.BadOperArg):
                await core.nodes('movetag tricycle unicycle')

            self.len(1, await core.nodes('[test:str=badcycle +#unicycle]'))

            # 4 cycle test
            self.len(1, await core.nodes('[test:str=burrito +#there.picard +#are.is +#four.best +#tags.captain]'))

            # A -> B -> C -> D -> A
            await core.nodes('movetag there are')   # A -> B
            await core.nodes('movetag four tags')   # C -> D
            await core.nodes('movetag tags there')  # D -> A
            with self.raises(s_exc.BadOperArg):
                await core.nodes('movetag are four')    # B -> C (creates the cycle)

            # make a pre-existing cycle to ensure we can break break that with move tag
            self.len(1, await core.nodes('[syn:tag=existing :isnow=cycle]'))
            self.len(1, await core.nodes('[syn:tag=cycle :isnow=existing]'))

            await core.nodes('movetag cycle breaker')

            nodes = await core.nodes('syn:tag=existing')
            self.len(1, nodes)
            node = nodes[0]
            self.eq(node.get('isnow'), 'cycle')

            nodes = await core.nodes('syn:tag=cycle')
            self.len(1, nodes)
            node = nodes[0]
            self.eq(node.get('isnow'), 'breaker')

            nodes = await core.nodes('syn:tag=breaker')
            self.len(1, nodes)
            node = nodes[0]
            self.none(node.get('isnow'))

            # make a pre-existing cycle to ensure we can catch that if an chain is encountered
            # B -> C -> D -> E -> C
            # Then movetag to make A -> B

            self.len(1, await core.nodes('[syn:tag=this]'))
            self.len(1, await core.nodes('[syn:tag=is :isnow=not]'))
            self.len(1, await core.nodes('[syn:tag=not :isnow=a]'))
            self.len(1, await core.nodes('[syn:tag=a :isnow=test]'))
            self.len(1, await core.nodes('[syn:tag=test :isnow=not]'))

            with self.raises(s_exc.BadOperArg):
                await core.nodes('movetag this is')

        async with self.getTestCore() as core:
            await core.nodes('[ syn:tag=hehe :isnow=haha ]')
            nodes = await core.nodes('[ ou:org=* +#hehe.qwer ]')
            self.len(1, nodes)
            self.nn(nodes[0].getTag('haha.qwer'))
            self.none(nodes[0].getTag('hehe.qwer'))
            self.len(1, await core.nodes('syn:tag=haha.qwer'))

            # this should hit the already existing redirected tag now...
            nodes = await core.nodes('[ ou:org=* +#hehe.qwer ]')
            self.len(1, nodes)

        # Sad path
        async with self.getTestCore() as core:
            # Test moving a tag to itself
            with self.raises(s_exc.BadOperArg):
                await core.nodes('movetag foo.bar foo.bar')
            # Test moving a tag which does not exist
            with self.raises(s_exc.BadOperArg):
                await core.nodes('movetag foo.bar duck.knight')

            # Runtsafety test
            q = '[ test:str=hehe ]  | movetag $node.iden() haha'
            await self.asyncraises(s_exc.StormRuntimeError, core.nodes(q))

    async def test_storm_spin(self):

        async with self.getTestCore() as core:
            self.len(0, await core.nodes('[ test:str=foo test:str=bar ] | spin'))
            self.len(2, await core.nodes('test:str=foo test:str=bar'))

    async def test_storm_count(self):

        async with self.getTestCore() as core:
            nodes = await core.nodes('[ test:str=foo test:str=bar ]')
            self.len(2, nodes)

            msgs = await core.stormlist('test:str=foo test:str=bar | count')
            nodes = [m for m in msgs if m[0] == 'node']
            self.len(0, nodes)
            self.stormIsInPrint('Counted 2 nodes.', msgs)

            msgs = await core.stormlist('test:str=foo test:str=bar | count --yield')
            nodes = [m for m in msgs if m[0] == 'node']
            self.len(2, nodes)
            self.stormIsInPrint('Counted 2 nodes.', msgs)

            msgs = await alist(core.storm('test:str=newp | count'))
            self.stormIsInPrint('Counted 0 nodes.', msgs)
            nodes = [m for m in msgs if m[0] == 'node']
            self.len(0, nodes)

    async def test_storm_uniq(self):
        async with self.getTestCore() as core:
            q = "[test:comp=(123, test) test:comp=(123, duck) test:comp=(123, mode)]"
            self.len(3, await core.nodes(q))
            nodes = await core.nodes('test:comp -> *')
            self.len(3, nodes)
            nodes = await core.nodes('test:comp -> * | uniq')
            self.len(1, nodes)
            nodes = await core.nodes('test:comp | uniq :hehe')
            self.len(1, nodes)
            nodes = await core.nodes('test:comp $valu=:hehe | uniq $valu')
            self.len(1, nodes)
            nodes = await core.nodes('test:comp $valu=({"foo": :hehe}) | uniq $valu')
            self.len(1, nodes)
            q = '''
                [(tel:mob:telem=(n1,) :data=(({'hehe': 'haha', 'foo': 'bar'}),))
                 (tel:mob:telem=(n2,) :data=(({'hehe': 'haha', 'foo': 'baz'}),))
                 (tel:mob:telem=(n3,) :data=(({'foo': 'bar', 'hehe': 'haha'}),))]
                uniq :data
            '''
            nodes = await core.nodes(q)
            self.len(2, nodes)

    async def test_storm_once_cmd(self):
        async with self.getTestCore() as core:
            await core.nodes('[test:str=foo test:str=bar test:str=neato test:str=burrito test:str=awesome test:str=possum]')
            q = 'test:str=foo | once tagger | [+#my.cool.tag]'
            nodes = await core.nodes(q)
            self.len(1, nodes)
            self.len(3, nodes[0].getTagNames())
            self.isin('my.cool.tag', nodes[0].getTagNames())

            # run it again and see all the things get swatted to the floor
            q = 'test:str=foo | once tagger | [+#less.cool.tag]'
            self.len(0, await core.nodes(q))
            nodes = await core.nodes('test:str=foo')
            self.len(1, nodes)
            self.notin('less.cool.tag', nodes[0].getTagNames())

            # make a few more and see at least some of them make it through
            nodes = await core.nodes('test:str=neato test:str=burrito | once tagger | [+#my.cool.tag]')
            self.len(2, nodes)
            for node in nodes:
                self.isin('my.cool.tag', node.getTagNames())

            q = 'test:str | once tagger | [ +#yet.another.tag ]'
            nodes = await core.nodes(q)
            self.len(3, nodes)
            for node in nodes:
                self.isin('yet.another.tag', node.getTagNames())
                self.notin('my.cool.tag', node.getTagNames())

            q = 'test:str | once tagger'
            nodes = await core.nodes(q)
            self.len(0, nodes)

            # it kinda works like asof in stormtypes, so if as is too far out,
            # we won't update it
            self.len(0, await core.nodes('test:str=foo | once tagger --asof -30days | [+#another.tag]'))
            nodes = await core.nodes('test:str=foo')
            self.len(1, nodes)
            self.notin('less.cool.tag', nodes[0].getTagNames())

            # but if it's super recent, we can override it
            nodes = await core.nodes('test:str | once tagger --asof now | [ +#tag.the.third ]')
            self.len(6, nodes)
            for node in nodes:
                self.isin('tag.the.third', node.getTagNames())

            # keys shouldn't interact
            nodes = await core.nodes('test:str | once ninja | [ +#lottastrings ]')
            self.len(6, nodes)
            for node in nodes:
                self.isin('lottastrings', node.getTagNames())

            nodes = await core.nodes('test:str | once beep --asof -30days | [ +#boop ]')
            self.len(6, nodes)
            for node in nodes:
                self.isin('boop', node.getTagNames())

            # we update to the more recent timestamp, so providing now should update things
            nodes = await core.nodes('test:str | once beep --asof now | [ +#bbq ]')
            self.len(6, nodes)
            for node in nodes:
                self.isin('bbq', node.getTagNames())

            # but still, no time means if it's ever been done
            self.len(0, await core.nodes('test:str | once beep | [ +#metal]'))
            self.len(0, await core.nodes('test:str $node.data.set(once:beep, ({})) | once beep'))

    async def test_storm_iden(self):
        async with self.getTestCore() as core:
            q = "[test:str=beep test:str=boop]"
            nodes = await core.nodes(q)
            self.len(2, nodes)
            idens = [node.iden() for node in nodes]

            iq = ' '.join(idens)
            # Demonstrate the iden lift does pass through previous nodes in the pipeline
            nodes = await core.nodes(f'[test:str=hehe] | iden {iq}')
            self.len(3, nodes)

            q = 'iden newp'
            with self.getLoggerStream('synapse.lib.storm', 'Failed to decode iden') as stream:
                self.len(0, await core.nodes(q))
                self.true(stream.wait(1))

            q = 'iden deadb33f'
            with self.getLoggerStream('synapse.lib.storm', 'iden must be 32 bytes') as stream:
                self.len(0, await core.nodes(q))
                self.true(stream.wait(1))

            # Runtsafety test
            q = 'test:str=hehe | iden $node.iden()'
            with self.raises(s_exc.StormRuntimeError):
                await core.nodes(q)

    async def test_minmax(self):

        async with self.getTestCore() as core:

            minval = core.model.type('time').norm('2015')[0]
            midval = core.model.type('time').norm('2016')[0]
            maxval = core.model.type('time').norm('2017')[0]

            nodes = await core.nodes('[test:guid=* :tick=2015 .seen=2015]')
            self.len(1, nodes)
            minc = nodes[0].get('.created')
            await asyncio.sleep(0.01)
            self.len(1, await core.nodes('[test:guid=* :tick=2016 .seen=2016]'))
            await asyncio.sleep(0.01)
            self.len(1, await core.nodes('[test:guid=* :tick=2017 .seen=2017]'))
            await asyncio.sleep(0.01)
            self.len(1, await core.nodes('[test:str=1 :tick=2016]'))

            # Relative paths
            nodes = await core.nodes('test:guid | max :tick')
            self.len(1, nodes)
            self.eq(nodes[0].get('tick'), maxval)

            nodes = await core.nodes('test:guid | min :tick')
            self.len(1, nodes)
            self.eq(nodes[0].get('tick'), minval)

            # Universal prop for relative path
            nodes = await core.nodes('.created>=$minc | max .created',
                                     {'vars': {'minc': minc}})
            self.len(1, nodes)
            self.eq(nodes[0].get('tick'), midval)

            nodes = await core.nodes('.created>=$minc | min .created',
                                     {'vars': {'minc': minc}})
            self.len(1, nodes)
            self.eq(nodes[0].get('tick'), minval)

            # Variables nodesuated
            nodes = await core.nodes('test:guid ($tick, $tock) = .seen | min $tick')
            self.len(1, nodes)
            self.eq(nodes[0].get('tick'), minval)

            nodes = await core.nodes('test:guid ($tick, $tock) = .seen | max $tock')
            self.len(1, nodes)
            self.eq(nodes[0].get('tick'), maxval)

            text = '''[ inet:ipv4=1.2.3.4 inet:ipv4=5.6.7.8 ]
                      { +inet:ipv4=1.2.3.4 [ :asn=10 ] }
                      { +inet:ipv4=5.6.7.8 [ :asn=20 ] }
                      $asn = :asn | min $asn'''

            nodes = await core.nodes(text)
            self.len(1, nodes)
            self.eq(0x01020304, nodes[0].ndef[1])

            text = '''[ inet:ipv4=1.2.3.4 inet:ipv4=5.6.7.8 ]
                      { +inet:ipv4=1.2.3.4 [ :asn=10 ] }
                      { +inet:ipv4=5.6.7.8 [ :asn=20 ] }
                      $asn = :asn | max $asn'''

            nodes = await core.nodes(text)
            self.len(1, nodes)
            self.eq(0x05060708, nodes[0].ndef[1])

            # Sad paths where the specify an invalid property name
            with self.raises(s_exc.NoSuchProp):
                self.len(0, await core.nodes('test:guid | max :newp'))

            with self.raises(s_exc.NoSuchProp):
                self.len(0, await core.nodes('test:guid | min :newp'))

            # test that intervals work
            maxnodes = await core.nodes('[ ou:org=* ]')
            maxnodes = await core.nodes('[ ou:org=* +#minmax ]')
            minnodes = await core.nodes('[ ou:org=* +#minmax=(1981, 2010) ]')
            await core.nodes('[ ou:org=* +#minmax=(1982, 2018) ]')
            maxnodes = await core.nodes('[ ou:org=* +#minmax=(1997, 2020) ]')

            testmin = await core.nodes('ou:org | min #minmax')
            self.eq(testmin[0].ndef, minnodes[0].ndef)

            testmax = await core.nodes('ou:org | max #minmax')
            self.eq(testmax[0].ndef, maxnodes[0].ndef)

    async def test_scrape(self):

        async with self.getTestCore() as core:

            # runtsafe tests
            nodes = await core.nodes('$foo=6.5.4.3 | scrape $foo')
            self.len(0, nodes)

            self.len(1, await core.nodes('inet:ipv4=6.5.4.3'))

            nodes = await core.nodes('$foo=6.5.4.3 | scrape $foo --yield')
            self.len(1, nodes)
            self.eq(nodes[0].ndef, ('inet:ipv4', 0x06050403))

            nodes = await core.nodes('[inet:ipv4=9.9.9.9 ] $foo=6.5.4.3 | scrape $foo')
            self.len(1, nodes)
            self.eq(nodes[0].ndef, ('inet:ipv4', 0x09090909))

            nodes = await core.nodes('[inet:ipv4=9.9.9.9 ] $foo=6.5.4.3 | scrape $foo --yield')
            self.len(1, nodes)
            self.eq(nodes[0].ndef, ('inet:ipv4', 0x06050403))

            nodes = await core.nodes('$foo="6[.]5[.]4[.]3" | scrape $foo --yield')
            self.len(1, nodes)
            self.eq(nodes[0].ndef, ('inet:ipv4', 0x06050403))

            nodes = await core.nodes('$foo="6[.]5[.]4[.]3" | scrape $foo --yield --skiprefang')
            self.len(0, nodes)

            q = '$foo="http://fxp.com 1.2.3.4" | scrape $foo --yield --forms (inet:fqdn, inet:ipv4)'
            nodes = await core.nodes(q)
            self.len(2, nodes)
            self.eq(nodes[0].ndef, ('inet:ipv4', 0x01020304))
            self.eq(nodes[1].ndef, ('inet:fqdn', 'fxp.com'))

            q = '$foo="http://fxp.com 1.2.3.4" | scrape $foo --yield --forms inet:fqdn,inet:ipv4'
            nodes = await core.nodes(q)
            self.len(2, nodes)
            self.eq(nodes[0].ndef, ('inet:ipv4', 0x01020304))
            self.eq(nodes[1].ndef, ('inet:fqdn', 'fxp.com'))

            q = '''
            $foo="http://fxp.com 1.2.3.4" $forms=(inet:fqdn, inet:ipv4)
            | scrape $foo --yield --forms $forms'''
            nodes = await core.nodes(q)
            self.len(2, nodes)
            self.eq(nodes[0].ndef, ('inet:ipv4', 0x01020304))
            self.eq(nodes[1].ndef, ('inet:fqdn', 'fxp.com'))

            # per-node tests

            guid = s_common.guid()

            await core.nodes(f'[ inet:search:query={guid} :text="hi there 5.5.5.5" ]')
            # test the special runtsafe but still per-node invocation
            nodes = await core.nodes('inet:search:query | scrape')
            self.len(1, nodes)
            self.eq(nodes[0].ndef[0], 'inet:search:query')

            self.len(1, await core.nodes('inet:ipv4=5.5.5.5'))

            nodes = await core.nodes('inet:search:query | scrape :text --yield')
            self.len(1, nodes)
            self.eq(nodes[0].ndef, ('inet:ipv4', 0x05050505))

            nodes = await core.nodes('inet:search:query | scrape :text --refs | -(refs)> *')
            self.len(1, nodes)
            self.eq(nodes[0].ndef, ('inet:ipv4', 0x05050505))

            nodes = await core.nodes('inet:search:query | scrape :text --yield --forms inet:ipv4')
            self.len(1, nodes)
            self.eq(nodes[0].ndef, ('inet:ipv4', 0x05050505))

            nodes = await core.nodes('inet:search:query | scrape :text --yield --forms inet:ipv4,inet:fqdn')
            self.len(1, nodes)
            self.eq(nodes[0].ndef, ('inet:ipv4', 0x05050505))

            nodes = await core.nodes('inet:search:query | scrape :text --yield --forms inet:fqdn')
            self.len(0, nodes)

            nodes = await core.nodes('inet:search:query | scrape :text --yield --forms (1)')
            self.len(0, nodes)

            nodes = await core.nodes('$foo="1.2.3.4" | scrape $foo --yield --forms (1)')
            self.len(0, nodes)

            msgs = await core.stormlist('scrape "https://t.c\\\\"')
            self.stormHasNoWarnErr(msgs)
            msgs = await core.stormlist('[ media:news=* :title="https://t.c\\\\" ] | scrape :title')
            self.stormHasNoWarnErr(msgs)

    async def test_storm_tee(self):

        async with self.getTestCore() as core:

            guid = s_common.guid()
            self.len(1, await core.nodes('[meta:seen=((meta:source, $valu), (inet:ipv4, 1.2.3.4))]',
                                         opts={'vars': {'valu': guid}}))
            self.len(1, await core.nodes('[inet:dns:a=(woot.com, 1.2.3.4)]'))
            self.len(1, await core.nodes('inet:ipv4=1.2.3.4 [ :asn=0 ]'))

            nodes = await core.nodes('inet:ipv4=1.2.3.4 | tee { -> * }')
            self.len(1, nodes)
            self.eq(nodes[0].ndef, ('inet:asn', 0))

            nodes = await core.nodes('inet:ipv4=1.2.3.4 | tee --join { -> * }')
            self.len(2, nodes)
            self.eq(nodes[0].ndef, ('inet:asn', 0))
            self.eq(nodes[1].ndef, ('inet:ipv4', 0x01020304))

            q = '''
            inet:ipv4=1.2.3.4 | tee
            { spin | [ inet:ipv4=2.2.2.2 ]}
            { spin | [ inet:ipv4=3.3.3.3 ]}
            { spin | [ inet:ipv4=4.4.4.4 ]}
            '''
            nodes = await core.nodes(q)
            self.len(3, nodes)

            q = '''
            inet:ipv4=1.2.3.4 | tee --join
            { spin | inet:ipv4=2.2.2.2 }
            { spin | inet:ipv4=3.3.3.3 }
            { spin | inet:ipv4=4.4.4.4 }
            '''
            nodes = await core.nodes(q)
            self.len(4, nodes)

            q = 'inet:ipv4=1.2.3.4 | tee --join { -> * } { <- * }'
            nodes = await core.nodes(q)
            self.len(4, nodes)
            self.eq(nodes[0].ndef, ('inet:asn', 0))
            self.eq(nodes[1].ndef[0], ('inet:dns:a'))
<<<<<<< HEAD
            self.eq(nodes[2].ndef[0], 'meta:seen')
=======
            self.eq(nodes[2].ndef[0], ('edge:refs'))
>>>>>>> 93125698
            self.eq(nodes[3].ndef, ('inet:ipv4', 0x01020304))

            q = 'inet:ipv4=1.2.3.4 | tee --join { -> * } { <- * } { -> meta:seen:node :source -> * }'
            nodes = await core.nodes(q)
            self.len(5, nodes)
            self.eq(nodes[0].ndef, ('inet:asn', 0))
            self.eq(nodes[1].ndef[0], ('inet:dns:a'))
<<<<<<< HEAD
            self.eq(nodes[2].ndef[0], ('meta:seen'))
            self.eq(nodes[3].ndef[0], ('meta:source'))
=======
            self.eq(nodes[2].ndef[0], ('edge:refs'))
            self.eq(nodes[3].ndef[0], ('media:news'))
>>>>>>> 93125698
            self.eq(nodes[4].ndef, ('inet:ipv4', 0x01020304))

            # Queries can be a heavy list
            q = '$list = $lib.list(${ -> * }, ${ <- * }, ${ -> meta:seen:node :source -> * }) inet:ipv4=1.2.3.4 | tee --join $list'
            nodes = await core.nodes(q)
            self.len(5, nodes)
            self.eq(nodes[0].ndef, ('inet:asn', 0))
            self.eq(nodes[1].ndef[0], ('inet:dns:a'))
<<<<<<< HEAD
            self.eq(nodes[2].ndef[0], ('meta:seen'))
            self.eq(nodes[3].ndef[0], ('meta:source'))
=======
            self.eq(nodes[2].ndef[0], ('edge:refs'))
            self.eq(nodes[3].ndef[0], ('media:news'))
>>>>>>> 93125698
            self.eq(nodes[4].ndef, ('inet:ipv4', 0x01020304))

            # A empty list of queries still works as an nop
            q = '$list = $lib.list() | tee $list'
            msgs = await core.stormlist(q)
            self.len(2, msgs)
            self.eq(('init', 'fini'), [m[0] for m in msgs])

            q = 'inet:ipv4=1.2.3.4 $list = $lib.list() | tee --join $list'
            msgs = await core.stormlist(q)
            self.len(3, msgs)
            self.eq(('init', 'node', 'fini'), [m[0] for m in msgs])

            q = '$list = $lib.list() | tee --parallel $list'
            msgs = await core.stormlist(q)
            self.len(2, msgs)
            self.eq(('init', 'fini'), [m[0] for m in msgs])

            q = 'inet:ipv4=1.2.3.4 $list = $lib.list() | tee --parallel --join $list'
            msgs = await core.stormlist(q)
            self.len(3, msgs)
            self.eq(('init', 'node', 'fini'), [m[0] for m in msgs])

            # Queries can be a input list
            q = 'inet:ipv4=1.2.3.4 | tee --join $list'
            queries = ('-> *', '<- *', '-> meta:seen:node :source -> *')
            nodes = await core.nodes(q, {'vars': {'list': queries}})
            self.len(5, nodes)
            self.eq(nodes[0].ndef, ('inet:asn', 0))
            self.eq(nodes[1].ndef[0], ('inet:dns:a'))
<<<<<<< HEAD
            self.eq(nodes[2].ndef[0], ('meta:seen'))
            self.eq(nodes[3].ndef[0], ('meta:source'))
=======
            self.eq(nodes[2].ndef[0], ('edge:refs'))
            self.eq(nodes[3].ndef[0], ('media:news'))
>>>>>>> 93125698
            self.eq(nodes[4].ndef, ('inet:ipv4', 0x01020304))

            # Empty queries are okay - they will just return the input node
            q = 'inet:ipv4=1.2.3.4 | tee {}'
            nodes = await core.nodes(q)
            self.len(1, nodes)
            self.eq(nodes[0].ndef, ('inet:ipv4', 0x01020304))

            # Subqueries are okay too but will just yield the input back out
            q = 'inet:ipv4=1.2.3.4 | tee {{ -> * }}'
            nodes = await core.nodes(q)
            self.len(1, nodes)
            self.eq(nodes[0].ndef, ('inet:ipv4', 0x01020304))

            # Sad path
            q = 'inet:ipv4=1.2.3.4 | tee'
            await self.asyncraises(s_exc.StormRuntimeError, core.nodes(q))

            # Runtsafe tee
            q = 'tee { inet:ipv4=1.2.3.4 } { inet:ipv4 -> * }'
            nodes = await core.nodes(q)
            self.len(2, nodes)
            exp = {
                ('inet:asn', 0),
                ('inet:ipv4', 0x01020304),
            }
            self.eq(exp, {x.ndef for x in nodes})

            q = '$foo=woot.com tee { inet:ipv4=1.2.3.4 } { inet:fqdn=$foo <- * }'
            nodes = await core.nodes(q)
            self.len(3, nodes)
            exp = {
                ('inet:ipv4', 0x01020304),
                ('inet:fqdn', 'woot.com'),
                ('inet:dns:a', ('woot.com', 0x01020304)),
            }
            self.eq(exp, {n.ndef for n in nodes})

            # Variables are scoped down into the sub runtime
            q = (
                f'$foo=5 tee '
                f'{{ [ inet:asn=3 ] }} '
                f'{{ [ inet:asn=4 ] $lib.print("made asn node: {{node}}", node=$node) }} '
                f'{{ [ inet:asn=$foo ] }}'
            )
            msgs = await core.stormlist(q)
            self.stormIsInPrint("made asn node: Node{(('inet:asn', 4)", msgs)
            podes = [m[1] for m in msgs if m[0] == 'node']
            self.eq({('inet:asn', 3), ('inet:asn', 4), ('inet:asn', 5)},
                    {p[0] for p in podes})

            # Node variables modified in sub runtimes don't affect parent node path
            q = '''[test:int=123] $foo=$node.value()
            | tee --join { $foo=($foo + 1) [test:str=$foo] +test:str } { $foo=($foo + 2) [test:str=$foo] +test:str } |
            $lib.fire(data, foo=$foo, ndef=$node.ndef()) | spin
            '''
            msgs = await core.stormlist(q)
            datas = [m[1].get('data') for m in msgs if m[0] == 'storm:fire']
            self.eq(datas, [
                {'foo': 124, 'ndef': ('test:str', '124')},
                {'foo': 125, 'ndef': ('test:str', '125')},
                {'foo': 123, 'ndef': ('test:int', 123)},
            ])

            # lift a non-existent node and feed to tee.
            q = 'inet:fqdn=newp.com tee { inet:ipv4=1.2.3.4 } { inet:ipv4 -> * }'
            nodes = await core.nodes(q)
            self.len(2, nodes)
            exp = {
                ('inet:asn', 0),
                ('inet:ipv4', 0x01020304),
            }
            self.eq(exp, {x.ndef for x in nodes})

            # --parallel allows out of order execution. This test demonstrates that but controls the output by time

            q = '$foo=woot.com tee --parallel { $lib.time.sleep("1") inet:ipv4=1.2.3.4 }  { $lib.time.sleep("0.5") inet:fqdn=$foo <- * | sleep 2} { [inet:asn=1234] }'
            nodes = await core.nodes(q)
            self.len(4, nodes)
            exp = [
                ('inet:asn', 1234),
                ('inet:dns:a', ('woot.com', 0x01020304)),
                ('inet:ipv4', 0x01020304),
                ('inet:fqdn', 'woot.com'),
            ]
            self.eq(exp, [x.ndef for x in nodes])

            # A fatal execption is fatal to the runtime
            q = '$foo=woot.com tee --parallel { $lib.time.sleep("0.5") inet:ipv4=1.2.3.4 }  { $lib.time.sleep("0.25") inet:fqdn=$foo <- * | sleep 1} { [inet:asn=newp] }'
            msgs = await core.stormlist(q)
            podes = [m[1] for m in msgs if m[0] == 'node']
            self.len(0, podes)
            self.stormIsInErr("invalid literal for int() with base 0: 'newp'", msgs)

            # Each input node to the query is also subject to parallel execution
            q = '$foo=woot.com inet:fqdn=$foo inet:fqdn=com | tee --parallel { inet:ipv4=1.2.3.4 } { inet:fqdn=$foo <- * } | uniq'
            nodes = await core.nodes(q)

            self.eq({node.ndef for node in nodes}, {
                ('inet:fqdn', 'woot.com'),
                ('inet:ipv4', 16909060),
                ('inet:dns:a', ('woot.com', 16909060)),
                ('inet:fqdn', 'com'),
            })

            # Per-node exceptions can also tear down the runtime (coverage test)
            q = 'inet:fqdn=com | tee --parallel { [inet:asn=newp] }'
            with self.raises(s_exc.BadTypeValu):
                await core.nodes(q)

            # No input test
            q = 'tee'
            with self.raises(s_exc.StormRuntimeError):
                await core.nodes(q)

            # Runtsafety test
            q = '[ inet:fqdn=www.vertex.link ] $q=:domain | tee $q'
            await self.asyncraises(s_exc.StormRuntimeError, core.nodes(q))

    async def test_storm_yieldvalu(self):

        async with self.getTestCore() as core:

            nodes = await core.nodes('[ inet:ipv4=1.2.3.4 ]')

            buid0 = nodes[0].buid
            iden0 = s_common.ehex(buid0)

            nodes = await core.nodes('yield $foo', opts={'vars': {'foo': (iden0,)}})
            self.len(1, nodes)
            self.eq(nodes[0].ndef, ('inet:ipv4', 0x01020304))

            def genr():
                yield iden0

            async def agenr():
                yield iden0

            nodes = await core.nodes('yield $foo', opts={'vars': {'foo': (iden0,)}})
            self.len(1, nodes)
            self.eq(nodes[0].ndef, ('inet:ipv4', 0x01020304))

            nodes = await core.nodes('yield $foo', opts={'vars': {'foo': buid0}})
            self.len(1, nodes)
            self.eq(nodes[0].ndef, ('inet:ipv4', 0x01020304))

            nodes = await core.nodes('yield $foo', opts={'vars': {'foo': genr()}})
            self.len(1, nodes)
            self.eq(nodes[0].ndef, ('inet:ipv4', 0x01020304))

            nodes = await core.nodes('yield $foo', opts={'vars': {'foo': agenr()}})
            self.len(1, nodes)
            self.eq(nodes[0].ndef, ('inet:ipv4', 0x01020304))

            nodes = await core.nodes('yield $foo', opts={'vars': {'foo': nodes[0]}})
            self.len(1, nodes)
            self.eq(nodes[0].ndef, ('inet:ipv4', 0x01020304))

            nodes = await core.nodes('yield $foo', opts={'vars': {'foo': None}})
            self.len(0, nodes)

            # test that stormtypes nodes can be yielded
            self.len(1, await core.nodes('for $x in ${ [inet:ipv4=1.2.3.4] } { yield $x }'))

            # Some sad path tests
            with self.raises(s_exc.BadLiftValu):
                await core.nodes('yield $foo', opts={'vars': {'foo': 'asdf'}})

            # Nodes from other views do not lift
            view = await core.callStorm('return( $lib.view.get().iden )')
            fork = await core.callStorm('return( $lib.view.get().fork().iden )')

            q = '''
            $nodes = $lib.list()
            view.exec $view { inet:ipv4=1.2.3.4 $nodes.append($node) } |
            for $n in $nodes {
                yield $n
            }
            '''
            msgs = await core.stormlist(q, opts={'view': fork, 'vars': {'view': view}})
            self.stormIsInErr('Node is not from the current view.', msgs)

            q = '''
            $nodes = $lib.list()
            view.exec $view { for $x in ${ inet:ipv4=1.2.3.4 } { $nodes.append($x) } } |
            for $n in $nodes {
                yield $n
            }
            '''
            msgs = await core.stormlist(q, opts={'view': fork, 'vars': {'view': view}})
            self.stormIsInErr('Node is not from the current view.', msgs)

            q = 'view.exec $view { $x=${inet:ipv4=1.2.3.4} } | yield $x'
            msgs = await core.stormlist(q, opts={'view': fork, 'vars': {'view': view}})
            self.stormIsInErr('Node is not from the current view.', msgs)

            # Nodes lifted from another view and referred to by iden() works
            q = '''
            $nodes = $lib.list()
            view.exec $view { inet:ipv4=1.2.3.4 $nodes.append($node) } |
            for $n in $nodes {
                yield $n.iden()
            }
            '''
            nodes = await core.nodes(q, opts={'view': fork, 'vars': {'view': view}})
            self.len(1, nodes)

            q = '''
            $nodes = $lib.list()
            view.exec $view { for $x in ${ inet:ipv4=1.2.3.4 } { $nodes.append($x) } } |
            for $n in $nodes {
                yield $n.iden()
            }
            '''
            nodes = await core.nodes(q, opts={'view': fork, 'vars': {'view': view}})
            self.len(1, nodes)

            q = 'view.exec $view { $x=${inet:ipv4=1.2.3.4} } | for $n in $x { yield $n.iden() }'
            nodes = await core.nodes(q, opts={'view': fork, 'vars': {'view': view}})
            self.len(1, nodes)

    async def test_storm_viewexec(self):

        async with self.getTestCore() as core:

            view = await core.callStorm('return( $lib.view.get().iden )')
            fork = await core.callStorm('return( $lib.view.get().fork().iden )')

            q = '''view.exec $view {
                $lib.print(foo)
                $lib.warn(bar)
                $lib.fire(cool, some=event)
                $lib.csv.emit(item1, item2, item3)
                [ it:dev:str=nomsg ]
             }'''
            msgs = await core.stormlist(q, opts={'view': fork, 'vars': {'view': view}})
            self.stormIsInPrint('foo', msgs)
            self.stormIsInWarn('bar', msgs)
            self.len(1, [m for m in msgs if m[0] == 'storm:fire'])
            self.len(1, [m for m in msgs if m[0] == 'csv:row'])
            self.len(0, [m for m in msgs if m[0] == 'node:edits'])

            await core.addStormPkg({
                'name': 'testpkg',
                'version': (0, 0, 1),
                'modules': (
                    {'name': 'priv.exec',
                     'asroot:perms': [['power-ups', 'testpkg']],
                     'modconf': {'viewiden': fork},
                     'storm': '''
                        function asroot () {
                            view.exec $modconf.viewiden { $foo=bar } | return($foo)
                        }
                     '''},
                ),
            })

            visi = await core.auth.addUser('visi')
            asvisi = {'user': visi.iden}

            await core.stormlist('auth.user.addrule visi power-ups.testpkg')

            with self.raises(s_exc.AuthDeny):
                await core.callStorm('return(woot)', opts={'user': visi.iden, 'view': fork})

            self.eq('bar', await core.callStorm('return($lib.import(priv.exec).asroot())', opts=asvisi))

    async def test_storm_argv_parser(self):

        pars = s_storm.Parser(prog='hehe')
        pars.add_argument('--hehe')
        self.none(pars.parse_args(['--lol']))
        mesg = "Expected 0 positional arguments. Got 1: ['--lol']"
        self.eq(('BadArg', {'mesg': mesg}), (pars.exc.errname, pars.exc.errinfo))

        pars = s_storm.Parser(prog='hehe')
        pars.add_argument('hehe')
        opts = pars.parse_args(['-h'])
        self.none(opts)
        self.notin("ERROR: The argument <hehe> is required.", pars.mesgs)
        self.isin('Usage: hehe [options] <hehe>', pars.mesgs)
        self.isin('Options:', pars.mesgs)
        self.isin('  --help                      : Display the command usage.', pars.mesgs)
        self.isin('Arguments:', pars.mesgs)
        self.isin('  <hehe>                      : No help available', pars.mesgs)
        self.none(pars.exc)

        pars = s_storm.Parser(prog='hehe')
        pars.add_argument('hehe')
        opts = pars.parse_args(['newp', '-h'])
        self.none(opts)
        mesg = 'Extra arguments and flags are not supported with the help flag: hehe newp -h'
        self.eq(('BadArg', {'mesg': mesg}), (pars.exc.errname, pars.exc.errinfo))

        pars = s_storm.Parser()
        pars.add_argument('--no-foo', default=True, action='store_false')
        opts = pars.parse_args(['--no-foo'])
        self.false(opts.no_foo)

        pars = s_storm.Parser()
        pars.add_argument('--no-foo', default=True, action='store_false')
        opts = pars.parse_args([])
        self.true(opts.no_foo)

        pars = s_storm.Parser()
        pars.add_argument('--no-foo', default=True, action='store_false')
        pars.add_argument('--valu', default=8675309, type='int')
        pars.add_argument('--ques', nargs=2, type='int', default=(1, 2))
        pars.parse_args(['-h'])
        self.isin('  --no-foo                    : No help available.', pars.mesgs)
        self.isin('  --valu <valu>               : No help available. (default: 8675309)', pars.mesgs)
        self.isin('  --ques <ques>               : No help available. (default: (1, 2))', pars.mesgs)

        pars = s_storm.Parser()
        pars.add_argument('--yada')
        self.none(pars.parse_args(['--yada']))
        self.true(pars.exited)

        pars = s_storm.Parser()
        pars.add_argument('--yada', action='append')
        self.none(pars.parse_args(['--yada']))
        self.true(pars.exited)

        pars = s_storm.Parser()
        pars.add_argument('--yada', nargs='?')
        opts = pars.parse_args(['--yada'])
        self.none(opts.yada)

        pars = s_storm.Parser()
        pars.add_argument('--yada', nargs='+')
        self.none(pars.parse_args(['--yada']))
        self.true(pars.exited)

        pars = s_storm.Parser()
        pars.add_argument('--yada', type='int')
        self.none(pars.parse_args(['--yada', 'hehe']))
        self.true(pars.exited)

        # check help output formatting of optargs
        pars = s_storm.Parser()
        pars.add_argument('--star', nargs='*')
        pars.help()
        helptext = '\n'.join(pars.mesgs)
        self.isin('--star [<star> ...]', helptext)

        pars = s_storm.Parser()
        pars.add_argument('--plus', nargs='+')
        pars.help()
        helptext = '\n'.join(pars.mesgs)
        self.isin('--plus <plus> [<plus> ...]', helptext)

        pars = s_storm.Parser()
        pars.add_argument('--woot', nargs='+', default=[
            'The 1st Battalion, 26th Infantry Regiment "Blue Spaders" hosted Steve Rogers ',
            'for much of WWII. While initially using his sidearm,',
            'his Vibranium/steel alloy shield made by metallurgist Dr. Myron MacLain,',
            'quickly became his weapon of choice.'])
        pars.help()
        helptext = '\n'.join(pars.mesgs)
        self.isin('default: \n[', helptext)

        pars = s_storm.Parser()
        pars.add_argument('--ques', nargs='?')
        pars.help()
        helptext = '\n'.join(pars.mesgs)
        self.isin('--ques [ques]', helptext)

        # Check formatting for store_true / store_false optargs
        pars = s_storm.Parser()
        pars.add_argument('--ques', nargs=2, type='int')
        pars.add_argument('--beep', action='store_true', help='beep beep')
        pars.add_argument('--boop', action='store_false', help='boop boop')
        pars.help()
        helptext = '\n'.join(pars.mesgs)
        self.isin('--ques <ques>               : No help available', helptext)
        self.isin('--beep                      : beep beep', helptext)
        self.isin('--boop                      : boop boop', helptext)

        # test some nargs type intersections
        pars = s_storm.Parser()
        pars.add_argument('--ques', nargs='?', type='int')
        self.none(pars.parse_args(['--ques', 'asdf']))
        self.eq("Invalid value for type (int): asdf", pars.exc.errinfo['mesg'])

        pars = s_storm.Parser()
        pars.add_argument('--ques', nargs='*', type='int')
        self.none(pars.parse_args(['--ques', 'asdf']))
        self.eq("Invalid value for type (int): asdf", pars.exc.errinfo['mesg'])

        pars = s_storm.Parser()
        pars.add_argument('--ques', nargs='+', type='int')
        self.none(pars.parse_args(['--ques', 'asdf']))
        self.eq("Invalid value for type (int): asdf", pars.exc.errinfo['mesg'])

        pars = s_storm.Parser()
        pars.add_argument('foo', type='int')
        self.none(pars.parse_args(['asdf']))
        self.eq("Invalid value for type (int): asdf", pars.exc.errinfo['mesg'])

        # argument count mismatch
        pars = s_storm.Parser()
        pars.add_argument('--ques')
        self.none(pars.parse_args(['--ques']))
        self.eq("An argument is required for --ques.", pars.exc.errinfo['mesg'])

        pars = s_storm.Parser()
        pars.add_argument('--ques', nargs=2)
        self.none(pars.parse_args(['--ques', 'lolz']))
        self.eq("2 arguments are required for --ques.", pars.exc.errinfo['mesg'])

        pars = s_storm.Parser()
        pars.add_argument('--ques', nargs=2, type='int')
        self.none(pars.parse_args(['--ques', 'lolz', 'hehe']))
        self.eq("Invalid value for type (int): lolz", pars.exc.errinfo['mesg'])

        # test time argtype
        ttyp = s_datamodel.Model().type('time')

        pars = s_storm.Parser()
        pars.add_argument('--yada', type='time')
        args = pars.parse_args(['--yada', '20201021-1day'])
        self.nn(args)
        self.eq(ttyp.norm('20201021-1day')[0], args.yada)

        args = pars.parse_args(['--yada', 1603229675444])
        self.nn(args)
        self.eq(ttyp.norm(1603229675444)[0], args.yada)

        self.none(pars.parse_args(['--yada', 'hehe']))
        self.true(pars.exited)
        self.eq("Invalid value for type (time): hehe", pars.exc.errinfo['mesg'])

        # test ival argtype
        ityp = s_datamodel.Model().type('ival')

        pars = s_storm.Parser()
        pars.add_argument('--yada', type='ival')
        args = pars.parse_args(['--yada', '20201021-1day'])
        self.nn(args)
        self.eq(ityp.norm('20201021-1day')[0], args.yada)

        args = pars.parse_args(['--yada', 1603229675444])
        self.nn(args)
        self.eq(ityp.norm(1603229675444)[0], args.yada)

        args = pars.parse_args(['--yada', ('20201021', '20201023')])
        self.nn(args)
        self.eq(ityp.norm(('20201021', '20201023'))[0], args.yada)

        args = pars.parse_args(['--yada', (1603229675444, '20201021')])
        self.nn(args)
        self.eq(ityp.norm((1603229675444, '20201021'))[0], args.yada)

        self.none(pars.parse_args(['--yada', 'hehe']))
        self.true(pars.exited)
        self.eq("Invalid value for type (ival): hehe", pars.exc.errinfo['mesg'])

        # check adding argument with invalid type
        with self.raises(s_exc.BadArg):
            pars = s_storm.Parser()
            pars.add_argument('--yada', type=int)

        # choices - bad setup
        pars = s_storm.Parser()
        with self.raises(s_exc.BadArg) as cm:
            pars.add_argument('--foo', action='store_true', choices=['newp'])
        self.eq('Argument choices are not supported when action is store_true or store_false', cm.exception.get('mesg'))

        # choices - basics
        pars = s_storm.Parser()
        pars.add_argument('foo', type='int', choices=[3, 1, 2], help='foohelp')
        pars.add_argument('--bar', choices=['baz', 'bam'], help='barhelp')
        pars.add_argument('--cam', action='append', choices=['cat', 'cool'], help='camhelp')

        opts = pars.parse_args(['1', '--bar', 'bam', '--cam', 'cat', '--cam', 'cool'])
        self.eq(1, opts.foo)
        self.eq('bam', opts.bar)
        self.eq(['cat', 'cool'], opts.cam)

        opts = pars.parse_args([32])
        self.none(opts)
        self.eq('Invalid choice for argument <foo> (choose from: 3, 1, 2): 32', pars.exc.errinfo['mesg'])

        opts = pars.parse_args([2, '--bar', 'newp'])
        self.none(opts)
        self.eq('Invalid choice for argument --bar (choose from: baz, bam): newp', pars.exc.errinfo['mesg'])

        opts = pars.parse_args([2, '--cam', 'cat', '--cam', 'newp'])
        self.none(opts)
        self.eq('Invalid choice for argument --cam (choose from: cat, cool): newp', pars.exc.errinfo['mesg'])

        pars.mesgs.clear()
        pars.help()
        self.eq('  --bar <bar>                 : barhelp (choices: baz, bam)', pars.mesgs[5])
        self.eq('  --cam <cam>                 : camhelp (choices: cat, cool)', pars.mesgs[6])
        self.eq('  <foo>                       : foohelp (choices: 3, 1, 2)', pars.mesgs[10])

        # choices - default does not have to be in choices
        pars = s_storm.Parser()
        pars.add_argument('--foo', default='def', choices=['faz'], help='foohelp')

        opts = pars.parse_args([])
        self.eq('def', opts.foo)

        pars.help()
        self.eq('  --foo <foo>                 : foohelp (default: def, choices: faz)', pars.mesgs[-1])

        # choices - like defaults, choices are not normalized
        pars = s_storm.Parser()
        ttyp = s_datamodel.Model().type('time')
        pars.add_argument('foo', type='time', choices=['2022', ttyp.norm('2023')[0]], help='foohelp')

        opts = pars.parse_args(['2023'])
        self.eq(ttyp.norm('2023')[0], opts.foo)

        opts = pars.parse_args(['2022'])
        self.none(opts)
        errmesg = pars.exc.errinfo['mesg']
        self.eq('Invalid choice for argument <foo> (choose from: 2022, 1672531200000): 1640995200000', errmesg)

        pars.help()
        self.eq('  <foo>                       : foohelp (choices: 2022, 1672531200000)', pars.mesgs[-1])

        # choices - nargs
        pars = s_storm.Parser()
        pars.add_argument('foo', nargs='+', choices=['faz'])
        pars.add_argument('--bar', nargs='?', choices=['baz'])
        pars.add_argument('--cat', nargs=2, choices=['cam', 'cool'])

        opts = pars.parse_args(['newp'])
        self.none(opts)
        self.eq('Invalid choice for argument <foo> (choose from: faz): newp', pars.exc.errinfo['mesg'])

        opts = pars.parse_args(['faz', '--bar', 'newp'])
        self.none(opts)
        self.eq('Invalid choice for argument --bar (choose from: baz): newp', pars.exc.errinfo['mesg'])

        opts = pars.parse_args(['faz', '--cat', 'newp', 'newp2'])
        self.none(opts)
        self.eq('Invalid choice for argument --cat (choose from: cam, cool): newp', pars.exc.errinfo['mesg'])

        opts = pars.parse_args(['faz', '--cat', 'cam', 'cool'])
        self.nn(opts)

    async def test_storm_cmd_help(self):

        async with self.getTestCore() as core:
            pdef = {
                'name': 'testpkg',
                'version': '0.0.1',
                'commands': (
                    {'name': 'woot', 'cmdinputs': (
                        {'form': 'hehe:haha'},
                        {'form': 'hoho:lol', 'help': 'We know whats up'}
                    )},
                ),
            }
            await core.loadStormPkg(pdef)
            msgs = await core.stormlist('woot --help')
            helptext = '\n'.join([m[1].get('mesg') for m in msgs if m[0] == 'print'])
            self.isin('Inputs:\n\n    hehe:haha\n    hoho:lol  - We know whats up', helptext)

    async def test_storm_help_cmd(self):

        async with self.getTestCore() as core:

            msgs = await core.stormlist('.created | limit 1 | help')
            self.printed(msgs, 'package: synapse')
            self.stormIsInPrint('help', msgs)
            self.stormIsInPrint('List available information about Storm and brief descriptions of different items.',
                                msgs)
            self.len(1, [n for n in msgs if n[0] == 'node'])

            msgs = await core.stormlist('help')
            self.printed(msgs, 'package: synapse')
            self.stormIsInPrint('help', msgs)
            self.stormIsInPrint('List available information about Storm and brief descriptions of different items.',
                                msgs)

            msgs = await core.stormlist('help view')
            self.stormIsInPrint('Storm api for a View instance', msgs)
            self.stormIsInPrint('view.merge', msgs)
            self.stormNotInPrint('uniq', msgs)

            msgs = await core.stormlist('help newp')
            self.stormIsInPrint('No commands found matching "newp"', msgs)
            self.stormNotInPrint('uniq', msgs)

            otherpkg = {
                'name': 'foosball',
                'version': '0.0.1',
                'synapse_version': '>=3.0.0,<4.0.0',
                'commands': ({
                                 'name': 'testcmd',
                                 'descr': 'test command',
                                 'storm': '[ inet:ipv4=1.2.3.4 ]',
                             },),
                'modules': (
                    {
                        'name': 'foosmod',
                        'storm': '''
                                function f(a) {return ($a)}
                                ''',
                    },
                ),

            }
            self.none(await core.addStormPkg(otherpkg))

            msgs = await core.stormlist('help')
            self.printed(msgs, 'package: foosball')
            self.stormIsInPrint('testcmd', msgs)
            self.stormIsInPrint(': test command', msgs)

            msgs = await core.stormlist('help testcmd')
            self.stormIsInPrint('testcmd', msgs)
            self.stormNotInPrint('view.merge', msgs)

            msgs = await core.stormlist('[test:str=uniq] | help $node.value')
            self.stormIsInPrint('Get the value of the primary property of the Node.', msgs)

            msgs = await core.stormlist('[test:str=uniq] | help $node.value()')
            self.stormNotInPrint('Get the value of the primary property of the Node.', msgs)
            self.stormIsInPrint('uniq: Filter nodes by their uniq iden values.', msgs)

            msgs = await core.stormlist('[ test:str=uniq ] | help $node.props')
            self.stormIsInPrint('A Storm Primitive representing the properties on a Node.', msgs)
            self.stormIsInPrint('set(prop, valu)\nSet a specific property value by name.', msgs)

            msgs = await core.stormlist('[ test:str=uniq ] | help $node')
            self.stormIsInPrint('Implements the Storm api for a node instance.', msgs)

            msgs = await core.stormlist('[ test:str=uniq ] | help $path')
            self.stormIsInPrint('Implements the Storm API for the Path object.', msgs)

            # $lib helps
            msgs = await core.stormlist('help $lib')
            self.stormIsInPrint('$lib.auth                     : A Storm Library for interacting with Auth in the '
                                'Cortex.',
                                msgs)
            self.stormIsInPrint('$lib.import(name, debug=$lib.false, reqvers=$lib.null)\nImport a Storm module.',
                                msgs)
            self.stormIsInPrint('$lib.debug\nTrue if the current runtime has debugging enabled.', msgs)
            self.stormNotInPrint('Examples', msgs)

            msgs = await core.stormlist('help -v $lib')

            self.stormIsInPrint('$lib.import(name, debug=$lib.false, reqvers=$lib.null)\n'
                                '======================================================\n'
                                'Import a Storm module.', msgs)

            msgs = await core.stormlist('help $lib.macro')
            self.stormIsInPrint('$lib.macro.del(name)\nDelete a Storm Macro by name from the Cortex.', msgs)

            msgs = await core.stormlist('help list')
            self.stormIsInPrint('***\nlist\n****\nImplements the Storm API for a List instance.', msgs)
            self.stormIsInPrint('append(valu)\nAppend a value to the list.', msgs)
            self.stormIsInPrint('auth.user.list     : List all users.', msgs)

            # email stor / gettr has a multi value return type
            msgs = await core.stormlist('help -v auth:user')
            self.stormIsInPrint('Implements the Storm API for a User.', msgs)
            self.stormIsInPrint("A user's email. This can also be used to set the user's email.", msgs)
            self.stormIsInPrint('The return type may be one of the following: str, null.', msgs)

            msgs = await core.stormlist('help $lib.regex')
            self.stormIsInPrint('The following references are available:\n\n'
                                '$lib.regex.flags.i\n'
                                'Regex flag to indicate that case insensitive matches are allowed.\n\n'
                                '$lib.regex.flags.m\n'
                                'Regex flag to indicate that multiline matches are allowed.', msgs)

            msgs = await core.stormlist('help $lib.inet.http.get')
            self.stormIsInPrint('$lib.inet.http.get(url, headers=$lib.null', msgs)
            self.stormIsInPrint('Get the contents of a given URL.', msgs)

            msgs = await core.stormlist('$str=hehe help $str.split')
            self.stormIsInPrint('Split the string into multiple parts based on a separator.', msgs)

            msgs = await core.stormlist('help $lib.gen.orgByName')
            self.stormIsInPrint('Returns an ou:org by name, adding the node if it does not exist.', msgs)

            msgs = await core.stormlist('help --verbose $lib.gen.orgByName')
            self.stormIsInPrint('Returns an ou:org by name, adding the node if it does not exist.\n'
                                'Args:\n    name (str): The name of the org.', msgs)

            msgs = await core.stormlist('help $lib.inet')
            self.stormIsInPrint('The following libraries are available:\n\n'
                                '$lib.inet.http                : A Storm Library exposing an HTTP client API.\n'
                                '$lib.inet.http.oauth.v1       : A Storm library to handle OAuth v1 authentication.\n'
                                '$lib.inet.http.oauth.v2       : A Storm library for managing OAuth V2 clients.\n',
                                msgs)
            self.stormNotInPrint('$lib.inet.http.get(', msgs)

            msgs = await core.stormlist('help $lib.regex.flags')
            err = 'Item must be a Storm type name, a Storm library, or a Storm command name to search for. Got dict'
            self.stormIsInErr(err, msgs)

            url = core.getLocalUrl()
            msgs = await core.stormlist('$prox=$lib.telepath.open($url) help $prox.getCellInfo',
                                        opts={'vars': {'url': url}})
            self.stormIsInPrint('Implements the call methods for the telepath:proxy.', msgs)

            msgs = await core.stormlist('$prox=$lib.telepath.open($url) help $prox.storm',
                                        opts={'vars': {'url': url}})
            self.stormIsInPrint('Implements the generator methods for the telepath:proxy.', msgs)

            msgs = await core.stormlist('function f(){} help $f')
            self.stormIsInErr('help does not currently support runtime defined functions.', msgs)

            msgs = await core.stormlist('$mod=$lib.import(foosmod) help $mod')
            self.stormIsInErr('Help does not currently support imported Storm modules.', msgs)

            msgs = await core.stormlist('$mod=$lib.import(foosmod) help $mod.f')
            self.stormIsInErr('help does not currently support runtime defined functions.', msgs)

    async def test_liftby_edge(self):
        async with self.getTestCore() as core:

            await core.nodes('[ test:str=test1 +(refs)> { [test:int=7] } ]')
            await core.nodes('[ test:str=test1 +(refs)> { [test:int=8] } ]')
            await core.nodes('[ test:str=test2 +(refs)> { [test:int=8] } ]')

            nodes = await core.nodes('lift.byverb refs')
            self.eq(sorted([n.ndef[1] for n in nodes]), ['test1', 'test2'])

            nodes = await core.nodes('lift.byverb --n2 refs ')
            self.eq(sorted([n.ndef[1] for n in nodes]), [7, 8])

            nodes = await core.nodes('lift.byverb $v', {'vars': {'v': 'refs'}})
            self.eq(sorted([n.ndef[1] for n in nodes]), ['test1', 'test2'])

            q = '[(test:str=refs) (test:str=foo)] $v=$node.value() | lift.byverb $v'
            nodes = await core.nodes(q)
            self.len(4, nodes)
            self.eq({n.ndef[1] for n in nodes},
                    {'test1', 'test2', 'refs', 'foo'})

    async def test_storm_nested_root(self):
        async with self.getTestCore() as core:
            self.eq(20, await core.callStorm('''
            $foo = (100)
            function x() {
                function y() {
                    function z() {
                        $foo = (20)
                    }
                    $z()
                }
                $y()
            }
            $x()
            return ($foo)
            '''))

    async def test_edges_del(self):
        async with self.getTestCore() as core:
            view = await core.callStorm('return ($lib.view.get().fork().iden)')
            opts = {'view': view}

            await core.nodes('[test:int=8191 test:int=127]')
            await core.stormlist('test:int=127 | [ <(refs)+ { test:int=8191 } ]', opts=opts)

            # Delete the N1 out from under the fork
            msgs = await core.stormlist('test:int=8191 | delnode')
            self.stormHasNoWarnErr(msgs)

            msgs = await core.stormlist('test:int=127 | edges.del * --n2', opts=opts)
            self.stormHasNoWarnErr(msgs)

        async with self.getTestCore() as core:

            await core.nodes('[ test:str=test1 +(refs)> { [test:int=7 test:int=8] } ]')
            await core.nodes('[ test:str=test1 +(seen)> { [test:int=7 test:int=8] } ]')

            self.len(4, await core.nodes('test:str=test1 -(*)> *'))

            await core.nodes('test:str=test1 | edges.del refs')
            self.len(0, await core.nodes('test:str=test1 -(refs)> *'))
            self.len(2, await core.nodes('test:str=test1 -(seen)> *'))

            await core.nodes('test:str=test1 [ +(refs)> { [test:int=7 test:int=8] } ]')

            self.len(4, await core.nodes('test:str=test1 -(*)> *'))

            await core.nodes('test:str=test1 | edges.del *')
            self.len(0, await core.nodes('test:str=test1 -(*)> *'))

            # Test --n2
            await core.nodes('test:str=test1 [ <(refs)+ { [test:int=7 test:int=8] } ]')
            await core.nodes('test:str=test1 [ <(seen)+ { [test:int=7 test:int=8] } ]')

            self.len(4, await core.nodes('test:str=test1 <(*)- *'))

            await core.nodes('test:str=test1 | edges.del refs --n2')
            self.len(0, await core.nodes('test:str=test1 <(refs)- *'))
            self.len(2, await core.nodes('test:str=test1 <(seen)- *'))

            await core.nodes('test:str=test1 [ <(refs)+ { [test:int=7 test:int=8] } ]')

            self.len(4, await core.nodes('test:str=test1 <(*)- *'))

            await core.nodes('test:str=test1 | edges.del * --n2')
            self.len(0, await core.nodes('test:str=test1 <(*)- *'))

            # Test non-runtsafe usage
            await core.nodes('[ test:str=refs +(refs)> { [test:int=7 test:int=8] } ]')
            await core.nodes('[ test:str=seen +(seen)> { [test:int=7 test:int=8] } ]')

            self.len(2, await core.nodes('test:str=refs -(refs)> *'))
            self.len(2, await core.nodes('test:str=seen -(seen)> *'))

            await core.nodes('test:str=refs test:str=seen $v=$node.value() | edges.del $v')

            self.len(0, await core.nodes('test:str=refs -(refs)> *'))
            self.len(0, await core.nodes('test:str=seen -(seen)> *'))

            await core.nodes('test:str=refs [ <(refs)+ { [test:int=7 test:int=8] } ]')
            await core.nodes('test:str=seen [ <(seen)+ { [test:int=7 test:int=8] } ]')

            self.len(2, await core.nodes('test:str=refs <(refs)- *'))
            self.len(2, await core.nodes('test:str=seen <(seen)- *'))

            await core.nodes('test:str=refs test:str=seen $v=$node.value() | edges.del $v --n2')

            self.len(0, await core.nodes('test:str=refs <(refs)- *'))
            self.len(0, await core.nodes('test:str=seen <(seen)- *'))

            await core.nodes('test:str=refs [ <(refs)+ { [test:int=7 test:int=8] } ]')
            await core.nodes('[ test:str=* <(seen)+ { [test:int=7 test:int=8] } ]')

            self.len(2, await core.nodes('test:str=refs <(refs)- *'))
            self.len(2, await core.nodes('test:str=* <(seen)- *'))

            await core.nodes('test:str=refs test:str=* $v=$node.value() | edges.del $v --n2')

            self.len(0, await core.nodes('test:str=refs <(refs)- *'))
            self.len(0, await core.nodes('test:str=* <(seen)- *'))

            # Test perms
            visi = await core.auth.addUser('visi')
            await visi.setPasswd('secret')

            await core.nodes('test:str=test1 [ +(refs)> { test:int=7 } ]')
            self.len(1, await core.nodes('test:str=test1 -(refs)> *'))

            async with core.getLocalProxy(user='visi') as asvisi:
                with self.raises(s_exc.AuthDeny):
                    await asvisi.callStorm('test:str=test1 | edges.del refs')

                await visi.addRule((True, ('node', 'edge', 'del', 'refs')))

                await asvisi.callStorm('test:str=test1 | edges.del refs')
                self.len(0, await core.nodes('test:str=test1 -(refs)> *'))

                await core.nodes('test:str=test1 [ +(refs)> { test:int=7 } ]')
                with self.raises(s_exc.AuthDeny):
                    await asvisi.callStorm('test:str=test1 | edges.del *')

                await visi.addRule((True, ('node', 'edge', 'del')))

                await asvisi.callStorm('test:str=test1 | edges.del *')
                self.len(0, await core.nodes('test:str=test1 -(refs)> *'))

    async def test_storm_pushpull(self):

        with self.getTestDir() as dirn:

            async with self.getTestCore(dirn=dirn) as core:

                visi = await core.auth.addUser('visi')
                await visi.setPasswd('secret')

                await core.auth.rootuser.setPasswd('secret')
                host, port = await core.dmon.listen('tcp://127.0.0.1:0/')

                # setup a trigger so we know when the nodes move...
                view0, layr0 = await core.callStorm('$view = $lib.view.get().fork() return(($view.iden, $view.layers.0.iden))')
                view1, layr1 = await core.callStorm('$view = $lib.view.get().fork() return(($view.iden, $view.layers.0.iden))')
                view2, layr2 = await core.callStorm('$view = $lib.view.get().fork() return(($view.iden, $view.layers.0.iden))')
                view3, layr3 = await core.callStorm('$view = $lib.view.get().fork() return(($view.iden, $view.layers.0.iden))')

                opts = {'vars': {
                    'view0': view0,
                    'view1': view1,
                    'view2': view2,
                    'view3': view3,
                    'layr0': layr0,
                    'layr1': layr1,
                    'layr2': layr2,
                    'layr3': layr3,
                }}

                # lets get some auth denies...
                async with core.getLocalProxy(user='visi') as asvisi:

                    with self.raises(s_exc.AuthDeny):
                        await asvisi.callStorm(f'$lib.layer.get($layr0).addPush(hehe)', opts=opts)
                    with self.raises(s_exc.AuthDeny):
                        await asvisi.callStorm(f'$lib.layer.get($layr0).delPush(hehe)', opts=opts)
                    with self.raises(s_exc.AuthDeny):
                        await asvisi.callStorm(f'$lib.layer.get($layr2).addPull(hehe)', opts=opts)
                    with self.raises(s_exc.AuthDeny):
                        await asvisi.callStorm(f'$lib.layer.get($layr2).delPull(hehe)', opts=opts)
                    with self.raises(s_exc.AuthDeny):
                        await asvisi.callStorm(f'$lib.layer.get($layr2).addPull(hehe)', opts=opts)
                    with self.raises(s_exc.AuthDeny):
                        await asvisi.callStorm(f'$lib.layer.get($layr2).delPull(hehe)', opts=opts)

                actv = len(core.activecoros)
                # view0 -push-> view1 <-pull- view2
                await core.callStorm(f'$lib.layer.get($layr0).addPush("tcp://root:secret@127.0.0.1:{port}/*/layer/{layr1}")', opts=opts)
                await core.callStorm(f'$lib.layer.get($layr2).addPull("tcp://root:secret@127.0.0.1:{port}/*/layer/{layr1}")', opts=opts)

                purl = await core.callStorm('for ($iden, $pdef) in $lib.layer.get($layr2).get(pulls) { return($pdef.url) }', opts=opts)
                self.true(purl.startswith('tcp://root:****@127.0.0.1'))
                purl = await core.callStorm('for ($iden, $pdef) in $lib.layer.get($layr0).get(pushs) { return($pdef.url) }', opts=opts)
                self.true(purl.startswith('tcp://root:****@127.0.0.1'))

                msgs = await core.stormlist('layer.push.list $layr0', opts=opts)
                self.stormIsInPrint('tcp://root:****@127.0.0.1', msgs)

                msgs = await core.stormlist('layer.pull.list $layr2', opts=opts)
                self.stormIsInPrint('tcp://root:****@127.0.0.1', msgs)

                self.eq(2, len(core.activecoros) - actv)
                tasks = await core.callStorm('return($lib.ps.list())')
                self.len(1, [t for t in tasks if t.get('name').startswith('layer pull:')])
                self.len(1, [t for t in tasks if t.get('name').startswith('layer push:')])

                await core.nodes('[ ps:contact=* ]', opts={'view': view0})

                # wait for first write so we can get the correct offset
                await core.layers.get(layr2).waitEditOffs(0, timeout=3)
                offs = await core.layers.get(layr2).getEditOffs()

                await core.nodes('[ ps:contact=* ]', opts={'view': view0})
                await core.nodes('[ ps:contact=* ]', opts={'view': view0})
                await core.layers.get(layr2).waitEditOffs(offs + 10, timeout=3)

                self.len(3, await core.nodes('ps:contact', opts={'view': view1}))
                self.len(3, await core.nodes('ps:contact', opts={'view': view2}))

                # Check offset reporting
                q = '$layer=$lib.layer.get($layr0) return ($layer.pack())'
                layrinfo = await core.callStorm(q, opts=opts)
                pushs = layrinfo.get('pushs')
                self.len(1, pushs)
                pdef = list(pushs.values())[0]
                self.lt(10, pdef.get('offs', 0))

                q = '$layer=$lib.layer.get($layr2) return ($layer.pack())'
                layrinfo = await core.callStorm(q, opts=opts)
                pulls = layrinfo.get('pulls')
                self.len(1, pulls)
                pdef = list(pulls.values())[0]
                self.lt(10, pdef.get('offs', 0))

                # remove and ensure no replay on restart
                await core.nodes('ps:contact | delnode', opts={'view': view2})
                self.len(0, await core.nodes('ps:contact', opts={'view': view2}))

            conf = {'dmon:listen': f'tcp://127.0.0.1:{port}'}
            async with self.getTestCore(dirn=dirn, conf=conf) as core:

                await asyncio.sleep(0)

                offs = await core.layers.get(layr2).getEditOffs()
                await core.nodes('[ ps:contact=* ]', opts={'view': view0})
                await core.nodes('[ ps:contact=* ]', opts={'view': view0})
                await core.nodes('[ ps:contact=* ]', opts={'view': view0})
                await core.layers.get(layr2).waitEditOffs(offs + 6, timeout=3)

                # confirm we dont replay and get the old one back...
                self.len(3, await core.nodes('ps:contact', opts={'view': view2}))

                actv = len(core.activecoros)
                # remove all pushes / pulls
                await core.callStorm('''
                    for $layr in $lib.layer.list() {
                        $pushs = $layr.get(pushs)
                        if $pushs {
                            for ($iden, $pdef) in $pushs { $layr.delPush($iden) }
                        }
                        $pulls = $layr.get(pulls)
                        if $pulls {
                            for ($iden, $pdef) in $pulls { $layr.delPull($iden) }
                        }
                    }
                ''')
                self.eq(actv - 2, len(core.activecoros))
                tasks = await core.callStorm('return($lib.ps.list())')
                self.len(0, [t for t in tasks if t.get('name').startswith('layer pull:')])
                self.len(0, [t for t in tasks if t.get('name').startswith('layer push:')])

                # code coverage for push/pull dict exists but has no entries
                self.none(await core.callStorm('return($lib.layer.get($layr2).delPull($lib.guid()))', opts=opts))
                self.none(await core.callStorm('return($lib.layer.get($layr0).delPush($lib.guid()))', opts=opts))

                msgs = await core.stormlist('layer.push.list $layr0', opts=opts)
                self.stormIsInPrint('No pushes configured', msgs)

                msgs = await core.stormlist('layer.pull.list $layr2', opts=opts)
                self.stormIsInPrint('No pulls configured', msgs)

                # Test storm command add/del
                q = f'layer.push.add $layr0 "tcp://root:secret@127.0.0.1:{port}/*/layer/{layr1}"'
                msgs = await core.stormlist(q, opts=opts)
                self.stormIsInPrint('Layer push added', msgs)

                q = f'layer.pull.add $layr2 "tcp://root:secret@127.0.0.1:{port}/*/layer/{layr1}"'
                msgs = await core.stormlist(q, opts=opts)
                self.stormIsInPrint('Layer pull added', msgs)

                msgs = await core.stormlist('layer.push.list $layr0', opts=opts)
                self.stormIsInPrint('tcp://root:****@127.0.0.1', msgs)

                msgs = await core.stormlist('layer.pull.list $layr2', opts=opts)
                self.stormIsInPrint('tcp://root:****@127.0.0.1', msgs)

                pidn = await core.callStorm('for ($iden, $pdef) in $lib.layer.get($layr0).get(pushs) { return($iden) }', opts=opts)
                msgs = await core.stormlist(f'layer.push.del $layr0 {pidn}', opts=opts)
                self.stormIsInPrint('Layer push deleted', msgs)
                msgs = await core.stormlist('layer.push.list $layr0', opts=opts)
                self.stormIsInPrint('No pushes configured', msgs)

                pidn = await core.callStorm('for ($iden, $pdef) in $lib.layer.get($layr2).get(pulls) { return($iden) }', opts=opts)
                msgs = await core.stormlist(f'layer.pull.del $layr2 {pidn}', opts=opts)
                self.stormIsInPrint('Layer pull deleted', msgs)
                msgs = await core.stormlist('layer.pull.list $layr2', opts=opts)
                self.stormIsInPrint('No pulls configured', msgs)

                # Add slow pushers
                q = f'''$url="tcp://root:secret@127.0.0.1:{port}/*/layer/{layr3}"
                $pdef = $lib.layer.get($layr0).addPush($url, queue_size=10, chunk_size=1)
                return($pdef.iden)'''
                slowpush = await core.callStorm(q, opts=opts)
                q = f'''$url="tcp://root:secret@127.0.0.1:{port}/*/layer/{layr0}"
                $pdef = $lib.layer.get($layr3).addPull($url, queue_size=20, chunk_size=10)
                return($pdef.iden)'''
                slowpull = await core.callStorm(q, opts=opts)

                pushs = await core.callStorm('return($lib.layer.get($layr0).get(pushs))', opts=opts)
                self.isin(slowpush, pushs)

                pulls = await core.callStorm('return($lib.layer.get($layr3).get(pulls))', opts=opts)
                self.isin(slowpull, pulls)

                self.none(await core.callStorm(f'return($lib.layer.get($layr0).delPush({slowpush}))', opts=opts))
                self.none(await core.callStorm(f'return($lib.layer.get($layr3).delPull({slowpull}))', opts=opts))

                # add a push/pull and remove the layer to cancel it...
                await core.callStorm(f'$lib.layer.get($layr0).addPush("tcp://root:secret@127.0.0.1:{port}/*/layer/{layr1}")', opts=opts)
                await core.callStorm(f'$lib.layer.get($layr2).addPull("tcp://root:secret@127.0.0.1:{port}/*/layer/{layr1}")', opts=opts)

                await asyncio.sleep(0)

                tasks = await core.callStorm('return($lib.ps.list())')
                self.len(1, [t for t in tasks if t.get('name').startswith('layer pull:')])
                self.len(1, [t for t in tasks if t.get('name').startswith('layer push:')])
                self.eq(actv, len(core.activecoros))

                pushpulls = set()
                for ldef in await core.getLayerDefs():
                    pushpulls.update(ldef.get('pushs', {}))
                    pushpulls.update(ldef.get('pulls', {}))

                tasks = [cdef.get('task') for iden, cdef in core.activecoros.items() if iden in pushpulls]

                await core.callStorm('$lib.view.del($view0)', opts=opts)
                await core.callStorm('$lib.view.del($view1)', opts=opts)
                await core.callStorm('$lib.view.del($view2)', opts=opts)
                await core.callStorm('$lib.view.del($view3)', opts=opts)
                await core.callStorm('$lib.layer.del($layr0)', opts=opts)
                await core.callStorm('$lib.layer.del($layr1)', opts=opts)
                await core.callStorm('$lib.layer.del($layr2)', opts=opts)
                await core.callStorm('$lib.layer.del($layr3)', opts=opts)

                # Wait for the active coros to die
                for task in [t for t in tasks if t is not None]:
                    self.true(await s_coro.waittask(task, timeout=5))

                tasks = await core.callStorm('return($lib.ps.list())')
                self.len(0, [t for t in tasks if t.get('name').startswith('layer pull:')])
                self.len(0, [t for t in tasks if t.get('name').startswith('layer push:')])
                self.eq(actv - 2, len(core.activecoros))

                with self.raises(s_exc.SchemaViolation):
                    await core.addLayrPush('newp', {})
                with self.raises(s_exc.SchemaViolation):
                    await core.addLayrPull('newp', {})

                # sneak a bit of coverage for the raw library in here...
                fake = {
                    'time': s_common.now(),
                    'iden': s_common.guid(),
                    'user': s_common.guid(),
                    'url': 'tcp://localhost',
                }
                self.none(await core.addLayrPush('newp', fake))
                self.none(await core.addLayrPull('newp', fake))

                self.none(await core.delLayrPull('newp', 'newp'))
                self.none(await core.delLayrPull(layr0, 'newp'))
                self.none(await core.delLayrPush('newp', 'newp'))
                self.none(await core.delLayrPush(layr0, 'newp'))

                # main view/layer have None for pulls/pushs
                self.none(await core.delLayrPull(core.getView().layers[0].iden, 'newp'))
                self.none(await core.delLayrPush(core.getView().layers[0].iden, 'newp'))

                async with await s_telepath.openurl(f'tcp://visi:secret@127.0.0.1:{port}/*/view') as proxy:
                    self.eq(core.getView().iden, await proxy.getCellIden())
                    with self.raises(s_exc.AuthDeny):
                        await proxy.storNodeEdits((), {})

                with self.raises(s_exc.NoSuchPath):
                    async with await s_telepath.openurl(f'tcp://root:secret@127.0.0.1:{port}/*/newp'):
                        pass

                class LayrBork:
                    async def syncNodeEdits(self, offs, wait=True, compat=False):
                        if False: yield None
                        raise s_exc.SynErr()

                fake = {
                    'iden': s_common.guid(),
                    'user': s_common.guid(),
                    'chunk:size': 1000,
                    'queue:size': 1000,
                }
                # this should fire the reader and exit cleanly when he explodes
                await core._pushBulkEdits(LayrBork(), LayrBork(), fake)

                # a quick/ghetto test for coverage...
                layr = core.getView().layers[0]
                layr.logedits = False
                with self.raises(s_exc.BadArg):
                    await layr.waitEditOffs(200)

                await core.addUserRule(visi.iden, (True, ('layer', 'add')))
                l1 = await core.callStorm('$layer=$lib.layer.add() return ($layer) ', opts={'user': visi.iden})
                l2 = await core.callStorm('$layer=$lib.layer.add() return ($layer) ', opts={'user': visi.iden})
                varz = {'iden': l1.get('iden'), 'tgt': l2.get('iden'), 'port': port}
                pullq = '$layer=$lib.layer.get($iden).addPull(`tcp://root:secret@127.0.0.1:{$port}/*/layer/{$tgt}`)'
                pushq = '$layer=$lib.layer.get($iden).addPush(`tcp://root:secret@127.0.0.1:{$port}/*/layer/{$tgt}`)'
                with self.raises(s_exc.AuthDeny):
                    await core.callStorm(pullq, opts={'user': visi.iden, 'vars': varz})
                with self.raises(s_exc.AuthDeny):
                    await core.callStorm(pullq, opts={'user': visi.iden, 'vars': varz})

                await core.addUserRule(visi.iden, (True, ('storm', 'lib', 'telepath', 'open', 'tcp')))

                msgs = await core.stormlist(pullq, opts={'user': visi.iden, 'vars': varz})
                self.stormHasNoWarnErr(msgs)

                msgs = await core.stormlist(pushq, opts={'user': visi.iden, 'vars': varz})
                self.stormHasNoWarnErr(msgs)

    async def test_storm_tagprune(self):

        async with self.getTestCore() as core:

            self.len(1, await core.nodes('[test:str=foo +#parent.child.grandchild]'))
            self.len(1, await core.nodes('[test:str=bar +#parent.childtag +#parent.child.step +#parent.child.grandchild]'))
            self.len(1, await core.nodes('[test:str=baz +#parent.child.step +#parent.child.step.two +#parent.child.step.three]'))

            # Won't do anything but should work
            nodes = await core.nodes('test:str | tag.prune')
            self.len(3, nodes)

            node = (await core.nodes('test:str=foo'))[0]
            exp = [
                'parent',
                'parent.child',
                'parent.child.grandchild'
            ]
            self.eq(node.getTagNames(), exp)

            node = (await core.nodes('test:str=bar'))[0]
            exp = [
                'parent',
                'parent.child',
                'parent.child.grandchild',
                'parent.child.step',
                'parent.childtag'
            ]
            self.eq(node.getTagNames(), exp)

            node = (await core.nodes('test:str=baz'))[0]
            exp = [
                'parent',
                'parent.child',
                'parent.child.step',
                'parent.child.step.three',
                'parent.child.step.two'
            ]
            self.eq(node.getTagNames(), exp)

            await core.nodes('test:str | tag.prune parent.child.grandchild')

            # Should remove all tags
            node = (await core.nodes('test:str=foo'))[0]
            self.eq(node.getTagNames(), [])

            # Should only remove parent.child.grandchild
            node = (await core.nodes('test:str=bar'))[0]
            exp = ['parent', 'parent.child', 'parent.child.step', 'parent.childtag']
            self.eq(node.getTagNames(), exp)

            await core.nodes('test:str | tag.prune parent.child.step')

            # Should only remove parent.child.step and parent.child
            node = (await core.nodes('test:str=bar'))[0]
            self.eq(node.getTagNames(), ['parent', 'parent.childtag'])

            # Should remove all tags
            node = (await core.nodes('test:str=baz'))[0]
            self.eq(node.getTagNames(), [])

            self.len(1, await core.nodes('[test:str=foo +#tag.tree.one +#tag.tree.two +#another.tag.tree]'))
            self.len(1, await core.nodes('[test:str=baz +#tag.tree.one +#tag.tree.two +#another.tag.tree +#more.tags.to.remove +#tag.that.stays]'))

            # Remove multiple tags
            tags = '''
                tag.tree.one
                tag.tree.two
                another.tag.tree
                more.tags.to.remove
            '''
            await core.nodes(f'test:str | tag.prune {tags}')

            node = (await core.nodes('test:str=foo'))[0]
            self.eq(node.getTagNames(), [])

            node = (await core.nodes('test:str=baz'))[0]
            exp = ['tag', 'tag.that', 'tag.that.stays']
            self.eq(node.getTagNames(), exp)

            self.len(1, await core.nodes('[test:str=runtsafety +#runtsafety]'))
            self.len(1, await core.nodes('[test:str=foo +#runtsafety]'))
            self.len(1, await  core.nodes('[test:str=runt.safety.two +#runt.safety.two +#runt.child]'))

            # Test non-runtsafe usage
            await core.nodes('test:str | tag.prune $node.value()')

            node = (await core.nodes('test:str=runtsafety'))[0]
            self.eq(node.getTagNames(), [])

            node = (await core.nodes('test:str=foo'))[0]
            self.eq(node.getTagNames(), ['runtsafety'])

            node = (await core.nodes('test:str=runt.safety.two'))[0]
            self.eq(node.getTagNames(), ['runt', 'runt.child'])

            self.len(1, await core.nodes('[test:str=foo +#runt.need.perms]'))
            self.len(1, await core.nodes('[test:str=runt.safety.two +#runt.safety.two]'))

            # Test perms
            visi = await core.auth.addUser('visi')
            await visi.setPasswd('secret')

            async with core.getLocalProxy(user='visi') as asvisi:
                with self.raises(s_exc.AuthDeny):
                    await asvisi.callStorm(f'test:str | tag.prune runt.need.perms')

                with self.raises(s_exc.AuthDeny):
                    await asvisi.callStorm(f'test:str | tag.prune $node.value()')

            await visi.addRule((True, ('node', 'tag', 'del', 'runt')))

            async with core.getLocalProxy(user='visi') as asvisi:
                await asvisi.callStorm(f'test:str | tag.prune runt.need.perms')

                node = (await core.nodes('test:str=foo'))[0]
                self.eq(node.getTagNames(), ['runtsafety'])

                await asvisi.callStorm(f'test:str=runt.safety.two | tag.prune $node.value()')

                node = (await core.nodes('test:str=runt.safety.two'))[0]
                self.eq(node.getTagNames(), ['runt', 'runt.child'])

    async def test_storm_cmdscope(self):

        async with self.getTestCore() as core:
            await core.loadStormPkg({
                'name': 'testpkg',
                'version': '0.0.1',
                'commands': (
                    {'name': 'woot', 'cmdargs': (('hehe', {}),), 'storm': 'spin | [ inet:ipv4=1.2.3.4 ]'},
                    {'name': 'stomp', 'storm': '$fqdn=lol'},
                    {'name': 'gronk', 'storm': 'init { $fqdn=foo } $lib.print($fqdn)'},
                ),
            })
            # Success for the next two tests is that these don't explode with errors..
            self.len(1, await core.nodes('''
                [ inet:fqdn=vertex.link ]
                $fqdn=$node.repr()
                | woot lol |
                $lib.print($path.vars.fqdn)
            '''))
            # Non-runtsafe scope
            self.len(1, await core.nodes('''
                [ inet:fqdn=vertex.link ]
                $fqdn=$node.repr()
                | woot $node |
                $lib.print($path.vars.fqdn)
            '''))

            msgs = await core.stormlist('''
                [ inet:fqdn=vertex.link ]
                $fqdn=$node.repr()
                | stomp |
                $lib.print($fqdn)
            ''')
            self.stormIsInPrint('vertex.link', msgs)
            self.stormNotInPrint('lol', msgs)

            msgs = await core.stormlist('''
                [ inet:fqdn=vertex.link ]
                $fqdn=$node.repr()
                | gronk
            ''')
            self.stormIsInPrint('foo', msgs)
            self.stormNotInPrint('vertex.link', msgs)

    async def test_storm_version(self):

        async with self.getTestCore() as core:
            msgs = await core.stormlist('version')
            self.stormIsInPrint('Synapse Version:', msgs)
            self.stormIsInPrint('Commit Hash:', msgs)

    async def test_storm_runas(self):
        async with self.getTestCore() as core:

            visi = await core.auth.addUser('visi')

            nodes = await core.nodes('[ inet:fqdn=foo.com ]')
            self.len(1, nodes)

            q = 'runas visi { [ inet:fqdn=bar.com ] }'
            await self.asyncraises(s_exc.AuthDeny, core.nodes(q))

            await visi.addRule((True, ('node', 'add')))

            await core.nodes('runas visi { [ inet:fqdn=bar.com ] }')

            items = await alist(core.syncLayersEvents({}, wait=False))
            self.len(2, [item for item in items if item[-1]['user'] == visi.iden])

            await core.nodes(f'runas {visi.iden} {{ [ inet:fqdn=baz.com ] }}')

            items = await alist(core.syncLayersEvents({}, wait=False))
            self.len(4, [item for item in items if item[-1]['user'] == visi.iden])

            q = 'inet:fqdn $n=$node runas visi { yield $n [ +#atag ] }'
            await self.asyncraises(s_exc.AuthDeny, core.nodes(q))

            await visi.addRule((True, ('node', 'tag', 'add')))

            nodes = await core.nodes(q)
            for node in nodes:
                self.nn(node.get('#atag'))

            async with core.getLocalProxy(user='visi') as asvisi:
                await self.asyncraises(s_exc.AuthDeny, asvisi.callStorm(q))

            q = '$tag=btag runas visi { inet:fqdn=foo.com [ +#$tag ] }'
            await core.nodes(q)
            nodes = await core.nodes('inet:fqdn=foo.com')
            self.nn(nodes[0].get('#btag'))

            await self.asyncraises(s_exc.NoSuchUser, core.nodes('runas newp { inet:fqdn=foo.com }'))

            cmd0 = {
                'name': 'asroot.not',
                'storm': 'runas visi { inet:fqdn=foo.com [-#btag ] }',
                'asroot': True,
            }
            cmd1 = {
                'name': 'asroot.yep',
                'storm': 'runas visi --asroot { inet:fqdn=foo.com [-#btag ] }',
                'asroot': True,
            }
            await core.setStormCmd(cmd0)
            await core.setStormCmd(cmd1)
            await core.addStormPkg({
                'name': 'synapse-woot',
                'version': (0, 0, 1),
                'modules': (
                    {'name': 'woot.runas',
                     'asroot:perms': [['power-ups', 'woot', 'user']],
                     'storm': 'function asroot () { runas root { $lib.print(woot) return() }}'},
                ),
            })

            asvisi = {'user': visi.iden}
            with self.raises(s_exc.AuthDeny):
                await core.callStorm('return($lib.import(woot.runas).asroot())', opts=asvisi)

            await core.stormlist('auth.user.addrule visi power-ups.woot.user')
            await core.callStorm('return($lib.import(woot.runas).asroot())', opts=asvisi)

            await self.asyncraises(s_exc.AuthDeny, core.nodes('asroot.not'))

            nodes = await core.nodes('asroot.yep | inet:fqdn=foo.com')
            for node in nodes:
                self.none(node.get('#btag'))

            q = '''runas visi {
                $lib.print(foo)
                $lib.warn(bar)
                $lib.fire(cool, some=event)
                $lib.csv.emit(item1, item2, item3)
                [ it:dev:str=nomsg ]
             }'''
            msgs = await core.stormlist(q)
            self.stormIsInPrint('foo', msgs)
            self.stormIsInWarn('bar', msgs)
            self.len(1, [m for m in msgs if m[0] == 'storm:fire'])
            self.len(1, [m for m in msgs if m[0] == 'csv:row'])
            self.len(0, [m for m in msgs if m[0] == 'node:edits'])

    async def test_storm_batch(self):
        async with self.getTestCore() as core:
            q = '''
                for $i in $lib.range(12) {[ test:str=$i ]}

                batch $lib.true --size 5 {
                    $vals=([])
                    for $n in $nodes { $vals.append($n.repr()) }
                    $lib.print($lib.str.join(',', $vals))
                }
            '''
            msgs = await core.stormlist(q)
            self.len(0, [m for m in msgs if m[0] == 'node'])
            self.stormIsInPrint('0,1,2,3,4', msgs)
            self.stormIsInPrint('5,6,7,8,9', msgs)
            self.stormIsInPrint('10,11', msgs)

            q = '''
                for $i in $lib.range(12) { test:str=$i }

                batch $lib.false --size 5 {
                    $vals=([])
                    for $n in $nodes { $vals.append($n.repr()) }
                    $lib.print($lib.str.join(',', $vals))
                }
            '''
            msgs = await core.stormlist(q)
            self.len(12, [m for m in msgs if m[0] == 'node'])
            self.stormIsInPrint('0,1,2,3,4', msgs)
            self.stormIsInPrint('5,6,7,8,9', msgs)
            self.stormIsInPrint('10,11', msgs)

            q = '''
                for $i in $lib.range(12) { test:str=$i }
                batch $lib.true --size 5 { yield $nodes }
            '''
            msgs = await core.stormlist(q)
            self.len(12, [m for m in msgs if m[0] == 'node'])

            q = '''
                for $i in $lib.range(12) { test:str=$i }
                batch $lib.false --size 5 { yield $nodes }
            '''
            msgs = await core.stormlist(q)
            self.len(12, [m for m in msgs if m[0] == 'node'])

            with self.raises(s_exc.StormRuntimeError):
                await core.nodes('batch $lib.true --size 20000 {}')

            with self.raises(s_exc.StormRuntimeError):
                await core.nodes('test:str batch $lib.true --size $node {}')

    async def test_storm_queries(self):
        async with self.getTestCore() as core:

            q = '''
            [ inet:ipv4=1.2.3.4
                // add an asn
                :asn=1234
                /* also set .seen
                   to now
                */
                .seen = now
            ]'''
            nodes = await core.nodes(q)
            self.len(1, nodes)
            self.eq(nodes[0].get('asn'), 1234)
            self.nn(nodes[0].get('.seen'))

            case = [
                ('+', 'plus'),
                ('-', 'minus'),
                ('/', 'div'),
                ('+-', 'plusminus'),
                ('-+', 'minusplus'),
                ('--', 'minusminus'),
                ('++', 'plusplus'),
            ]

            for valu, exp in case:
                q = f'$x={valu}'
                q += '''
                switch $x {
                    +: { $lib.print(plus) }
                    //comm
                    -: { $lib.print(minus) }
                    /*comm*/ +-: { $lib.print(plusminus) }
                    -+ : { $lib.print(minusplus) }
                    // -+: { $lib.print(fake) }
                    /* -+: { $lib.print(fake2) } */
                    --: { $lib.print(minusminus) }
                    ++: { $lib.print(plusplus) }
                    /: { $lib.print(div) }
                }
                '''
                msgs = await core.stormlist(q)
                self.stormIsInPrint(exp, msgs)

            q = 'iden			Jul 17, 2019, 8:14:22 PM		10	 hostname'
            msgs = await core.stormlist(q)
            self.stormIsInWarn('Failed to decode iden: [Jul]', msgs)
            self.stormIsInWarn('Failed to decode iden: [17, ]', msgs)
            self.stormIsInWarn('Failed to decode iden: [2019, ]', msgs)
            self.stormIsInWarn('Failed to decode iden: [8:14:22]', msgs)
            self.stormIsInWarn('Failed to decode iden: [PM]', msgs)
            self.stormIsInWarn('iden must be 32 bytes [10]', msgs)
            self.stormIsInWarn('Failed to decode iden: [hostname]', msgs)

            q = 'iden https://intelx.io/?s=3NBtmP3tZtZQHKrTCtTEiUby9dgujnmV6q --test=asdf'
            msgs = await core.stormlist(q)
            self.stormIsInWarn('Failed to decode iden: [https://intelx.io/?s=3NBtmP3tZtZQHKrTCtTEiUby9dgujnmV6q]', msgs)
            self.stormIsInWarn('Failed to decode iden: [--test]', msgs)
            self.stormIsInWarn('Failed to decode iden: [asdf]', msgs)

            q = 'iden 192[.]foo[.]bar'
            msgs = await core.stormlist(q)
            self.stormIsInWarn('Failed to decode iden: [192[.]foo[.]bar]', msgs)

            q = '''file:bytes#aka.feye.thr.apt1 ->it:exec:file:add  ->file:path |uniq| ->file:base |uniq ->file:base:ext=doc'''
            msgs = await core.stormlist(q)
            self.stormIsInErr("Expected 1 positional arguments. Got 2: ['->', 'file:base:ext=doc']", msgs)

            msgs = await core.stormlist('help yield')
            self.stormIsInPrint('No commands found matching "yield"', msgs)

            q = '''inet:fqdn:zone=earthsolution.org -> inet:dns:request -> file:bytes | uniq -> inet.dns.request'''
            msgs = await core.stormlist(q)
            self.stormHasNoErr(msgs)

            await core.nodes('''$token=foo $lib.print(({"Authorization":$lib.str.format("Bearer {token}", token=$token)}))''')

            q = '#rep.clearsky.dreamjob -># +syn:tag^=rep |uniq -syn:tag~=rep.clearsky'
            msgs = await core.stormlist(q)
            self.stormIsInErr("Expected 1 positional arguments", msgs)

            q = 'service.add svcrs ssl://svcrs:27492?certname=root'
            msgs = await core.stormlist(q)
            self.stormIsInPrint('(svcrs): ssl://svcrs:27492?certname=root', msgs)

            q = 'iden ssl://svcrs:27492?certname=root=bar'
            msgs = await core.stormlist(q)
            self.stormIsInWarn('Failed to decode iden: [ssl://svcrs:27492?certname=root=bar]', msgs)

            q = "$foo=one $bar=two $lib.print($lib.str.concat($foo, '=', $bar))"
            msgs = await core.stormlist(q)
            self.stormIsInPrint("one=two", msgs)

            q = "function test(){ $asdf=foo $return () }"
            msgs = await core.stormlist(q)
            self.stormIsInErr("Unexpected token '}'", msgs)

            retn = await core.callStorm('return((60*60))')
            self.eq(retn, 3600)

            retn = await core.callStorm('return((1*2 * 3))')
            self.eq(retn, 6)

            retn = await core.callStorm('return((0x10))')
            self.eq(retn, 16)

            retn = await core.callStorm('return((0x10*0x10))')
            self.eq(retn, 256)

            retn = await core.callStorm('return((0x10*0x10 + 5))')
            self.eq(retn, 261)

            retn = await core.callStorm('return((0x10*0x10,))')
            self.eq(retn, ('0x10*0x10',))

            nodes = await core.nodes('[inet:whois:email=(usnewssite.com, contact@privacyprotect.org) .seen=(2008/07/10 00:00:00.000, 2020/06/29 00:00:00.001)] +inet:whois:email.seen@=(2018/01/01, now)')
            self.len(1, nodes)

            retn = await core.callStorm('return((2021/12 00, 2021/12 :foo))')
            self.eq(retn, ('2021/12 00', '2021/12 :foo'))

            q = '''
            $foo=(123)
            if ($foo = 123 or not $foo = "cool, str("
                or $lib.concat("foo,bar", 'baz', 'cool)')) {
                $lib.print(success)
            }
            if ($foo = 123 or not $foo = "cool, \\"str("
                or $lib.concat("foo,bar", 'baz', 'cool)')) {
                $lib.print(escaped)
            }
            if ($foo = 123 or not $foo = \'\'\'cool, "'str(\'\'\'
                or $lib.concat("foo,bar", 'baz', 'cool)')) {
                $lib.print(triple)
            }
            '''
            msgs = await core.stormlist(q)
            self.stormIsInPrint("success", msgs)
            self.stormIsInPrint("escaped", msgs)
            self.stormIsInPrint("triple", msgs)

            q = '''
            $foo=(123)
            if ($foo = 123 or $lib.concat('foo),b"ar', 'baz')) {
                $lib.print(nest1)
            }
            if ($foo = 123 or (not $foo='baz' and $lib.concat("foo),b'ar", 'baz'))) {
                $lib.print(nest2)
            }
            if ($foo = 123 or (not $foo='baz' and $lib.concat(\'\'\'foo),b'"ar\'\'\', 'baz'))) {
                $lib.print(nest3)
            }
            '''
            msgs = await core.stormlist(q)
            self.stormIsInPrint("nest1", msgs)
            self.stormIsInPrint("nest2", msgs)
            self.stormIsInPrint("nest3", msgs)

            q = '''
            $foo=(0x40)
            if ($foo = 64 and $foo = 0x40 and not $foo = "cool, str("
                or $lib.concat("foo,bar", 'baz', 'cool)')) {
                $lib.print(success)
            }
            if ($foo = 64 and $foo = 0x40 and not $foo = "cool, \\"str("
                or $lib.concat("foo,bar", 'baz', 'cool)')) {
                $lib.print(escaped)
            }
            if ($foo = 64 and $foo = 0x40 and not $foo = \'\'\'cool, "'str(\'\'\'
                or $lib.concat("foo,bar", 'baz', 'cool)')) {
                $lib.print(triple)
            }
            '''
            msgs = await core.stormlist(q)
            self.stormIsInPrint("success", msgs)
            self.stormIsInPrint("escaped", msgs)
            self.stormIsInPrint("triple", msgs)

            q = '''
            $foo=(0x40)
            if ($foo = 64 or $lib.concat('foo),b"ar', 'baz')) {
                $lib.print(nest1)
            }
            if ($foo = 64 or (not $foo='baz' and $lib.concat("foo),b'ar", 'baz'))) {
                $lib.print(nest2)
            }
            if ($foo = 64 or (not $foo='baz' and $lib.concat(\'\'\'foo),b'"ar\'\'\', 'baz'))) {
                $lib.print(nest3)
            }
            '''
            msgs = await core.stormlist(q)
            self.stormIsInPrint("nest1", msgs)
            self.stormIsInPrint("nest2", msgs)
            self.stormIsInPrint("nest3", msgs)

            await core.addTagProp('score', ('int', {}), {})

            await core.nodes('[(media:news=* :org=foo) (inet:ipv4=1.2.3.4 +#test:score=1)]')

            q = 'media:news:org #test'
            self.len(2, await core.nodes(q))
            self.len(1, await core.nodes('#test'))

            q = 'media:news:org #test:score'
            self.len(2, await core.nodes(q))
            self.len(1, await core.nodes('#test:score'))

            q = 'media:news:org#test'
            msgs = await core.stormlist(q)
            self.stormIsInErr('No form named media:news:org', msgs)

            q = 'media:news:org#test:score'
            msgs = await core.stormlist(q)
            self.stormIsInErr('No form named media:news:org', msgs)

            q = 'media:news:org#test.*.bar'
            msgs = await core.stormlist(q)
            self.stormIsInErr("Unexpected token 'default case'", msgs)

            q = '#test.*.bar'
            msgs = await core.stormlist(q)
            self.stormIsInErr("Unexpected token 'default case'", msgs)

            q = 'media:news:org#test.*.bar:score'
            msgs = await core.stormlist(q)
            self.stormIsInErr("Unexpected token 'default case'", msgs)

    async def test_storm_copyto(self):

        async with self.getTestCore() as core:
            await core.addTagProp('score', ('int', {}), {})

            msgs = await core.stormlist('[ inet:user=visi ] | copyto $node.repr()')
            self.stormIsInErr('copyto arguments must be runtsafe', msgs)

            msgs = await core.stormlist('[ inet:user=visi ] | copyto newp')
            self.stormIsInErr('No such view:', msgs)

            layr = await core.callStorm('return($lib.layer.add().iden)')

            opts = {'vars': {'layers': (layr,)}}
            view = await core.callStorm('return($lib.view.add(layers=$layers).iden)', opts=opts)

            msgs = await core.stormlist('''
                [ media:news=* :title=vertex :url=https://vertex.link
                    +(refs)> { [ inet:ipv4=1.1.1.1 inet:ipv4=2.2.2.2 ] }
                    <(bars)+ { [ inet:ipv4=5.5.5.5 inet:ipv4=6.6.6.6 ] }
                    +#foo.bar:score=10
                ]
                $node.data.set(foo, bar)
            ''')
            self.stormHasNoWarnErr(msgs)

            opts = {'view': view}
            msgs = await core.stormlist('[ inet:ipv4=1.1.1.1 inet:ipv4=5.5.5.5 ]', opts=opts)
            self.stormHasNoWarnErr(msgs)

            msgs = await core.stormlist('media:news | copyto $view', opts={'vars': {'view': view}})
            self.stormHasNoWarnErr(msgs)

            self.len(1, await core.nodes('media:news +#foo.bar:score>1'))
            self.len(1, await core.nodes('media:news +:title=vertex :url -> inet:url', opts=opts))
            nodes = await core.nodes('media:news +:title=vertex -(refs)> inet:ipv4', opts=opts)
            self.len(1, nodes)
            self.eq(('inet:ipv4', 0x01010101), nodes[0].ndef)

            nodes = await core.nodes('media:news +:title=vertex <(bars)- inet:ipv4', opts=opts)
            self.len(1, nodes)
            self.eq(('inet:ipv4', 0x05050505), nodes[0].ndef)
            self.eq('bar', await core.callStorm('media:news return($node.data.get(foo))', opts=opts))

            oldn = await core.nodes('[ inet:ipv4=2.2.2.2 ]', opts=opts)
            await asyncio.sleep(0.1)
            newn = await core.nodes('[ inet:ipv4=2.2.2.2 ]')
            self.ne(oldn[0].get('.created'), newn[0].get('.created'))

            msgs = await core.stormlist('inet:ipv4=2.2.2.2 | copyto $view', opts={'vars': {'view': view}})
            self.stormHasNoWarnErr(msgs)

            oldn = await core.nodes('inet:ipv4=2.2.2.2', opts=opts)
            self.eq(oldn[0].get('.created'), newn[0].get('.created'))

            await core.nodes('[ test:ro=bad :readable=foo ]', opts=opts)
            await core.nodes('[ test:ro=bad :readable=bar ]')

            msgs = await core.stormlist('test:ro=bad | copyto $view', opts={'vars': {'view': view}})
            self.stormIsInWarn("Cannot overwrite read only property with conflicting value", msgs)

            nodes = await core.nodes('test:ro=bad', opts=opts)
            self.eq(nodes[0].get('readable'), 'foo')

    async def test_lib_storm_delnode(self):
        async with self.getTestCore() as core:

            visi = await core.auth.addUser('visi')
            await visi.addRule((True, ('node',)))

            size, sha256 = await core.callStorm('return($lib.axon.put($buf))', {'vars': {'buf': b'asdfasdf'}})

            self.len(1, await core.nodes(f'[ file:bytes={sha256} ]'))

            await core.nodes(f'file:bytes={sha256} | delnode')
            self.len(0, await core.nodes(f'file:bytes={sha256}'))
            self.true(await core.axon.has(s_common.uhex(sha256)))

            self.len(1, await core.nodes(f'[ file:bytes={sha256} ]'))

            async with core.getLocalProxy(user='visi') as asvisi:

                with self.raises(s_exc.AuthDeny):
                    await asvisi.callStorm(f'file:bytes={sha256} | delnode --delbytes')

                await visi.addRule((True, ('storm', 'lib', 'axon', 'del')))

                await asvisi.callStorm(f'file:bytes={sha256} | delnode --delbytes')
                self.len(0, await core.nodes(f'file:bytes={sha256}'))
                self.false(await core.axon.has(s_common.uhex(sha256)))

    async def test_lib_dmon_embed(self):

        async with self.getTestCore() as core:
            await core.nodes('''
                function dostuff(mesg) {
                    $query = ${
                        $lib.queue.gen(hehe).put($mesg)
                        $lib.dmon.del($auto.iden)
                    }
                    $lib.dmon.add($query)
                    return()
                }
                $dostuff(woot)
            ''')

            self.eq('woot', await core.callStorm('return($lib.queue.gen(hehe).get().1)'))

            await core.nodes('''
                function dostuff(mesg) {
                    $query = ${
                        $lib.queue.gen(haha).put($lib.vars.get(mesg))
                        $lib.dmon.del($auto.iden)
                    }
                    $lib.dmon.add($query)
                    return()
                }
                $dostuff($lib.set())
            ''')

            self.none(await core.callStorm('return($lib.queue.gen(haha).get().1)'))<|MERGE_RESOLUTION|>--- conflicted
+++ resolved
@@ -3020,11 +3020,7 @@
             self.len(4, nodes)
             self.eq(nodes[0].ndef, ('inet:asn', 0))
             self.eq(nodes[1].ndef[0], ('inet:dns:a'))
-<<<<<<< HEAD
             self.eq(nodes[2].ndef[0], 'meta:seen')
-=======
-            self.eq(nodes[2].ndef[0], ('edge:refs'))
->>>>>>> 93125698
             self.eq(nodes[3].ndef, ('inet:ipv4', 0x01020304))
 
             q = 'inet:ipv4=1.2.3.4 | tee --join { -> * } { <- * } { -> meta:seen:node :source -> * }'
@@ -3032,13 +3028,8 @@
             self.len(5, nodes)
             self.eq(nodes[0].ndef, ('inet:asn', 0))
             self.eq(nodes[1].ndef[0], ('inet:dns:a'))
-<<<<<<< HEAD
             self.eq(nodes[2].ndef[0], ('meta:seen'))
             self.eq(nodes[3].ndef[0], ('meta:source'))
-=======
-            self.eq(nodes[2].ndef[0], ('edge:refs'))
-            self.eq(nodes[3].ndef[0], ('media:news'))
->>>>>>> 93125698
             self.eq(nodes[4].ndef, ('inet:ipv4', 0x01020304))
 
             # Queries can be a heavy list
@@ -3047,13 +3038,8 @@
             self.len(5, nodes)
             self.eq(nodes[0].ndef, ('inet:asn', 0))
             self.eq(nodes[1].ndef[0], ('inet:dns:a'))
-<<<<<<< HEAD
             self.eq(nodes[2].ndef[0], ('meta:seen'))
             self.eq(nodes[3].ndef[0], ('meta:source'))
-=======
-            self.eq(nodes[2].ndef[0], ('edge:refs'))
-            self.eq(nodes[3].ndef[0], ('media:news'))
->>>>>>> 93125698
             self.eq(nodes[4].ndef, ('inet:ipv4', 0x01020304))
 
             # A empty list of queries still works as an nop
@@ -3084,13 +3070,8 @@
             self.len(5, nodes)
             self.eq(nodes[0].ndef, ('inet:asn', 0))
             self.eq(nodes[1].ndef[0], ('inet:dns:a'))
-<<<<<<< HEAD
             self.eq(nodes[2].ndef[0], ('meta:seen'))
             self.eq(nodes[3].ndef[0], ('meta:source'))
-=======
-            self.eq(nodes[2].ndef[0], ('edge:refs'))
-            self.eq(nodes[3].ndef[0], ('media:news'))
->>>>>>> 93125698
             self.eq(nodes[4].ndef, ('inet:ipv4', 0x01020304))
 
             # Empty queries are okay - they will just return the input node
