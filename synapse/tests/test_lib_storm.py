import copy
import asyncio
import itertools
import urllib.parse as u_parse
import unittest.mock as mock

import synapse.exc as s_exc
import synapse.common as s_common
import synapse.telepath as s_telepath
import synapse.datamodel as s_datamodel

import synapse.lib.base as s_base
import synapse.lib.coro as s_coro
import synapse.lib.json as s_json
import synapse.lib.storm as s_storm
import synapse.lib.httpapi as s_httpapi
import synapse.lib.msgpack as s_msgpack
import synapse.lib.version as s_version
import synapse.lib.stormtypes as s_stormtypes

import synapse.tests.utils as s_t_utils
from synapse.tests.utils import alist

import synapse.tools.service.backup as s_tools_backup

class StormTest(s_t_utils.SynTest):

    async def test_lib_storm_jsonexpr(self):
        async with self.getTestCore() as core:

            # test a pure const for the msgpack optimization
            retn = await core.callStorm('return((["foo"]))')
            self.eq(retn, ('foo',))

            # test a dynamic multi-entry list
            retn = await core.callStorm('$foo = "foo" return(([$foo, $foo, $foo]))')
            self.eq(retn, ('foo', 'foo', 'foo'))

            retn = await core.callStorm('return(({"foo": "bar", "baz": 10}))')
            self.eq(retn, {'foo': 'bar', 'baz': 10})

            retn = await core.callStorm('$foo=foo $bar=bar return(({$foo: $bar, "baz": 10}))')
            self.eq(retn, {'foo': 'bar', 'baz': 10})

            retn = await core.callStorm('return(({"foo": "bar", "baz": 0x10}))')
            self.eq(retn, {'foo': 'bar', 'baz': 16})

            retn = await core.callStorm('''
                $list = (["foo"])
                $list.append(bar)
                return($list)
            ''')
            self.eq(retn, ('foo', 'bar'))

            retn = await core.callStorm('''
                $dict = ({"foo": "bar"})
                $dict.baz = (10)
                return($dict)
            ''')
            self.eq(retn, {'foo': 'bar', 'baz': 10})

            retn = await core.callStorm('return(([]))')
            self.eq(retn, ())

            retn = await core.callStorm('return((["foo",]))')
            self.eq(retn, ('foo',))

            retn = await core.callStorm('return((["foo" , ]))')
            self.eq(retn, ('foo',))

            retn = await core.callStorm('return(({}))')
            self.eq(retn, {})

            retn = await core.callStorm('return(({"foo": "bar", "baz": 10,}))')
            self.eq(retn, {'foo': 'bar', 'baz': 10})

            retn = await core.callStorm('return(({"foo": "bar", "baz": 10 , }))')
            self.eq(retn, {'foo': 'bar', 'baz': 10})

            q = '''
            $foo = ({"bar": ${[inet:fqdn=foo.com]}})
            for $n in $foo.bar { return($n.repr()) }
            '''
            retn = await core.callStorm(q)
            self.eq(retn, 'foo.com')

            q = '''
            $foo = ([${[inet:fqdn=foo.com]}])
            for $n in $foo.0 { return($n.repr()) }
            '''
            retn = await core.callStorm(q)
            self.eq(retn, 'foo.com')

            with self.raises(s_exc.BadSyntax):
                await core.callStorm('return((["foo" "foo"]))')

            with self.raises(s_exc.BadSyntax):
                await core.callStorm('return((["foo", "foo", ,]))')

            with self.raises(s_exc.BadSyntax):
                await core.callStorm('return(({"foo": "bar" "baz": 10}))')

            with self.raises(s_exc.BadSyntax):
                await core.callStorm('return(({"foo": "bar", "baz": 10, ,}))')

            with self.raises(s_exc.BadSyntax):
                await core.callStorm('return(({"foo": "bar", "baz": foo}))')

    async def test_lib_storm_triplequote(self):
        async with self.getTestCore() as core:
            retn = await core.callStorm("""
            return($lib.yaml.load('''
                foo: bar
                baz:
                    - hehe's
                    - haha's
            '''))
            """)
            self.eq(retn, {'foo': 'bar', 'baz': ("hehe's", "haha's")})

            self.eq(''' '"lol"' ''', await core.callStorm("""return(''' '"lol"' ''')"""))

            retn = await core.callStorm("""return(('''foo bar''', '''baz faz'''))""")
            self.eq(retn, ('foo bar', 'baz faz'))
            self.eq("'''", await core.callStorm("""return("'''")"""))

    async def test_lib_storm_formatstring(self):
        async with self.getTestCore() as core:

            msgs = await core.stormlist('''
                [(inet:ip=0.0.0.0 :asn=5 +#foo)
                 (inet:ip=1.1.1.1 :asn=6 +#foo=((3),(4)))]

                $lib.print(`ip={$node.repr()} asn={:asn} foo={#foo} {:asn=5}`)
            ''')
            self.stormIsInPrint('ip=0.0.0.0 asn=5 foo=(None, None, None) true', msgs)
            self.stormIsInPrint('ip=1.1.1.1 asn=6 foo=(3, 4, 1) false', msgs)

            retn = await core.callStorm('''
                $foo = mystr
                return(`format string \\`foo=\\{$foo}\\` returns foo={$foo}`)
            ''')
            self.eq('format string `foo={$foo}` returns foo=mystr', retn)

            self.eq('', await core.callStorm('return(``)'))

            retn = await core.callStorm('''
                $foo=(2)
                function test(x, y) { return(($x+$y)) }

                return(`valu={(1)+$foo+$test(3,(4+$foo))}`)
            ''')
            self.eq('valu=12', retn)

            retn = await core.callStorm('''
                $foo=(2)
                function test(x, y) { return(($x+$y)) }

                return(`valu={(1)+$foo+$test(0x03,(4+$foo))}`)
            ''')
            self.eq('valu=12', retn)

            q = "$hehe=({'k': 'v'}) $fs=`{$hehe}56` return((`{$hehe}56`, $fs))"
            retn = await core.callStorm(q)
            self.eq("{'k': 'v'}56", retn[0])
            self.eq(retn[0], retn[1])

            retn = await core.callStorm('''$foo=bar $baz=faz return(`foo={$foo}
            baz={$baz}
            `)''')
            self.eq(retn, '''foo=bar
            baz=faz
            ''')

            self.eq("foo 'bar'", await core.callStorm("$foo=bar return(`foo '{$foo}'`)"))
            self.eq(r"\'''''bar'''", await core.callStorm(r"$foo=bar return(`\\'\''''{$foo}'''`)"))
            self.eq(r"\bar", await core.callStorm(r"$foo=bar return(`\\{$foo}`)"))
            self.eq(r"\`bar", await core.callStorm(r"$foo=bar return(`\\\`{$foo}`)"))
            self.eq(r"\{bar", await core.callStorm(r"$foo=bar return(`\\\{{$foo}`)"))
            self.eq(r"foo\bar", await core.callStorm(r"$foo=foo $bar=bar return(`{$foo}\\{$bar}`)"))
            self.eq(r"foo \bar", await core.callStorm(r"$foo=foo $bar=bar return(`{$foo} \\{$bar}`)"))

            with self.raises(s_exc.BadSyntax):
                await core.callStorm(r"$foo=bar return(`\\{{$foo}`)")

    async def test_lib_storm_emit(self):
        async with self.getTestCore() as core:
            self.eq(('foo', 'bar'), await core.callStorm('''
                function generate() {
                    emit foo
                    emit bar
                }
                function makelist() {
                    $retn = ()
                    for $item in $generate() { $retn.append($item) }
                    return($retn)
                }
                return($makelist())
            '''))

            self.eq(('vertex.link', 'woot.com'), await core.callStorm('''
                function generate() {
                    [ inet:fqdn=vertex.link inet:fqdn=woot.com ]
                    emit $node.repr()
                }
                function makelist() {
                    $retn = ()
                    for $item in $generate() { $retn.append($item) }
                    return($retn)
                }
                return($makelist())
            '''))

            msgs = await core.stormlist('''
                function generate() {
                    emit foo
                    $lib.raise(omg, omg)
                }
                for $item in $generate() { $lib.print($item) }
            ''')
            self.stormIsInPrint('foo', msgs)
            self.len(1, [m for m in msgs if m[0] == 'err' and m[1][0] == 'StormRaise'])

            msgs = await core.stormlist('''
                function generate(items) {
                    for $item in $items {
                        if ($item = "woot") { stop }
                        emit $item
                    }
                }
                for $item in $generate((foo, woot, bar)) { $lib.print($item) }
            ''')
            self.stormIsInPrint('foo', msgs)
            self.stormNotInPrint('woot', msgs)
            self.stormNotInPrint('bar', msgs)

            msgs = await core.stormlist('''
                function generate(items) {
                    for $item in $items {
                        [ it:dev:str=$item ]
                        if ($node.repr() = "woot") { stop }
                        emit $item
                    }
                }
                for $item in $generate((foo, woot, bar)) { $lib.print($item) }
            ''')
            self.stormIsInPrint('foo', msgs)
            self.stormNotInPrint('woot', msgs)
            self.stormNotInPrint('bar', msgs)

            nodes = await core.nodes('''
                function generate(items) {
                    for $item in $items {
                        if ($item = "woot") { stop }
                        [ it:dev:str=$item ]
                    }
                }
                yield $generate((foo, woot, bar))
            ''')
            self.len(1, nodes)
            self.eq('foo', nodes[0].ndef[1])

            msgs = await core.stormlist('''
                function generate() {
                    for $i in $lib.range(3) {
                        $lib.print(`inner {$i}`)
                        emit $i
                    }
                }
                for $i in $generate() {
                    $lib.print(`outer {$i}`)
                    for $_ in $lib.range(5) {}
                    break
                }
            ''')
            prnt = [m[1]['mesg'] for m in msgs if m[0] == 'print']
            self.eq(prnt, ['inner 0', 'outer 0'])

            # Emit outside an emitter function raises a runtime error with posinfo
            with self.raises(s_exc.StormRuntimeError) as cm:
                await core.nodes('emit foo')
            self.nn(cm.exception.get('highlight'))

            with self.raises(s_exc.StormRuntimeError) as cm:
                await core.nodes('[test:str=emit] emit foo')
            self.nn(cm.exception.get('highlight'))

            # stop cannot cross function boundaries
            q = '''
            function inner(v) {
                if ( $v = 2 ) {
                    stop
                }
                return ( $v )
            }
            function outer(n) {
                for $i in $lib.range($n) {
                    emit $inner($i)
                }
            }
            $N = (5)
            for $valu in $outer($N) {
                $lib.print(`{$valu}/{$N}`)
            }
            '''
            msgs = await core.stormlist(q)
            self.stormIsInPrint('1/5', msgs)
            self.stormNotInPrint('2/5', msgs)
            self.stormIsInErr('function inner - Generator control statement "stop" used outside of a generator '
                              'function.',
                              msgs)

            # The function exception raised can be caught.
            q = '''
            function inner(v) {
                if ( $v = 2 ) {
                    stop
                }
                return ( $v )
            }
            function outer(n) {
                for $i in $lib.range($n) {
                    emit $inner($i)
                }
            }
            $N = (5)
            try {
                for $valu in $outer($N) {
                    $lib.print(`{$valu}/{$N}`)
                }
            } catch StormRuntimeError as err {
                $lib.print(`caught: {$err.mesg}`)
            }
            '''
            msgs = await core.stormlist(q)
            self.stormIsInPrint('1/5', msgs)
            self.stormNotInPrint('2/5', msgs)
            self.stormIsInPrint('caught: function inner - Generator control statement "stop" used outside of a'
                                ' generator function.',
                                msgs)

            # Outside a function, StopStorm is caught and converted into a StormRuntimeError for the message stream.
            # Since this is tearing down the runtime, it cannot be caught.
            q = '''
            $N = (5)
            for $j in $lib.range($N) {
                if ($j = 2) {
                    stop
                }
                $lib.print(`{$j}/{$N}`)
            }
            '''
            msgs = await core.stormlist(q)
            self.stormIsInPrint('1/5', msgs)
            self.stormNotInPrint('2/5', msgs)
            self.stormIsInErr('Generator control statement "stop" used outside of a generator function.',
                              msgs)
            errname = [m[1][0] for m in msgs if m[0] == 'err'][0]
            self.eq(errname, 'StormRuntimeError')

            q = '''
            $N = (5)
            try {
                for $j in $lib.range($N) {
                    if ($j = 2) {
                        stop
                    }
                    $lib.print(`{$j}/{$N}`)
                }
            } catch StormRuntimeError as err {
                $lib.print(`caught: {$err.mesg}`)
            }
            '''
            msgs = await core.stormlist(q)
            self.stormIsInPrint('1/5', msgs)
            self.stormNotInPrint('2/5', msgs)
            self.stormNotInPrint('caught:', msgs)
            self.stormIsInErr('Generator control statement "stop" used outside of a generator function.',
                              msgs)

            # Mixing a Loop control flow statement in an emitter to stop its processing
            # will be converted into a catchable StormRuntimeError
            q = '''
            function inner(n) {
                emit $n
                $n = ( $n + 1 )
                emit $n
                $n = ( $n + 1 )
                if ( $n >= 2 ) {
                    break
                }
                emit $n
            }
            $N = (0)
            try {
                for $valu in $inner($N) {
                    $lib.print(`got {$valu}`)
                }
            } catch StormRuntimeError as err {
                $lib.print(`caught: {$err.mesg}`)
            }
            '''
            msgs = await core.stormlist(q)
            self.stormIsInPrint('got 1', msgs)
            self.stormNotInPrint('got 2', msgs)
            self.stormIsInPrint('caught: function inner - Loop control statement "break" used outside of a loop.',
                                msgs)

    async def test_lib_storm_intersect(self):
        async with self.getTestCore() as core:
            await core.nodes('''
                [(ou:org=* :names=(foo, bar))]
                [(ou:org=* :names=(foo, baz))]
                [(ou:org=* :names=(foo, hehe))]
            ''')
            nodes = await core.nodes('ou:org | intersect { -> meta:name }', opts={'readonly': True})
            self.len(1, nodes)
            self.eq(nodes[0].ndef[1], 'foo')

            msgs = await core.stormlist('ou:org $foo=$node.value() | intersect $foo')
            self.stormIsInErr('intersect arguments must be runtsafe', msgs)

            with self.raises(s_exc.IsReadOnly) as exc:
                await core.nodes('ou:org | intersect { [ou:org=*] }', opts={'readonly': True})
            self.eq(exc.exception.get('mesg'), 'Storm runtime is in readonly mode, cannot create or edit nodes and other graph data.')

    async def test_lib_storm_trycatch(self):

        async with self.getTestCore() as core:
            self.eq(1, await core.callStorm('''
                try {
                    $lib.raise(FooBar, "Foo that bars!", baz=faz)
                    return((0))
                } catch FooBar as err {
                    return((1))
                }
            '''))

            self.eq(1, await core.callStorm('''
                try {
                    $lib.raise(FooBar, "Foo that bars!", baz=faz)
                    return((0))
                } catch (FooBar, BazFaz) as err {
                    return((1))
                } catch * as err {
                    return((2))
                }
            '''))

            self.eq('Gronk', await core.callStorm('''
                try {
                    $lib.raise(Gronk, "Foo that bars!", baz=faz)
                    return((0))
                } catch (FooBar, BazFaz) as err {
                    return((1))
                } catch * as err {
                    return($err.name)
                }
            '''))

            self.eq('Foo', await core.callStorm('''
                try {
                    $lib.telepath.open($url).callStorm("$lib.raise(Foo, bar, hehe=haha)")
                } catch Foo as err {
                    return($err.name)
                }
            ''', opts={'vars': {'url': core.getLocalUrl()}}))

            msgs = await core.stormlist('''
                [ inet:fqdn=vertex.link ]
                try {
                    [ :lolz = 10 ]
                } catch * as err {
                    $lib.print($err.name)
                }
            ''')
            self.stormIsInPrint('NoSuchProp', msgs)
            self.len(1, [m for m in msgs if m[0] == 'node'])

            with self.raises(s_exc.NoSuchProp):
                await core.nodes('''
                    [ inet:fqdn=vertex.link ]
                    try {
                        [ :lolz = 10 ]
                    } catch FooBar as err {}
                ''')

            with self.raises(s_exc.NoSuchForm):
                await core.nodes('''
                    try {
                        [ hurr:durr=vertex.link ]
                    } catch FooBar as err {}
                ''')

            # We will do lookups with the Raises command to raise the proper synerr
            with self.raises(s_exc.NoSuchForm):
                await core.nodes('''
                    try {
                        $lib.raise(NoSuchForm, 'mesg here')
                    } catch FooBar as err {}
                ''')

            # We punch through the errname in the exception
            with self.raises(s_exc.StormRaise) as cm:
                await core.nodes('''
                    try {
                        $lib.raise(NoSuchExceptionNewpers, 'mesg here')
                    } catch FooBar as err {}
                ''')
            self.eq(cm.exception.errname, 'NoSuchExceptionNewpers')
            self.eq(cm.exception.get('errname'), 'NoSuchExceptionNewpers')

            self.len(1, await core.nodes('''
                [ inet:fqdn=vertex.link ]
                try {
                    $lib.print($node.repr())
                } catch FooBar as err {
                    $lib.print(FooBar)
                }
            '''))

            self.len(1, await core.nodes('''
                try {
                    [ inet:fqdn=vertex.link ]
                } catch FooBar as err {
                    $lib.print(FooBar)
                }
            '''))

            self.len(1, await core.nodes('''
                try {
                    $lib.raise(FooBar, foobar)
                } catch FooBar as err {
                    [ inet:fqdn=vertex.link ]
                }
            '''))

            self.len(2, await core.nodes('''
                [ inet:fqdn=woot.link ]
                try {
                    $lib.raise(FooBar, foobar)
                } catch FooBar as err {
                    [ inet:fqdn=vertex.link ]
                }
            '''))

            # Nesting works
            q = '''
            $lib.print('init')
            try {
                $lib.print('nested try catch')
                try {
                    $lib.print('nested raise')
                    $lib.raise($errname, mesg='inner error!')
                } catch foo as err {
                    $lib.print('caught foo e={e}', e=$err)
                    if $innerRaise {
                        $lib.raise($innererrname, mesg='inner error!')
                    }
                }
                $lib.print('no foo err!')
            } catch bar as err {
                $lib.print('caught bar e={e}', e=$err)
            }
            $lib.print('fin')'''
            msgs = await core.stormlist(q, {'vars': {'errname': 'foo', 'innererrname': '', 'innerRaise': False, }})
            self.stormIsInPrint('caught foo', msgs)
            self.stormNotInPrint('caught bar', msgs)
            self.stormIsInPrint('fin', msgs)

            msgs = await core.stormlist(q, {'vars': {'errname': 'bar', 'innererrname': '', 'innerRaise': False, }})
            self.stormNotInPrint('caught foo', msgs)
            self.stormIsInPrint('caught bar', msgs)
            self.stormIsInPrint('fin', msgs)

            msgs = await core.stormlist(q, {'vars': {'errname': 'baz', 'innererrname': '', 'innerRaise': False, }})
            self.stormNotInPrint('caught foo', msgs)
            self.stormNotInPrint('caught bar', msgs)
            self.stormNotInPrint('fin', msgs)

            # We can also raise inside of a catch block
            msgs = await core.stormlist(q, {'vars': {'errname': 'foo', 'innererrname': 'bar', 'innerRaise': True, }})
            self.stormIsInPrint('caught foo', msgs)
            self.stormIsInPrint('caught bar', msgs)
            self.stormIsInPrint('fin', msgs)

            msgs = await core.stormlist(q, {'vars': {'errname': 'foo', 'innererrname': 'baz', 'innerRaise': True, }})
            self.stormIsInPrint('caught foo', msgs)
            self.stormNotInPrint('caught bar', msgs)
            self.stormNotInPrint('fin', msgs)

            # The items in the catch list must be a str or list of iterables.
            # Anything else raises a Storm runtime error
            with self.raises(s_exc.StormRuntimeError):
                await core.callStorm('''
                try {
                    $lib.raise(foo, test)
                } catch $lib.true as err{
                    $lib.print('caught')
                }
                ''')

            with self.raises(s_exc.StormRuntimeError):
                await core.callStorm('''
                try {
                    $lib.raise(foo, test)
                } catch (1) as err {
                    $lib.print('caught')
                }
                ''')

            # A list of mixed objects works
            msgs = await core.stormlist('''
            try {
                $lib.raise(foo, test)
            } catch (1, $lib.true, foo) as err {
                $lib.print('caught err={e}', e=$err)
            }
            ''')
            self.stormIsInPrint('caught err=', msgs)

            # Non-runtsafe Storm works without inbound nodes
            msgs = await core.stormlist('''
            try {
                [ inet:ip=([4, 0]) ]
                $lib.raise(foo, $node.repr())
            } catch * as err {
                $lib.print($err.mesg)
            }
            ''')
            self.stormIsInPrint('0.0.0.0', msgs)

            # info must be json safe
            with self.raises(s_exc.MustBeJsonSafe):
                await core.callStorm('$x="foo" $x=$x.encode() $lib.raise(foo, test, bar=$x)')

    async def test_storm_ifcond_fix(self):

        async with self.getTestCore() as core:
            msgs = await core.stormlist('''
                [ inet:fqdn=vertex.link inet:fqdn=foo.com inet:fqdn=bar.com ]

                function stuff(x) {
                  if ($x.0 = "vertex.link") {
                      return((1))
                  }
                  return((0))
                }

                $alerts = ()
                { $alerts.append($node.repr()) }

                $bool = $stuff($alerts)

                if $bool { $lib.print($alerts) }

                | spin
            ''')
            self.stormNotInPrint('foo.com', msgs)

    async def test_lib_storm_basics(self):
        # a catch-all bucket for simple tests to avoid cortex construction
        async with self.getTestCore() as core:

            with self.raises(s_exc.NoSuchVar):
                await core.nodes('inet:ip=$ipv4')

            with self.raises(s_exc.BadArg):
                await core.nodes('$lib.print(newp)', opts={'vars': {123: 'newp'}})

            # test that runtsafe vars stay runtsafe
            msgs = await core.stormlist('$foo=bar $lib.print($foo) if $node { $foo=$node.value() }')
            self.stormIsInPrint('bar', msgs)

            # test storm background command
            await core.nodes('''
                $x = foo
                $lib.queue.add($x)
                function stuff() {
                    [inet:ip=1.2.3.4]
                    background {
                        [it:dev:str=haha]
                        fini{
                            $lib.queue.byname($x).put(hehe)
                        }
                    }
                }
                yield $stuff()
            ''')
            self.eq((0, 'hehe'), await core.callStorm('return($lib.queue.byname(foo).get())'))

            await core.nodes('''$lib.queue.gen(bar)
            background ${ $lib.queue.byname(bar).put(haha) }
            ''')
            self.eq((0, 'haha'), await core.callStorm('return($lib.queue.byname(bar).get())'))

            await core.nodes('$foo = (foo,) background ${ $foo.append(bar) $lib.queue.byname(bar).put($foo) }')
            self.eq((1, ['foo', 'bar']), await core.callStorm('return($lib.queue.byname(bar).get(1))'))

            await core.nodes('$foo = ([["foo"]]) background ${ $foo.0.append(bar) $lib.queue.byname(bar).put($foo) }')
            self.eq((2, [['foo', 'bar']]), await core.callStorm('return($lib.queue.byname(bar).get(2))'))

            with self.raises(s_exc.StormRuntimeError):
                await core.nodes('[ ou:org=*] $text = $node.repr() | background $text')

            with self.raises(s_exc.NoSuchVar):
                await core.nodes('background { $lib.print($foo) }')

            await core.nodes('background ${ $foo=test $lib.print($foo) }')

            await core.nodes('background { $lib.time.sleep(4) }')
            task = await core.callStorm('for $t in $lib.ps.list() { if $t.info.background { return($t) } }')
            self.nn(task)
            self.none(task['info'].get('opts'))
            self.eq(core.view.iden, task['info'].get('view'))

            # test $lib.exit() and the StormExit handlers
            msgs = [m async for m in core.view.storm('$lib.exit()')]
            self.eq(msgs[-1][0], 'fini')

            # test that the view command functions correctly
            iden = s_common.guid()
            view0 = await core.callStorm('return($lib.view.get().fork().iden)')
            with self.raises(s_exc.NoSuchVar):
                opts = {'vars': {'view': view0}}
                await core.nodes('view.exec $view { [ ou:org=$iden] }', opts=opts)

            opts = {'vars': {'view': view0, 'iden': iden}}
            self.len(0, await core.nodes('view.exec $view { [ ou:org=$iden] }', opts=opts))

            opts = {'view': view0, 'vars': {'iden': iden}}
            self.len(1, await core.nodes('ou:org=$iden', opts=opts))

            # check safe per-node execution of view.exec
            view1 = await core.callStorm('return($lib.view.get().fork().iden)')
            opts = {'vars': {'view': view1}}
            # lol...
            self.len(1, await core.nodes('''
                [ ou:org=$view :name="[ inet:ip=1.2.3.4 ]" ]
                $foo=$node.repr() $bar=:name
                | view.exec $foo $bar
            ''', opts=opts))

            self.len(1, await core.nodes('inet:ip=1.2.3.4', opts={'view': view1}))

            self.len(0, await core.nodes('$x = $lib.null if ($x and $x > 20) { [ entity:contact=* ] }'))
            self.len(1, await core.nodes('$x = $lib.null if ($lib.true or $x > 20) { [ entity:contact=* ] }'))

            visi = await core.auth.addUser('visi')
            await visi.setPasswd('secret')
            opts = {'user': visi.iden}

            pkg0 = {
                'name': 'foopkg',
                'version': (0, 0, 1),
                'modules': (
                    {
                        'name': 'foo.bar',
                        'storm': '''
                            function lol() {
                                [ ou:org=* ]
                                return($node.iden())
                            }
                            function dyncall() {
                                return($lib.queue.list())
                            }
                            function dyniter() {
                                for $item in $lib.queue.add(dyniter).gets(wait=$lib.false) {}
                                return(woot)
                            }
                        ''',
                        'asroot:perms': [['foopkg', 'foo', 'bar']],
                    },
                    {
                        'name': 'foo.baz',
                        'storm': 'function lol() { [ ou:org=* ] return($node.iden()) }',
                    },
                )
            }

            emptypkg = {
                'name': 'emptypkg',
                'modules': ({'name': 'emptymod'},),
            }

            strverpkg = {
                'name': 'strvers',
                'version': (0, 0, 1),
                'modules': ({'name': 'strvers', 'storm': ''},),
                'configvars': (
                    {
                        'name': 'foo',
                        'varname': 'foo',
                        'desc': 'foo desc',
                        'scopes': ['self'],
                        'type': 'inet:fqdn',
                    },
                    {
                        'name': 'bar',
                        'varname': 'bar',
                        'desc': 'bar desc',
                        'scopes': ['global'],
                        'type': ['inet:fqdn', ['str', 'inet:url']],
                    },
                )
            }
            core.loadStormPkg(emptypkg)
            await core.addStormPkg(strverpkg)

            core.loadStormPkg(pkg0)

            await core.nodes('$lib.import(foo.baz)', opts=opts)
            await core.nodes('$lib.import(foo.baz, reqvers="==0.0.1")', opts=opts)
            await core.nodes('$lib.import(foo.baz, reqvers=">=0.0.1")', opts=opts)
            await core.nodes('$lib.import(strvers, reqvers="==0.0.1")', opts=opts)

            with self.raises(s_exc.NoSuchName):
                await core.nodes('$lib.import(emptymod, reqvers=">=0.0.1")', opts=opts)

            with self.raises(s_exc.NoSuchName):
                await core.nodes('$lib.import(foo.baz, reqvers=">=0.0.2")', opts=opts)

            with self.raises(s_exc.AuthDeny):
                await core.nodes('$lib.import(foo.bar)', opts=opts)

            with self.raises(s_exc.AuthDeny):
                await core.nodes('$lib.import(foo.baz).lol()', opts=opts)

            await visi.addRule((True, ('foopkg', 'foo', 'bar')))
            self.len(1, await core.nodes('yield $lib.import(foo.bar).lol()', opts=opts))

            # coverage for dyncall/dyniter with asroot...
            await core.nodes('$lib.import(foo.bar).dyncall()', opts=opts)
            await core.nodes('$lib.import(foo.bar).dyniter()', opts=opts)

            # Call a non-existent function on the lib
            msgs = await core.stormlist('$mod = $lib.import(foo.bar) $lib.print($mod) $mod.newp()')
            self.stormIsInPrint('Imported Module foo.bar', msgs)
            self.stormIsInErr('Cannot find name [newp]', msgs)

            self.eq(s_version.commit, await core.callStorm('return($lib.version.commit)'))
            self.eq(s_version.version, await core.callStorm('return($lib.version.synapse)'))
            self.true(await core.callStorm('return($lib.version.matches($lib.version.synapse, ">=2.9.0"))'))
            self.false(await core.callStorm('return($lib.version.matches($lib.version.synapse, ">0.0.1,<2.0"))'))

            # check that the feed API uses toprim
            email = await core.callStorm('''
                $iden = $lib.guid()
                $props = ({"email": "visi@vertex.link"})
                $lib.feed.ingest((
                    ( (entity:contact, $iden), ({"props": $props})),
                ))
                entity:contact=$iden
                return(:email)
            ''')
            self.eq(email, 'visi@vertex.link')

            email = await core.callStorm('''
                $iden = $lib.guid()
                $props = ({"email": "visi@vertex.link"})
                yield $lib.feed.genr((
                    ( (entity:contact, $iden), ({"props": $props})),
                ))
                return(:email)
            ''')
            self.eq(email, 'visi@vertex.link')

            # test for $lib.queue.gen()
            self.eq(0, await core.callStorm('return($lib.queue.gen(woot).size())'))
            # and again to test *not* creating it...
            self.eq(0, await core.callStorm('return($lib.queue.gen(woot).size())'))

            self.eq({'foo': 'bar'}, await core.callStorm('return(({    "foo"    :    "bar"   }))'))

            ddef0 = await core.callStorm('return($lib.dmon.add(${ $lib.queue.gen(hehedmon).put(lolz) $lib.time.sleep(10) }, name=hehedmon))')
            ddef1 = await core.callStorm('return($lib.dmon.get($iden))', opts={'vars': {'iden': ddef0.get('iden')}})
            self.none(await core.callStorm('return($lib.dmon.get(newp))'))

            tasks = [t for t in core.boss.tasks.values() if t.name == 'storm:dmon']
            self.true(len(tasks) == 1 and tasks[0].info.get('view') == core.view.iden)

            self.eq(ddef0['iden'], ddef1['iden'])

            self.eq((0, 'lolz'), await core.callStorm('return($lib.queue.gen(hehedmon).get(0))'))

            task = core.stormdmons.getDmon(ddef0['iden']).task
            self.true(await core.callStorm(f'return($lib.dmon.bump($iden))', opts={'vars': {'iden': ddef0['iden']}}))
            self.ne(task, core.stormdmons.getDmon(ddef0['iden']).task)

            self.true(await core.callStorm(f'return($lib.dmon.stop($iden))', opts={'vars': {'iden': ddef0['iden']}}))
            self.none(core.stormdmons.getDmon(ddef0['iden']).task)
            self.false(await core.callStorm(f'return($lib.dmon.get($iden).enabled)', opts={'vars': {'iden': ddef0['iden']}}))
            self.false(await core.callStorm(f'return($lib.dmon.stop($iden))', opts={'vars': {'iden': ddef0['iden']}}))

            self.true(await core.callStorm(f'return($lib.dmon.start($iden))', opts={'vars': {'iden': ddef0['iden']}}))
            self.nn(core.stormdmons.getDmon(ddef0['iden']).task)
            self.true(await core.callStorm(f'return($lib.dmon.get($iden).enabled)', opts={'vars': {'iden': ddef0['iden']}}))
            self.false(await core.callStorm(f'return($lib.dmon.start($iden))', opts={'vars': {'iden': ddef0['iden']}}))

            self.false(await core.callStorm(f'return($lib.dmon.bump(newp))'))
            self.false(await core.callStorm(f'return($lib.dmon.stop(newp))'))
            self.false(await core.callStorm(f'return($lib.dmon.start(newp))'))

            self.eq((1, 'lolz'), await core.callStorm('return($lib.queue.gen(hehedmon).get(1))'))

            async with core.getLocalProxy() as proxy:
                self.nn(await proxy.getStormDmon(ddef0['iden']))
                self.true(await proxy.bumpStormDmon(ddef0['iden']))
                self.true(await proxy.disableStormDmon(ddef0['iden']))
                self.true(await proxy.enableStormDmon(ddef0['iden']))
                self.false(await proxy.bumpStormDmon('newp'))
                self.false(await proxy.disableStormDmon('newp'))
                self.false(await proxy.enableStormDmon('newp'))

            await core.callStorm('[ inet:ip=11.22.33.44 :asn=56 inet:asn=99]')
            await core.callStorm('[ ps:person=* +#foo ]')

            view, layr = await core.callStorm('$view = $lib.view.get().fork() return(($view.iden, $view.layers.0.iden))')

            opts = {'view': view}
            self.len(0, await core.callStorm('''
                $list = ()
                $layr = $lib.view.get().layers.0
                for $item in $layr.getStorNodes() {
                    $list.append($item)
                }
                return($list)''', opts=opts))

            await core.addTagProp('score', ('int', {}), {})
            await core.callStorm('[ inet:ip=11.22.33.44 :asn=99 inet:fqdn=55667788.link +#foo=2020 +#foo:score=100]', opts=opts)
            await core.callStorm('inet:ip=11.22.33.44 $node.data.set(foo, bar)', opts=opts)
            await core.callStorm('inet:ip=11.22.33.44 [ +(refs)> { inet:asn=99 } ]', opts=opts)

            sodes = await core.callStorm('''
                $list = ()
                $layr = $lib.view.get().layers.0
                for $item in $layr.getStorNodes() {
                    $list.append($item)
                }
                return($list)''', opts=opts)
            self.len(3, sodes)

            ipv4 = await core.callStorm('''
                $list = ()
                $layr = $lib.view.get().layers.0
                for ($buid, $sode) in $layr.getStorNodes() {
                    yield $buid
                }
                +inet:ip
                return($node.repr())''', opts=opts)
            self.eq('11.22.33.44', ipv4)

            sodes = await core.callStorm('inet:ip=11.22.33.44 return($node.getStorNodes())', opts=opts)
            self.eq((1577836800000000, 1577836800000001, 1), sodes[0]['tags']['foo'])
            self.eq((99, 9, None), sodes[0]['props']['asn'])
            self.eq(((4, 185999660), 26, None), sodes[1]['valu'])
            self.eq(('unicast', 1, None), sodes[1]['props']['type'])
            self.eq((56, 9, None), sodes[1]['props']['asn'])

            nodes = await core.nodes('[inet:ip=11.22.33.44 +#bar:score=200]')

            bylayer = await core.callStorm('inet:ip=11.22.33.44 return($node.getByLayer())', opts=opts)
            self.ne(bylayer['ndef'], layr)
            self.eq(bylayer['props']['asn'], layr)
            self.eq(bylayer['tags']['foo'], layr)
            self.ne(bylayer['props']['type'], layr)
            self.eq(bylayer['tagprops']['foo']['score'], layr)
            self.ne(bylayer['tagprops']['bar']['score'], layr)

            msgs = await core.stormlist('inet:ip=11.22.33.44 | merge', opts=opts)
            self.stormIsInPrint('6720190a3ac94559e1e7e55d2177024734f940954988649b59454bf2324a351d inet:ip:asn = 99', msgs)
            self.stormIsInPrint("6720190a3ac94559e1e7e55d2177024734f940954988649b59454bf2324a351d inet:ip#foo = ('2020-01-01T00:00:00Z', '2020-01-01T00:00:00.000001Z')", msgs)
            self.stormIsInPrint("6720190a3ac94559e1e7e55d2177024734f940954988649b59454bf2324a351d inet:ip#foo:score = 100", msgs)
            self.stormIsInPrint("6720190a3ac94559e1e7e55d2177024734f940954988649b59454bf2324a351d inet:ip DATA foo = 'bar'", msgs)
            self.stormIsInPrint('6720190a3ac94559e1e7e55d2177024734f940954988649b59454bf2324a351d inet:ip +(refs)> a0df14eab785847912993519f5606bbe741ad81afb51b81455ac6982a5686436', msgs)

            msgs = await core.stormlist('ps:person | merge --diff', opts=opts)
            self.stormIsInPrint('6720190a3ac94559e1e7e55d2177024734f940954988649b59454bf2324a351d inet:ip:asn = 99', msgs)
            self.stormIsInPrint("6720190a3ac94559e1e7e55d2177024734f940954988649b59454bf2324a351d inet:ip#foo = ('2020-01-01T00:00:00Z', '2020-01-01T00:00:00.000001Z')", msgs)
            self.stormIsInPrint("6720190a3ac94559e1e7e55d2177024734f940954988649b59454bf2324a351d inet:ip#foo:score = 100", msgs)
            self.stormIsInPrint("6720190a3ac94559e1e7e55d2177024734f940954988649b59454bf2324a351d inet:ip DATA foo = 'bar'", msgs)
            self.stormIsInPrint('6720190a3ac94559e1e7e55d2177024734f940954988649b59454bf2324a351d inet:ip +(refs)> a0df14eab785847912993519f5606bbe741ad81afb51b81455ac6982a5686436', msgs)

            await core.callStorm('inet:ip=11.22.33.44 | merge --apply', opts=opts)
            nodes = await core.nodes('inet:ip=11.22.33.44')
            self.len(1, nodes)
            self.nn(nodes[0].getTag('foo'))
            self.eq(99, nodes[0].get('asn'))

            bylayer = await core.callStorm('inet:ip=11.22.33.44 return($node.getByLayer())', opts=opts)
            self.ne(bylayer['ndef'], layr)
            self.ne(bylayer['props']['asn'], layr)
            self.ne(bylayer['tags']['foo'], layr)

            # confirm that we moved node data and light edges
            self.eq('bar', await core.callStorm('inet:ip=11.22.33.44 return($node.data.get(foo))'))
            self.eq(99, await core.callStorm('inet:ip=11.22.33.44 -(refs)> inet:asn return($node.value())'))
            self.eq(100, await core.callStorm('inet:ip=11.22.33.44 return(#foo:score)'))

            sodes = await core.callStorm('inet:ip=11.22.33.44 return($node.getStorNodes())', opts=opts)
            self.eq({}, sodes[0])

            with self.raises(s_exc.CantMergeView):
                await core.callStorm('inet:ip=11.22.33.44 | merge')

            # test printing a merge that the node was created in the top layer. We also need to make sure the layer
            # is in a steady state for layer merge --diff tests.

            real_layer = core.layers.get(layr)  # type: s_layer.Layer
            if real_layer.dirty:
                waiter = real_layer.layrslab.waiter(1, 'commit')
                await waiter.wait(timeout=12)

            waiter = real_layer.layrslab.waiter(1, 'commit')
            msgs = await core.stormlist('[ inet:fqdn=mvmnasde.com ] | merge', opts=opts)

            self.stormIsInPrint('3496c02183961db4fbc179f0ceb5526347b37d8ff278279917b6eb6d39e1e272 inet:fqdn = mvmnasde.com', msgs)
            self.stormIsInPrint('3496c02183961db4fbc179f0ceb5526347b37d8ff278279917b6eb6d39e1e272 inet:fqdn:host = mvmnasde', msgs)
            self.stormIsInPrint('3496c02183961db4fbc179f0ceb5526347b37d8ff278279917b6eb6d39e1e272 inet:fqdn:domain = com', msgs)
            self.stormIsInPrint('3496c02183961db4fbc179f0ceb5526347b37d8ff278279917b6eb6d39e1e272 inet:fqdn:issuffix = false', msgs)
            self.stormIsInPrint('3496c02183961db4fbc179f0ceb5526347b37d8ff278279917b6eb6d39e1e272 inet:fqdn:iszone = true', msgs)
            self.stormIsInPrint('3496c02183961db4fbc179f0ceb5526347b37d8ff278279917b6eb6d39e1e272 inet:fqdn:zone = mvmnasde.com', msgs)

            # Ensure that the layer has sync()'d to avoid getting data from
            # dirty sodes in the merge --diff tests.
            self.len(1, await waiter.wait(timeout=12))

            # test that a user without perms can diff but not apply
            await visi.addRule((True, ('view', 'read')))

            msgs = await core.stormlist('merge --diff --apply', opts={'view': view, 'user': visi.iden})
            self.stormIsInErr('must have permission node.del.inet:fqdn', msgs)

            msgs = await core.stormlist('ps:person | merge --diff', opts={'view': view, 'user': visi.iden})
            self.stormIsInPrint('inet:fqdn = mvmnasde.com', msgs)

            # merge all the nodes with anything stored in the top layer...
            await core.callStorm('''
                for ($buid, $sode) in $lib.view.get().layers.0.getStorNodes() {
                    yield $buid
                }
                | merge --apply
            ''', opts=opts)

            # make a few more edits and merge some of them to test --wipe
            await core.stormlist('[ inet:fqdn=hehehaha.com inet:fqdn=woottoow.com ]')

            layrcount = len(core.layers.values())
            await core.stormlist('[ inet:fqdn=hehehaha.com inet:fqdn=woottoow.com ]', opts=opts)
            oldlayr = await core.callStorm('return($lib.view.get().layers.0.iden)', opts=opts)
            msgs = await core.stormlist('inet:fqdn=hehehaha.com | merge --apply --wipe', opts=opts)
            self.stormHasNoWarnErr(msgs)
            newlayr = await core.callStorm('return($lib.view.get().layers.0.iden)', opts=opts)
            self.ne(oldlayr, newlayr)
            msgs = await core.stormlist('''
                $layr = $lib.view.get().layers.0.iden
                $user = $lib.auth.users.byname(visi)
                $role = $lib.auth.roles.add(ninjas)

                $user.grant($role.iden)

                $user.setAdmin((true), gateiden=$layr)
                $user.addRule(([true, ["foo", "bar"]]), gateiden=$layr)
                $role.addRule(([true, ["baz", "faz"]]), gateiden=$layr)
            ''', opts=opts)
            self.stormHasNoWarnErr(msgs)
            await core.callStorm('$lib.view.get().swapLayer()', opts=opts)
            self.ne(newlayr, await core.callStorm('return($lib.view.get().layers.0.iden)', opts=opts))

            self.true(await core.callStorm('''
                $layr = $lib.view.get().layers.0.iden
                return($lib.auth.users.byname(visi).allowed(foo.bar, gateiden=$layr))
            ''', opts=opts))
            self.true(await core.callStorm('''
                $layr = $lib.view.get().layers.0.iden
                return($lib.auth.users.byname(visi).allowed(baz.faz, gateiden=$layr))
            ''', opts=opts))

            self.len(0, await core.nodes('diff', opts=opts))

            self.len(0, await core.callStorm('''
                $list = ()
                for ($buid, $sode) in $lib.view.get().layers.0.getStorNodes() {
                    $list.append($buid)
                }
                return($list)
            ''', opts=opts))

            self.eq('c8af8cfbcc36ba5dec9858124f8f014d', await core.callStorm('''
                $iden = c8af8cfbcc36ba5dec9858124f8f014d
                [ inet:fqdn=vertex.link <(refs)+ {[ meta:source=$iden ]} ]
                <(refs)- meta:source
                return($node.value())
            '''))

            with self.raises(s_exc.BadArg):
                await core.callStorm('inet:fqdn=vertex.link $tags = $node.globtags(foo.***)')

            nodes = await core.nodes('$form=inet:fqdn [ *$form=visi.com ]')
            self.len(1, nodes)
            self.eq(nodes[0].ndef, ('inet:fqdn', 'visi.com'))

            # test non-runtsafe invalid form deref node add
            with self.raises(s_exc.NoSuchForm):
                await core.callStorm('[ it:dev:str=hehe:haha ] $form=$node.value() [*$form=lol]')

            async def sleeper():
                await asyncio.sleep(2)
            task = core.schedCoro(sleeper())
            self.false(await s_coro.waittask(task, timeout=0.1))

            # test some StormRuntime APIs directly...
            await core.nodes('[ inet:ip=1.2.3.4 ]')
            await core.nodes('[ ou:org=* ou:org=* :name=dupcorp ]')

            query = await core.getStormQuery('')
            async with core.getStormRuntime(query) as runt:
                self.len(1, await alist(runt.storm('inet:ip=1.2.3.4')))

            count = 5
            for i in range(count):
                await core.nodes('[ test:guid=$lib.guid() +#foo.bar]')
                await core.nodes('[ test:str=$lib.guid() ]')

            # test the node importing works...
            class ExpHandler(s_httpapi.StormHandler):
                async def get(self, name):
                    self.set_header('Content-Type', 'application/x-synapse-nodes')
                    core = self.getCore()
                    if name == 'kewl':
                        form = 'test:guid'
                    elif name == 'neat':
                        form = 'test:str'
                    else:
                        return
                    async for pode in core.exportStorm(form):
                        self.write(s_msgpack.en(pode))
                        self.flush()

            core.addHttpApi('/api/v1/exptest/(.*)', ExpHandler, {'cell': core})
            port = (await core.addHttpsPort(0, host='127.0.0.1'))[1]
            async with self.getTestCore() as subcore:
                # test that we get nodes, but in this vase, incoming node get priority
                byyield = await subcore.nodes(f'[inet:url="https://127.0.0.1:{port}/api/v1/exptest/neat"] | nodes.import --no-ssl-verify https://127.0.0.1:{port}/api/v1/exptest/kewl')
                self.len(count, byyield)
                for node in byyield:
                    self.eq(node.form.name, 'test:str')
                # we shouldn't grab any of the nodes tagged #foo.bar (ie, all the test:guid nodes)
                bytag = await subcore.nodes('#foo.bar')
                self.len(0, bytag)

                url = await subcore.nodes('inet:url')
                self.len(1, url)
                url = url[0]
                self.eq('https', url.get('proto'))
                self.eq('/api/v1/exptest/neat', url.get('path'))
                self.eq('', url.get('params'))
                self.eq((4, 2130706433), url.get('ip'))
                self.eq(f'https://127.0.0.1:{port}/api/v1/exptest/neat', url.get('base'))
                self.eq(port, url.get('port'))

                # now test that param works
                byyield = await subcore.nodes(f'nodes.import --no-ssl-verify https://127.0.0.1:{port}/api/v1/exptest/kewl')
                self.len(count, byyield)
                for node in byyield:
                    self.eq(node.form.name, 'test:guid')
                    self.isin('foo.bar', node.getTagNames())

                # bad response should give no nodes
                msgs = await subcore.stormlist(f'nodes.import --no-ssl-verify https://127.0.0.1:{port}/api/v1/lolnope/')
                self.stormHasNoErr(msgs)
                self.stormIsInWarn('nodes.import got HTTP error code', msgs)
                nodes = [x for x in msgs if x[0] == 'node']
                self.len(0, nodes)

            # force old-cron behavior which lacks a view
            await core.nodes('cron.add --hourly 03 { inet:ip }')
            for (iden, cron) in core.agenda.list():
                cron.view = None
            await core.nodes('cron.list')

            self.eq({'foo': 'bar', 'baz': 'faz'}, await core.callStorm('''
                return(({ // do foo thing
                    "foo" /* hehe */ : /* haha */ "bar", //lol
                    "baz" // hehe
                    : // haha
                    "faz" // hehe
                }))
            '''))

            self.eq(('foo', 'bar', 'baz'), await core.callStorm('''
                return(([ // do foo thing
                    /* hehe */ "foo" /* hehe */ , /* hehe */ "bar" /* hehe */ , /* hehe */ "baz" /* hehe */
                ]))
            '''))

            # surrogate escapes are not allowed
            with self.raises(s_exc.BadDataValu):
                await core.nodes(" [ test:str='pluto\udcbaneptune' ]")

            nodes = await core.nodes('[ doc:report=* :publisher:name=woot ] $name=:publisher:name [ :publisher={ gen.ou.org $name } ]')
            self.len(1, nodes)
            self.nn(nodes[0].get('publisher'))

            # test regular expressions are case insensitive by default
            await core.nodes(" [ test:str='pluto neptune' ]")
            self.len(1, await core.nodes('test:str~=Pluto'))
            self.len(1, await core.nodes('test:str +test:str~=Pluto'))
            self.true(await core.callStorm('return(("Foo" ~= "foo"))'))
            self.len(0, await core.nodes('test:str~="(?-i:Pluto)"'))
            self.len(0, await core.nodes('test:str +test:str~="(?-i:Pluto)"'))
            self.false(await core.callStorm('return(("Foo" ~= "(?-i:foo)"))'))
            self.true(await core.callStorm('return(("Foo" ~= "(?-i:Foo)"))'))

            query = await core.getStormQuery('')
            async with core.getStormRuntime(query, opts={'user': visi.iden}) as runt:
                with self.raises(s_exc.AuthDeny):
                    runt.reqAdmin(gateiden=layr)

    async def test_storm_node_opts(self):

        async with self.getTestCore() as core:

            await core.stormlist('[ inet:fqdn=vertex.link ]')
            fork = await core.callStorm('return($lib.view.get().fork().iden)')

            opts = {'view': fork, 'node:opts': {'show:storage': True}}
            msgs = await core.stormlist('inet:fqdn=vertex.link [ +#foo ]', opts=opts)
            nodes = [mesg[1] for mesg in msgs if mesg[0] == 'node']
            self.len(1, nodes)
            self.nn(nodes[0][1]['storage'][1]['meta']['created'])
            self.eq((None, None, None), nodes[0][1]['storage'][0]['tags']['foo'])

            opts = {'node:opts': {'virts': True}}
            q = '''[
                (it:exec:query=* :time=2025-04?)
                (test:str=foo :seen=2020 :bar={[test:str=bar]})
                (test:str=baz :seen=(2020, ?) :ndefs={[test:str=1 test:str=2]})
                (test:str=faz :seen=(2020, *))
            ]'''
            msgs = await core.stormlist(q, opts=opts)
            nodes = [mesg[1] for mesg in msgs if mesg[0] == 'node']
            self.eq(nodes[0][1]['props']['time.precision'], 8)

            self.eq(nodes[1][1]['props']['bar'], ('test:str', 'bar'))
            self.eq(nodes[1][1]['props']['bar.form'], 'test:str')
            self.eq(nodes[1][1]['props']['seen'], (1577836800000000, 1577836800000001, 1))
            self.eq(nodes[1][1]['props']['seen.min'], 1577836800000000)
            self.eq(nodes[1][1]['props']['seen.max'], 1577836800000001)
            self.eq(nodes[1][1]['props']['seen.duration'], 1)

            self.eq(nodes[2][1]['props']['seen'], (1577836800000000, 0x7fffffffffffffff, 0xffffffffffffffff))
            self.eq(nodes[2][1]['props']['seen.min'], 1577836800000000)
            self.eq(nodes[2][1]['props']['seen.max'], 0x7fffffffffffffff)
            self.eq(nodes[2][1]['props']['seen.duration'], 0xffffffffffffffff)
            self.eq(nodes[2][1]['props']['ndefs'], (('test:str', '1'), ('test:str', '2')))
            self.eq(nodes[2][1]['props']['ndefs.size'], 2)
            self.eq(nodes[2][1]['props']['ndefs.form'], ('test:str', 'test:str'))

            self.eq(nodes[3][1]['props']['seen'], (1577836800000000, 0x7ffffffffffffffe, 0xfffffffffffffffe))
            self.eq(nodes[3][1]['props']['seen.min'], 1577836800000000)
            self.eq(nodes[3][1]['props']['seen.max'], 0x7ffffffffffffffe)
            self.eq(nodes[3][1]['props']['seen.duration'], 0xfffffffffffffffe)

            opts['view'] = fork
            msgs = await core.stormlist('test:str=baz [ -:seen ]', opts=opts)
            nodes = [mesg[1] for mesg in msgs if mesg[0] == 'node']

            self.none(nodes[0][1]['props'].get('seen'))
            self.none(nodes[0][1]['props'].get('seen.min'))
            self.none(nodes[0][1]['props'].get('seen.max'))
            self.none(nodes[0][1]['props'].get('seen.duration'))
            self.eq(nodes[0][1]['props']['ndefs'], (('test:str', '1'), ('test:str', '2')))
            self.eq(nodes[0][1]['props']['ndefs.size'], 2)
            self.eq(nodes[0][1]['props']['ndefs.form'], ('test:str', 'test:str'))

            # test set tag assignment
            nodes = await core.nodes('[ test:str=boo +?#baz="dud" ]')
            self.len(1, nodes)
            self.eq([], nodes[0].getTags())

            nodes = await core.nodes('[ test:str=foo +?#baz?="dud" ]')
            self.len(1, nodes)
            self.eq([('baz', (None, None))], nodes[0].getTags())

            nodes = await core.nodes('test:str=foo $seen=.seen [ +#baz?=$seen .seen="2025-11-04T00:00:00Z" ]')
            self.len(1, nodes)
            self.eq([('baz', (None, None))], nodes[0].getTags())

            nodes = await core.nodes('test:str=foo $seen=.seen [ +#baz?=$seen ]')
            self.len(1, nodes)
            self.eq([('baz', (1762214400000, 1762214400001))], nodes[0].getTags())

            nodes = await core.nodes('test:str=foo [ +#baz?=newp ]')
            self.len(1, nodes)
            self.eq([('baz', (1762214400000, 1762214400001))], nodes[0].getTags())

    async def test_storm_diff_merge(self):

        async with self.getTestCore() as core:
            viewiden = await core.callStorm('return($lib.view.get().fork().iden)')

            altview = {'view': viewiden}
            await core.nodes('[ ou:org=* :name=hehe +#hehe ]')
            await core.nodes('[ ou:org=* :name=haha +#haha ]', opts=altview)

            with self.raises(s_exc.StormRuntimeError):
                nodes = await core.nodes('diff')

            altro = {'view': viewiden, 'readonly': True}
            nodes = await core.nodes('diff | +ou:org', opts=altro)
            self.len(1, nodes)
            self.eq(nodes[0].get('name'), 'haha')

            nodes = await core.nodes('diff --prop ou:org', opts=altview)
            self.len(1, nodes)
            self.eq(nodes[0].get('name'), 'haha')

            nodes = await core.nodes('diff --prop ou:org:name', opts=altview)
            self.len(1, nodes)
            self.eq(nodes[0].get('name'), 'haha')

            nodes = await core.nodes('diff --tag haha', opts=altview)
            self.len(1, nodes)
            self.eq(nodes[0].get('name'), 'haha')

            with self.raises(s_exc.NoSuchProp):
                await core.nodes('diff --prop foo:bar', opts=altview)

            with self.raises(s_exc.StormRuntimeError) as cm:
                await core.nodes('diff --prop foo:bar --tag newp.newp', opts=altview)
            self.eq(cm.exception.get('mesg'),
                    'You may specify --tag *or* --prop but not both.')

            nodes = await core.nodes('diff | +ou:org', opts=altview)
            self.len(1, nodes)
            self.eq(nodes[0].get('name'), 'haha')

            self.len(3, await core.nodes('ou:org | diff | +ou:org', opts=altview))
            nodes = await core.nodes('diff | merge --no-tags --apply', opts=altview)

            nodes = await core.nodes('diff | +ou:org', opts=altview)
            self.len(1, nodes)
            self.nn(nodes[0].getTag('haha'))

            nodes = await core.nodes('ou:org:name=haha')
            self.len(1, nodes)
            self.none(nodes[0].getTag('haha'))

            self.len(2, await core.nodes('ou:org'))
            self.len(1, await core.nodes('meta:name=haha'))
            self.len(1, await core.nodes('ou:org:name=haha'))

            self.len(0, await core.nodes('#haha'))
            self.len(0, await core.nodes('ou:org#haha'))
            self.len(0, await core.nodes('syn:tag=haha'))

            self.len(1, await core.nodes('#haha', opts=altview))
            self.len(1, await core.nodes('ou:org#haha', opts=altview))
            self.len(1, await core.nodes('syn:tag=haha', opts=altview))
            self.len(1, await core.nodes('diff | +ou:org', opts=altview))

            self.len(2, await core.nodes('diff | merge --apply', opts=altview))

            self.len(1, await core.nodes('#haha'))
            self.len(1, await core.nodes('ou:org#haha'))

            self.len(0, await core.nodes('diff', opts=altview))

            await core.nodes('[ entity:contact=* :name=con0 +#con0 +#con0.foo +#conalt ]', opts=altview)
            await core.nodes('[ entity:contact=* :name=con1 +#con1 +#conalt ]', opts=altview)

            nodes = await core.nodes('diff --tag conalt con1 con0.foo con0 newp', opts=altview)
            self.sorteq(['con0', 'con1'], [n.get('name') for n in nodes])

            q = '''
            [ test:str=foo +(refs)> {[ test:str=bar ]} ]
            { for $i in $lib.range(1001) { $node.data.set($i, $i) }}
            '''
            nodes = await core.nodes(q, opts=altview)

            visi = await core.auth.addUser('visi')
            await visi.setPasswd('secret')

            altview['user'] = visi.iden

            uppriden = core.views[viewiden].layers[0].iden
            lowriden = core.views[viewiden].layers[1].iden

            await visi.addRule((True, ('view',)), gateiden=viewiden)
            await visi.addRule((True, ('node',)), gateiden=uppriden)
            await visi.addRule((True, ('node', 'add')), gateiden=lowriden)
            await visi.addRule((True, ('node', 'prop')), gateiden=lowriden)
            await visi.addRule((True, ('node', 'data')), gateiden=lowriden)

            with self.raises(s_exc.AuthDeny):
                await core.nodes('test:str | merge --apply', opts=altview)

            self.len(0, await core.nodes('test:str=foo'))

            await visi.addRule((True, ('node', 'edge')), gateiden=lowriden)

            await core.nodes('test:str | merge --apply', opts=altview)
            self.len(1, await core.nodes('test:str=foo -(refs)> *'))

            await visi.delRule((True, ('node', 'add')), gateiden=lowriden)

            self.len(1, await core.nodes('test:str=foo [ :seen=now ]', opts=altview))
            await core.nodes('test:str=foo | merge --apply', opts=altview)

            await visi.addRule((True, ('node', 'add')), gateiden=lowriden)

            with self.getAsyncLoggerStream('synapse.lib.view') as stream:
                await core.stormlist('test:str | merge --apply', opts=altview)

            stream.seek(0)
            buf = stream.read()
            self.notin("No form named None", buf)

            await core.nodes('[ test:str=baz ]')
            await core.nodes('test:str=baz [ +#new.tag :seen=now ]', opts=altview)
            await core.nodes('test:str=baz | delnode')

            self.stormHasNoErr(await core.stormlist('diff', opts=altview))
            self.stormHasNoErr(await core.stormlist('diff --tag new.tag', opts=altview))
            self.stormHasNoErr(await core.stormlist('diff --prop "test:str:seen"', opts=altview))
            self.stormHasNoErr(await core.stormlist('merge --diff', opts=altview))

            oldn = await core.nodes('[ test:str=readonly ]', opts=altview)
            # need to pause a moment so the created times differ
            await asyncio.sleep(0.01)
            newn = await core.nodes('[ test:str=readonly ]')
            self.ne(oldn[0].get('.created'), newn[0].get('.created'))

            with self.getAsyncLoggerStream('synapse.lib.view') as stream:
                await core.stormlist('test:str | merge --apply', opts=altview)

            stream.seek(0)
            buf = stream.read()
            self.notin("Property is read only: test:str.created", buf)

            newn = await core.nodes('test:str=readonly')
            self.eq(oldn[0].get('.created'), newn[0].get('.created'))

            viewiden2 = await core.callStorm('return($lib.view.get().fork().iden)', opts={'view': viewiden})

            oldn = await core.nodes('[ test:str=readonly2 ]', opts=altview)
            newn = await core.nodes('[ test:str=readonly2 ]')
            self.ne(oldn[0].get('.created'), newn[0].get('.created'))

            altview2 = {'view': viewiden2}
            q = 'test:str=readonly2 | movenodes --apply --srclayers $lib.view.get().layers.2.iden'
            await core.nodes(q, opts=altview2)

            with self.getAsyncLoggerStream('synapse.lib.view') as stream:
                await core.stormlist('test:str | merge --apply', opts=altview2)

            stream.seek(0)
            buf = stream.read()
            self.notin("Property is read only: test:str.created", buf)

            newn = await core.nodes('test:str=readonly2', opts=altview)
            self.eq(oldn[0].get('.created'), newn[0].get('.created'))

            await core.nodes('[ test:ro=bad :readable=foo ]', opts=altview)
            await core.nodes('[ test:ro=bad :readable=bar ]')

            msgs = await core.stormlist('test:ro | merge', opts=altview)
            self.stormIsInWarn("Cannot merge read only property with conflicting value", msgs)

            await core.nodes('[ test:str=foo +(refs)> { for $i in $lib.range(1001) {[ test:int=$i ]}}]', opts=altview)
            await core.nodes('test:str=foo -(refs)+> * merge --apply', opts=altview)
            self.len(1002, await core.nodes('test:str=foo -(refs)> *'))

    async def test_storm_merge_stricterr(self):

        async with self.getTestCore() as core:

            core.model.addDataModels(s_t_utils.deprmodel)

            await core.nodes('$lib.model.ext.addFormProp(test:deprprop, _str, (str, ({})), ({}))')

            viewiden = await core.callStorm('return($lib.view.get().fork().iden)')
            asfork = {'view': viewiden}

            await core.nodes('[ test:deprprop=base ]')

            self.len(1, await core.nodes('test:deprprop=base [ :_str=foo +#test ]', opts=asfork))
            await core.nodes('[ test:deprprop=fork test:str=other ]', opts=asfork)

            await core.nodes('model.deprecated.lock test:deprprop')

            msgs = await core.stormlist('diff | merge --apply --no-tags', opts=asfork)
            self.stormIsInWarn('Form test:deprprop is locked due to deprecation for valu=base', msgs)
            self.stormIsInWarn('Form test:deprprop is locked due to deprecation for valu=fork', msgs)
            self.stormHasNoErr(msgs)

            msgs = await core.stormlist('diff | merge --apply --only-tags', opts=asfork)
            self.stormIsInWarn('Form test:deprprop is locked due to deprecation for valu=base', msgs)
            self.stormHasNoErr(msgs)

            self.eq({
                'syn:tag': 1,
                'test:deprprop': 1,
                'test:str': 1,
            }, await core.callStorm('return($lib.view.get().getFormCounts())'))

            nodes = await core.nodes('test:deprprop')
            self.eq(['base'], [n.ndef[1] for n in nodes])
            self.eq([], nodes[0].getTags())

    async def test_storm_merge_opts(self):

        async with self.getTestCore() as core:
            viewiden = await core.callStorm('return($lib.view.get().fork().iden)')
            altview = {'view': viewiden}

            await core.addTagProp('score', ('int', {}), {})

            await core.nodes('[ ou:org=(org1,) :name=hehe ]')

            q = '''
            [ ou:org=(org1,)
                :url=https://vertex.link
                :name=haha
                :desc=cool
                :lifespan=(2021, ?)
                +#one:score=1
                +#two:score=2
                +#three:score=3
                +#haha.four
                +#haha.five
            ]
            '''
            await core.nodes(q, opts=altview)

            self.len(0, await core.nodes('syn:tag'))
            self.len(6, await core.nodes('syn:tag', opts=altview))

            await core.nodes('diff | merge --only-tags --include-tags one two --apply', opts=altview)
            nodes = await core.nodes('ou:org')
            self.sorteq(list(nodes[0].getTagNames()), ['one', 'two'])
            self.eq(nodes[0].getTagProp('one', 'score'), 1)
            self.eq(nodes[0].getTagProp('two', 'score'), 2)
            self.len(0, nodes[0].getTagProps('three'))
            self.len(2, await core.nodes('syn:tag'))

            await core.nodes('diff | merge --only-tags --exclude-tags three haha.four --apply', opts=altview)
            nodes = await core.nodes('ou:org')
            self.sorteq(list(nodes[0].getTagNames()), ['one', 'two', 'haha', 'haha.five'])
            self.len(0, nodes[0].getTagProps('three'))
            self.len(4, await core.nodes('syn:tag'))

            await core.nodes('diff | merge --include-props ou:org:name ou:org:desc --apply', opts=altview)
            nodes = await core.nodes('ou:org')
            self.sorteq(list(nodes[0].getTagNames()), ['one', 'two', 'three', 'haha', 'haha.four', 'haha.five'])
            self.eq(nodes[0].get('name'), 'haha')
            self.eq(nodes[0].get('desc'), 'cool')
            self.none(nodes[0].get('url'))
            self.none(nodes[0].get('lifespan'))
            self.eq(nodes[0].getTagProp('three', 'score'), 3)
            self.len(6, await core.nodes('syn:tag'))

            await core.nodes('diff | merge --exclude-props ou:org:url --apply', opts=altview)
            nodes = await core.nodes('ou:org')
            self.eq(nodes[0].get('lifespan'), (1609459200000000, 9223372036854775807, 0xffffffffffffffff))
            self.none(nodes[0].get('url'))

            await core.nodes('[ ou:org=(org2,) +#six ]', opts=altview)
            await core.nodes('diff | merge --only-tags --apply', opts=altview)

            self.len(0, await core.nodes('ou:org=(org2,)'))

            sodes = await core.callStorm('ou:org=(org2,) return($node.getStorNodes())', opts=altview)
            self.nn(sodes[0]['tags']['six'])

            await core.nodes('[ ou:org=(org3,) +#glob.tags +#more.glob.tags +#more.gob.tags ]', opts=altview)
            await core.nodes('diff | merge --include-tags glob.* more.gl** --apply', opts=altview)
            nodes = await core.nodes('ou:org=(org3,)')
            exp = ['glob', 'more', 'more.glob', 'more.glob.tags', 'glob.tags']
            self.sorteq(list(nodes[0].getTagNames()), exp)

            q = '''
            [ crypto:x509:cert=*
              :md5=00000a5758eea935f817dd1490a322a5

              inet:tls:servercert=(1.2.3.4, $node)
            ]
            '''
            await core.nodes(q, opts=altview)

            self.len(0, await core.nodes('crypto:hash:md5'))
            await core.nodes('crypto:x509:cert | merge --apply', opts=altview)
            self.len(1, await core.nodes('crypto:hash:md5'))

            self.len(0, await core.nodes('inet:ip'))
            await core.nodes('inet:tls:servercert | merge --apply', opts=altview)
            self.len(1, await core.nodes('inet:ip'))

    async def test_storm_merge_perms(self):

        async with self.getTestCore() as core:

            await core.addTagProp('score', ('int', {}), {})

            visi = await core.auth.addUser('visi')
            opts = {'user': visi.iden}

            view2 = await core.callStorm('return($lib.view.get().fork())')
            view2opts = opts | {'view': view2['iden']}
            layr2 = view2['layers'][0]['iden']
            layr1 = view2['layers'][1]['iden']

            await visi.addRule((True, ('view',)))
            await visi.addRule((True, ('node', 'add')), gateiden=layr2)
            await visi.addRule((True, ('node', 'prop', 'set')), gateiden=layr2)
            await visi.addRule((True, ('node', 'tag', 'add')), gateiden=layr2)
            await visi.addRule((True, ('node', 'data', 'set')), gateiden=layr2)
            await visi.addRule((True, ('node', 'edge', 'add')), gateiden=layr2)

            await core.nodes('[ meta:name=test ]')

            await core.nodes('''
                [ entity:contact=*
                    :name=test0
                    +(refs)> { meta:name=test }
                    +#test1.foo=now
                    +#test2
                    +#test3:score=42
                ]
                $node.data.set(foo, bar)
            ''', opts=view2opts)

            with self.raises(s_exc.AuthDeny) as ecm:
                await core.nodes('entity:contact merge --apply', opts=view2opts)
            self.eq('node.del.entity:contact', ecm.exception.errinfo['perm'])
            await visi.addRule((True, ('node', 'del')), gateiden=layr2)

            with self.raises(s_exc.AuthDeny) as ecm:
                await core.nodes('entity:contact merge --apply', opts=view2opts)
            self.eq('node.add.entity:contact', ecm.exception.errinfo['perm'])
            await visi.addRule((True, ('node', 'add')), gateiden=layr1)

            with self.raises(s_exc.AuthDeny) as ecm:
                await core.nodes('entity:contact merge --apply', opts=view2opts)
            self.eq('node.prop.del.entity:contact.name', ecm.exception.errinfo['perm'])
            await visi.addRule((True, ('node', 'prop', 'del')), gateiden=layr2)

            with self.raises(s_exc.AuthDeny) as ecm:
                await core.nodes('entity:contact merge --apply', opts=view2opts)
            self.eq('node.prop.set.entity:contact.name', ecm.exception.errinfo['perm'])
            await visi.addRule((True, ('node', 'prop', 'set')), gateiden=layr1)

            with self.raises(s_exc.AuthDeny) as ecm:
                await core.nodes('entity:contact merge --apply', opts=view2opts)
            self.eq('node.tag.del.test1.foo', ecm.exception.errinfo['perm'])
            await visi.addRule((True, ('node', 'tag', 'del', 'test1', 'foo')), gateiden=layr2)

            with self.raises(s_exc.AuthDeny) as ecm:
                await core.nodes('entity:contact merge --apply', opts=view2opts)
            self.eq('node.tag.add.test1.foo', ecm.exception.errinfo['perm'])
            await visi.addRule((True, ('node', 'tag', 'add', 'test1', 'foo')), gateiden=layr1)

            with self.raises(s_exc.AuthDeny) as ecm:
                await core.nodes('entity:contact merge --apply', opts=view2opts)
            self.eq('node.tag.del.test3', ecm.exception.errinfo['perm'])
            await visi.addRule((True, ('node', 'tag', 'del', 'test3')), gateiden=layr2)

            with self.raises(s_exc.AuthDeny) as ecm:
                await core.nodes('entity:contact merge --apply', opts=view2opts)
            self.eq('node.tag.add.test3', ecm.exception.errinfo['perm'])
            await visi.addRule((True, ('node', 'tag', 'add', 'test3')), gateiden=layr1)

            with self.raises(s_exc.AuthDeny) as ecm:
                await core.nodes('entity:contact merge --apply', opts=view2opts)
            self.eq('node.tag.del.test2', ecm.exception.errinfo['perm'])
            await visi.addRule((True, ('node', 'tag', 'del', 'test2')), gateiden=layr2)

            with self.raises(s_exc.AuthDeny) as ecm:
                await core.nodes('entity:contact merge --apply', opts=view2opts)
            self.eq('node.tag.add.test2', ecm.exception.errinfo['perm'])
            await visi.addRule((True, ('node', 'tag', 'add', 'test2')), gateiden=layr1)

            with self.raises(s_exc.AuthDeny) as ecm:
                await core.nodes('entity:contact merge --apply', opts=view2opts)
            self.eq('node.data.del.foo', ecm.exception.errinfo['perm'])
            await visi.addRule((True, ('node', 'data', 'del')), gateiden=layr2)

            with self.raises(s_exc.AuthDeny) as ecm:
                await core.nodes('entity:contact merge --apply', opts=view2opts)
            self.eq('node.data.set.foo', ecm.exception.errinfo['perm'])
            await visi.addRule((True, ('node', 'data', 'set')), gateiden=layr1)

            with self.raises(s_exc.AuthDeny) as ecm:
                await core.nodes('entity:contact merge --apply', opts=view2opts)
            self.eq('node.edge.del.refs', ecm.exception.errinfo['perm'])
            await visi.addRule((True, ('node', 'edge', 'del')), gateiden=layr2)

            with self.raises(s_exc.AuthDeny) as ecm:
                await core.nodes('entity:contact merge --apply', opts=view2opts)
            self.eq('node.edge.add.refs', ecm.exception.errinfo['perm'])
            await visi.addRule((True, ('node', 'edge', 'add')), gateiden=layr1)

            await core.nodes('entity:contact merge --apply', opts=view2opts)

    async def test_storm_movenodes(self):

        async with self.getTestCore() as core:

            opts = {'vars': {'verbs': ('_bar', '_baz', '_prio')}}
            await core.nodes('for $verb in $verbs { $lib.model.ext.addEdge(*, $verb, *, ({})) }', opts=opts)

            view2iden = await core.callStorm('return($lib.view.get().fork().iden)')
            view2 = {'view': view2iden}

            view3iden = await core.callStorm('return($lib.view.get().fork().iden)', opts=view2)
            view3 = {'view': view3iden}

            layrs = await core.callStorm('return($lib.view.get().layers)', opts=view3)
            layr3 = layrs[0]['iden']
            layr2 = layrs[1]['iden']
            layr1 = layrs[2]['iden']

            await core.addTagProp('score', ('int', {}), {})

            msgs = await core.stormlist('[ inet:fqdn=foo.com ] | movenodes --destlayer $node')
            self.stormIsInErr('movenodes arguments must be runtsafe.', msgs)

            msgs = await core.stormlist('ou:org | movenodes')
            self.stormIsInErr('You may only move nodes in views with multiple layers.', msgs)

            msgs = await core.stormlist('ou:org | movenodes --destlayer foo', opts=view2)
            self.stormIsInErr('No layer with iden foo in this view', msgs)

            msgs = await core.stormlist('ou:org | movenodes --srclayers foo', opts=view2)
            self.stormIsInErr('No layer with iden foo in this view', msgs)

            msgs = await core.stormlist(f'ou:org | movenodes --srclayers {layr2} --destlayer {layr2}', opts=view2)
            self.stormIsInErr('cannot also be the destination layer', msgs)

            msgs = await core.stormlist(f'ou:org | movenodes --precedence foo', opts=view2)
            self.stormIsInErr('No layer with iden foo in this view', msgs)

            msgs = await core.stormlist(f'ou:org | movenodes --precedence {layr2}', opts=view2)
            self.stormIsInErr('must be included when specifying precedence', msgs)

            q = '''
            [ ou:org=(foo,)
                :desc=layr1
                :name=foo
                +#hehe.haha=2022
                +#one:score=1
                +(_bar)> {[ ou:org=(bar,) :name=bar]}
            ]
            $node.data.set(foo, bar)
            '''
            nodes = await core.nodes(q)
            nodeiden = nodes[0].iden()

            msgs = await core.stormlist('ou:org | movenodes', opts=view2)
            self.stormHasNoWarnErr(msgs)
            self.stormIsInPrint(f'{layr2} add {nodeiden}', msgs)
            self.stormIsInPrint(f'{layr2} set {nodeiden} ou:org.created', msgs)
            self.stormIsInPrint(f'{layr2} set {nodeiden} ou:org:desc', msgs)
            self.stormIsInPrint(f'{layr2} set {nodeiden} ou:org#hehe.haha', msgs)
            self.stormIsInPrint(f'{layr2} set {nodeiden} ou:org#one:score', msgs)
            self.stormIsInPrint(f'{layr2} set {nodeiden} ou:org DATA', msgs)
            self.stormIsInPrint(f'{layr2} add {nodeiden} ou:org -(_bar)>', msgs)
            self.stormIsInPrint(f'{layr1} delete {nodeiden}', msgs)
            self.stormIsInPrint(f'{layr1} delete {nodeiden} ou:org:desc', msgs)
            self.stormIsInPrint(f'{layr1} delete {nodeiden} ou:org#hehe.haha', msgs)
            self.stormIsInPrint(f'{layr1} delete {nodeiden} ou:org#one:score', msgs)
            self.stormIsInPrint(f'{layr1} delete {nodeiden} ou:org DATA', msgs)
            self.stormIsInPrint(f'{layr1} delete {nodeiden} ou:org -(_bar)>', msgs)

            nodes = await core.nodes('ou:org | movenodes --apply', opts=view2)

            self.len(0, await core.nodes('ou:org=(foo,)'))

            sodes = await core.callStorm('ou:org=(foo,) return($node.getStorNodes())', opts=view2)
            sode = sodes[0]
            self.eq(sode['props'].get('desc')[0], 'layr1')
            self.eq(sode['tags'].get('hehe.haha'), (1640995200000000, 1640995200000001, 1))
            self.eq(sode['tagprops'].get('one').get('score')[0], 1)
            self.len(1, await core.nodes('ou:org=(foo,) -(_bar)> *', opts=view2))
            data = await core.callStorm('ou:org=(foo,) return($node.data.get(foo))', opts=view2)
            self.eq(data, 'bar')

            q = '''
            [ ou:org=(foo,)
                :desc=overwritten
                :name=foo
                +#hehe.haha=2023
                +#one:score=2
                +#two:score=1
                +(_baz)> {[ ou:org=(baz,) :name=baz ]}
            ]
            $node.data.set(foo, baz)
            $node.data.set(bar, baz)
            '''
            await core.nodes(q)

            nodes = await core.nodes('ou:org | movenodes --apply', opts=view3)

            self.len(0, await core.nodes('ou:org=(foo,)'))
            self.len(0, await core.nodes('ou:org=(foo,)', opts=view2))

            sodes = await core.callStorm('ou:org=(foo,) return($node.getStorNodes())', opts=view3)
            sode = sodes[0]
            self.eq(sode['props'].get('desc')[0], 'layr1')
            self.eq(sode['tags'].get('hehe.haha'), (1640995200000000, 1672531200000001, 31536000000001))
            self.eq(sode['tagprops'].get('one').get('score')[0], 1)
            self.eq(sode['tagprops'].get('two').get('score')[0], 1)

            self.len(1, await core.nodes('ou:org=(foo,)', opts=view3))
            self.len(1, await core.nodes('ou:org=(foo,) -(_baz)> *', opts=view3))
            data = await core.callStorm('ou:org=(foo,) return($node.data.get(foo))', opts=view3)
            self.eq(data, 'bar')
            data = await core.callStorm('ou:org=(foo,) return($node.data.get(bar))', opts=view3)
            self.eq(data, 'baz')

            q = f'ou:org | movenodes --apply --srclayers {layr3} --destlayer {layr2}'
            nodes = await core.nodes(q, opts=view3)

            sodes = await core.callStorm('ou:org=(foo,) return($node.getStorNodes())', opts=view2)
            sode = sodes[0]
            self.eq(sode['tags'].get('hehe.haha'), (1640995200000000, 1672531200000001, 31536000000001))
            self.eq(sode['tagprops'].get('one').get('score')[0], 1)
            self.eq(sode['tagprops'].get('two').get('score')[0], 1)
            self.len(1, await core.nodes('ou:org=(foo,) -(_bar)> *', opts=view2))
            self.len(1, await core.nodes('ou:org=(foo,) -(_baz)> *', opts=view2))
            data = await core.callStorm('ou:org=(foo,) return($node.data.get(foo))', opts=view2)
            self.eq(data, 'bar')
            data = await core.callStorm('ou:org=(foo,) return($node.data.get(bar))', opts=view2)
            self.eq(data, 'baz')

            q = '''
            [ ou:org=(foo,)
                :desc=prio
                +#hehe.haha=2024
                +#one:score=2
                +#two:score=2
                +(_prio)> {[ ou:org=(prio,) ]}
            ]
            $node.data.set(foo, prio)
            $node.data.set(bar, prio)
            '''
            await core.nodes(q)

            q = f'ou:org | movenodes --apply --precedence {layr1} {layr2} {layr3}'
            nodes = await core.nodes(q, opts=view3)

            sodes = await core.callStorm('ou:org=(foo,) return($node.getStorNodes())', opts=view3)
            sode = sodes[0]
            self.eq(sode['props'].get('desc')[0], 'prio')
            self.eq(sode['tags'].get('hehe.haha'), (1640995200000000, 1704067200000001, 63072000000001))
            self.eq(sode['tagprops'].get('one').get('score')[0], 2)
            self.eq(sode['tagprops'].get('two').get('score')[0], 2)
            self.len(1, await core.nodes('ou:org=(foo,) -(_bar)> *', opts=view3))
            self.len(1, await core.nodes('ou:org=(foo,) -(_baz)> *', opts=view3))
            self.len(1, await core.nodes('ou:org=(foo,) -(_prio)> *', opts=view3))
            data = await core.callStorm('ou:org=(foo,) return($node.data.get(foo))', opts=view3)
            self.eq(data, 'prio')
            data = await core.callStorm('ou:org=(foo,) return($node.data.get(bar))', opts=view3)
            self.eq(data, 'prio')

            for i in range(1001):
                await core.addFormProp('ou:org', f'_test{i}', ('int', {}), {})

            await core.nodes('for $verb in $lib.range(1001) { $lib.model.ext.addEdge(*, `_a{$verb}`, *, ({})) }')

            await core.nodes('''
            [ ou:org=(cov,) ]

            { for $i in $lib.range(1001) {
                $prop = `_test{$i}`
                [ :$prop = $i
                  +#$prop:score = $i
                  +(`_a{$i}`)> { ou:org=(cov,) }
                ]
                $node.data.set($prop, $i)
            }}
            ''')

            q = f'ou:org | movenodes --apply --srclayers {layr1} --destlayer {layr2}'
            nodes = await core.nodes(q, opts=view3)

            sodes = await core.callStorm('ou:org=(cov,) return($node.getStorNodes())', opts=view2)
            sode = sodes[0]
            self.len(1001, sode['props'])
            self.len(1001, sode['tags'])
            self.len(1001, sode['tagprops'])
            self.len(1001, await core.callStorm('ou:org=(cov,) return($node.data.list())', opts=view2))

            msgs = await core.stormlist('ou:org=(cov,) -(*)> * | count | spin', opts=view2)
            self.stormIsInPrint('1001', msgs)

            await core.nodes('[ ou:org=(tagmerge,) +#foo=2020 ]', opts=view2)
            await core.nodes('[ ou:org=(tagmerge,) +#foo ]')

            await core.nodes('ou:org=(tagmerge,) | movenodes --apply', opts=view2)

            sodes = await core.callStorm('ou:org=(tagmerge,) return($node.getStorNodes())', opts=view2)
            self.eq(sodes[0]['tags'], {'foo': (1577836800000000, 1577836800000001, 1)})
            self.none(sodes[1].get('tags'))

            visi = await core.auth.addUser('visi')
            await visi.addRule((True, ('view', 'fork')))

            view2iden = await core.callStorm('return($lib.view.get().fork().iden)', opts={'user': visi.iden})
            view2 = {'view': view2iden, 'user': visi.iden}

            view3iden = await core.callStorm('return($lib.view.get().fork().iden)', opts=view2)
            view3 = {'view': view3iden, 'user': visi.iden}

            self.len(1, await core.nodes('[ou:org=(perms,) :desc=foo]', opts=view2))
            await core.nodes('ou:org=(perms,) | movenodes --apply', opts=view3)

    async def test_cortex_keepalive(self):
        async with self.getTestCore() as core:
            opts = {'keepalive': 1}
            q = '[test:str=one] $lib.time.sleep(2.5)'
            msgs = await core.stormlist(q, opts=opts)
            pings = [m for m in msgs if m[0] == 'ping']
            self.len(2, pings)

            opts = {'keepalive': 0}
            with self.raises(s_exc.BadArg) as cm:
                msgs = await core.stormlist(q, opts=opts)
            self.eq('keepalive must be > 0; got 0', cm.exception.get('mesg'))

    async def test_storm_embeds(self):

        async with self.getTestCore() as core:

            await core.nodes('[ inet:asn=10 :owner:name=hehe ]')

            nodes = await core.nodes('[ inet:ip=1.2.3.4 :asn=10 ]')
            await nodes[0].getEmbeds({'asn::newp': {}})
            await nodes[0].getEmbeds({'newp::newp': {}})
            await nodes[0].getEmbeds({'asn::name::foo': {}})

            opts = {'node:opts': {'embeds': {'inet:ip': {'asn': ('owner:name',)}}}}
            msgs = await core.stormlist('inet:ip=1.2.3.4', opts=opts)

            nodes = [m[1] for m in msgs if m[0] == 'node']

            node = nodes[0]
            self.eq('inet:asn', node[1]['embeds']['asn']['$form'])
            self.eq('hehe', node[1]['embeds']['asn']['owner:name'])

            opts = {'node:opts': {'embeds': {'ou:org': {'email::fqdn': ('zone',)}}}}
            msgs = await core.stormlist('[ ou:org=* :place:country=* :email=visi@vertex.link ]', opts=opts)
            nodes = [m[1] for m in msgs if m[0] == 'node']
            node = nodes[0]

            self.eq('vertex.link', node[1]['embeds']['email::fqdn']['zone'])
            self.eq(6, node[1]['embeds']['email::fqdn']['$nid'])
            self.eq('inet:fqdn', node[1]['embeds']['email::fqdn']['$form'])

            fork = await core.callStorm('return($lib.view.get().fork().iden)')

            opts['vars'] = {
                'md5': '12345a5758eea935f817dd1490a322a5',
                'sha1': '40b8e76cff472e593bd0ba148c09fec66ae72362'
            }
            opts['view'] = fork
            opts['node:opts']['show:storage'] = True
            opts['node:opts']['embeds']['ou:org']['lol::nope'] = ('notreal',)
            opts['node:opts']['embeds']['ou:org']['place:country::flag'] = ('md5', 'sha1')
            opts['node:opts']['embeds']['ou:org']['place:country::tld'] = ('domain',)

            await core.stormlist('pol:country [ :flag={[ file:bytes=* :md5=fa818a259cbed7ce8bc2a22d35a464fc ]} ]')

            msgs = await core.stormlist('''
                ou:org {
                    -> pol:country
                    [ :tld=co.uk ]
                    {
                        :flag -> file:bytes [ :md5=$md5 :sha1=$sha1 ]
                    }
                }
            ''', opts=opts)
            nodes = [m[1] for m in msgs if m[0] == 'node']
            node = nodes[0]

            storage = node[1]['storage']
            self.len(2, storage)
            top = storage[0].get('embeds')
            bot = storage[1].get('embeds')
            self.nn(top)
            self.nn(bot)

            self.nn(top.get('place:country::flag::md5'))
            self.eq(top['place:country::flag::md5'][0], '12345a5758eea935f817dd1490a322a5')

            self.nn(top.get('place:country::flag::sha1'))
            self.eq(top['place:country::flag::sha1'][0], '40b8e76cff472e593bd0ba148c09fec66ae72362')

            self.nn(top.get('place:country::tld::domain'))
            self.eq(top['place:country::tld::domain'][0], 'uk')

            self.nn(bot.get('email::fqdn::zone'))
            self.eq(bot['email::fqdn::zone'][0], 'vertex.link')

            self.nn(bot.get('place:country::flag::md5'))
            self.eq(bot['place:country::flag::md5'][0], 'fa818a259cbed7ce8bc2a22d35a464fc')

            empty = await core.callStorm('return($lib.view.get().fork().iden)', opts=opts)
            opts['view'] = empty

            msgs = await core.stormlist('ou:org', opts=opts)
            nodes = [m[1] for m in msgs if m[0] == 'node']
            node = nodes[0]
            storage = node[1]['storage']
            self.len(3, storage)
            top = storage[0].get('embeds')
            mid = storage[1].get('embeds')
            bot = storage[2].get('embeds')
            self.none(top)

            self.nn(mid)
            self.nn(bot)

            self.nn(mid.get('place:country::flag::md5'))
            self.eq(mid['place:country::flag::md5'][0], '12345a5758eea935f817dd1490a322a5')

            self.nn(mid.get('place:country::flag::sha1'))
            self.eq(mid['place:country::flag::sha1'][0], '40b8e76cff472e593bd0ba148c09fec66ae72362')

            self.nn(mid.get('place:country::tld::domain'))
            self.eq(mid['place:country::tld::domain'][0], 'uk')

            self.nn(bot.get('email::fqdn::zone'))
            self.eq(bot['email::fqdn::zone'][0], 'vertex.link')

            self.nn(bot.get('place:country::flag::md5'))
            self.eq(bot['place:country::flag::md5'][0], 'fa818a259cbed7ce8bc2a22d35a464fc')

            await core.nodes('''
                [ inet:service:rule=*
                    :object={[
                        inet:service:channel=*
                        :name=foochan
                        :creator={[ inet:service:account=* :name=visi ]}
                    ]}
                    :grantee={[ inet:service:account=* :id=foocon ]}
                    +#test
                ]
            ''')

            opts = {
                'node:opts': {
                    'embeds': {
                        'inet:service:channel': {
                            'creator': ['name'],
                        },
                        'inet:service:rule': {
                            'object': ['name', 'newp'],
                            'object::creator': ['name', 'newp'],
                            'grantee': ['id', 'newp'],
                        }
                    }
                }
            }
            msgs = await core.stormlist('inet:service:rule#test :object -+> *', opts=opts)
            nodes = [m[1] for m in msgs if m[0] == 'node']
            self.eq(['inet:service:rule', 'inet:service:channel'], [n[0][0] for n in nodes])

            embeds = nodes[0][1]['embeds']

            self.nn(embeds['object']['$nid'])
            self.eq('inet:service:channel', embeds['object']['$form'])
            self.eq('foochan', embeds['object']['name'])
            self.eq(None, embeds['object']['newp'])

            self.eq('inet:service:account', embeds['object::creator']['$form'])
            self.eq('visi', embeds['object::creator']['name'])
            self.eq(None, embeds['object::creator']['newp'])
            self.eq('inet:service:account', embeds['grantee']['$form'])
            self.eq('foocon', embeds['grantee']['id'])
            self.eq(None, embeds['grantee']['newp'])

            # embed through `econ:pay:instrument` type that extends from `ndef`
            await core.nodes('''
                [ econ:payment=* :payer:instrument={ [ econ:pay:card=(testcard,) :name=infime ] } ]
            ''')

            opts = {
                'node:opts': {
                    'embeds': {
                        'econ:payment': {
                            'payer:instrument': ['name'],
                        }
                    }
                }
            }
            msgs = await core.stormlist('econ:payment', opts=opts)
            node = [m[1] for m in msgs if m[0] == 'node'][0]
            self.eq('econ:payment', node[0][0])

            embeds = node[1]['embeds']
            self.nn(embeds['payer:instrument']['$nid'])
            self.eq('infime', embeds['payer:instrument']['name'])

            # embeds include virtual prop values
            await core.nodes('''[
                test:str=embed
                  :gprop={[
                    test:guid=*
                      :server=1.2.3.4:80
                      :seen=(2020, 2021)
                      :name={[ test:str=arrayvirt :ndefs=((test:str, foo), (test:int, 5)) ]}
                  ]}
            ]''')
            opts = {'node:opts': {'embeds': {'test:str': {'gprop': ('server', 'seen'), 'gprop::name': ('ndefs',)}}}}
            msgs = await core.stormlist('test:str=embed', opts=opts)
            node = [m[1] for m in msgs if m[0] == 'node'][0]
            self.eq('test:str', node[0][0])

            embeds = node[1]['embeds']
            self.eq('tcp://1.2.3.4:80', embeds['gprop']['server'])
            self.eq((4, 16909060), embeds['gprop']['server.ip'])
            self.eq(80, embeds['gprop']['server.port'])

            self.eq((1577836800000000, 1609459200000000, 31622400000000), embeds['gprop']['seen'])
            self.eq(1577836800000000, embeds['gprop']['seen.min'])
            self.eq(1609459200000000, embeds['gprop']['seen.max'])
            self.eq(31622400000000, embeds['gprop']['seen.duration'])

            self.eq((('test:str', 'foo'), ('test:int', 5)), embeds['gprop::name']['ndefs'])
            self.eq(2, embeds['gprop::name']['ndefs.size'])
            self.eq(['test:str', 'test:int'], embeds['gprop::name']['ndefs.form'])

    async def test_storm_wget(self):

        async def _getRespFromSha(core, mesgs):
            for m in mesgs:
                if m[0] == 'node' and m[1][0][0] == 'file:bytes':
                    node = m[1]
                    sha = node[1]['props']['sha256']

            buf = b''
            async for bytz in core.axon.get(s_common.uhex(sha)):
                buf += bytz

            resp = s_json.loads(buf)
            return resp

        async with self.getTestCore() as core:
            addr, port = await core.addHttpsPort(0)
            root = await core.auth.getUserByName('root')
            await root.setPasswd('root')

            core.addHttpApi('/api/v0/test', s_t_utils.HttpReflector, {'cell': core})
            url = f'https://root:root@127.0.0.1:{port}/api/v0/test'
            opts = {'vars': {'url': url}}

            # Headers as list of tuples, params as dict
            q = '''
            $params=({"key": "valu", "foo": "bar"})
            $hdr = (
                    ("User-Agent", "my fav ua"),
            )|
            wget $url --headers $hdr --params $params --no-ssl-verify | -> file:bytes $lib.print($node)
            '''

            mesgs = await alist(core.storm(q, opts=opts))

            resp = await _getRespFromSha(core, mesgs)
            data = resp.get('result')
            self.eq(data.get('params'), {'key': ('valu',), 'foo': ('bar',)})
            self.eq(data.get('headers').get('User-Agent'), 'my fav ua')

            # no default headers(from wget command)
            q = '''
            $hdr = (
                    ("User-Agent", "my fav ua"),
            )|
            wget $url --headers $hdr --no-headers --no-ssl-verify | -> file:bytes $lib.print($node)
            '''
            mesgs = await alist(core.storm(q, opts=opts))

            resp = await _getRespFromSha(core, mesgs)
            data = resp.get('result')
            self.ne(data.get('headers').get('User-Agent'), 'my fav ua')

            # params as list of key/value pairs
            q = '''
            $params=((foo, bar), (key, valu))
            | wget $url --params $params --no-ssl-verify | -> file:bytes $lib.print($node)
            '''
            mesgs = await alist(core.storm(q, opts=opts))

            resp = await _getRespFromSha(core, mesgs)
            data = resp.get('result')
            self.eq(data.get('params'), {'key': ('valu',), 'foo': ('bar',)})

            # URL fragments are preserved.
            url = f'https://root:root@127.0.0.1:{port}/api/v0/test#fragmented-bits'
            q = '[inet:url=$url] | wget --no-ssl-verify | -> *'
            msgs = await core.stormlist(q, opts={'vars': {'url': url}})
            podes = [m[1] for m in msgs if m[0] == 'node']
            self.isin(('inet:url', url), [pode[0] for pode in podes])

            # URL encoded data plays nicely
            params = (('foo', 'bar'), ('baz', 'faz'))
            url = f'https://root:root@127.0.0.1:{port}/api/v0/test?{u_parse.urlencode(params)}'
            q = '[inet:url=$url] | wget --no-ssl-verify | -> *'
            msgs = await core.stormlist(q, opts={'vars': {'url': url}})
            podes = [m[1] for m in msgs if m[0] == 'node']
            self.isin(('inet:url', url), [pode[0] for pode in podes])

            # Redirects still record the original address
            durl = f'https://127.0.0.1:{port}/api/v1/active'
            params = (('redirect', durl),)
            url = f'https://127.0.0.1:{port}/api/v0/test?{u_parse.urlencode(params)}'
            # Redirect again...
            url = f'https://127.0.0.1:{port}/api/v0/test?{u_parse.urlencode((("redirect", url),))}'

            q = '[inet:url=$url] | wget --no-ssl-verify | -> *'
            msgs = await core.stormlist(q, opts={'vars': {'url': url}})
            podes = [m[1] for m in msgs if m[0] == 'node']
            self.isin(('inet:url', url), [pode[0] for pode in podes])

            # $lib.axon.urlfile makes redirect nodes for the chain, starting from
            # the original request URL to the final URL
            q = 'inet:url=$url -> inet:url:redir | tree { :target -> inet:url:redir:source }'
            nodes = await core.nodes(q, opts={'vars': {'url': url}})
            self.len(2, nodes)

    async def test_storm_vars_fini(self):

        async with self.getTestCore() as core:

            query = await core.getStormQuery('inet:ip')
            async with core.getStormRuntime(query) as runt:

                base0 = await s_base.Base.anit()
                base0._syn_refs = 0
                await runt.setVar('base0', base0)
                await runt.setVar('base0', base0)
                self.false(base0.isfini)
                await runt.setVar('base0', None)
                self.true(base0.isfini)

                base1 = await s_base.Base.anit()
                base1._syn_refs = 0
                await runt.setVar('base1', base1)
                await runt.popVar('base1')
                self.true(base1.isfini)

                base2 = await s_base.Base.anit()
                base2._syn_refs = 0
                await runt.setVar('base2', base2)

            self.true(base2.isfini)

    async def test_storm_dmon_user_locked(self):
        async with self.getTestCore() as core:
            visi = await core.auth.addUser('visi')
            await visi.addRule((True, ('dmon', 'add')))
            async with core.getLocalProxy(user='visi') as asvisi:
                q = '''return($lib.dmon.add(${{ $lib.queue.gen(hehedmon).put(lolz) $lib.time.sleep(10) }},
                                            name=hehedmon))'''
                ddef0 = await asvisi.callStorm(q)

            with self.getAsyncLoggerStream('synapse.lib.storm', 'user is locked') as stream:
                await visi.setLocked(True)
                q = 'return($lib.dmon.bump($iden))'
                self.true(await core.callStorm(q, opts={'vars': {'iden': ddef0['iden']}}))
                self.true(await stream.wait(2))

    async def test_storm_dmon_user_autobump(self):
        async with self.getTestCore() as core:
            visi = await core.auth.addUser('visi')
            await visi.addRule((True, ('dmon', 'add')))
            async with core.getLocalProxy(user='visi') as asvisi:
                with self.getAsyncLoggerStream('synapse.lib.storm', 'Dmon query exited') as stream:
                    q = '''return($lib.dmon.add(${{ $lib.print(foobar) $lib.time.sleep(10) }},
                                                name=hehedmon))'''
                    await asvisi.callStorm(q)

                with self.getAsyncLoggerStream('synapse.lib.storm', 'user is locked') as stream:
                    await core.setUserLocked(visi.iden, True)
                    self.true(await stream.wait(2))

                with self.getAsyncLoggerStream('synapse.lib.storm', 'Dmon query exited') as stream:
                    await core.setUserLocked(visi.iden, False)
                    self.true(await stream.wait(2))

    async def test_storm_dmon_caching(self):

        async with self.getTestCore() as core:

            q = f'''
            $lib.dmon.add(${{
                for $x in $lib.range(2) {{
                    inet:ip=1.2.3.4
                    if $node {{
                        $lib.queue.gen(foo).put($node.props.asn)
                        $lib.queue.gen(bar).get(1)
                    }}
                    [ inet:ip=1.2.3.4 :asn=5 ]
                    $lib.queue.gen(foo).put($node.props.asn)
                    $lib.queue.gen(bar).get(0)
                }}
                | spin
            }}, name=foo)'''
            await core.nodes(q)

            self.eq((0, 5), await core.callStorm('return($lib.queue.gen(foo).get(0))'))

            await core.nodes('inet:ip=1.2.3.4 [ :asn=6 ] $lib.queue.gen(bar).put(0)')

            self.eq((1, 6), await core.callStorm('return($lib.queue.gen(foo).get(1))'))

    async def test_storm_dmon_query_state(self):
        with self.getTestDir() as dirn:
            dirn00 = s_common.gendir(dirn, 'core00')
            dirn01 = s_common.gendir(dirn, 'core01')
            dirn02 = s_common.gendir(dirn, 'core02')

            async with self.getTestCore(dirn=dirn00) as core00:

                msgs = await core00.stormlist('[ inet:ip=1.2.3.4 ]')
                self.stormHasNoWarnErr(msgs)

            s_tools_backup.backup(dirn00, dirn01)
            s_tools_backup.backup(dirn00, dirn02)

            async with self.getTestCore(dirn=dirn00) as core00:
                conf01 = {'mirror': core00.getLocalUrl()}

                async with self.getTestCore(dirn=dirn01, conf=conf01) as core01:

                    conf02 = {'mirror': core01.getLocalUrl()}

                    async with self.getTestCore(dirn=dirn02, conf=conf02) as core02:

                        await core02.sync()

                        nodes = await core01.nodes('inet:ip')
                        self.len(1, nodes)
                        self.eq(nodes[0].ndef, ('inet:ip', (4, 16909060)))

                        q = '''
                        $lib.queue.gen(dmonloop)
                        return(
                            $lib.dmon.add(${
                                $queue = $lib.queue.byname(dmonloop)
                                while $lib.true {
                                    ($offs, $mesg) = $queue.get()

                                    switch $mesg.0 {
                                        "print": { $lib.print($mesg.1) }
                                        "warn": { $lib.warn($mesg.1) }
                                        "leave": {
                                            $lib.print(leaving)
                                            break
                                        }
                                        *: { continue }
                                    }

                                    $queue.cull($offs)
                                }
                            }, name=dmonloop)
                        )
                        '''
                        ddef = await core02.callStorm(q)
                        self.nn(ddef['iden'])

                        dmons = await core02.getStormDmons()
                        self.len(1, dmons)
                        self.eq(dmons[0]['iden'], ddef['iden'])

                        info = await core02.getStormDmon(ddef['iden'])
                        self.eq(info['iden'], ddef['iden'])
                        self.eq(info['name'], 'dmonloop')
                        self.eq(info['status'], 'running')

                        await core02.callStorm('$lib.queue.byname(dmonloop).put((print, printfoo))')
                        await core02.callStorm('$lib.queue.byname(dmonloop).put((warn, warnfoo))')

                        info = await core02.getStormDmon(ddef['iden'])
                        self.eq(info['status'], 'running')

                        logs = await core02.getStormDmonLog(ddef['iden'])
                        msgs = [k[1] for k in logs]
                        self.stormIsInPrint('printfoo', msgs)
                        self.stormIsInWarn('warnfoo', msgs)

                        await core02.callStorm('$lib.queue.byname(dmonloop).put((leave,))')

                        info = await core02.getStormDmon(ddef['iden'])
                        self.eq(info['status'], 'sleeping')

                        logs = await core02.getStormDmonLog(ddef['iden'])
                        msgs = [k[1] for k in logs]
                        self.stormIsInPrint('leaving', msgs)

    async def test_storm_pipe(self):

        async with self.getTestCore() as core:
            nodes = await core.nodes('''
                $crap = (foo, bar, baz)

                $pipe = $lib.pipe.gen(${
                    $pipe.puts($crap)
                    $pipe.put(hehe)
                    $pipe.put(haha)

                    // cause the generator to tick once for coverage...
                    [ ou:org=* ]
                })

                for $items in $pipe.slices(size=2) {
                    for $devstr in $items {
                        [ it:dev:str=$devstr ]
                    }
                }
            ''')
            self.len(5, nodes)
            nvals = [n.ndef[1] for n in nodes]
            self.eq(('foo', 'bar', 'baz', 'hehe', 'haha'), nvals)

            with self.raises(s_exc.BadArg):
                await core.nodes('$lib.pipe.gen(${}, size=999999)')

            with self.raises(s_exc.BadArg):
                await core.nodes('$pipe = $lib.pipe.gen(${}) for $item in $pipe.slices(size=999999) {}')

            with self.raises(s_exc.BadArg):
                await core.nodes('$pipe = $lib.pipe.gen(${}) for $item in $pipe.slice(size=999999) {}')

            msgs = await core.stormlist('''
                $pipe = $lib.pipe.gen(${ $pipe.put((0 + "woot")) })
                for $items in $pipe.slices() { $lib.print($items) }
            ''')

            self.stormIsInWarn('pipe filler error: BadCast', msgs)
            self.false(any([m for m in msgs if m[0] == 'err']))

            self.eq(0, await core.callStorm('return($lib.pipe.gen(${}).size())'))

            with self.raises(s_exc.BadArg):
                await core.nodes('''
                    $pipe = $lib.pipe.gen(${ $pipe.put(woot) })

                    for $items in $pipe.slices() { $lib.print($items) }

                    $pipe.put(hehe)
                ''')

            with self.raises(s_exc.BadArg):
                await core.nodes('''
                    $pipe = $lib.pipe.gen(${ $pipe.put(woot) })

                    for $items in $pipe.slices() { $lib.print($items) }

                    $pipe.puts((hehe, haha))
                ''')

            nodes = await core.nodes('''
                $crap = (foo, bar, baz)

                $pipe = $lib.pipe.gen(${ $pipe.puts((foo, bar, baz)) })

                for $devstr in $pipe.slice(size=2) {
                    [ it:dev:str=$devstr ]
                }
            ''')
            self.len(2, nodes)
            nvals = [n.ndef[1] for n in nodes]
            self.eq(('foo', 'bar'), nvals)

    async def test_storm_undef(self):

        async with self.getTestCore() as core:

            # pernode variants
            self.none(await core.callStorm('''
                [ entity:contact = * ]
                if $node {
                    $foo = ({})
                    $foo.bar = $lib.undef
                    return($foo.bar)
                }
            '''))
            with self.raises(s_exc.NoSuchVar):
                await core.callStorm('[entity:contact=*] $foo = $node.repr() $foo = $lib.undef return($foo)')

            with self.raises(s_exc.StormRuntimeError):
                await core.callStorm('''
                    [entity:contact=*]
                    $path.vars.foo = lol
                    $path.vars.foo = $lib.undef
                    return($path.vars.foo)
                ''')

            # runtsafe variants
            self.eq(('foo', 'baz'), await core.callStorm('$foo = (foo, bar, baz) $foo.1 = $lib.undef return($foo)'))
            self.eq(('foo', 'bar'), await core.callStorm('$foo = (foo, bar, baz) $foo."-1" = $lib.undef return($foo)'))
            self.none(await core.callStorm('$foo = ({}) $foo.bar = 10 $foo.bar = $lib.undef return($foo.bar)'))
            self.eq(('woot',), await core.callStorm('''
                $foo = (foo, bar, baz)
                $foo.0 = $lib.undef
                $foo.0 = $lib.undef
                $foo.0 = $lib.undef
                // one extra to test the exc handler
                $foo.0 = $lib.undef
                $foo.append(hehe)
                $foo.0 = woot
                return($foo)
            '''))
            with self.raises(s_exc.NoSuchVar):
                await core.callStorm('$foo = 10 $foo = $lib.undef return($foo)')

    async def test_storm_pkg_onload_active(self):
        pkg = {
            'name': 'testload',
            'version': '0.3.0',
            'modules': (
                {
                    'name': 'testload',
                    'storm': 'function x() { return((0)) }',
                },
            ),
            'onload': '''
                $lib.print(testprint)
                $lib.warn(testwarn)

                $queue = $lib.queue.gen(onload:test)

                $vers = $lib.globals."testload:version"
                if ($vers = null) { $vers = 0 }
                $vers = ($vers + 1)
                $lib.globals."testload:version" = $vers
                $queue.put($vers)
            '''
        }

        with self.getTestDir() as dirn:
            dirn00 = s_common.gendir(dirn, 'core00')
            dirn01 = s_common.gendir(dirn, 'core01')

            async with self.getTestCore(dirn=dirn00) as core00:

                waiter = core00.waiter(2, 'core:pkg:onload:start', 'core:pkg:onload:complete')

                await core00.addStormPkg(pkg)

                events = await waiter.wait(timeout=10)
                self.eq(events, [
                    ('core:pkg:onload:start', {'pkg': 'testload'}),
                    ('core:pkg:onload:complete', {'pkg': 'testload', 'storvers': -1}),
                ])

                self.eq((0, 1), await core00.callStorm('return($lib.queue.gen(onload:test).get((0), cull=(false)))'))

            s_tools_backup.backup(dirn00, dirn01)

            async with self.getTestCore(dirn=dirn00) as core00:

                self.eq((1, 2), await core00.callStorm('return($lib.queue.gen(onload:test).get((1), cull=(false)))'))

                conf01 = {'mirror': core00.getLocalUrl()}

                async with self.getTestCore(dirn=dirn01, conf=conf01) as core01:

                    await core01.sync()

                    waiter = core01.waiter(2, 'core:pkg:onload:start', 'core:pkg:onload:complete')

                    await core01.promote()

                    events = await waiter.wait(timeout=10)
                    self.eq(events, [
                        ('core:pkg:onload:start', {'pkg': 'testload'}),
                        ('core:pkg:onload:complete', {'pkg': 'testload', 'storvers': -1}),
                    ])

                    self.eq((2, 3), await core01.callStorm('return($lib.queue.gen(onload:test).get((2), cull=(false)))'))

                await core01.waitfini()

            await core00.waitfini()

    async def test_storm_pkg_inits(self):

        async def loadPkg(core, pkg):
            waiter = core.waiter(2, 'core:pkg:onload:start', 'core:pkg:onload:complete')

            await core.addStormPkg(pkg)

            events = await waiter.wait(timeout=10)
            self.len(2, events)
            self.eq(events[0], ('core:pkg:onload:start', {'pkg': 'testload'}))
            self.eq(events[1][0], 'core:pkg:onload:complete')
            self.eq(events[1][1].get('pkg'), 'testload')
            self.nn(events[1][1].get('storvers'))

        async with self.getTestCore() as core:
            pkg = {
                'name': 'testload',
                'version': '0.1.0',
            }

            await loadPkg(core, pkg)

            self.eq(-1, await core.getStormPkgVar('testload', 'storage:version'))

        with self.getTestDir() as dirn:

            async with self.getTestCore(dirn=dirn) as core:

                pkg = {
                    'name': 'testload',
                    'version': '0.1.0',
                    'inits': {
                        'key': 'testload:version',
                        'versions': [
                            {
                                'version': 0,
                                'name': 'init00',
                                'query': '$lib.globals.init00 = $lib.time.now()',
                            },
                            {
                                'version': 1,
                                'name': 'init01',
                                'inaugural': True,
                                'query': '$lib.globals.init01 = $lib.time.now()',
                            },
                        ]
                    },
                }

                # bad init queries fail on load

                pkg['inits']['versions'].append({
                    'version': 2,
                    'name': 'bad',
                    'query': '...',
                })

                await self.asyncraises(s_exc.BadSyntax, core.addStormPkg(pkg))

                pkg['inits']['versions'].pop(2)

                # non-increasing init versions fail on load

                pkg['inits']['versions'].append({
                    'version': 0,
                    'name': 'bad',
                    'query': '$lib.print("")',
                })

                await self.asyncraises(s_exc.BadPkgDef, core.addStormPkg(pkg))

                pkg['inits']['versions'].pop(2)

                # only inaugural inits run on first load

                await core.setStormPkgVar('testload', 'testload:version', 0)

                await loadPkg(core, pkg)

                self.none(await core.getStormPkgVar('testload', 'testload:version'))
                self.eq(1, await core.getStormPkgVar('testload', 'storage:version'))
                self.none(await core.getStormVar('init00'))
                self.nn(init01 := await core.getStormVar('init01'))

                pkg['inits'].pop('key')

                # non-inaugural inits run on reload
                # inits always run before onload

                pkg['version'] = '0.2.0'
                pkg['onload'] = '$lib.time.sleep((0.1)) $lib.globals.onload = $lib.time.now()'
                pkg['inits']['versions'].append({
                    'version': 2,
                    'name': 'init02',
                    'query': '$lib.globals.init02 = $lib.time.now()',
                })

                await loadPkg(core, pkg)

                self.eq(2, await core.getStormPkgVar('testload', 'storage:version'))
                self.none(await core.getStormVar('init00'))
                self.eq(init01, await core.getStormVar('init01'))
                self.nn(init02 := await core.getStormVar('init02'))
                self.nn(onload := await core.getStormVar('onload'))
                self.gt(onload, init02)

                # inits run even if onload fails
                # prior inits do not re-run

                pkg['version'] = '0.3.0'
                pkg['onload'] = '$lib.raise(SynErr, whoopsie)'
                pkg['inits']['versions'].append({
                    'version': 3,
                    'name': 'init03',
                    'inaugural': True,
                    'query': '$lib.globals.init03 = $lib.time.now()',
                })

                await loadPkg(core, pkg)

                self.eq(3, await core.getStormPkgVar('testload', 'storage:version'))
                self.eq(init02, await core.getStormVar('init02'))
                self.nn(await core.getStormVar('init03'))

                # init failure stops progression

                await core.setStormVar('dofail', True)

                pkg['version'] = '0.4.0'
                pkg['onload'] = '$lib.globals.onload = $lib.time.now() $lib.time.sleep((0.1))'
                pkg['inits']['versions'].extend([
                    {
                        'version': 4,
                        'name': 'init04',
                        'query': '''
                            if $lib.globals.dofail { $lib.raise(SynErr, newp) }
                            $lib.globals.init04 = $lib.time.now()
                        ''',
                    },
                    {
                        'version': 6,
                        'name': 'init06',
                        'query': '$lib.globals.init06 = $lib.time.now()',
                    },
                ])

                mesg = 'testload init vers=4 output: (\'SynErr\''
                with self.getAsyncLoggerStream('synapse.cortex', mesg) as stream:
                    await loadPkg(core, pkg)
                    self.eq(3, await core.getStormPkgVar('testload', 'storage:version'))
                    await stream.wait(timeout=10)

                self.none(await core.getStormVar('init04'))
                self.none(await core.getStormVar('init06'))

                await core.setStormVar('dofail', False)

            with self.getAsyncLoggerStream('synapse.cortex', 'testload finished onload') as stream:
                async with self.getTestCore(dirn=dirn) as core:
                    await stream.wait(timeout=10)

                    # prior versions dont re-run, but a failed one does

                    self.eq(6, await core.getStormPkgVar('testload', 'storage:version'))
                    self.gt(await core.getStormVar('onload'), onload)
                    self.eq(init02, await core.getStormVar('init02'))
                    self.nn(await core.getStormVar('init04'))
                    self.nn(await core.getStormVar('init06'))

                    # coverage for prints and warns

                    pkg['version'] = '0.5.0'
                    pkg['inits']['versions'].append({
                        'version': 7,
                        'name': 'init07',
                        'query': '$lib.print("doing a print")',
                    })

                    with self.getAsyncLoggerStream('synapse.cortex', 'doing a print') as stream:
                        await loadPkg(core, pkg)
                        await stream.wait(timeout=10)
                        self.eq(7, await core.getStormPkgVar('testload', 'storage:version'))

                    pkg['version'] = '0.6.0'
                    pkg['inits']['versions'].append({
                        'version': 8,
                        'name': 'init08',
                        'query': '$lib.warn("doing a warn")',
                    })

                    with self.getAsyncLoggerStream('synapse.cortex', 'doing a warn') as stream:
                        await loadPkg(core, pkg)
                        await stream.wait(timeout=10)
                        self.eq(8, await core.getStormPkgVar('testload', 'storage:version'))

                    # init that advances the version

                    pkg['version'] = '0.7.0'
                    pkg['inits']['versions'].extend([
                        {
                            'version': 9,
                            'name': 'init09',
                            'query': '''
<<<<<<< HEAD
                                $lib.globals.init09 = $lib.time.now()
                                $lib.pkg.vars(testload)."testload:version" = (10)
=======
                                $lib.globals.set(init09, $lib.time.now())
                                $lib.pkg.vars(testload)."storage:version" = (10)
>>>>>>> e14fa8cf
                            ''',
                        },
                        {
                            'version': 10,
                            'name': 'init10',
                            'query': '$lib.globals.init10 = $lib.time.now()',
                        },
                        {
                            'version': 11,
                            'name': 'init11',
                            'query': '$lib.globals.init11 = $lib.time.now()',
                        },
                    ])

                    await loadPkg(core, pkg)

                    self.eq(11, await core.getStormPkgVar('testload', 'storage:version'))
                    self.nn(await core.getStormVar('init09'))
                    self.none(await core.getStormVar('init10'))
                    self.nn(await core.getStormVar('init11'))

    async def test_storm_tree(self):

        async with self.getTestCore() as core:
            nodes = await core.nodes('[ inet:fqdn=www.vertex.link ] | tree ${ :domain -> inet:fqdn }')
            vals = [n.ndef[1] for n in nodes]
            self.eq(('www.vertex.link', 'vertex.link', 'link'), vals)

            # Max recursion fail
            q = '[ inet:fqdn=www.vertex.link ] | tree { inet:fqdn=www.vertex.link }'
            await self.asyncraises(s_exc.RecursionLimitHit, core.nodes(q))

            # Runtsafety test
            q = '[ inet:fqdn=www.vertex.link ] $q=:domain | tree $q'
            await self.asyncraises(s_exc.StormRuntimeError, core.nodes(q))

    async def test_storm_movetag(self):

        async with self.getTestCore() as core:

            self.len(1, await core.nodes('[test:str=foo +#hehe.haha=((20), (30)) ]'))
            self.len(1, await core.nodes('syn:tag=hehe.haha [:doc="haha doc" :title="haha title"]'))

            with self.raises(s_exc.BadOperArg):
                await core.nodes('movetag hehe hehe')

            await core.nodes('movetag hehe woot')

            self.len(0, await core.nodes('#hehe'))
            self.len(0, await core.nodes('#hehe.haha'))

            self.len(1, await core.nodes('#woot'))
            self.len(1, await core.nodes('#woot.haha'))

            nodes = await core.nodes('syn:tag=woot.haha')
            self.len(1, nodes)
            newt = nodes[0]
            self.eq(newt.get('doc'), 'haha doc')
            self.eq(newt.get('title'), 'haha title')

            nodes = await core.nodes('test:str=foo')
            self.len(1, nodes)
            node = nodes[0]
            self.eq((20, 30, 10), node.get('#woot.haha'))
            self.none(node.get('#hehe'))
            self.none(node.get('#hehe.haha'))

            nodes = await core.nodes('syn:tag=hehe')
            self.len(1, nodes)
            node = nodes[0]
            self.eq(node.get('isnow'), 'woot')

            nodes = await core.nodes('syn:tag=hehe.haha')
            self.len(1, nodes)
            node = nodes[0]
            self.eq(node.get('isnow'), 'woot.haha')

            # test isnow plumbing
            nodes = await core.nodes('[test:str=bar +#hehe.haha]')
            self.len(1, nodes)
            node = nodes[0]
            self.nn(node.get('#woot'))
            self.nn(node.get('#woot.haha'))
            self.none(node.get('#hehe'))
            self.none(node.get('#hehe.haha'))

        async with self.getTestCore() as core:

            self.len(1, await core.nodes('[test:str=foo +#hehe=((20), (30)) ]'))
            self.len(1, await core.nodes('syn:tag=hehe [:doc="haha doc" :doc:url="http://haha.doc.com"]'))

            await core.nodes('movetag hehe woot')

            self.len(0, await core.nodes('#hehe'))
            self.len(1, await core.nodes('#woot'))

            nodes = await core.nodes('syn:tag=woot')
            self.len(1, nodes)
            newt = nodes[0]
            self.eq(newt.get('doc'), 'haha doc')
            self.eq(newt.get('doc:url'), 'http://haha.doc.com')

        # Test moving a tag which has tags on it.
        async with self.getTestCore() as core:
            self.len(1, await core.nodes('[test:str=V +#a.b.c]'))
            self.len(1, await core.nodes('syn:tag=a.b [+#foo]'))

            await core.nodes('movetag a.b a.m')
            self.len(2, await core.nodes('#foo'))
            self.len(1, await core.nodes('syn:tag=a.b +#foo'))
            self.len(1, await core.nodes('syn:tag=a.m +#foo'))

        # Test moving a tag to another tag which is a string prefix of the source
        async with self.getTestCore() as core:
            self.len(1, await core.nodes('[test:str=V +#aaa.b.ccc +#aaa.b.ddd]'))
            self.len(1, await core.nodes('[test:str=Q +#aaa.barbarella.ccc]'))

            await core.nodes('movetag aaa.b aaa.barbarella')

            self.len(7, await core.nodes('syn:tag'))
            self.len(1, await core.nodes('syn:tag=aaa.barbarella.ccc'))
            self.len(1, await core.nodes('syn:tag=aaa.barbarella.ddd'))

        # Move a tag with tagprops
        async def seed_tagprops(core):
            await core.addTagProp('test', ('int', {}), {})
            await core.addTagProp('note', ('str', {}), {})
            q = '[test:int=1 +#hehe.haha +#hehe:test=1138 +#hehe.beep:test=8080 +#hehe.beep:note="oh my"]'
            nodes = await core.nodes(q)
            self.eq(nodes[0].getTagProp('hehe', 'test'), 1138)
            self.eq(nodes[0].getTagProp('hehe.beep', 'test'), 8080)
            self.eq(nodes[0].getTagProp('hehe.beep', 'note'), 'oh my')

        async with self.getTestCore() as core:
            await seed_tagprops(core)
            await core.nodes('movetag hehe woah')

            self.len(0, await core.nodes('#hehe'))
            nodes = await core.nodes('#woah')
            self.len(1, nodes)
            self.eq(nodes[0]._getTagPropsDict(), {'woah': {'test': 1138},
                                        'woah.beep': {'test': 8080,
                                                      'note': 'oh my'}
                                       })

        async with self.getTestCore() as core:
            await seed_tagprops(core)
            await core.nodes('movetag hehe.beep woah.beep')

            self.len(1, await core.nodes('#hehe'))
            nodes = await core.nodes('#woah')
            self.len(1, nodes)
            self.eq(nodes[0]._getTagPropsDict(), {'hehe': {'test': 1138},
                                        'woah.beep': {'test': 8080,
                                                      'note': 'oh my'}
                                       })

            # Test perms
            visi = await core.auth.addUser('visi')
            await visi.setPasswd('secret')

            async with core.getLocalProxy(user='visi') as asvisi:
                with self.raises(s_exc.AuthDeny):
                    await asvisi.callStorm(f'movetag woah perm')

                await visi.addRule((True, ('node', 'tag', 'del', 'woah')))

                with self.raises(s_exc.AuthDeny):
                    await asvisi.callStorm(f'movetag woah perm')

                await visi.addRule((True, ('node', 'tag', 'add', 'perm')))

                await asvisi.callStorm(f'movetag woah perm')

            self.len(0, await core.nodes('#woah'))
            self.len(1, await core.nodes('#perm'))

        # make a cycle of tags via move tag
        async with self.getTestCore() as core:
            self.len(1, await core.nodes('[test:str=neato +#basic.one +#basic.two +#unicycle +#tricyle +#bicycle]'))

            # basic 2-cycle test
            await core.nodes('movetag basic.one basic.two')
            with self.raises(s_exc.BadOperArg):
                await core.nodes('movetag basic.two basic.one')

            # 3-cycle test
            await core.nodes('movetag bicycle tricycle')
            await core.nodes('movetag unicycle bicycle')
            with self.raises(s_exc.BadOperArg):
                await core.nodes('movetag tricycle unicycle')

            self.len(1, await core.nodes('[test:str=badcycle +#unicycle]'))

            # 4 cycle test
            self.len(1, await core.nodes('[test:str=burrito +#there.picard +#are.is +#four.best +#tags.captain]'))

            # A -> B -> C -> D -> A
            await core.nodes('movetag there are')   # A -> B
            await core.nodes('movetag four tags')   # C -> D
            await core.nodes('movetag tags there')  # D -> A
            with self.raises(s_exc.BadOperArg):
                await core.nodes('movetag are four')    # B -> C (creates the cycle)

            # make a pre-existing cycle to ensure we can break break that with move tag
            self.len(1, await core.nodes('[syn:tag=existing :isnow=cycle]'))
            self.len(1, await core.nodes('[syn:tag=cycle :isnow=existing]'))

            await core.nodes('movetag cycle breaker')

            nodes = await core.nodes('syn:tag=existing')
            self.len(1, nodes)
            node = nodes[0]
            self.eq(node.get('isnow'), 'cycle')

            nodes = await core.nodes('syn:tag=cycle')
            self.len(1, nodes)
            node = nodes[0]
            self.eq(node.get('isnow'), 'breaker')

            nodes = await core.nodes('syn:tag=breaker')
            self.len(1, nodes)
            node = nodes[0]
            self.none(node.get('isnow'))

            # make a pre-existing cycle to ensure we can catch that if an chain is encountered
            # B -> C -> D -> E -> C
            # Then movetag to make A -> B

            self.len(1, await core.nodes('[syn:tag=this]'))
            self.len(1, await core.nodes('[syn:tag=is :isnow=not]'))
            self.len(1, await core.nodes('[syn:tag=not :isnow=a]'))
            self.len(1, await core.nodes('[syn:tag=a :isnow=test]'))
            self.len(1, await core.nodes('[syn:tag=test :isnow=not]'))

            with self.raises(s_exc.BadOperArg):
                await core.nodes('movetag this is')

        async with self.getTestCore() as core:
            await core.nodes('[ syn:tag=hehe :isnow=haha ]')
            nodes = await core.nodes('[ ou:org=* +#hehe.qwer ]')
            self.len(1, nodes)
            self.nn(nodes[0].getTag('haha.qwer'))
            self.none(nodes[0].getTag('hehe.qwer'))
            self.len(1, await core.nodes('syn:tag=haha.qwer'))

            # this should hit the already existing redirected tag now...
            nodes = await core.nodes('[ ou:org=* +#hehe.qwer ]')
            self.len(1, nodes)

        # Sad path
        async with self.getTestCore() as core:
            # Test moving a tag to itself
            with self.raises(s_exc.BadOperArg):
                await core.nodes('movetag foo.bar foo.bar')
            # Test moving a tag which does not exist
            with self.raises(s_exc.BadOperArg):
                await core.nodes('movetag foo.bar duck.knight')

            # Runtsafety test
            q = '[ test:str=hehe ]  | movetag $node.iden() haha'
            await self.asyncraises(s_exc.StormRuntimeError, core.nodes(q))

    async def test_storm_spin(self):

        async with self.getTestCore() as core:
            self.len(0, await core.nodes('[ test:str=foo test:str=bar ] | spin'))
            self.len(2, await core.nodes('test:str=foo test:str=bar'))

    async def test_storm_count(self):

        async with self.getTestCore() as core:
            nodes = await core.nodes('[ test:str=foo test:str=bar ]')
            self.len(2, nodes)

            msgs = await core.stormlist('test:str=foo test:str=bar | count')
            nodes = [m for m in msgs if m[0] == 'node']
            self.len(0, nodes)
            self.stormIsInPrint('Counted 2 nodes.', msgs)

            msgs = await core.stormlist('test:str=foo test:str=bar | count --yield')
            nodes = [m for m in msgs if m[0] == 'node']
            self.len(2, nodes)
            self.stormIsInPrint('Counted 2 nodes.', msgs)

            msgs = await alist(core.storm('test:str=newp | count'))
            self.stormIsInPrint('Counted 0 nodes.', msgs)
            nodes = [m for m in msgs if m[0] == 'node']
            self.len(0, nodes)

    async def test_storm_uniq(self):
        async with self.getTestCore() as core:
            q = "[test:comp=(123, test) test:comp=(123, duck) test:comp=(123, mode)]"
            self.len(3, await core.nodes(q))
            nodes = await core.nodes('test:comp -> *')
            self.len(3, nodes)
            nodes = await core.nodes('test:comp -> * | uniq')
            self.len(1, nodes)
            nodes = await core.nodes('test:comp | uniq :hehe')
            self.len(1, nodes)
            nodes = await core.nodes('test:comp $valu=:hehe | uniq $valu')
            self.len(1, nodes)
            nodes = await core.nodes('test:comp $valu=({"foo": :hehe}) | uniq $valu')
            self.len(1, nodes)
            q = '''
                [(tel:mob:telem=(n1,) :data=(({'hehe': 'haha', 'foo': 'bar'}),))
                 (tel:mob:telem=(n2,) :data=(({'hehe': 'haha', 'foo': 'baz'}),))
                 (tel:mob:telem=(n3,) :data=(({'foo': 'bar', 'hehe': 'haha'}),))]
                uniq :data
            '''
            nodes = await core.nodes(q)
            self.len(2, nodes)

    async def test_storm_once_cmd(self):
        async with self.getTestCore() as core:
            await core.nodes('[test:str=foo test:str=bar test:str=neato test:str=burrito test:str=awesome test:str=possum]')
            q = 'test:str=foo | once tagger | [+#my.cool.tag]'
            nodes = await core.nodes(q)
            self.len(1, nodes)
            self.len(3, nodes[0].getTagNames())
            self.isin('my.cool.tag', nodes[0].getTagNames())

            # run it again and see all the things get swatted to the floor
            q = 'test:str=foo | once tagger | [+#less.cool.tag]'
            self.len(0, await core.nodes(q))
            nodes = await core.nodes('test:str=foo')
            self.len(1, nodes)
            self.notin('less.cool.tag', nodes[0].getTagNames())

            # make a few more and see at least some of them make it through
            nodes = await core.nodes('test:str=neato test:str=burrito | once tagger | [+#my.cool.tag]')
            self.len(2, nodes)
            for node in nodes:
                self.isin('my.cool.tag', node.getTagNames())

            q = 'test:str | once tagger | [ +#yet.another.tag ]'
            nodes = await core.nodes(q)
            self.len(3, nodes)
            for node in nodes:
                self.isin('yet.another.tag', node.getTagNames())
                self.notin('my.cool.tag', node.getTagNames())

            q = 'test:str | once tagger'
            nodes = await core.nodes(q)
            self.len(0, nodes)

            # it kinda works like asof in stormtypes, so if as is too far out,
            # we won't update it
            self.len(0, await core.nodes('test:str=foo | once tagger --asof -30days | [+#another.tag]'))
            nodes = await core.nodes('test:str=foo')
            self.len(1, nodes)
            self.notin('less.cool.tag', nodes[0].getTagNames())

            # but if it's super recent, we can override it
            nodes = await core.nodes('test:str | once tagger --asof now | [ +#tag.the.third ]')
            self.len(6, nodes)
            for node in nodes:
                self.isin('tag.the.third', node.getTagNames())

            # keys shouldn't interact
            nodes = await core.nodes('test:str | once ninja | [ +#lottastrings ]')
            self.len(6, nodes)
            for node in nodes:
                self.isin('lottastrings', node.getTagNames())

            nodes = await core.nodes('test:str | once beep --asof -30days | [ +#boop ]')
            self.len(6, nodes)
            for node in nodes:
                self.isin('boop', node.getTagNames())

            # we update to the more recent timestamp, so providing now should update things
            nodes = await core.nodes('test:str | once beep --asof now | [ +#bbq ]')
            self.len(6, nodes)
            for node in nodes:
                self.isin('bbq', node.getTagNames())

            # but still, no time means if it's ever been done
            self.len(0, await core.nodes('test:str | once beep | [ +#metal]'))
            self.len(0, await core.nodes('test:str $node.data.set(once:beep, ({})) | once beep'))

    async def test_storm_iden(self):
        async with self.getTestCore() as core:
            q = "[test:str=beep test:str=boop]"
            nodes = await core.nodes(q)
            self.len(2, nodes)
            idens = [node.iden() for node in nodes]

            iq = ' '.join(idens)
            # Demonstrate the iden lift does pass through previous nodes in the pipeline
            nodes = await core.nodes(f'[test:str=hehe] | iden {iq}')
            self.len(3, nodes)

            q = 'iden newp'
            with self.getLoggerStream('synapse.lib.storm', 'Failed to decode iden') as stream:
                self.len(0, await core.nodes(q))
                self.true(stream.wait(1))

            q = 'iden deadb33f'
            with self.getLoggerStream('synapse.lib.storm', 'iden must be 32 bytes') as stream:
                self.len(0, await core.nodes(q))
                self.true(stream.wait(1))

            # Runtsafety test
            q = 'test:str=hehe | iden $node.iden()'
            with self.raises(s_exc.StormRuntimeError):
                await core.nodes(q)

    async def test_minmax(self):

        async with self.getTestCore() as core:

            minval = (await core.model.type('time').norm('2015'))[0]
            midval = (await core.model.type('time').norm('2016'))[0]
            maxval = (await core.model.type('time').norm('2017'))[0]

            nodes = await core.nodes('[test:guid=* :tick=2015 :seen=2015]')
            self.len(1, nodes)
            minc = nodes[0].get('.created')
            await asyncio.sleep(0.01)
            self.len(1, await core.nodes('[test:guid=* :tick=2016 :seen=2016]'))
            await asyncio.sleep(0.01)
            self.len(1, await core.nodes('[test:guid=* :tick=2017 :seen=2017]'))
            await asyncio.sleep(0.01)
            self.len(1, await core.nodes('[test:str=1 :tick=2016]'))

            # Relative paths
            nodes = await core.nodes('test:guid | max :tick')
            self.len(1, nodes)
            self.eq(nodes[0].get('tick'), maxval)

            nodes = await core.nodes('test:guid | min :tick')
            self.len(1, nodes)
            self.eq(nodes[0].get('tick'), minval)

            # Virtual prop for relative path
            nodes = await core.nodes('.created>=$minc | max .created',
                                     {'vars': {'minc': minc}})
            self.len(1, nodes)
            self.eq(nodes[0].get('tick'), midval)

            nodes = await core.nodes('.created>=$minc | min .created',
                                     {'vars': {'minc': minc}})
            self.len(1, nodes)
            self.eq(nodes[0].get('tick'), minval)

            # Variables nodesuated
            nodes = await core.nodes('test:guid ($tick, $tock) = :seen | min $tick')
            self.len(1, nodes)
            self.eq(nodes[0].get('tick'), minval)

            nodes = await core.nodes('test:guid ($tick, $tock) = :seen | max $tock')
            self.len(1, nodes)
            self.eq(nodes[0].get('tick'), maxval)

            text = '''[ inet:ip=1.2.3.4 inet:ip=5.6.7.8 ]
                      { +inet:ip=1.2.3.4 [ :asn=10 ] }
                      { +inet:ip=5.6.7.8 [ :asn=20 ] }
                      $asn = :asn | min $asn'''

            nodes = await core.nodes(text)
            self.len(1, nodes)
            self.eq((4, 0x01020304), nodes[0].ndef[1])

            text = '''[ inet:ip=1.2.3.4 inet:ip=5.6.7.8 ]
                      { +inet:ip=1.2.3.4 [ :asn=10 ] }
                      { +inet:ip=5.6.7.8 [ :asn=20 ] }
                      $asn = :asn | max $asn'''

            nodes = await core.nodes(text)
            self.len(1, nodes)
            self.eq((4, 0x05060708), nodes[0].ndef[1])

            # Sad paths where the specify an invalid property name
            with self.raises(s_exc.NoSuchProp):
                self.len(0, await core.nodes('test:guid | max :newp'))

            with self.raises(s_exc.NoSuchProp):
                self.len(0, await core.nodes('test:guid | min :newp'))

            # test that intervals work
            maxnodes = await core.nodes('[ ou:org=* ]')
            maxnodes = await core.nodes('[ ou:org=* +#minmax ]')
            minnodes = await core.nodes('[ ou:org=* +#minmax=(1981, 2010) ]')
            await core.nodes('[ ou:org=* +#minmax=(1982, 2018) ]')
            maxnodes = await core.nodes('[ ou:org=* +#minmax=(1997, 2020) ]')

            testmin = await core.nodes('ou:org | min #minmax')
            self.eq(testmin[0].ndef, minnodes[0].ndef)

            testmax = await core.nodes('ou:org | max #minmax')
            self.eq(testmax[0].ndef, maxnodes[0].ndef)

    async def test_scrape(self):

        async with self.getTestCore() as core:

            # runtsafe tests
            nodes = await core.nodes('$foo=6.5.4.3 | scrape $foo')
            self.len(0, nodes)

            self.len(1, await core.nodes('inet:ip=6.5.4.3'))

            nodes = await core.nodes('$foo=6.5.4.3 | scrape $foo --yield')
            self.len(1, nodes)
            self.eq(nodes[0].ndef, ('inet:ip', (4, 0x06050403)))

            nodes = await core.nodes('[inet:ip=9.9.9.9 ] $foo=6.5.4.3 | scrape $foo')
            self.len(1, nodes)
            self.eq(nodes[0].ndef, ('inet:ip', (4, 0x09090909)))

            nodes = await core.nodes('[inet:ip=9.9.9.9 ] $foo=6.5.4.3 | scrape $foo --yield')
            self.len(1, nodes)
            self.eq(nodes[0].ndef, ('inet:ip', (4, 0x06050403)))

            nodes = await core.nodes('$foo="6[.]5[.]4[.]3" | scrape $foo --yield')
            self.len(1, nodes)
            self.eq(nodes[0].ndef, ('inet:ip', (4, 0x06050403)))

            nodes = await core.nodes('$foo="6[.]5[.]4[.]3" | scrape $foo --yield --skiprefang')
            self.len(0, nodes)

            q = '$foo="http://fxp.com 1.2.3.4" | scrape $foo --yield --forms (inet:fqdn, inet:ip)'
            nodes = await core.nodes(q)
            self.len(2, nodes)
            self.eq(nodes[0].ndef, ('inet:ip', (4, 0x01020304)))
            self.eq(nodes[1].ndef, ('inet:fqdn', 'fxp.com'))

            q = '$foo="http://fxp.com 1.2.3.4" | scrape $foo --yield --forms inet:fqdn,inet:ip'
            nodes = await core.nodes(q)
            self.len(2, nodes)
            self.eq(nodes[0].ndef, ('inet:ip', (4, 0x01020304)))
            self.eq(nodes[1].ndef, ('inet:fqdn', 'fxp.com'))

            q = '''
            $foo="http://fxp.com 1.2.3.4" $forms=(inet:fqdn, inet:ip)
            | scrape $foo --yield --forms $forms'''
            nodes = await core.nodes(q)
            self.len(2, nodes)
            self.eq(nodes[0].ndef, ('inet:ip', (4, 0x01020304)))
            self.eq(nodes[1].ndef, ('inet:fqdn', 'fxp.com'))

            # per-node tests

            guid = s_common.guid()

            await core.nodes(f'[ inet:search:query={guid} :text="hi there 5.5.5.5" ]')
            # test the special runtsafe but still per-node invocation
            nodes = await core.nodes('inet:search:query | scrape')
            self.len(1, nodes)
            self.eq(nodes[0].ndef[0], 'inet:search:query')

            self.len(1, await core.nodes('inet:ip=5.5.5.5'))

            nodes = await core.nodes('inet:search:query | scrape :text --yield')
            self.len(1, nodes)
            self.eq(nodes[0].ndef, ('inet:ip', (4, 0x05050505)))

            nodes = await core.nodes('inet:search:query | scrape :text --refs | -(refs)> *')
            self.len(1, nodes)
            self.eq(nodes[0].ndef, ('inet:ip', (4, 0x05050505)))

            nodes = await core.nodes('inet:search:query | scrape :text --yield --forms inet:ip')
            self.len(1, nodes)
            self.eq(nodes[0].ndef, ('inet:ip', (4, 0x05050505)))

            nodes = await core.nodes('inet:search:query | scrape :text --yield --forms inet:ip,inet:fqdn')
            self.len(1, nodes)
            self.eq(nodes[0].ndef, ('inet:ip', (4, 0x05050505)))

            nodes = await core.nodes('inet:search:query | scrape :text --yield --forms inet:fqdn')
            self.len(0, nodes)

            nodes = await core.nodes('inet:search:query | scrape :text --yield --forms (1)')
            self.len(0, nodes)

            nodes = await core.nodes('$foo="1.2.3.4" | scrape $foo --yield --forms (1)')
            self.len(0, nodes)

            msgs = await core.stormlist('scrape "https://t.c\\\\"')
            self.stormHasNoWarnErr(msgs)
            msgs = await core.stormlist('[ doc:report=* :title="https://t.c\\\\" ] | scrape :title')
            self.stormHasNoWarnErr(msgs)

    async def test_storm_tee(self):

        async with self.getTestCore() as core:

            self.len(1, await core.nodes('[test:str=foo :bar=(inet:ip, 1.2.3.4)]'))
            self.len(1, await core.nodes('[inet:dns:a=(woot.com, 1.2.3.4)]'))
            self.len(1, await core.nodes('inet:ip=1.2.3.4 [ :asn=0 ]'))

            nodes = await core.nodes('inet:ip=1.2.3.4 | tee { -> * }')
            self.len(1, nodes)
            self.eq(nodes[0].ndef, ('inet:asn', 0))

            nodes = await core.nodes('inet:ip=1.2.3.4 | tee --join { -> * }')
            self.len(2, nodes)
            self.eq(nodes[0].ndef, ('inet:asn', 0))
            self.eq(nodes[1].ndef, ('inet:ip', (4, 0x01020304)))

            q = '''
            inet:ip=1.2.3.4 | tee
            { spin | [ inet:ip=2.2.2.2 ]}
            { spin | [ inet:ip=3.3.3.3 ]}
            { spin | [ inet:ip=4.4.4.4 ]}
            '''
            nodes = await core.nodes(q)
            self.len(3, nodes)

            q = '''
            inet:ip=1.2.3.4 | tee --join
            { spin | inet:ip=2.2.2.2 }
            { spin | inet:ip=3.3.3.3 }
            { spin | inet:ip=4.4.4.4 }
            '''
            nodes = await core.nodes(q)
            self.len(4, nodes)

            q = 'inet:ip=1.2.3.4 | tee --join { -> * } { <- * }'
            msgs = await core.stormlist(q, opts={'node:opts': {'links': True}})
            nodes = [m[1] for m in msgs if m[0] == 'node']
            self.len(4, nodes)

            self.eq(nodes[0][0], ('inet:asn', 0))
            links = nodes[0][1]['links']
            self.len(1, links)
            self.eq({'type': 'prop', 'prop': 'asn'}, links[0][1])

            self.eq(nodes[1][0][0], ('inet:dns:a'))
            links = nodes[1][1]['links']
            self.len(1, links)
            self.eq({'type': 'prop', 'prop': 'ip', 'reverse': True}, links[0][1])

            self.eq(nodes[2][0][0], ('test:str'))
            links = nodes[2][1]['links']
            self.len(1, links)
            self.eq({'type': 'prop', 'prop': 'bar', 'reverse': True}, links[0][1])

            self.eq(nodes[3][0], ('inet:ip', (4, 0x01020304)))
            links = nodes[2][1]['links']
            self.len(1, links)
            self.eq({'type': 'prop', 'prop': 'bar', 'reverse': True}, links[0][1])

            q = 'inet:ip=1.2.3.4 | tee --join { -> * } { <- * } { -> test:str:bar }'
            nodes = await core.nodes(q)
            self.len(5, nodes)
            self.eq(nodes[0].ndef, ('inet:asn', 0))
            self.eq(nodes[1].ndef[0], ('inet:dns:a'))
            self.eq(nodes[2].ndef[0], ('test:str'))
            self.eq(nodes[3].ndef[0], ('test:str'))
            self.eq(nodes[4].ndef, ('inet:ip', (4, 0x01020304)))

            # Queries can be a heavy list
            q = '$list = ([${ -> * }, ${ <- * }, ${ -> test:str:bar }]) inet:ip=1.2.3.4 | tee --join $list'
            nodes = await core.nodes(q)
            self.len(5, nodes)
            self.eq(nodes[0].ndef, ('inet:asn', 0))
            self.eq(nodes[1].ndef[0], ('inet:dns:a'))
            self.eq(nodes[2].ndef[0], ('test:str'))
            self.eq(nodes[3].ndef[0], ('test:str'))
            self.eq(nodes[4].ndef, ('inet:ip', (4, 0x01020304)))

            # A empty list of queries still works as an nop
            q = '$list = () | tee $list'
            msgs = await core.stormlist(q)
            self.len(2, msgs)
            self.eq(('init', 'fini'), [m[0] for m in msgs])

            q = 'inet:ip=1.2.3.4 $list = () | tee --join $list'
            msgs = await core.stormlist(q)
            self.len(3, msgs)
            self.eq(('init', 'node', 'fini'), [m[0] for m in msgs])

            q = '$list = () | tee --parallel $list'
            msgs = await core.stormlist(q)
            self.len(2, msgs)
            self.eq(('init', 'fini'), [m[0] for m in msgs])

            q = 'inet:ip=1.2.3.4 $list = () | tee --parallel --join $list'
            msgs = await core.stormlist(q)
            self.len(3, msgs)
            self.eq(('init', 'node', 'fini'), [m[0] for m in msgs])

            # Queries can be a input list
            q = 'inet:ip=1.2.3.4 | tee --join $list'
            queries = ('-> *', '<- *', '-> test:str:bar')
            nodes = await core.nodes(q, {'vars': {'list': queries}})
            self.len(5, nodes)
            self.eq(nodes[0].ndef, ('inet:asn', 0))
            self.eq(nodes[1].ndef[0], ('inet:dns:a'))
            self.eq(nodes[2].ndef[0], ('test:str'))
            self.eq(nodes[3].ndef[0], ('test:str'))
            self.eq(nodes[4].ndef, ('inet:ip', (4, 0x01020304)))

            # Empty queries are okay - they will just return the input node
            q = 'inet:ip=1.2.3.4 | tee {}'
            nodes = await core.nodes(q)
            self.len(1, nodes)
            self.eq(nodes[0].ndef, ('inet:ip', (4, 0x01020304)))

            # Subqueries are okay too but will just yield the input back out
            q = 'inet:ip=1.2.3.4 | tee {{ -> * }}'
            nodes = await core.nodes(q)
            self.len(1, nodes)
            self.eq(nodes[0].ndef, ('inet:ip', (4, 0x01020304)))

            # Sad path
            q = 'inet:ip=1.2.3.4 | tee'
            await self.asyncraises(s_exc.StormRuntimeError, core.nodes(q))

            # Runtsafe tee
            q = 'tee { inet:ip=1.2.3.4 } { inet:ip -> * }'
            nodes = await core.nodes(q)
            self.len(2, nodes)
            exp = {
                ('inet:asn', 0),
                ('inet:ip', (4, 0x01020304)),
            }
            self.eq(exp, {x.ndef for x in nodes})

            q = '$foo=woot.com tee { inet:ip=1.2.3.4 } { inet:fqdn=$foo <- * }'
            nodes = await core.nodes(q)
            self.len(3, nodes)
            exp = {
                ('inet:ip', (4, 0x01020304)),
                ('inet:fqdn', 'woot.com'),
                ('inet:dns:a', ('woot.com', (4, 0x01020304))),
            }
            self.eq(exp, {n.ndef for n in nodes})

            # Variables are scoped down into the sub runtime
            q = (
                f'$foo=5 tee '
                f'{{ [ inet:asn=3 ] }} '
                f'{{ [ inet:asn=4 ] $lib.print("made asn node: {{node}}", node=$node) }} '
                f'{{ [ inet:asn=$foo ] }}'
            )
            msgs = await core.stormlist(q)
            self.stormIsInPrint("made asn node: Node{(('inet:asn', 4)", msgs)
            podes = [m[1] for m in msgs if m[0] == 'node']
            self.eq({('inet:asn', 3), ('inet:asn', 4), ('inet:asn', 5)},
                    {p[0] for p in podes})

            # Node variables modified in sub runtimes don't affect parent node path
            q = '''[test:int=123] $foo=$node.value()
            | tee --join { $foo=($foo + 1) [test:str=$foo] +test:str } { $foo=($foo + 2) [test:str=$foo] +test:str } |
            $lib.fire(data, foo=$foo, ndef=$node.ndef()) | spin
            '''
            msgs = await core.stormlist(q)
            datas = [m[1].get('data') for m in msgs if m[0] == 'storm:fire']
            self.eq(datas, [
                {'foo': 124, 'ndef': ('test:str', '124')},
                {'foo': 125, 'ndef': ('test:str', '125')},
                {'foo': 123, 'ndef': ('test:int', 123)},
            ])

            # lift a non-existent node and feed to tee.
            q = 'inet:fqdn=newp.com tee { inet:ip=1.2.3.4 } { inet:ip -> * }'
            nodes = await core.nodes(q)
            self.len(2, nodes)
            exp = {
                ('inet:asn', 0),
                ('inet:ip', (4, 0x01020304)),
            }
            self.eq(exp, {x.ndef for x in nodes})

            # --parallel allows out of order execution. This test demonstrates that but controls the output by time

            q = '$foo=woot.com tee --parallel { $lib.time.sleep("1") inet:ip=1.2.3.4 }  { $lib.time.sleep("0.5") inet:fqdn=$foo <- * | sleep 2} { [inet:asn=1234] }'
            nodes = await core.nodes(q)
            self.len(4, nodes)
            exp = [
                ('inet:asn', 1234),
                ('inet:dns:a', ('woot.com', (4, 0x01020304))),
                ('inet:ip', (4, 0x01020304)),
                ('inet:fqdn', 'woot.com'),
            ]
            self.eq(exp, [x.ndef for x in nodes])

            # A fatal execption is fatal to the runtime
            q = '$foo=woot.com tee --parallel { $lib.time.sleep("0.5") inet:ip=1.2.3.4 }  { $lib.time.sleep("0.25") inet:fqdn=$foo <- * | sleep 1} { [inet:asn=newp] }'
            msgs = await core.stormlist(q)
            podes = [m[1] for m in msgs if m[0] == 'node']
            self.len(0, podes)
            self.stormIsInErr("invalid literal for int() with base 0: 'newp'", msgs)

            # Each input node to the query is also subject to parallel execution
            q = '$foo=woot.com inet:fqdn=$foo inet:fqdn=com | tee --parallel { inet:ip=1.2.3.4 } { inet:fqdn=$foo <- * } | uniq'
            nodes = await core.nodes(q)

            self.eq({node.ndef for node in nodes}, {
                ('inet:fqdn', 'woot.com'),
                ('inet:ip', (4, 16909060)),
                ('inet:dns:a', ('woot.com', (4, 16909060))),
                ('inet:fqdn', 'com'),
            })

            # Per-node exceptions can also tear down the runtime (coverage test)
            q = 'inet:fqdn=com | tee --parallel { [inet:asn=newp] }'
            with self.raises(s_exc.BadTypeValu):
                await core.nodes(q)

            # No input test
            q = 'tee'
            with self.raises(s_exc.StormRuntimeError):
                await core.nodes(q)

            # Runtsafety test
            q = '[ inet:fqdn=www.vertex.link ] $q=:domain | tee $q'
            await self.asyncraises(s_exc.StormRuntimeError, core.nodes(q))

    async def test_storm_parallel(self):

        async with self.getTestCore() as core:

            nodes = await core.nodes('parallel --size 4 { [ ou:org=* ] }')
            self.len(4, nodes)

            # check that subquery validation happens
            with self.raises(s_exc.NoSuchVar):
                await core.nodes('parallel --size 4 { [ ou:org=$foo ] }')

            # check that an exception on inbound percolates correctly
            with self.raises(s_exc.BadTypeValu):
                await core.nodes('[ ou:org=(foo,) ou:org=foo ] | parallel { [:name=bar] }')

            with self.raises(s_exc.BadTypeValu):
                await core.nodes('[ ou:org=(foo,) ou:org=foo ] | parallel --size 1 { [:name=bar] }')

            # check that an exception in the parallel pipeline percolates correctly
            with self.raises(s_exc.BadTypeValu):
                await core.nodes('parallel { [ou:org=foo] }')

            nodes = await core.nodes('ou:org | parallel {[ :name=foo ]}')
            self.true(all([n.get('name') == 'foo' for n in nodes]))

            # Runtsafety test
            q = '[ inet:fqdn=www.vertex.link ] $q=:domain | parallel $q'
            await self.asyncraises(s_exc.StormRuntimeError, core.nodes(q))

            nodes = await core.nodes('ou:org | parallel ${ $foo=bar [ :name=$foo ]}')
            self.true(all([n.get('name') == 'bar' for n in nodes]))

            orig = s_storm.ParallelCmd.pipeline
            tsks = {'cnt': 0}

            async def pipecnt(self, runt, query, inq, outq, runtprims):
                tsks['cnt'] += 1
                await orig(self, runt, query, inq, outq, runtprims)

            with mock.patch('synapse.lib.storm.ParallelCmd.pipeline', pipecnt):

                nodes = await core.nodes('ou:org parallel --size 4 {[ :name=bar ]}')
                self.len(5, nodes)
                self.true(all([n.get('name') == 'bar' for n in nodes]))
                self.eq(4, tsks['cnt'])

                tsks['cnt'] = 0

                nodes = await core.nodes('ou:org parallel --size 5 {[ :name=bar ]}')
                self.len(5, nodes)
                self.true(all([n.get('name') == 'bar' for n in nodes]))
                self.eq(5, tsks['cnt'])

                tsks['cnt'] = 0

                # --size greater than number of nodes only creates a pipeline for each node
                nodes = await core.nodes('ou:org parallel --size 10 {[ :name=foo ]}')
                self.len(5, nodes)
                self.true(all([n.get('name') == 'foo' for n in nodes]))
                self.eq(5, tsks['cnt'])

                tsks['cnt'] = 0

                nodes = await core.nodes('parallel --size 4 {[ ou:org=* ]}')
                self.len(4, nodes)
                self.eq(4, tsks['cnt'])

            self.len(20, await core.nodes('for $i in $lib.range(20) {[ test:str=$i ]}'))
            q = '''
            test:str
            parallel --size 4 {
                if (not $lib.vars.vals) {
                    $vals = ()
                }
                $vals.append($node.repr())
                fini { $lib.fire(resu, vals=$vals) }
            }
            | spin
            '''
            vals = []
            msgs = await core.stormlist(q)
            for m in msgs:
                if m[0] == 'storm:fire':
                    vals.extend(m[1]['data']['vals'])

            self.len(20, vals)

            q = '''
            $vals = ()
            test:str
            parallel --size 4 { $vals.append($node.repr()) }
            fini { return($vals) }
            '''
            self.len(20, await core.callStorm(q))

            q = '''
            function test(n) { $lib.fire(foo, valu=$n.repr()) return() }
            test:str
            parallel --size 4 { $test($node) }
            '''
            msgs = await core.stormlist(q)
            self.len(20, [m for m in msgs if m[0] == 'storm:fire' and m[1]['type'] == 'foo'])

    async def test_storm_yieldvalu(self):

        async with self.getTestCore() as core:

            nodes = await core.nodes('[ inet:ip=1.2.3.4 ]')

            buid0 = nodes[0].buid
            iden0 = s_common.ehex(buid0)

            nodes = await core.nodes('yield $foo', opts={'vars': {'foo': (iden0,)}})
            self.len(1, nodes)
            self.eq(nodes[0].ndef, ('inet:ip', (4, 0x01020304)))

            def genr():
                yield iden0

            async def agenr():
                yield iden0

            nodes = await core.nodes('yield $foo', opts={'vars': {'foo': (iden0,)}})
            self.len(1, nodes)
            self.eq(nodes[0].ndef, ('inet:ip', (4, 0x01020304)))

            nodes = await core.nodes('yield $foo', opts={'vars': {'foo': buid0}})
            self.len(1, nodes)
            self.eq(nodes[0].ndef, ('inet:ip', (4, 0x01020304)))

            nodes = await core.nodes('yield $foo', opts={'vars': {'foo': genr()}})
            self.len(1, nodes)
            self.eq(nodes[0].ndef, ('inet:ip', (4, 0x01020304)))

            nodes = await core.nodes('yield $foo', opts={'vars': {'foo': agenr()}})
            self.len(1, nodes)
            self.eq(nodes[0].ndef, ('inet:ip', (4, 0x01020304)))

            nodes = await core.nodes('yield $foo', opts={'vars': {'foo': nodes[0]}})
            self.len(1, nodes)
            self.eq(nodes[0].ndef, ('inet:ip', (4, 0x01020304)))

            nodes = await core.nodes('yield $foo', opts={'vars': {'foo': None}})
            self.len(0, nodes)

            # test that stormtypes nodes can be yielded
            self.len(1, await core.nodes('for $x in ${ [inet:ip=1.2.3.4] } { yield $x }'))

            # Some sad path tests
            with self.raises(s_exc.BadLiftValu):
                await core.nodes('yield $foo', opts={'vars': {'foo': 'asdf'}})

            # Nodes from other views do not lift
            view = await core.callStorm('return( $lib.view.get().iden )')
            fork = await core.callStorm('return( $lib.view.get().fork().iden )')

            q = '''
            $nodes = ()
            view.exec $view { inet:ip=1.2.3.4 $nodes.append($node) } |
            for $n in $nodes {
                yield $n
            }
            '''
            msgs = await core.stormlist(q, opts={'view': fork, 'vars': {'view': view}})
            self.stormIsInErr('Node is not from the current view.', msgs)

            q = '''
            $nodes = ()
            view.exec $view { for $x in ${ inet:ip=1.2.3.4 } { $nodes.append($x) } } |
            for $n in $nodes {
                yield $n
            }
            '''
            msgs = await core.stormlist(q, opts={'view': fork, 'vars': {'view': view}})
            self.stormIsInErr('Node is not from the current view.', msgs)

            q = 'view.exec $view { $x=${inet:ip=1.2.3.4} } | yield $x'
            msgs = await core.stormlist(q, opts={'view': fork, 'vars': {'view': view}})
            self.stormIsInErr('Node is not from the current view.', msgs)

            # Nodes lifted from another view and referred to by iden() works
            q = '''
            $nodes = ()
            view.exec $view { inet:ip=1.2.3.4 $nodes.append($node) } |
            for $n in $nodes {
                yield $n.iden()
            }
            '''
            nodes = await core.nodes(q, opts={'view': fork, 'vars': {'view': view}})
            self.len(1, nodes)

            q = '''
            $nodes = ()
            view.exec $view { for $x in ${ inet:ip=1.2.3.4 } { $nodes.append($x) } } |
            for $n in $nodes {
                yield $n.iden()
            }
            '''
            nodes = await core.nodes(q, opts={'view': fork, 'vars': {'view': view}})
            self.len(1, nodes)

            q = 'view.exec $view { $x=${inet:ip=1.2.3.4} } | for $n in $x { yield $n.iden() }'
            nodes = await core.nodes(q, opts={'view': fork, 'vars': {'view': view}})
            self.len(1, nodes)

    async def test_storm_viewexec(self):

        async with self.getTestCore() as core:

            view = await core.callStorm('return( $lib.view.get().iden )')
            fork = await core.callStorm('return( $lib.view.get().fork().iden )')

            q = '''view.exec $view {
                $lib.print(foo)
                $lib.warn(bar)
                $lib.fire(cool, some=event)
                $lib.csv.emit(item1, item2, item3)
                [ it:dev:str=nomsg ]
             }'''
            msgs = await core.stormlist(q, opts={'view': fork, 'vars': {'view': view}})
            self.stormIsInPrint('foo', msgs)
            self.stormIsInWarn('bar', msgs)
            self.len(1, [m for m in msgs if m[0] == 'storm:fire'])
            self.len(1, [m for m in msgs if m[0] == 'csv:row'])
            self.len(0, [m for m in msgs if m[0] == 'node:edits'])

            await core.addStormPkg({
                'name': 'testpkg',
                'version': (0, 0, 1),
                'modules': (
                    {'name': 'priv.exec',
                     'asroot:perms': [['power-ups', 'testpkg']],
                     'modconf': {'viewiden': fork},
                     'storm': '''
                        function asroot () {
                            view.exec $modconf.viewiden { $foo=bar } | return($foo)
                        }
                     '''},
                ),
            })

            visi = await core.auth.addUser('visi')
            asvisi = {'user': visi.iden}

            await core.stormlist('auth.user.addrule visi power-ups.testpkg')

            with self.raises(s_exc.AuthDeny):
                await core.callStorm('return(woot)', opts={'user': visi.iden, 'view': fork})

            self.eq('bar', await core.callStorm('return($lib.import(priv.exec).asroot())', opts=asvisi))

    async def test_storm_argv_parser(self):

        pars = s_storm.Parser(prog='hehe')
        pars.add_argument('--hehe')
        self.none(await pars.parse_args(['--lol']))
        mesg = "Expected 0 positional arguments. Got 1: ['--lol']"
        self.eq(('BadArg', {'mesg': mesg}), (pars.exc.errname, pars.exc.errinfo))

        pars = s_storm.Parser(prog='hehe')
        pars.add_argument('hehe')
        opts = await pars.parse_args(['-h'])
        self.none(opts)
        self.notin("ERROR: The argument <hehe> is required.", pars.mesgs)
        self.isin('Usage: hehe [options] <hehe>', pars.mesgs)
        self.isin('Options:', pars.mesgs)
        self.isin('  --help                      : Display the command usage.', pars.mesgs)
        self.isin('Arguments:', pars.mesgs)
        self.isin('  <hehe>                      : No help available', pars.mesgs)
        self.none(pars.exc)

        pars = s_storm.Parser(prog='hehe')
        pars.add_argument('hehe')
        opts = await pars.parse_args(['newp', '-h'])
        self.none(opts)
        mesg = 'Extra arguments and flags are not supported with the help flag: hehe newp -h'
        self.eq(('BadArg', {'mesg': mesg}), (pars.exc.errname, pars.exc.errinfo))

        pars = s_storm.Parser()
        pars.add_argument('--no-foo', default=True, action='store_false')
        opts = await pars.parse_args(['--no-foo'])
        self.false(opts.no_foo)

        pars = s_storm.Parser()
        pars.add_argument('--no-foo', default=True, action='store_false')
        opts = await pars.parse_args([])
        self.true(opts.no_foo)

        pars = s_storm.Parser()
        pars.add_argument('--no-foo', default=True, action='store_false')
        pars.add_argument('--valu', default=8675309, type='int')
        pars.add_argument('--ques', nargs=2, type='int', default=(1, 2))
        await pars.parse_args(['-h'])
        self.isin('  --no-foo                    : No help available.', pars.mesgs)
        self.isin('  --valu <valu>               : No help available. (default: 8675309)', pars.mesgs)
        self.isin('  --ques <ques>               : No help available. (default: (1, 2))', pars.mesgs)

        pars = s_storm.Parser()
        pars.add_argument('--yada')
        self.none(await pars.parse_args(['--yada']))
        self.true(pars.exited)

        pars = s_storm.Parser()
        pars.add_argument('--yada', action='append')
        self.none(await pars.parse_args(['--yada']))
        self.true(pars.exited)

        pars = s_storm.Parser()
        pars.add_argument('--yada', nargs='?')
        opts = await pars.parse_args(['--yada'])
        self.none(opts.yada)

        pars = s_storm.Parser()
        pars.add_argument('--yada', nargs='+')
        self.none(await pars.parse_args(['--yada']))
        self.true(pars.exited)

        pars = s_storm.Parser()
        pars.add_argument('--yada', type='int')
        self.none(await pars.parse_args(['--yada', 'hehe']))
        self.true(pars.exited)

        # check help output formatting of optargs
        pars = s_storm.Parser()
        pars.add_argument('--star', nargs='*')
        pars.help()
        helptext = '\n'.join(pars.mesgs)
        self.isin('--star [<star> ...]', helptext)

        pars = s_storm.Parser()
        pars.add_argument('--plus', nargs='+')
        pars.help()
        helptext = '\n'.join(pars.mesgs)
        self.isin('--plus <plus> [<plus> ...]', helptext)

        pars = s_storm.Parser()
        pars.add_argument('--woot', nargs='+', default=[
            'The 1st Battalion, 26th Infantry Regiment "Blue Spaders" hosted Steve Rogers ',
            'for much of WWII. While initially using his sidearm,',
            'his Vibranium/steel alloy shield made by metallurgist Dr. Myron MacLain,',
            'quickly became his weapon of choice.'])
        pars.help()
        helptext = '\n'.join(pars.mesgs)
        self.isin('default:\n                                [', helptext)

        pars = s_storm.Parser()
        pars.add_argument('--ques', nargs='?')
        pars.help()
        helptext = '\n'.join(pars.mesgs)
        self.isin('--ques [ques]', helptext)

        # Check formatting for store_true / store_false optargs
        pars = s_storm.Parser()
        pars.add_argument('--ques', nargs=2, type='int')
        pars.add_argument('--beep', action='store_true', help='beep beep')
        pars.add_argument('--boop', action='store_false', help='boop boop')
        pars.help()
        helptext = '\n'.join(pars.mesgs)
        self.isin('--ques <ques>               : No help available', helptext)
        self.isin('--beep                      : beep beep', helptext)
        self.isin('--boop                      : boop boop', helptext)

        # test some nargs type intersections
        pars = s_storm.Parser()
        pars.add_argument('--ques', nargs='?', type='int')
        self.none(await pars.parse_args(['--ques', 'asdf']))
        self.eq("Invalid value for type (int): asdf", pars.exc.errinfo['mesg'])

        pars = s_storm.Parser()
        pars.add_argument('--ques', nargs='*', type='int')
        self.none(await pars.parse_args(['--ques', 'asdf']))
        self.eq("Invalid value for type (int): asdf", pars.exc.errinfo['mesg'])

        pars = s_storm.Parser()
        pars.add_argument('--ques', nargs='+', type='int')
        self.none(await pars.parse_args(['--ques', 'asdf']))
        self.eq("Invalid value for type (int): asdf", pars.exc.errinfo['mesg'])

        pars = s_storm.Parser()
        pars.add_argument('foo', type='int')
        self.none(await pars.parse_args(['asdf']))
        self.eq("Invalid value for type (int): asdf", pars.exc.errinfo['mesg'])

        # argument count mismatch
        pars = s_storm.Parser()
        pars.add_argument('--ques')
        self.none(await pars.parse_args(['--ques']))
        self.eq("An argument is required for --ques.", pars.exc.errinfo['mesg'])

        pars = s_storm.Parser()
        pars.add_argument('--ques', nargs=2)
        self.none(await pars.parse_args(['--ques', 'lolz']))
        self.eq("2 arguments are required for --ques.", pars.exc.errinfo['mesg'])

        pars = s_storm.Parser()
        pars.add_argument('--ques', nargs=2, type='int')
        self.none(await pars.parse_args(['--ques', 'lolz', 'hehe']))
        self.eq("Invalid value for type (int): lolz", pars.exc.errinfo['mesg'])

        # test time argtype
        ttyp = s_datamodel.Model().type('time')

        pars = s_storm.Parser()
        pars.add_argument('--yada', type='time')
        args = await pars.parse_args(['--yada', '20201021-1day'])
        self.nn(args)
        self.eq((await ttyp.norm('20201021-1day'))[0], args.yada)

        args = await pars.parse_args(['--yada', 1603229675444])
        self.nn(args)
        self.eq((await ttyp.norm(1603229675444))[0], args.yada)

        self.none(await pars.parse_args(['--yada', 'hehe']))
        self.true(pars.exited)
        self.eq("Invalid value for type (time): hehe", pars.exc.errinfo['mesg'])

        # test ival argtype
        ityp = s_datamodel.Model().type('ival')

        pars = s_storm.Parser()
        pars.add_argument('--yada', type='ival')
        args = await pars.parse_args(['--yada', '20201021-1day'])
        self.nn(args)
        self.eq((await ityp.norm('20201021-1day'))[0], args.yada)

        args = await pars.parse_args(['--yada', 1603229675444])
        self.nn(args)
        self.eq((await ityp.norm(1603229675444))[0], args.yada)

        args = await pars.parse_args(['--yada', ('20201021', '20201023')])
        self.nn(args)
        self.eq((await ityp.norm(('20201021', '20201023')))[0], args.yada)

        args = await pars.parse_args(['--yada', (1603229675444, '20201021')])
        self.nn(args)
        self.eq((await ityp.norm((1603229675444, '20201021')))[0], args.yada)

        self.none(await pars.parse_args(['--yada', 'hehe']))
        self.true(pars.exited)
        self.eq("Invalid value for type (ival): hehe", pars.exc.errinfo['mesg'])

        # check adding argument with invalid type
        with self.raises(s_exc.BadArg):
            pars = s_storm.Parser()
            pars.add_argument('--yada', type=int)

        # choices - bad setup
        pars = s_storm.Parser()
        with self.raises(s_exc.BadArg) as cm:
            pars.add_argument('--foo', action='store_true', choices=['newp'])
        self.eq('Argument choices are not supported when action is store_true or store_false', cm.exception.get('mesg'))

        # choices - basics
        pars = s_storm.Parser()
        pars.add_argument('foo', type='int', choices=[3, 1, 2], help='foohelp')
        pars.add_argument('--bar', choices=['baz', 'bam'], help='barhelp')
        pars.add_argument('--cam', action='append', choices=['cat', 'cool'], help='camhelp')

        opts = await pars.parse_args(['1', '--bar', 'bam', '--cam', 'cat', '--cam', 'cool'])
        self.eq(1, opts.foo)
        self.eq('bam', opts.bar)
        self.eq(['cat', 'cool'], opts.cam)

        opts = await pars.parse_args([32])
        self.none(opts)
        self.eq('Invalid choice for argument <foo> (choose from: 3, 1, 2): 32', pars.exc.errinfo['mesg'])

        opts = await pars.parse_args([2, '--bar', 'newp'])
        self.none(opts)
        self.eq('Invalid choice for argument --bar (choose from: baz, bam): newp', pars.exc.errinfo['mesg'])

        opts = await pars.parse_args([2, '--cam', 'cat', '--cam', 'newp'])
        self.none(opts)
        self.eq('Invalid choice for argument --cam (choose from: cat, cool): newp', pars.exc.errinfo['mesg'])

        pars.mesgs.clear()
        pars.help()
        self.eq('  --bar <bar>                 : barhelp (choices: baz, bam)', pars.mesgs[5])
        self.eq('  --cam <cam>                 : camhelp (choices: cat, cool)', pars.mesgs[6])
        self.eq('  <foo>                       : foohelp (choices: 3, 1, 2)', pars.mesgs[10])

        # choices - default does not have to be in choices
        pars = s_storm.Parser()
        pars.add_argument('--foo', default='def', choices=['faz'], help='foohelp')

        opts = await pars.parse_args([])
        self.eq('def', opts.foo)

        pars.help()
        self.eq('  --foo <foo>                 : foohelp (default: def, choices: faz)', pars.mesgs[-1])

        # choices - like defaults, choices are not normalized
        pars = s_storm.Parser()
        ttyp = s_datamodel.Model().type('time')
        pars.add_argument('foo', type='time', choices=['2022', (await ttyp.norm('2023'))[0]], help='foohelp')

        opts = await pars.parse_args(['2023'])
        self.eq((await ttyp.norm('2023'))[0], opts.foo)

        opts = await pars.parse_args(['2022'])
        self.none(opts)
        errmesg = pars.exc.errinfo['mesg']
        self.eq('Invalid choice for argument <foo> (choose from: 2022, 1672531200000000): 1640995200000000', errmesg)

        pars.help()
        self.eq('  <foo>                       : foohelp (choices: 2022, 1672531200000000)', pars.mesgs[-1])

        # choices - nargs
        pars = s_storm.Parser()
        pars.add_argument('foo', nargs='+', choices=['faz'])
        pars.add_argument('--bar', nargs='?', choices=['baz'])
        pars.add_argument('--cat', nargs=2, choices=['cam', 'cool'])

        opts = await pars.parse_args(['newp'])
        self.none(opts)
        self.eq('Invalid choice for argument <foo> (choose from: faz): newp', pars.exc.errinfo['mesg'])

        opts = await pars.parse_args(['faz', '--bar', 'newp'])
        self.none(opts)
        self.eq('Invalid choice for argument --bar (choose from: baz): newp', pars.exc.errinfo['mesg'])

        opts = await pars.parse_args(['faz', '--cat', 'newp', 'newp2'])
        self.none(opts)
        self.eq('Invalid choice for argument --cat (choose from: cam, cool): newp', pars.exc.errinfo['mesg'])

        opts = await pars.parse_args(['faz', '--cat', 'cam', 'cool'])
        self.nn(opts)

        pars = s_storm.Parser()
        pars.add_argument('--baz', nargs=3, help='''
             This is the top line, nothing special.
             This is my second line with sublines that should have some leading spaces:
                subline 1: this is a line which has three spaces.
                  subline 2: this is another line with five leading spaces.
               subline 3: yet another line with only two leading spaces.
              subline 4: this line has one space and is long which should wrap around because it exceeds the default display width.
             This is the final line with no leading spaces.''')
        pars.add_argument('--taz', type='bool', default=True, help='Taz option')
        pars.help()
        self.eq('  --baz <baz>                 : This is the top line, nothing special.', pars.mesgs[5])
        self.eq('                                This is my second line with sublines that should have some leading spaces:', pars.mesgs[6])
        self.eq('                                   subline 1: this is a line which has three spaces.', pars.mesgs[7])
        self.eq('                                     subline 2: this is another line with five leading spaces.', pars.mesgs[8])
        self.eq('                                  subline 3: yet another line with only two leading spaces.', pars.mesgs[9])
        self.eq('                                 subline 4: this line has one space and is long which should wrap around because it', pars.mesgs[10])
        self.eq('                                 exceeds the default display width.', pars.mesgs[11])
        self.eq('                                This is the final line with no leading spaces.', pars.mesgs[12])
        self.eq('  --taz <taz>                 : Taz option (default: True)', pars.mesgs[13])

    async def test_storm_cmd_help(self):

        async with self.getTestCore() as core:
            pdef = {
                'name': 'testpkg',
                'version': '0.0.1',
                'commands': (
                    {'name': 'woot', 'cmdinputs': (
                        {'form': 'hehe:haha'},
                        {'form': 'hoho:lol', 'help': 'We know whats up'}
                    ), 'endpoints': (
                        {'path': '/v1/test/one', 'desc': 'My multi-line endpoint description which spans multiple lines and has a second line. This is the second line of the description.'},
                        {'path': '/v1/test/two', 'host': 'vertex.link', 'desc': 'Single line endpoint description.'},
                    )},
                ),
            }
            core.loadStormPkg(pdef)
            msgs = await core.stormlist('woot --help')
            helptext = '\n'.join([m[1].get('mesg') for m in msgs if m[0] == 'print'])
            self.isin('Inputs:\n\n    hehe:haha\n    hoho:lol  - We know whats up', helptext)
            self.isin('Endpoints:\n\n    /v1/test/one              : My multi-line endpoint description which spans multiple lines and has a second line.', helptext)
            self.isin('This is the second line of the description.', helptext)
            self.isin('/v1/test/two              : Single line endpoint description.', helptext)

    async def test_storm_help_cmd(self):

        async with self.getTestCore() as core:

            await core.nodes('[test:str=foo]')

            msgs = await core.stormlist('.created | limit 1 | help')
            self.printed(msgs, 'package: synapse')
            self.stormIsInPrint('help', msgs)
            self.stormIsInPrint('List available information about Storm and brief descriptions of different items.',
                                msgs)
            self.len(1, [n for n in msgs if n[0] == 'node'])

            msgs = await core.stormlist('help')
            self.printed(msgs, 'package: synapse')
            self.stormIsInPrint('help', msgs)
            self.stormIsInPrint('List available information about Storm and brief descriptions of different items.',
                                msgs)

            msgs = await core.stormlist('help view')
            self.stormIsInPrint('Storm api for a View instance', msgs)
            self.stormIsInPrint('view.merge', msgs)
            self.stormNotInPrint('tee', msgs)

            msgs = await core.stormlist('help newp')
            self.stormIsInPrint('No commands found matching "newp"', msgs)
            self.stormNotInPrint('uniq', msgs)

            otherpkg = {
                'name': 'foosball',
                'version': '0.0.1',
                'synapse_version': '>=3.0.0,<4.0.0',
                'commands': ({
                                 'name': 'testcmd',
                                 'descr': 'test command',
                                 'storm': '[ inet:ip=1.2.3.4 ]',
                             },),
                'modules': (
                    {
                        'name': 'foosmod',
                        'storm': '''
                                function f(a) {return ($a)}
                                ''',
                    },
                ),

            }
            self.none(await core.addStormPkg(otherpkg))

            msgs = await core.stormlist('help')
            self.printed(msgs, 'package: foosball')
            self.stormIsInPrint('testcmd', msgs)
            self.stormIsInPrint(': test command', msgs)

            msgs = await core.stormlist('help testcmd')
            self.stormIsInPrint('testcmd', msgs)
            self.stormNotInPrint('view.merge', msgs)

            msgs = await core.stormlist('[test:str=uniq] | help $node.value')
            self.stormIsInPrint('Get the value of the primary property of the Node.', msgs)

            msgs = await core.stormlist('[test:str=uniq] | help $node.value()')
            self.stormNotInPrint('Get the value of the primary property of the Node.', msgs)
            self.stormIsInPrint('uniq: Filter nodes by their uniq iden values.', msgs)

            msgs = await core.stormlist('[ test:str=uniq ] | help $node.props')
            self.stormIsInPrint('A Storm Primitive representing the properties on a Node.', msgs)

            msgs = await core.stormlist('[ test:str=uniq ] | help $node')
            self.stormIsInPrint('Implements the Storm api for a node instance.', msgs)

            msgs = await core.stormlist('[ test:str=uniq ] | help $path')
            self.stormIsInPrint('Implements the Storm API for the Path object.', msgs)

            # $lib helps
            msgs = await core.stormlist('help $lib')
            self.stormIsInPrint('$lib.auth                     : A Storm Library for interacting with Auth in the '
                                'Cortex.',
                                msgs)
            self.stormIsInPrint('$lib.import(name, debug=(false), reqvers=(null))\nImport a Storm module.',
                                msgs)
            self.stormIsInPrint('$lib.debug\nTrue if the current runtime has debugging enabled.', msgs)
            self.stormNotInPrint('Examples', msgs)

            msgs = await core.stormlist('help -v $lib')

            self.stormIsInPrint('$lib.import(name, debug=(false), reqvers=(null))\n'
                                '================================================\n'
                                'Import a Storm module.', msgs)

            msgs = await core.stormlist('help $lib.macro')
            self.stormIsInPrint('$lib.macro.del(name)\nDelete a Storm Macro by name from the Cortex.', msgs)

            msgs = await core.stormlist('help list')
            self.stormIsInPrint('***\nlist\n****\nImplements the Storm API for a List instance.', msgs)
            self.stormIsInPrint('append(valu)\nAppend a value to the list.', msgs)
            self.stormIsInPrint('auth.user.list     : List all users.', msgs)

            # email stor / gettr has a multi value return type
            msgs = await core.stormlist('help -v auth:user')
            self.stormIsInPrint('Implements the Storm API for a User.', msgs)
            self.stormIsInPrint("A user's email. This can also be used to set the user's email.", msgs)
            self.stormIsInPrint('The return type may be one of the following: str, null.', msgs)

            msgs = await core.stormlist('help $lib.regex')
            self.stormIsInPrint('The following references are available:\n\n'
                                '$lib.regex.flags.i\n'
                                'Regex flag to indicate that case insensitive matches are allowed.\n\n'
                                '$lib.regex.flags.m\n'
                                'Regex flag to indicate that multiline matches are allowed.', msgs)

            msgs = await core.stormlist('help $lib.inet.http.get')
            self.stormIsInPrint('$lib.inet.http.get(url, headers=(null)', msgs)
            self.stormIsInPrint('Get the contents of a given URL.', msgs)

            msgs = await core.stormlist('$str=hehe help $str.split')
            self.stormIsInPrint('Split the string into multiple parts based on a separator.', msgs)

            msgs = await core.stormlist('help $lib.gen.orgByName')
            self.stormIsInPrint('Returns an ou:org by name, adding the node if it does not exist.', msgs)

            msgs = await core.stormlist('help --verbose $lib.gen.orgByName')
            self.stormIsInPrint('Returns an ou:org by name, adding the node if it does not exist.\n'
                                'Args:\n    name (str): The name of the org.', msgs)

            orig = s_stormtypes.registry.getLibDocs
            def forcedep(cls):
                libsinfo = orig(cls)
                for info in libsinfo:
                    info['deprecated'] = {'eolvers': 'v999.0.0'}
                return libsinfo

            with mock.patch('synapse.lib.stormtypes.registry.getLibDocs', forcedep):
                msgs = await core.stormlist('help --verbose $lib.len')
                self.stormIsInPrint('Warning', msgs)
                self.stormIsInPrint('``$lib.len`` has been deprecated and will be removed in version v999.0.0', msgs)

            msgs = await core.stormlist('help $lib.inet')
            self.stormIsInPrint('The following libraries are available:\n\n'
                                '$lib.inet.http                : A Storm Library exposing an HTTP client API.\n'
                                '$lib.inet.http.oauth.v1       : A Storm library to handle OAuth v1 authentication.\n'
                                '$lib.inet.http.oauth.v2       : A Storm library for managing OAuth V2 clients.\n',
                                msgs)
            self.stormNotInPrint('$lib.inet.http.get(', msgs)

            msgs = await core.stormlist('help $lib.regex.flags')
            err = 'Item must be a Storm type name, a Storm library, or a Storm command name to search for. Got dict'
            self.stormIsInErr(err, msgs)

            url = core.getLocalUrl()
            msgs = await core.stormlist('$prox=$lib.telepath.open($url) help $prox.getCellInfo',
                                        opts={'vars': {'url': url}})
            self.stormIsInPrint('Implements the call methods for the telepath:proxy.', msgs)

            msgs = await core.stormlist('$prox=$lib.telepath.open($url) help $prox.storm',
                                        opts={'vars': {'url': url}})
            self.stormIsInPrint('Implements the generator methods for the telepath:proxy.', msgs)

            msgs = await core.stormlist('function f(){} help $f')
            self.stormIsInErr('help does not currently support runtime defined functions.', msgs)

            msgs = await core.stormlist('$mod=$lib.import(foosmod) help $mod')
            self.stormIsInErr('Help does not currently support imported Storm modules.', msgs)

            msgs = await core.stormlist('$mod=$lib.import(foosmod) help $mod.f')
            self.stormIsInErr('help does not currently support runtime defined functions.', msgs)

    async def test_storm_cmd_deprecations(self):

        async with self.getTestCore() as core:

            deprpkg = {
                'name': 'testdepr',
                'version': '0.0.1',
                'synapse_version': '>=2.8.0,<4.0.0',
                'commands': (
                    {
                        'name': 'deprmesg',
                        'descr': 'deprecated command',
                        'deprecated': {'eolvers': 'v4.0.0', 'mesg': 'Please use something else.'},
                        'storm': '[ inet:ip=1.2.3.4 ]',
                    },
                    {
                        'name': 'deprnomesg',
                        'descr': 'deprecated command',
                        'deprecated': {'eoldate': '2099-01-01'},
                        'storm': '[ inet:ip=1.2.3.4 ]',
                    },
                    {
                        'name': 'deprargs',
                        'descr': 'deprecated command',
                        'storm': '[ inet:ip=1.2.3.4 ]',
                        'cmdargs': (
                            ('--start-time', {
                                'type': 'time',
                                'deprecated': {'eolvers': 'v4.0.0', 'mesg': 'Use --period instead.'},
                            }),
                            ('--end-time', {
                                'type': 'time',
                                'deprecated': {'eolvers': 'v4.0.0'},
                            }),
                            ('--period', {
                                'type': 'time',
                            }),
                        ),
                    },
                ),
            }

            self.none(await core.addStormPkg(deprpkg))

            # Deprecation message shows up in command help
            deprmesg = '"deprmesg" is deprecated: Please use something else.'
            msgs = await core.stormlist('deprmesg -h')
            self.stormIsInPrint(f'Deprecated: {deprmesg}', msgs)
            self.stormHasNoWarnErr(msgs)

            # Deprecation message shows up in command execution as warning
            msgs = await core.stormlist('deprmesg')
            self.stormIsInWarn(deprmesg, msgs)

            # Deprecation message shows up in command help (with no message specified)
            deprmesg = '"deprnomesg" is deprecated and will be removed on 2099-01-01.'
            msgs = await core.stormlist('deprnomesg -h')
            self.stormIsInPrint(f'Deprecated: {deprmesg}', msgs)
            self.stormHasNoWarnErr(msgs)

            # Deprecation message shows up in command execution as warning (with no message specified)
            msgs = await core.stormlist('deprnomesg')
            self.stormIsInWarn(deprmesg, msgs)

            # Deprecation message shows up in help for command args
            msgs = await core.stormlist('deprargs -h')
            self.stormIsInPrint('  Deprecated: "--start-time" is deprecated: Use --period instead.', msgs)
            self.stormIsInPrint('  Deprecated: "--end-time" is deprecated and will be removed in v4.0.0.', msgs)
            self.stormHasNoWarnErr(msgs)

            # Deprecation message doesn't show up in command execution when not using deprecated args
            msgs = await core.stormlist('deprargs')
            self.stormHasNoWarnErr(msgs)

            # Deprecation message shows up in command execution as warning
            msgs = await core.stormlist('deprargs --start-time now')
            self.stormIsInWarn('"--start-time" is deprecated: Use --period instead.', msgs)
            self.stormNotInWarn('"--end-time" is deprecated and will be removed in v4.0.0.', msgs)

            msgs = await core.stormlist('deprargs --end-time now')
            self.stormNotInWarn('"--start-time" is deprecated: Use --period instead.', msgs)
            self.stormIsInWarn('"--end-time" is deprecated and will be removed in v4.0.0.', msgs)

            msgs = await core.stormlist('deprargs --start-time now --end-time now')
            self.stormIsInWarn('"--start-time" is deprecated: Use --period instead.', msgs)
            self.stormIsInWarn('"--end-time" is deprecated and will be removed in v4.0.0.', msgs)

            # Deprecation message only appears once per runtime
            msgs = await core.stormlist('[ inet:ip=10.0.0.0/28 ] | deprmesg')
            self.stormIsInWarn('"deprmesg" is deprecated: Please use something else.', msgs)
            self.len(1, [m for m in msgs if m[0] == 'warn'])

            msgs = await core.stormlist('[ inet:ip=10.0.0.0/28 ] | deprargs --start-time now --end-time now')
            self.stormIsInWarn('"--start-time" is deprecated: Use --period instead.', msgs)
            self.stormIsInWarn('"--end-time" is deprecated and will be removed in v4.0.0.', msgs)
            self.len(2, [m for m in msgs if m[0] == 'warn'])

    async def test_storm_cmd_cmdconf(self):
        pkgdef = {
            'name': 'testpkg',
            'version': '1.0.0',
            'commands': [
                {
                    'name': 'getcmdconf',
                    'cmdconf': {
                        'valu': 0,
                        'sub': {
                            'valu': 0,
                        },
                    },
                    'storm': '''
                        $lib.print(`VALU: {$cmdconf.valu}.`)
                        $lib.print(`SUBVALU: {$cmdconf.sub.valu}.`)
                        $cmdconf.valu = ($cmdconf.valu + 1)
                        $cmdconf.sub.valu = ($cmdconf.sub.valu + 1)
                    ''',
                },
            ],
        }

        async with self.getTestCore() as core:
            await core.addStormPkg(pkgdef)

            msgs = await core.stormlist('getcmdconf')
            self.stormHasNoWarnErr(msgs)
            self.stormIsInPrint('VALU: 0.', msgs)
            self.stormIsInPrint('SUBVALU: 0.', msgs)

            msgs = await core.stormlist('getcmdconf | getcmdconf')
            self.stormHasNoWarnErr(msgs)
            msgs = [k for k in msgs if k[0] == 'print']
            self.len(4, msgs)
            self.sorteq(
                ['VALU: 0.', 'VALU: 0.', 'SUBVALU: 0.', 'SUBVALU: 0.'],
                [msg[1].get('mesg') for msg in msgs]
            )

            msgs = await core.stormlist('for $i in $lib.range(16) {[test:int=$i]} | getcmdconf')
            self.stormHasNoWarnErr(msgs)

            self.stormIsInPrint('VALU: 0.', msgs)
            self.stormIsInPrint('VALU: 1.', msgs)
            self.stormIsInPrint('VALU: 15.', msgs)
            self.stormNotInPrint('VALU: 16.', msgs)

            self.stormIsInPrint('SUBVALU: 0.', msgs)
            self.stormIsInPrint('SUBVALU: 1.', msgs)
            self.stormIsInPrint('SUBVALU: 15.', msgs)
            self.stormNotInPrint('SUBVALU: 16.', msgs)

            msgs = await core.stormlist('getcmdconf')
            self.stormHasNoWarnErr(msgs)
            self.stormIsInPrint('VALU: 0.', msgs)
            self.stormIsInPrint('SUBVALU: 0.', msgs)

    async def test_liftby_edge(self):
        async with self.getTestCore() as core:

            await core.nodes('[ test:str=test1 +(refs)> { [test:int=7] } ]')
            await core.nodes('[ test:str=test1 +(refs)> { [test:int=8] } ]')
            await core.nodes('[ test:str=test2 +(refs)> { [test:int=8] } ]')

            nodes = await core.nodes('lift.byverb refs')
            self.eq(sorted([n.ndef[1] for n in nodes]), ['test1', 'test2'])

            nodes = await core.nodes('lift.byverb --n2 refs ')
            self.eq(sorted([n.ndef[1] for n in nodes]), [7, 8])

            nodes = await core.nodes('lift.byverb $v', {'vars': {'v': 'refs'}})
            self.eq(sorted([n.ndef[1] for n in nodes]), ['test1', 'test2'])

            q = '[(test:str=refs) (test:str=foo)] $v=$node.value() | lift.byverb $v'
            msgs = await core.stormlist(q, opts={'node:opts': {'links': True}})
            nodes = [n[1] for n in msgs if n[0] == 'node']
            self.len(4, nodes)
            self.eq({n[0][1] for n in nodes},
                    {'test1', 'test2', 'refs', 'foo'})
            links = nodes[1][1]['links']
            self.len(1, links)
            self.eq({'type': 'runtime'}, links[0][1])

            links = nodes[2][1]['links']
            self.len(1, links)
            self.eq({'type': 'runtime'}, links[0][1])

    async def test_storm_derefprops(self):
        async with self.getTestCore() as core:
            await core.addTagProp('score', ('int', {}), {})

            mesg = "Expected value of type 'str', got '"

            # editnodeadd
            msgs = await core.stormlist('$form = inet:fqdn [ *$form=foobar.com ]')
            self.stormHasNoWarnErr(msgs)

            invals = [10, None, False, [], {}]

            for inval in invals:
                opts = {'vars': {'form': inval}}
                with self.raises(s_exc.StormRuntimeError) as exc:
                    await core.nodes('[ *$form=valu ]', opts=opts)
                self.true(exc.exception.get('mesg').startswith(mesg))

            # liftprop
            msgs = await core.stormlist('$form = inet:fqdn *$form')
            self.stormHasNoWarnErr(msgs)

            for inval in invals:
                opts = {'vars': {'form': inval}}
                with self.raises(s_exc.StormRuntimeError) as exc:
                    await core.nodes('*$form', opts=opts)
                self.true(exc.exception.get('mesg').startswith(mesg))

            # liftpropby
            msgs = await core.stormlist('$form = inet:fqdn *$form=foobar.com')
            self.stormHasNoWarnErr(msgs)

            for inval in invals:
                opts = {'vars': {'form': inval}}
                with self.raises(s_exc.StormRuntimeError) as exc:
                    await core.nodes('*$form=newp', opts=opts)
                self.true(exc.exception.get('mesg').startswith(mesg))

            # liftformtag
            msgs = await core.stormlist('$form = inet:fqdn *$form#foo')
            self.stormHasNoWarnErr(msgs)

            for inval in invals:
                opts = {'vars': {'form': inval}}
                with self.raises(s_exc.StormRuntimeError) as exc:
                    await core.nodes('*$form#newp', opts=opts)
                self.true(exc.exception.get('mesg').startswith(mesg))

            # formtagprop
            msgs = await core.stormlist('$form = inet:fqdn *$form#foo:score')
            self.stormHasNoWarnErr(msgs)

            for inval in invals:
                opts = {'vars': {'form': inval}}
                with self.raises(s_exc.StormRuntimeError) as exc:
                    await core.nodes('*$form#newp:score', opts=opts)
                self.true(exc.exception.get('mesg').startswith(mesg))

            # Check Storm Str types
            name = s_stormtypes.Str('inet:fqdn')
            msgs = await core.stormlist('*$form', opts={'vars': {'form': name}})
            self.stormHasNoWarnErr(msgs)

    async def test_storm_nested_root(self):
        async with self.getTestCore() as core:
            self.eq(20, await core.callStorm('''
            $foo = (100)
            function x() {
                function y() {
                    function z() {
                        $foo = (20)
                        return()
                    }
                    $z()
                    return()
                }
                $y()
                return()
            }
            $x()
            return ($foo)
            '''))

    async def test_edges_del(self):
        async with self.getTestCore() as core:
            view = await core.callStorm('return ($lib.view.get().fork().iden)')
            opts = {'view': view}

            await core.nodes('[test:int=8191 test:int=127]')
            await core.stormlist('test:int=127 | [ <(refs)+ { test:int=8191 } ]', opts=opts)

            # Delete the N1 out from under the fork
            msgs = await core.stormlist('test:int=8191 | delnode')
            self.stormHasNoWarnErr(msgs)

            msgs = await core.stormlist('test:int=127 | edges.del * --n2', opts=opts)
            self.stormHasNoWarnErr(msgs)

        async with self.getTestCore() as core:

            opts = {'vars': {'verbs': ('_seen',)}}
            await core.nodes('for $verb in $verbs { $lib.model.ext.addEdge(*, $verb, *, ({})) }', opts=opts)

            await core.nodes('[ test:str=test1 +(refs)> { [test:int=7 test:int=8] } ]')
            await core.nodes('[ test:str=test1 +(_seen)> { [test:int=7 test:int=8] } ]')

            self.len(4, await core.nodes('test:str=test1 -(*)> *'))

            await core.nodes('test:str=test1 | edges.del refs')
            self.len(0, await core.nodes('test:str=test1 -(refs)> *'))
            self.len(2, await core.nodes('test:str=test1 -(_seen)> *'))

            await core.nodes('test:str=test1 [ +(refs)> { [test:int=7 test:int=8] } ]')

            self.len(4, await core.nodes('test:str=test1 -(*)> *'))

            await core.nodes('test:str=test1 | edges.del *')
            self.len(0, await core.nodes('test:str=test1 -(*)> *'))

            # Test --n2
            await core.nodes('test:str=test1 [ <(refs)+ { [test:int=7 test:int=8] } ]')
            await core.nodes('test:str=test1 [ <(_seen)+ { [test:int=7 test:int=8] } ]')

            self.len(4, await core.nodes('test:str=test1 <(*)- *'))

            await core.nodes('test:str=test1 | edges.del refs --n2')
            self.len(0, await core.nodes('test:str=test1 <(refs)- *'))
            self.len(2, await core.nodes('test:str=test1 <(_seen)- *'))

            await core.nodes('test:str=test1 [ <(refs)+ { [test:int=7 test:int=8] } ]')

            self.len(4, await core.nodes('test:str=test1 <(*)- *'))

            await core.nodes('test:str=test1 | edges.del * --n2')
            self.len(0, await core.nodes('test:str=test1 <(*)- *'))

            # Test non-runtsafe usage
            await core.nodes('[ test:str=refs +(refs)> { [test:int=7 test:int=8] } ]')
            await core.nodes('[ test:str=_seen +(_seen)> { [test:int=7 test:int=8] } ]')

            self.len(2, await core.nodes('test:str=refs -(refs)> *'))
            self.len(2, await core.nodes('test:str=_seen -(_seen)> *'))

            await core.nodes('test:str=refs test:str=_seen $v=$node.value() | edges.del $v')

            self.len(0, await core.nodes('test:str=refs -(refs)> *'))
            self.len(0, await core.nodes('test:str=_seen -(_seen)> *'))

            await core.nodes('test:str=refs [ <(refs)+ { [test:int=7 test:int=8] } ]')
            await core.nodes('test:str=_seen [ <(_seen)+ { [test:int=7 test:int=8] } ]')

            self.len(2, await core.nodes('test:str=refs <(refs)- *'))
            self.len(2, await core.nodes('test:str=_seen <(_seen)- *'))

            await core.nodes('test:str=refs test:str=_seen $v=$node.value() | edges.del $v --n2')

            self.len(0, await core.nodes('test:str=refs <(refs)- *'))
            self.len(0, await core.nodes('test:str=_seen <(_seen)- *'))

            await core.nodes('test:str=refs [ <(refs)+ { [test:int=7 test:int=8] } ]')
            await core.nodes('[ test:str=* <(_seen)+ { [test:int=7 test:int=8] } ]')

            self.len(2, await core.nodes('test:str=refs <(refs)- *'))
            self.len(2, await core.nodes('test:str=* <(_seen)- *'))

            await core.nodes('test:str=refs test:str=* $v=$node.value() | edges.del $v --n2')

            self.len(0, await core.nodes('test:str=refs <(refs)- *'))
            self.len(0, await core.nodes('test:str=* <(_seen)- *'))

            # Test perms
            visi = await core.auth.addUser('visi')
            await visi.setPasswd('secret')

            await core.nodes('test:str=test1 [ +(refs)> { test:int=7 } ]')
            self.len(1, await core.nodes('test:str=test1 -(refs)> *'))

            async with core.getLocalProxy(user='visi') as asvisi:
                with self.raises(s_exc.AuthDeny):
                    await asvisi.callStorm('test:str=test1 | edges.del refs')

                await visi.addRule((True, ('node', 'edge', 'del', 'refs')))

                await asvisi.callStorm('test:str=test1 | edges.del refs')
                self.len(0, await core.nodes('test:str=test1 -(refs)> *'))

                await core.nodes('test:str=test1 [ +(refs)> { test:int=7 } ]')
                with self.raises(s_exc.AuthDeny):
                    await asvisi.callStorm('test:str=test1 | edges.del *')

                await visi.addRule((True, ('node', 'edge', 'del')))

                await asvisi.callStorm('test:str=test1 | edges.del *')
                self.len(0, await core.nodes('test:str=test1 -(refs)> *'))

    async def test_storm_pushpull(self):

        with self.getTestDir() as dirn:

            async with self.getTestCore(dirn=dirn) as core:

                visi = await core.auth.addUser('visi')
                await visi.setPasswd('secret')

                await core.auth.rootuser.setPasswd('secret')
                host, port = await core.dmon.listen('tcp://127.0.0.1:0/')

                # setup a trigger so we know when the nodes move...
                view0, layr0 = await core.callStorm('$view = $lib.view.get().fork() return(($view.iden, $view.layers.0.iden))')
                view1, layr1 = await core.callStorm('$view = $lib.view.get().fork() return(($view.iden, $view.layers.0.iden))')
                view2, layr2 = await core.callStorm('$view = $lib.view.get().fork() return(($view.iden, $view.layers.0.iden))')
                view3, layr3 = await core.callStorm('$view = $lib.view.get().fork() return(($view.iden, $view.layers.0.iden))')
                view4, layr4 = await core.callStorm('$view = $lib.view.get().fork() return(($view.iden, $view.layers.0.iden))')

                opts = {'vars': {
                    'view0': view0,
                    'view1': view1,
                    'view2': view2,
                    'view3': view3,
                    'view4': view4,
                    'layr0': layr0,
                    'layr1': layr1,
                    'layr2': layr2,
                    'layr3': layr3,
                    'layr4': layr4,
                }}

                # lets get some auth denies...
                async with core.getLocalProxy(user='visi') as asvisi:

                    with self.raises(s_exc.AuthDeny):
                        await asvisi.callStorm(f'$lib.layer.get($layr0).addPush(hehe)', opts=opts)
                    with self.raises(s_exc.AuthDeny):
                        await asvisi.callStorm(f'$lib.layer.get($layr0).delPush(hehe)', opts=opts)
                    with self.raises(s_exc.AuthDeny):
                        await asvisi.callStorm(f'$lib.layer.get($layr2).addPull(hehe)', opts=opts)
                    with self.raises(s_exc.AuthDeny):
                        await asvisi.callStorm(f'$lib.layer.get($layr2).delPull(hehe)', opts=opts)
                    with self.raises(s_exc.AuthDeny):
                        await asvisi.callStorm(f'$lib.layer.get($layr2).addPull(hehe)', opts=opts)
                    with self.raises(s_exc.AuthDeny):
                        await asvisi.callStorm(f'$lib.layer.get($layr2).delPull(hehe)', opts=opts)

                actv = len(core.activecoros)
                # view0 -push-> view1 <-pull- view2
                await core.callStorm(f'$lib.layer.get($layr0).addPush("tcp://root:secret@127.0.0.1:{port}/*/layer/{layr1}")', opts=opts)
                await core.callStorm(f'$lib.layer.get($layr2).addPull("tcp://root:secret@127.0.0.1:{port}/*/layer/{layr1}")', opts=opts)

                purl = await core.callStorm('for ($iden, $pdef) in $lib.layer.get($layr2).get(pulls) { return($pdef.url) }', opts=opts)
                self.true(purl.startswith('tcp://root:****@127.0.0.1'))
                purl = await core.callStorm('for ($iden, $pdef) in $lib.layer.get($layr0).get(pushs) { return($pdef.url) }', opts=opts)
                self.true(purl.startswith('tcp://root:****@127.0.0.1'))

                msgs = await core.stormlist('layer.push.list $layr0', opts=opts)
                self.stormIsInPrint('tcp://root:****@127.0.0.1', msgs)

                msgs = await core.stormlist('layer.pull.list $layr2', opts=opts)
                self.stormIsInPrint('tcp://root:****@127.0.0.1', msgs)

                self.eq(2, len(core.activecoros) - actv)
                tasks = await core.callStorm('return($lib.ps.list())')
                self.len(1, [t for t in tasks if t.get('name').startswith('layer pull:')])
                self.len(1, [t for t in tasks if t.get('name').startswith('layer push:')])

                offs = await core.getNexsIndx()

                await core.nodes('[ entity:contact=* ]', opts={'view': view0})
                await core.nodes('[ entity:contact=* ]', opts={'view': view0})
                await core.nodes('[ entity:contact=* ]', opts={'view': view0})
                await core.waitNexsOffs(offs + 14, timeout=3)

                self.len(3, await core.nodes('entity:contact', opts={'view': view1}))
                self.len(3, await core.nodes('entity:contact', opts={'view': view2}))

                # Check offset reporting
                q = '$layer=$lib.layer.get($layr0) return ($layer)'
                layrinfo = await core.callStorm(q, opts=opts)
                pushs = layrinfo.get('pushs')
                self.len(1, pushs)
                pdef = list(pushs.values())[0]
                eoffs = pdef.get('offs', 0)
                self.lt(10, eoffs)

                # check offset reporting from list()
                msgs = await core.stormlist('layer.push.list $layr0', opts=opts)
                self.stormIsInPrint(f'{eoffs}', msgs)

                # Pull from layr0 using a custom offset (skip first node)
                strt = offs + 2
                q = f'$lib.layer.get($layr0).addPush("tcp://root:secret@127.0.0.1:{port}/*/layer/{layr4}", offs={strt})'
                await core.callStorm(q, opts=opts)
                await core.waitNexsOffs(offs + 19, timeout=3)
                self.len(2, await core.nodes('entity:contact', opts={'view': view4}))

                # Clean up
                self.none(await core.callStorm('$lib.layer.get($layr0).delPush($layr4)', opts=opts))

                q = '$layer=$lib.layer.get($layr2) return ($layer)'
                layrinfo = await core.callStorm(q, opts=opts)
                pulls = layrinfo.get('pulls')
                self.len(1, pulls)
                pdef = list(pulls.values())[0]
                self.lt(10, pdef.get('offs', 0))

                # remove and ensure no replay on restart
                await core.nodes('entity:contact | delnode', opts={'view': view2})
                self.len(0, await core.nodes('entity:contact', opts={'view': view2}))

            conf = {'dmon:listen': f'tcp://127.0.0.1:{port}'}
            async with self.getTestCore(dirn=dirn, conf=conf) as core:

                await asyncio.sleep(0)

                offs = await core.getNexsIndx()
                await core.nodes('[ entity:contact=* ]', opts={'view': view0})
                await core.nodes('[ entity:contact=* ]', opts={'view': view0})
                await core.nodes('[ entity:contact=* ]', opts={'view': view0})
                await core.waitNexsOffs(offs + 14, timeout=3)

                # confirm we dont replay and get the old one back...
                self.len(3, await core.nodes('entity:contact', opts={'view': view2}))

                actv = len(core.activecoros)
                # remove all pushes / pulls
                await core.callStorm('''
                    for $layr in $lib.layer.list() {
                        $pushs = $layr.get(pushs)
                        if $pushs {
                            for ($iden, $pdef) in $pushs { $layr.delPush($iden) }
                        }
                        $pulls = $layr.get(pulls)
                        if $pulls {
                            for ($iden, $pdef) in $pulls { $layr.delPull($iden) }
                        }
                    }
                ''')
                self.eq(actv - 3, len(core.activecoros))
                tasks = await core.callStorm('return($lib.ps.list())')
                self.len(0, [t for t in tasks if t.get('name').startswith('layer pull:')])
                self.len(0, [t for t in tasks if t.get('name').startswith('layer push:')])

                # code coverage for push/pull dict exists but has no entries
                self.none(await core.callStorm('return($lib.layer.get($layr2).delPull($lib.guid()))', opts=opts))
                self.none(await core.callStorm('return($lib.layer.get($layr0).delPush($lib.guid()))', opts=opts))

                msgs = await core.stormlist('layer.push.list $layr0', opts=opts)
                self.stormIsInPrint('No pushes configured', msgs)

                msgs = await core.stormlist('layer.pull.list $layr2', opts=opts)
                self.stormIsInPrint('No pulls configured', msgs)

                # Test storm command add/del
                q = f'layer.push.add $layr0 "tcp://root:secret@127.0.0.1:{port}/*/layer/{layr1}"'
                msgs = await core.stormlist(q, opts=opts)
                self.stormIsInPrint('Layer push added', msgs)

                q = f'layer.pull.add $layr2 "tcp://root:secret@127.0.0.1:{port}/*/layer/{layr1}"'
                msgs = await core.stormlist(q, opts=opts)
                self.stormIsInPrint('Layer pull added', msgs)

                msgs = await core.stormlist('layer.push.list $layr0', opts=opts)
                self.stormIsInPrint('tcp://root:****@127.0.0.1', msgs)

                msgs = await core.stormlist('layer.pull.list $layr2', opts=opts)
                self.stormIsInPrint('tcp://root:****@127.0.0.1', msgs)

                pidn = await core.callStorm('for ($iden, $pdef) in $lib.layer.get($layr0).get(pushs) { return($iden) }', opts=opts)
                msgs = await core.stormlist(f'layer.push.del $layr0 {pidn}', opts=opts)
                self.stormIsInPrint('Layer push deleted', msgs)
                msgs = await core.stormlist('layer.push.list $layr0', opts=opts)
                self.stormIsInPrint('No pushes configured', msgs)

                pidn = await core.callStorm('for ($iden, $pdef) in $lib.layer.get($layr2).get(pulls) { return($iden) }', opts=opts)
                msgs = await core.stormlist(f'layer.pull.del $layr2 {pidn}', opts=opts)
                self.stormIsInPrint('Layer pull deleted', msgs)
                msgs = await core.stormlist('layer.pull.list $layr2', opts=opts)
                self.stormIsInPrint('No pulls configured', msgs)

                offs = await core.getNexsIndx()

                # Add slow pushers
                q = f'''$url="tcp://root:secret@127.0.0.1:{port}/*/layer/{layr3}"
                $pdef = $lib.layer.get($layr0).addPush($url, queue_size=10, chunk_size=1)
                return($pdef.iden)'''
                slowpush = await core.callStorm(q, opts=opts)
                q = f'''$url="tcp://root:secret@127.0.0.1:{port}/*/layer/{layr0}"
                $pdef = $lib.layer.get($layr3).addPull($url, queue_size=20, chunk_size=10)
                return($pdef.iden)'''
                slowpull = await core.callStorm(q, opts=opts)

                pushs = await core.callStorm('return($lib.layer.get($layr0).get(pushs))', opts=opts)
                self.isin(slowpush, pushs)

                pulls = await core.callStorm('return($lib.layer.get($layr3).get(pulls))', opts=opts)
                self.isin(slowpull, pulls)

                await core.waitNexsOffs(offs + 12, timeout=3)

                self.none(await core.callStorm(f'return($lib.layer.get($layr0).delPush({slowpush}))', opts=opts))
                self.none(await core.callStorm(f'return($lib.layer.get($layr3).delPull({slowpull}))', opts=opts))

                # add a push/pull and remove the layer to cancel it...
                await core.callStorm(f'$lib.layer.get($layr0).addPush("tcp://root:secret@127.0.0.1:{port}/*/layer/{layr1}")', opts=opts)
                await core.callStorm(f'$lib.layer.get($layr2).addPull("tcp://root:secret@127.0.0.1:{port}/*/layer/{layr1}")', opts=opts)

                await asyncio.sleep(0)

                tasks = await core.callStorm('return($lib.ps.list())')
                self.len(1, [t for t in tasks if t.get('name').startswith('layer pull:')])
                self.len(1, [t for t in tasks if t.get('name').startswith('layer push:')])
                self.eq(actv - 1, len(core.activecoros))

                pushpulls = set()
                for ldef in await core.getLayerDefs():
                    pushpulls.update(ldef.get('pushs', {}))
                    pushpulls.update(ldef.get('pulls', {}))

                tasks = [cdef.get('task') for iden, cdef in core.activecoros.items() if iden in pushpulls]

                await core.callStorm('$lib.view.del($view0)', opts=opts)
                await core.callStorm('$lib.view.del($view1)', opts=opts)
                await core.callStorm('$lib.view.del($view2)', opts=opts)
                await core.callStorm('$lib.view.del($view3)', opts=opts)
                await core.callStorm('$lib.layer.del($layr0)', opts=opts)
                await core.callStorm('$lib.layer.del($layr1)', opts=opts)
                await core.callStorm('$lib.layer.del($layr2)', opts=opts)
                await core.callStorm('$lib.layer.del($layr3)', opts=opts)

                # Wait for the active coros to die
                for task in [t for t in tasks if t is not None]:
                    self.true(await s_coro.waittask(task, timeout=5))

                tasks = await core.callStorm('return($lib.ps.list())')
                self.len(0, [t for t in tasks if t.get('name').startswith('layer pull:')])
                self.len(0, [t for t in tasks if t.get('name').startswith('layer push:')])
                self.eq(actv - 3, len(core.activecoros))

                with self.raises(s_exc.SchemaViolation):
                    await core.addLayrPush('newp', {})
                with self.raises(s_exc.SchemaViolation):
                    await core.addLayrPull('newp', {})

                # sneak a bit of coverage for the raw library in here...
                fake = {
                    'time': s_common.now(),
                    'iden': s_common.guid(),
                    'user': s_common.guid(),
                    'url': 'tcp://localhost',
                }
                self.none(await core.addLayrPush('newp', fake))
                self.none(await core.addLayrPull('newp', fake))

                self.none(await core.delLayrPull('newp', 'newp'))
                self.none(await core.delLayrPull(layr0, 'newp'))
                self.none(await core.delLayrPush('newp', 'newp'))
                self.none(await core.delLayrPush(layr0, 'newp'))

                # main view/layer have None for pulls/pushs
                self.none(await core.delLayrPull(core.getView().layers[0].iden, 'newp'))
                self.none(await core.delLayrPush(core.getView().layers[0].iden, 'newp'))

                async with await s_telepath.openurl(f'tcp://visi:secret@127.0.0.1:{port}/*/view') as proxy:
                    self.eq(core.getView().iden, await proxy.getCellIden())
                    with self.raises(s_exc.AuthDeny):
                        await proxy.storNodeEdits((), {})

                with self.raises(s_exc.NoSuchPath):
                    async with await s_telepath.openurl(f'tcp://root:secret@127.0.0.1:{port}/*/newp'):
                        pass

                class LayrBork:
                    async def syncNodeEdits(self, offs, compat=False):
                        if False: yield None
                        raise s_exc.SynErr()

                fake = {
                    'iden': s_common.guid(),
                    'user': s_common.guid(),
                    'chunk:size': 1000,
                    'queue:size': 1000,
                }
                # this should fire the reader and exit cleanly when he explodes
                await core._pushBulkEdits(LayrBork(), LayrBork(), fake, False)

                await core.addUserRule(visi.iden, (True, ('layer', 'add')))
                l1 = await core.callStorm('$layer=$lib.layer.add() return ($layer) ', opts={'user': visi.iden})
                l2 = await core.callStorm('$layer=$lib.layer.add() return ($layer) ', opts={'user': visi.iden})
                varz = {'iden': l1.get('iden'), 'tgt': l2.get('iden'), 'port': port}
                pullq = '$layer=$lib.layer.get($iden).addPull(`tcp://root:secret@127.0.0.1:{$port}/*/layer/{$tgt}`)'
                pushq = '$layer=$lib.layer.get($iden).addPush(`tcp://root:secret@127.0.0.1:{$port}/*/layer/{$tgt}`)'
                with self.raises(s_exc.AuthDeny):
                    await core.callStorm(pullq, opts={'user': visi.iden, 'vars': varz})
                with self.raises(s_exc.AuthDeny):
                    await core.callStorm(pullq, opts={'user': visi.iden, 'vars': varz})

                await core.addUserRule(visi.iden, (True, ('telepath', 'open', 'tcp')))

                msgs = await core.stormlist(pullq, opts={'user': visi.iden, 'vars': varz})
                self.stormHasNoWarnErr(msgs)

                msgs = await core.stormlist(pushq, opts={'user': visi.iden, 'vars': varz})
                self.stormHasNoWarnErr(msgs)

                l1iden = l1.get('iden')
                pdef = list(core.getLayer(l1iden).layrinfo['pushs'].values())[0]
                self.none(await core.addLayrPush(l1iden, pdef))
                self.len(1, list(core.getLayer(l1iden).layrinfo['pushs'].values()))

                pdef = list(core.getLayer(l1iden).layrinfo['pulls'].values())[0]
                self.none(await core.addLayrPull(l1iden, pdef))
                self.len(1, list(core.getLayer(l1iden).layrinfo['pulls'].values()))

    async def test_storm_tagprune(self):

        async with self.getTestCore() as core:

            self.len(1, await core.nodes('[test:str=foo +#parent.child.grandchild]'))
            self.len(1, await core.nodes('[test:str=bar +#parent.childtag +#parent.child.step +#parent.child.grandchild]'))
            self.len(1, await core.nodes('[test:str=baz +#parent.child.step +#parent.child.step.two +#parent.child.step.three]'))

            # Won't do anything but should work
            nodes = await core.nodes('test:str | tag.prune')
            self.len(3, nodes)

            node = (await core.nodes('test:str=foo'))[0]
            exp = [
                'parent',
                'parent.child',
                'parent.child.grandchild'
            ]
            self.eq(node.getTagNames(), exp)

            node = (await core.nodes('test:str=bar'))[0]
            exp = [
                'parent',
                'parent.child',
                'parent.child.grandchild',
                'parent.child.step',
                'parent.childtag'
            ]
            self.eq(node.getTagNames(), exp)

            node = (await core.nodes('test:str=baz'))[0]
            exp = [
                'parent',
                'parent.child',
                'parent.child.step',
                'parent.child.step.three',
                'parent.child.step.two'
            ]
            self.eq(node.getTagNames(), exp)

            await core.nodes('test:str | tag.prune parent.child.grandchild')

            # Should remove all tags
            node = (await core.nodes('test:str=foo'))[0]
            self.eq(node.getTagNames(), [])

            # Should only remove parent.child.grandchild
            node = (await core.nodes('test:str=bar'))[0]
            exp = ['parent', 'parent.child', 'parent.child.step', 'parent.childtag']
            self.eq(node.getTagNames(), exp)

            await core.nodes('test:str | tag.prune parent.child.step')

            # Should only remove parent.child.step and parent.child
            node = (await core.nodes('test:str=bar'))[0]
            self.eq(node.getTagNames(), ['parent', 'parent.childtag'])

            # Should remove all tags
            node = (await core.nodes('test:str=baz'))[0]
            self.eq(node.getTagNames(), [])

            self.len(1, await core.nodes('[test:str=foo +#tag.tree.one +#tag.tree.two +#another.tag.tree]'))
            self.len(1, await core.nodes('[test:str=baz +#tag.tree.one +#tag.tree.two +#another.tag.tree +#more.tags.to.remove +#tag.that.stays]'))

            # Remove multiple tags
            tags = '''
                tag.tree.one
                tag.tree.two
                another.tag.tree
                more.tags.to.remove
            '''
            await core.nodes(f'test:str | tag.prune {tags}')

            node = (await core.nodes('test:str=foo'))[0]
            self.eq(node.getTagNames(), [])

            node = (await core.nodes('test:str=baz'))[0]
            exp = ['tag', 'tag.that', 'tag.that.stays']
            self.eq(node.getTagNames(), exp)

            self.len(1, await core.nodes('[test:str=runtsafety +#runtsafety]'))
            self.len(1, await core.nodes('[test:str=foo +#runtsafety]'))
            self.len(1, await  core.nodes('[test:str=runt.safety.two +#runt.safety.two +#runt.child]'))

            # Test non-runtsafe usage
            await core.nodes('test:str | tag.prune $node.value()')

            node = (await core.nodes('test:str=runtsafety'))[0]
            self.eq(node.getTagNames(), [])

            node = (await core.nodes('test:str=foo'))[0]
            self.eq(node.getTagNames(), ['runtsafety'])

            node = (await core.nodes('test:str=runt.safety.two'))[0]
            self.eq(node.getTagNames(), ['runt', 'runt.child'])

            self.len(1, await core.nodes('[test:str=foo +#runt.need.perms]'))
            self.len(1, await core.nodes('[test:str=runt.safety.two +#runt.safety.two]'))

            # Test perms
            visi = await core.auth.addUser('visi')
            await visi.setPasswd('secret')

            async with core.getLocalProxy(user='visi') as asvisi:
                with self.raises(s_exc.AuthDeny):
                    await asvisi.callStorm(f'test:str | tag.prune runt.need.perms')

                with self.raises(s_exc.AuthDeny):
                    await asvisi.callStorm(f'test:str | tag.prune $node.value()')

            await visi.addRule((True, ('node', 'tag', 'del', 'runt')))

            async with core.getLocalProxy(user='visi') as asvisi:
                await asvisi.callStorm(f'test:str | tag.prune runt.need.perms')

                node = (await core.nodes('test:str=foo'))[0]
                self.eq(node.getTagNames(), ['runtsafety'])

                await asvisi.callStorm(f'test:str=runt.safety.two | tag.prune $node.value()')

                node = (await core.nodes('test:str=runt.safety.two'))[0]
                self.eq(node.getTagNames(), ['runt', 'runt.child'])

    async def test_storm_cmdscope(self):

        async with self.getTestCore() as core:
            core.loadStormPkg({
                'name': 'testpkg',
                'version': '0.0.1',
                'commands': (
                    {'name': 'woot', 'cmdargs': (('hehe', {}),), 'storm': 'spin | [ inet:ip=1.2.3.4 ]'},
                    {'name': 'stomp', 'storm': '$fqdn=lol'},
                    {'name': 'gronk', 'storm': 'init { $fqdn=foo } $lib.print($fqdn)'},
                ),
            })
            # Success for the next two tests is that these don't explode with errors..
            self.len(1, await core.nodes('''
                [ inet:fqdn=vertex.link ]
                $fqdn=$node.repr()
                | woot lol |
                $lib.print($path.vars.fqdn)
            '''))
            # Non-runtsafe scope
            self.len(1, await core.nodes('''
                [ inet:fqdn=vertex.link ]
                $fqdn=$node.repr()
                | woot $node |
                $lib.print($path.vars.fqdn)
            '''))

            msgs = await core.stormlist('''
                [ inet:fqdn=vertex.link ]
                $fqdn=$node.repr()
                | stomp |
                $lib.print($fqdn)
            ''')
            self.stormIsInPrint('vertex.link', msgs)
            self.stormNotInPrint('lol', msgs)

            msgs = await core.stormlist('''
                [ inet:fqdn=vertex.link ]
                $fqdn=$node.repr()
                | gronk
            ''')
            self.stormIsInPrint('foo', msgs)
            self.stormNotInPrint('vertex.link', msgs)

    async def test_storm_version(self):

        async with self.getTestCore() as core:
            msgs = await core.stormlist('version')
            self.stormIsInPrint('Synapse Version:', msgs)
            self.stormIsInPrint('Commit Hash:', msgs)

    async def test_storm_runas(self):
        async with self.getTestCore() as core:

            visi = await core.auth.addUser('visi')

            nodes = await core.nodes('[ inet:fqdn=foo.com ]')
            self.len(1, nodes)

            q = 'runas visi { [ inet:fqdn=bar.com ] }'
            await self.asyncraises(s_exc.AuthDeny, core.nodes(q))

            await visi.addRule((True, ('node', 'add')))

            await core.nodes('runas visi { [ inet:fqdn=bar.com ] }')

            items = []
            async for offs, item in core.getNexusChanges(0, wait=False):
                if item[1] == 'edits':
                    items.append(item[2])

            self.len(2, [item for item in items if item[-1]['user'] == visi.iden])

            await core.nodes(f'runas {visi.iden} {{ [ inet:fqdn=baz.com ] }}')

            items = []
            async for offs, item in core.getNexusChanges(0, wait=False):
                if item[1] == 'edits':
                    items.append(item[2])

            self.len(4, [item for item in items if item[-1]['user'] == visi.iden])

            q = 'inet:fqdn $n=$node runas visi { yield $n [ +#atag ] }'
            await self.asyncraises(s_exc.AuthDeny, core.nodes(q))

            await visi.addRule((True, ('node', 'tag', 'add')))

            nodes = await core.nodes(q)
            for node in nodes:
                self.nn(node.get('#atag'))

            async with core.getLocalProxy(user='visi') as asvisi:
                await self.asyncraises(s_exc.AuthDeny, asvisi.callStorm(q))

            q = '$tag=btag runas visi { inet:fqdn=foo.com [ +#$tag ] }'
            await core.nodes(q)
            nodes = await core.nodes('inet:fqdn=foo.com')
            self.nn(nodes[0].get('#btag'))

            await self.asyncraises(s_exc.NoSuchUser, core.nodes('runas newp { inet:fqdn=foo.com }'))

            await core.addStormPkg({
                'name': 'synapse-woot',
                'version': (0, 0, 1),
                'modules': (
                    {'name': 'woot.runas',
                     'asroot:perms': [['power-ups', 'woot', 'user']],
                     'storm': 'function asroot () { runas root { $lib.print(woot) return() }}'},
                ),
            })

            asvisi = {'user': visi.iden}
            with self.raises(s_exc.AuthDeny):
                await core.callStorm('return($lib.import(woot.runas).asroot())', opts=asvisi)

            await core.stormlist('auth.user.addrule visi power-ups.woot.user')
            await core.callStorm('return($lib.import(woot.runas).asroot())', opts=asvisi)

            q = '''runas visi {
                $lib.print(foo)
                $lib.warn(bar)
                $lib.fire(cool, some=event)
                $lib.csv.emit(item1, item2, item3)
                [ it:dev:str=nomsg ]
             }'''
            msgs = await core.stormlist(q)
            self.stormIsInPrint('foo', msgs)
            self.stormIsInWarn('bar', msgs)
            self.len(1, [m for m in msgs if m[0] == 'storm:fire'])
            self.len(1, [m for m in msgs if m[0] == 'csv:row'])
            self.len(0, [m for m in msgs if m[0] == 'node:edits'])

            q = '''runas visi {
                $lib.print(foo)
                $lib.warn(bar)
                [ it:dev:str=nomsg ]
             }'''
            msgs = await core.stormlist(q)
            self.stormIsInPrint('foo', msgs)
            self.stormIsInWarn('bar', msgs)

            q = '''
                [it:dev:str=woot] $valu=$node.repr()
                runas visi {
                    $lib.print(foo)
                    $lib.warn(bar)
                    $lib.print($valu)
                    [ it:dev:str=nomsg ]
                }
            '''
            msgs = await core.stormlist(q)
            self.stormIsInPrint('foo', msgs)
            self.stormIsInPrint('woot', msgs)
            self.stormIsInWarn('bar', msgs)

            msgs = await core.stormlist('runas visi {$lib.raise(Foo, asdf)}')
            self.stormIsInErr('asdf', msgs)

    async def test_storm_batch(self):
        async with self.getTestCore() as core:
            q = '''
                for $i in $lib.range(12) {[ test:str=$i ]}

                batch $lib.true --size 5 ${
                    $vals=([])
                    for $n in $nodes { $vals.append($n.repr()) }
                    $lib.print((',').join($vals))
                }
            '''
            msgs = await core.stormlist(q)
            self.len(0, [m for m in msgs if m[0] == 'node'])
            self.stormIsInPrint('0,1,2,3,4', msgs)
            self.stormIsInPrint('5,6,7,8,9', msgs)
            self.stormIsInPrint('10,11', msgs)

            q = '''
                for $i in $lib.range(12) { test:str=$i }

                batch $lib.false --size 5 {
                    $vals=([])
                    for $n in $nodes { $vals.append($n.repr()) }
                    $lib.print((',').join($vals))
                }
            '''
            msgs = await core.stormlist(q)
            self.len(12, [m for m in msgs if m[0] == 'node'])
            self.stormIsInPrint('0,1,2,3,4', msgs)
            self.stormIsInPrint('5,6,7,8,9', msgs)
            self.stormIsInPrint('10,11', msgs)

            q = '''
                for $i in $lib.range(12) { test:str=$i }
                batch $lib.true --size 5 { yield $nodes }
            '''
            msgs = await core.stormlist(q)
            self.len(12, [m for m in msgs if m[0] == 'node'])

            q = '''
                for $i in $lib.range(12) { test:str=$i }
                batch $lib.false --size 5 { yield $nodes }
            '''
            msgs = await core.stormlist(q)
            self.len(12, [m for m in msgs if m[0] == 'node'])

            with self.raises(s_exc.StormRuntimeError):
                await core.nodes('batch $lib.true --size 20000 {}')

            with self.raises(s_exc.StormRuntimeError):
                await core.nodes('test:str batch $lib.true --size $node {}')

    async def test_storm_queries(self):
        async with self.getTestCore() as core:

            q = '''
            [ test:str=1.2.3.4
                // add a prop
                :hehe=1234
                /* also set :seen
                   to now
                */
                :seen = now
            ]'''
            nodes = await core.nodes(q)
            self.len(1, nodes)
            self.eq(nodes[0].get('hehe'), '1234')
            self.nn(nodes[0].get('seen'))

            case = [
                ('+', 'plus'),
                ('-', 'minus'),
                ('/', 'div'),
                ('+-', 'plusminus'),
                ('-+', 'minusplus'),
                ('--', 'minusminus'),
                ('++', 'plusplus'),
            ]

            for valu, exp in case:
                q = f'$x={valu}'
                q += '''
                switch $x {
                    +: { $lib.print(plus) }
                    //comm
                    -: { $lib.print(minus) }
                    /*comm*/ +-: { $lib.print(plusminus) }
                    -+ : { $lib.print(minusplus) }
                    // -+: { $lib.print(fake) }
                    /* -+: { $lib.print(fake2) } */
                    --: { $lib.print(minusminus) }
                    ++: { $lib.print(plusplus) }
                    /: { $lib.print(div) }
                }
                '''
                msgs = await core.stormlist(q)
                self.stormIsInPrint(exp, msgs)

            q = 'iden			Jul 17, 2019, 8:14:22 PM		10	 hostname'
            msgs = await core.stormlist(q)
            self.stormIsInWarn('Failed to decode iden: [Jul]', msgs)
            self.stormIsInWarn('Failed to decode iden: [17,]', msgs)
            self.stormIsInWarn('Failed to decode iden: [2019,]', msgs)
            self.stormIsInWarn('Failed to decode iden: [8:14:22]', msgs)
            self.stormIsInWarn('Failed to decode iden: [PM]', msgs)
            self.stormIsInWarn('iden must be 32 bytes [10]', msgs)
            self.stormIsInWarn('Failed to decode iden: [hostname]', msgs)

            q = 'iden https://intelx.io/?s=3NBtmP3tZtZQHKrTCtTEiUby9dgujnmV6q --test=asdf'
            msgs = await core.stormlist(q)
            self.stormIsInWarn('Failed to decode iden: [https://intelx.io/?s=3NBtmP3tZtZQHKrTCtTEiUby9dgujnmV6q]', msgs)
            self.stormIsInWarn('Failed to decode iden: [--test]', msgs)
            self.stormIsInWarn('Failed to decode iden: [asdf]', msgs)

            q = 'iden 192[.]foo[.]bar'
            msgs = await core.stormlist(q)
            self.stormIsInWarn('Failed to decode iden: [192[.]foo[.]bar]', msgs)

            q = '''file:bytes#aka.feye.thr.apt1 ->it:exec:file:add  ->file:path |uniq| ->file:base |uniq ->file:base:ext=doc'''
            msgs = await core.stormlist(q)
            self.stormIsInErr("Expected 1 positional arguments. Got 2: ['->', 'file:base:ext=doc']", msgs)

            msgs = await core.stormlist('help yield')
            self.stormIsInPrint('No commands found matching "yield"', msgs)

            q = '''inet:fqdn:zone=earthsolution.org -> inet:dns:request -> file:bytes | uniq -> inet.dns.request'''
            msgs = await core.stormlist(q)
            self.stormHasNoErr(msgs)

            await core.nodes('''$token=foo $lib.print(({"Authorization":`Bearer {$token}`}))''')

            q = '#rep.clearsky.dreamjob -># +syn:tag^=rep |uniq -syn:tag~=rep.clearsky'
            msgs = await core.stormlist(q)
            self.stormIsInErr("Expected 1 positional arguments", msgs)

            q = 'service.add svcrs ssl://svcrs:27492?certname=root'
            msgs = await core.stormlist(q)
            self.stormIsInPrint('(svcrs): ssl://svcrs:27492?certname=root', msgs)

            q = 'iden ssl://svcrs:27492?certname=root=bar'
            msgs = await core.stormlist(q)
            self.stormIsInWarn('Failed to decode iden: [ssl://svcrs:27492?certname=root=bar]', msgs)

            q = "$foo=one $bar=two $lib.print(`{$foo}={$bar}`)"
            msgs = await core.stormlist(q)
            self.stormIsInPrint("one=two", msgs)

            q = "function test(){ $asdf=foo $return () }"
            msgs = await core.stormlist(q)
            self.stormIsInErr("Unexpected token '}'", msgs)

            retn = await core.callStorm('return((60*60))')
            self.eq(retn, 3600)

            retn = await core.callStorm('return((1*2 * 3))')
            self.eq(retn, 6)

            retn = await core.callStorm('return((0x10))')
            self.eq(retn, 16)

            retn = await core.callStorm('return((0x10*0x10))')
            self.eq(retn, 256)

            retn = await core.callStorm('return((0x10*0x10 + 5))')
            self.eq(retn, 261)

            retn = await core.callStorm('return((0x10*0x10,))')
            self.eq(retn, ('0x10*0x10',))

            nodes = await core.nodes('[test:comp=(1, contact@privacyprotect.org) :seen=(2008/07/10 00:00:00.000, 2020/06/29 00:00:00.001)] +test:comp:seen@=(2018/01/01, now)')
            self.len(1, nodes)

            retn = await core.callStorm('return((2021/12 00, 2021/12 :foo))')
            self.eq(retn, ('2021/12 00', '2021/12 :foo'))

            q = '''
            $foo=(123)
            if ($foo = 123 or not $foo = "cool, str("
                or $lib.concat("foo,bar", 'baz', 'cool)')) {
                $lib.print(success)
            }
            if ($foo = 123 or not $foo = "cool, \\"str("
                or $lib.concat("foo,bar", 'baz', 'cool)')) {
                $lib.print(escaped)
            }
            if ($foo = 123 or not $foo = \'\'\'cool, "'str(\'\'\'
                or $lib.concat("foo,bar", 'baz', 'cool)')) {
                $lib.print(triple)
            }
            '''
            msgs = await core.stormlist(q)
            self.stormIsInPrint("success", msgs)
            self.stormIsInPrint("escaped", msgs)
            self.stormIsInPrint("triple", msgs)

            q = '''
            $foo=(123)
            if ($foo = 123 or $lib.concat('foo),b"ar', 'baz')) {
                $lib.print(nest1)
            }
            if ($foo = 123 or (not $foo='baz' and $lib.concat("foo),b'ar", 'baz'))) {
                $lib.print(nest2)
            }
            if ($foo = 123 or (not $foo='baz' and $lib.concat(\'\'\'foo),b'"ar\'\'\', 'baz'))) {
                $lib.print(nest3)
            }
            '''
            msgs = await core.stormlist(q)
            self.stormIsInPrint("nest1", msgs)
            self.stormIsInPrint("nest2", msgs)
            self.stormIsInPrint("nest3", msgs)

            q = '''
            $foo=(0x40)
            if ($foo = 64 and $foo = 0x40 and not $foo = "cool, str("
                or $lib.concat("foo,bar", 'baz', 'cool)')) {
                $lib.print(success)
            }
            if ($foo = 64 and $foo = 0x40 and not $foo = "cool, \\"str("
                or $lib.concat("foo,bar", 'baz', 'cool)')) {
                $lib.print(escaped)
            }
            if ($foo = 64 and $foo = 0x40 and not $foo = \'\'\'cool, "'str(\'\'\'
                or $lib.concat("foo,bar", 'baz', 'cool)')) {
                $lib.print(triple)
            }
            '''
            msgs = await core.stormlist(q)
            self.stormIsInPrint("success", msgs)
            self.stormIsInPrint("escaped", msgs)
            self.stormIsInPrint("triple", msgs)

            q = '''
            $foo=(0x40)
            if ($foo = 64 or $lib.concat('foo),b"ar', 'baz')) {
                $lib.print(nest1)
            }
            if ($foo = 64 or (not $foo='baz' and $lib.concat("foo),b'ar", 'baz'))) {
                $lib.print(nest2)
            }
            if ($foo = 64 or (not $foo='baz' and $lib.concat(\'\'\'foo),b'"ar\'\'\', 'baz'))) {
                $lib.print(nest3)
            }
            '''
            msgs = await core.stormlist(q)
            self.stormIsInPrint("nest1", msgs)
            self.stormIsInPrint("nest2", msgs)
            self.stormIsInPrint("nest3", msgs)

            await core.addTagProp('score', ('int', {}), {})

            await core.nodes('[(doc:report=* :publisher:name=foo) (inet:ip=1.2.3.4 +#test:score=1)]')

            q = 'doc:report:publisher:name #test'
            self.len(2, await core.nodes(q))
            self.len(1, await core.nodes('#test'))

            q = 'doc:report:publisher:name #test:score'
            self.len(2, await core.nodes(q))
            self.len(1, await core.nodes('#test:score'))

            q = 'doc:report:publisher:name#test'
            msgs = await core.stormlist(q)
            self.stormIsInErr('No form named doc:report:publisher:name', msgs)

            q = 'doc:report:publisher:name#test:score'
            msgs = await core.stormlist(q)
            self.stormIsInErr('No form named doc:report:publisher:name', msgs)

            q = 'doc:report:publisher:name#test.*.bar'
            msgs = await core.stormlist(q)
            self.stormIsInErr("Unexpected token 'default case'", msgs)

            q = '#test.*.bar'
            msgs = await core.stormlist(q)
            self.stormIsInErr("Unexpected token 'default case'", msgs)

            q = 'doc:report:publisher:name#test.*.bar:score'
            msgs = await core.stormlist(q)
            self.stormIsInErr("Unexpected token 'default case'", msgs)

    async def test_storm_copyto(self):

        async with self.getTestCore() as core:
            await core.addTagProp('score', ('int', {}), {})

            msgs = await core.stormlist('[ inet:user=visi ] | copyto $node.repr()')
            self.stormIsInErr('copyto arguments must be runtsafe', msgs)

            msgs = await core.stormlist('[ inet:user=visi ] | copyto newp')
            self.stormIsInErr('No such view:', msgs)

            layr = await core.callStorm('return($lib.layer.add().iden)')

            opts = {'vars': {'layers': (layr,)}}
            view = await core.callStorm('return($lib.view.add(layers=$layers).iden)', opts=opts)

            msgs = await core.stormlist('''
                [ test:guid=* :size=1234 :tick=2020
                    +(refs)> { [ inet:ip=1.1.1.1 inet:ip=2.2.2.2 ] }
                    <(refs)+ { [ inet:ip=5.5.5.5 inet:ip=6.6.6.6 ] }
                    +#foo.bar:score=10
                ]
                $node.data.set(foo, bar)
            ''')
            self.stormHasNoWarnErr(msgs)

            opts = {'view': view}
            msgs = await core.stormlist('[ inet:ip=1.1.1.1 inet:ip=5.5.5.5 ]', opts=opts)
            self.stormHasNoWarnErr(msgs)

            msgs = await core.stormlist('test:guid | copyto $view', opts={'vars': {'view': view}})
            self.stormHasNoWarnErr(msgs)

            self.len(1, await core.nodes('test:guid +#foo.bar:score>1'))
            self.len(1, await core.nodes('test:guid +:tick=2020 :size -> test:int', opts=opts))
            nodes = await core.nodes('test:guid +:size=1234 -(refs)> inet:ip', opts=opts)
            self.len(1, nodes)
            self.eq(('inet:ip', (4, 0x01010101)), nodes[0].ndef)

            nodes = await core.nodes('test:guid +:size=1234 <(refs)- inet:ip', opts=opts)
            self.len(1, nodes)
            self.eq(('inet:ip', (4, 0x05050505)), nodes[0].ndef)
            self.eq('bar', await core.callStorm('test:guid return($node.data.get(foo))', opts=opts))

            oldn = await core.nodes('[ inet:ip=2.2.2.2 ]', opts=opts)
            await asyncio.sleep(0.1)
            newn = await core.nodes('[ inet:ip=2.2.2.2 ]')
            self.ne(oldn[0].get('.created'), newn[0].get('.created'))

            msgs = await core.stormlist('inet:ip=2.2.2.2 | copyto $view', opts={'vars': {'view': view}})
            self.stormHasNoWarnErr(msgs)

            oldn = await core.nodes('inet:ip=2.2.2.2', opts=opts)

            self.eq(oldn[0].get('.created'), newn[0].get('.created'))

            await core.nodes('[ test:ro=bad :readable=foo ]', opts=opts)
            await core.nodes('[ test:ro=bad :readable=bar ]')

            msgs = await core.stormlist('test:ro=bad | copyto $view', opts={'vars': {'view': view}})
            self.stormIsInWarn("Cannot overwrite read only property with conflicting value", msgs)

            nodes = await core.nodes('test:ro=bad', opts=opts)
            self.eq(nodes[0].get('readable'), 'foo')

    async def test_lib_storm_delnode(self):
        async with self.getTestCore() as core:

            visi = await core.auth.addUser('visi')
            await visi.addRule((True, ('node',)))

            size, sha256 = await core.callStorm('return($lib.axon.put($buf))', {'vars': {'buf': b'asdfasdf'}})

            opts = {'vars': {'sha256': sha256}}
            self.len(1, await core.nodes('[ file:bytes=({"sha256": $sha256}) ]', opts=opts))

            opts = {'vars': {'sha256': sha256}}
            await core.nodes('file:bytes | delnode')
            self.len(0, await core.nodes('file:bytes'))
            self.true(await core.axon.has(s_common.uhex(sha256)))

            self.len(1, await core.nodes('[ file:bytes=({"sha256": $sha256}) ]', opts=opts))

            async with core.getLocalProxy(user='visi') as asvisi:

                with self.raises(s_exc.AuthDeny):
                    await asvisi.callStorm('file:bytes | delnode --delbytes')

                await visi.addRule((True, ('axon', 'del')))

                await asvisi.callStorm('file:bytes | delnode --delbytes')
                self.len(0, await core.nodes('file:bytes'))
                self.false(await core.axon.has(s_common.uhex(sha256)))

    async def test_lib_dmon_embed(self):

        async with self.getTestCore() as core:
            await core.nodes('''
                function dostuff(mesg) {
                    $query = ${
                        $lib.queue.gen(hehe).put($mesg)
                        $lib.dmon.del($auto.iden)
                    }
                    $lib.dmon.add($query)
                    return()
                }
                $dostuff(woot)
            ''')

            self.eq('woot', await core.callStorm('return($lib.queue.gen(hehe).get().1)'))

            await core.nodes('''
                function dostuff(mesg) {
                    $query = ${
                        $lib.queue.gen(haha).put($lib.vars.mesg)
                        $lib.dmon.del($auto.iden)
                    }
                    $lib.dmon.add($query)
                    return()
                }
                $dostuff($lib.set())
            ''')

            self.none(await core.callStorm('return($lib.queue.gen(haha).get().1)'))

            await core.nodes('''
                $foo = (foo,)
                $query = ${
                    $foo.append(bar)
                    $lib.queue.gen(hoho).put($foo)
                    $lib.dmon.del($auto.iden)
                }
                $lib.dmon.add($query)
            ''')

            self.eq(['foo', 'bar'], await core.callStorm('return($lib.queue.gen(hoho).get().1)'))

    async def test_lib_storm_no_required_options(self):
        async with self.getTestCore() as core:
            cmds = core.getStormCmds()

            reqs = []

            query = await core.getStormQuery('')
            async with core.getStormRuntime(query) as runt:
                for name, ctor in cmds:
                    cmd = ctor(runt, False)

                    for optname, optinfo in cmd.pars.reqopts:
                        if optname[0].startswith('-'):
                            reqs.append((name, optname[0]))

            self.len(0, reqs, '\n'.join([f'{k[0]}: {k[1]}' for k in reqs]))<|MERGE_RESOLUTION|>--- conflicted
+++ resolved
@@ -1279,21 +1279,21 @@
             self.len(1, nodes)
             self.eq([], nodes[0].getTags())
 
-            nodes = await core.nodes('[ test:str=foo +?#baz?="dud" ]')
-            self.len(1, nodes)
-            self.eq([('baz', (None, None))], nodes[0].getTags())
-
-            nodes = await core.nodes('test:str=foo $seen=.seen [ +#baz?=$seen .seen="2025-11-04T00:00:00Z" ]')
-            self.len(1, nodes)
-            self.eq([('baz', (None, None))], nodes[0].getTags())
-
-            nodes = await core.nodes('test:str=foo $seen=.seen [ +#baz?=$seen ]')
-            self.len(1, nodes)
-            self.eq([('baz', (1762214400000, 1762214400001))], nodes[0].getTags())
-
-            nodes = await core.nodes('test:str=foo [ +#baz?=newp ]')
-            self.len(1, nodes)
-            self.eq([('baz', (1762214400000, 1762214400001))], nodes[0].getTags())
+            nodes = await core.nodes('[ test:str=tag +?#baz?="dud" ]')
+            self.len(1, nodes)
+            self.eq([('baz', (None, None, None))], nodes[0].getTags())
+
+            nodes = await core.nodes('test:str=tag $seen=:seen [ +#baz?=$seen :seen="2025-11-04T00:00:00Z" ]')
+            self.len(1, nodes)
+            self.eq([('baz', (None, None, None))], nodes[0].getTags())
+
+            nodes = await core.nodes('test:str=tag $seen=:seen [ +#baz?=$seen ]')
+            self.len(1, nodes)
+            self.eq([('baz', (1762214400000000, 1762214400000001, 1))], nodes[0].getTags())
+
+            nodes = await core.nodes('test:str=tag [ +#baz?=newp ]')
+            self.len(1, nodes)
+            self.eq([('baz', (1762214400000000, 1762214400000001, 1))], nodes[0].getTags())
 
     async def test_storm_diff_merge(self):
 
@@ -2532,10 +2532,10 @@
 
                 $queue = $lib.queue.gen(onload:test)
 
-                $vers = $lib.globals."testload:version"
+                $vers = $lib.globals."storage:version"
                 if ($vers = null) { $vers = 0 }
                 $vers = ($vers + 1)
-                $lib.globals."testload:version" = $vers
+                $lib.globals."storage:version" = $vers
                 $queue.put($vers)
             '''
         }
@@ -2618,7 +2618,6 @@
                     'name': 'testload',
                     'version': '0.1.0',
                     'inits': {
-                        'key': 'testload:version',
                         'versions': [
                             {
                                 'version': 0,
@@ -2661,16 +2660,13 @@
 
                 # only inaugural inits run on first load
 
-                await core.setStormPkgVar('testload', 'testload:version', 0)
+                await core.setStormPkgVar('testload', 'storage:version', 0)
 
                 await loadPkg(core, pkg)
 
-                self.none(await core.getStormPkgVar('testload', 'testload:version'))
                 self.eq(1, await core.getStormPkgVar('testload', 'storage:version'))
                 self.none(await core.getStormVar('init00'))
                 self.nn(init01 := await core.getStormVar('init01'))
-
-                pkg['inits'].pop('key')
 
                 # non-inaugural inits run on reload
                 # inits always run before onload
@@ -2789,13 +2785,8 @@
                             'version': 9,
                             'name': 'init09',
                             'query': '''
-<<<<<<< HEAD
                                 $lib.globals.init09 = $lib.time.now()
-                                $lib.pkg.vars(testload)."testload:version" = (10)
-=======
-                                $lib.globals.set(init09, $lib.time.now())
                                 $lib.pkg.vars(testload)."storage:version" = (10)
->>>>>>> e14fa8cf
                             ''',
                         },
                         {
