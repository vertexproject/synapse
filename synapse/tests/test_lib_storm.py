--- conflicted
+++ resolved
@@ -2533,13 +2533,8 @@
             self.eq('econ:payment', node[0][0])
 
             embeds = node[1]['embeds']
-<<<<<<< HEAD
-            self.eq(24, embeds['payer:instrument']['$nid'])
+            self.eq(25, embeds['payer:instrument']['$nid'])
             self.eq('infime', embeds['payer:instrument']['name'])
-=======
-            self.eq(25, embeds['from:instrument']['$nid'])
-            self.eq('infime', embeds['from:instrument']['name'])
->>>>>>> 852c99c0
 
     async def test_storm_wget(self):
 
