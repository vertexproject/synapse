--- conflicted
+++ resolved
@@ -470,39 +470,6 @@
             task = core.schedCoro(sleeper())
             self.false(await s_coro.waittask(task, timeout=0.1))
 
-<<<<<<< HEAD
-=======
-            # test subquery based property assignment
-            await core.nodes('[(ou:industry=* :name=foo)] [(ou:industry=* :name=bar)] [+#sqa]')
-            nodes = await core.nodes('[ ou:org=* :alias=visiacme :industries={ou:industry#sqa}]')
-            self.len(1, nodes)
-            self.len(2, nodes[0].get('industries'))
-
-            nodes = await core.nodes('[ ps:contact=* :org={ou:org:alias=visiacme}]')
-            self.len(1, nodes)
-            self.nn(nodes[0].get('org'))
-
-            nodes = await core.nodes('ou:org:alias=visiacme [ :industries-={ou:industry:name=foo} ]')
-            self.len(1, nodes)
-            self.len(1, nodes[0].get('industries'))
-
-            nodes = await core.nodes('ou:org:alias=visiacme [ :industries+={ou:industry:name=foo} ]')
-            self.len(1, nodes)
-            self.len(2, nodes[0].get('industries'))
-
-            with self.raises(s_exc.BadTypeValu):
-                await core.nodes('ou:org:alias=visiacme [ :name={} ]')
-
-            with self.raises(s_exc.BadTypeValu):
-                await core.nodes('ou:org:alias=visiacme [ :name={[it:dev:str=hehe it:dev:str=haha]} ]')
-
-            with self.raises(s_exc.BadTypeValu):
-                await core.nodes('ou:org:alias=visiacme [ :industries={[inet:ipv4=1.2.3.0/24]} ]')
-
-            await core.nodes('ou:org:alias=visiacme [ :name?={} ]')
-            await core.nodes('ou:org:alias=visiacme [ :name?={[it:dev:str=hehe it:dev:str=haha]} ]')
-            await core.nodes('ou:org:alias=visiacme [ :industries?={[inet:ipv4=1.2.3.0/24]} ]')
-
             # test some StormRuntime APIs directly...
             await core.nodes('[ inet:ipv4=1.2.3.4 ]')
             await core.nodes('[ ou:org=* ou:org=* :name=dupcorp ]')
@@ -516,6 +483,7 @@
                     self.nn(await runt.getOneNode('inet:ipv4', 0x01020304))
 
                     counter = itertools.count()
+
                     async def skipone(n):
                         if next(counter) == 0:
                             return True
@@ -526,7 +494,6 @@
                     with self.raises(s_exc.StormRuntimeError):
                         await runt.getOneNode('ou:org:name', 'dupcorp')
 
->>>>>>> 6dd9ae76
     async def test_storm_dmon_user_locked(self):
         async with self.getTestCore() as core:
             visi = await core.auth.addUser('visi')
