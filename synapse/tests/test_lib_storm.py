import copy
import asyncio
import datetime
import itertools
import urllib.parse as u_parse
import unittest.mock as mock

import synapse.exc as s_exc
import synapse.common as s_common
import synapse.telepath as s_telepath
import synapse.datamodel as s_datamodel

import synapse.lib.base as s_base
import synapse.lib.coro as s_coro
import synapse.lib.json as s_json
import synapse.lib.storm as s_storm
import synapse.lib.httpapi as s_httpapi
import synapse.lib.msgpack as s_msgpack
import synapse.lib.version as s_version
import synapse.lib.stormtypes as s_stormtypes

import synapse.tests.utils as s_t_utils
from synapse.tests.utils import alist

import synapse.tools.backup as s_tools_backup

class StormTest(s_t_utils.SynTest):

    async def test_lib_storm_guidctor(self):
        async with self.getTestCore() as core:

            nodes00 = await core.nodes('[ ou:org=({"name": "vertex"}) ]')
            self.len(1, nodes00)
            self.eq('vertex', nodes00[0].get('name'))

            nodes01 = await core.nodes('[ ou:org=({"name": "vertex"}) :names+="the vertex project"]')
            self.len(1, nodes01)
            self.eq('vertex', nodes01[0].get('name'))
            self.eq(nodes00[0].ndef, nodes01[0].ndef)

            nodes02 = await core.nodes('[ ou:org=({"name": "the vertex project"}) ]')
            self.len(1, nodes02)
            self.eq('vertex', nodes02[0].get('name'))
            self.eq(nodes01[0].ndef, nodes02[0].ndef)

            nodes03 = await core.nodes('[ ou:org=({"name": "vertex", "type": "woot"}) :names+="the vertex project" ]')
            self.len(1, nodes03)
            self.ne(nodes02[0].ndef, nodes03[0].ndef)

            nodes04 = await core.nodes('[ ou:org=({"name": "the vertex project", "type": "woot"}) ]')
            self.len(1, nodes04)
            self.eq(nodes03[0].ndef, nodes04[0].ndef)

            with self.raises(s_exc.BadTypeValu):
                await core.nodes('[ ou:org=({"email": "woot"}) ]')

            nodes05 = await core.nodes('[ ou:org=({"name": "vertex", "$props": {"motto": "for the people"}}) ]')
            self.len(1, nodes05)
            self.eq('vertex', nodes05[0].get('name'))
            self.eq('for the people', nodes05[0].get('motto'))
            self.eq(nodes00[0].ndef, nodes05[0].ndef)

            nodes06 = await core.nodes('[ ou:org=({"name": "acme", "$props": {"motto": "HURR DURR"}}) ]')
            self.len(1, nodes06)
            self.eq('acme', nodes06[0].get('name'))
            self.eq('hurr durr', nodes06[0].get('motto'))
            self.ne(nodes00[0].ndef, nodes06[0].ndef)

            goals = [s_common.guid(), s_common.guid()]
            goals.sort()

            nodes07 = await core.nodes('[ ou:org=({"name": "goal driven", "goals": $goals}) ]', opts={'vars': {'goals': goals}})
            self.len(1, nodes07)
            self.eq(goals, nodes07[0].get('goals'))

            nodes08 = await core.nodes('[ ou:org=({"name": "goal driven", "goals": $goals}) ]', opts={'vars': {'goals': goals}})
            self.len(1, nodes08)
            self.eq(goals, nodes08[0].get('goals'))
            self.eq(nodes07[0].ndef, nodes08[0].ndef)

            nodes09 = await core.nodes('[ ou:org=({"name": "vertex"}) :name=foobar :names=() ]')
            nodes10 = await core.nodes('[ ou:org=({"name": "vertex"}) :type=lulz ]')
            self.len(1, nodes09)
            self.len(1, nodes10)
            self.ne(nodes09[0].ndef, nodes10[0].ndef)

            await core.nodes('[ ou:org=* :type=lulz ]')
            await core.nodes('[ ou:org=* :type=hehe ]')
            nodes11 = await core.nodes('[ ou:org=({"name": "vertex", "$props": {"type": "lulz"}}) ]')
            self.len(1, nodes11)

            nodes12 = await core.nodes('[ ou:org=({"name": "vertex", "type": "hehe"}) ]')
            self.len(1, nodes12)
            self.ne(nodes11[0].ndef, nodes12[0].ndef)

            # GUID ctor has a short-circuit where it tries to find an existing ndef before it does,
            # some property deconfliction, and `<form>=({})` when pushed through guid generation gives
            # back the same guid as `<form>=()`, which if we're not careful could lead to an
            # inconsistent case where you fail to make a node because you don't provide any props,
            # make a node with that matching ndef, and then run that invalid GUID ctor query again,
            # and have it return back a node due to the short circuit. So test that we're consistent here.
            with self.raises(s_exc.BadTypeValu):
                await core.nodes('[ ou:org=({}) ]')

            self.len(1, await core.nodes('[ ou:org=() ]'))

            with self.raises(s_exc.BadTypeValu):
                await core.nodes('[ ou:org=({}) ]')

            msgs = await core.stormlist('[ ou:org=({"$props": {"desc": "lol"}})]')
            self.len(0, [m for m in msgs if m[0] == 'node'])
            self.stormIsInErr('No values provided for form ou:org', msgs)

            msgs = await core.stormlist('[ou:org=({"name": "burrito corp", "$props": {"phone": "lolnope"}})]')
            self.len(0, [m for m in msgs if m[0] == 'node'])
            self.stormIsInErr('Bad value for prop ou:org:phone: requires a digit string', msgs)

            with self.raises(s_exc.BadTypeValu):
                await core.nodes('[ ou:org=({"$try": true}) ]')

            # $try only affects $props
            # FIXME discuss re-scoping $try and props[$try]
            # msgs = await core.stormlist('[ ou:org=({"email": "lolnope", "$try": true}) ]')
            # self.len(0, [m for m in msgs if m[0] == 'node'])
            # self.stormIsInErr('Bad value for prop ou:org:email: Email address expected', msgs)

            msgs = await core.stormlist('[ou:org=({"name": "burrito corp", "$try": true, "$props": {"phone": "lolnope", "desc": "burritos man"}})]')
            nodes = [m for m in msgs if m[0] == 'node']
            self.len(1, nodes)
            node = nodes[0][1]
            props = node[1]['props']
            self.none(props.get('phone'))
            self.eq(props.get('name'), 'burrito corp')
            self.eq(props.get('desc'), 'burritos man')
            self.stormIsInWarn('Skipping bad value for prop ou:org:phone: requires a digit string', msgs)

            await self.asyncraises(s_exc.BadTypeValu, core.nodes("$lib.view.get().addNode(ou:org, ({'name': 'org name 77', 'phone': 'lolnope'}), props=({'desc': 'an org desc'}))"))

            await self.asyncraises(s_exc.BadTypeValu, core.nodes("$lib.view.get().addNode(ou:org, ({'name': 'org name 77'}), props=({'desc': 'an org desc', 'phone': 'lolnope'}))"))

            nodes = await core.nodes("yield $lib.view.get().addNode(ou:org, ({'$try': true, '$props': {'phone': 'invalid'}, 'name': 'org name 77'}), props=({'desc': 'an org desc'}))")
            self.len(1, nodes)
            node = nodes[0]
            self.none(node.get('phone'))
            self.eq(node.get('name'), 'org name 77')
            self.eq(node.get('desc'), 'an org desc')

            nodes = await core.nodes('ou:org=({"name": "the vertex project", "type": "lulz"})')
            self.len(1, nodes)
            orgn = nodes[0].ndef
            self.eq(orgn, nodes11[0].ndef)

            q = '[ entity:contact=* :resolved={ ou:org=({"name": "the vertex project", "type": "lulz"}) } ]'
            nodes = await core.nodes(q)
            self.len(1, nodes)
            cont = nodes[0]
            self.eq(cont.get('resolved'), orgn)

            nodes = await core.nodes('entity:contact:resolved={[ ou:org=({"name": "the vertex project", "type": "lulz"})]}')
            self.len(1, nodes)
            self.eq(nodes[0].ndef, cont.ndef)

            self.len(0, await core.nodes('entity:contact:resolved={[ ou:org=({"name": "vertex", "type": "newp"}) ]}'))

            with self.raises(s_exc.BadTypeValu):
                await core.nodes('inet:flow:from=({"name": "vertex", "type": "newp"})')

            await core.nodes('[ ou:org=({"name": "origname"}) ]')
            self.len(1, await core.nodes('ou:org=({"name": "origname"}) [ :name=newname ]'))
            self.len(0, await core.nodes('ou:org=({"name": "origname"})'))

            nodes = await core.nodes('[ it:exec:proc=(notime,) ]')
            self.len(1, nodes)

            nodes = await core.nodes('[ it:exec:proc=(nulltime,) ]')
            self.len(1, nodes)

    async def test_lib_storm_jsonexpr(self):
        async with self.getTestCore() as core:

            # test a pure const for the msgpack optimization
            retn = await core.callStorm('return((["foo"]))')
            self.eq(retn, ('foo',))

            # test a dynamic multi-entry list
            retn = await core.callStorm('$foo = "foo" return(([$foo, $foo, $foo]))')
            self.eq(retn, ('foo', 'foo', 'foo'))

            retn = await core.callStorm('return(({"foo": "bar", "baz": 10}))')
            self.eq(retn, {'foo': 'bar', 'baz': 10})

            retn = await core.callStorm('$foo=foo $bar=bar return(({$foo: $bar, "baz": 10}))')
            self.eq(retn, {'foo': 'bar', 'baz': 10})

            retn = await core.callStorm('return(({"foo": "bar", "baz": 0x10}))')
            self.eq(retn, {'foo': 'bar', 'baz': 16})

            retn = await core.callStorm('''
                $list = (["foo"])
                $list.append(bar)
                return($list)
            ''')
            self.eq(retn, ('foo', 'bar'))

            retn = await core.callStorm('''
                $dict = ({"foo": "bar"})
                $dict.baz = (10)
                return($dict)
            ''')
            self.eq(retn, {'foo': 'bar', 'baz': 10})

            retn = await core.callStorm('return(([]))')
            self.eq(retn, ())

            retn = await core.callStorm('return((["foo",]))')
            self.eq(retn, ('foo',))

            retn = await core.callStorm('return((["foo" , ]))')
            self.eq(retn, ('foo',))

            retn = await core.callStorm('return(({}))')
            self.eq(retn, {})

            retn = await core.callStorm('return(({"foo": "bar", "baz": 10,}))')
            self.eq(retn, {'foo': 'bar', 'baz': 10})

            retn = await core.callStorm('return(({"foo": "bar", "baz": 10 , }))')
            self.eq(retn, {'foo': 'bar', 'baz': 10})

            q = '''
            $foo = ({"bar": ${[inet:fqdn=foo.com]}})
            for $n in $foo.bar { return($n.repr()) }
            '''
            retn = await core.callStorm(q)
            self.eq(retn, 'foo.com')

            q = '''
            $foo = ([${[inet:fqdn=foo.com]}])
            for $n in $foo.0 { return($n.repr()) }
            '''
            retn = await core.callStorm(q)
            self.eq(retn, 'foo.com')

            with self.raises(s_exc.BadSyntax):
                await core.callStorm('return((["foo" "foo"]))')

            with self.raises(s_exc.BadSyntax):
                await core.callStorm('return((["foo", "foo", ,]))')

            with self.raises(s_exc.BadSyntax):
                await core.callStorm('return(({"foo": "bar" "baz": 10}))')

            with self.raises(s_exc.BadSyntax):
                await core.callStorm('return(({"foo": "bar", "baz": 10, ,}))')

            with self.raises(s_exc.BadSyntax):
                await core.callStorm('return(({"foo": "bar", "baz": foo}))')

    async def test_lib_storm_triplequote(self):
        async with self.getTestCore() as core:
            retn = await core.callStorm("""
            return($lib.yaml.load('''
                foo: bar
                baz:
                    - hehe's
                    - haha's
            '''))
            """)
            self.eq(retn, {'foo': 'bar', 'baz': ("hehe's", "haha's")})

            self.eq(''' '"lol"' ''', await core.callStorm("""return(''' '"lol"' ''')"""))

            retn = await core.callStorm("""return(('''foo bar''', '''baz faz'''))""")
            self.eq(retn, ('foo bar', 'baz faz'))
            self.eq("'''", await core.callStorm("""return("'''")"""))

    async def test_lib_storm_formatstring(self):
        async with self.getTestCore() as core:

            msgs = await core.stormlist('''
                [(inet:ip=0.0.0.0 :asn=5 .seen=((0), (1)) +#foo)
                 (inet:ip=1.1.1.1 :asn=6 .seen=((1), (2)) +#foo=((3),(4)))]

                $lib.print(`ip={$node.repr()} asn={:asn} .seen={.seen} foo={#foo} {:asn=5}`)
            ''')
            self.stormIsInPrint('ip=0.0.0.0 asn=5 .seen=(0, 1) foo=(None, None) true', msgs)
            self.stormIsInPrint('ip=1.1.1.1 asn=6 .seen=(1, 2) foo=(3, 4) false', msgs)

            retn = await core.callStorm('''
                $foo = mystr
                return(`format string \\`foo=\\{$foo}\\` returns foo={$foo}`)
            ''')
            self.eq('format string `foo={$foo}` returns foo=mystr', retn)

            self.eq('', await core.callStorm('return(``)'))

            retn = await core.callStorm('''
                $foo=(2)
                function test(x, y) { return(($x+$y)) }

                return(`valu={(1)+$foo+$test(3,(4+$foo))}`)
            ''')
            self.eq('valu=12', retn)

            retn = await core.callStorm('''
                $foo=(2)
                function test(x, y) { return(($x+$y)) }

                return(`valu={(1)+$foo+$test(0x03,(4+$foo))}`)
            ''')
            self.eq('valu=12', retn)

            q = "$hehe=({'k': 'v'}) $fs=`{$hehe}56` return((`{$hehe}56`, $fs))"
            retn = await core.callStorm(q)
            self.eq("{'k': 'v'}56", retn[0])
            self.eq(retn[0], retn[1])

            retn = await core.callStorm('''$foo=bar $baz=faz return(`foo={$foo}
            baz={$baz}
            `)''')
            self.eq(retn, '''foo=bar
            baz=faz
            ''')

            self.eq("foo 'bar'", await core.callStorm("$foo=bar return(`foo '{$foo}'`)"))
            self.eq(r"\'''''bar'''", await core.callStorm(r"$foo=bar return(`\\'\''''{$foo}'''`)"))
            self.eq(r"\bar", await core.callStorm(r"$foo=bar return(`\\{$foo}`)"))
            self.eq(r"\`bar", await core.callStorm(r"$foo=bar return(`\\\`{$foo}`)"))
            self.eq(r"\{bar", await core.callStorm(r"$foo=bar return(`\\\{{$foo}`)"))
            self.eq(r"foo\bar", await core.callStorm(r"$foo=foo $bar=bar return(`{$foo}\\{$bar}`)"))
            self.eq(r"foo \bar", await core.callStorm(r"$foo=foo $bar=bar return(`{$foo} \\{$bar}`)"))

            with self.raises(s_exc.BadSyntax):
                await core.callStorm(r"$foo=bar return(`\\{{$foo}`)")

    async def test_lib_storm_emit(self):
        async with self.getTestCore() as core:
            self.eq(('foo', 'bar'), await core.callStorm('''
                function generate() {
                    emit foo
                    emit bar
                }
                function makelist() {
                    $retn = ()
                    for $item in $generate() { $retn.append($item) }
                    return($retn)
                }
                return($makelist())
            '''))

            self.eq(('vertex.link', 'woot.com'), await core.callStorm('''
                function generate() {
                    [ inet:fqdn=vertex.link inet:fqdn=woot.com ]
                    emit $node.repr()
                }
                function makelist() {
                    $retn = ()
                    for $item in $generate() { $retn.append($item) }
                    return($retn)
                }
                return($makelist())
            '''))

            msgs = await core.stormlist('''
                function generate() {
                    emit foo
                    $lib.raise(omg, omg)
                }
                for $item in $generate() { $lib.print($item) }
            ''')
            self.stormIsInPrint('foo', msgs)
            self.len(1, [m for m in msgs if m[0] == 'err' and m[1][0] == 'StormRaise'])

            msgs = await core.stormlist('''
                function generate(items) {
                    for $item in $items {
                        if ($item = "woot") { stop }
                        emit $item
                    }
                }
                for $item in $generate((foo, woot, bar)) { $lib.print($item) }
            ''')
            self.stormIsInPrint('foo', msgs)
            self.stormNotInPrint('woot', msgs)
            self.stormNotInPrint('bar', msgs)

            msgs = await core.stormlist('''
                function generate(items) {
                    for $item in $items {
                        [ it:dev:str=$item ]
                        if ($node.repr() = "woot") { stop }
                        emit $item
                    }
                }
                for $item in $generate((foo, woot, bar)) { $lib.print($item) }
            ''')
            self.stormIsInPrint('foo', msgs)
            self.stormNotInPrint('woot', msgs)
            self.stormNotInPrint('bar', msgs)

            nodes = await core.nodes('''
                function generate(items) {
                    for $item in $items {
                        if ($item = "woot") { stop }
                        [ it:dev:str=$item ]
                    }
                }
                yield $generate((foo, woot, bar))
            ''')
            self.len(1, nodes)
            self.eq('foo', nodes[0].ndef[1])

            msgs = await core.stormlist('''
                function generate() {
                    for $i in $lib.range(3) {
                        $lib.print(`inner {$i}`)
                        emit $i
                    }
                }
                for $i in $generate() {
                    $lib.print(`outer {$i}`)
                    for $_ in $lib.range(5) {}
                    break
                }
            ''')
            prnt = [m[1]['mesg'] for m in msgs if m[0] == 'print']
            self.eq(prnt, ['inner 0', 'outer 0'])

            # Emit outside an emitter function raises a runtime error with posinfo
            with self.raises(s_exc.StormRuntimeError) as cm:
                await core.nodes('emit foo')
            self.nn(cm.exception.get('highlight'))

            with self.raises(s_exc.StormRuntimeError) as cm:
                await core.nodes('[test:str=emit] emit foo')
            self.nn(cm.exception.get('highlight'))

            # stop cannot cross function boundaries
            q = '''
            function inner(v) {
                if ( $v = 2 ) {
                    stop
                }
                return ( $v )
            }
            function outer(n) {
                for $i in $lib.range($n) {
                    emit $inner($i)
                }
            }
            $N = (5)
            for $valu in $outer($N) {
                $lib.print(`{$valu}/{$N}`)
            }
            '''
            msgs = await core.stormlist(q)
            self.stormIsInPrint('1/5', msgs)
            self.stormNotInPrint('2/5', msgs)
            self.stormIsInErr('function inner - Generator control statement "stop" used outside of a generator '
                              'function.',
                              msgs)

            # The function exception raised can be caught.
            q = '''
            function inner(v) {
                if ( $v = 2 ) {
                    stop
                }
                return ( $v )
            }
            function outer(n) {
                for $i in $lib.range($n) {
                    emit $inner($i)
                }
            }
            $N = (5)
            try {
                for $valu in $outer($N) {
                    $lib.print(`{$valu}/{$N}`)
                }
            } catch StormRuntimeError as err {
                $lib.print(`caught: {$err.mesg}`)
            }
            '''
            msgs = await core.stormlist(q)
            self.stormIsInPrint('1/5', msgs)
            self.stormNotInPrint('2/5', msgs)
            self.stormIsInPrint('caught: function inner - Generator control statement "stop" used outside of a'
                                ' generator function.',
                                msgs)

            # Outside a function, StopStorm is caught and converted into a StormRuntimeError for the message stream.
            # Since this is tearing down the runtime, it cannot be caught.
            q = '''
            $N = (5)
            for $j in $lib.range($N) {
                if ($j = 2) {
                    stop
                }
                $lib.print(`{$j}/{$N}`)
            }
            '''
            msgs = await core.stormlist(q)
            self.stormIsInPrint('1/5', msgs)
            self.stormNotInPrint('2/5', msgs)
            self.stormIsInErr('Generator control statement "stop" used outside of a generator function.',
                              msgs)
            errname = [m[1][0] for m in msgs if m[0] == 'err'][0]
            self.eq(errname, 'StormRuntimeError')

            q = '''
            $N = (5)
            try {
                for $j in $lib.range($N) {
                    if ($j = 2) {
                        stop
                    }
                    $lib.print(`{$j}/{$N}`)
                }
            } catch StormRuntimeError as err {
                $lib.print(`caught: {$err.mesg}`)
            }
            '''
            msgs = await core.stormlist(q)
            self.stormIsInPrint('1/5', msgs)
            self.stormNotInPrint('2/5', msgs)
            self.stormNotInPrint('caught:', msgs)
            self.stormIsInErr('Generator control statement "stop" used outside of a generator function.',
                              msgs)

            # Mixing a Loop control flow statement in an emitter to stop its processing
            # will be converted into a catchable StormRuntimeError
            q = '''
            function inner(n) {
                emit $n
                $n = ( $n + 1 )
                emit $n
                $n = ( $n + 1 )
                if ( $n >= 2 ) {
                    break
                }
                emit $n
            }
            $N = (0)
            try {
                for $valu in $inner($N) {
                    $lib.print(`got {$valu}`)
                }
            } catch StormRuntimeError as err {
                $lib.print(`caught: {$err.mesg}`)
            }
            '''
            msgs = await core.stormlist(q)
            self.stormIsInPrint('got 1', msgs)
            self.stormNotInPrint('got 2', msgs)
            self.stormIsInPrint('caught: function inner - Loop control statement "break" used outside of a loop.',
                                msgs)

    async def test_lib_storm_intersect(self):
        async with self.getTestCore() as core:
            await core.nodes('''
                [(ou:org=* :names=(foo, bar))]
                [(ou:org=* :names=(foo, baz))]
                [(ou:org=* :names=(foo, hehe))]
            ''')
            nodes = await core.nodes('ou:org | intersect { -> meta:name }')
            self.len(1, nodes)
            self.eq(nodes[0].ndef[1], 'foo')

            msgs = await core.stormlist('ou:org $foo=$node.value() | intersect $foo')
            self.stormIsInErr('intersect arguments must be runtsafe', msgs)

    async def test_lib_storm_trycatch(self):

        async with self.getTestCore() as core:
            self.eq(1, await core.callStorm('''
                try {
                    $lib.raise(FooBar, "Foo that bars!", baz=faz)
                    return((0))
                } catch FooBar as err {
                    return((1))
                }
            '''))

            self.eq(1, await core.callStorm('''
                try {
                    $lib.raise(FooBar, "Foo that bars!", baz=faz)
                    return((0))
                } catch (FooBar, BazFaz) as err {
                    return((1))
                } catch * as err {
                    return((2))
                }
            '''))

            self.eq('Gronk', await core.callStorm('''
                try {
                    $lib.raise(Gronk, "Foo that bars!", baz=faz)
                    return((0))
                } catch (FooBar, BazFaz) as err {
                    return((1))
                } catch * as err {
                    return($err.name)
                }
            '''))

            self.eq('Foo', await core.callStorm('''
                try {
                    $lib.telepath.open($url).callStorm("$lib.raise(Foo, bar, hehe=haha)")
                } catch Foo as err {
                    return($err.name)
                }
            ''', opts={'vars': {'url': core.getLocalUrl()}}))

            msgs = await core.stormlist('''
                [ inet:fqdn=vertex.link ]
                try {
                    [ :lolz = 10 ]
                } catch * as err {
                    $lib.print($err.name)
                }
            ''')
            self.stormIsInPrint('NoSuchProp', msgs)
            self.len(1, [m for m in msgs if m[0] == 'node'])

            with self.raises(s_exc.NoSuchProp):
                await core.nodes('''
                    [ inet:fqdn=vertex.link ]
                    try {
                        [ :lolz = 10 ]
                    } catch FooBar as err {}
                ''')

            with self.raises(s_exc.NoSuchForm):
                await core.nodes('''
                    try {
                        [ hurr:durr=vertex.link ]
                    } catch FooBar as err {}
                ''')

            # We will do lookups with the Raises command to raise the proper synerr
            with self.raises(s_exc.NoSuchForm):
                await core.nodes('''
                    try {
                        $lib.raise(NoSuchForm, 'mesg here')
                    } catch FooBar as err {}
                ''')

            # We punch through the errname in the exception
            with self.raises(s_exc.StormRaise) as cm:
                await core.nodes('''
                    try {
                        $lib.raise(NoSuchExceptionNewpers, 'mesg here')
                    } catch FooBar as err {}
                ''')
            self.eq(cm.exception.errname, 'NoSuchExceptionNewpers')
            self.eq(cm.exception.get('errname'), 'NoSuchExceptionNewpers')

            self.len(1, await core.nodes('''
                [ inet:fqdn=vertex.link ]
                try {
                    $lib.print($node.repr())
                } catch FooBar as err {
                    $lib.print(FooBar)
                }
            '''))

            self.len(1, await core.nodes('''
                try {
                    [ inet:fqdn=vertex.link ]
                } catch FooBar as err {
                    $lib.print(FooBar)
                }
            '''))

            self.len(1, await core.nodes('''
                try {
                    $lib.raise(FooBar, foobar)
                } catch FooBar as err {
                    [ inet:fqdn=vertex.link ]
                }
            '''))

            self.len(2, await core.nodes('''
                [ inet:fqdn=woot.link ]
                try {
                    $lib.raise(FooBar, foobar)
                } catch FooBar as err {
                    [ inet:fqdn=vertex.link ]
                }
            '''))

            # Nesting works
            q = '''
            $lib.print('init')
            try {
                $lib.print('nested try catch')
                try {
                    $lib.print('nested raise')
                    $lib.raise($errname, mesg='inner error!')
                } catch foo as err {
                    $lib.print('caught foo e={e}', e=$err)
                    if $innerRaise {
                        $lib.raise($innererrname, mesg='inner error!')
                    }
                }
                $lib.print('no foo err!')
            } catch bar as err {
                $lib.print('caught bar e={e}', e=$err)
            }
            $lib.print('fin')'''
            msgs = await core.stormlist(q, {'vars': {'errname': 'foo', 'innererrname': '', 'innerRaise': False, }})
            self.stormIsInPrint('caught foo', msgs)
            self.stormNotInPrint('caught bar', msgs)
            self.stormIsInPrint('fin', msgs)

            msgs = await core.stormlist(q, {'vars': {'errname': 'bar', 'innererrname': '', 'innerRaise': False, }})
            self.stormNotInPrint('caught foo', msgs)
            self.stormIsInPrint('caught bar', msgs)
            self.stormIsInPrint('fin', msgs)

            msgs = await core.stormlist(q, {'vars': {'errname': 'baz', 'innererrname': '', 'innerRaise': False, }})
            self.stormNotInPrint('caught foo', msgs)
            self.stormNotInPrint('caught bar', msgs)
            self.stormNotInPrint('fin', msgs)

            # We can also raise inside of a catch block
            msgs = await core.stormlist(q, {'vars': {'errname': 'foo', 'innererrname': 'bar', 'innerRaise': True, }})
            self.stormIsInPrint('caught foo', msgs)
            self.stormIsInPrint('caught bar', msgs)
            self.stormIsInPrint('fin', msgs)

            msgs = await core.stormlist(q, {'vars': {'errname': 'foo', 'innererrname': 'baz', 'innerRaise': True, }})
            self.stormIsInPrint('caught foo', msgs)
            self.stormNotInPrint('caught bar', msgs)
            self.stormNotInPrint('fin', msgs)

            # The items in the catch list must be a str or list of iterables.
            # Anything else raises a Storm runtime error
            with self.raises(s_exc.StormRuntimeError):
                await core.callStorm('''
                try {
                    $lib.raise(foo, test)
                } catch $lib.true as err{
                    $lib.print('caught')
                }
                ''')

            with self.raises(s_exc.StormRuntimeError):
                await core.callStorm('''
                try {
                    $lib.raise(foo, test)
                } catch (1) as err {
                    $lib.print('caught')
                }
                ''')

            # A list of mixed objects works
            msgs = await core.stormlist('''
            try {
                $lib.raise(foo, test)
            } catch (1, $lib.true, foo) as err {
                $lib.print('caught err={e}', e=$err)
            }
            ''')
            self.stormIsInPrint('caught err=', msgs)

            # Non-runtsafe Storm works without inbound nodes
            msgs = await core.stormlist('''
            try {
                [ inet:ip=([4, 0]) ]
                $lib.raise(foo, $node.repr())
            } catch * as err {
                $lib.print($err.mesg)
            }
            ''')
            self.stormIsInPrint('0.0.0.0', msgs)

            # info must be json safe
            with self.raises(s_exc.MustBeJsonSafe):
                await core.callStorm('$x="foo" $x=$x.encode() $lib.raise(foo, test, bar=$x)')

    async def test_storm_ifcond_fix(self):

        async with self.getTestCore() as core:
            msgs = await core.stormlist('''
                [ inet:fqdn=vertex.link inet:fqdn=foo.com inet:fqdn=bar.com ]

                function stuff(x) {
                  if ($x.0 = "vertex.link") {
                      return((1))
                  }
                  return((0))
                }

                $alerts = ()
                { $alerts.append($node.repr()) }

                $bool = $stuff($alerts)

                if $bool { $lib.print($alerts) }

                | spin
            ''')
            self.stormNotInPrint('foo.com', msgs)

    async def test_lib_storm_basics(self):
        # a catch-all bucket for simple tests to avoid cortex construction
        async with self.getTestCore() as core:

            with self.raises(s_exc.NoSuchVar):
                await core.nodes('inet:ip=$ipv4')

            with self.raises(s_exc.BadArg):
                await core.nodes('$lib.print(newp)', opts={'vars': {123: 'newp'}})

            # test that runtsafe vars stay runtsafe
            msgs = await core.stormlist('$foo=bar $lib.print($foo) if $node { $foo=$node.value() }')
            self.stormIsInPrint('bar', msgs)

            # test storm background command
            await core.nodes('''
                $x = foo
                $lib.queue.add($x)
                function stuff() {
                    [inet:ip=1.2.3.4]
                    background {
                        [it:dev:str=haha]
                        fini{
                            $lib.queue.get($x).put(hehe)
                        }
                    }
                }
                yield $stuff()
            ''')
            self.eq((0, 'hehe'), await core.callStorm('return($lib.queue.get(foo).get())'))

            await core.nodes('''$lib.queue.gen(bar)
            background ${ $lib.queue.get(bar).put(haha) }
            ''')
            self.eq((0, 'haha'), await core.callStorm('return($lib.queue.get(bar).get())'))

            await core.nodes('$foo = (foo,) background ${ $foo.append(bar) $lib.queue.get(bar).put($foo) }')
            self.eq((1, ['foo', 'bar']), await core.callStorm('return($lib.queue.get(bar).get(1))'))

            await core.nodes('$foo = ([["foo"]]) background ${ $foo.0.append(bar) $lib.queue.get(bar).put($foo) }')
            self.eq((2, [['foo', 'bar']]), await core.callStorm('return($lib.queue.get(bar).get(2))'))

            with self.raises(s_exc.StormRuntimeError):
                await core.nodes('[ ou:org=*] $text = $node.repr() | background $text')

            with self.raises(s_exc.NoSuchVar):
                await core.nodes('background { $lib.print($foo) }')

            await core.nodes('background ${ $foo=test $lib.print($foo) }')

            await core.nodes('background { $lib.time.sleep(4) }')
            task = await core.callStorm('for $t in $lib.ps.list() { if $t.info.background { return($t) } }')
            self.nn(task)
            self.none(task['info'].get('opts'))
            self.eq(core.view.iden, task['info'].get('view'))

            # test $lib.exit() and the StormExit handlers
            msgs = [m async for m in core.view.storm('$lib.exit()')]
            self.eq(msgs[-1][0], 'fini')

            # test that the view command functions correctly
            iden = s_common.guid()
            view0 = await core.callStorm('return($lib.view.get().fork().iden)')
            with self.raises(s_exc.NoSuchVar):
                opts = {'vars': {'view': view0}}
                await core.nodes('view.exec $view { [ ou:org=$iden] }', opts=opts)

            opts = {'vars': {'view': view0, 'iden': iden}}
            self.len(0, await core.nodes('view.exec $view { [ ou:org=$iden] }', opts=opts))

            opts = {'view': view0, 'vars': {'iden': iden}}
            self.len(1, await core.nodes('ou:org=$iden', opts=opts))

            # check safe per-node execution of view.exec
            view1 = await core.callStorm('return($lib.view.get().fork().iden)')
            opts = {'vars': {'view': view1}}
            # lol...
            self.len(1, await core.nodes('''
                [ ou:org=$view :name="[ inet:ip=1.2.3.4 ]" ]
                $foo=$node.repr() $bar=:name
                | view.exec $foo $bar
            ''', opts=opts))

            self.len(1, await core.nodes('inet:ip=1.2.3.4', opts={'view': view1}))

            self.len(0, await core.nodes('$x = $lib.null if ($x and $x > 20) { [ entity:contact=* ] }'))
            self.len(1, await core.nodes('$x = $lib.null if ($lib.true or $x > 20) { [ entity:contact=* ] }'))

            visi = await core.auth.addUser('visi')
            await visi.setPasswd('secret')

            cmd0 = {
                'name': 'asroot.not',
                'storm': '[ ou:org=* ]',
            }
            cmd1 = {
                'name': 'asroot.yep',
                'storm': '[ it:dev:str=$lib.user.allowed(node.add.it:dev:str) ]',
                'asroot': True,
            }
            await core.setStormCmd(cmd0)
            await core.setStormCmd(cmd1)

            opts = {'user': visi.iden}
            with self.raises(s_exc.AuthDeny):
                await core.nodes('asroot.not', opts=opts)

            with self.raises(s_exc.AuthDeny):
                await core.nodes('asroot.yep', opts=opts)

            await visi.addRule((True, ('asroot', 'cmd', 'asroot', 'yep')))

            nodes = await core.nodes('asroot.yep', opts=opts)
            self.len(1, nodes)
            self.eq('false', nodes[0].ndef[1])

            await visi.addRule((True, ('asroot', 'cmd', 'asroot')))
            self.len(1, await core.nodes('asroot.not', opts=opts))

            pkg0 = {
                'name': 'foopkg',
                'version': (0, 0, 1),
                'modules': (
                    {
                        'name': 'foo.bar',
                        'storm': '''
                            function lol() {
                                [ ou:org=* ]
                                return($node.iden())
                            }
                            function dyncall() {
                                return($lib.queue.list())
                            }
                            function dyniter() {
                                for $item in $lib.queue.add(dyniter).gets(wait=$lib.false) {}
                                return(woot)
                            }
                        ''',
                        'asroot': True,
                    },
                    {
                        'name': 'foo.baz',
                        'storm': 'function lol() { [ ou:org=* ] return($node.iden()) }',
                    },
                )
            }

            emptypkg = {
                'name': 'emptypkg',
                'modules': ({'name': 'emptymod'},),
            }

            strverpkg = {
                'name': 'strvers',
                'version': (0, 0, 1),
                'modules': ({'name': 'strvers', 'storm': ''},),
                'configvars': (
                    {
                        'name': 'foo',
                        'varname': 'foo',
                        'desc': 'foo desc',
                        'scopes': ['self'],
                        'type': 'inet:fqdn',
                    },
                    {
                        'name': 'bar',
                        'varname': 'bar',
                        'desc': 'bar desc',
                        'scopes': ['global'],
                        'type': ['inet:fqdn', ['str', 'inet:url']],
                    },
                )
            }
            core.loadStormPkg(emptypkg)
            await core.addStormPkg(strverpkg)

            core.loadStormPkg(pkg0)

            await core.nodes('$lib.import(foo.baz)', opts=opts)
            await core.nodes('$lib.import(foo.baz, reqvers="==0.0.1")', opts=opts)
            await core.nodes('$lib.import(foo.baz, reqvers=">=0.0.1")', opts=opts)
            await core.nodes('$lib.import(strvers, reqvers="==0.0.1")', opts=opts)

            with self.raises(s_exc.NoSuchName):
                await core.nodes('$lib.import(emptymod, reqvers=">=0.0.1")', opts=opts)

            with self.raises(s_exc.NoSuchName):
                await core.nodes('$lib.import(foo.baz, reqvers=">=0.0.2")', opts=opts)

            with self.raises(s_exc.AuthDeny):
                await core.nodes('$lib.import(foo.bar)', opts=opts)

            with self.raises(s_exc.AuthDeny):
                await core.nodes('$lib.import(foo.baz).lol()', opts=opts)

            await visi.addRule((True, ('asroot', 'mod', 'foo', 'bar')))
            self.len(1, await core.nodes('yield $lib.import(foo.bar).lol()', opts=opts))

            await visi.addRule((True, ('asroot', 'mod', 'foo')))
            self.len(1, await core.nodes('yield $lib.import(foo.baz).lol()', opts=opts))

            # coverage for dyncall/dyniter with asroot...
            await core.nodes('$lib.import(foo.bar).dyncall()', opts=opts)
            await core.nodes('$lib.import(foo.bar).dyniter()', opts=opts)

            # Call a non-existent function on the lib
            msgs = await core.stormlist('$mod = $lib.import(foo.bar) $lib.print($mod) $mod.newp()')
            self.stormIsInPrint('Imported Module foo.bar', msgs)
            self.stormIsInErr('Cannot find name [newp]', msgs)

            self.eq(s_version.commit, await core.callStorm('return($lib.version.commit())'))
            self.eq(s_version.version, await core.callStorm('return($lib.version.synapse())'))
            self.true(await core.callStorm('return($lib.version.matches($lib.version.synapse(), ">=2.9.0"))'))
            self.false(await core.callStorm('return($lib.version.matches($lib.version.synapse(), ">0.0.1,<2.0"))'))

            # check that the feed API uses toprim
            email = await core.callStorm('''
                $iden = $lib.guid()
                $props = ({"email": "visi@vertex.link"})
                $lib.feed.ingest((
                    ( (entity:contact, $iden), ({"props": $props})),
                ))
                entity:contact=$iden
                return(:email)
            ''')
            self.eq(email, 'visi@vertex.link')

            email = await core.callStorm('''
                $iden = $lib.guid()
                $props = ({"email": "visi@vertex.link"})
                yield $lib.feed.genr((
                    ( (entity:contact, $iden), ({"props": $props})),
                ))
                return(:email)
            ''')
            self.eq(email, 'visi@vertex.link')

            pkg0 = {'name': 'hehe', 'version': '1.2.3'}
            await core.addStormPkg(pkg0)
            self.eq('1.2.3', await core.callStorm('return($lib.pkg.get(hehe).version)'))

            self.eq(None, await core.callStorm('return($lib.pkg.get(nopkg))'))

            pkg1 = {'name': 'haha', 'version': '1.2.3'}
            await core.addStormPkg(pkg1)
            msgs = await core.stormlist('pkg.list')
            self.stormIsInPrint('haha', msgs)
            self.stormIsInPrint('hehe', msgs)

            self.true(await core.callStorm('return($lib.pkg.has(haha))'))

            await core.delStormPkg('haha')
            self.none(await core.callStorm('return($lib.pkg.get(haha))'))
            self.false(await core.callStorm('return($lib.pkg.has(haha))'))

            msgs = await core.stormlist('pkg.list --verbose')
            self.stormIsInPrint('not available', msgs)

            pkg2 = {'name': 'hoho', 'version': '4.5.6', 'build': {'time': 1732017600000000}}
            await core.addStormPkg(pkg2)
            self.eq('4.5.6', await core.callStorm('return($lib.pkg.get(hoho).version)'))
            msgs = await core.stormlist('pkg.list --verbose')
            self.stormIsInPrint('2024-11-19 12:00:00', msgs)

            # test for $lib.queue.gen()
            self.eq(0, await core.callStorm('return($lib.queue.gen(woot).size())'))
            # and again to test *not* creating it...
            self.eq(0, await core.callStorm('return($lib.queue.gen(woot).size())'))

            self.eq({'foo': 'bar'}, await core.callStorm('return(({    "foo"    :    "bar"   }))'))

            ddef0 = await core.callStorm('return($lib.dmon.add(${ $lib.queue.gen(hehedmon).put(lolz) $lib.time.sleep(10) }, name=hehedmon))')
            ddef1 = await core.callStorm('return($lib.dmon.get($iden))', opts={'vars': {'iden': ddef0.get('iden')}})
            self.none(await core.callStorm('return($lib.dmon.get(newp))'))

            tasks = [t for t in core.boss.tasks.values() if t.name == 'storm:dmon']
            self.true(len(tasks) == 1 and tasks[0].info.get('view') == core.view.iden)

            self.eq(ddef0['iden'], ddef1['iden'])

            self.eq((0, 'lolz'), await core.callStorm('return($lib.queue.gen(hehedmon).get(0))'))

            task = core.stormdmons.getDmon(ddef0['iden']).task
            self.true(await core.callStorm(f'return($lib.dmon.bump($iden))', opts={'vars': {'iden': ddef0['iden']}}))
            self.ne(task, core.stormdmons.getDmon(ddef0['iden']).task)

            self.true(await core.callStorm(f'return($lib.dmon.stop($iden))', opts={'vars': {'iden': ddef0['iden']}}))
            self.none(core.stormdmons.getDmon(ddef0['iden']).task)
            self.false(await core.callStorm(f'return($lib.dmon.get($iden).enabled)', opts={'vars': {'iden': ddef0['iden']}}))
            self.false(await core.callStorm(f'return($lib.dmon.stop($iden))', opts={'vars': {'iden': ddef0['iden']}}))

            self.true(await core.callStorm(f'return($lib.dmon.start($iden))', opts={'vars': {'iden': ddef0['iden']}}))
            self.nn(core.stormdmons.getDmon(ddef0['iden']).task)
            self.true(await core.callStorm(f'return($lib.dmon.get($iden).enabled)', opts={'vars': {'iden': ddef0['iden']}}))
            self.false(await core.callStorm(f'return($lib.dmon.start($iden))', opts={'vars': {'iden': ddef0['iden']}}))

            self.false(await core.callStorm(f'return($lib.dmon.bump(newp))'))
            self.false(await core.callStorm(f'return($lib.dmon.stop(newp))'))
            self.false(await core.callStorm(f'return($lib.dmon.start(newp))'))

            self.eq((1, 'lolz'), await core.callStorm('return($lib.queue.gen(hehedmon).get(1))'))

            async with core.getLocalProxy() as proxy:
                self.nn(await proxy.getStormDmon(ddef0['iden']))
                self.true(await proxy.bumpStormDmon(ddef0['iden']))
                self.true(await proxy.disableStormDmon(ddef0['iden']))
                self.true(await proxy.enableStormDmon(ddef0['iden']))
                self.false(await proxy.bumpStormDmon('newp'))
                self.false(await proxy.disableStormDmon('newp'))
                self.false(await proxy.enableStormDmon('newp'))

            await core.callStorm('[ inet:ip=11.22.33.44 :asn=56 inet:asn=99]')
            await core.callStorm('[ ps:person=* +#foo ]')

            view, layr = await core.callStorm('$view = $lib.view.get().fork() return(($view.iden, $view.layers.0.iden))')

            opts = {'view': view}
            self.len(0, await core.callStorm('''
                $list = ()
                $layr = $lib.view.get().layers.0
                for $item in $layr.getStorNodes() {
                    $list.append($item)
                }
                return($list)''', opts=opts))

            await core.addTagProp('score', ('int', {}), {})
            await core.callStorm('[ inet:ip=11.22.33.44 :asn=99 inet:fqdn=55667788.link +#foo=2020 +#foo:score=100]', opts=opts)
            await core.callStorm('inet:ip=11.22.33.44 $node.data.set(foo, bar)', opts=opts)
            await core.callStorm('inet:ip=11.22.33.44 [ +(refs)> { inet:asn=99 } ]', opts=opts)

            sodes = await core.callStorm('''
                $list = ()
                $layr = $lib.view.get().layers.0
                for $item in $layr.getStorNodes() {
                    $list.append($item)
                }
                return($list)''', opts=opts)
            self.len(3, sodes)

            ipv4 = await core.callStorm('''
                $list = ()
                $layr = $lib.view.get().layers.0
                for ($buid, $sode) in $layr.getStorNodes() {
                    yield $buid
                }
                +inet:ip
                return($node.repr())''', opts=opts)
            self.eq('11.22.33.44', ipv4)

            sodes = await core.callStorm('inet:ip=11.22.33.44 return($node.getStorNodes())', opts=opts)
            self.eq((1577836800000000, 1577836800000001), sodes[0]['tags']['foo'])
            self.eq((99, 9, None), sodes[0]['props']['asn'])
            self.eq(((4, 185999660), 26, None), sodes[1]['valu'])
            self.eq(('unicast', 1, None), sodes[1]['props']['type'])
            self.eq((56, 9, None), sodes[1]['props']['asn'])

            nodes = await core.nodes('[inet:ip=11.22.33.44 +#bar:score=200]')

            bylayer = await core.callStorm('inet:ip=11.22.33.44 return($node.getByLayer())', opts=opts)
            self.ne(bylayer['ndef'], layr)
            self.eq(bylayer['props']['asn'], layr)
            self.eq(bylayer['tags']['foo'], layr)
            self.ne(bylayer['props']['type'], layr)
            self.eq(bylayer['tagprops']['foo']['score'], layr)
            self.ne(bylayer['tagprops']['bar']['score'], layr)

            msgs = await core.stormlist('inet:ip=11.22.33.44 | merge', opts=opts)
            self.stormIsInPrint('6720190a3ac94559e1e7e55d2177024734f940954988649b59454bf2324a351d inet:ip:asn = 99', msgs)
            self.stormIsInPrint("6720190a3ac94559e1e7e55d2177024734f940954988649b59454bf2324a351d inet:ip#foo = ('2020-01-01T00:00:00Z', '2020-01-01T00:00:00.000001Z')", msgs)
            self.stormIsInPrint("6720190a3ac94559e1e7e55d2177024734f940954988649b59454bf2324a351d inet:ip#foo:score = 100", msgs)
            self.stormIsInPrint("6720190a3ac94559e1e7e55d2177024734f940954988649b59454bf2324a351d inet:ip DATA foo = 'bar'", msgs)
            self.stormIsInPrint('6720190a3ac94559e1e7e55d2177024734f940954988649b59454bf2324a351d inet:ip +(refs)> a0df14eab785847912993519f5606bbe741ad81afb51b81455ac6982a5686436', msgs)

            msgs = await core.stormlist('ps:person | merge --diff', opts=opts)
            self.stormIsInPrint('6720190a3ac94559e1e7e55d2177024734f940954988649b59454bf2324a351d inet:ip:asn = 99', msgs)
            self.stormIsInPrint("6720190a3ac94559e1e7e55d2177024734f940954988649b59454bf2324a351d inet:ip#foo = ('2020-01-01T00:00:00Z', '2020-01-01T00:00:00.000001Z')", msgs)
            self.stormIsInPrint("6720190a3ac94559e1e7e55d2177024734f940954988649b59454bf2324a351d inet:ip#foo:score = 100", msgs)
            self.stormIsInPrint("6720190a3ac94559e1e7e55d2177024734f940954988649b59454bf2324a351d inet:ip DATA foo = 'bar'", msgs)
            self.stormIsInPrint('6720190a3ac94559e1e7e55d2177024734f940954988649b59454bf2324a351d inet:ip +(refs)> a0df14eab785847912993519f5606bbe741ad81afb51b81455ac6982a5686436', msgs)

            await core.callStorm('inet:ip=11.22.33.44 | merge --apply', opts=opts)
            nodes = await core.nodes('inet:ip=11.22.33.44')
            self.len(1, nodes)
            self.nn(nodes[0].getTag('foo'))
            self.eq(99, nodes[0].get('asn'))

            bylayer = await core.callStorm('inet:ip=11.22.33.44 return($node.getByLayer())', opts=opts)
            self.ne(bylayer['ndef'], layr)
            self.ne(bylayer['props']['asn'], layr)
            self.ne(bylayer['tags']['foo'], layr)

            # confirm that we moved node data and light edges
            self.eq('bar', await core.callStorm('inet:ip=11.22.33.44 return($node.data.get(foo))'))
            self.eq(99, await core.callStorm('inet:ip=11.22.33.44 -(refs)> inet:asn return($node.value())'))
            self.eq(100, await core.callStorm('inet:ip=11.22.33.44 return(#foo:score)'))

            sodes = await core.callStorm('inet:ip=11.22.33.44 return($node.getStorNodes())', opts=opts)
            self.eq({}, sodes[0])

            with self.raises(s_exc.CantMergeView):
                await core.callStorm('inet:ip=11.22.33.44 | merge')

            # test printing a merge that the node was created in the top layer. We also need to make sure the layer
            # is in a steady state for layer merge --diff tests.

            real_layer = core.layers.get(layr)  # type: s_layer.Layer
            if real_layer.dirty:
                waiter = real_layer.layrslab.waiter(1, 'commit')
                await waiter.wait(timeout=12)

            waiter = real_layer.layrslab.waiter(1, 'commit')
            msgs = await core.stormlist('[ inet:fqdn=mvmnasde.com ] | merge', opts=opts)

            self.stormIsInPrint('3496c02183961db4fbc179f0ceb5526347b37d8ff278279917b6eb6d39e1e272 inet:fqdn = mvmnasde.com', msgs)
            self.stormIsInPrint('3496c02183961db4fbc179f0ceb5526347b37d8ff278279917b6eb6d39e1e272 inet:fqdn:host = mvmnasde', msgs)
            self.stormIsInPrint('3496c02183961db4fbc179f0ceb5526347b37d8ff278279917b6eb6d39e1e272 inet:fqdn:domain = com', msgs)
            self.stormIsInPrint('3496c02183961db4fbc179f0ceb5526347b37d8ff278279917b6eb6d39e1e272 inet:fqdn:issuffix = false', msgs)
            self.stormIsInPrint('3496c02183961db4fbc179f0ceb5526347b37d8ff278279917b6eb6d39e1e272 inet:fqdn:iszone = true', msgs)
            self.stormIsInPrint('3496c02183961db4fbc179f0ceb5526347b37d8ff278279917b6eb6d39e1e272 inet:fqdn:zone = mvmnasde.com', msgs)

            # Ensure that the layer has sync()'d to avoid getting data from
            # dirty sodes in the merge --diff tests.
            self.len(1, await waiter.wait(timeout=12))

            # test that a user without perms can diff but not apply
            await visi.addRule((True, ('view', 'read')))

            msgs = await core.stormlist('merge --diff --apply', opts={'view': view, 'user': visi.iden})
            self.stormIsInErr('must have permission node.del.inet:fqdn', msgs)

            msgs = await core.stormlist('ps:person | merge --diff', opts={'view': view, 'user': visi.iden})
            self.stormIsInPrint('inet:fqdn = mvmnasde.com', msgs)

            # merge all the nodes with anything stored in the top layer...
            await core.callStorm('''
                for ($buid, $sode) in $lib.view.get().layers.0.getStorNodes() {
                    yield $buid
                }
                | merge --apply
            ''', opts=opts)

            # make a few more edits and merge some of them to test --wipe
            await core.stormlist('[ inet:fqdn=hehehaha.com inet:fqdn=woottoow.com ]')

            layrcount = len(core.layers.values())
            await core.stormlist('[ inet:fqdn=hehehaha.com inet:fqdn=woottoow.com ]', opts=opts)
            oldlayr = await core.callStorm('return($lib.view.get().layers.0.iden)', opts=opts)
            msgs = await core.stormlist('inet:fqdn=hehehaha.com | merge --apply --wipe', opts=opts)
            self.stormHasNoWarnErr(msgs)
            newlayr = await core.callStorm('return($lib.view.get().layers.0.iden)', opts=opts)
            self.ne(oldlayr, newlayr)
            msgs = await core.stormlist('''
                $layr = $lib.view.get().layers.0.iden
                $user = $lib.auth.users.byname(visi)
                $role = $lib.auth.roles.add(ninjas)

                $user.grant($role.iden)

                $user.setAdmin((true), gateiden=$layr)
                $user.addRule(([true, ["foo", "bar"]]), gateiden=$layr)
                $role.addRule(([true, ["baz", "faz"]]), gateiden=$layr)
            ''', opts=opts)
            self.stormHasNoWarnErr(msgs)
            await core.callStorm('$lib.view.get().swapLayer()', opts=opts)
            self.ne(newlayr, await core.callStorm('return($lib.view.get().layers.0.iden)', opts=opts))

            self.true(await core.callStorm('''
                $layr = $lib.view.get().layers.0.iden
                return($lib.auth.users.byname(visi).allowed(foo.bar, gateiden=$layr))
            ''', opts=opts))
            self.true(await core.callStorm('''
                $layr = $lib.view.get().layers.0.iden
                return($lib.auth.users.byname(visi).allowed(baz.faz, gateiden=$layr))
            ''', opts=opts))

            self.len(0, await core.nodes('diff', opts=opts))

            self.len(0, await core.callStorm('''
                $list = ()
                for ($buid, $sode) in $lib.view.get().layers.0.getStorNodes() {
                    $list.append($buid)
                }
                return($list)
            ''', opts=opts))

            self.eq('c8af8cfbcc36ba5dec9858124f8f014d', await core.callStorm('''
                $iden = c8af8cfbcc36ba5dec9858124f8f014d
                [ inet:fqdn=vertex.link <(refs)+ {[ meta:source=$iden ]} ]
                <(refs)- meta:source
                return($node.value())
            '''))

            with self.raises(s_exc.BadArg):
                await core.callStorm('inet:fqdn=vertex.link $tags = $node.globtags(foo.***)')

            nodes = await core.nodes('$form=inet:fqdn [ *$form=visi.com ]')
            self.len(1, nodes)
            self.eq(nodes[0].ndef, ('inet:fqdn', 'visi.com'))

            # test non-runtsafe invalid form deref node add
            with self.raises(s_exc.NoSuchForm):
                await core.callStorm('[ it:dev:str=hehe:haha ] $form=$node.value() [*$form=lol]')

            async def sleeper():
                await asyncio.sleep(2)
            task = core.schedCoro(sleeper())
            self.false(await s_coro.waittask(task, timeout=0.1))

            # test some StormRuntime APIs directly...
            await core.nodes('[ inet:ip=1.2.3.4 ]')
            await core.nodes('[ ou:org=* ou:org=* :name=dupcorp ]')

            query = await core.getStormQuery('')
            async with core.getStormRuntime(query) as runt:

                self.len(1, await alist(runt.storm('inet:ip=1.2.3.4')))

                self.nn(await runt.getOneNode('inet:ip', (4, 0x01020304)))

                counter = itertools.count()

                async def skipone(n):
                    if next(counter) == 0:
                        return True
                    return False

                self.nn(await runt.getOneNode('ou:org:name', 'dupcorp', filt=skipone))

                with self.raises(s_exc.StormRuntimeError):
                    await runt.getOneNode('ou:org:name', 'dupcorp')

            count = 5
            for i in range(count):
                await core.nodes('[ test:guid=$lib.guid() +#foo.bar]')
                await core.nodes('[ test:str=$lib.guid() ]')

            # test the node importing works...
            class ExpHandler(s_httpapi.StormHandler):
                async def get(self, name):
                    self.set_header('Content-Type', 'application/x-synapse-nodes')
                    core = self.getCore()
                    if name == 'kewl':
                        form = 'test:guid'
                    elif name == 'neat':
                        form = 'test:str'
                    else:
                        return
                    async for pode in core.exportStorm(form):
                        self.write(s_msgpack.en(pode))
                        self.flush()

            core.addHttpApi('/api/v1/exptest/(.*)', ExpHandler, {'cell': core})
            port = (await core.addHttpsPort(0, host='127.0.0.1'))[1]
            async with self.getTestCore() as subcore:
                # test that we get nodes, but in this vase, incoming node get priority
                byyield = await subcore.nodes(f'[inet:url="https://127.0.0.1:{port}/api/v1/exptest/neat"] | nodes.import --no-ssl-verify https://127.0.0.1:{port}/api/v1/exptest/kewl')
                self.len(count, byyield)
                for node in byyield:
                    self.eq(node.form.name, 'test:str')
                # we shouldn't grab any of the nodes tagged #foo.bar (ie, all the test:guid nodes)
                bytag = await subcore.nodes('#foo.bar')
                self.len(0, bytag)

                url = await subcore.nodes('inet:url')
                self.len(1, url)
                url = url[0]
                self.eq('https', url.get('proto'))
                self.eq('/api/v1/exptest/neat', url.get('path'))
                self.eq('', url.get('params'))
                self.eq((4, 2130706433), url.get('ip'))
                self.eq(f'https://127.0.0.1:{port}/api/v1/exptest/neat', url.get('base'))
                self.eq(port, url.get('port'))

                # now test that param works
                byyield = await subcore.nodes(f'nodes.import --no-ssl-verify https://127.0.0.1:{port}/api/v1/exptest/kewl')
                self.len(count, byyield)
                for node in byyield:
                    self.eq(node.form.name, 'test:guid')
                    self.isin('foo.bar', node.getTagNames())

                # bad response should give no nodes
                msgs = await subcore.stormlist(f'nodes.import --no-ssl-verify https://127.0.0.1:{port}/api/v1/lolnope/')
                self.stormHasNoErr(msgs)
                self.stormIsInWarn('nodes.import got HTTP error code', msgs)
                nodes = [x for x in msgs if x[0] == 'node']
                self.len(0, nodes)

            pkgdef = {
                'name': 'foobar',
                'version': '1.2.3',
            }

            await core.addStormPkg(pkgdef)

            deps = await core.callStorm('return($lib.pkg.deps($pkgdef))', opts={'vars': {'pkgdef': pkgdef}})
            self.eq({
                'requires': (),
                'conflicts': (),
            }, deps)

            pkgdef = {
                'name': 'bazfaz',
                'version': '2.2.2',
                'depends': {
                    'conflicts': (
                        {'name': 'foobar'},
                    ),
                }
            }

            with self.raises(s_exc.StormPkgConflicts):
                await core.addStormPkg(pkgdef)

            deps = await core.callStorm('return($lib.pkg.deps($pkgdef))', opts={'vars': {'pkgdef': pkgdef}})
            self.eq({
                'requires': (),
                'conflicts': (
                    {'name': 'foobar', 'version': None, 'desc': None, 'ok': False, 'actual': '1.2.3'},
                )
            }, deps)

            pkgdef = {
                'name': 'bazfaz',
                'version': '2.2.2',
                'depends': {
                    'conflicts': (
                        {'name': 'foobar', 'version': '>=1.0.0', 'desc': 'foo'},
                    ),
                }
            }

            with self.raises(s_exc.StormPkgConflicts):
                await core.addStormPkg(pkgdef)

            deps = await core.callStorm('return($lib.pkg.deps($pkgdef))', opts={'vars': {'pkgdef': pkgdef}})
            self.eq({
                'requires': (),
                'conflicts': (
                    {'name': 'foobar', 'version': '>=1.0.0', 'desc': 'foo', 'ok': False, 'actual': '1.2.3'},
                )
            }, deps)

            pkgdef = {
                'name': 'bazfaz',
                'version': '2.2.2',
                'depends': {
                    'requires': (
                        {'name': 'foobar', 'version': '>=2.0.0,<3.0.0'},
                    ),
                }
            }

            with self.getAsyncLoggerStream('synapse.cortex', 'bazfaz requirement') as stream:
                await core.addStormPkg(pkgdef)
                self.true(await stream.wait(timeout=1))

            pkgdef = {
                'name': 'bazfaz',
                'version': '2.2.2',
                'depends': {
                    'requires': (
                        {'name': 'foobar', 'version': '>=2.0.0,<3.0.0', 'optional': True},
                    ),
                }
            }

            with self.getAsyncLoggerStream('synapse.cortex', 'bazfaz optional requirement') as stream:
                await core.addStormPkg(pkgdef)
                self.true(await stream.wait(timeout=1))

            deps = await core.callStorm('return($lib.pkg.deps($pkgdef))', opts={'vars': {'pkgdef': pkgdef}})
            self.eq({
                'requires': (
                    {'name': 'foobar', 'version': '>=2.0.0,<3.0.0', 'desc': None,
                     'ok': False, 'actual': '1.2.3', 'optional': True},
                ),
                'conflicts': ()
            }, deps)

            pkgdef = {
                'name': 'lolzlolz',
                'version': '1.2.3',
            }

            await core.addStormPkg(pkgdef)

            deps = await core.callStorm('return($lib.pkg.deps($pkgdef))', opts={'vars': {'pkgdef': pkgdef}})
            self.eq({
                'requires': (),
                'conflicts': (),
            }, deps)

            pkgdef = {
                'name': 'bazfaz',
                'version': '2.2.2',
                'depends': {
                    'requires': (
                        {'name': 'lolzlolz', 'version': '>=1.0.0,<2.0.0', 'desc': 'lol'},
                    ),
                    'conflicts': (
                        {'name': 'foobar', 'version': '>=3.0.0'},
                    ),
                }
            }

            await core.addStormPkg(pkgdef)

            deps = await core.callStorm('return($lib.pkg.deps($pkgdef))', opts={'vars': {'pkgdef': pkgdef}})
            self.eq({
                'requires': (
                    {'name': 'lolzlolz', 'version': '>=1.0.0,<2.0.0', 'desc': 'lol', 'ok': True, 'actual': '1.2.3'},
                ),
                'conflicts': (
                    {'name': 'foobar', 'version': '>=3.0.0', 'desc': None, 'ok': True, 'actual': '1.2.3'},
                )
            }, deps)

            pkgdef = {
                'name': 'zoinkszoinks',
                'version': '2.2.2',
                'depends': {
                    'requires': (
                        {'name': 'newpnewp', 'version': '1.2.3'},
                    ),
                    'conflicts': (
                        {'name': 'newpnewp'},
                    ),
                }
            }

            await core.addStormPkg(pkgdef)

            deps = await core.callStorm('return($lib.pkg.deps($pkgdef))', opts={'vars': {'pkgdef': pkgdef}})
            self.eq({
                'requires': (
                    {'name': 'newpnewp', 'version': '1.2.3', 'desc': None, 'ok': False, 'actual': None},
                ),
                'conflicts': (
                    {'name': 'newpnewp', 'version': None, 'desc': None, 'ok': True, 'actual': None},
                )
            }, deps)

            # force old-cron behavior which lacks a view
            await core.nodes('cron.add --hourly 03 { inet:ip }')
            for (iden, cron) in core.agenda.list():
                cron.view = None
            await core.nodes('cron.list')

            self.eq({'foo': 'bar', 'baz': 'faz'}, await core.callStorm('''
                return(({ // do foo thing
                    "foo" /* hehe */ : /* haha */ "bar", //lol
                    "baz" // hehe
                    : // haha
                    "faz" // hehe
                }))
            '''))

            self.eq(('foo', 'bar', 'baz'), await core.callStorm('''
                return(([ // do foo thing
                    /* hehe */ "foo" /* hehe */ , /* hehe */ "bar" /* hehe */ , /* hehe */ "baz" /* hehe */
                ]))
            '''))

            # surrogate escapes are not allowed
            with self.raises(s_exc.BadDataValu):
                await core.nodes(" [ test:str='pluto\udcbaneptune' ]")

            nodes = await core.nodes('[ media:news=* :publisher:name=woot ] $name=:publisher:name [ :publisher={ gen.ou.org $name } ]')
            self.len(1, nodes)
            self.nn(nodes[0].get('publisher'))

            # test regular expressions are case insensitive by default
            await core.nodes(" [ test:str='pluto neptune' ]")
            self.len(1, await core.nodes('test:str~=Pluto'))
            self.len(1, await core.nodes('test:str +test:str~=Pluto'))
            self.true(await core.callStorm('return(("Foo" ~= "foo"))'))
            self.len(0, await core.nodes('test:str~="(?-i:Pluto)"'))
            self.len(0, await core.nodes('test:str +test:str~="(?-i:Pluto)"'))
            self.false(await core.callStorm('return(("Foo" ~= "(?-i:foo)"))'))
            self.true(await core.callStorm('return(("Foo" ~= "(?-i:Foo)"))'))

            query = await core.getStormQuery('')
            async with core.getStormRuntime(query, opts={'user': visi.iden}) as runt:
                with self.raises(s_exc.AuthDeny):
                    runt.reqAdmin(gateiden=layr)

    async def test_storm_node_opts(self):

        async with self.getTestCore() as core:

            await core.stormlist('[ inet:fqdn=vertex.link ]')
            fork = await core.callStorm('return($lib.view.get().fork().iden)')

            opts = {'view': fork, 'node:opts': {'show:storage': True}}
            msgs = await core.stormlist('inet:fqdn=vertex.link [ +#foo ]', opts=opts)
            nodes = [mesg[1] for mesg in msgs if mesg[0] == 'node']
            self.len(1, nodes)
            self.nn(nodes[0][1]['storage'][1]['props']['.created'])
            self.eq((None, None), nodes[0][1]['storage'][0]['tags']['foo'])

            opts = {'node:opts': {'virts': True}}
            msgs = await core.stormlist('[ it:exec:query=* :time=2025-04? ]', opts=opts)
            nodes = [mesg[1] for mesg in msgs if mesg[0] == 'node']
            self.eq(nodes[0][1]['props']['time*precision'], 8)

    async def test_storm_diff_merge(self):

        async with self.getTestCore() as core:
            viewiden = await core.callStorm('return($lib.view.get().fork().iden)')

            altview = {'view': viewiden}
            await core.nodes('[ ou:org=* :name=hehe +#hehe ]')
            await core.nodes('[ ou:org=* :name=haha +#haha ]', opts=altview)

            with self.raises(s_exc.StormRuntimeError):
                nodes = await core.nodes('diff')

            altro = {'view': viewiden, 'readonly': True}
            nodes = await core.nodes('diff --prop ".created" | +ou:org', opts=altro)
            self.len(1, nodes)
            self.eq(nodes[0].get('name'), 'haha')

            nodes = await core.nodes('diff --prop ou:org', opts=altview)
            self.len(1, nodes)
            self.eq(nodes[0].get('name'), 'haha')

            nodes = await core.nodes('diff --prop ou:org:name', opts=altview)
            self.len(1, nodes)
            self.eq(nodes[0].get('name'), 'haha')

            nodes = await core.nodes('diff --tag haha', opts=altview)
            self.len(1, nodes)
            self.eq(nodes[0].get('name'), 'haha')

            with self.raises(s_exc.NoSuchProp):
                await core.nodes('diff --prop foo:bar', opts=altview)

            with self.raises(s_exc.StormRuntimeError) as cm:
                await core.nodes('diff --prop foo:bar --tag newp.newp', opts=altview)
            self.eq(cm.exception.get('mesg'),
                    'You may specify --tag *or* --prop but not both.')

            nodes = await core.nodes('diff | +ou:org', opts=altview)
            self.len(1, nodes)
            self.eq(nodes[0].get('name'), 'haha')

            self.len(3, await core.nodes('ou:org | diff | +ou:org', opts=altview))
            nodes = await core.nodes('diff | merge --no-tags --apply', opts=altview)

            nodes = await core.nodes('diff | +ou:org', opts=altview)
            self.len(1, nodes)
            self.nn(nodes[0].getTag('haha'))

            nodes = await core.nodes('ou:org:name=haha')
            self.len(1, nodes)
            self.none(nodes[0].getTag('haha'))

            self.len(2, await core.nodes('ou:org'))
            self.len(1, await core.nodes('meta:name=haha'))
            self.len(1, await core.nodes('ou:org:name=haha'))

            self.len(0, await core.nodes('#haha'))
            self.len(0, await core.nodes('ou:org#haha'))
            self.len(0, await core.nodes('syn:tag=haha'))

            self.len(1, await core.nodes('#haha', opts=altview))
            self.len(1, await core.nodes('ou:org#haha', opts=altview))
            self.len(1, await core.nodes('syn:tag=haha', opts=altview))
            self.len(1, await core.nodes('diff | +ou:org', opts=altview))

            self.len(2, await core.nodes('diff | merge --apply', opts=altview))

            self.len(1, await core.nodes('#haha'))
            self.len(1, await core.nodes('ou:org#haha'))

            self.len(0, await core.nodes('diff', opts=altview))

            await core.nodes('[ entity:contact=* :name=con0 +#con0 +#con0.foo +#conalt ]', opts=altview)
            await core.nodes('[ entity:contact=* :name=con1 +#con1 +#conalt ]', opts=altview)

            nodes = await core.nodes('diff --tag conalt con1 con0.foo con0 newp', opts=altview)
            self.sorteq(['con0', 'con1'], [n.get('name') for n in nodes])

            q = '''
            [ meta:name=foo +(refs)> {[ meta:name=bar ]} ]
            { for $i in $lib.range(1001) { $node.data.set($i, $i) }}
            '''
            nodes = await core.nodes(q, opts=altview)

            visi = await core.auth.addUser('visi')
            await visi.setPasswd('secret')

            altview['user'] = visi.iden

            uppriden = core.views[viewiden].layers[0].iden
            lowriden = core.views[viewiden].layers[1].iden

            await visi.addRule((True, ('view',)), gateiden=viewiden)
            await visi.addRule((True, ('node',)), gateiden=uppriden)
            await visi.addRule((True, ('node', 'add')), gateiden=lowriden)
            await visi.addRule((True, ('node', 'prop')), gateiden=lowriden)
            await visi.addRule((True, ('node', 'data')), gateiden=lowriden)

            with self.raises(s_exc.AuthDeny):
                await core.nodes('meta:name | merge --apply', opts=altview)

            self.len(0, await core.nodes('meta:name=foo'))

            await visi.addRule((True, ('node', 'edge')), gateiden=lowriden)

            await core.nodes('meta:name | merge --apply', opts=altview)
            self.len(1, await core.nodes('meta:name=foo -(refs)> *'))

            await visi.delRule((True, ('node', 'add')), gateiden=lowriden)

            self.len(1, await core.nodes('meta:name=foo [ .seen=now ]', opts=altview))
            await core.nodes('meta:name=foo | merge --apply', opts=altview)

            await visi.addRule((True, ('node', 'add')), gateiden=lowriden)

            with self.getAsyncLoggerStream('synapse.lib.view') as stream:
                await core.stormlist('meta:name | merge --apply', opts=altview)

            stream.seek(0)
            buf = stream.read()
            self.notin("No form named None", buf)

            await core.nodes('[ meta:name=baz ]')
            await core.nodes('meta:name=baz [ +#new.tag .seen=now ]', opts=altview)
            await core.nodes('meta:name=baz | delnode')

            self.stormHasNoErr(await core.stormlist('diff', opts=altview))
            self.stormHasNoErr(await core.stormlist('diff --tag new.tag', opts=altview))
            self.stormHasNoErr(await core.stormlist('diff --prop ".seen"', opts=altview))
            self.stormHasNoErr(await core.stormlist('merge --diff', opts=altview))

            oldn = await core.nodes('[ meta:name=readonly ]', opts=altview)
            newn = await core.nodes('[ meta:name=readonly ]')
            self.ne(oldn[0].get('.created'), newn[0].get('.created'))

            with self.getAsyncLoggerStream('synapse.lib.view') as stream:
                await core.stormlist('meta:name | merge --apply', opts=altview)

            stream.seek(0)
            buf = stream.read()
            self.notin("Property is read only: meta:name.created", buf)

            newn = await core.nodes('meta:name=readonly')
            self.eq(oldn[0].get('.created'), newn[0].get('.created'))

            viewiden2 = await core.callStorm('return($lib.view.get().fork().iden)', opts={'view': viewiden})

            oldn = await core.nodes('[ meta:name=readonly2 ]', opts=altview)
            newn = await core.nodes('[ meta:name=readonly2 ]')
            self.ne(oldn[0].get('.created'), newn[0].get('.created'))

            altview2 = {'view': viewiden2}
            q = 'meta:name=readonly2 | movenodes --apply --srclayers $lib.view.get().layers.2.iden'
            await core.nodes(q, opts=altview2)

            with self.getAsyncLoggerStream('synapse.lib.view') as stream:
                await core.stormlist('meta:name | merge --apply', opts=altview2)

            stream.seek(0)
            buf = stream.read()
            self.notin("Property is read only: meta:name.created", buf)

            newn = await core.nodes('meta:name=readonly2', opts=altview)
            self.eq(oldn[0].get('.created'), newn[0].get('.created'))

            await core.nodes('[ test:ro=bad :readable=foo ]', opts=altview)
            await core.nodes('[ test:ro=bad :readable=bar ]')

            msgs = await core.stormlist('test:ro | merge', opts=altview)
            self.stormIsInWarn("Cannot merge read only property with conflicting value", msgs)

            await core.nodes('[ test:str=foo +(refs)> { for $i in $lib.range(1001) {[ test:int=$i ]}}]', opts=altview)
            await core.nodes('test:str=foo -(refs)+> * merge --apply', opts=altview)
            self.len(1001, await core.nodes('test:str=foo -(refs)> *'))

    async def test_storm_merge_stricterr(self):

        async with self.getTestCore() as core:

            core.model.addDataModels(s_t_utils.deprmodel)

            await core.nodes('$lib.model.ext.addFormProp(test:deprprop, _str, (str, ({})), ({}))')

            viewiden = await core.callStorm('return($lib.view.get().fork().iden)')
            asfork = {'view': viewiden}

            await core.nodes('[ test:deprprop=base ]')

            self.len(1, await core.nodes('test:deprprop=base [ :_str=foo +#test ]', opts=asfork))
            await core.nodes('[ test:deprprop=fork test:str=other ]', opts=asfork)

            await core.nodes('model.deprecated.lock test:deprprop')

            msgs = await core.stormlist('diff | merge --apply --no-tags', opts=asfork)
            self.stormIsInWarn('Form test:deprprop is locked due to deprecation for valu=base', msgs)
            self.stormIsInWarn('Form test:deprprop is locked due to deprecation for valu=fork', msgs)
            self.stormHasNoErr(msgs)

            msgs = await core.stormlist('diff | merge --apply --only-tags', opts=asfork)
            self.stormIsInWarn('Form test:deprprop is locked due to deprecation for valu=base', msgs)
            self.stormHasNoErr(msgs)

            self.eq({
                'syn:tag': 1,
                'test:deprprop': 1,
                'test:str': 1,
            }, await core.callStorm('return($lib.view.get().getFormCounts())'))

            nodes = await core.nodes('test:deprprop')
            self.eq(['base'], [n.ndef[1] for n in nodes])
            self.eq([], nodes[0].getTags())

    async def test_storm_merge_opts(self):

        async with self.getTestCore() as core:
            viewiden = await core.callStorm('return($lib.view.get().fork().iden)')
            altview = {'view': viewiden}

            await core.addTagProp('score', ('int', {}), {})

            await core.nodes('[ ou:org=(org1,) :name=hehe ]')

            q = '''
            [ ou:org=(org1,)
                :url=https://vertex.link
                :name=haha
                :desc=cool
                :lifespan=(2021, ?)
                .seen=2022
                +#one:score=1
                +#two:score=2
                +#three:score=3
                +#haha.four
                +#haha.five
            ]
            '''
            await core.nodes(q, opts=altview)

            self.len(0, await core.nodes('syn:tag'))
            self.len(6, await core.nodes('syn:tag', opts=altview))

            await core.nodes('diff | merge --only-tags --include-tags one two --apply', opts=altview)
            nodes = await core.nodes('ou:org')
            self.sorteq(list(nodes[0].getTagNames()), ['one', 'two'])
            self.eq(nodes[0].getTagProp('one', 'score'), 1)
            self.eq(nodes[0].getTagProp('two', 'score'), 2)
            self.len(0, nodes[0].getTagProps('three'))
            self.len(2, await core.nodes('syn:tag'))

            await core.nodes('diff | merge --only-tags --exclude-tags three haha.four --apply', opts=altview)
            nodes = await core.nodes('ou:org')
            self.sorteq(list(nodes[0].getTagNames()), ['one', 'two', 'haha', 'haha.five'])
            self.len(0, nodes[0].getTagProps('three'))
            self.len(4, await core.nodes('syn:tag'))

            await core.nodes('diff | merge --include-props ou:org:name ou:org:desc --apply', opts=altview)
            nodes = await core.nodes('ou:org')
            self.sorteq(list(nodes[0].getTagNames()), ['one', 'two', 'three', 'haha', 'haha.four', 'haha.five'])
            self.eq(nodes[0].get('name'), 'haha')
            self.eq(nodes[0].get('desc'), 'cool')
            self.none(nodes[0].get('url'))
            self.none(nodes[0].get('lifespan'))
            self.none(nodes[0].get('.seen'))
            self.eq(nodes[0].getTagProp('three', 'score'), 3)
            self.len(6, await core.nodes('syn:tag'))

            await core.nodes('diff | merge --exclude-props ou:org:url ".seen" --apply', opts=altview)
            nodes = await core.nodes('ou:org')
            self.eq(nodes[0].get('lifespan'), (1609459200000000, 9223372036854775807))
            self.none(nodes[0].get('url'))
            self.none(nodes[0].get('.seen'))

            await core.nodes('diff | merge --include-props ".seen" --apply', opts=altview)
            nodes = await core.nodes('ou:org')
            self.nn(nodes[0].get('.seen'))
            self.none(nodes[0].get('url'))

            await core.nodes('[ ou:org=(org2,) +#six ]', opts=altview)
            await core.nodes('diff | merge --only-tags --apply', opts=altview)

            self.len(0, await core.nodes('ou:org=(org2,)'))

            sodes = await core.callStorm('ou:org=(org2,) return($node.getStorNodes())', opts=altview)
            self.nn(sodes[0]['tags']['six'])

            await core.nodes('[ ou:org=(org3,) +#glob.tags +#more.glob.tags +#more.gob.tags ]', opts=altview)
            await core.nodes('diff | merge --include-tags glob.* more.gl** --apply', opts=altview)
            nodes = await core.nodes('ou:org=(org3,)')
            exp = ['glob', 'more', 'more.glob', 'more.glob.tags', 'glob.tags']
            self.sorteq(list(nodes[0].getTagNames()), exp)

            q = '''
            [ crypto:x509:cert=*
              :md5=00000a5758eea935f817dd1490a322a5

              inet:tls:servercert=(1.2.3.4, $node)
            ]
            '''
            await core.nodes(q, opts=altview)

            self.len(0, await core.nodes('hash:md5'))
            await core.nodes('crypto:x509:cert | merge --apply', opts=altview)
            self.len(1, await core.nodes('hash:md5'))

            self.len(0, await core.nodes('inet:ip'))
            await core.nodes('inet:tls:servercert | merge --apply', opts=altview)
            self.len(1, await core.nodes('inet:ip'))

    async def test_storm_merge_perms(self):

        async with self.getTestCore() as core:

            await core.addTagProp('score', ('int', {}), {})

            visi = await core.auth.addUser('visi')
            opts = {'user': visi.iden}

            view2 = await core.callStorm('return($lib.view.get().fork())')
            view2opts = opts | {'view': view2['iden']}
            layr2 = view2['layers'][0]['iden']
            layr1 = view2['layers'][1]['iden']

            await visi.addRule((True, ('view',)))
            await visi.addRule((True, ('node', 'add')), gateiden=layr2)
            await visi.addRule((True, ('node', 'prop', 'set')), gateiden=layr2)
            await visi.addRule((True, ('node', 'tag', 'add')), gateiden=layr2)
            await visi.addRule((True, ('node', 'data', 'set')), gateiden=layr2)
            await visi.addRule((True, ('node', 'edge', 'add')), gateiden=layr2)

            await core.nodes('[ meta:name=test ]')

            await core.nodes('''
                [ entity:contact=*
                    :name=test0
                    +(refs)> { meta:name=test }
                    +#test1.foo=now
                    +#test2
                    +#test3:score=42
                ]
                $node.data.set(foo, bar)
            ''', opts=view2opts)

            with self.raises(s_exc.AuthDeny) as ecm:
                await core.nodes('entity:contact merge --apply', opts=view2opts)
            self.eq('node.del.entity:contact', ecm.exception.errinfo['perm'])
            await visi.addRule((True, ('node', 'del')), gateiden=layr2)

            with self.raises(s_exc.AuthDeny) as ecm:
                await core.nodes('entity:contact merge --apply', opts=view2opts)
            self.eq('node.add.entity:contact', ecm.exception.errinfo['perm'])
            await visi.addRule((True, ('node', 'add')), gateiden=layr1)

            with self.raises(s_exc.AuthDeny) as ecm:
                await core.nodes('entity:contact merge --apply', opts=view2opts)
            self.eq('node.prop.del.entity:contact..created', ecm.exception.errinfo['perm'])
            await visi.addRule((True, ('node', 'prop', 'del')), gateiden=layr2)

            with self.raises(s_exc.AuthDeny) as ecm:
                await core.nodes('entity:contact merge --apply', opts=view2opts)
            self.eq('node.prop.set.entity:contact..created', ecm.exception.errinfo['perm'])
            await visi.addRule((True, ('node', 'prop', 'set')), gateiden=layr1)

            with self.raises(s_exc.AuthDeny) as ecm:
                await core.nodes('entity:contact merge --apply', opts=view2opts)
            self.eq('node.tag.del.test1.foo', ecm.exception.errinfo['perm'])
            await visi.addRule((True, ('node', 'tag', 'del', 'test1', 'foo')), gateiden=layr2)

            with self.raises(s_exc.AuthDeny) as ecm:
                await core.nodes('entity:contact merge --apply', opts=view2opts)
            self.eq('node.tag.add.test1.foo', ecm.exception.errinfo['perm'])
            await visi.addRule((True, ('node', 'tag', 'add', 'test1', 'foo')), gateiden=layr1)

            with self.raises(s_exc.AuthDeny) as ecm:
                await core.nodes('entity:contact merge --apply', opts=view2opts)
            self.eq('node.tag.del.test3', ecm.exception.errinfo['perm'])
            await visi.addRule((True, ('node', 'tag', 'del', 'test3')), gateiden=layr2)

            with self.raises(s_exc.AuthDeny) as ecm:
                await core.nodes('entity:contact merge --apply', opts=view2opts)
            self.eq('node.tag.add.test3', ecm.exception.errinfo['perm'])
            await visi.addRule((True, ('node', 'tag', 'add', 'test3')), gateiden=layr1)

            with self.raises(s_exc.AuthDeny) as ecm:
                await core.nodes('entity:contact merge --apply', opts=view2opts)
            self.eq('node.tag.del.test2', ecm.exception.errinfo['perm'])
            await visi.addRule((True, ('node', 'tag', 'del', 'test2')), gateiden=layr2)

            with self.raises(s_exc.AuthDeny) as ecm:
                await core.nodes('entity:contact merge --apply', opts=view2opts)
            self.eq('node.tag.add.test2', ecm.exception.errinfo['perm'])
            await visi.addRule((True, ('node', 'tag', 'add', 'test2')), gateiden=layr1)

            with self.raises(s_exc.AuthDeny) as ecm:
                await core.nodes('entity:contact merge --apply', opts=view2opts)
            self.eq('node.data.del.foo', ecm.exception.errinfo['perm'])
            await visi.addRule((True, ('node', 'data', 'del')), gateiden=layr2)

            with self.raises(s_exc.AuthDeny) as ecm:
                await core.nodes('entity:contact merge --apply', opts=view2opts)
            self.eq('node.data.set.foo', ecm.exception.errinfo['perm'])
            await visi.addRule((True, ('node', 'data', 'set')), gateiden=layr1)

            with self.raises(s_exc.AuthDeny) as ecm:
                await core.nodes('entity:contact merge --apply', opts=view2opts)
            self.eq('node.edge.del.refs', ecm.exception.errinfo['perm'])
            await visi.addRule((True, ('node', 'edge', 'del')), gateiden=layr2)

            with self.raises(s_exc.AuthDeny) as ecm:
                await core.nodes('entity:contact merge --apply', opts=view2opts)
            self.eq('node.edge.add.refs', ecm.exception.errinfo['perm'])
            await visi.addRule((True, ('node', 'edge', 'add')), gateiden=layr1)

            await core.nodes('entity:contact merge --apply', opts=view2opts)

    async def test_storm_movenodes(self):

        async with self.getTestCore() as core:

            opts = {'vars': {'verbs': ('_bar', '_baz', '_prio')}}
            await core.nodes('for $verb in $verbs { $lib.model.ext.addEdge(*, $verb, *, ({})) }', opts=opts)

            view2iden = await core.callStorm('return($lib.view.get().fork().iden)')
            view2 = {'view': view2iden}

            view3iden = await core.callStorm('return($lib.view.get().fork().iden)', opts=view2)
            view3 = {'view': view3iden}

            layrs = await core.callStorm('return($lib.view.get().layers)', opts=view3)
            layr3 = layrs[0]['iden']
            layr2 = layrs[1]['iden']
            layr1 = layrs[2]['iden']

            await core.addTagProp('score', ('int', {}), {})

            msgs = await core.stormlist('[ inet:fqdn=foo.com ] | movenodes --destlayer $node')
            self.stormIsInErr('movenodes arguments must be runtsafe.', msgs)

            msgs = await core.stormlist('ou:org | movenodes')
            self.stormIsInErr('You may only move nodes in views with multiple layers.', msgs)

            msgs = await core.stormlist('ou:org | movenodes --destlayer foo', opts=view2)
            self.stormIsInErr('No layer with iden foo in this view', msgs)

            msgs = await core.stormlist('ou:org | movenodes --srclayers foo', opts=view2)
            self.stormIsInErr('No layer with iden foo in this view', msgs)

            msgs = await core.stormlist(f'ou:org | movenodes --srclayers {layr2} --destlayer {layr2}', opts=view2)
            self.stormIsInErr('cannot also be the destination layer', msgs)

            msgs = await core.stormlist(f'ou:org | movenodes --precedence foo', opts=view2)
            self.stormIsInErr('No layer with iden foo in this view', msgs)

            msgs = await core.stormlist(f'ou:org | movenodes --precedence {layr2}', opts=view2)
            self.stormIsInErr('must be included when specifying precedence', msgs)

            q = '''
            [ ou:org=(foo,)
                :desc=layr1
                :name=foo
                .seen=2022
                +#hehe.haha=2022
                +#one:score=1
                +(_bar)> {[ ou:org=(bar,) :name=bar]}
            ]
            $node.data.set(foo, bar)
            '''
            nodes = await core.nodes(q)
            nodeiden = nodes[0].iden()

            msgs = await core.stormlist('ou:org | movenodes', opts=view2)
            self.stormHasNoWarnErr(msgs)
            self.stormIsInPrint(f'{layr2} add {nodeiden}', msgs)
            self.stormIsInPrint(f'{layr2} set {nodeiden} ou:org:.created', msgs)
            self.stormIsInPrint(f'{layr2} set {nodeiden} ou:org:desc', msgs)
            self.stormIsInPrint(f'{layr2} set {nodeiden} ou:org#hehe.haha', msgs)
            self.stormIsInPrint(f'{layr2} set {nodeiden} ou:org#one:score', msgs)
            self.stormIsInPrint(f'{layr2} set {nodeiden} ou:org DATA', msgs)
            self.stormIsInPrint(f'{layr2} add {nodeiden} ou:org -(_bar)>', msgs)
            self.stormIsInPrint(f'{layr1} delete {nodeiden}', msgs)
            self.stormIsInPrint(f'{layr1} delete {nodeiden} ou:org:.created', msgs)
            self.stormIsInPrint(f'{layr1} delete {nodeiden} ou:org:desc', msgs)
            self.stormIsInPrint(f'{layr1} delete {nodeiden} ou:org#hehe.haha', msgs)
            self.stormIsInPrint(f'{layr1} delete {nodeiden} ou:org#one:score', msgs)
            self.stormIsInPrint(f'{layr1} delete {nodeiden} ou:org DATA', msgs)
            self.stormIsInPrint(f'{layr1} delete {nodeiden} ou:org -(_bar)>', msgs)

            nodes = await core.nodes('ou:org | movenodes --apply', opts=view2)

            self.len(0, await core.nodes('ou:org=(foo,)'))

            sodes = await core.callStorm('ou:org=(foo,) return($node.getStorNodes())', opts=view2)
            sode = sodes[0]
            self.eq(sode['props'].get('desc')[0], 'layr1')
            self.eq(sode['props'].get('.seen')[0], (1640995200000000, 1640995200000001))
            self.eq(sode['tags'].get('hehe.haha'), (1640995200000000, 1640995200000001))
            self.eq(sode['tagprops'].get('one').get('score')[0], 1)
            self.len(1, await core.nodes('ou:org=(foo,) -(_bar)> *', opts=view2))
            data = await core.callStorm('ou:org=(foo,) return($node.data.get(foo))', opts=view2)
            self.eq(data, 'bar')

            q = '''
            [ ou:org=(foo,)
                :desc=overwritten
                :name=foo
                .seen=2023
                +#hehe.haha=2023
                +#one:score=2
                +#two:score=1
                +(_baz)> {[ ou:org=(baz,) :name=baz ]}
            ]
            $node.data.set(foo, baz)
            $node.data.set(bar, baz)
            '''
            await core.nodes(q)

            nodes = await core.nodes('ou:org | movenodes --apply', opts=view3)

            self.len(0, await core.nodes('ou:org=(foo,)'))
            self.len(0, await core.nodes('ou:org=(foo,)', opts=view2))

            sodes = await core.callStorm('ou:org=(foo,) return($node.getStorNodes())', opts=view3)
            sode = sodes[0]
            self.eq(sode['props'].get('desc')[0], 'layr1')
            self.eq(sode['props'].get('.seen')[0], (1640995200000000, 1672531200000001))
            self.eq(sode['tags'].get('hehe.haha'), (1640995200000000, 1672531200000001))
            self.eq(sode['tagprops'].get('one').get('score')[0], 1)
            self.eq(sode['tagprops'].get('two').get('score')[0], 1)

            self.len(1, await core.nodes('ou:org=(foo,)', opts=view3))
            self.len(1, await core.nodes('ou:org=(foo,) -(_baz)> *', opts=view3))
            data = await core.callStorm('ou:org=(foo,) return($node.data.get(foo))', opts=view3)
            self.eq(data, 'bar')
            data = await core.callStorm('ou:org=(foo,) return($node.data.get(bar))', opts=view3)
            self.eq(data, 'baz')

            q = f'ou:org | movenodes --apply --srclayers {layr3} --destlayer {layr2}'
            nodes = await core.nodes(q, opts=view3)

            sodes = await core.callStorm('ou:org=(foo,) return($node.getStorNodes())', opts=view2)
            sode = sodes[0]
            self.eq(sode['props'].get('.seen')[0], (1640995200000000, 1672531200000001))
            self.eq(sode['tags'].get('hehe.haha'), (1640995200000000, 1672531200000001))
            self.eq(sode['tagprops'].get('one').get('score')[0], 1)
            self.eq(sode['tagprops'].get('two').get('score')[0], 1)
            self.len(1, await core.nodes('ou:org=(foo,) -(_bar)> *', opts=view2))
            self.len(1, await core.nodes('ou:org=(foo,) -(_baz)> *', opts=view2))
            data = await core.callStorm('ou:org=(foo,) return($node.data.get(foo))', opts=view2)
            self.eq(data, 'bar')
            data = await core.callStorm('ou:org=(foo,) return($node.data.get(bar))', opts=view2)
            self.eq(data, 'baz')

            q = '''
            [ ou:org=(foo,)
                :desc=prio
                .seen=2024
                +#hehe.haha=2024
                +#one:score=2
                +#two:score=2
                +(_prio)> {[ ou:org=(prio,) ]}
            ]
            $node.data.set(foo, prio)
            $node.data.set(bar, prio)
            '''
            await core.nodes(q)

            q = f'ou:org | movenodes --apply --precedence {layr1} {layr2} {layr3}'
            nodes = await core.nodes(q, opts=view3)

            sodes = await core.callStorm('ou:org=(foo,) return($node.getStorNodes())', opts=view3)
            sode = sodes[0]
            self.eq(sode['props'].get('desc')[0], 'prio')
            self.eq(sode['props'].get('.seen')[0], (1640995200000000, 1704067200000001))
            self.eq(sode['tags'].get('hehe.haha'), (1640995200000000, 1704067200000001))
            self.eq(sode['tagprops'].get('one').get('score')[0], 2)
            self.eq(sode['tagprops'].get('two').get('score')[0], 2)
            self.len(1, await core.nodes('ou:org=(foo,) -(_bar)> *', opts=view3))
            self.len(1, await core.nodes('ou:org=(foo,) -(_baz)> *', opts=view3))
            self.len(1, await core.nodes('ou:org=(foo,) -(_prio)> *', opts=view3))
            data = await core.callStorm('ou:org=(foo,) return($node.data.get(foo))', opts=view3)
            self.eq(data, 'prio')
            data = await core.callStorm('ou:org=(foo,) return($node.data.get(bar))', opts=view3)
            self.eq(data, 'prio')

            for i in range(1001):
                await core.addFormProp('ou:org', f'_test{i}', ('int', {}), {})

            await core.nodes('for $verb in $lib.range(1001) { $lib.model.ext.addEdge(*, `_a{$verb}`, *, ({})) }')

            await core.nodes('''
            [ ou:org=(cov,) ]

            { for $i in $lib.range(1001) {
                $prop = `_test{$i}`
                [ :$prop = $i
                  +#$prop:score = $i
                  +(`_a{$i}`)> { ou:org=(cov,) }
                ]
                $node.data.set($prop, $i)
            }}
            ''')

            q = f'ou:org | movenodes --apply --srclayers {layr1} --destlayer {layr2}'
            nodes = await core.nodes(q, opts=view3)

            sodes = await core.callStorm('ou:org=(cov,) return($node.getStorNodes())', opts=view2)
            sode = sodes[0]
            self.len(1002, sode['props'])
            self.len(1001, sode['tags'])
            self.len(1001, sode['tagprops'])
            self.len(1001, await core.callStorm('ou:org=(cov,) return($node.data.list())', opts=view2))

            msgs = await core.stormlist('ou:org=(cov,) -(*)> * | count | spin', opts=view2)
            self.stormIsInPrint('1001', msgs)

            visi = await core.auth.addUser('visi')
            await visi.addRule((True, ('view', 'add')))

            view2iden = await core.callStorm('return($lib.view.get().fork().iden)', opts={'user': visi.iden})
            view2 = {'view': view2iden, 'user': visi.iden}

            view3iden = await core.callStorm('return($lib.view.get().fork().iden)', opts=view2)
            view3 = {'view': view3iden, 'user': visi.iden}

            self.len(1, await core.nodes('[ou:org=(perms,) :desc=foo]', opts=view2))
            await core.nodes('ou:org=(perms,) | movenodes --apply', opts=view3)

    async def test_cortex_keepalive(self):
        async with self.getTestCore() as core:
            opts = {'keepalive': 1}
            q = '[test:str=one] $lib.time.sleep(2.5)'
            msgs = await core.stormlist(q, opts=opts)
            pings = [m for m in msgs if m[0] == 'ping']
            self.len(2, pings)

            opts = {'keepalive': 0}
            with self.raises(s_exc.BadArg) as cm:
                msgs = await core.stormlist(q, opts=opts)
            self.eq('keepalive must be > 0; got 0', cm.exception.get('mesg'))

    async def test_storm_embeds(self):

        async with self.getTestCore() as core:

            await core.nodes('[ inet:asn=10 :name=hehe ]')

            nodes = await core.nodes('[ inet:ip=1.2.3.4 :asn=10 ]')
            await nodes[0].getEmbeds({'asn::newp': {}})
            await nodes[0].getEmbeds({'newp::newp': {}})
            await nodes[0].getEmbeds({'asn::name::foo': {}})

            opts = {'node:opts': {'embeds': {'inet:ip': {'asn': ('name',)}}}}
            msgs = await core.stormlist('inet:ip=1.2.3.4', opts=opts)

            nodes = [m[1] for m in msgs if m[0] == 'node']

            node = nodes[0]
            self.eq('inet:asn', node[1]['embeds']['asn']['$form'])
            self.eq('hehe', node[1]['embeds']['asn']['name'])

            opts = {'node:opts': {'embeds': {'ou:org': {'email::fqdn': ('zone',)}}}}
            msgs = await core.stormlist('[ ou:org=* :place:country=* :email=visi@vertex.link ]', opts=opts)
            nodes = [m[1] for m in msgs if m[0] == 'node']
            node = nodes[0]

<<<<<<< HEAD
            self.eq('vertex.link', node[1]['embeds']['email::fqdn']['zone'])
            self.eq(5, node[1]['embeds']['email::fqdn']['*'])
=======
            self.eq('inet:email', node[1]['embeds']['hq::email']['$form'])
            self.eq('visi', node[1]['embeds']['hq::email']['user'])
            self.eq(5, node[1]['embeds']['hq::email']['$nid'])
>>>>>>> 869726e2

            fork = await core.callStorm('return($lib.view.get().fork().iden)')

            opts['vars'] = {
                'md5': '12345a5758eea935f817dd1490a322a5',
                'sha1': '40b8e76cff472e593bd0ba148c09fec66ae72362'
            }
            opts['view'] = fork
            opts['node:opts']['show:storage'] = True
            opts['node:opts']['embeds']['ou:org']['lol::nope'] = ('notreal',)
            opts['node:opts']['embeds']['ou:org']['place:country::flag'] = ('md5', 'sha1')
            opts['node:opts']['embeds']['ou:org']['place:country::tld'] = ('domain',)

            await core.stormlist('pol:country [ :flag={[ file:bytes=* :md5=fa818a259cbed7ce8bc2a22d35a464fc ]} ]')

            msgs = await core.stormlist('''
                ou:org {
                    -> pol:country
                    [ :tld=co.uk ]
                    {
                        :flag -> file:bytes [ :md5=$md5 :sha1=$sha1 ]
                    }
                }
            ''', opts=opts)
            nodes = [m[1] for m in msgs if m[0] == 'node']
            node = nodes[0]

            storage = node[1]['storage']
            self.len(2, storage)
            top = storage[0].get('embeds')
            bot = storage[1].get('embeds')
            self.nn(top)
            self.nn(bot)

            self.nn(top.get('place:country::flag::md5'))
            self.eq(top['place:country::flag::md5'][0], '12345a5758eea935f817dd1490a322a5')

            self.nn(top.get('place:country::flag::sha1'))
            self.eq(top['place:country::flag::sha1'][0], '40b8e76cff472e593bd0ba148c09fec66ae72362')

            self.nn(top.get('place:country::tld::domain'))
            self.eq(top['place:country::tld::domain'][0], 'uk')

            self.nn(bot.get('email::fqdn::zone'))
            self.eq(bot['email::fqdn::zone'][0], 'vertex.link')

            self.nn(bot.get('place:country::flag::md5'))
            self.eq(bot['place:country::flag::md5'][0], 'fa818a259cbed7ce8bc2a22d35a464fc')

            empty = await core.callStorm('return($lib.view.get().fork().iden)', opts=opts)
            opts['view'] = empty

            msgs = await core.stormlist('ou:org', opts=opts)
            nodes = [m[1] for m in msgs if m[0] == 'node']
            node = nodes[0]
            storage = node[1]['storage']
            self.len(3, storage)
            top = storage[0].get('embeds')
            mid = storage[1].get('embeds')
            bot = storage[2].get('embeds')
            self.none(top)

            self.nn(mid)
            self.nn(bot)

            self.nn(mid.get('place:country::flag::md5'))
            self.eq(mid['place:country::flag::md5'][0], '12345a5758eea935f817dd1490a322a5')

            self.nn(mid.get('place:country::flag::sha1'))
            self.eq(mid['place:country::flag::sha1'][0], '40b8e76cff472e593bd0ba148c09fec66ae72362')

            self.nn(mid.get('place:country::tld::domain'))
            self.eq(mid['place:country::tld::domain'][0], 'uk')

            self.nn(bot.get('email::fqdn::zone'))
            self.eq(bot['email::fqdn::zone'][0], 'vertex.link')

            self.nn(bot.get('place:country::flag::md5'))
            self.eq(bot['place:country::flag::md5'][0], 'fa818a259cbed7ce8bc2a22d35a464fc')

            await core.nodes('''
                [( risk:vulnerable=*
                    :mitigated=true
                    :node={ [ it:hardware=* :name=foohw ] return($node.ndef()) }
                    :vuln={[ risk:vuln=* :name=barvuln ]}
                    +#test
                )]
                [( inet:service:rule=*
                    :object={ risk:vulnerable#test return($node.ndef()) }
                    :grantee={ [ inet:service:account=* :id=foocon ] return($node.ndef()) }
                    +#test
                )]
            ''')

            opts = {
                'node:opts': {
                    'embeds': {
                        'risk:vulnerable': {
                            'vuln': ['name'],
                            'node': ['name'],
                        },
                        'inet:service:rule': {
                            'object': ['mitigated', 'newp'],
                            'object::node': ['name', 'newp'],
                            'grantee': ['id', 'newp'],
                        }
                    }
                }
            }
            msgs = await core.stormlist('inet:service:rule#test :object -+> risk:vulnerable', opts=opts)
            nodes = sorted([m[1] for m in msgs if m[0] == 'node'], key=lambda p: p[0][0])
            self.eq(['inet:service:rule', 'risk:vulnerable'], [n[0][0] for n in nodes])

            embeds = nodes[0][1]['embeds']

            self.nn(embeds['object']['$nid'])
            self.eq('risk:vulnerable', embeds['object']['$form'])
            self.eq(1, embeds['object']['mitigated'])
            self.eq(None, embeds['object']['newp'])

            self.nn(embeds['object::node']['$nid'])
            self.eq('it:prod:hardware', embeds['object::node']['$form'])
            self.eq('foohw', embeds['object::node']['name'])
            self.eq(None, embeds['object::node']['newp'])
            self.eq('inet:service:account', embeds['grantee']['$form'])
            self.eq('foocon', embeds['grantee']['id'])
            self.eq(None, embeds['grantee']['newp'])

            embeds = nodes[1][1]['embeds']
            self.eq('barvuln', embeds['vuln']['name'])
            self.eq('foohw', embeds['node']['name'])

            # embed through `econ:pay:instrument` type that extends from `ndef`
            await core.nodes('''
                [ econ:acct:payment=* :from:instrument={ [ econ:pay:card=(testcard,) :name=infime ] } ]
            ''')

            opts = {
                'node:opts': {
                    'embeds': {
                        'econ:acct:payment': {
                            'from:instrument': ['name'],
                        }
                    }
                }
            }
            msgs = await core.stormlist('econ:acct:payment', opts=opts)
            node = [m[1] for m in msgs if m[0] == 'node'][0]
            self.eq('econ:acct:payment', node[0][0])

            embeds = node[1]['embeds']
<<<<<<< HEAD
            self.eq(24, embeds['from:instrument']['*'])
=======
            self.eq(23, embeds['from:instrument']['$nid'])
>>>>>>> 869726e2
            self.eq('infime', embeds['from:instrument']['name'])

    async def test_storm_wget(self):

        async def _getRespFromSha(core, mesgs):
            for m in mesgs:
                if m[0] == 'node' and m[1][0][0] == 'file:bytes':
                    node = m[1]
                    sha = node[1]['props']['sha256']

            buf = b''
            async for bytz in core.axon.get(s_common.uhex(sha)):
                buf += bytz

            resp = s_json.loads(buf)
            return resp

        async with self.getTestCore() as core:
            addr, port = await core.addHttpsPort(0)
            root = await core.auth.getUserByName('root')
            await root.setPasswd('root')

            core.addHttpApi('/api/v0/test', s_t_utils.HttpReflector, {'cell': core})
            url = f'https://root:root@127.0.0.1:{port}/api/v0/test'
            opts = {'vars': {'url': url}}

            # Headers as list of tuples, params as dict
            q = '''
            $params=({"key": "valu", "foo": "bar"})
            $hdr = (
                    ("User-Agent", "my fav ua"),
            )|
            wget $url --headers $hdr --params $params --no-ssl-verify | -> file:bytes $lib.print($node)
            '''

            mesgs = await alist(core.storm(q, opts=opts))

            resp = await _getRespFromSha(core, mesgs)
            data = resp.get('result')
            self.eq(data.get('params'), {'key': ('valu',), 'foo': ('bar',)})
            self.eq(data.get('headers').get('User-Agent'), 'my fav ua')

            # no default headers(from wget command)
            q = '''
            $hdr = (
                    ("User-Agent", "my fav ua"),
            )|
            wget $url --headers $hdr --no-headers --no-ssl-verify | -> file:bytes $lib.print($node)
            '''
            mesgs = await alist(core.storm(q, opts=opts))

            resp = await _getRespFromSha(core, mesgs)
            data = resp.get('result')
            self.ne(data.get('headers').get('User-Agent'), 'my fav ua')

            # params as list of key/value pairs
            q = '''
            $params=((foo, bar), (key, valu))
            | wget $url --params $params --no-ssl-verify | -> file:bytes $lib.print($node)
            '''
            mesgs = await alist(core.storm(q, opts=opts))

            resp = await _getRespFromSha(core, mesgs)
            data = resp.get('result')
            self.eq(data.get('params'), {'key': ('valu',), 'foo': ('bar',)})

            # URL fragments are preserved.
            url = f'https://root:root@127.0.0.1:{port}/api/v0/test#fragmented-bits'
            q = '[inet:url=$url] | wget --no-ssl-verify | -> *'
            msgs = await core.stormlist(q, opts={'vars': {'url': url}})
            podes = [m[1] for m in msgs if m[0] == 'node']
            self.isin(('inet:url', url), [pode[0] for pode in podes])

            # URL encoded data plays nicely
            params = (('foo', 'bar'), ('baz', 'faz'))
            url = f'https://root:root@127.0.0.1:{port}/api/v0/test?{u_parse.urlencode(params)}'
            q = '[inet:url=$url] | wget --no-ssl-verify | -> *'
            msgs = await core.stormlist(q, opts={'vars': {'url': url}})
            podes = [m[1] for m in msgs if m[0] == 'node']
            self.isin(('inet:url', url), [pode[0] for pode in podes])

            # Redirects still record the original address
            durl = f'https://127.0.0.1:{port}/api/v1/active'
            params = (('redirect', durl),)
            url = f'https://127.0.0.1:{port}/api/v0/test?{u_parse.urlencode(params)}'
            # Redirect again...
            url = f'https://127.0.0.1:{port}/api/v0/test?{u_parse.urlencode((("redirect", url),))}'

            q = '[inet:url=$url] | wget --no-ssl-verify | -> *'
            msgs = await core.stormlist(q, opts={'vars': {'url': url}})
            podes = [m[1] for m in msgs if m[0] == 'node']
            self.isin(('inet:url', url), [pode[0] for pode in podes])

            # $lib.axon.urlfile makes redirect nodes for the chain, starting from
            # the original request URL to the final URL
            q = 'inet:url=$url -> inet:urlredir | tree { :dst -> inet:urlredir:src }'
            nodes = await core.nodes(q, opts={'vars': {'url': url}})
            self.len(2, nodes)

    async def test_storm_vars_fini(self):

        async with self.getTestCore() as core:

            query = await core.getStormQuery('inet:ip')
            async with core.getStormRuntime(query) as runt:

                base0 = await s_base.Base.anit()
                base0._syn_refs = 0
                await runt.setVar('base0', base0)
                await runt.setVar('base0', base0)
                self.false(base0.isfini)
                await runt.setVar('base0', None)
                self.true(base0.isfini)

                base1 = await s_base.Base.anit()
                base1._syn_refs = 0
                await runt.setVar('base1', base1)
                await runt.popVar('base1')
                self.true(base1.isfini)

                base2 = await s_base.Base.anit()
                base2._syn_refs = 0
                await runt.setVar('base2', base2)

            self.true(base2.isfini)

    async def test_storm_dmon_user_locked(self):
        async with self.getTestCore() as core:
            visi = await core.auth.addUser('visi')
            await visi.addRule((True, ('dmon', 'add')))
            async with core.getLocalProxy(user='visi') as asvisi:
                q = '''return($lib.dmon.add(${{ $lib.queue.gen(hehedmon).put(lolz) $lib.time.sleep(10) }},
                                            name=hehedmon))'''
                ddef0 = await asvisi.callStorm(q)

            with self.getAsyncLoggerStream('synapse.lib.storm', 'user is locked') as stream:
                await visi.setLocked(True)
                q = 'return($lib.dmon.bump($iden))'
                self.true(await core.callStorm(q, opts={'vars': {'iden': ddef0['iden']}}))
                self.true(await stream.wait(2))

    async def test_storm_dmon_user_autobump(self):
        async with self.getTestCore() as core:
            visi = await core.auth.addUser('visi')
            await visi.addRule((True, ('dmon', 'add')))
            async with core.getLocalProxy(user='visi') as asvisi:
                with self.getAsyncLoggerStream('synapse.lib.storm', 'Dmon query exited') as stream:
                    q = '''return($lib.dmon.add(${{ $lib.print(foobar) $lib.time.sleep(10) }},
                                                name=hehedmon))'''
                    await asvisi.callStorm(q)

                with self.getAsyncLoggerStream('synapse.lib.storm', 'user is locked') as stream:
                    await core.setUserLocked(visi.iden, True)
                    self.true(await stream.wait(2))

                with self.getAsyncLoggerStream('synapse.lib.storm', 'Dmon query exited') as stream:
                    await core.setUserLocked(visi.iden, False)
                    self.true(await stream.wait(2))

    async def test_storm_dmon_caching(self):

        async with self.getTestCore() as core:

            q = f'''
            $lib.dmon.add(${{
                for $x in $lib.range(2) {{
                    inet:ip=1.2.3.4
                    if $node {{
                        $lib.queue.gen(foo).put($node.props.asn)
                        $lib.queue.gen(bar).get(1)
                    }}
                    [ inet:ip=1.2.3.4 :asn=5 ]
                    $lib.queue.gen(foo).put($node.props.asn)
                    $lib.queue.gen(bar).get(0)
                }}
                | spin
            }}, name=foo)'''
            await core.nodes(q)

            self.eq((0, 5), await core.callStorm('return($lib.queue.gen(foo).get(0))'))

            await core.nodes('inet:ip=1.2.3.4 [ :asn=6 ] $lib.queue.gen(bar).put(0)')

            self.eq((1, 6), await core.callStorm('return($lib.queue.gen(foo).get(1))'))

    async def test_storm_dmon_query_state(self):
        with self.getTestDir() as dirn:
            dirn00 = s_common.gendir(dirn, 'core00')
            dirn01 = s_common.gendir(dirn, 'core01')
            dirn02 = s_common.gendir(dirn, 'core02')

            async with self.getTestCore(dirn=dirn00) as core00:

                msgs = await core00.stormlist('[ inet:ip=1.2.3.4 ]')
                self.stormHasNoWarnErr(msgs)

            s_tools_backup.backup(dirn00, dirn01)
            s_tools_backup.backup(dirn00, dirn02)

            async with self.getTestCore(dirn=dirn00) as core00:
                conf01 = {'mirror': core00.getLocalUrl()}

                async with self.getTestCore(dirn=dirn01, conf=conf01) as core01:

                    conf02 = {'mirror': core01.getLocalUrl()}

                    async with self.getTestCore(dirn=dirn02, conf=conf02) as core02:

                        await core02.sync()

                        nodes = await core01.nodes('inet:ip')
                        self.len(1, nodes)
                        self.eq(nodes[0].ndef, ('inet:ip', (4, 16909060)))

                        q = '''
                        $lib.queue.gen(dmonloop)
                        return(
                            $lib.dmon.add(${
                                $queue = $lib.queue.get(dmonloop)
                                while $lib.true {
                                    ($offs, $mesg) = $queue.get()

                                    switch $mesg.0 {
                                        "print": { $lib.print($mesg.1) }
                                        "warn": { $lib.warn($mesg.1) }
                                        "leave": {
                                            $lib.print(leaving)
                                            break
                                        }
                                        *: { continue }
                                    }

                                    $queue.cull($offs)
                                }
                            }, name=dmonloop)
                        )
                        '''
                        ddef = await core02.callStorm(q)
                        self.nn(ddef['iden'])

                        dmons = await core02.getStormDmons()
                        self.len(1, dmons)
                        self.eq(dmons[0]['iden'], ddef['iden'])

                        info = await core02.getStormDmon(ddef['iden'])
                        self.eq(info['iden'], ddef['iden'])
                        self.eq(info['name'], 'dmonloop')
                        self.eq(info['status'], 'running')

                        await core02.callStorm('$lib.queue.get(dmonloop).put((print, printfoo))')
                        await core02.callStorm('$lib.queue.get(dmonloop).put((warn, warnfoo))')

                        info = await core02.getStormDmon(ddef['iden'])
                        self.eq(info['status'], 'running')

                        logs = await core02.getStormDmonLog(ddef['iden'])
                        msgs = [k[1] for k in logs]
                        self.stormIsInPrint('printfoo', msgs)
                        self.stormIsInWarn('warnfoo', msgs)

                        await core02.callStorm('$lib.queue.get(dmonloop).put((leave,))')

                        info = await core02.getStormDmon(ddef['iden'])
                        self.eq(info['status'], 'sleeping')

                        logs = await core02.getStormDmonLog(ddef['iden'])
                        msgs = [k[1] for k in logs]
                        self.stormIsInPrint('leaving', msgs)

    async def test_storm_pipe(self):

        async with self.getTestCore() as core:
            nodes = await core.nodes('''
                $crap = (foo, bar, baz)

                $pipe = $lib.pipe.gen(${
                    $pipe.puts($crap)
                    $pipe.put(hehe)
                    $pipe.put(haha)

                    // cause the generator to tick once for coverage...
                    [ ou:org=* ]
                })

                for $items in $pipe.slices(size=2) {
                    for $devstr in $items {
                        [ it:dev:str=$devstr ]
                    }
                }
            ''')
            self.len(5, nodes)
            nvals = [n.ndef[1] for n in nodes]
            self.eq(('foo', 'bar', 'baz', 'hehe', 'haha'), nvals)

            with self.raises(s_exc.BadArg):
                await core.nodes('$lib.pipe.gen(${}, size=999999)')

            with self.raises(s_exc.BadArg):
                await core.nodes('$pipe = $lib.pipe.gen(${}) for $item in $pipe.slices(size=999999) {}')

            with self.raises(s_exc.BadArg):
                await core.nodes('$pipe = $lib.pipe.gen(${}) for $item in $pipe.slice(size=999999) {}')

            msgs = await core.stormlist('''
                $pipe = $lib.pipe.gen(${ $pipe.put((0 + "woot")) })
                for $items in $pipe.slices() { $lib.print($items) }
            ''')

            self.stormIsInWarn('pipe filler error: BadCast', msgs)
            self.false(any([m for m in msgs if m[0] == 'err']))

            self.eq(0, await core.callStorm('return($lib.pipe.gen(${}).size())'))

            with self.raises(s_exc.BadArg):
                await core.nodes('''
                    $pipe = $lib.pipe.gen(${ $pipe.put(woot) })

                    for $items in $pipe.slices() { $lib.print($items) }

                    $pipe.put(hehe)
                ''')

            with self.raises(s_exc.BadArg):
                await core.nodes('''
                    $pipe = $lib.pipe.gen(${ $pipe.put(woot) })

                    for $items in $pipe.slices() { $lib.print($items) }

                    $pipe.puts((hehe, haha))
                ''')

            nodes = await core.nodes('''
                $crap = (foo, bar, baz)

                $pipe = $lib.pipe.gen(${ $pipe.puts((foo, bar, baz)) })

                for $devstr in $pipe.slice(size=2) {
                    [ it:dev:str=$devstr ]
                }
            ''')
            self.len(2, nodes)
            nvals = [n.ndef[1] for n in nodes]
            self.eq(('foo', 'bar'), nvals)

    async def test_storm_undef(self):

        async with self.getTestCore() as core:

            # pernode variants
            self.none(await core.callStorm('''
                [ entity:contact = * ]
                if $node {
                    $foo = ({})
                    $foo.bar = $lib.undef
                    return($foo.bar)
                }
            '''))
            with self.raises(s_exc.NoSuchVar):
                await core.callStorm('[entity:contact=*] $foo = $node.repr() $foo = $lib.undef return($foo)')

            with self.raises(s_exc.StormRuntimeError):
                await core.callStorm('''
                    [entity:contact=*]
                    $path.vars.foo = lol
                    $path.vars.foo = $lib.undef
                    return($path.vars.foo)
                ''')

            # runtsafe variants
            self.eq(('foo', 'baz'), await core.callStorm('$foo = (foo, bar, baz) $foo.1 = $lib.undef return($foo)'))
            self.eq(('foo', 'bar'), await core.callStorm('$foo = (foo, bar, baz) $foo."-1" = $lib.undef return($foo)'))
            self.none(await core.callStorm('$foo = ({}) $foo.bar = 10 $foo.bar = $lib.undef return($foo.bar)'))
            self.eq(('woot',), await core.callStorm('''
                $foo = (foo, bar, baz)
                $foo.0 = $lib.undef
                $foo.0 = $lib.undef
                $foo.0 = $lib.undef
                // one extra to test the exc handler
                $foo.0 = $lib.undef
                $foo.append(hehe)
                $foo.0 = woot
                return($foo)
            '''))
            with self.raises(s_exc.NoSuchVar):
                await core.callStorm('$foo = 10 $foo = $lib.undef return($foo)')

    async def test_storm_pkg_load(self):
        cont = s_common.guid()
        pkg = {
            'name': 'testload',
            'version': '0.3.0',
            'modules': (
                {
                    'name': 'testload',
                    'storm': 'function x() { return((0)) }',
                },
            ),
            'onload': f'[ entity:contact={cont} ] $lib.print(teststring) $lib.warn(testwarn, key=valu) return($path.vars.newp)'
        }
        class PkgHandler(s_httpapi.Handler):

            async def get(self, name):
                assert self.request.headers.get('X-Synapse-Version') == s_version.verstring

                if name == 'notok':
                    self.sendRestErr('FooBar', 'baz faz')
                    return

                self.sendRestRetn(pkg)

        class PkgHandlerRaw(s_httpapi.Handler):
            async def get(self, name):
                assert self.request.headers.get('X-Synapse-Version') == s_version.verstring

                self.set_header('Content-Type', 'application/json')
                return self.write(pkg)

        async with self.getTestCore() as core:
            core.addHttpApi('/api/v1/pkgtest/(.*)', PkgHandler, {'cell': core})
            core.addHttpApi('/api/v1/pkgtestraw/(.*)', PkgHandlerRaw, {'cell': core})
            port = (await core.addHttpsPort(0, host='127.0.0.1'))[1]

            msgs = await core.stormlist(f'pkg.load --ssl-noverify https://127.0.0.1:{port}/api/v1/newp/newp')
            self.stormIsInWarn('pkg.load got HTTP code: 404', msgs)

            msgs = await core.stormlist(f'pkg.load --ssl-noverify https://127.0.0.1:{port}/api/v1/pkgtest/notok')
            self.stormIsInWarn('pkg.load got JSON error: FooBar', msgs)

            # onload will on fire once. all other pkg.load events will effectively bounce
            # because the pkg hasn't changed so no loading occurs
            waiter = core.waiter(1, 'core:pkg:onload:complete')

            with self.getAsyncLoggerStream('synapse.cortex') as stream:
                msgs = await core.stormlist(f'pkg.load --ssl-noverify https://127.0.0.1:{port}/api/v1/pkgtest/yep')
                self.stormIsInPrint('testload @0.3.0', msgs)

                msgs = await core.stormlist(f'pkg.load --ssl-noverify --raw https://127.0.0.1:{port}/api/v1/pkgtestraw/yep')
                self.stormIsInPrint('testload @0.3.0', msgs)

            stream.seek(0)
            buf = stream.read()
            self.isin("testload onload output: teststring", buf)
            self.isin("testload onload output: testwarn", buf)
            self.isin("No var with name: newp", buf)
            self.len(1, await core.nodes(f'entity:contact={cont}'))

            evnts = await waiter.wait(timeout=4)
            exp = [
                ('core:pkg:onload:complete', {'pkg': 'testload'})
            ]
            self.eq(exp, evnts)

    async def test_storm_pkg_onload_active(self):
        pkg = {
            'name': 'testload',
            'version': '0.3.0',
            'modules': (
                {
                    'name': 'testload',
                    'storm': 'function x() { return((0)) }',
                },
            ),
            'onload': '''
                $lib.print(testprint)
                $lib.warn(testwarn)

                $queue = $lib.queue.gen(onload:test)

                $vers = $lib.globals."testload:version"
                if ($vers = null) { $vers = 0 }
                $vers = ($vers + 1)
                $lib.globals."testload:version" = $vers
                $queue.put($vers)
            '''
        }

        with self.getTestDir() as dirn:
            dirn00 = s_common.gendir(dirn, 'core00')
            dirn01 = s_common.gendir(dirn, 'core01')

            async with self.getTestCore(dirn=dirn00) as core00:

                waiter = core00.waiter(2, 'core:pkg:onload:start', 'core:pkg:onload:complete')

                await core00.addStormPkg(pkg)

                events = await waiter.wait(timeout=10)
                self.eq(events, [
                    ('core:pkg:onload:start', {'pkg': 'testload'}),
                    ('core:pkg:onload:complete', {'pkg': 'testload'}),
                ])

                self.eq((0, 1), await core00.callStorm('return($lib.queue.gen(onload:test).get((0), cull=(false)))'))

            s_tools_backup.backup(dirn00, dirn01)

            async with self.getTestCore(dirn=dirn00) as core00:

                self.eq((1, 2), await core00.callStorm('return($lib.queue.gen(onload:test).get((1), cull=(false)))'))

                conf01 = {'mirror': core00.getLocalUrl()}

                async with self.getTestCore(dirn=dirn01, conf=conf01) as core01:

                    await core01.sync()

                    waiter = core01.waiter(2, 'core:pkg:onload:start', 'core:pkg:onload:complete')

                    await core01.promote()

                    events = await waiter.wait(timeout=10)
                    self.eq(events, [
                        ('core:pkg:onload:start', {'pkg': 'testload'}),
                        ('core:pkg:onload:complete', {'pkg': 'testload'}),
                    ])

                    self.eq((2, 3), await core01.callStorm('return($lib.queue.gen(onload:test).get((2), cull=(false)))'))

                await core01.waitfini()

            await core00.waitfini()

    async def test_storm_tree(self):

        async with self.getTestCore() as core:
            nodes = await core.nodes('[ inet:fqdn=www.vertex.link ] | tree ${ :domain -> inet:fqdn }')
            vals = [n.ndef[1] for n in nodes]
            self.eq(('www.vertex.link', 'vertex.link', 'link'), vals)

            # Max recursion fail
            q = '[ inet:fqdn=www.vertex.link ] | tree { inet:fqdn=www.vertex.link }'
            await self.asyncraises(s_exc.RecursionLimitHit, core.nodes(q))

            # Runtsafety test
            q = '[ inet:fqdn=www.vertex.link ] $q=:domain | tree $q'
            await self.asyncraises(s_exc.StormRuntimeError, core.nodes(q))

    async def test_storm_movetag(self):

        async with self.getTestCore() as core:

            self.len(1, await core.nodes('[test:str=foo +#hehe.haha=((20), (30)) ]'))
            self.len(1, await core.nodes('syn:tag=hehe.haha [:doc="haha doc" :title="haha title"]'))

            with self.raises(s_exc.BadOperArg):
                await core.nodes('movetag hehe hehe')

            await core.nodes('movetag hehe woot')

            self.len(0, await core.nodes('#hehe'))
            self.len(0, await core.nodes('#hehe.haha'))

            self.len(1, await core.nodes('#woot'))
            self.len(1, await core.nodes('#woot.haha'))

            nodes = await core.nodes('syn:tag=woot.haha')
            self.len(1, nodes)
            newt = nodes[0]
            self.eq(newt.get('doc'), 'haha doc')
            self.eq(newt.get('title'), 'haha title')

            nodes = await core.nodes('test:str=foo')
            self.len(1, nodes)
            node = nodes[0]
            self.eq((20, 30), node.get('#woot.haha'))
            self.none(node.get('#hehe'))
            self.none(node.get('#hehe.haha'))

            nodes = await core.nodes('syn:tag=hehe')
            self.len(1, nodes)
            node = nodes[0]
            self.eq(node.get('isnow'), 'woot')

            nodes = await core.nodes('syn:tag=hehe.haha')
            self.len(1, nodes)
            node = nodes[0]
            self.eq(node.get('isnow'), 'woot.haha')

            # test isnow plumbing
            nodes = await core.nodes('[test:str=bar +#hehe.haha]')
            self.len(1, nodes)
            node = nodes[0]
            self.nn(node.get('#woot'))
            self.nn(node.get('#woot.haha'))
            self.none(node.get('#hehe'))
            self.none(node.get('#hehe.haha'))

        async with self.getTestCore() as core:

            self.len(1, await core.nodes('[test:str=foo +#hehe=((20), (30)) ]'))
            self.len(1, await core.nodes('syn:tag=hehe [:doc="haha doc" :doc:url="http://haha.doc.com"]'))

            await core.nodes('movetag hehe woot')

            self.len(0, await core.nodes('#hehe'))
            self.len(1, await core.nodes('#woot'))

            nodes = await core.nodes('syn:tag=woot')
            self.len(1, nodes)
            newt = nodes[0]
            self.eq(newt.get('doc'), 'haha doc')
            self.eq(newt.get('doc:url'), 'http://haha.doc.com')

        # Test moving a tag which has tags on it.
        async with self.getTestCore() as core:
            self.len(1, await core.nodes('[test:str=V +#a.b.c]'))
            self.len(1, await core.nodes('syn:tag=a.b [+#foo]'))

            await core.nodes('movetag a.b a.m')
            self.len(2, await core.nodes('#foo'))
            self.len(1, await core.nodes('syn:tag=a.b +#foo'))
            self.len(1, await core.nodes('syn:tag=a.m +#foo'))

        # Test moving a tag to another tag which is a string prefix of the source
        async with self.getTestCore() as core:
            self.len(1, await core.nodes('[test:str=V +#aaa.b.ccc +#aaa.b.ddd]'))
            self.len(1, await core.nodes('[test:str=Q +#aaa.barbarella.ccc]'))

            await core.nodes('movetag aaa.b aaa.barbarella')

            self.len(7, await core.nodes('syn:tag'))
            self.len(1, await core.nodes('syn:tag=aaa.barbarella.ccc'))
            self.len(1, await core.nodes('syn:tag=aaa.barbarella.ddd'))

        # Move a tag with tagprops
        async def seed_tagprops(core):
            await core.addTagProp('test', ('int', {}), {})
            await core.addTagProp('note', ('str', {}), {})
            q = '[test:int=1 +#hehe.haha +#hehe:test=1138 +#hehe.beep:test=8080 +#hehe.beep:note="oh my"]'
            nodes = await core.nodes(q)
            self.eq(nodes[0].getTagProp('hehe', 'test'), 1138)
            self.eq(nodes[0].getTagProp('hehe.beep', 'test'), 8080)
            self.eq(nodes[0].getTagProp('hehe.beep', 'note'), 'oh my')

        async with self.getTestCore() as core:
            await seed_tagprops(core)
            await core.nodes('movetag hehe woah')

            self.len(0, await core.nodes('#hehe'))
            nodes = await core.nodes('#woah')
            self.len(1, nodes)
            self.eq(nodes[0]._getTagPropsDict(), {'woah': {'test': 1138},
                                        'woah.beep': {'test': 8080,
                                                      'note': 'oh my'}
                                       })

        async with self.getTestCore() as core:
            await seed_tagprops(core)
            await core.nodes('movetag hehe.beep woah.beep')

            self.len(1, await core.nodes('#hehe'))
            nodes = await core.nodes('#woah')
            self.len(1, nodes)
            self.eq(nodes[0]._getTagPropsDict(), {'hehe': {'test': 1138},
                                        'woah.beep': {'test': 8080,
                                                      'note': 'oh my'}
                                       })

            # Test perms
            visi = await core.auth.addUser('visi')
            await visi.setPasswd('secret')

            async with core.getLocalProxy(user='visi') as asvisi:
                with self.raises(s_exc.AuthDeny):
                    await asvisi.callStorm(f'movetag woah perm')

                await visi.addRule((True, ('node', 'tag', 'del', 'woah')))

                with self.raises(s_exc.AuthDeny):
                    await asvisi.callStorm(f'movetag woah perm')

                await visi.addRule((True, ('node', 'tag', 'add', 'perm')))

                await asvisi.callStorm(f'movetag woah perm')

            self.len(0, await core.nodes('#woah'))
            self.len(1, await core.nodes('#perm'))

        # make a cycle of tags via move tag
        async with self.getTestCore() as core:
            self.len(1, await core.nodes('[test:str=neato +#basic.one +#basic.two +#unicycle +#tricyle +#bicycle]'))

            # basic 2-cycle test
            await core.nodes('movetag basic.one basic.two')
            with self.raises(s_exc.BadOperArg):
                await core.nodes('movetag basic.two basic.one')

            # 3-cycle test
            await core.nodes('movetag bicycle tricycle')
            await core.nodes('movetag unicycle bicycle')
            with self.raises(s_exc.BadOperArg):
                await core.nodes('movetag tricycle unicycle')

            self.len(1, await core.nodes('[test:str=badcycle +#unicycle]'))

            # 4 cycle test
            self.len(1, await core.nodes('[test:str=burrito +#there.picard +#are.is +#four.best +#tags.captain]'))

            # A -> B -> C -> D -> A
            await core.nodes('movetag there are')   # A -> B
            await core.nodes('movetag four tags')   # C -> D
            await core.nodes('movetag tags there')  # D -> A
            with self.raises(s_exc.BadOperArg):
                await core.nodes('movetag are four')    # B -> C (creates the cycle)

            # make a pre-existing cycle to ensure we can break break that with move tag
            self.len(1, await core.nodes('[syn:tag=existing :isnow=cycle]'))
            self.len(1, await core.nodes('[syn:tag=cycle :isnow=existing]'))

            await core.nodes('movetag cycle breaker')

            nodes = await core.nodes('syn:tag=existing')
            self.len(1, nodes)
            node = nodes[0]
            self.eq(node.get('isnow'), 'cycle')

            nodes = await core.nodes('syn:tag=cycle')
            self.len(1, nodes)
            node = nodes[0]
            self.eq(node.get('isnow'), 'breaker')

            nodes = await core.nodes('syn:tag=breaker')
            self.len(1, nodes)
            node = nodes[0]
            self.none(node.get('isnow'))

            # make a pre-existing cycle to ensure we can catch that if an chain is encountered
            # B -> C -> D -> E -> C
            # Then movetag to make A -> B

            self.len(1, await core.nodes('[syn:tag=this]'))
            self.len(1, await core.nodes('[syn:tag=is :isnow=not]'))
            self.len(1, await core.nodes('[syn:tag=not :isnow=a]'))
            self.len(1, await core.nodes('[syn:tag=a :isnow=test]'))
            self.len(1, await core.nodes('[syn:tag=test :isnow=not]'))

            with self.raises(s_exc.BadOperArg):
                await core.nodes('movetag this is')

        async with self.getTestCore() as core:
            await core.nodes('[ syn:tag=hehe :isnow=haha ]')
            nodes = await core.nodes('[ ou:org=* +#hehe.qwer ]')
            self.len(1, nodes)
            self.nn(nodes[0].getTag('haha.qwer'))
            self.none(nodes[0].getTag('hehe.qwer'))
            self.len(1, await core.nodes('syn:tag=haha.qwer'))

            # this should hit the already existing redirected tag now...
            nodes = await core.nodes('[ ou:org=* +#hehe.qwer ]')
            self.len(1, nodes)

        # Sad path
        async with self.getTestCore() as core:
            # Test moving a tag to itself
            with self.raises(s_exc.BadOperArg):
                await core.nodes('movetag foo.bar foo.bar')
            # Test moving a tag which does not exist
            with self.raises(s_exc.BadOperArg):
                await core.nodes('movetag foo.bar duck.knight')

            # Runtsafety test
            q = '[ test:str=hehe ]  | movetag $node.iden() haha'
            await self.asyncraises(s_exc.StormRuntimeError, core.nodes(q))

    async def test_storm_spin(self):

        async with self.getTestCore() as core:
            self.len(0, await core.nodes('[ test:str=foo test:str=bar ] | spin'))
            self.len(2, await core.nodes('test:str=foo test:str=bar'))

    async def test_storm_count(self):

        async with self.getTestCore() as core:
            nodes = await core.nodes('[ test:str=foo test:str=bar ]')
            self.len(2, nodes)

            msgs = await core.stormlist('test:str=foo test:str=bar | count')
            nodes = [m for m in msgs if m[0] == 'node']
            self.len(0, nodes)
            self.stormIsInPrint('Counted 2 nodes.', msgs)

            msgs = await core.stormlist('test:str=foo test:str=bar | count --yield')
            nodes = [m for m in msgs if m[0] == 'node']
            self.len(2, nodes)
            self.stormIsInPrint('Counted 2 nodes.', msgs)

            msgs = await alist(core.storm('test:str=newp | count'))
            self.stormIsInPrint('Counted 0 nodes.', msgs)
            nodes = [m for m in msgs if m[0] == 'node']
            self.len(0, nodes)

    async def test_storm_uniq(self):
        async with self.getTestCore() as core:
            q = "[test:comp=(123, test) test:comp=(123, duck) test:comp=(123, mode)]"
            self.len(3, await core.nodes(q))
            nodes = await core.nodes('test:comp -> *')
            self.len(3, nodes)
            nodes = await core.nodes('test:comp -> * | uniq')
            self.len(1, nodes)
            nodes = await core.nodes('test:comp | uniq :hehe')
            self.len(1, nodes)
            nodes = await core.nodes('test:comp $valu=:hehe | uniq $valu')
            self.len(1, nodes)
            nodes = await core.nodes('test:comp $valu=({"foo": :hehe}) | uniq $valu')
            self.len(1, nodes)
            q = '''
                [(tel:mob:telem=(n1,) :data=(({'hehe': 'haha', 'foo': 'bar'}),))
                 (tel:mob:telem=(n2,) :data=(({'hehe': 'haha', 'foo': 'baz'}),))
                 (tel:mob:telem=(n3,) :data=(({'foo': 'bar', 'hehe': 'haha'}),))]
                uniq :data
            '''
            nodes = await core.nodes(q)
            self.len(2, nodes)

    async def test_storm_once_cmd(self):
        async with self.getTestCore() as core:
            await core.nodes('[test:str=foo test:str=bar test:str=neato test:str=burrito test:str=awesome test:str=possum]')
            q = 'test:str=foo | once tagger | [+#my.cool.tag]'
            nodes = await core.nodes(q)
            self.len(1, nodes)
            self.len(3, nodes[0].getTagNames())
            self.isin('my.cool.tag', nodes[0].getTagNames())

            # run it again and see all the things get swatted to the floor
            q = 'test:str=foo | once tagger | [+#less.cool.tag]'
            self.len(0, await core.nodes(q))
            nodes = await core.nodes('test:str=foo')
            self.len(1, nodes)
            self.notin('less.cool.tag', nodes[0].getTagNames())

            # make a few more and see at least some of them make it through
            nodes = await core.nodes('test:str=neato test:str=burrito | once tagger | [+#my.cool.tag]')
            self.len(2, nodes)
            for node in nodes:
                self.isin('my.cool.tag', node.getTagNames())

            q = 'test:str | once tagger | [ +#yet.another.tag ]'
            nodes = await core.nodes(q)
            self.len(3, nodes)
            for node in nodes:
                self.isin('yet.another.tag', node.getTagNames())
                self.notin('my.cool.tag', node.getTagNames())

            q = 'test:str | once tagger'
            nodes = await core.nodes(q)
            self.len(0, nodes)

            # it kinda works like asof in stormtypes, so if as is too far out,
            # we won't update it
            self.len(0, await core.nodes('test:str=foo | once tagger --asof -30days | [+#another.tag]'))
            nodes = await core.nodes('test:str=foo')
            self.len(1, nodes)
            self.notin('less.cool.tag', nodes[0].getTagNames())

            # but if it's super recent, we can override it
            nodes = await core.nodes('test:str | once tagger --asof now | [ +#tag.the.third ]')
            self.len(6, nodes)
            for node in nodes:
                self.isin('tag.the.third', node.getTagNames())

            # keys shouldn't interact
            nodes = await core.nodes('test:str | once ninja | [ +#lottastrings ]')
            self.len(6, nodes)
            for node in nodes:
                self.isin('lottastrings', node.getTagNames())

            nodes = await core.nodes('test:str | once beep --asof -30days | [ +#boop ]')
            self.len(6, nodes)
            for node in nodes:
                self.isin('boop', node.getTagNames())

            # we update to the more recent timestamp, so providing now should update things
            nodes = await core.nodes('test:str | once beep --asof now | [ +#bbq ]')
            self.len(6, nodes)
            for node in nodes:
                self.isin('bbq', node.getTagNames())

            # but still, no time means if it's ever been done
            self.len(0, await core.nodes('test:str | once beep | [ +#metal]'))
            self.len(0, await core.nodes('test:str $node.data.set(once:beep, ({})) | once beep'))

    async def test_storm_iden(self):
        async with self.getTestCore() as core:
            q = "[test:str=beep test:str=boop]"
            nodes = await core.nodes(q)
            self.len(2, nodes)
            idens = [node.iden() for node in nodes]

            iq = ' '.join(idens)
            # Demonstrate the iden lift does pass through previous nodes in the pipeline
            nodes = await core.nodes(f'[test:str=hehe] | iden {iq}')
            self.len(3, nodes)

            q = 'iden newp'
            with self.getLoggerStream('synapse.lib.storm', 'Failed to decode iden') as stream:
                self.len(0, await core.nodes(q))
                self.true(stream.wait(1))

            q = 'iden deadb33f'
            with self.getLoggerStream('synapse.lib.storm', 'iden must be 32 bytes') as stream:
                self.len(0, await core.nodes(q))
                self.true(stream.wait(1))

            # Runtsafety test
            q = 'test:str=hehe | iden $node.iden()'
            with self.raises(s_exc.StormRuntimeError):
                await core.nodes(q)

    async def test_minmax(self):

        async with self.getTestCore() as core:

            minval = core.model.type('time').norm('2015')[0]
            midval = core.model.type('time').norm('2016')[0]
            maxval = core.model.type('time').norm('2017')[0]

            nodes = await core.nodes('[test:guid=* :tick=2015 .seen=2015]')
            self.len(1, nodes)
            minc = nodes[0].get('.created')
            await asyncio.sleep(0.01)
            self.len(1, await core.nodes('[test:guid=* :tick=2016 .seen=2016]'))
            await asyncio.sleep(0.01)
            self.len(1, await core.nodes('[test:guid=* :tick=2017 .seen=2017]'))
            await asyncio.sleep(0.01)
            self.len(1, await core.nodes('[test:str=1 :tick=2016]'))

            # Relative paths
            nodes = await core.nodes('test:guid | max :tick')
            self.len(1, nodes)
            self.eq(nodes[0].get('tick'), maxval)

            nodes = await core.nodes('test:guid | min :tick')
            self.len(1, nodes)
            self.eq(nodes[0].get('tick'), minval)

            # Universal prop for relative path
            nodes = await core.nodes('.created>=$minc | max .created',
                                     {'vars': {'minc': minc}})
            self.len(1, nodes)
            self.eq(nodes[0].get('tick'), midval)

            nodes = await core.nodes('.created>=$minc | min .created',
                                     {'vars': {'minc': minc}})
            self.len(1, nodes)
            self.eq(nodes[0].get('tick'), minval)

            # Variables nodesuated
            nodes = await core.nodes('test:guid ($tick, $tock) = .seen | min $tick')
            self.len(1, nodes)
            self.eq(nodes[0].get('tick'), minval)

            nodes = await core.nodes('test:guid ($tick, $tock) = .seen | max $tock')
            self.len(1, nodes)
            self.eq(nodes[0].get('tick'), maxval)

            text = '''[ inet:ip=1.2.3.4 inet:ip=5.6.7.8 ]
                      { +inet:ip=1.2.3.4 [ :asn=10 ] }
                      { +inet:ip=5.6.7.8 [ :asn=20 ] }
                      $asn = :asn | min $asn'''

            nodes = await core.nodes(text)
            self.len(1, nodes)
            self.eq((4, 0x01020304), nodes[0].ndef[1])

            text = '''[ inet:ip=1.2.3.4 inet:ip=5.6.7.8 ]
                      { +inet:ip=1.2.3.4 [ :asn=10 ] }
                      { +inet:ip=5.6.7.8 [ :asn=20 ] }
                      $asn = :asn | max $asn'''

            nodes = await core.nodes(text)
            self.len(1, nodes)
            self.eq((4, 0x05060708), nodes[0].ndef[1])

            # Sad paths where the specify an invalid property name
            with self.raises(s_exc.NoSuchProp):
                self.len(0, await core.nodes('test:guid | max :newp'))

            with self.raises(s_exc.NoSuchProp):
                self.len(0, await core.nodes('test:guid | min :newp'))

            # test that intervals work
            maxnodes = await core.nodes('[ ou:org=* ]')
            maxnodes = await core.nodes('[ ou:org=* +#minmax ]')
            minnodes = await core.nodes('[ ou:org=* +#minmax=(1981, 2010) ]')
            await core.nodes('[ ou:org=* +#minmax=(1982, 2018) ]')
            maxnodes = await core.nodes('[ ou:org=* +#minmax=(1997, 2020) ]')

            testmin = await core.nodes('ou:org | min #minmax')
            self.eq(testmin[0].ndef, minnodes[0].ndef)

            testmax = await core.nodes('ou:org | max #minmax')
            self.eq(testmax[0].ndef, maxnodes[0].ndef)

    async def test_scrape(self):

        async with self.getTestCore() as core:

            # runtsafe tests
            nodes = await core.nodes('$foo=6.5.4.3 | scrape $foo')
            self.len(0, nodes)

            self.len(1, await core.nodes('inet:ip=6.5.4.3'))

            nodes = await core.nodes('$foo=6.5.4.3 | scrape $foo --yield')
            self.len(1, nodes)
            self.eq(nodes[0].ndef, ('inet:ip', (4, 0x06050403)))

            nodes = await core.nodes('[inet:ip=9.9.9.9 ] $foo=6.5.4.3 | scrape $foo')
            self.len(1, nodes)
            self.eq(nodes[0].ndef, ('inet:ip', (4, 0x09090909)))

            nodes = await core.nodes('[inet:ip=9.9.9.9 ] $foo=6.5.4.3 | scrape $foo --yield')
            self.len(1, nodes)
            self.eq(nodes[0].ndef, ('inet:ip', (4, 0x06050403)))

            nodes = await core.nodes('$foo="6[.]5[.]4[.]3" | scrape $foo --yield')
            self.len(1, nodes)
            self.eq(nodes[0].ndef, ('inet:ip', (4, 0x06050403)))

            nodes = await core.nodes('$foo="6[.]5[.]4[.]3" | scrape $foo --yield --skiprefang')
            self.len(0, nodes)

            q = '$foo="http://fxp.com 1.2.3.4" | scrape $foo --yield --forms (inet:fqdn, inet:ip)'
            nodes = await core.nodes(q)
            self.len(2, nodes)
            self.eq(nodes[0].ndef, ('inet:ip', (4, 0x01020304)))
            self.eq(nodes[1].ndef, ('inet:fqdn', 'fxp.com'))

            q = '$foo="http://fxp.com 1.2.3.4" | scrape $foo --yield --forms inet:fqdn,inet:ip'
            nodes = await core.nodes(q)
            self.len(2, nodes)
            self.eq(nodes[0].ndef, ('inet:ip', (4, 0x01020304)))
            self.eq(nodes[1].ndef, ('inet:fqdn', 'fxp.com'))

            q = '''
            $foo="http://fxp.com 1.2.3.4" $forms=(inet:fqdn, inet:ip)
            | scrape $foo --yield --forms $forms'''
            nodes = await core.nodes(q)
            self.len(2, nodes)
            self.eq(nodes[0].ndef, ('inet:ip', (4, 0x01020304)))
            self.eq(nodes[1].ndef, ('inet:fqdn', 'fxp.com'))

            # per-node tests

            guid = s_common.guid()

            await core.nodes(f'[ inet:search:query={guid} :text="hi there 5.5.5.5" ]')
            # test the special runtsafe but still per-node invocation
            nodes = await core.nodes('inet:search:query | scrape')
            self.len(1, nodes)
            self.eq(nodes[0].ndef[0], 'inet:search:query')

            self.len(1, await core.nodes('inet:ip=5.5.5.5'))

            nodes = await core.nodes('inet:search:query | scrape :text --yield')
            self.len(1, nodes)
            self.eq(nodes[0].ndef, ('inet:ip', (4, 0x05050505)))

            nodes = await core.nodes('inet:search:query | scrape :text --refs | -(refs)> *')
            self.len(1, nodes)
            self.eq(nodes[0].ndef, ('inet:ip', (4, 0x05050505)))

            nodes = await core.nodes('inet:search:query | scrape :text --yield --forms inet:ip')
            self.len(1, nodes)
            self.eq(nodes[0].ndef, ('inet:ip', (4, 0x05050505)))

            nodes = await core.nodes('inet:search:query | scrape :text --yield --forms inet:ip,inet:fqdn')
            self.len(1, nodes)
            self.eq(nodes[0].ndef, ('inet:ip', (4, 0x05050505)))

            nodes = await core.nodes('inet:search:query | scrape :text --yield --forms inet:fqdn')
            self.len(0, nodes)

            nodes = await core.nodes('inet:search:query | scrape :text --yield --forms (1)')
            self.len(0, nodes)

            nodes = await core.nodes('$foo="1.2.3.4" | scrape $foo --yield --forms (1)')
            self.len(0, nodes)

            msgs = await core.stormlist('scrape "https://t.c\\\\"')
            self.stormHasNoWarnErr(msgs)
            msgs = await core.stormlist('[ media:news=* :title="https://t.c\\\\" ] | scrape :title')
            self.stormHasNoWarnErr(msgs)

    async def test_storm_tee(self):

        async with self.getTestCore() as core:

            self.len(1, await core.nodes('[test:str=foo :bar=(inet:ip, 1.2.3.4)]'))
            self.len(1, await core.nodes('[inet:dns:a=(woot.com, 1.2.3.4)]'))
            self.len(1, await core.nodes('inet:ip=1.2.3.4 [ :asn=0 ]'))

            nodes = await core.nodes('inet:ip=1.2.3.4 | tee { -> * }')
            self.len(1, nodes)
            self.eq(nodes[0].ndef, ('inet:asn', 0))

            nodes = await core.nodes('inet:ip=1.2.3.4 | tee --join { -> * }')
            self.len(2, nodes)
            self.eq(nodes[0].ndef, ('inet:asn', 0))
            self.eq(nodes[1].ndef, ('inet:ip', (4, 0x01020304)))

            q = '''
            inet:ip=1.2.3.4 | tee
            { spin | [ inet:ip=2.2.2.2 ]}
            { spin | [ inet:ip=3.3.3.3 ]}
            { spin | [ inet:ip=4.4.4.4 ]}
            '''
            nodes = await core.nodes(q)
            self.len(3, nodes)

            q = '''
            inet:ip=1.2.3.4 | tee --join
            { spin | inet:ip=2.2.2.2 }
            { spin | inet:ip=3.3.3.3 }
            { spin | inet:ip=4.4.4.4 }
            '''
            nodes = await core.nodes(q)
            self.len(4, nodes)

            q = 'inet:ip=1.2.3.4 | tee --join { -> * } { <- * }'
            msgs = await core.stormlist(q, opts={'node:opts': {'links': True}})
            nodes = [m[1] for m in msgs if m[0] == 'node']
            self.len(4, nodes)

            self.eq(nodes[0][0], ('inet:asn', 0))
            links = nodes[0][1]['links']
            self.len(1, links)
            self.eq({'type': 'prop', 'prop': 'asn'}, links[0][1])

            self.eq(nodes[1][0][0], ('inet:dns:a'))
            links = nodes[1][1]['links']
            self.len(1, links)
            self.eq({'type': 'prop', 'prop': 'ip', 'reverse': True}, links[0][1])

            self.eq(nodes[2][0][0], ('test:str'))
            links = nodes[2][1]['links']
            self.len(1, links)
            self.eq({'type': 'prop', 'prop': 'bar', 'reverse': True}, links[0][1])

            self.eq(nodes[3][0], ('inet:ip', (4, 0x01020304)))
            links = nodes[2][1]['links']
            self.len(1, links)
            self.eq({'type': 'prop', 'prop': 'bar', 'reverse': True}, links[0][1])

            q = 'inet:ip=1.2.3.4 | tee --join { -> * } { <- * } { -> test:str:bar }'
            nodes = await core.nodes(q)
            self.len(5, nodes)
            self.eq(nodes[0].ndef, ('inet:asn', 0))
            self.eq(nodes[1].ndef[0], ('inet:dns:a'))
            self.eq(nodes[2].ndef[0], ('test:str'))
            self.eq(nodes[3].ndef[0], ('test:str'))
            self.eq(nodes[4].ndef, ('inet:ip', (4, 0x01020304)))

            # Queries can be a heavy list
            q = '$list = ([${ -> * }, ${ <- * }, ${ -> test:str:bar }]) inet:ip=1.2.3.4 | tee --join $list'
            nodes = await core.nodes(q)
            self.len(5, nodes)
            self.eq(nodes[0].ndef, ('inet:asn', 0))
            self.eq(nodes[1].ndef[0], ('inet:dns:a'))
            self.eq(nodes[2].ndef[0], ('test:str'))
            self.eq(nodes[3].ndef[0], ('test:str'))
            self.eq(nodes[4].ndef, ('inet:ip', (4, 0x01020304)))

            # A empty list of queries still works as an nop
            q = '$list = () | tee $list'
            msgs = await core.stormlist(q)
            self.len(2, msgs)
            self.eq(('init', 'fini'), [m[0] for m in msgs])

            q = 'inet:ip=1.2.3.4 $list = () | tee --join $list'
            msgs = await core.stormlist(q)
            self.len(3, msgs)
            self.eq(('init', 'node', 'fini'), [m[0] for m in msgs])

            q = '$list = () | tee --parallel $list'
            msgs = await core.stormlist(q)
            self.len(2, msgs)
            self.eq(('init', 'fini'), [m[0] for m in msgs])

            q = 'inet:ip=1.2.3.4 $list = () | tee --parallel --join $list'
            msgs = await core.stormlist(q)
            self.len(3, msgs)
            self.eq(('init', 'node', 'fini'), [m[0] for m in msgs])

            # Queries can be a input list
            q = 'inet:ip=1.2.3.4 | tee --join $list'
            queries = ('-> *', '<- *', '-> test:str:bar')
            nodes = await core.nodes(q, {'vars': {'list': queries}})
            self.len(5, nodes)
            self.eq(nodes[0].ndef, ('inet:asn', 0))
            self.eq(nodes[1].ndef[0], ('inet:dns:a'))
            self.eq(nodes[2].ndef[0], ('test:str'))
            self.eq(nodes[3].ndef[0], ('test:str'))
            self.eq(nodes[4].ndef, ('inet:ip', (4, 0x01020304)))

            # Empty queries are okay - they will just return the input node
            q = 'inet:ip=1.2.3.4 | tee {}'
            nodes = await core.nodes(q)
            self.len(1, nodes)
            self.eq(nodes[0].ndef, ('inet:ip', (4, 0x01020304)))

            # Subqueries are okay too but will just yield the input back out
            q = 'inet:ip=1.2.3.4 | tee {{ -> * }}'
            nodes = await core.nodes(q)
            self.len(1, nodes)
            self.eq(nodes[0].ndef, ('inet:ip', (4, 0x01020304)))

            # Sad path
            q = 'inet:ip=1.2.3.4 | tee'
            await self.asyncraises(s_exc.StormRuntimeError, core.nodes(q))

            # Runtsafe tee
            q = 'tee { inet:ip=1.2.3.4 } { inet:ip -> * }'
            nodes = await core.nodes(q)
            self.len(2, nodes)
            exp = {
                ('inet:asn', 0),
                ('inet:ip', (4, 0x01020304)),
            }
            self.eq(exp, {x.ndef for x in nodes})

            q = '$foo=woot.com tee { inet:ip=1.2.3.4 } { inet:fqdn=$foo <- * }'
            nodes = await core.nodes(q)
            self.len(3, nodes)
            exp = {
                ('inet:ip', (4, 0x01020304)),
                ('inet:fqdn', 'woot.com'),
                ('inet:dns:a', ('woot.com', (4, 0x01020304))),
            }
            self.eq(exp, {n.ndef for n in nodes})

            # Variables are scoped down into the sub runtime
            q = (
                f'$foo=5 tee '
                f'{{ [ inet:asn=3 ] }} '
                f'{{ [ inet:asn=4 ] $lib.print("made asn node: {{node}}", node=$node) }} '
                f'{{ [ inet:asn=$foo ] }}'
            )
            msgs = await core.stormlist(q)
            self.stormIsInPrint("made asn node: Node{(('inet:asn', 4)", msgs)
            podes = [m[1] for m in msgs if m[0] == 'node']
            self.eq({('inet:asn', 3), ('inet:asn', 4), ('inet:asn', 5)},
                    {p[0] for p in podes})

            # Node variables modified in sub runtimes don't affect parent node path
            q = '''[test:int=123] $foo=$node.value()
            | tee --join { $foo=($foo + 1) [test:str=$foo] +test:str } { $foo=($foo + 2) [test:str=$foo] +test:str } |
            $lib.fire(data, foo=$foo, ndef=$node.ndef()) | spin
            '''
            msgs = await core.stormlist(q)
            datas = [m[1].get('data') for m in msgs if m[0] == 'storm:fire']
            self.eq(datas, [
                {'foo': 124, 'ndef': ('test:str', '124')},
                {'foo': 125, 'ndef': ('test:str', '125')},
                {'foo': 123, 'ndef': ('test:int', 123)},
            ])

            # lift a non-existent node and feed to tee.
            q = 'inet:fqdn=newp.com tee { inet:ip=1.2.3.4 } { inet:ip -> * }'
            nodes = await core.nodes(q)
            self.len(2, nodes)
            exp = {
                ('inet:asn', 0),
                ('inet:ip', (4, 0x01020304)),
            }
            self.eq(exp, {x.ndef for x in nodes})

            # --parallel allows out of order execution. This test demonstrates that but controls the output by time

            q = '$foo=woot.com tee --parallel { $lib.time.sleep("1") inet:ip=1.2.3.4 }  { $lib.time.sleep("0.5") inet:fqdn=$foo <- * | sleep 2} { [inet:asn=1234] }'
            nodes = await core.nodes(q)
            self.len(4, nodes)
            exp = [
                ('inet:asn', 1234),
                ('inet:dns:a', ('woot.com', (4, 0x01020304))),
                ('inet:ip', (4, 0x01020304)),
                ('inet:fqdn', 'woot.com'),
            ]
            self.eq(exp, [x.ndef for x in nodes])

            # A fatal execption is fatal to the runtime
            q = '$foo=woot.com tee --parallel { $lib.time.sleep("0.5") inet:ip=1.2.3.4 }  { $lib.time.sleep("0.25") inet:fqdn=$foo <- * | sleep 1} { [inet:asn=newp] }'
            msgs = await core.stormlist(q)
            podes = [m[1] for m in msgs if m[0] == 'node']
            self.len(0, podes)
            self.stormIsInErr("invalid literal for int() with base 0: 'newp'", msgs)

            # Each input node to the query is also subject to parallel execution
            q = '$foo=woot.com inet:fqdn=$foo inet:fqdn=com | tee --parallel { inet:ip=1.2.3.4 } { inet:fqdn=$foo <- * } | uniq'
            nodes = await core.nodes(q)

            self.eq({node.ndef for node in nodes}, {
                ('inet:fqdn', 'woot.com'),
                ('inet:ip', (4, 16909060)),
                ('inet:dns:a', ('woot.com', (4, 16909060))),
                ('inet:fqdn', 'com'),
            })

            # Per-node exceptions can also tear down the runtime (coverage test)
            q = 'inet:fqdn=com | tee --parallel { [inet:asn=newp] }'
            with self.raises(s_exc.BadTypeValu):
                await core.nodes(q)

            # No input test
            q = 'tee'
            with self.raises(s_exc.StormRuntimeError):
                await core.nodes(q)

            # Runtsafety test
            q = '[ inet:fqdn=www.vertex.link ] $q=:domain | tee $q'
            await self.asyncraises(s_exc.StormRuntimeError, core.nodes(q))

    async def test_storm_parallel(self):

        async with self.getTestCore() as core:

            nodes = await core.nodes('parallel --size 4 { [ ou:org=* ] }')
            self.len(4, nodes)

            # check that subquery validation happens
            with self.raises(s_exc.NoSuchVar):
                await core.nodes('parallel --size 4 { [ ou:org=$foo ] }')

            # check that an exception on inbound percolates correctly
            with self.raises(s_exc.BadTypeValu):
                await core.nodes('[ ou:org=(foo,) ou:org=foo ] | parallel { [:name=bar] }')

            with self.raises(s_exc.BadTypeValu):
                await core.nodes('[ ou:org=(foo,) ou:org=foo ] | parallel --size 1 { [:name=bar] }')

            # check that an exception in the parallel pipeline percolates correctly
            with self.raises(s_exc.BadTypeValu):
                await core.nodes('parallel { [ou:org=foo] }')

            nodes = await core.nodes('ou:org | parallel {[ :name=foo ]}')
            self.true(all([n.get('name') == 'foo' for n in nodes]))

            # Runtsafety test
            q = '[ inet:fqdn=www.vertex.link ] $q=:domain | parallel $q'
            await self.asyncraises(s_exc.StormRuntimeError, core.nodes(q))

            nodes = await core.nodes('ou:org | parallel ${ $foo=bar [ :name=$foo ]}')
            self.true(all([n.get('name') == 'bar' for n in nodes]))

            orig = s_storm.ParallelCmd.pipeline
            tsks = {'cnt': 0}

            async def pipecnt(self, runt, query, inq, outq, runtprims):
                tsks['cnt'] += 1
                await orig(self, runt, query, inq, outq, runtprims)

            with mock.patch('synapse.lib.storm.ParallelCmd.pipeline', pipecnt):

                nodes = await core.nodes('ou:org parallel --size 4 {[ :name=bar ]}')
                self.len(5, nodes)
                self.true(all([n.get('name') == 'bar' for n in nodes]))
                self.eq(4, tsks['cnt'])

                tsks['cnt'] = 0

                nodes = await core.nodes('ou:org parallel --size 5 {[ :name=bar ]}')
                self.len(5, nodes)
                self.true(all([n.get('name') == 'bar' for n in nodes]))
                self.eq(5, tsks['cnt'])

                tsks['cnt'] = 0

                # --size greater than number of nodes only creates a pipeline for each node
                nodes = await core.nodes('ou:org parallel --size 10 {[ :name=foo ]}')
                self.len(5, nodes)
                self.true(all([n.get('name') == 'foo' for n in nodes]))
                self.eq(5, tsks['cnt'])

                tsks['cnt'] = 0

                nodes = await core.nodes('parallel --size 4 {[ ou:org=* ]}')
                self.len(4, nodes)
                self.eq(4, tsks['cnt'])

            self.len(20, await core.nodes('for $i in $lib.range(20) {[ test:str=$i ]}'))
            q = '''
            test:str
            parallel --size 4 {
                if (not $lib.vars.vals) {
                    $vals = ()
                }
                $vals.append($node.repr())
                fini { $lib.fire(resu, vals=$vals) }
            }
            | spin
            '''
            vals = []
            msgs = await core.stormlist(q)
            for m in msgs:
                if m[0] == 'storm:fire':
                    vals.extend(m[1]['data']['vals'])

            self.len(20, vals)

            q = '''
            $vals = ()
            test:str
            parallel --size 4 { $vals.append($node.repr()) }
            fini { return($vals) }
            '''
            self.len(20, await core.callStorm(q))

            q = '''
            function test(n) { $lib.fire(foo, valu=$n.repr()) return() }
            test:str
            parallel --size 4 { $test($node) }
            '''
            msgs = await core.stormlist(q)
            self.len(20, [m for m in msgs if m[0] == 'storm:fire' and m[1]['type'] == 'foo'])

    async def test_storm_yieldvalu(self):

        async with self.getTestCore() as core:

            nodes = await core.nodes('[ inet:ip=1.2.3.4 ]')

            buid0 = nodes[0].buid
            iden0 = s_common.ehex(buid0)

            nodes = await core.nodes('yield $foo', opts={'vars': {'foo': (iden0,)}})
            self.len(1, nodes)
            self.eq(nodes[0].ndef, ('inet:ip', (4, 0x01020304)))

            def genr():
                yield iden0

            async def agenr():
                yield iden0

            nodes = await core.nodes('yield $foo', opts={'vars': {'foo': (iden0,)}})
            self.len(1, nodes)
            self.eq(nodes[0].ndef, ('inet:ip', (4, 0x01020304)))

            nodes = await core.nodes('yield $foo', opts={'vars': {'foo': buid0}})
            self.len(1, nodes)
            self.eq(nodes[0].ndef, ('inet:ip', (4, 0x01020304)))

            nodes = await core.nodes('yield $foo', opts={'vars': {'foo': genr()}})
            self.len(1, nodes)
            self.eq(nodes[0].ndef, ('inet:ip', (4, 0x01020304)))

            nodes = await core.nodes('yield $foo', opts={'vars': {'foo': agenr()}})
            self.len(1, nodes)
            self.eq(nodes[0].ndef, ('inet:ip', (4, 0x01020304)))

            nodes = await core.nodes('yield $foo', opts={'vars': {'foo': nodes[0]}})
            self.len(1, nodes)
            self.eq(nodes[0].ndef, ('inet:ip', (4, 0x01020304)))

            nodes = await core.nodes('yield $foo', opts={'vars': {'foo': None}})
            self.len(0, nodes)

            # test that stormtypes nodes can be yielded
            self.len(1, await core.nodes('for $x in ${ [inet:ip=1.2.3.4] } { yield $x }'))

            # Some sad path tests
            with self.raises(s_exc.BadLiftValu):
                await core.nodes('yield $foo', opts={'vars': {'foo': 'asdf'}})

            # Nodes from other views do not lift
            view = await core.callStorm('return( $lib.view.get().iden )')
            fork = await core.callStorm('return( $lib.view.get().fork().iden )')

            q = '''
            $nodes = ()
            view.exec $view { inet:ip=1.2.3.4 $nodes.append($node) } |
            for $n in $nodes {
                yield $n
            }
            '''
            msgs = await core.stormlist(q, opts={'view': fork, 'vars': {'view': view}})
            self.stormIsInErr('Node is not from the current view.', msgs)

            q = '''
            $nodes = ()
            view.exec $view { for $x in ${ inet:ip=1.2.3.4 } { $nodes.append($x) } } |
            for $n in $nodes {
                yield $n
            }
            '''
            msgs = await core.stormlist(q, opts={'view': fork, 'vars': {'view': view}})
            self.stormIsInErr('Node is not from the current view.', msgs)

            q = 'view.exec $view { $x=${inet:ip=1.2.3.4} } | yield $x'
            msgs = await core.stormlist(q, opts={'view': fork, 'vars': {'view': view}})
            self.stormIsInErr('Node is not from the current view.', msgs)

            # Nodes lifted from another view and referred to by iden() works
            q = '''
            $nodes = ()
            view.exec $view { inet:ip=1.2.3.4 $nodes.append($node) } |
            for $n in $nodes {
                yield $n.iden()
            }
            '''
            nodes = await core.nodes(q, opts={'view': fork, 'vars': {'view': view}})
            self.len(1, nodes)

            q = '''
            $nodes = ()
            view.exec $view { for $x in ${ inet:ip=1.2.3.4 } { $nodes.append($x) } } |
            for $n in $nodes {
                yield $n.iden()
            }
            '''
            nodes = await core.nodes(q, opts={'view': fork, 'vars': {'view': view}})
            self.len(1, nodes)

            q = 'view.exec $view { $x=${inet:ip=1.2.3.4} } | for $n in $x { yield $n.iden() }'
            nodes = await core.nodes(q, opts={'view': fork, 'vars': {'view': view}})
            self.len(1, nodes)

    async def test_storm_viewexec(self):

        async with self.getTestCore() as core:

            view = await core.callStorm('return( $lib.view.get().iden )')
            fork = await core.callStorm('return( $lib.view.get().fork().iden )')

            q = '''view.exec $view {
                $lib.print(foo)
                $lib.warn(bar)
                $lib.fire(cool, some=event)
                $lib.csv.emit(item1, item2, item3)
                [ it:dev:str=nomsg ]
             }'''
            msgs = await core.stormlist(q, opts={'view': fork, 'vars': {'view': view}})
            self.stormIsInPrint('foo', msgs)
            self.stormIsInWarn('bar', msgs)
            self.len(1, [m for m in msgs if m[0] == 'storm:fire'])
            self.len(1, [m for m in msgs if m[0] == 'csv:row'])
            self.len(0, [m for m in msgs if m[0] == 'node:edits'])

            await core.addStormPkg({
                'name': 'testpkg',
                'version': (0, 0, 1),
                'modules': (
                    {'name': 'priv.exec',
                     'asroot:perms': [['power-ups', 'testpkg']],
                     'modconf': {'viewiden': fork},
                     'storm': '''
                        function asroot () {
                            view.exec $modconf.viewiden { $foo=bar } | return($foo)
                        }
                     '''},
                ),
            })

            visi = await core.auth.addUser('visi')
            asvisi = {'user': visi.iden}

            await core.stormlist('auth.user.addrule visi power-ups.testpkg')

            with self.raises(s_exc.AuthDeny):
                await core.callStorm('return(woot)', opts={'user': visi.iden, 'view': fork})

            self.eq('bar', await core.callStorm('return($lib.import(priv.exec).asroot())', opts=asvisi))

    async def test_storm_argv_parser(self):

        pars = s_storm.Parser(prog='hehe')
        pars.add_argument('--hehe')
        self.none(pars.parse_args(['--lol']))
        mesg = "Expected 0 positional arguments. Got 1: ['--lol']"
        self.eq(('BadArg', {'mesg': mesg}), (pars.exc.errname, pars.exc.errinfo))

        pars = s_storm.Parser(prog='hehe')
        pars.add_argument('hehe')
        opts = pars.parse_args(['-h'])
        self.none(opts)
        self.notin("ERROR: The argument <hehe> is required.", pars.mesgs)
        self.isin('Usage: hehe [options] <hehe>', pars.mesgs)
        self.isin('Options:', pars.mesgs)
        self.isin('  --help                      : Display the command usage.', pars.mesgs)
        self.isin('Arguments:', pars.mesgs)
        self.isin('  <hehe>                      : No help available', pars.mesgs)
        self.none(pars.exc)

        pars = s_storm.Parser(prog='hehe')
        pars.add_argument('hehe')
        opts = pars.parse_args(['newp', '-h'])
        self.none(opts)
        mesg = 'Extra arguments and flags are not supported with the help flag: hehe newp -h'
        self.eq(('BadArg', {'mesg': mesg}), (pars.exc.errname, pars.exc.errinfo))

        pars = s_storm.Parser()
        pars.add_argument('--no-foo', default=True, action='store_false')
        opts = pars.parse_args(['--no-foo'])
        self.false(opts.no_foo)

        pars = s_storm.Parser()
        pars.add_argument('--no-foo', default=True, action='store_false')
        opts = pars.parse_args([])
        self.true(opts.no_foo)

        pars = s_storm.Parser()
        pars.add_argument('--no-foo', default=True, action='store_false')
        pars.add_argument('--valu', default=8675309, type='int')
        pars.add_argument('--ques', nargs=2, type='int', default=(1, 2))
        pars.parse_args(['-h'])
        self.isin('  --no-foo                    : No help available.', pars.mesgs)
        self.isin('  --valu <valu>               : No help available. (default: 8675309)', pars.mesgs)
        self.isin('  --ques <ques>               : No help available. (default: (1, 2))', pars.mesgs)

        pars = s_storm.Parser()
        pars.add_argument('--yada')
        self.none(pars.parse_args(['--yada']))
        self.true(pars.exited)

        pars = s_storm.Parser()
        pars.add_argument('--yada', action='append')
        self.none(pars.parse_args(['--yada']))
        self.true(pars.exited)

        pars = s_storm.Parser()
        pars.add_argument('--yada', nargs='?')
        opts = pars.parse_args(['--yada'])
        self.none(opts.yada)

        pars = s_storm.Parser()
        pars.add_argument('--yada', nargs='+')
        self.none(pars.parse_args(['--yada']))
        self.true(pars.exited)

        pars = s_storm.Parser()
        pars.add_argument('--yada', type='int')
        self.none(pars.parse_args(['--yada', 'hehe']))
        self.true(pars.exited)

        # check help output formatting of optargs
        pars = s_storm.Parser()
        pars.add_argument('--star', nargs='*')
        pars.help()
        helptext = '\n'.join(pars.mesgs)
        self.isin('--star [<star> ...]', helptext)

        pars = s_storm.Parser()
        pars.add_argument('--plus', nargs='+')
        pars.help()
        helptext = '\n'.join(pars.mesgs)
        self.isin('--plus <plus> [<plus> ...]', helptext)

        pars = s_storm.Parser()
        pars.add_argument('--woot', nargs='+', default=[
            'The 1st Battalion, 26th Infantry Regiment "Blue Spaders" hosted Steve Rogers ',
            'for much of WWII. While initially using his sidearm,',
            'his Vibranium/steel alloy shield made by metallurgist Dr. Myron MacLain,',
            'quickly became his weapon of choice.'])
        pars.help()
        helptext = '\n'.join(pars.mesgs)
        self.isin('default:\n                                [', helptext)

        pars = s_storm.Parser()
        pars.add_argument('--ques', nargs='?')
        pars.help()
        helptext = '\n'.join(pars.mesgs)
        self.isin('--ques [ques]', helptext)

        # Check formatting for store_true / store_false optargs
        pars = s_storm.Parser()
        pars.add_argument('--ques', nargs=2, type='int')
        pars.add_argument('--beep', action='store_true', help='beep beep')
        pars.add_argument('--boop', action='store_false', help='boop boop')
        pars.help()
        helptext = '\n'.join(pars.mesgs)
        self.isin('--ques <ques>               : No help available', helptext)
        self.isin('--beep                      : beep beep', helptext)
        self.isin('--boop                      : boop boop', helptext)

        # test some nargs type intersections
        pars = s_storm.Parser()
        pars.add_argument('--ques', nargs='?', type='int')
        self.none(pars.parse_args(['--ques', 'asdf']))
        self.eq("Invalid value for type (int): asdf", pars.exc.errinfo['mesg'])

        pars = s_storm.Parser()
        pars.add_argument('--ques', nargs='*', type='int')
        self.none(pars.parse_args(['--ques', 'asdf']))
        self.eq("Invalid value for type (int): asdf", pars.exc.errinfo['mesg'])

        pars = s_storm.Parser()
        pars.add_argument('--ques', nargs='+', type='int')
        self.none(pars.parse_args(['--ques', 'asdf']))
        self.eq("Invalid value for type (int): asdf", pars.exc.errinfo['mesg'])

        pars = s_storm.Parser()
        pars.add_argument('foo', type='int')
        self.none(pars.parse_args(['asdf']))
        self.eq("Invalid value for type (int): asdf", pars.exc.errinfo['mesg'])

        # argument count mismatch
        pars = s_storm.Parser()
        pars.add_argument('--ques')
        self.none(pars.parse_args(['--ques']))
        self.eq("An argument is required for --ques.", pars.exc.errinfo['mesg'])

        pars = s_storm.Parser()
        pars.add_argument('--ques', nargs=2)
        self.none(pars.parse_args(['--ques', 'lolz']))
        self.eq("2 arguments are required for --ques.", pars.exc.errinfo['mesg'])

        pars = s_storm.Parser()
        pars.add_argument('--ques', nargs=2, type='int')
        self.none(pars.parse_args(['--ques', 'lolz', 'hehe']))
        self.eq("Invalid value for type (int): lolz", pars.exc.errinfo['mesg'])

        # test time argtype
        ttyp = s_datamodel.Model().type('time')

        pars = s_storm.Parser()
        pars.add_argument('--yada', type='time')
        args = pars.parse_args(['--yada', '20201021-1day'])
        self.nn(args)
        self.eq(ttyp.norm('20201021-1day')[0], args.yada)

        args = pars.parse_args(['--yada', 1603229675444])
        self.nn(args)
        self.eq(ttyp.norm(1603229675444)[0], args.yada)

        self.none(pars.parse_args(['--yada', 'hehe']))
        self.true(pars.exited)
        self.eq("Invalid value for type (time): hehe", pars.exc.errinfo['mesg'])

        # test ival argtype
        ityp = s_datamodel.Model().type('ival')

        pars = s_storm.Parser()
        pars.add_argument('--yada', type='ival')
        args = pars.parse_args(['--yada', '20201021-1day'])
        self.nn(args)
        self.eq(ityp.norm('20201021-1day')[0], args.yada)

        args = pars.parse_args(['--yada', 1603229675444])
        self.nn(args)
        self.eq(ityp.norm(1603229675444)[0], args.yada)

        args = pars.parse_args(['--yada', ('20201021', '20201023')])
        self.nn(args)
        self.eq(ityp.norm(('20201021', '20201023'))[0], args.yada)

        args = pars.parse_args(['--yada', (1603229675444, '20201021')])
        self.nn(args)
        self.eq(ityp.norm((1603229675444, '20201021'))[0], args.yada)

        self.none(pars.parse_args(['--yada', 'hehe']))
        self.true(pars.exited)
        self.eq("Invalid value for type (ival): hehe", pars.exc.errinfo['mesg'])

        # check adding argument with invalid type
        with self.raises(s_exc.BadArg):
            pars = s_storm.Parser()
            pars.add_argument('--yada', type=int)

        # choices - bad setup
        pars = s_storm.Parser()
        with self.raises(s_exc.BadArg) as cm:
            pars.add_argument('--foo', action='store_true', choices=['newp'])
        self.eq('Argument choices are not supported when action is store_true or store_false', cm.exception.get('mesg'))

        # choices - basics
        pars = s_storm.Parser()
        pars.add_argument('foo', type='int', choices=[3, 1, 2], help='foohelp')
        pars.add_argument('--bar', choices=['baz', 'bam'], help='barhelp')
        pars.add_argument('--cam', action='append', choices=['cat', 'cool'], help='camhelp')

        opts = pars.parse_args(['1', '--bar', 'bam', '--cam', 'cat', '--cam', 'cool'])
        self.eq(1, opts.foo)
        self.eq('bam', opts.bar)
        self.eq(['cat', 'cool'], opts.cam)

        opts = pars.parse_args([32])
        self.none(opts)
        self.eq('Invalid choice for argument <foo> (choose from: 3, 1, 2): 32', pars.exc.errinfo['mesg'])

        opts = pars.parse_args([2, '--bar', 'newp'])
        self.none(opts)
        self.eq('Invalid choice for argument --bar (choose from: baz, bam): newp', pars.exc.errinfo['mesg'])

        opts = pars.parse_args([2, '--cam', 'cat', '--cam', 'newp'])
        self.none(opts)
        self.eq('Invalid choice for argument --cam (choose from: cat, cool): newp', pars.exc.errinfo['mesg'])

        pars.mesgs.clear()
        pars.help()
        self.eq('  --bar <bar>                 : barhelp (choices: baz, bam)', pars.mesgs[5])
        self.eq('  --cam <cam>                 : camhelp (choices: cat, cool)', pars.mesgs[6])
        self.eq('  <foo>                       : foohelp (choices: 3, 1, 2)', pars.mesgs[10])

        # choices - default does not have to be in choices
        pars = s_storm.Parser()
        pars.add_argument('--foo', default='def', choices=['faz'], help='foohelp')

        opts = pars.parse_args([])
        self.eq('def', opts.foo)

        pars.help()
        self.eq('  --foo <foo>                 : foohelp (default: def, choices: faz)', pars.mesgs[-1])

        # choices - like defaults, choices are not normalized
        pars = s_storm.Parser()
        ttyp = s_datamodel.Model().type('time')
        pars.add_argument('foo', type='time', choices=['2022', ttyp.norm('2023')[0]], help='foohelp')

        opts = pars.parse_args(['2023'])
        self.eq(ttyp.norm('2023')[0], opts.foo)

        opts = pars.parse_args(['2022'])
        self.none(opts)
        errmesg = pars.exc.errinfo['mesg']
        self.eq('Invalid choice for argument <foo> (choose from: 2022, 1672531200000000): 1640995200000000', errmesg)

        pars.help()
        self.eq('  <foo>                       : foohelp (choices: 2022, 1672531200000000)', pars.mesgs[-1])

        # choices - nargs
        pars = s_storm.Parser()
        pars.add_argument('foo', nargs='+', choices=['faz'])
        pars.add_argument('--bar', nargs='?', choices=['baz'])
        pars.add_argument('--cat', nargs=2, choices=['cam', 'cool'])

        opts = pars.parse_args(['newp'])
        self.none(opts)
        self.eq('Invalid choice for argument <foo> (choose from: faz): newp', pars.exc.errinfo['mesg'])

        opts = pars.parse_args(['faz', '--bar', 'newp'])
        self.none(opts)
        self.eq('Invalid choice for argument --bar (choose from: baz): newp', pars.exc.errinfo['mesg'])

        opts = pars.parse_args(['faz', '--cat', 'newp', 'newp2'])
        self.none(opts)
        self.eq('Invalid choice for argument --cat (choose from: cam, cool): newp', pars.exc.errinfo['mesg'])

        opts = pars.parse_args(['faz', '--cat', 'cam', 'cool'])
        self.nn(opts)

        pars = s_storm.Parser()
        pars.add_argument('--baz', nargs=3, help='''
             This is the top line, nothing special.
             This is my second line with sublines that should have some leading spaces:
                subline 1: this is a line which has three spaces.
                  subline 2: this is another line with five leading spaces.
               subline 3: yet another line with only two leading spaces.
              subline 4: this line has one space and is long which should wrap around because it exceeds the default display width.
             This is the final line with no leading spaces.''')
        pars.add_argument('--taz', type='bool', default=True, help='Taz option')
        pars.help()
        self.eq('  --baz <baz>                 : This is the top line, nothing special.', pars.mesgs[5])
        self.eq('                                This is my second line with sublines that should have some leading spaces:', pars.mesgs[6])
        self.eq('                                   subline 1: this is a line which has three spaces.', pars.mesgs[7])
        self.eq('                                     subline 2: this is another line with five leading spaces.', pars.mesgs[8])
        self.eq('                                  subline 3: yet another line with only two leading spaces.', pars.mesgs[9])
        self.eq('                                 subline 4: this line has one space and is long which should wrap around because it', pars.mesgs[10])
        self.eq('                                 exceeds the default display width.', pars.mesgs[11])
        self.eq('                                This is the final line with no leading spaces.', pars.mesgs[12])
        self.eq('  --taz <taz>                 : Taz option (default: True)', pars.mesgs[13])

    async def test_storm_cmd_help(self):

        async with self.getTestCore() as core:
            pdef = {
                'name': 'testpkg',
                'version': '0.0.1',
                'commands': (
                    {'name': 'woot', 'cmdinputs': (
                        {'form': 'hehe:haha'},
                        {'form': 'hoho:lol', 'help': 'We know whats up'}
                    ), 'endpoints': (
                        {'path': '/v1/test/one', 'desc': 'My multi-line endpoint description which spans multiple lines and has a second line. This is the second line of the description.'},
                        {'path': '/v1/test/two', 'host': 'vertex.link', 'desc': 'Single line endpoint description.'},
                    )},
                ),
            }
            core.loadStormPkg(pdef)
            msgs = await core.stormlist('woot --help')
            helptext = '\n'.join([m[1].get('mesg') for m in msgs if m[0] == 'print'])
            self.isin('Inputs:\n\n    hehe:haha\n    hoho:lol  - We know whats up', helptext)
            self.isin('Endpoints:\n\n    /v1/test/one              : My multi-line endpoint description which spans multiple lines and has a second line.', helptext)
            self.isin('This is the second line of the description.', helptext)
            self.isin('/v1/test/two              : Single line endpoint description.', helptext)

    async def test_storm_help_cmd(self):

        async with self.getTestCore() as core:

            await core.nodes('[test:str=foo]')

            msgs = await core.stormlist('.created | limit 1 | help')
            self.printed(msgs, 'package: synapse')
            self.stormIsInPrint('help', msgs)
            self.stormIsInPrint('List available information about Storm and brief descriptions of different items.',
                                msgs)
            self.len(1, [n for n in msgs if n[0] == 'node'])

            msgs = await core.stormlist('help')
            self.printed(msgs, 'package: synapse')
            self.stormIsInPrint('help', msgs)
            self.stormIsInPrint('List available information about Storm and brief descriptions of different items.',
                                msgs)

            msgs = await core.stormlist('help view')
            self.stormIsInPrint('Storm api for a View instance', msgs)
            self.stormIsInPrint('view.merge', msgs)
            self.stormNotInPrint('tee', msgs)

            msgs = await core.stormlist('help newp')
            self.stormIsInPrint('No commands found matching "newp"', msgs)
            self.stormNotInPrint('uniq', msgs)

            otherpkg = {
                'name': 'foosball',
                'version': '0.0.1',
                'synapse_version': '>=3.0.0,<4.0.0',
                'commands': ({
                                 'name': 'testcmd',
                                 'descr': 'test command',
                                 'storm': '[ inet:ip=1.2.3.4 ]',
                             },),
                'modules': (
                    {
                        'name': 'foosmod',
                        'storm': '''
                                function f(a) {return ($a)}
                                ''',
                    },
                ),

            }
            self.none(await core.addStormPkg(otherpkg))

            msgs = await core.stormlist('help')
            self.printed(msgs, 'package: foosball')
            self.stormIsInPrint('testcmd', msgs)
            self.stormIsInPrint(': test command', msgs)

            msgs = await core.stormlist('help testcmd')
            self.stormIsInPrint('testcmd', msgs)
            self.stormNotInPrint('view.merge', msgs)

            msgs = await core.stormlist('[test:str=uniq] | help $node.value')
            self.stormIsInPrint('Get the value of the primary property of the Node.', msgs)

            msgs = await core.stormlist('[test:str=uniq] | help $node.value()')
            self.stormNotInPrint('Get the value of the primary property of the Node.', msgs)
            self.stormIsInPrint('uniq: Filter nodes by their uniq iden values.', msgs)

            msgs = await core.stormlist('[ test:str=uniq ] | help $node.props')
            self.stormIsInPrint('A Storm Primitive representing the properties on a Node.', msgs)

            msgs = await core.stormlist('[ test:str=uniq ] | help $node')
            self.stormIsInPrint('Implements the Storm api for a node instance.', msgs)

            msgs = await core.stormlist('[ test:str=uniq ] | help $path')
            self.stormIsInPrint('Implements the Storm API for the Path object.', msgs)

            # $lib helps
            msgs = await core.stormlist('help $lib')
            self.stormIsInPrint('$lib.auth                     : A Storm Library for interacting with Auth in the '
                                'Cortex.',
                                msgs)
            self.stormIsInPrint('$lib.import(name, debug=(false), reqvers=(null))\nImport a Storm module.',
                                msgs)
            self.stormIsInPrint('$lib.debug\nTrue if the current runtime has debugging enabled.', msgs)
            self.stormNotInPrint('Examples', msgs)

            msgs = await core.stormlist('help -v $lib')

            self.stormIsInPrint('$lib.import(name, debug=(false), reqvers=(null))\n'
                                '================================================\n'
                                'Import a Storm module.', msgs)

            msgs = await core.stormlist('help $lib.macro')
            self.stormIsInPrint('$lib.macro.del(name)\nDelete a Storm Macro by name from the Cortex.', msgs)

            msgs = await core.stormlist('help list')
            self.stormIsInPrint('***\nlist\n****\nImplements the Storm API for a List instance.', msgs)
            self.stormIsInPrint('append(valu)\nAppend a value to the list.', msgs)
            self.stormIsInPrint('auth.user.list     : List all users.', msgs)

            # email stor / gettr has a multi value return type
            msgs = await core.stormlist('help -v auth:user')
            self.stormIsInPrint('Implements the Storm API for a User.', msgs)
            self.stormIsInPrint("A user's email. This can also be used to set the user's email.", msgs)
            self.stormIsInPrint('The return type may be one of the following: str, null.', msgs)

            msgs = await core.stormlist('help $lib.regex')
            self.stormIsInPrint('The following references are available:\n\n'
                                '$lib.regex.flags.i\n'
                                'Regex flag to indicate that case insensitive matches are allowed.\n\n'
                                '$lib.regex.flags.m\n'
                                'Regex flag to indicate that multiline matches are allowed.', msgs)

            msgs = await core.stormlist('help $lib.inet.http.get')
            self.stormIsInPrint('$lib.inet.http.get(url, headers=(null)', msgs)
            self.stormIsInPrint('Get the contents of a given URL.', msgs)

            msgs = await core.stormlist('$str=hehe help $str.split')
            self.stormIsInPrint('Split the string into multiple parts based on a separator.', msgs)

            msgs = await core.stormlist('help $lib.gen.orgByName')
            self.stormIsInPrint('Returns an ou:org by name, adding the node if it does not exist.', msgs)

            msgs = await core.stormlist('help --verbose $lib.gen.orgByName')
            self.stormIsInPrint('Returns an ou:org by name, adding the node if it does not exist.\n'
                                'Args:\n    name (str): The name of the org.', msgs)

            orig = s_stormtypes.registry.getLibDocs
            def forcedep(cls):
                libsinfo = orig(cls)
                for info in libsinfo:
                    info['deprecated'] = {'eolvers': 'v999.0.0'}
                return libsinfo

            with mock.patch('synapse.lib.stormtypes.registry.getLibDocs', forcedep):
                msgs = await core.stormlist('help --verbose $lib.len')
                self.stormIsInPrint('Warning', msgs)
                self.stormIsInPrint('``$lib.len`` has been deprecated and will be removed in version v999.0.0', msgs)

            msgs = await core.stormlist('help $lib.inet')
            self.stormIsInPrint('The following libraries are available:\n\n'
                                '$lib.inet.http                : A Storm Library exposing an HTTP client API.\n'
                                '$lib.inet.http.oauth.v1       : A Storm library to handle OAuth v1 authentication.\n'
                                '$lib.inet.http.oauth.v2       : A Storm library for managing OAuth V2 clients.\n',
                                msgs)
            self.stormNotInPrint('$lib.inet.http.get(', msgs)

            msgs = await core.stormlist('help $lib.regex.flags')
            err = 'Item must be a Storm type name, a Storm library, or a Storm command name to search for. Got dict'
            self.stormIsInErr(err, msgs)

            url = core.getLocalUrl()
            msgs = await core.stormlist('$prox=$lib.telepath.open($url) help $prox.getCellInfo',
                                        opts={'vars': {'url': url}})
            self.stormIsInPrint('Implements the call methods for the telepath:proxy.', msgs)

            msgs = await core.stormlist('$prox=$lib.telepath.open($url) help $prox.storm',
                                        opts={'vars': {'url': url}})
            self.stormIsInPrint('Implements the generator methods for the telepath:proxy.', msgs)

            msgs = await core.stormlist('function f(){} help $f')
            self.stormIsInErr('help does not currently support runtime defined functions.', msgs)

            msgs = await core.stormlist('$mod=$lib.import(foosmod) help $mod')
            self.stormIsInErr('Help does not currently support imported Storm modules.', msgs)

            msgs = await core.stormlist('$mod=$lib.import(foosmod) help $mod.f')
            self.stormIsInErr('help does not currently support runtime defined functions.', msgs)

    async def test_liftby_edge(self):
        async with self.getTestCore() as core:

            await core.nodes('[ test:str=test1 +(refs)> { [test:int=7] } ]')
            await core.nodes('[ test:str=test1 +(refs)> { [test:int=8] } ]')
            await core.nodes('[ test:str=test2 +(refs)> { [test:int=8] } ]')

            nodes = await core.nodes('lift.byverb refs')
            self.eq(sorted([n.ndef[1] for n in nodes]), ['test1', 'test2'])

            nodes = await core.nodes('lift.byverb --n2 refs ')
            self.eq(sorted([n.ndef[1] for n in nodes]), [7, 8])

            nodes = await core.nodes('lift.byverb $v', {'vars': {'v': 'refs'}})
            self.eq(sorted([n.ndef[1] for n in nodes]), ['test1', 'test2'])

            q = '[(test:str=refs) (test:str=foo)] $v=$node.value() | lift.byverb $v'
            msgs = await core.stormlist(q, opts={'node:opts': {'links': True}})
            nodes = [n[1] for n in msgs if n[0] == 'node']
            self.len(4, nodes)
            self.eq({n[0][1] for n in nodes},
                    {'test1', 'test2', 'refs', 'foo'})
            links = nodes[1][1]['links']
            self.len(1, links)
            self.eq({'type': 'runtime'}, links[0][1])

            links = nodes[2][1]['links']
            self.len(1, links)
            self.eq({'type': 'runtime'}, links[0][1])

    async def test_storm_nested_root(self):
        async with self.getTestCore() as core:
            self.eq(20, await core.callStorm('''
            $foo = (100)
            function x() {
                function y() {
                    function z() {
                        $foo = (20)
                        return()
                    }
                    $z()
                    return()
                }
                $y()
                return()
            }
            $x()
            return ($foo)
            '''))

    async def test_edges_del(self):
        async with self.getTestCore() as core:
            view = await core.callStorm('return ($lib.view.get().fork().iden)')
            opts = {'view': view}

            await core.nodes('[test:int=8191 test:int=127]')
            await core.stormlist('test:int=127 | [ <(refs)+ { test:int=8191 } ]', opts=opts)

            # Delete the N1 out from under the fork
            msgs = await core.stormlist('test:int=8191 | delnode')
            self.stormHasNoWarnErr(msgs)

            msgs = await core.stormlist('test:int=127 | edges.del * --n2', opts=opts)
            self.stormHasNoWarnErr(msgs)

        async with self.getTestCore() as core:

            opts = {'vars': {'verbs': ('_seen',)}}
            await core.nodes('for $verb in $verbs { $lib.model.ext.addEdge(*, $verb, *, ({})) }', opts=opts)

            await core.nodes('[ test:str=test1 +(refs)> { [test:int=7 test:int=8] } ]')
            await core.nodes('[ test:str=test1 +(_seen)> { [test:int=7 test:int=8] } ]')

            self.len(4, await core.nodes('test:str=test1 -(*)> *'))

            await core.nodes('test:str=test1 | edges.del refs')
            self.len(0, await core.nodes('test:str=test1 -(refs)> *'))
            self.len(2, await core.nodes('test:str=test1 -(_seen)> *'))

            await core.nodes('test:str=test1 [ +(refs)> { [test:int=7 test:int=8] } ]')

            self.len(4, await core.nodes('test:str=test1 -(*)> *'))

            await core.nodes('test:str=test1 | edges.del *')
            self.len(0, await core.nodes('test:str=test1 -(*)> *'))

            # Test --n2
            await core.nodes('test:str=test1 [ <(refs)+ { [test:int=7 test:int=8] } ]')
            await core.nodes('test:str=test1 [ <(_seen)+ { [test:int=7 test:int=8] } ]')

            self.len(4, await core.nodes('test:str=test1 <(*)- *'))

            await core.nodes('test:str=test1 | edges.del refs --n2')
            self.len(0, await core.nodes('test:str=test1 <(refs)- *'))
            self.len(2, await core.nodes('test:str=test1 <(_seen)- *'))

            await core.nodes('test:str=test1 [ <(refs)+ { [test:int=7 test:int=8] } ]')

            self.len(4, await core.nodes('test:str=test1 <(*)- *'))

            await core.nodes('test:str=test1 | edges.del * --n2')
            self.len(0, await core.nodes('test:str=test1 <(*)- *'))

            # Test non-runtsafe usage
            await core.nodes('[ test:str=refs +(refs)> { [test:int=7 test:int=8] } ]')
            await core.nodes('[ test:str=_seen +(_seen)> { [test:int=7 test:int=8] } ]')

            self.len(2, await core.nodes('test:str=refs -(refs)> *'))
            self.len(2, await core.nodes('test:str=_seen -(_seen)> *'))

            await core.nodes('test:str=refs test:str=_seen $v=$node.value() | edges.del $v')

            self.len(0, await core.nodes('test:str=refs -(refs)> *'))
            self.len(0, await core.nodes('test:str=_seen -(_seen)> *'))

            await core.nodes('test:str=refs [ <(refs)+ { [test:int=7 test:int=8] } ]')
            await core.nodes('test:str=_seen [ <(_seen)+ { [test:int=7 test:int=8] } ]')

            self.len(2, await core.nodes('test:str=refs <(refs)- *'))
            self.len(2, await core.nodes('test:str=_seen <(_seen)- *'))

            await core.nodes('test:str=refs test:str=_seen $v=$node.value() | edges.del $v --n2')

            self.len(0, await core.nodes('test:str=refs <(refs)- *'))
            self.len(0, await core.nodes('test:str=_seen <(_seen)- *'))

            await core.nodes('test:str=refs [ <(refs)+ { [test:int=7 test:int=8] } ]')
            await core.nodes('[ test:str=* <(_seen)+ { [test:int=7 test:int=8] } ]')

            self.len(2, await core.nodes('test:str=refs <(refs)- *'))
            self.len(2, await core.nodes('test:str=* <(_seen)- *'))

            await core.nodes('test:str=refs test:str=* $v=$node.value() | edges.del $v --n2')

            self.len(0, await core.nodes('test:str=refs <(refs)- *'))
            self.len(0, await core.nodes('test:str=* <(_seen)- *'))

            # Test perms
            visi = await core.auth.addUser('visi')
            await visi.setPasswd('secret')

            await core.nodes('test:str=test1 [ +(refs)> { test:int=7 } ]')
            self.len(1, await core.nodes('test:str=test1 -(refs)> *'))

            async with core.getLocalProxy(user='visi') as asvisi:
                with self.raises(s_exc.AuthDeny):
                    await asvisi.callStorm('test:str=test1 | edges.del refs')

                await visi.addRule((True, ('node', 'edge', 'del', 'refs')))

                await asvisi.callStorm('test:str=test1 | edges.del refs')
                self.len(0, await core.nodes('test:str=test1 -(refs)> *'))

                await core.nodes('test:str=test1 [ +(refs)> { test:int=7 } ]')
                with self.raises(s_exc.AuthDeny):
                    await asvisi.callStorm('test:str=test1 | edges.del *')

                await visi.addRule((True, ('node', 'edge', 'del')))

                await asvisi.callStorm('test:str=test1 | edges.del *')
                self.len(0, await core.nodes('test:str=test1 -(refs)> *'))

    async def test_storm_pushpull(self):

        with self.getTestDir() as dirn:

            async with self.getTestCore(dirn=dirn) as core:

                visi = await core.auth.addUser('visi')
                await visi.setPasswd('secret')

                await core.auth.rootuser.setPasswd('secret')
                host, port = await core.dmon.listen('tcp://127.0.0.1:0/')

                # setup a trigger so we know when the nodes move...
                view0, layr0 = await core.callStorm('$view = $lib.view.get().fork() return(($view.iden, $view.layers.0.iden))')
                view1, layr1 = await core.callStorm('$view = $lib.view.get().fork() return(($view.iden, $view.layers.0.iden))')
                view2, layr2 = await core.callStorm('$view = $lib.view.get().fork() return(($view.iden, $view.layers.0.iden))')
                view3, layr3 = await core.callStorm('$view = $lib.view.get().fork() return(($view.iden, $view.layers.0.iden))')

                opts = {'vars': {
                    'view0': view0,
                    'view1': view1,
                    'view2': view2,
                    'view3': view3,
                    'layr0': layr0,
                    'layr1': layr1,
                    'layr2': layr2,
                    'layr3': layr3,
                }}

                # lets get some auth denies...
                async with core.getLocalProxy(user='visi') as asvisi:

                    with self.raises(s_exc.AuthDeny):
                        await asvisi.callStorm(f'$lib.layer.get($layr0).addPush(hehe)', opts=opts)
                    with self.raises(s_exc.AuthDeny):
                        await asvisi.callStorm(f'$lib.layer.get($layr0).delPush(hehe)', opts=opts)
                    with self.raises(s_exc.AuthDeny):
                        await asvisi.callStorm(f'$lib.layer.get($layr2).addPull(hehe)', opts=opts)
                    with self.raises(s_exc.AuthDeny):
                        await asvisi.callStorm(f'$lib.layer.get($layr2).delPull(hehe)', opts=opts)
                    with self.raises(s_exc.AuthDeny):
                        await asvisi.callStorm(f'$lib.layer.get($layr2).addPull(hehe)', opts=opts)
                    with self.raises(s_exc.AuthDeny):
                        await asvisi.callStorm(f'$lib.layer.get($layr2).delPull(hehe)', opts=opts)

                actv = len(core.activecoros)
                # view0 -push-> view1 <-pull- view2
                await core.callStorm(f'$lib.layer.get($layr0).addPush("tcp://root:secret@127.0.0.1:{port}/*/layer/{layr1}")', opts=opts)
                await core.callStorm(f'$lib.layer.get($layr2).addPull("tcp://root:secret@127.0.0.1:{port}/*/layer/{layr1}")', opts=opts)

                purl = await core.callStorm('for ($iden, $pdef) in $lib.layer.get($layr2).get(pulls) { return($pdef.url) }', opts=opts)
                self.true(purl.startswith('tcp://root:****@127.0.0.1'))
                purl = await core.callStorm('for ($iden, $pdef) in $lib.layer.get($layr0).get(pushs) { return($pdef.url) }', opts=opts)
                self.true(purl.startswith('tcp://root:****@127.0.0.1'))

                msgs = await core.stormlist('layer.push.list $layr0', opts=opts)
                self.stormIsInPrint('tcp://root:****@127.0.0.1', msgs)

                msgs = await core.stormlist('layer.pull.list $layr2', opts=opts)
                self.stormIsInPrint('tcp://root:****@127.0.0.1', msgs)

                self.eq(2, len(core.activecoros) - actv)
                tasks = await core.callStorm('return($lib.ps.list())')
                self.len(1, [t for t in tasks if t.get('name').startswith('layer pull:')])
                self.len(1, [t for t in tasks if t.get('name').startswith('layer push:')])

                await core.nodes('[ entity:contact=* ]', opts={'view': view0})

                # wait for first write so we can get the correct offset
                await core.layers.get(layr2).waitEditOffs(0, timeout=3)
                offs = await core.layers.get(layr2).getEditOffs()

                await core.nodes('[ entity:contact=* ]', opts={'view': view0})
                await core.nodes('[ entity:contact=* ]', opts={'view': view0})
                await core.layers.get(layr2).waitEditOffs(offs + 10, timeout=3)

                self.len(3, await core.nodes('entity:contact', opts={'view': view1}))
                self.len(3, await core.nodes('entity:contact', opts={'view': view2}))

                # Check offset reporting
                q = '$layer=$lib.layer.get($layr0) return ($layer)'
                layrinfo = await core.callStorm(q, opts=opts)
                pushs = layrinfo.get('pushs')
                self.len(1, pushs)
                pdef = list(pushs.values())[0]
                self.lt(10, pdef.get('offs', 0))

                q = '$layer=$lib.layer.get($layr2) return ($layer)'
                layrinfo = await core.callStorm(q, opts=opts)
                pulls = layrinfo.get('pulls')
                self.len(1, pulls)
                pdef = list(pulls.values())[0]
                self.lt(10, pdef.get('offs', 0))

                # remove and ensure no replay on restart
                await core.nodes('entity:contact | delnode', opts={'view': view2})
                self.len(0, await core.nodes('entity:contact', opts={'view': view2}))

            conf = {'dmon:listen': f'tcp://127.0.0.1:{port}'}
            async with self.getTestCore(dirn=dirn, conf=conf) as core:

                await asyncio.sleep(0)

                offs = await core.layers.get(layr2).getEditOffs()
                await core.nodes('[ entity:contact=* ]', opts={'view': view0})
                await core.nodes('[ entity:contact=* ]', opts={'view': view0})
                await core.nodes('[ entity:contact=* ]', opts={'view': view0})
                await core.layers.get(layr2).waitEditOffs(offs + 6, timeout=3)

                # confirm we dont replay and get the old one back...
                self.len(3, await core.nodes('entity:contact', opts={'view': view2}))

                actv = len(core.activecoros)
                # remove all pushes / pulls
                await core.callStorm('''
                    for $layr in $lib.layer.list() {
                        $pushs = $layr.get(pushs)
                        if $pushs {
                            for ($iden, $pdef) in $pushs { $layr.delPush($iden) }
                        }
                        $pulls = $layr.get(pulls)
                        if $pulls {
                            for ($iden, $pdef) in $pulls { $layr.delPull($iden) }
                        }
                    }
                ''')
                self.eq(actv - 2, len(core.activecoros))
                tasks = await core.callStorm('return($lib.ps.list())')
                self.len(0, [t for t in tasks if t.get('name').startswith('layer pull:')])
                self.len(0, [t for t in tasks if t.get('name').startswith('layer push:')])

                # code coverage for push/pull dict exists but has no entries
                self.none(await core.callStorm('return($lib.layer.get($layr2).delPull($lib.guid()))', opts=opts))
                self.none(await core.callStorm('return($lib.layer.get($layr0).delPush($lib.guid()))', opts=opts))

                msgs = await core.stormlist('layer.push.list $layr0', opts=opts)
                self.stormIsInPrint('No pushes configured', msgs)

                msgs = await core.stormlist('layer.pull.list $layr2', opts=opts)
                self.stormIsInPrint('No pulls configured', msgs)

                # Test storm command add/del
                q = f'layer.push.add $layr0 "tcp://root:secret@127.0.0.1:{port}/*/layer/{layr1}"'
                msgs = await core.stormlist(q, opts=opts)
                self.stormIsInPrint('Layer push added', msgs)

                q = f'layer.pull.add $layr2 "tcp://root:secret@127.0.0.1:{port}/*/layer/{layr1}"'
                msgs = await core.stormlist(q, opts=opts)
                self.stormIsInPrint('Layer pull added', msgs)

                msgs = await core.stormlist('layer.push.list $layr0', opts=opts)
                self.stormIsInPrint('tcp://root:****@127.0.0.1', msgs)

                msgs = await core.stormlist('layer.pull.list $layr2', opts=opts)
                self.stormIsInPrint('tcp://root:****@127.0.0.1', msgs)

                pidn = await core.callStorm('for ($iden, $pdef) in $lib.layer.get($layr0).get(pushs) { return($iden) }', opts=opts)
                msgs = await core.stormlist(f'layer.push.del $layr0 {pidn}', opts=opts)
                self.stormIsInPrint('Layer push deleted', msgs)
                msgs = await core.stormlist('layer.push.list $layr0', opts=opts)
                self.stormIsInPrint('No pushes configured', msgs)

                pidn = await core.callStorm('for ($iden, $pdef) in $lib.layer.get($layr2).get(pulls) { return($iden) }', opts=opts)
                msgs = await core.stormlist(f'layer.pull.del $layr2 {pidn}', opts=opts)
                self.stormIsInPrint('Layer pull deleted', msgs)
                msgs = await core.stormlist('layer.pull.list $layr2', opts=opts)
                self.stormIsInPrint('No pulls configured', msgs)

                # Add slow pushers
                q = f'''$url="tcp://root:secret@127.0.0.1:{port}/*/layer/{layr3}"
                $pdef = $lib.layer.get($layr0).addPush($url, queue_size=10, chunk_size=1)
                return($pdef.iden)'''
                slowpush = await core.callStorm(q, opts=opts)
                q = f'''$url="tcp://root:secret@127.0.0.1:{port}/*/layer/{layr0}"
                $pdef = $lib.layer.get($layr3).addPull($url, queue_size=20, chunk_size=10)
                return($pdef.iden)'''
                slowpull = await core.callStorm(q, opts=opts)

                pushs = await core.callStorm('return($lib.layer.get($layr0).get(pushs))', opts=opts)
                self.isin(slowpush, pushs)

                pulls = await core.callStorm('return($lib.layer.get($layr3).get(pulls))', opts=opts)
                self.isin(slowpull, pulls)

                self.none(await core.callStorm(f'return($lib.layer.get($layr0).delPush({slowpush}))', opts=opts))
                self.none(await core.callStorm(f'return($lib.layer.get($layr3).delPull({slowpull}))', opts=opts))

                # add a push/pull and remove the layer to cancel it...
                await core.callStorm(f'$lib.layer.get($layr0).addPush("tcp://root:secret@127.0.0.1:{port}/*/layer/{layr1}")', opts=opts)
                await core.callStorm(f'$lib.layer.get($layr2).addPull("tcp://root:secret@127.0.0.1:{port}/*/layer/{layr1}")', opts=opts)

                await asyncio.sleep(0)

                tasks = await core.callStorm('return($lib.ps.list())')
                self.len(1, [t for t in tasks if t.get('name').startswith('layer pull:')])
                self.len(1, [t for t in tasks if t.get('name').startswith('layer push:')])
                self.eq(actv, len(core.activecoros))

                pushpulls = set()
                for ldef in await core.getLayerDefs():
                    pushpulls.update(ldef.get('pushs', {}))
                    pushpulls.update(ldef.get('pulls', {}))

                tasks = [cdef.get('task') for iden, cdef in core.activecoros.items() if iden in pushpulls]

                await core.callStorm('$lib.view.del($view0)', opts=opts)
                await core.callStorm('$lib.view.del($view1)', opts=opts)
                await core.callStorm('$lib.view.del($view2)', opts=opts)
                await core.callStorm('$lib.view.del($view3)', opts=opts)
                await core.callStorm('$lib.layer.del($layr0)', opts=opts)
                await core.callStorm('$lib.layer.del($layr1)', opts=opts)
                await core.callStorm('$lib.layer.del($layr2)', opts=opts)
                await core.callStorm('$lib.layer.del($layr3)', opts=opts)

                # Wait for the active coros to die
                for task in [t for t in tasks if t is not None]:
                    self.true(await s_coro.waittask(task, timeout=5))

                tasks = await core.callStorm('return($lib.ps.list())')
                self.len(0, [t for t in tasks if t.get('name').startswith('layer pull:')])
                self.len(0, [t for t in tasks if t.get('name').startswith('layer push:')])
                self.eq(actv - 2, len(core.activecoros))

                with self.raises(s_exc.SchemaViolation):
                    await core.addLayrPush('newp', {})
                with self.raises(s_exc.SchemaViolation):
                    await core.addLayrPull('newp', {})

                # sneak a bit of coverage for the raw library in here...
                fake = {
                    'time': s_common.now(),
                    'iden': s_common.guid(),
                    'user': s_common.guid(),
                    'url': 'tcp://localhost',
                }
                self.none(await core.addLayrPush('newp', fake))
                self.none(await core.addLayrPull('newp', fake))

                self.none(await core.delLayrPull('newp', 'newp'))
                self.none(await core.delLayrPull(layr0, 'newp'))
                self.none(await core.delLayrPush('newp', 'newp'))
                self.none(await core.delLayrPush(layr0, 'newp'))

                # main view/layer have None for pulls/pushs
                self.none(await core.delLayrPull(core.getView().layers[0].iden, 'newp'))
                self.none(await core.delLayrPush(core.getView().layers[0].iden, 'newp'))

                async with await s_telepath.openurl(f'tcp://visi:secret@127.0.0.1:{port}/*/view') as proxy:
                    self.eq(core.getView().iden, await proxy.getCellIden())
                    with self.raises(s_exc.AuthDeny):
                        await proxy.storNodeEdits((), {})

                with self.raises(s_exc.NoSuchPath):
                    async with await s_telepath.openurl(f'tcp://root:secret@127.0.0.1:{port}/*/newp'):
                        pass

                class LayrBork:
                    async def syncNodeEdits(self, offs, wait=True, compat=False):
                        if False: yield None
                        raise s_exc.SynErr()

                fake = {
                    'iden': s_common.guid(),
                    'user': s_common.guid(),
                    'chunk:size': 1000,
                    'queue:size': 1000,
                }
                # this should fire the reader and exit cleanly when he explodes
                await core._pushBulkEdits(LayrBork(), LayrBork(), fake)

                # a quick/ghetto test for coverage...
                layr = core.getView().layers[0]
                layr.logedits = False
                with self.raises(s_exc.BadArg):
                    await layr.waitEditOffs(200)

                await core.addUserRule(visi.iden, (True, ('layer', 'add')))
                l1 = await core.callStorm('$layer=$lib.layer.add() return ($layer) ', opts={'user': visi.iden})
                l2 = await core.callStorm('$layer=$lib.layer.add() return ($layer) ', opts={'user': visi.iden})
                varz = {'iden': l1.get('iden'), 'tgt': l2.get('iden'), 'port': port}
                pullq = '$layer=$lib.layer.get($iden).addPull(`tcp://root:secret@127.0.0.1:{$port}/*/layer/{$tgt}`)'
                pushq = '$layer=$lib.layer.get($iden).addPush(`tcp://root:secret@127.0.0.1:{$port}/*/layer/{$tgt}`)'
                with self.raises(s_exc.AuthDeny):
                    await core.callStorm(pullq, opts={'user': visi.iden, 'vars': varz})
                with self.raises(s_exc.AuthDeny):
                    await core.callStorm(pullq, opts={'user': visi.iden, 'vars': varz})

                await core.addUserRule(visi.iden, (True, ('telepath', 'open', 'tcp')))

                msgs = await core.stormlist(pullq, opts={'user': visi.iden, 'vars': varz})
                self.stormHasNoWarnErr(msgs)

                msgs = await core.stormlist(pushq, opts={'user': visi.iden, 'vars': varz})
                self.stormHasNoWarnErr(msgs)

                l1iden = l1.get('iden')
                pdef = list(core.getLayer(l1iden).layrinfo['pushs'].values())[0]
                self.none(await core.addLayrPush(l1iden, pdef))
                self.len(1, list(core.getLayer(l1iden).layrinfo['pushs'].values()))

                pdef = list(core.getLayer(l1iden).layrinfo['pulls'].values())[0]
                self.none(await core.addLayrPull(l1iden, pdef))
                self.len(1, list(core.getLayer(l1iden).layrinfo['pulls'].values()))

    async def test_storm_tagprune(self):

        async with self.getTestCore() as core:

            self.len(1, await core.nodes('[test:str=foo +#parent.child.grandchild]'))
            self.len(1, await core.nodes('[test:str=bar +#parent.childtag +#parent.child.step +#parent.child.grandchild]'))
            self.len(1, await core.nodes('[test:str=baz +#parent.child.step +#parent.child.step.two +#parent.child.step.three]'))

            # Won't do anything but should work
            nodes = await core.nodes('test:str | tag.prune')
            self.len(3, nodes)

            node = (await core.nodes('test:str=foo'))[0]
            exp = [
                'parent',
                'parent.child',
                'parent.child.grandchild'
            ]
            self.eq(node.getTagNames(), exp)

            node = (await core.nodes('test:str=bar'))[0]
            exp = [
                'parent',
                'parent.child',
                'parent.child.grandchild',
                'parent.child.step',
                'parent.childtag'
            ]
            self.eq(node.getTagNames(), exp)

            node = (await core.nodes('test:str=baz'))[0]
            exp = [
                'parent',
                'parent.child',
                'parent.child.step',
                'parent.child.step.three',
                'parent.child.step.two'
            ]
            self.eq(node.getTagNames(), exp)

            await core.nodes('test:str | tag.prune parent.child.grandchild')

            # Should remove all tags
            node = (await core.nodes('test:str=foo'))[0]
            self.eq(node.getTagNames(), [])

            # Should only remove parent.child.grandchild
            node = (await core.nodes('test:str=bar'))[0]
            exp = ['parent', 'parent.child', 'parent.child.step', 'parent.childtag']
            self.eq(node.getTagNames(), exp)

            await core.nodes('test:str | tag.prune parent.child.step')

            # Should only remove parent.child.step and parent.child
            node = (await core.nodes('test:str=bar'))[0]
            self.eq(node.getTagNames(), ['parent', 'parent.childtag'])

            # Should remove all tags
            node = (await core.nodes('test:str=baz'))[0]
            self.eq(node.getTagNames(), [])

            self.len(1, await core.nodes('[test:str=foo +#tag.tree.one +#tag.tree.two +#another.tag.tree]'))
            self.len(1, await core.nodes('[test:str=baz +#tag.tree.one +#tag.tree.two +#another.tag.tree +#more.tags.to.remove +#tag.that.stays]'))

            # Remove multiple tags
            tags = '''
                tag.tree.one
                tag.tree.two
                another.tag.tree
                more.tags.to.remove
            '''
            await core.nodes(f'test:str | tag.prune {tags}')

            node = (await core.nodes('test:str=foo'))[0]
            self.eq(node.getTagNames(), [])

            node = (await core.nodes('test:str=baz'))[0]
            exp = ['tag', 'tag.that', 'tag.that.stays']
            self.eq(node.getTagNames(), exp)

            self.len(1, await core.nodes('[test:str=runtsafety +#runtsafety]'))
            self.len(1, await core.nodes('[test:str=foo +#runtsafety]'))
            self.len(1, await  core.nodes('[test:str=runt.safety.two +#runt.safety.two +#runt.child]'))

            # Test non-runtsafe usage
            await core.nodes('test:str | tag.prune $node.value()')

            node = (await core.nodes('test:str=runtsafety'))[0]
            self.eq(node.getTagNames(), [])

            node = (await core.nodes('test:str=foo'))[0]
            self.eq(node.getTagNames(), ['runtsafety'])

            node = (await core.nodes('test:str=runt.safety.two'))[0]
            self.eq(node.getTagNames(), ['runt', 'runt.child'])

            self.len(1, await core.nodes('[test:str=foo +#runt.need.perms]'))
            self.len(1, await core.nodes('[test:str=runt.safety.two +#runt.safety.two]'))

            # Test perms
            visi = await core.auth.addUser('visi')
            await visi.setPasswd('secret')

            async with core.getLocalProxy(user='visi') as asvisi:
                with self.raises(s_exc.AuthDeny):
                    await asvisi.callStorm(f'test:str | tag.prune runt.need.perms')

                with self.raises(s_exc.AuthDeny):
                    await asvisi.callStorm(f'test:str | tag.prune $node.value()')

            await visi.addRule((True, ('node', 'tag', 'del', 'runt')))

            async with core.getLocalProxy(user='visi') as asvisi:
                await asvisi.callStorm(f'test:str | tag.prune runt.need.perms')

                node = (await core.nodes('test:str=foo'))[0]
                self.eq(node.getTagNames(), ['runtsafety'])

                await asvisi.callStorm(f'test:str=runt.safety.two | tag.prune $node.value()')

                node = (await core.nodes('test:str=runt.safety.two'))[0]
                self.eq(node.getTagNames(), ['runt', 'runt.child'])

    async def test_storm_cmdscope(self):

        async with self.getTestCore() as core:
            core.loadStormPkg({
                'name': 'testpkg',
                'version': '0.0.1',
                'commands': (
                    {'name': 'woot', 'cmdargs': (('hehe', {}),), 'storm': 'spin | [ inet:ip=1.2.3.4 ]'},
                    {'name': 'stomp', 'storm': '$fqdn=lol'},
                    {'name': 'gronk', 'storm': 'init { $fqdn=foo } $lib.print($fqdn)'},
                ),
            })
            # Success for the next two tests is that these don't explode with errors..
            self.len(1, await core.nodes('''
                [ inet:fqdn=vertex.link ]
                $fqdn=$node.repr()
                | woot lol |
                $lib.print($path.vars.fqdn)
            '''))
            # Non-runtsafe scope
            self.len(1, await core.nodes('''
                [ inet:fqdn=vertex.link ]
                $fqdn=$node.repr()
                | woot $node |
                $lib.print($path.vars.fqdn)
            '''))

            msgs = await core.stormlist('''
                [ inet:fqdn=vertex.link ]
                $fqdn=$node.repr()
                | stomp |
                $lib.print($fqdn)
            ''')
            self.stormIsInPrint('vertex.link', msgs)
            self.stormNotInPrint('lol', msgs)

            msgs = await core.stormlist('''
                [ inet:fqdn=vertex.link ]
                $fqdn=$node.repr()
                | gronk
            ''')
            self.stormIsInPrint('foo', msgs)
            self.stormNotInPrint('vertex.link', msgs)

    async def test_storm_version(self):

        async with self.getTestCore() as core:
            msgs = await core.stormlist('version')
            self.stormIsInPrint('Synapse Version:', msgs)
            self.stormIsInPrint('Commit Hash:', msgs)

    async def test_storm_runas(self):
        async with self.getTestCore() as core:

            visi = await core.auth.addUser('visi')

            nodes = await core.nodes('[ inet:fqdn=foo.com ]')
            self.len(1, nodes)

            q = 'runas visi { [ inet:fqdn=bar.com ] }'
            await self.asyncraises(s_exc.AuthDeny, core.nodes(q))

            await visi.addRule((True, ('node', 'add')))

            await core.nodes('runas visi { [ inet:fqdn=bar.com ] }')

            items = await alist(core.syncLayersEvents({}, wait=False))
            self.len(2, [item for item in items if item[-1]['user'] == visi.iden])

            await core.nodes(f'runas {visi.iden} {{ [ inet:fqdn=baz.com ] }}')

            items = await alist(core.syncLayersEvents({}, wait=False))
            self.len(4, [item for item in items if item[-1]['user'] == visi.iden])

            q = 'inet:fqdn $n=$node runas visi { yield $n [ +#atag ] }'
            await self.asyncraises(s_exc.AuthDeny, core.nodes(q))

            await visi.addRule((True, ('node', 'tag', 'add')))

            nodes = await core.nodes(q)
            for node in nodes:
                self.nn(node.get('#atag'))

            async with core.getLocalProxy(user='visi') as asvisi:
                await self.asyncraises(s_exc.AuthDeny, asvisi.callStorm(q))

            q = '$tag=btag runas visi { inet:fqdn=foo.com [ +#$tag ] }'
            await core.nodes(q)
            nodes = await core.nodes('inet:fqdn=foo.com')
            self.nn(nodes[0].get('#btag'))

            await self.asyncraises(s_exc.NoSuchUser, core.nodes('runas newp { inet:fqdn=foo.com }'))

            cmd0 = {
                'name': 'asroot.not',
                'storm': 'runas visi { inet:fqdn=foo.com [-#btag ] }',
                'asroot': True,
            }
            cmd1 = {
                'name': 'asroot.yep',
                'storm': 'runas visi --asroot { inet:fqdn=foo.com [-#btag ] }',
                'asroot': True,
            }
            await core.setStormCmd(cmd0)
            await core.setStormCmd(cmd1)
            await core.addStormPkg({
                'name': 'synapse-woot',
                'version': (0, 0, 1),
                'modules': (
                    {'name': 'woot.runas',
                     'asroot:perms': [['power-ups', 'woot', 'user']],
                     'storm': 'function asroot () { runas root { $lib.print(woot) return() }}'},
                ),
            })

            asvisi = {'user': visi.iden}
            with self.raises(s_exc.AuthDeny):
                await core.callStorm('return($lib.import(woot.runas).asroot())', opts=asvisi)

            await core.stormlist('auth.user.addrule visi power-ups.woot.user')
            await core.callStorm('return($lib.import(woot.runas).asroot())', opts=asvisi)

            await self.asyncraises(s_exc.AuthDeny, core.nodes('asroot.not'))

            nodes = await core.nodes('asroot.yep | inet:fqdn=foo.com')
            for node in nodes:
                self.none(node.get('#btag'))

            q = '''runas visi {
                $lib.print(foo)
                $lib.warn(bar)
                $lib.fire(cool, some=event)
                $lib.csv.emit(item1, item2, item3)
                [ it:dev:str=nomsg ]
             }'''
            msgs = await core.stormlist(q)
            self.stormIsInPrint('foo', msgs)
            self.stormIsInWarn('bar', msgs)
            self.len(1, [m for m in msgs if m[0] == 'storm:fire'])
            self.len(1, [m for m in msgs if m[0] == 'csv:row'])
            self.len(0, [m for m in msgs if m[0] == 'node:edits'])

    async def test_storm_batch(self):
        async with self.getTestCore() as core:
            q = '''
                for $i in $lib.range(12) {[ test:str=$i ]}

                batch $lib.true --size 5 ${
                    $vals=([])
                    for $n in $nodes { $vals.append($n.repr()) }
                    $lib.print((',').join($vals))
                }
            '''
            msgs = await core.stormlist(q)
            self.len(0, [m for m in msgs if m[0] == 'node'])
            self.stormIsInPrint('0,1,2,3,4', msgs)
            self.stormIsInPrint('5,6,7,8,9', msgs)
            self.stormIsInPrint('10,11', msgs)

            q = '''
                for $i in $lib.range(12) { test:str=$i }

                batch $lib.false --size 5 {
                    $vals=([])
                    for $n in $nodes { $vals.append($n.repr()) }
                    $lib.print((',').join($vals))
                }
            '''
            msgs = await core.stormlist(q)
            self.len(12, [m for m in msgs if m[0] == 'node'])
            self.stormIsInPrint('0,1,2,3,4', msgs)
            self.stormIsInPrint('5,6,7,8,9', msgs)
            self.stormIsInPrint('10,11', msgs)

            q = '''
                for $i in $lib.range(12) { test:str=$i }
                batch $lib.true --size 5 { yield $nodes }
            '''
            msgs = await core.stormlist(q)
            self.len(12, [m for m in msgs if m[0] == 'node'])

            q = '''
                for $i in $lib.range(12) { test:str=$i }
                batch $lib.false --size 5 { yield $nodes }
            '''
            msgs = await core.stormlist(q)
            self.len(12, [m for m in msgs if m[0] == 'node'])

            with self.raises(s_exc.StormRuntimeError):
                await core.nodes('batch $lib.true --size 20000 {}')

            with self.raises(s_exc.StormRuntimeError):
                await core.nodes('test:str batch $lib.true --size $node {}')

    async def test_storm_queries(self):
        async with self.getTestCore() as core:

            q = '''
            [ inet:ip=1.2.3.4
                // add an asn
                :asn=1234
                /* also set .seen
                   to now
                */
                .seen = now
            ]'''
            nodes = await core.nodes(q)
            self.len(1, nodes)
            self.eq(nodes[0].get('asn'), 1234)
            self.nn(nodes[0].get('.seen'))

            case = [
                ('+', 'plus'),
                ('-', 'minus'),
                ('/', 'div'),
                ('+-', 'plusminus'),
                ('-+', 'minusplus'),
                ('--', 'minusminus'),
                ('++', 'plusplus'),
            ]

            for valu, exp in case:
                q = f'$x={valu}'
                q += '''
                switch $x {
                    +: { $lib.print(plus) }
                    //comm
                    -: { $lib.print(minus) }
                    /*comm*/ +-: { $lib.print(plusminus) }
                    -+ : { $lib.print(minusplus) }
                    // -+: { $lib.print(fake) }
                    /* -+: { $lib.print(fake2) } */
                    --: { $lib.print(minusminus) }
                    ++: { $lib.print(plusplus) }
                    /: { $lib.print(div) }
                }
                '''
                msgs = await core.stormlist(q)
                self.stormIsInPrint(exp, msgs)

            q = 'iden			Jul 17, 2019, 8:14:22 PM		10	 hostname'
            msgs = await core.stormlist(q)
            self.stormIsInWarn('Failed to decode iden: [Jul]', msgs)
            self.stormIsInWarn('Failed to decode iden: [17,]', msgs)
            self.stormIsInWarn('Failed to decode iden: [2019,]', msgs)
            self.stormIsInWarn('Failed to decode iden: [8:14:22]', msgs)
            self.stormIsInWarn('Failed to decode iden: [PM]', msgs)
            self.stormIsInWarn('iden must be 32 bytes [10]', msgs)
            self.stormIsInWarn('Failed to decode iden: [hostname]', msgs)

            q = 'iden https://intelx.io/?s=3NBtmP3tZtZQHKrTCtTEiUby9dgujnmV6q --test=asdf'
            msgs = await core.stormlist(q)
            self.stormIsInWarn('Failed to decode iden: [https://intelx.io/?s=3NBtmP3tZtZQHKrTCtTEiUby9dgujnmV6q]', msgs)
            self.stormIsInWarn('Failed to decode iden: [--test]', msgs)
            self.stormIsInWarn('Failed to decode iden: [asdf]', msgs)

            q = 'iden 192[.]foo[.]bar'
            msgs = await core.stormlist(q)
            self.stormIsInWarn('Failed to decode iden: [192[.]foo[.]bar]', msgs)

            q = '''file:bytes#aka.feye.thr.apt1 ->it:exec:file:add  ->file:path |uniq| ->file:base |uniq ->file:base:ext=doc'''
            msgs = await core.stormlist(q)
            self.stormIsInErr("Expected 1 positional arguments. Got 2: ['->', 'file:base:ext=doc']", msgs)

            msgs = await core.stormlist('help yield')
            self.stormIsInPrint('No commands found matching "yield"', msgs)

            q = '''inet:fqdn:zone=earthsolution.org -> inet:dns:request -> file:bytes | uniq -> inet.dns.request'''
            msgs = await core.stormlist(q)
            self.stormHasNoErr(msgs)

            await core.nodes('''$token=foo $lib.print(({"Authorization":`Bearer {$token}`}))''')

            q = '#rep.clearsky.dreamjob -># +syn:tag^=rep |uniq -syn:tag~=rep.clearsky'
            msgs = await core.stormlist(q)
            self.stormIsInErr("Expected 1 positional arguments", msgs)

            q = 'service.add svcrs ssl://svcrs:27492?certname=root'
            msgs = await core.stormlist(q)
            self.stormIsInPrint('(svcrs): ssl://svcrs:27492?certname=root', msgs)

            q = 'iden ssl://svcrs:27492?certname=root=bar'
            msgs = await core.stormlist(q)
            self.stormIsInWarn('Failed to decode iden: [ssl://svcrs:27492?certname=root=bar]', msgs)

            q = "$foo=one $bar=two $lib.print(`{$foo}={$bar}`)"
            msgs = await core.stormlist(q)
            self.stormIsInPrint("one=two", msgs)

            q = "function test(){ $asdf=foo $return () }"
            msgs = await core.stormlist(q)
            self.stormIsInErr("Unexpected token '}'", msgs)

            retn = await core.callStorm('return((60*60))')
            self.eq(retn, 3600)

            retn = await core.callStorm('return((1*2 * 3))')
            self.eq(retn, 6)

            retn = await core.callStorm('return((0x10))')
            self.eq(retn, 16)

            retn = await core.callStorm('return((0x10*0x10))')
            self.eq(retn, 256)

            retn = await core.callStorm('return((0x10*0x10 + 5))')
            self.eq(retn, 261)

            retn = await core.callStorm('return((0x10*0x10,))')
            self.eq(retn, ('0x10*0x10',))

            nodes = await core.nodes('[inet:whois:email=(usnewssite.com, contact@privacyprotect.org) .seen=(2008/07/10 00:00:00.000, 2020/06/29 00:00:00.001)] +inet:whois:email.seen@=(2018/01/01, now)')
            self.len(1, nodes)

            retn = await core.callStorm('return((2021/12 00, 2021/12 :foo))')
            self.eq(retn, ('2021/12 00', '2021/12 :foo'))

            q = '''
            $foo=(123)
            if ($foo = 123 or not $foo = "cool, str("
                or $lib.concat("foo,bar", 'baz', 'cool)')) {
                $lib.print(success)
            }
            if ($foo = 123 or not $foo = "cool, \\"str("
                or $lib.concat("foo,bar", 'baz', 'cool)')) {
                $lib.print(escaped)
            }
            if ($foo = 123 or not $foo = \'\'\'cool, "'str(\'\'\'
                or $lib.concat("foo,bar", 'baz', 'cool)')) {
                $lib.print(triple)
            }
            '''
            msgs = await core.stormlist(q)
            self.stormIsInPrint("success", msgs)
            self.stormIsInPrint("escaped", msgs)
            self.stormIsInPrint("triple", msgs)

            q = '''
            $foo=(123)
            if ($foo = 123 or $lib.concat('foo),b"ar', 'baz')) {
                $lib.print(nest1)
            }
            if ($foo = 123 or (not $foo='baz' and $lib.concat("foo),b'ar", 'baz'))) {
                $lib.print(nest2)
            }
            if ($foo = 123 or (not $foo='baz' and $lib.concat(\'\'\'foo),b'"ar\'\'\', 'baz'))) {
                $lib.print(nest3)
            }
            '''
            msgs = await core.stormlist(q)
            self.stormIsInPrint("nest1", msgs)
            self.stormIsInPrint("nest2", msgs)
            self.stormIsInPrint("nest3", msgs)

            q = '''
            $foo=(0x40)
            if ($foo = 64 and $foo = 0x40 and not $foo = "cool, str("
                or $lib.concat("foo,bar", 'baz', 'cool)')) {
                $lib.print(success)
            }
            if ($foo = 64 and $foo = 0x40 and not $foo = "cool, \\"str("
                or $lib.concat("foo,bar", 'baz', 'cool)')) {
                $lib.print(escaped)
            }
            if ($foo = 64 and $foo = 0x40 and not $foo = \'\'\'cool, "'str(\'\'\'
                or $lib.concat("foo,bar", 'baz', 'cool)')) {
                $lib.print(triple)
            }
            '''
            msgs = await core.stormlist(q)
            self.stormIsInPrint("success", msgs)
            self.stormIsInPrint("escaped", msgs)
            self.stormIsInPrint("triple", msgs)

            q = '''
            $foo=(0x40)
            if ($foo = 64 or $lib.concat('foo),b"ar', 'baz')) {
                $lib.print(nest1)
            }
            if ($foo = 64 or (not $foo='baz' and $lib.concat("foo),b'ar", 'baz'))) {
                $lib.print(nest2)
            }
            if ($foo = 64 or (not $foo='baz' and $lib.concat(\'\'\'foo),b'"ar\'\'\', 'baz'))) {
                $lib.print(nest3)
            }
            '''
            msgs = await core.stormlist(q)
            self.stormIsInPrint("nest1", msgs)
            self.stormIsInPrint("nest2", msgs)
            self.stormIsInPrint("nest3", msgs)

            await core.addTagProp('score', ('int', {}), {})

            await core.nodes('[(media:news=* :publisher:name=foo) (inet:ip=1.2.3.4 +#test:score=1)]')

            q = 'media:news:publisher:name #test'
            self.len(2, await core.nodes(q))
            self.len(1, await core.nodes('#test'))

            q = 'media:news:publisher:name #test:score'
            self.len(2, await core.nodes(q))
            self.len(1, await core.nodes('#test:score'))

            q = 'media:news:publisher:name#test'
            msgs = await core.stormlist(q)
            self.stormIsInErr('No form named media:news:publisher:name', msgs)

            q = 'media:news:publisher:name#test:score'
            msgs = await core.stormlist(q)
            self.stormIsInErr('No form named media:news:publisher:name', msgs)

            q = 'media:news:publisher:name#test.*.bar'
            msgs = await core.stormlist(q)
            self.stormIsInErr("Unexpected token 'default case'", msgs)

            q = '#test.*.bar'
            msgs = await core.stormlist(q)
            self.stormIsInErr("Unexpected token 'default case'", msgs)

            q = 'media:news:publisher:name#test.*.bar:score'
            msgs = await core.stormlist(q)
            self.stormIsInErr("Unexpected token 'default case'", msgs)

    async def test_storm_copyto(self):

        async with self.getTestCore() as core:
            await core.addTagProp('score', ('int', {}), {})

            msgs = await core.stormlist('[ inet:user=visi ] | copyto $node.repr()')
            self.stormIsInErr('copyto arguments must be runtsafe', msgs)

            msgs = await core.stormlist('[ inet:user=visi ] | copyto newp')
            self.stormIsInErr('No such view:', msgs)

            layr = await core.callStorm('return($lib.layer.add().iden)')

            opts = {'vars': {'layers': (layr,)}}
            view = await core.callStorm('return($lib.view.add(layers=$layers).iden)', opts=opts)

            msgs = await core.stormlist('''
                [ media:news=* :title=vertex :url=https://vertex.link
                    +(refs)> { [ inet:ip=1.1.1.1 inet:ip=2.2.2.2 ] }
                    <(refs)+ { [ inet:ip=5.5.5.5 inet:ip=6.6.6.6 ] }
                    +#foo.bar:score=10
                ]
                $node.data.set(foo, bar)
            ''')
            self.stormHasNoWarnErr(msgs)

            opts = {'view': view}
            msgs = await core.stormlist('[ inet:ip=1.1.1.1 inet:ip=5.5.5.5 ]', opts=opts)
            self.stormHasNoWarnErr(msgs)

            msgs = await core.stormlist('media:news | copyto $view', opts={'vars': {'view': view}})
            self.stormHasNoWarnErr(msgs)

            self.len(1, await core.nodes('media:news +#foo.bar:score>1'))
            self.len(1, await core.nodes('media:news +:title=vertex :url -> inet:url', opts=opts))
            nodes = await core.nodes('media:news +:title=vertex -(refs)> inet:ip', opts=opts)
            self.len(1, nodes)
            self.eq(('inet:ip', (4, 0x01010101)), nodes[0].ndef)

            nodes = await core.nodes('media:news +:title=vertex <(refs)- inet:ip', opts=opts)
            self.len(1, nodes)
            self.eq(('inet:ip', (4, 0x05050505)), nodes[0].ndef)
            self.eq('bar', await core.callStorm('media:news return($node.data.get(foo))', opts=opts))

            oldn = await core.nodes('[ inet:ip=2.2.2.2 ]', opts=opts)
            await asyncio.sleep(0.1)
            newn = await core.nodes('[ inet:ip=2.2.2.2 ]')
            self.ne(oldn[0].get('.created'), newn[0].get('.created'))

            msgs = await core.stormlist('inet:ip=2.2.2.2 | copyto $view', opts={'vars': {'view': view}})
            self.stormHasNoWarnErr(msgs)

            oldn = await core.nodes('inet:ip=2.2.2.2', opts=opts)
            self.eq(oldn[0].get('.created'), newn[0].get('.created'))

            await core.nodes('[ test:ro=bad :readable=foo ]', opts=opts)
            await core.nodes('[ test:ro=bad :readable=bar ]')

            msgs = await core.stormlist('test:ro=bad | copyto $view', opts={'vars': {'view': view}})
            self.stormIsInWarn("Cannot overwrite read only property with conflicting value", msgs)

            nodes = await core.nodes('test:ro=bad', opts=opts)
            self.eq(nodes[0].get('readable'), 'foo')

    async def test_lib_storm_delnode(self):
        async with self.getTestCore() as core:

            visi = await core.auth.addUser('visi')
            await visi.addRule((True, ('node',)))

            size, sha256 = await core.callStorm('return($lib.axon.put($buf))', {'vars': {'buf': b'asdfasdf'}})

            opts = {'vars': {'sha256': sha256}}
            self.len(1, await core.nodes('[ file:bytes=({"sha256": $sha256}) ]', opts=opts))

            opts = {'vars': {'sha256': sha256}}
            await core.nodes('file:bytes | delnode')
            self.len(0, await core.nodes('file:bytes'))
            self.true(await core.axon.has(s_common.uhex(sha256)))

            self.len(1, await core.nodes('[ file:bytes=({"sha256": $sha256}) ]', opts=opts))

            async with core.getLocalProxy(user='visi') as asvisi:

                with self.raises(s_exc.AuthDeny):
                    await asvisi.callStorm('file:bytes | delnode --delbytes')

                await visi.addRule((True, ('axon', 'del')))

                await asvisi.callStorm('file:bytes | delnode --delbytes')
                self.len(0, await core.nodes('file:bytes'))
                self.false(await core.axon.has(s_common.uhex(sha256)))

    async def test_lib_dmon_embed(self):

        async with self.getTestCore() as core:
            await core.nodes('''
                function dostuff(mesg) {
                    $query = ${
                        $lib.queue.gen(hehe).put($mesg)
                        $lib.dmon.del($auto.iden)
                    }
                    $lib.dmon.add($query)
                    return()
                }
                $dostuff(woot)
            ''')

            self.eq('woot', await core.callStorm('return($lib.queue.gen(hehe).get().1)'))

            await core.nodes('''
                function dostuff(mesg) {
                    $query = ${
                        $lib.queue.gen(haha).put($lib.vars.mesg)
                        $lib.dmon.del($auto.iden)
                    }
                    $lib.dmon.add($query)
                    return()
                }
                $dostuff($lib.set())
            ''')

            self.none(await core.callStorm('return($lib.queue.gen(haha).get().1)'))

            await core.nodes('''
                $foo = (foo,)
                $query = ${
                    $foo.append(bar)
                    $lib.queue.gen(hoho).put($foo)
                    $lib.dmon.del($auto.iden)
                }
                $lib.dmon.add($query)
            ''')

            self.eq(['foo', 'bar'], await core.callStorm('return($lib.queue.gen(hoho).get().1)'))<|MERGE_RESOLUTION|>--- conflicted
+++ resolved
@@ -2273,14 +2273,9 @@
             nodes = [m[1] for m in msgs if m[0] == 'node']
             node = nodes[0]
 
-<<<<<<< HEAD
-            self.eq('vertex.link', node[1]['embeds']['email::fqdn']['zone'])
-            self.eq(5, node[1]['embeds']['email::fqdn']['*'])
-=======
             self.eq('inet:email', node[1]['embeds']['hq::email']['$form'])
             self.eq('visi', node[1]['embeds']['hq::email']['user'])
             self.eq(5, node[1]['embeds']['hq::email']['$nid'])
->>>>>>> 869726e2
 
             fork = await core.callStorm('return($lib.view.get().fork().iden)')
 
@@ -2432,11 +2427,7 @@
             self.eq('econ:acct:payment', node[0][0])
 
             embeds = node[1]['embeds']
-<<<<<<< HEAD
-            self.eq(24, embeds['from:instrument']['*'])
-=======
-            self.eq(23, embeds['from:instrument']['$nid'])
->>>>>>> 869726e2
+            self.eq(24, embeds['from:instrument']['$nid'])
             self.eq('infime', embeds['from:instrument']['name'])
 
     async def test_storm_wget(self):
