--- conflicted
+++ resolved
@@ -2105,32 +2105,11 @@
             self.len(1, await core.nodes('#woot'))
             self.len(1, await core.nodes('#woot.haha'))
 
-<<<<<<< HEAD
-            async with await core.snap() as snap:
-
-                newt = await core.getNodeByNdef(('syn:tag', 'woot.haha'))
-
-                self.eq(newt.get('doc'), 'haha doc')
-                self.eq(newt.get('title'), 'haha title')
-
-                node = await snap.getNodeByNdef(('test:str', 'foo'))
-                self.eq((20, 30), node.get('#woot.haha'))
-
-                self.none(node.get('#hehe'))
-                self.none(node.get('#hehe.haha'))
-
-                node = await snap.getNodeByNdef(('syn:tag', 'hehe'))
-                self.eq('woot', node.get('isnow'))
-
-                node = await snap.getNodeByNdef(('syn:tag', 'hehe.haha'))
-                self.eq('woot.haha', node.get('isnow'))
-=======
             nodes = await core.nodes('syn:tag=woot.haha')
             self.len(1, nodes)
             newt = nodes[0]
             self.eq(newt.get('doc'), 'haha doc')
             self.eq(newt.get('title'), 'haha title')
->>>>>>> 4ddcbe4a
 
             nodes = await core.nodes('test:str=foo')
             self.len(1, nodes)
@@ -2144,13 +2123,6 @@
             node = nodes[0]
             self.eq(node.get('isnow'), 'woot')
 
-<<<<<<< HEAD
-                self.nn(node.get('#woot'))
-                self.nn(node.get('#woot.haha'))
-
-                self.none(node.get('#hehe'))
-                self.none(node.get('#hehe.haha'))
-=======
             nodes = await core.nodes('syn:tag=hehe.haha')
             self.len(1, nodes)
             node = nodes[0]
@@ -2164,7 +2136,6 @@
             self.nn(node.tags.get('woot.haha'))
             self.none(node.tags.get('hehe'))
             self.none(node.tags.get('hehe.haha'))
->>>>>>> 4ddcbe4a
 
         async with self.getTestCore() as core:
 
