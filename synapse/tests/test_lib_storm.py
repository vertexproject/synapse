import copy
import asyncio
import datetime
import itertools
import urllib.parse as u_parse
import unittest.mock as mock

import synapse.exc as s_exc
import synapse.common as s_common
import synapse.telepath as s_telepath
import synapse.datamodel as s_datamodel

import synapse.lib.base as s_base
import synapse.lib.coro as s_coro
import synapse.lib.json as s_json
import synapse.lib.storm as s_storm
import synapse.lib.httpapi as s_httpapi
import synapse.lib.msgpack as s_msgpack
import synapse.lib.version as s_version
import synapse.lib.stormtypes as s_stormtypes

import synapse.tests.utils as s_t_utils
from synapse.tests.utils import alist

import synapse.tools.backup as s_tools_backup

class StormTest(s_t_utils.SynTest):

    async def test_lib_storm_guidctor(self):
        async with self.getTestCore() as core:

            nodes00 = await core.nodes('[ ou:org=({"name": "vertex"}) ]')
            self.len(1, nodes00)
            self.eq('vertex', nodes00[0].get('name'))

            nodes01 = await core.nodes('[ ou:org=({"name": "vertex"}) :names+="the vertex project"]')
            self.len(1, nodes01)
            self.eq('vertex', nodes01[0].get('name'))
            self.eq(nodes00[0].ndef, nodes01[0].ndef)

            nodes02 = await core.nodes('[ ou:org=({"name": "the vertex project"}) ]')
            self.len(1, nodes02)
            self.eq('vertex', nodes02[0].get('name'))
            self.eq(nodes01[0].ndef, nodes02[0].ndef)

            nodes03 = await core.nodes('[ ou:org=({"name": "vertex", "type": "woot"}) :names+="the vertex project" ]')
            self.len(1, nodes03)
            self.ne(nodes02[0].ndef, nodes03[0].ndef)

            nodes04 = await core.nodes('[ ou:org=({"name": "the vertex project", "type": "woot"}) ]')
            self.len(1, nodes04)
            self.eq(nodes03[0].ndef, nodes04[0].ndef)

            with self.raises(s_exc.BadTypeValu):
                await core.nodes('[ ou:org=({"email": "woot"}) ]')

            nodes05 = await core.nodes('[ ou:org=({"name": "vertex", "$props": {"motto": "for the people"}}) ]')
            self.len(1, nodes05)
            self.eq('vertex', nodes05[0].get('name'))
            self.eq('for the people', nodes05[0].get('motto'))
            self.eq(nodes00[0].ndef, nodes05[0].ndef)

            nodes06 = await core.nodes('[ ou:org=({"name": "acme", "$props": {"motto": "HURR DURR"}}) ]')
            self.len(1, nodes06)
            self.eq('acme', nodes06[0].get('name'))
            self.eq('hurr durr', nodes06[0].get('motto'))
            self.ne(nodes00[0].ndef, nodes06[0].ndef)

            goals = [s_common.guid(), s_common.guid()]
            goals.sort()

            nodes07 = await core.nodes('[ ou:org=({"name": "goal driven", "goals": $goals}) ]', opts={'vars': {'goals': goals}})
            self.len(1, nodes07)
            self.eq(goals, nodes07[0].get('goals'))

            nodes08 = await core.nodes('[ ou:org=({"name": "goal driven", "goals": $goals}) ]', opts={'vars': {'goals': goals}})
            self.len(1, nodes08)
            self.eq(goals, nodes08[0].get('goals'))
            self.eq(nodes07[0].ndef, nodes08[0].ndef)

            nodes09 = await core.nodes('[ ou:org=({"name": "vertex"}) :name=foobar :names=() ]')
            nodes10 = await core.nodes('[ ou:org=({"name": "vertex"}) :type=lulz ]')
            self.len(1, nodes09)
            self.len(1, nodes10)
            self.ne(nodes09[0].ndef, nodes10[0].ndef)

            await core.nodes('[ ou:org=* :type=lulz ]')
            await core.nodes('[ ou:org=* :type=hehe ]')
            nodes11 = await core.nodes('[ ou:org=({"name": "vertex", "$props": {"type": "lulz"}}) ]')
            self.len(1, nodes11)

            nodes12 = await core.nodes('[ ou:org=({"name": "vertex", "type": "hehe"}) ]')
            self.len(1, nodes12)
            self.ne(nodes11[0].ndef, nodes12[0].ndef)

            # GUID ctor has a short-circuit where it tries to find an existing ndef before it does,
            # some property deconfliction, and `<form>=({})` when pushed through guid generation gives
            # back the same guid as `<form>=()`, which if we're not careful could lead to an
            # inconsistent case where you fail to make a node because you don't provide any props,
            # make a node with that matching ndef, and then run that invalid GUID ctor query again,
            # and have it return back a node due to the short circuit. So test that we're consistent here.
            with self.raises(s_exc.BadTypeValu):
                await core.nodes('[ ou:org=({}) ]')

            self.len(1, await core.nodes('[ ou:org=() ]'))

            with self.raises(s_exc.BadTypeValu):
                await core.nodes('[ ou:org=({}) ]')

            msgs = await core.stormlist('[ ou:org=({"$props": {"desc": "lol"}})]')
            self.len(0, [m for m in msgs if m[0] == 'node'])
            self.stormIsInErr('No values provided for form ou:org', msgs)

            msgs = await core.stormlist('[ou:org=({"name": "burrito corp", "$props": {"phone": "lolnope"}})]')
            self.len(0, [m for m in msgs if m[0] == 'node'])
            self.stormIsInErr('Bad value for prop ou:org:phone: requires a digit string', msgs)

            with self.raises(s_exc.BadTypeValu):
                await core.nodes('[ ou:org=({"$try": true}) ]')

            # $try only affects $props
            # FIXME discuss re-scoping $try and props[$try]
            # msgs = await core.stormlist('[ ou:org=({"email": "lolnope", "$try": true}) ]')
            # self.len(0, [m for m in msgs if m[0] == 'node'])
            # self.stormIsInErr('Bad value for prop ou:org:email: Email address expected', msgs)

            msgs = await core.stormlist('[ou:org=({"name": "burrito corp", "$try": true, "$props": {"phone": "lolnope", "desc": "burritos man"}})]')
            nodes = [m for m in msgs if m[0] == 'node']
            self.len(1, nodes)
            node = nodes[0][1]
            props = node[1]['props']
            self.none(props.get('phone'))
            self.eq(props.get('name'), 'burrito corp')
            self.eq(props.get('desc'), 'burritos man')
            self.stormIsInWarn('Skipping bad value for prop ou:org:phone: requires a digit string', msgs)

            await self.asyncraises(s_exc.BadTypeValu, core.nodes("$lib.view.get().addNode(ou:org, ({'name': 'org name 77', 'phone': 'lolnope'}), props=({'desc': 'an org desc'}))"))

            await self.asyncraises(s_exc.BadTypeValu, core.nodes("$lib.view.get().addNode(ou:org, ({'name': 'org name 77'}), props=({'desc': 'an org desc', 'phone': 'lolnope'}))"))

            nodes = await core.nodes("yield $lib.view.get().addNode(ou:org, ({'$try': true, '$props': {'phone': 'invalid'}, 'name': 'org name 77'}), props=({'desc': 'an org desc'}))")
            self.len(1, nodes)
            node = nodes[0]
            self.none(node.get('phone'))
            self.eq(node.get('name'), 'org name 77')
            self.eq(node.get('desc'), 'an org desc')

            nodes = await core.nodes('ou:org=({"name": "the vertex project", "type": "lulz"})')
            self.len(1, nodes)
            orgn = nodes[0].ndef
            self.eq(orgn, nodes11[0].ndef)

            q = '[ entity:contact=* :resolved={ ou:org=({"name": "the vertex project", "type": "lulz"}) } ]'
            nodes = await core.nodes(q)
            self.len(1, nodes)
            cont = nodes[0]
            self.eq(cont.get('resolved'), orgn)

            nodes = await core.nodes('entity:contact:resolved={[ ou:org=({"name": "the vertex project", "type": "lulz"})]}')
            self.len(1, nodes)
            self.eq(nodes[0].ndef, cont.ndef)

            self.len(0, await core.nodes('entity:contact:resolved={[ ou:org=({"name": "vertex", "type": "newp"}) ]}'))

            with self.raises(s_exc.BadTypeValu):
                await core.nodes('inet:flow:from=({"name": "vertex", "type": "newp"})')

            await core.nodes('[ ou:org=({"name": "origname"}) ]')
            self.len(1, await core.nodes('ou:org=({"name": "origname"}) [ :name=newname ]'))
            self.len(0, await core.nodes('ou:org=({"name": "origname"})'))

            nodes = await core.nodes('[ it:exec:proc=(notime,) ]')
            self.len(1, nodes)

            nodes = await core.nodes('[ it:exec:proc=(nulltime,) ]')
            self.len(1, nodes)

    async def test_lib_storm_jsonexpr(self):
        async with self.getTestCore() as core:

            # test a pure const for the msgpack optimization
            retn = await core.callStorm('return((["foo"]))')
            self.eq(retn, ('foo',))

            # test a dynamic multi-entry list
            retn = await core.callStorm('$foo = "foo" return(([$foo, $foo, $foo]))')
            self.eq(retn, ('foo', 'foo', 'foo'))

            retn = await core.callStorm('return(({"foo": "bar", "baz": 10}))')
            self.eq(retn, {'foo': 'bar', 'baz': 10})

            retn = await core.callStorm('$foo=foo $bar=bar return(({$foo: $bar, "baz": 10}))')
            self.eq(retn, {'foo': 'bar', 'baz': 10})

            retn = await core.callStorm('return(({"foo": "bar", "baz": 0x10}))')
            self.eq(retn, {'foo': 'bar', 'baz': 16})

            retn = await core.callStorm('''
                $list = (["foo"])
                $list.append(bar)
                return($list)
            ''')
            self.eq(retn, ('foo', 'bar'))

            retn = await core.callStorm('''
                $dict = ({"foo": "bar"})
                $dict.baz = (10)
                return($dict)
            ''')
            self.eq(retn, {'foo': 'bar', 'baz': 10})

            retn = await core.callStorm('return(([]))')
            self.eq(retn, ())

            retn = await core.callStorm('return((["foo",]))')
            self.eq(retn, ('foo',))

            retn = await core.callStorm('return((["foo" , ]))')
            self.eq(retn, ('foo',))

            retn = await core.callStorm('return(({}))')
            self.eq(retn, {})

            retn = await core.callStorm('return(({"foo": "bar", "baz": 10,}))')
            self.eq(retn, {'foo': 'bar', 'baz': 10})

            retn = await core.callStorm('return(({"foo": "bar", "baz": 10 , }))')
            self.eq(retn, {'foo': 'bar', 'baz': 10})

            q = '''
            $foo = ({"bar": ${[inet:fqdn=foo.com]}})
            for $n in $foo.bar { return($n.repr()) }
            '''
            retn = await core.callStorm(q)
            self.eq(retn, 'foo.com')

            q = '''
            $foo = ([${[inet:fqdn=foo.com]}])
            for $n in $foo.0 { return($n.repr()) }
            '''
            retn = await core.callStorm(q)
            self.eq(retn, 'foo.com')

            with self.raises(s_exc.BadSyntax):
                await core.callStorm('return((["foo" "foo"]))')

            with self.raises(s_exc.BadSyntax):
                await core.callStorm('return((["foo", "foo", ,]))')

            with self.raises(s_exc.BadSyntax):
                await core.callStorm('return(({"foo": "bar" "baz": 10}))')

            with self.raises(s_exc.BadSyntax):
                await core.callStorm('return(({"foo": "bar", "baz": 10, ,}))')

            with self.raises(s_exc.BadSyntax):
                await core.callStorm('return(({"foo": "bar", "baz": foo}))')

    async def test_lib_storm_triplequote(self):
        async with self.getTestCore() as core:
            retn = await core.callStorm("""
            return($lib.yaml.load('''
                foo: bar
                baz:
                    - hehe's
                    - haha's
            '''))
            """)
            self.eq(retn, {'foo': 'bar', 'baz': ("hehe's", "haha's")})

            self.eq(''' '"lol"' ''', await core.callStorm("""return(''' '"lol"' ''')"""))

            retn = await core.callStorm("""return(('''foo bar''', '''baz faz'''))""")
            self.eq(retn, ('foo bar', 'baz faz'))
            self.eq("'''", await core.callStorm("""return("'''")"""))

    async def test_lib_storm_formatstring(self):
        async with self.getTestCore() as core:

            msgs = await core.stormlist('''
                [(inet:ip=0.0.0.0 :asn=5 +#foo)
                 (inet:ip=1.1.1.1 :asn=6 +#foo=((3),(4)))]

                $lib.print(`ip={$node.repr()} asn={:asn} foo={#foo} {:asn=5}`)
            ''')
            self.stormIsInPrint('ip=0.0.0.0 asn=5 foo=(None, None) true', msgs)
            self.stormIsInPrint('ip=1.1.1.1 asn=6 foo=(3, 4) false', msgs)

            retn = await core.callStorm('''
                $foo = mystr
                return(`format string \\`foo=\\{$foo}\\` returns foo={$foo}`)
            ''')
            self.eq('format string `foo={$foo}` returns foo=mystr', retn)

            self.eq('', await core.callStorm('return(``)'))

            retn = await core.callStorm('''
                $foo=(2)
                function test(x, y) { return(($x+$y)) }

                return(`valu={(1)+$foo+$test(3,(4+$foo))}`)
            ''')
            self.eq('valu=12', retn)

            retn = await core.callStorm('''
                $foo=(2)
                function test(x, y) { return(($x+$y)) }

                return(`valu={(1)+$foo+$test(0x03,(4+$foo))}`)
            ''')
            self.eq('valu=12', retn)

            q = "$hehe=({'k': 'v'}) $fs=`{$hehe}56` return((`{$hehe}56`, $fs))"
            retn = await core.callStorm(q)
            self.eq("{'k': 'v'}56", retn[0])
            self.eq(retn[0], retn[1])

            retn = await core.callStorm('''$foo=bar $baz=faz return(`foo={$foo}
            baz={$baz}
            `)''')
            self.eq(retn, '''foo=bar
            baz=faz
            ''')

            self.eq("foo 'bar'", await core.callStorm("$foo=bar return(`foo '{$foo}'`)"))
            self.eq(r"\'''''bar'''", await core.callStorm(r"$foo=bar return(`\\'\''''{$foo}'''`)"))
            self.eq(r"\bar", await core.callStorm(r"$foo=bar return(`\\{$foo}`)"))
            self.eq(r"\`bar", await core.callStorm(r"$foo=bar return(`\\\`{$foo}`)"))
            self.eq(r"\{bar", await core.callStorm(r"$foo=bar return(`\\\{{$foo}`)"))
            self.eq(r"foo\bar", await core.callStorm(r"$foo=foo $bar=bar return(`{$foo}\\{$bar}`)"))
            self.eq(r"foo \bar", await core.callStorm(r"$foo=foo $bar=bar return(`{$foo} \\{$bar}`)"))

            with self.raises(s_exc.BadSyntax):
                await core.callStorm(r"$foo=bar return(`\\{{$foo}`)")

    async def test_lib_storm_emit(self):
        async with self.getTestCore() as core:
            self.eq(('foo', 'bar'), await core.callStorm('''
                function generate() {
                    emit foo
                    emit bar
                }
                function makelist() {
                    $retn = ()
                    for $item in $generate() { $retn.append($item) }
                    return($retn)
                }
                return($makelist())
            '''))

            self.eq(('vertex.link', 'woot.com'), await core.callStorm('''
                function generate() {
                    [ inet:fqdn=vertex.link inet:fqdn=woot.com ]
                    emit $node.repr()
                }
                function makelist() {
                    $retn = ()
                    for $item in $generate() { $retn.append($item) }
                    return($retn)
                }
                return($makelist())
            '''))

            msgs = await core.stormlist('''
                function generate() {
                    emit foo
                    $lib.raise(omg, omg)
                }
                for $item in $generate() { $lib.print($item) }
            ''')
            self.stormIsInPrint('foo', msgs)
            self.len(1, [m for m in msgs if m[0] == 'err' and m[1][0] == 'StormRaise'])

            msgs = await core.stormlist('''
                function generate(items) {
                    for $item in $items {
                        if ($item = "woot") { stop }
                        emit $item
                    }
                }
                for $item in $generate((foo, woot, bar)) { $lib.print($item) }
            ''')
            self.stormIsInPrint('foo', msgs)
            self.stormNotInPrint('woot', msgs)
            self.stormNotInPrint('bar', msgs)

            msgs = await core.stormlist('''
                function generate(items) {
                    for $item in $items {
                        [ it:dev:str=$item ]
                        if ($node.repr() = "woot") { stop }
                        emit $item
                    }
                }
                for $item in $generate((foo, woot, bar)) { $lib.print($item) }
            ''')
            self.stormIsInPrint('foo', msgs)
            self.stormNotInPrint('woot', msgs)
            self.stormNotInPrint('bar', msgs)

            nodes = await core.nodes('''
                function generate(items) {
                    for $item in $items {
                        if ($item = "woot") { stop }
                        [ it:dev:str=$item ]
                    }
                }
                yield $generate((foo, woot, bar))
            ''')
            self.len(1, nodes)
            self.eq('foo', nodes[0].ndef[1])

            msgs = await core.stormlist('''
                function generate() {
                    for $i in $lib.range(3) {
                        $lib.print(`inner {$i}`)
                        emit $i
                    }
                }
                for $i in $generate() {
                    $lib.print(`outer {$i}`)
                    for $_ in $lib.range(5) {}
                    break
                }
            ''')
            prnt = [m[1]['mesg'] for m in msgs if m[0] == 'print']
            self.eq(prnt, ['inner 0', 'outer 0'])

            # Emit outside an emitter function raises a runtime error with posinfo
            with self.raises(s_exc.StormRuntimeError) as cm:
                await core.nodes('emit foo')
            self.nn(cm.exception.get('highlight'))

            with self.raises(s_exc.StormRuntimeError) as cm:
                await core.nodes('[test:str=emit] emit foo')
            self.nn(cm.exception.get('highlight'))

            # stop cannot cross function boundaries
            q = '''
            function inner(v) {
                if ( $v = 2 ) {
                    stop
                }
                return ( $v )
            }
            function outer(n) {
                for $i in $lib.range($n) {
                    emit $inner($i)
                }
            }
            $N = (5)
            for $valu in $outer($N) {
                $lib.print(`{$valu}/{$N}`)
            }
            '''
            msgs = await core.stormlist(q)
            self.stormIsInPrint('1/5', msgs)
            self.stormNotInPrint('2/5', msgs)
            self.stormIsInErr('function inner - Generator control statement "stop" used outside of a generator '
                              'function.',
                              msgs)

            # The function exception raised can be caught.
            q = '''
            function inner(v) {
                if ( $v = 2 ) {
                    stop
                }
                return ( $v )
            }
            function outer(n) {
                for $i in $lib.range($n) {
                    emit $inner($i)
                }
            }
            $N = (5)
            try {
                for $valu in $outer($N) {
                    $lib.print(`{$valu}/{$N}`)
                }
            } catch StormRuntimeError as err {
                $lib.print(`caught: {$err.mesg}`)
            }
            '''
            msgs = await core.stormlist(q)
            self.stormIsInPrint('1/5', msgs)
            self.stormNotInPrint('2/5', msgs)
            self.stormIsInPrint('caught: function inner - Generator control statement "stop" used outside of a'
                                ' generator function.',
                                msgs)

            # Outside a function, StopStorm is caught and converted into a StormRuntimeError for the message stream.
            # Since this is tearing down the runtime, it cannot be caught.
            q = '''
            $N = (5)
            for $j in $lib.range($N) {
                if ($j = 2) {
                    stop
                }
                $lib.print(`{$j}/{$N}`)
            }
            '''
            msgs = await core.stormlist(q)
            self.stormIsInPrint('1/5', msgs)
            self.stormNotInPrint('2/5', msgs)
            self.stormIsInErr('Generator control statement "stop" used outside of a generator function.',
                              msgs)
            errname = [m[1][0] for m in msgs if m[0] == 'err'][0]
            self.eq(errname, 'StormRuntimeError')

            q = '''
            $N = (5)
            try {
                for $j in $lib.range($N) {
                    if ($j = 2) {
                        stop
                    }
                    $lib.print(`{$j}/{$N}`)
                }
            } catch StormRuntimeError as err {
                $lib.print(`caught: {$err.mesg}`)
            }
            '''
            msgs = await core.stormlist(q)
            self.stormIsInPrint('1/5', msgs)
            self.stormNotInPrint('2/5', msgs)
            self.stormNotInPrint('caught:', msgs)
            self.stormIsInErr('Generator control statement "stop" used outside of a generator function.',
                              msgs)

            # Mixing a Loop control flow statement in an emitter to stop its processing
            # will be converted into a catchable StormRuntimeError
            q = '''
            function inner(n) {
                emit $n
                $n = ( $n + 1 )
                emit $n
                $n = ( $n + 1 )
                if ( $n >= 2 ) {
                    break
                }
                emit $n
            }
            $N = (0)
            try {
                for $valu in $inner($N) {
                    $lib.print(`got {$valu}`)
                }
            } catch StormRuntimeError as err {
                $lib.print(`caught: {$err.mesg}`)
            }
            '''
            msgs = await core.stormlist(q)
            self.stormIsInPrint('got 1', msgs)
            self.stormNotInPrint('got 2', msgs)
            self.stormIsInPrint('caught: function inner - Loop control statement "break" used outside of a loop.',
                                msgs)

    async def test_lib_storm_intersect(self):
        async with self.getTestCore() as core:
            await core.nodes('''
                [(ou:org=* :names=(foo, bar))]
                [(ou:org=* :names=(foo, baz))]
                [(ou:org=* :names=(foo, hehe))]
            ''')
            nodes = await core.nodes('ou:org | intersect { -> meta:name }')
            self.len(1, nodes)
            self.eq(nodes[0].ndef[1], 'foo')

            msgs = await core.stormlist('ou:org $foo=$node.value() | intersect $foo')
            self.stormIsInErr('intersect arguments must be runtsafe', msgs)

    async def test_lib_storm_trycatch(self):

        async with self.getTestCore() as core:
            self.eq(1, await core.callStorm('''
                try {
                    $lib.raise(FooBar, "Foo that bars!", baz=faz)
                    return((0))
                } catch FooBar as err {
                    return((1))
                }
            '''))

            self.eq(1, await core.callStorm('''
                try {
                    $lib.raise(FooBar, "Foo that bars!", baz=faz)
                    return((0))
                } catch (FooBar, BazFaz) as err {
                    return((1))
                } catch * as err {
                    return((2))
                }
            '''))

            self.eq('Gronk', await core.callStorm('''
                try {
                    $lib.raise(Gronk, "Foo that bars!", baz=faz)
                    return((0))
                } catch (FooBar, BazFaz) as err {
                    return((1))
                } catch * as err {
                    return($err.name)
                }
            '''))

            self.eq('Foo', await core.callStorm('''
                try {
                    $lib.telepath.open($url).callStorm("$lib.raise(Foo, bar, hehe=haha)")
                } catch Foo as err {
                    return($err.name)
                }
            ''', opts={'vars': {'url': core.getLocalUrl()}}))

            msgs = await core.stormlist('''
                [ inet:fqdn=vertex.link ]
                try {
                    [ :lolz = 10 ]
                } catch * as err {
                    $lib.print($err.name)
                }
            ''')
            self.stormIsInPrint('NoSuchProp', msgs)
            self.len(1, [m for m in msgs if m[0] == 'node'])

            with self.raises(s_exc.NoSuchProp):
                await core.nodes('''
                    [ inet:fqdn=vertex.link ]
                    try {
                        [ :lolz = 10 ]
                    } catch FooBar as err {}
                ''')

            with self.raises(s_exc.NoSuchForm):
                await core.nodes('''
                    try {
                        [ hurr:durr=vertex.link ]
                    } catch FooBar as err {}
                ''')

            # We will do lookups with the Raises command to raise the proper synerr
            with self.raises(s_exc.NoSuchForm):
                await core.nodes('''
                    try {
                        $lib.raise(NoSuchForm, 'mesg here')
                    } catch FooBar as err {}
                ''')

            # We punch through the errname in the exception
            with self.raises(s_exc.StormRaise) as cm:
                await core.nodes('''
                    try {
                        $lib.raise(NoSuchExceptionNewpers, 'mesg here')
                    } catch FooBar as err {}
                ''')
            self.eq(cm.exception.errname, 'NoSuchExceptionNewpers')
            self.eq(cm.exception.get('errname'), 'NoSuchExceptionNewpers')

            self.len(1, await core.nodes('''
                [ inet:fqdn=vertex.link ]
                try {
                    $lib.print($node.repr())
                } catch FooBar as err {
                    $lib.print(FooBar)
                }
            '''))

            self.len(1, await core.nodes('''
                try {
                    [ inet:fqdn=vertex.link ]
                } catch FooBar as err {
                    $lib.print(FooBar)
                }
            '''))

            self.len(1, await core.nodes('''
                try {
                    $lib.raise(FooBar, foobar)
                } catch FooBar as err {
                    [ inet:fqdn=vertex.link ]
                }
            '''))

            self.len(2, await core.nodes('''
                [ inet:fqdn=woot.link ]
                try {
                    $lib.raise(FooBar, foobar)
                } catch FooBar as err {
                    [ inet:fqdn=vertex.link ]
                }
            '''))

            # Nesting works
            q = '''
            $lib.print('init')
            try {
                $lib.print('nested try catch')
                try {
                    $lib.print('nested raise')
                    $lib.raise($errname, mesg='inner error!')
                } catch foo as err {
                    $lib.print('caught foo e={e}', e=$err)
                    if $innerRaise {
                        $lib.raise($innererrname, mesg='inner error!')
                    }
                }
                $lib.print('no foo err!')
            } catch bar as err {
                $lib.print('caught bar e={e}', e=$err)
            }
            $lib.print('fin')'''
            msgs = await core.stormlist(q, {'vars': {'errname': 'foo', 'innererrname': '', 'innerRaise': False, }})
            self.stormIsInPrint('caught foo', msgs)
            self.stormNotInPrint('caught bar', msgs)
            self.stormIsInPrint('fin', msgs)

            msgs = await core.stormlist(q, {'vars': {'errname': 'bar', 'innererrname': '', 'innerRaise': False, }})
            self.stormNotInPrint('caught foo', msgs)
            self.stormIsInPrint('caught bar', msgs)
            self.stormIsInPrint('fin', msgs)

            msgs = await core.stormlist(q, {'vars': {'errname': 'baz', 'innererrname': '', 'innerRaise': False, }})
            self.stormNotInPrint('caught foo', msgs)
            self.stormNotInPrint('caught bar', msgs)
            self.stormNotInPrint('fin', msgs)

            # We can also raise inside of a catch block
            msgs = await core.stormlist(q, {'vars': {'errname': 'foo', 'innererrname': 'bar', 'innerRaise': True, }})
            self.stormIsInPrint('caught foo', msgs)
            self.stormIsInPrint('caught bar', msgs)
            self.stormIsInPrint('fin', msgs)

            msgs = await core.stormlist(q, {'vars': {'errname': 'foo', 'innererrname': 'baz', 'innerRaise': True, }})
            self.stormIsInPrint('caught foo', msgs)
            self.stormNotInPrint('caught bar', msgs)
            self.stormNotInPrint('fin', msgs)

            # The items in the catch list must be a str or list of iterables.
            # Anything else raises a Storm runtime error
            with self.raises(s_exc.StormRuntimeError):
                await core.callStorm('''
                try {
                    $lib.raise(foo, test)
                } catch $lib.true as err{
                    $lib.print('caught')
                }
                ''')

            with self.raises(s_exc.StormRuntimeError):
                await core.callStorm('''
                try {
                    $lib.raise(foo, test)
                } catch (1) as err {
                    $lib.print('caught')
                }
                ''')

            # A list of mixed objects works
            msgs = await core.stormlist('''
            try {
                $lib.raise(foo, test)
            } catch (1, $lib.true, foo) as err {
                $lib.print('caught err={e}', e=$err)
            }
            ''')
            self.stormIsInPrint('caught err=', msgs)

            # Non-runtsafe Storm works without inbound nodes
            msgs = await core.stormlist('''
            try {
                [ inet:ip=([4, 0]) ]
                $lib.raise(foo, $node.repr())
            } catch * as err {
                $lib.print($err.mesg)
            }
            ''')
            self.stormIsInPrint('0.0.0.0', msgs)

            # info must be json safe
            with self.raises(s_exc.MustBeJsonSafe):
                await core.callStorm('$x="foo" $x=$x.encode() $lib.raise(foo, test, bar=$x)')

    async def test_storm_ifcond_fix(self):

        async with self.getTestCore() as core:
            msgs = await core.stormlist('''
                [ inet:fqdn=vertex.link inet:fqdn=foo.com inet:fqdn=bar.com ]

                function stuff(x) {
                  if ($x.0 = "vertex.link") {
                      return((1))
                  }
                  return((0))
                }

                $alerts = ()
                { $alerts.append($node.repr()) }

                $bool = $stuff($alerts)

                if $bool { $lib.print($alerts) }

                | spin
            ''')
            self.stormNotInPrint('foo.com', msgs)

    async def test_lib_storm_basics(self):
        # a catch-all bucket for simple tests to avoid cortex construction
        async with self.getTestCore() as core:

            with self.raises(s_exc.NoSuchVar):
                await core.nodes('inet:ip=$ipv4')

            with self.raises(s_exc.BadArg):
                await core.nodes('$lib.print(newp)', opts={'vars': {123: 'newp'}})

            # test that runtsafe vars stay runtsafe
            msgs = await core.stormlist('$foo=bar $lib.print($foo) if $node { $foo=$node.value() }')
            self.stormIsInPrint('bar', msgs)

            # test storm background command
            await core.nodes('''
                $x = foo
                $lib.queue.add($x)
                function stuff() {
                    [inet:ip=1.2.3.4]
                    background {
                        [it:dev:str=haha]
                        fini{
                            $lib.queue.get($x).put(hehe)
                        }
                    }
                }
                yield $stuff()
            ''')
            self.eq((0, 'hehe'), await core.callStorm('return($lib.queue.get(foo).get())'))

            await core.nodes('''$lib.queue.gen(bar)
            background ${ $lib.queue.get(bar).put(haha) }
            ''')
            self.eq((0, 'haha'), await core.callStorm('return($lib.queue.get(bar).get())'))

            await core.nodes('$foo = (foo,) background ${ $foo.append(bar) $lib.queue.get(bar).put($foo) }')
            self.eq((1, ['foo', 'bar']), await core.callStorm('return($lib.queue.get(bar).get(1))'))

            await core.nodes('$foo = ([["foo"]]) background ${ $foo.0.append(bar) $lib.queue.get(bar).put($foo) }')
            self.eq((2, [['foo', 'bar']]), await core.callStorm('return($lib.queue.get(bar).get(2))'))

            with self.raises(s_exc.StormRuntimeError):
                await core.nodes('[ ou:org=*] $text = $node.repr() | background $text')

            with self.raises(s_exc.NoSuchVar):
                await core.nodes('background { $lib.print($foo) }')

            await core.nodes('background ${ $foo=test $lib.print($foo) }')

            await core.nodes('background { $lib.time.sleep(4) }')
            task = await core.callStorm('for $t in $lib.ps.list() { if $t.info.background { return($t) } }')
            self.nn(task)
            self.none(task['info'].get('opts'))
            self.eq(core.view.iden, task['info'].get('view'))

            # test $lib.exit() and the StormExit handlers
            msgs = [m async for m in core.view.storm('$lib.exit()')]
            self.eq(msgs[-1][0], 'fini')

            # test that the view command functions correctly
            iden = s_common.guid()
            view0 = await core.callStorm('return($lib.view.get().fork().iden)')
            with self.raises(s_exc.NoSuchVar):
                opts = {'vars': {'view': view0}}
                await core.nodes('view.exec $view { [ ou:org=$iden] }', opts=opts)

            opts = {'vars': {'view': view0, 'iden': iden}}
            self.len(0, await core.nodes('view.exec $view { [ ou:org=$iden] }', opts=opts))

            opts = {'view': view0, 'vars': {'iden': iden}}
            self.len(1, await core.nodes('ou:org=$iden', opts=opts))

            # check safe per-node execution of view.exec
            view1 = await core.callStorm('return($lib.view.get().fork().iden)')
            opts = {'vars': {'view': view1}}
            # lol...
            self.len(1, await core.nodes('''
                [ ou:org=$view :name="[ inet:ip=1.2.3.4 ]" ]
                $foo=$node.repr() $bar=:name
                | view.exec $foo $bar
            ''', opts=opts))

            self.len(1, await core.nodes('inet:ip=1.2.3.4', opts={'view': view1}))

            self.len(0, await core.nodes('$x = $lib.null if ($x and $x > 20) { [ entity:contact=* ] }'))
            self.len(1, await core.nodes('$x = $lib.null if ($lib.true or $x > 20) { [ entity:contact=* ] }'))

            visi = await core.auth.addUser('visi')
            await visi.setPasswd('secret')

            cmd0 = {
                'name': 'asroot.not',
                'storm': '[ ou:org=* ]',
            }
            cmd1 = {
                'name': 'asroot.yep',
                'storm': '[ it:dev:str=$lib.user.allowed(node.add.it:dev:str) ]',
                'asroot': True,
            }
            await core.setStormCmd(cmd0)
            await core.setStormCmd(cmd1)

            opts = {'user': visi.iden}
            with self.raises(s_exc.AuthDeny):
                await core.nodes('asroot.not', opts=opts)

            with self.raises(s_exc.AuthDeny):
                await core.nodes('asroot.yep', opts=opts)

            await visi.addRule((True, ('asroot', 'cmd', 'asroot', 'yep')))

            nodes = await core.nodes('asroot.yep', opts=opts)
            self.len(1, nodes)
            self.eq('false', nodes[0].ndef[1])

            await visi.addRule((True, ('asroot', 'cmd', 'asroot')))
            self.len(1, await core.nodes('asroot.not', opts=opts))

            pkg0 = {
                'name': 'foopkg',
                'version': (0, 0, 1),
                'modules': (
                    {
                        'name': 'foo.bar',
                        'storm': '''
                            function lol() {
                                [ ou:org=* ]
                                return($node.iden())
                            }
                            function dyncall() {
                                return($lib.queue.list())
                            }
                            function dyniter() {
                                for $item in $lib.queue.add(dyniter).gets(wait=$lib.false) {}
                                return(woot)
                            }
                        ''',
                        'asroot': True,
                    },
                    {
                        'name': 'foo.baz',
                        'storm': 'function lol() { [ ou:org=* ] return($node.iden()) }',
                    },
                )
            }

            emptypkg = {
                'name': 'emptypkg',
                'modules': ({'name': 'emptymod'},),
            }

            strverpkg = {
                'name': 'strvers',
                'version': (0, 0, 1),
                'modules': ({'name': 'strvers', 'storm': ''},),
                'configvars': (
                    {
                        'name': 'foo',
                        'varname': 'foo',
                        'desc': 'foo desc',
                        'scopes': ['self'],
                        'type': 'inet:fqdn',
                    },
                    {
                        'name': 'bar',
                        'varname': 'bar',
                        'desc': 'bar desc',
                        'scopes': ['global'],
                        'type': ['inet:fqdn', ['str', 'inet:url']],
                    },
                )
            }
            core.loadStormPkg(emptypkg)
            await core.addStormPkg(strverpkg)

            core.loadStormPkg(pkg0)

            await core.nodes('$lib.import(foo.baz)', opts=opts)
            await core.nodes('$lib.import(foo.baz, reqvers="==0.0.1")', opts=opts)
            await core.nodes('$lib.import(foo.baz, reqvers=">=0.0.1")', opts=opts)
            await core.nodes('$lib.import(strvers, reqvers="==0.0.1")', opts=opts)

            with self.raises(s_exc.NoSuchName):
                await core.nodes('$lib.import(emptymod, reqvers=">=0.0.1")', opts=opts)

            with self.raises(s_exc.NoSuchName):
                await core.nodes('$lib.import(foo.baz, reqvers=">=0.0.2")', opts=opts)

            with self.raises(s_exc.AuthDeny):
                await core.nodes('$lib.import(foo.bar)', opts=opts)

            with self.raises(s_exc.AuthDeny):
                await core.nodes('$lib.import(foo.baz).lol()', opts=opts)

            await visi.addRule((True, ('asroot', 'mod', 'foo', 'bar')))
            self.len(1, await core.nodes('yield $lib.import(foo.bar).lol()', opts=opts))

            await visi.addRule((True, ('asroot', 'mod', 'foo')))
            self.len(1, await core.nodes('yield $lib.import(foo.baz).lol()', opts=opts))

            # coverage for dyncall/dyniter with asroot...
            await core.nodes('$lib.import(foo.bar).dyncall()', opts=opts)
            await core.nodes('$lib.import(foo.bar).dyniter()', opts=opts)

            # Call a non-existent function on the lib
            msgs = await core.stormlist('$mod = $lib.import(foo.bar) $lib.print($mod) $mod.newp()')
            self.stormIsInPrint('Imported Module foo.bar', msgs)
            self.stormIsInErr('Cannot find name [newp]', msgs)

            self.eq(s_version.commit, await core.callStorm('return($lib.version.commit())'))
            self.eq(s_version.version, await core.callStorm('return($lib.version.synapse())'))
            self.true(await core.callStorm('return($lib.version.matches($lib.version.synapse(), ">=2.9.0"))'))
            self.false(await core.callStorm('return($lib.version.matches($lib.version.synapse(), ">0.0.1,<2.0"))'))

            # check that the feed API uses toprim
            email = await core.callStorm('''
                $iden = $lib.guid()
                $props = ({"email": "visi@vertex.link"})
                $lib.feed.ingest((
                    ( (entity:contact, $iden), ({"props": $props})),
                ))
                entity:contact=$iden
                return(:email)
            ''')
            self.eq(email, 'visi@vertex.link')

            email = await core.callStorm('''
                $iden = $lib.guid()
                $props = ({"email": "visi@vertex.link"})
                yield $lib.feed.genr((
                    ( (entity:contact, $iden), ({"props": $props})),
                ))
                return(:email)
            ''')
            self.eq(email, 'visi@vertex.link')

            pkg0 = {'name': 'hehe', 'version': '1.2.3'}
            await core.addStormPkg(pkg0)
            self.eq('1.2.3', await core.callStorm('return($lib.pkg.get(hehe).version)'))

            self.eq(None, await core.callStorm('return($lib.pkg.get(nopkg))'))

            pkg1 = {'name': 'haha', 'version': '1.2.3'}
            await core.addStormPkg(pkg1)
            msgs = await core.stormlist('pkg.list')
            self.stormIsInPrint('haha', msgs)
            self.stormIsInPrint('hehe', msgs)

            self.true(await core.callStorm('return($lib.pkg.has(haha))'))

            await core.delStormPkg('haha')
            self.none(await core.callStorm('return($lib.pkg.get(haha))'))
            self.false(await core.callStorm('return($lib.pkg.has(haha))'))

            msgs = await core.stormlist('pkg.list --verbose')
            self.stormIsInPrint('not available', msgs)

            pkg2 = {'name': 'hoho', 'version': '4.5.6', 'build': {'time': 1732017600000000}}
            await core.addStormPkg(pkg2)
            self.eq('4.5.6', await core.callStorm('return($lib.pkg.get(hoho).version)'))
            msgs = await core.stormlist('pkg.list --verbose')
            self.stormIsInPrint('2024-11-19 12:00:00', msgs)

            # test for $lib.queue.gen()
            self.eq(0, await core.callStorm('return($lib.queue.gen(woot).size())'))
            # and again to test *not* creating it...
            self.eq(0, await core.callStorm('return($lib.queue.gen(woot).size())'))

            self.eq({'foo': 'bar'}, await core.callStorm('return(({    "foo"    :    "bar"   }))'))

            ddef0 = await core.callStorm('return($lib.dmon.add(${ $lib.queue.gen(hehedmon).put(lolz) $lib.time.sleep(10) }, name=hehedmon))')
            ddef1 = await core.callStorm('return($lib.dmon.get($iden))', opts={'vars': {'iden': ddef0.get('iden')}})
            self.none(await core.callStorm('return($lib.dmon.get(newp))'))

            tasks = [t for t in core.boss.tasks.values() if t.name == 'storm:dmon']
            self.true(len(tasks) == 1 and tasks[0].info.get('view') == core.view.iden)

            self.eq(ddef0['iden'], ddef1['iden'])

            self.eq((0, 'lolz'), await core.callStorm('return($lib.queue.gen(hehedmon).get(0))'))

            task = core.stormdmons.getDmon(ddef0['iden']).task
            self.true(await core.callStorm(f'return($lib.dmon.bump($iden))', opts={'vars': {'iden': ddef0['iden']}}))
            self.ne(task, core.stormdmons.getDmon(ddef0['iden']).task)

            self.true(await core.callStorm(f'return($lib.dmon.stop($iden))', opts={'vars': {'iden': ddef0['iden']}}))
            self.none(core.stormdmons.getDmon(ddef0['iden']).task)
            self.false(await core.callStorm(f'return($lib.dmon.get($iden).enabled)', opts={'vars': {'iden': ddef0['iden']}}))
            self.false(await core.callStorm(f'return($lib.dmon.stop($iden))', opts={'vars': {'iden': ddef0['iden']}}))

            self.true(await core.callStorm(f'return($lib.dmon.start($iden))', opts={'vars': {'iden': ddef0['iden']}}))
            self.nn(core.stormdmons.getDmon(ddef0['iden']).task)
            self.true(await core.callStorm(f'return($lib.dmon.get($iden).enabled)', opts={'vars': {'iden': ddef0['iden']}}))
            self.false(await core.callStorm(f'return($lib.dmon.start($iden))', opts={'vars': {'iden': ddef0['iden']}}))

            self.false(await core.callStorm(f'return($lib.dmon.bump(newp))'))
            self.false(await core.callStorm(f'return($lib.dmon.stop(newp))'))
            self.false(await core.callStorm(f'return($lib.dmon.start(newp))'))

            self.eq((1, 'lolz'), await core.callStorm('return($lib.queue.gen(hehedmon).get(1))'))

            async with core.getLocalProxy() as proxy:
                self.nn(await proxy.getStormDmon(ddef0['iden']))
                self.true(await proxy.bumpStormDmon(ddef0['iden']))
                self.true(await proxy.disableStormDmon(ddef0['iden']))
                self.true(await proxy.enableStormDmon(ddef0['iden']))
                self.false(await proxy.bumpStormDmon('newp'))
                self.false(await proxy.disableStormDmon('newp'))
                self.false(await proxy.enableStormDmon('newp'))

            await core.callStorm('[ inet:ip=11.22.33.44 :asn=56 inet:asn=99]')
            await core.callStorm('[ ps:person=* +#foo ]')

            view, layr = await core.callStorm('$view = $lib.view.get().fork() return(($view.iden, $view.layers.0.iden))')

            opts = {'view': view}
            self.len(0, await core.callStorm('''
                $list = ()
                $layr = $lib.view.get().layers.0
                for $item in $layr.getStorNodes() {
                    $list.append($item)
                }
                return($list)''', opts=opts))

            await core.addTagProp('score', ('int', {}), {})
            await core.callStorm('[ inet:ip=11.22.33.44 :asn=99 inet:fqdn=55667788.link +#foo=2020 +#foo:score=100]', opts=opts)
            await core.callStorm('inet:ip=11.22.33.44 $node.data.set(foo, bar)', opts=opts)
            await core.callStorm('inet:ip=11.22.33.44 [ +(refs)> { inet:asn=99 } ]', opts=opts)

            sodes = await core.callStorm('''
                $list = ()
                $layr = $lib.view.get().layers.0
                for $item in $layr.getStorNodes() {
                    $list.append($item)
                }
                return($list)''', opts=opts)
            self.len(3, sodes)

            ipv4 = await core.callStorm('''
                $list = ()
                $layr = $lib.view.get().layers.0
                for ($buid, $sode) in $layr.getStorNodes() {
                    yield $buid
                }
                +inet:ip
                return($node.repr())''', opts=opts)
            self.eq('11.22.33.44', ipv4)

            sodes = await core.callStorm('inet:ip=11.22.33.44 return($node.getStorNodes())', opts=opts)
            self.eq((1577836800000000, 1577836800000001), sodes[0]['tags']['foo'])
            self.eq((99, 9, None), sodes[0]['props']['asn'])
            self.eq(((4, 185999660), 26, None), sodes[1]['valu'])
            self.eq(('unicast', 1, None), sodes[1]['props']['type'])
            self.eq((56, 9, None), sodes[1]['props']['asn'])

            nodes = await core.nodes('[inet:ip=11.22.33.44 +#bar:score=200]')

            bylayer = await core.callStorm('inet:ip=11.22.33.44 return($node.getByLayer())', opts=opts)
            self.ne(bylayer['ndef'], layr)
            self.eq(bylayer['props']['asn'], layr)
            self.eq(bylayer['tags']['foo'], layr)
            self.ne(bylayer['props']['type'], layr)
            self.eq(bylayer['tagprops']['foo']['score'], layr)
            self.ne(bylayer['tagprops']['bar']['score'], layr)

            msgs = await core.stormlist('inet:ip=11.22.33.44 | merge', opts=opts)
            self.stormIsInPrint('6720190a3ac94559e1e7e55d2177024734f940954988649b59454bf2324a351d inet:ip:asn = 99', msgs)
            self.stormIsInPrint("6720190a3ac94559e1e7e55d2177024734f940954988649b59454bf2324a351d inet:ip#foo = ('2020-01-01T00:00:00Z', '2020-01-01T00:00:00.000001Z')", msgs)
            self.stormIsInPrint("6720190a3ac94559e1e7e55d2177024734f940954988649b59454bf2324a351d inet:ip#foo:score = 100", msgs)
            self.stormIsInPrint("6720190a3ac94559e1e7e55d2177024734f940954988649b59454bf2324a351d inet:ip DATA foo = 'bar'", msgs)
            self.stormIsInPrint('6720190a3ac94559e1e7e55d2177024734f940954988649b59454bf2324a351d inet:ip +(refs)> a0df14eab785847912993519f5606bbe741ad81afb51b81455ac6982a5686436', msgs)

            msgs = await core.stormlist('ps:person | merge --diff', opts=opts)
            self.stormIsInPrint('6720190a3ac94559e1e7e55d2177024734f940954988649b59454bf2324a351d inet:ip:asn = 99', msgs)
            self.stormIsInPrint("6720190a3ac94559e1e7e55d2177024734f940954988649b59454bf2324a351d inet:ip#foo = ('2020-01-01T00:00:00Z', '2020-01-01T00:00:00.000001Z')", msgs)
            self.stormIsInPrint("6720190a3ac94559e1e7e55d2177024734f940954988649b59454bf2324a351d inet:ip#foo:score = 100", msgs)
            self.stormIsInPrint("6720190a3ac94559e1e7e55d2177024734f940954988649b59454bf2324a351d inet:ip DATA foo = 'bar'", msgs)
            self.stormIsInPrint('6720190a3ac94559e1e7e55d2177024734f940954988649b59454bf2324a351d inet:ip +(refs)> a0df14eab785847912993519f5606bbe741ad81afb51b81455ac6982a5686436', msgs)

            await core.callStorm('inet:ip=11.22.33.44 | merge --apply', opts=opts)
            nodes = await core.nodes('inet:ip=11.22.33.44')
            self.len(1, nodes)
            self.nn(nodes[0].getTag('foo'))
            self.eq(99, nodes[0].get('asn'))

            bylayer = await core.callStorm('inet:ip=11.22.33.44 return($node.getByLayer())', opts=opts)
            self.ne(bylayer['ndef'], layr)
            self.ne(bylayer['props']['asn'], layr)
            self.ne(bylayer['tags']['foo'], layr)

            # confirm that we moved node data and light edges
            self.eq('bar', await core.callStorm('inet:ip=11.22.33.44 return($node.data.get(foo))'))
            self.eq(99, await core.callStorm('inet:ip=11.22.33.44 -(refs)> inet:asn return($node.value())'))
            self.eq(100, await core.callStorm('inet:ip=11.22.33.44 return(#foo:score)'))

            sodes = await core.callStorm('inet:ip=11.22.33.44 return($node.getStorNodes())', opts=opts)
            self.eq({}, sodes[0])

            with self.raises(s_exc.CantMergeView):
                await core.callStorm('inet:ip=11.22.33.44 | merge')

            # test printing a merge that the node was created in the top layer. We also need to make sure the layer
            # is in a steady state for layer merge --diff tests.

            real_layer = core.layers.get(layr)  # type: s_layer.Layer
            if real_layer.dirty:
                waiter = real_layer.layrslab.waiter(1, 'commit')
                await waiter.wait(timeout=12)

            waiter = real_layer.layrslab.waiter(1, 'commit')
            msgs = await core.stormlist('[ inet:fqdn=mvmnasde.com ] | merge', opts=opts)

            self.stormIsInPrint('3496c02183961db4fbc179f0ceb5526347b37d8ff278279917b6eb6d39e1e272 inet:fqdn = mvmnasde.com', msgs)
            self.stormIsInPrint('3496c02183961db4fbc179f0ceb5526347b37d8ff278279917b6eb6d39e1e272 inet:fqdn:host = mvmnasde', msgs)
            self.stormIsInPrint('3496c02183961db4fbc179f0ceb5526347b37d8ff278279917b6eb6d39e1e272 inet:fqdn:domain = com', msgs)
            self.stormIsInPrint('3496c02183961db4fbc179f0ceb5526347b37d8ff278279917b6eb6d39e1e272 inet:fqdn:issuffix = false', msgs)
            self.stormIsInPrint('3496c02183961db4fbc179f0ceb5526347b37d8ff278279917b6eb6d39e1e272 inet:fqdn:iszone = true', msgs)
            self.stormIsInPrint('3496c02183961db4fbc179f0ceb5526347b37d8ff278279917b6eb6d39e1e272 inet:fqdn:zone = mvmnasde.com', msgs)

            # Ensure that the layer has sync()'d to avoid getting data from
            # dirty sodes in the merge --diff tests.
            self.len(1, await waiter.wait(timeout=12))

            # test that a user without perms can diff but not apply
            await visi.addRule((True, ('view', 'read')))

            msgs = await core.stormlist('merge --diff --apply', opts={'view': view, 'user': visi.iden})
            self.stormIsInErr('must have permission node.del.inet:fqdn', msgs)

            msgs = await core.stormlist('ps:person | merge --diff', opts={'view': view, 'user': visi.iden})
            self.stormIsInPrint('inet:fqdn = mvmnasde.com', msgs)

            # merge all the nodes with anything stored in the top layer...
            await core.callStorm('''
                for ($buid, $sode) in $lib.view.get().layers.0.getStorNodes() {
                    yield $buid
                }
                | merge --apply
            ''', opts=opts)

            # make a few more edits and merge some of them to test --wipe
            await core.stormlist('[ inet:fqdn=hehehaha.com inet:fqdn=woottoow.com ]')

            layrcount = len(core.layers.values())
            await core.stormlist('[ inet:fqdn=hehehaha.com inet:fqdn=woottoow.com ]', opts=opts)
            oldlayr = await core.callStorm('return($lib.view.get().layers.0.iden)', opts=opts)
            msgs = await core.stormlist('inet:fqdn=hehehaha.com | merge --apply --wipe', opts=opts)
            self.stormHasNoWarnErr(msgs)
            newlayr = await core.callStorm('return($lib.view.get().layers.0.iden)', opts=opts)
            self.ne(oldlayr, newlayr)
            msgs = await core.stormlist('''
                $layr = $lib.view.get().layers.0.iden
                $user = $lib.auth.users.byname(visi)
                $role = $lib.auth.roles.add(ninjas)

                $user.grant($role.iden)

                $user.setAdmin((true), gateiden=$layr)
                $user.addRule(([true, ["foo", "bar"]]), gateiden=$layr)
                $role.addRule(([true, ["baz", "faz"]]), gateiden=$layr)
            ''', opts=opts)
            self.stormHasNoWarnErr(msgs)
            await core.callStorm('$lib.view.get().swapLayer()', opts=opts)
            self.ne(newlayr, await core.callStorm('return($lib.view.get().layers.0.iden)', opts=opts))

            self.true(await core.callStorm('''
                $layr = $lib.view.get().layers.0.iden
                return($lib.auth.users.byname(visi).allowed(foo.bar, gateiden=$layr))
            ''', opts=opts))
            self.true(await core.callStorm('''
                $layr = $lib.view.get().layers.0.iden
                return($lib.auth.users.byname(visi).allowed(baz.faz, gateiden=$layr))
            ''', opts=opts))

            self.len(0, await core.nodes('diff', opts=opts))

            self.len(0, await core.callStorm('''
                $list = ()
                for ($buid, $sode) in $lib.view.get().layers.0.getStorNodes() {
                    $list.append($buid)
                }
                return($list)
            ''', opts=opts))

            self.eq('c8af8cfbcc36ba5dec9858124f8f014d', await core.callStorm('''
                $iden = c8af8cfbcc36ba5dec9858124f8f014d
                [ inet:fqdn=vertex.link <(refs)+ {[ meta:source=$iden ]} ]
                <(refs)- meta:source
                return($node.value())
            '''))

            with self.raises(s_exc.BadArg):
                await core.callStorm('inet:fqdn=vertex.link $tags = $node.globtags(foo.***)')

            nodes = await core.nodes('$form=inet:fqdn [ *$form=visi.com ]')
            self.len(1, nodes)
            self.eq(nodes[0].ndef, ('inet:fqdn', 'visi.com'))

            # test non-runtsafe invalid form deref node add
            with self.raises(s_exc.NoSuchForm):
                await core.callStorm('[ it:dev:str=hehe:haha ] $form=$node.value() [*$form=lol]')

            async def sleeper():
                await asyncio.sleep(2)
            task = core.schedCoro(sleeper())
            self.false(await s_coro.waittask(task, timeout=0.1))

            # test some StormRuntime APIs directly...
            await core.nodes('[ inet:ip=1.2.3.4 ]')
            await core.nodes('[ ou:org=* ou:org=* :name=dupcorp ]')

            query = await core.getStormQuery('')
            async with core.getStormRuntime(query) as runt:

                self.len(1, await alist(runt.storm('inet:ip=1.2.3.4')))

                self.nn(await runt.getOneNode('inet:ip', (4, 0x01020304)))

                counter = itertools.count()

                async def skipone(n):
                    if next(counter) == 0:
                        return True
                    return False

                self.nn(await runt.getOneNode('ou:org:name', 'dupcorp', filt=skipone))

                with self.raises(s_exc.StormRuntimeError):
                    await runt.getOneNode('ou:org:name', 'dupcorp')

            count = 5
            for i in range(count):
                await core.nodes('[ test:guid=$lib.guid() +#foo.bar]')
                await core.nodes('[ test:str=$lib.guid() ]')

            # test the node importing works...
            class ExpHandler(s_httpapi.StormHandler):
                async def get(self, name):
                    self.set_header('Content-Type', 'application/x-synapse-nodes')
                    core = self.getCore()
                    if name == 'kewl':
                        form = 'test:guid'
                    elif name == 'neat':
                        form = 'test:str'
                    else:
                        return
                    async for pode in core.exportStorm(form):
                        self.write(s_msgpack.en(pode))
                        self.flush()

            core.addHttpApi('/api/v1/exptest/(.*)', ExpHandler, {'cell': core})
            port = (await core.addHttpsPort(0, host='127.0.0.1'))[1]
            async with self.getTestCore() as subcore:
                # test that we get nodes, but in this vase, incoming node get priority
                byyield = await subcore.nodes(f'[inet:url="https://127.0.0.1:{port}/api/v1/exptest/neat"] | nodes.import --no-ssl-verify https://127.0.0.1:{port}/api/v1/exptest/kewl')
                self.len(count, byyield)
                for node in byyield:
                    self.eq(node.form.name, 'test:str')
                # we shouldn't grab any of the nodes tagged #foo.bar (ie, all the test:guid nodes)
                bytag = await subcore.nodes('#foo.bar')
                self.len(0, bytag)

                url = await subcore.nodes('inet:url')
                self.len(1, url)
                url = url[0]
                self.eq('https', url.get('proto'))
                self.eq('/api/v1/exptest/neat', url.get('path'))
                self.eq('', url.get('params'))
                self.eq((4, 2130706433), url.get('ip'))
                self.eq(f'https://127.0.0.1:{port}/api/v1/exptest/neat', url.get('base'))
                self.eq(port, url.get('port'))

                # now test that param works
                byyield = await subcore.nodes(f'nodes.import --no-ssl-verify https://127.0.0.1:{port}/api/v1/exptest/kewl')
                self.len(count, byyield)
                for node in byyield:
                    self.eq(node.form.name, 'test:guid')
                    self.isin('foo.bar', node.getTagNames())

                # bad response should give no nodes
                msgs = await subcore.stormlist(f'nodes.import --no-ssl-verify https://127.0.0.1:{port}/api/v1/lolnope/')
                self.stormHasNoErr(msgs)
                self.stormIsInWarn('nodes.import got HTTP error code', msgs)
                nodes = [x for x in msgs if x[0] == 'node']
                self.len(0, nodes)

            pkgdef = {
                'name': 'foobar',
                'version': '1.2.3',
            }

            await core.addStormPkg(pkgdef)

            deps = await core.callStorm('return($lib.pkg.deps($pkgdef))', opts={'vars': {'pkgdef': pkgdef}})
            self.eq({
                'requires': (),
                'conflicts': (),
            }, deps)

            pkgdef = {
                'name': 'bazfaz',
                'version': '2.2.2',
                'depends': {
                    'conflicts': (
                        {'name': 'foobar'},
                    ),
                }
            }

            with self.raises(s_exc.StormPkgConflicts):
                await core.addStormPkg(pkgdef)

            deps = await core.callStorm('return($lib.pkg.deps($pkgdef))', opts={'vars': {'pkgdef': pkgdef}})
            self.eq({
                'requires': (),
                'conflicts': (
                    {'name': 'foobar', 'version': None, 'desc': None, 'ok': False, 'actual': '1.2.3'},
                )
            }, deps)

            pkgdef = {
                'name': 'bazfaz',
                'version': '2.2.2',
                'depends': {
                    'conflicts': (
                        {'name': 'foobar', 'version': '>=1.0.0', 'desc': 'foo'},
                    ),
                }
            }

            with self.raises(s_exc.StormPkgConflicts):
                await core.addStormPkg(pkgdef)

            deps = await core.callStorm('return($lib.pkg.deps($pkgdef))', opts={'vars': {'pkgdef': pkgdef}})
            self.eq({
                'requires': (),
                'conflicts': (
                    {'name': 'foobar', 'version': '>=1.0.0', 'desc': 'foo', 'ok': False, 'actual': '1.2.3'},
                )
            }, deps)

            pkgdef = {
                'name': 'bazfaz',
                'version': '2.2.2',
                'depends': {
                    'requires': (
                        {'name': 'foobar', 'version': '>=2.0.0,<3.0.0'},
                    ),
                }
            }

            with self.getAsyncLoggerStream('synapse.cortex', 'bazfaz requirement') as stream:
                await core.addStormPkg(pkgdef)
                self.true(await stream.wait(timeout=1))

            pkgdef = {
                'name': 'bazfaz',
                'version': '2.2.2',
                'depends': {
                    'requires': (
                        {'name': 'foobar', 'version': '>=2.0.0,<3.0.0', 'optional': True},
                    ),
                }
            }

            with self.getAsyncLoggerStream('synapse.cortex', 'bazfaz optional requirement') as stream:
                await core.addStormPkg(pkgdef)
                self.true(await stream.wait(timeout=1))

            deps = await core.callStorm('return($lib.pkg.deps($pkgdef))', opts={'vars': {'pkgdef': pkgdef}})
            self.eq({
                'requires': (
                    {'name': 'foobar', 'version': '>=2.0.0,<3.0.0', 'desc': None,
                     'ok': False, 'actual': '1.2.3', 'optional': True},
                ),
                'conflicts': ()
            }, deps)

            pkgdef = {
                'name': 'lolzlolz',
                'version': '1.2.3',
            }

            await core.addStormPkg(pkgdef)

            deps = await core.callStorm('return($lib.pkg.deps($pkgdef))', opts={'vars': {'pkgdef': pkgdef}})
            self.eq({
                'requires': (),
                'conflicts': (),
            }, deps)

            pkgdef = {
                'name': 'bazfaz',
                'version': '2.2.2',
                'depends': {
                    'requires': (
                        {'name': 'lolzlolz', 'version': '>=1.0.0,<2.0.0', 'desc': 'lol'},
                    ),
                    'conflicts': (
                        {'name': 'foobar', 'version': '>=3.0.0'},
                    ),
                }
            }

            await core.addStormPkg(pkgdef)

            deps = await core.callStorm('return($lib.pkg.deps($pkgdef))', opts={'vars': {'pkgdef': pkgdef}})
            self.eq({
                'requires': (
                    {'name': 'lolzlolz', 'version': '>=1.0.0,<2.0.0', 'desc': 'lol', 'ok': True, 'actual': '1.2.3'},
                ),
                'conflicts': (
                    {'name': 'foobar', 'version': '>=3.0.0', 'desc': None, 'ok': True, 'actual': '1.2.3'},
                )
            }, deps)

            pkgdef = {
                'name': 'zoinkszoinks',
                'version': '2.2.2',
                'depends': {
                    'requires': (
                        {'name': 'newpnewp', 'version': '1.2.3'},
                    ),
                    'conflicts': (
                        {'name': 'newpnewp'},
                    ),
                }
            }

            await core.addStormPkg(pkgdef)

            deps = await core.callStorm('return($lib.pkg.deps($pkgdef))', opts={'vars': {'pkgdef': pkgdef}})
            self.eq({
                'requires': (
                    {'name': 'newpnewp', 'version': '1.2.3', 'desc': None, 'ok': False, 'actual': None},
                ),
                'conflicts': (
                    {'name': 'newpnewp', 'version': None, 'desc': None, 'ok': True, 'actual': None},
                )
            }, deps)

            # force old-cron behavior which lacks a view
            await core.nodes('cron.add --hourly 03 { inet:ip }')
            for (iden, cron) in core.agenda.list():
                cron.view = None
            await core.nodes('cron.list')

            self.eq({'foo': 'bar', 'baz': 'faz'}, await core.callStorm('''
                return(({ // do foo thing
                    "foo" /* hehe */ : /* haha */ "bar", //lol
                    "baz" // hehe
                    : // haha
                    "faz" // hehe
                }))
            '''))

            self.eq(('foo', 'bar', 'baz'), await core.callStorm('''
                return(([ // do foo thing
                    /* hehe */ "foo" /* hehe */ , /* hehe */ "bar" /* hehe */ , /* hehe */ "baz" /* hehe */
                ]))
            '''))

            # surrogate escapes are not allowed
            with self.raises(s_exc.BadDataValu):
                await core.nodes(" [ test:str='pluto\udcbaneptune' ]")

            nodes = await core.nodes('[ media:news=* :publisher:name=woot ] $name=:publisher:name [ :publisher={ gen.ou.org $name } ]')
            self.len(1, nodes)
            self.nn(nodes[0].get('publisher'))

            # test regular expressions are case insensitive by default
            await core.nodes(" [ test:str='pluto neptune' ]")
            self.len(1, await core.nodes('test:str~=Pluto'))
            self.len(1, await core.nodes('test:str +test:str~=Pluto'))
            self.true(await core.callStorm('return(("Foo" ~= "foo"))'))
            self.len(0, await core.nodes('test:str~="(?-i:Pluto)"'))
            self.len(0, await core.nodes('test:str +test:str~="(?-i:Pluto)"'))
            self.false(await core.callStorm('return(("Foo" ~= "(?-i:foo)"))'))
            self.true(await core.callStorm('return(("Foo" ~= "(?-i:Foo)"))'))

            query = await core.getStormQuery('')
            async with core.getStormRuntime(query, opts={'user': visi.iden}) as runt:
                with self.raises(s_exc.AuthDeny):
                    runt.reqAdmin(gateiden=layr)

    async def test_storm_node_opts(self):

        async with self.getTestCore() as core:

            await core.stormlist('[ inet:fqdn=vertex.link ]')
            fork = await core.callStorm('return($lib.view.get().fork().iden)')

            opts = {'view': fork, 'node:opts': {'show:storage': True}}
            msgs = await core.stormlist('inet:fqdn=vertex.link [ +#foo ]', opts=opts)
            nodes = [mesg[1] for mesg in msgs if mesg[0] == 'node']
            self.len(1, nodes)
            self.nn(nodes[0][1]['storage'][1]['meta']['created'])
            self.eq((None, None), nodes[0][1]['storage'][0]['tags']['foo'])

            opts = {'node:opts': {'virts': True}}
            msgs = await core.stormlist('[ it:exec:query=* :time=2025-04? ]', opts=opts)
            nodes = [mesg[1] for mesg in msgs if mesg[0] == 'node']
            self.eq(nodes[0][1]['props']['time*precision'], 8)

    async def test_storm_diff_merge(self):

        async with self.getTestCore() as core:
            viewiden = await core.callStorm('return($lib.view.get().fork().iden)')

            altview = {'view': viewiden}
            await core.nodes('[ ou:org=* :name=hehe +#hehe ]')
            await core.nodes('[ ou:org=* :name=haha +#haha ]', opts=altview)

            with self.raises(s_exc.StormRuntimeError):
                nodes = await core.nodes('diff')

            altro = {'view': viewiden, 'readonly': True}
            nodes = await core.nodes('diff | +ou:org', opts=altro)
            self.len(1, nodes)
            self.eq(nodes[0].get('name'), 'haha')

            nodes = await core.nodes('diff --prop ou:org', opts=altview)
            self.len(1, nodes)
            self.eq(nodes[0].get('name'), 'haha')

            nodes = await core.nodes('diff --prop ou:org:name', opts=altview)
            self.len(1, nodes)
            self.eq(nodes[0].get('name'), 'haha')

            nodes = await core.nodes('diff --tag haha', opts=altview)
            self.len(1, nodes)
            self.eq(nodes[0].get('name'), 'haha')

            with self.raises(s_exc.NoSuchProp):
                await core.nodes('diff --prop foo:bar', opts=altview)

            with self.raises(s_exc.StormRuntimeError) as cm:
                await core.nodes('diff --prop foo:bar --tag newp.newp', opts=altview)
            self.eq(cm.exception.get('mesg'),
                    'You may specify --tag *or* --prop but not both.')

            nodes = await core.nodes('diff | +ou:org', opts=altview)
            self.len(1, nodes)
            self.eq(nodes[0].get('name'), 'haha')

            self.len(3, await core.nodes('ou:org | diff | +ou:org', opts=altview))
            nodes = await core.nodes('diff | merge --no-tags --apply', opts=altview)

            nodes = await core.nodes('diff | +ou:org', opts=altview)
            self.len(1, nodes)
            self.nn(nodes[0].getTag('haha'))

            nodes = await core.nodes('ou:org:name=haha')
            self.len(1, nodes)
            self.none(nodes[0].getTag('haha'))

            self.len(2, await core.nodes('ou:org'))
            self.len(1, await core.nodes('meta:name=haha'))
            self.len(1, await core.nodes('ou:org:name=haha'))

            self.len(0, await core.nodes('#haha'))
            self.len(0, await core.nodes('ou:org#haha'))
            self.len(0, await core.nodes('syn:tag=haha'))

            self.len(1, await core.nodes('#haha', opts=altview))
            self.len(1, await core.nodes('ou:org#haha', opts=altview))
            self.len(1, await core.nodes('syn:tag=haha', opts=altview))
            self.len(1, await core.nodes('diff | +ou:org', opts=altview))

            self.len(2, await core.nodes('diff | merge --apply', opts=altview))

            self.len(1, await core.nodes('#haha'))
            self.len(1, await core.nodes('ou:org#haha'))

            self.len(0, await core.nodes('diff', opts=altview))

            await core.nodes('[ entity:contact=* :name=con0 +#con0 +#con0.foo +#conalt ]', opts=altview)
            await core.nodes('[ entity:contact=* :name=con1 +#con1 +#conalt ]', opts=altview)

            nodes = await core.nodes('diff --tag conalt con1 con0.foo con0 newp', opts=altview)
            self.sorteq(['con0', 'con1'], [n.get('name') for n in nodes])

            q = '''
<<<<<<< HEAD
            [ test:str=foo +(refs)> {[ test:str=bar ]} ]
=======
            [ meta:name=foo +(refs)> {[ meta:name=bar ]} ]
>>>>>>> ad73e882
            { for $i in $lib.range(1001) { $node.data.set($i, $i) }}
            '''
            nodes = await core.nodes(q, opts=altview)

            visi = await core.auth.addUser('visi')
            await visi.setPasswd('secret')

            altview['user'] = visi.iden

            uppriden = core.views[viewiden].layers[0].iden
            lowriden = core.views[viewiden].layers[1].iden

            await visi.addRule((True, ('view',)), gateiden=viewiden)
            await visi.addRule((True, ('node',)), gateiden=uppriden)
            await visi.addRule((True, ('node', 'add')), gateiden=lowriden)
            await visi.addRule((True, ('node', 'prop')), gateiden=lowriden)
            await visi.addRule((True, ('node', 'data')), gateiden=lowriden)

            with self.raises(s_exc.AuthDeny):
<<<<<<< HEAD
                await core.nodes('test:str | merge --apply', opts=altview)

            self.len(0, await core.nodes('test:str=foo'))

            await visi.addRule((True, ('node', 'edge')), gateiden=lowriden)

            await core.nodes('test:str | merge --apply', opts=altview)
            self.len(1, await core.nodes('test:str=foo -(refs)> *'))

            await visi.delRule((True, ('node', 'add')), gateiden=lowriden)

            self.len(1, await core.nodes('test:str=foo [ :seen=now ]', opts=altview))
            await core.nodes('test:str=foo | merge --apply', opts=altview)
=======
                await core.nodes('meta:name | merge --apply', opts=altview)

            self.len(0, await core.nodes('meta:name=foo'))

            await visi.addRule((True, ('node', 'edge')), gateiden=lowriden)

            await core.nodes('meta:name | merge --apply', opts=altview)
            self.len(1, await core.nodes('meta:name=foo -(refs)> *'))

            await visi.delRule((True, ('node', 'add')), gateiden=lowriden)

            self.len(1, await core.nodes('meta:name=foo [ .seen=now ]', opts=altview))
            await core.nodes('meta:name=foo | merge --apply', opts=altview)
>>>>>>> ad73e882

            await visi.addRule((True, ('node', 'add')), gateiden=lowriden)

            with self.getAsyncLoggerStream('synapse.lib.view') as stream:
<<<<<<< HEAD
                await core.stormlist('test:str | merge --apply', opts=altview)
=======
                await core.stormlist('meta:name | merge --apply', opts=altview)
>>>>>>> ad73e882

            stream.seek(0)
            buf = stream.read()
            self.notin("No form named None", buf)

<<<<<<< HEAD
            await core.nodes('[ test:str=baz ]')
            await core.nodes('test:str=baz [ +#new.tag :seen=now ]', opts=altview)
            await core.nodes('test:str=baz | delnode')
=======
            await core.nodes('[ meta:name=baz ]')
            await core.nodes('meta:name=baz [ +#new.tag .seen=now ]', opts=altview)
            await core.nodes('meta:name=baz | delnode')
>>>>>>> ad73e882

            self.stormHasNoErr(await core.stormlist('diff', opts=altview))
            self.stormHasNoErr(await core.stormlist('diff --tag new.tag', opts=altview))
            self.stormHasNoErr(await core.stormlist('diff --prop "test:str:seen"', opts=altview))
            self.stormHasNoErr(await core.stormlist('merge --diff', opts=altview))

<<<<<<< HEAD
            oldn = await core.nodes('[ test:str=readonly ]', opts=altview)
            # need to pause a moment so the created times differ
            await asyncio.sleep(0.01)
            newn = await core.nodes('[ test:str=readonly ]')
            self.ne(oldn[0].get('.created'), newn[0].get('.created'))

            with self.getAsyncLoggerStream('synapse.lib.view') as stream:
                await core.stormlist('test:str | merge --apply', opts=altview)

            stream.seek(0)
            buf = stream.read()
            self.notin("Property is read only: test:str.created", buf)

            newn = await core.nodes('test:str=readonly')
=======
            oldn = await core.nodes('[ meta:name=readonly ]', opts=altview)
            # need to pause a moment so the created times differ
            await asyncio.sleep(0.01)
            newn = await core.nodes('[ meta:name=readonly ]')

            self.ne(oldn[0].get('.created'), newn[0].get('.created'))

            with self.getAsyncLoggerStream('synapse.lib.view') as stream:
                await core.stormlist('meta:name | merge --apply', opts=altview)

            stream.seek(0)
            buf = stream.read()
            self.notin("Property is read only: meta:name.created", buf)

            newn = await core.nodes('meta:name=readonly')
>>>>>>> ad73e882
            self.eq(oldn[0].get('.created'), newn[0].get('.created'))

            viewiden2 = await core.callStorm('return($lib.view.get().fork().iden)', opts={'view': viewiden})

<<<<<<< HEAD
            oldn = await core.nodes('[ test:str=readonly2 ]', opts=altview)
            newn = await core.nodes('[ test:str=readonly2 ]')
            self.ne(oldn[0].get('.created'), newn[0].get('.created'))

            altview2 = {'view': viewiden2}
            q = 'test:str=readonly2 | movenodes --apply --srclayers $lib.view.get().layers.2.iden'
            await core.nodes(q, opts=altview2)

            with self.getAsyncLoggerStream('synapse.lib.view') as stream:
                await core.stormlist('test:str | merge --apply', opts=altview2)

            stream.seek(0)
            buf = stream.read()
            self.notin("Property is read only: test:str.created", buf)

            newn = await core.nodes('test:str=readonly2', opts=altview)
=======
            oldn = await core.nodes('[ meta:name=readonly2 ]', opts=altview)
            newn = await core.nodes('[ meta:name=readonly2 ]')
            self.ne(oldn[0].get('.created'), newn[0].get('.created'))

            altview2 = {'view': viewiden2}
            q = 'meta:name=readonly2 | movenodes --apply --srclayers $lib.view.get().layers.2.iden'
            await core.nodes(q, opts=altview2)

            with self.getAsyncLoggerStream('synapse.lib.view') as stream:
                await core.stormlist('meta:name | merge --apply', opts=altview2)

            stream.seek(0)
            buf = stream.read()
            self.notin("Property is read only: meta:name.created", buf)

            newn = await core.nodes('meta:name=readonly2', opts=altview)
>>>>>>> ad73e882
            self.eq(oldn[0].get('.created'), newn[0].get('.created'))

            await core.nodes('[ test:ro=bad :readable=foo ]', opts=altview)
            await core.nodes('[ test:ro=bad :readable=bar ]')

            msgs = await core.stormlist('test:ro | merge', opts=altview)
            self.stormIsInWarn("Cannot merge read only property with conflicting value", msgs)

            await core.nodes('[ test:str=foo +(refs)> { for $i in $lib.range(1001) {[ test:int=$i ]}}]', opts=altview)
            await core.nodes('test:str=foo -(refs)+> * merge --apply', opts=altview)
            self.len(1002, await core.nodes('test:str=foo -(refs)> *'))

    async def test_storm_merge_stricterr(self):

        async with self.getTestCore() as core:

            core.model.addDataModels(s_t_utils.deprmodel)

            await core.nodes('$lib.model.ext.addFormProp(test:deprprop, _str, (str, ({})), ({}))')

            viewiden = await core.callStorm('return($lib.view.get().fork().iden)')
            asfork = {'view': viewiden}

            await core.nodes('[ test:deprprop=base ]')

            self.len(1, await core.nodes('test:deprprop=base [ :_str=foo +#test ]', opts=asfork))
            await core.nodes('[ test:deprprop=fork test:str=other ]', opts=asfork)

            await core.nodes('model.deprecated.lock test:deprprop')

            msgs = await core.stormlist('diff | merge --apply --no-tags', opts=asfork)
            self.stormIsInWarn('Form test:deprprop is locked due to deprecation for valu=base', msgs)
            self.stormIsInWarn('Form test:deprprop is locked due to deprecation for valu=fork', msgs)
            self.stormHasNoErr(msgs)

            msgs = await core.stormlist('diff | merge --apply --only-tags', opts=asfork)
            self.stormIsInWarn('Form test:deprprop is locked due to deprecation for valu=base', msgs)
            self.stormHasNoErr(msgs)

            self.eq({
                'syn:tag': 1,
                'test:deprprop': 1,
                'test:str': 1,
            }, await core.callStorm('return($lib.view.get().getFormCounts())'))

            nodes = await core.nodes('test:deprprop')
            self.eq(['base'], [n.ndef[1] for n in nodes])
            self.eq([], nodes[0].getTags())

    async def test_storm_merge_opts(self):

        async with self.getTestCore() as core:
            viewiden = await core.callStorm('return($lib.view.get().fork().iden)')
            altview = {'view': viewiden}

            await core.addTagProp('score', ('int', {}), {})

            await core.nodes('[ ou:org=(org1,) :name=hehe ]')

            q = '''
            [ ou:org=(org1,)
                :url=https://vertex.link
                :name=haha
                :desc=cool
<<<<<<< HEAD
                :founded=2021
=======
                :lifespan=(2021, ?)
                .seen=2022
>>>>>>> ad73e882
                +#one:score=1
                +#two:score=2
                +#three:score=3
                +#haha.four
                +#haha.five
            ]
            '''
            await core.nodes(q, opts=altview)

            self.len(0, await core.nodes('syn:tag'))
            self.len(6, await core.nodes('syn:tag', opts=altview))

            await core.nodes('diff | merge --only-tags --include-tags one two --apply', opts=altview)
            nodes = await core.nodes('ou:org')
            self.sorteq(list(nodes[0].getTagNames()), ['one', 'two'])
            self.eq(nodes[0].getTagProp('one', 'score'), 1)
            self.eq(nodes[0].getTagProp('two', 'score'), 2)
            self.len(0, nodes[0].getTagProps('three'))
            self.len(2, await core.nodes('syn:tag'))

            await core.nodes('diff | merge --only-tags --exclude-tags three haha.four --apply', opts=altview)
            nodes = await core.nodes('ou:org')
            self.sorteq(list(nodes[0].getTagNames()), ['one', 'two', 'haha', 'haha.five'])
            self.len(0, nodes[0].getTagProps('three'))
            self.len(4, await core.nodes('syn:tag'))

            await core.nodes('diff | merge --include-props ou:org:name ou:org:desc --apply', opts=altview)
            nodes = await core.nodes('ou:org')
            self.sorteq(list(nodes[0].getTagNames()), ['one', 'two', 'three', 'haha', 'haha.four', 'haha.five'])
            self.eq(nodes[0].get('name'), 'haha')
            self.eq(nodes[0].get('desc'), 'cool')
            self.none(nodes[0].get('url'))
<<<<<<< HEAD
            self.none(nodes[0].get('founded'))
=======
            self.none(nodes[0].get('lifespan'))
            self.none(nodes[0].get('.seen'))
>>>>>>> ad73e882
            self.eq(nodes[0].getTagProp('three', 'score'), 3)
            self.len(6, await core.nodes('syn:tag'))

            await core.nodes('diff | merge --exclude-props ou:org:url --apply', opts=altview)
            nodes = await core.nodes('ou:org')
            self.eq(nodes[0].get('lifespan'), (1609459200000000, 9223372036854775807))
            self.none(nodes[0].get('url'))

            await core.nodes('[ ou:org=(org2,) +#six ]', opts=altview)
            await core.nodes('diff | merge --only-tags --apply', opts=altview)

            self.len(0, await core.nodes('ou:org=(org2,)'))

            sodes = await core.callStorm('ou:org=(org2,) return($node.getStorNodes())', opts=altview)
            self.nn(sodes[0]['tags']['six'])

            await core.nodes('[ ou:org=(org3,) +#glob.tags +#more.glob.tags +#more.gob.tags ]', opts=altview)
            await core.nodes('diff | merge --include-tags glob.* more.gl** --apply', opts=altview)
            nodes = await core.nodes('ou:org=(org3,)')
            exp = ['glob', 'more', 'more.glob', 'more.glob.tags', 'glob.tags']
            self.sorteq(list(nodes[0].getTagNames()), exp)

            q = '''
            [ crypto:x509:cert=*
              :md5=00000a5758eea935f817dd1490a322a5

              inet:tls:servercert=(1.2.3.4, $node)
            ]
            '''
            await core.nodes(q, opts=altview)

            self.len(0, await core.nodes('hash:md5'))
            await core.nodes('crypto:x509:cert | merge --apply', opts=altview)
            self.len(1, await core.nodes('hash:md5'))

            self.len(0, await core.nodes('inet:ip'))
            await core.nodes('inet:tls:servercert | merge --apply', opts=altview)
            self.len(1, await core.nodes('inet:ip'))

    async def test_storm_merge_perms(self):

        async with self.getTestCore() as core:

            await core.addTagProp('score', ('int', {}), {})

            visi = await core.auth.addUser('visi')
            opts = {'user': visi.iden}

            view2 = await core.callStorm('return($lib.view.get().fork())')
            view2opts = opts | {'view': view2['iden']}
            layr2 = view2['layers'][0]['iden']
            layr1 = view2['layers'][1]['iden']

            await visi.addRule((True, ('view',)))
            await visi.addRule((True, ('node', 'add')), gateiden=layr2)
            await visi.addRule((True, ('node', 'prop', 'set')), gateiden=layr2)
            await visi.addRule((True, ('node', 'tag', 'add')), gateiden=layr2)
            await visi.addRule((True, ('node', 'data', 'set')), gateiden=layr2)
            await visi.addRule((True, ('node', 'edge', 'add')), gateiden=layr2)

            await core.nodes('[ meta:name=test ]')

            await core.nodes('''
                [ entity:contact=*
                    :name=test0
                    +(refs)> { meta:name=test }
                    +#test1.foo=now
                    +#test2
                    +#test3:score=42
                ]
                $node.data.set(foo, bar)
            ''', opts=view2opts)

            with self.raises(s_exc.AuthDeny) as ecm:
                await core.nodes('entity:contact merge --apply', opts=view2opts)
            self.eq('node.del.entity:contact', ecm.exception.errinfo['perm'])
            await visi.addRule((True, ('node', 'del')), gateiden=layr2)

            with self.raises(s_exc.AuthDeny) as ecm:
                await core.nodes('entity:contact merge --apply', opts=view2opts)
            self.eq('node.add.entity:contact', ecm.exception.errinfo['perm'])
            await visi.addRule((True, ('node', 'add')), gateiden=layr1)

            with self.raises(s_exc.AuthDeny) as ecm:
<<<<<<< HEAD
                await core.nodes('ps:contact merge --apply', opts=view2opts)
            self.eq('node.prop.del.ps:contact.name', ecm.exception.errinfo['perm'])
            await visi.addRule((True, ('node', 'prop', 'del')), gateiden=layr2)

            with self.raises(s_exc.AuthDeny) as ecm:
                await core.nodes('ps:contact merge --apply', opts=view2opts)
            self.eq('node.prop.set.ps:contact.name', ecm.exception.errinfo['perm'])
=======
                await core.nodes('entity:contact merge --apply', opts=view2opts)
            self.eq('node.prop.del.entity:contact..created', ecm.exception.errinfo['perm'])
            await visi.addRule((True, ('node', 'prop', 'del')), gateiden=layr2)

            with self.raises(s_exc.AuthDeny) as ecm:
                await core.nodes('entity:contact merge --apply', opts=view2opts)
            self.eq('node.prop.set.entity:contact..created', ecm.exception.errinfo['perm'])
>>>>>>> ad73e882
            await visi.addRule((True, ('node', 'prop', 'set')), gateiden=layr1)

            with self.raises(s_exc.AuthDeny) as ecm:
                await core.nodes('entity:contact merge --apply', opts=view2opts)
            self.eq('node.tag.del.test1.foo', ecm.exception.errinfo['perm'])
            await visi.addRule((True, ('node', 'tag', 'del', 'test1', 'foo')), gateiden=layr2)

            with self.raises(s_exc.AuthDeny) as ecm:
                await core.nodes('entity:contact merge --apply', opts=view2opts)
            self.eq('node.tag.add.test1.foo', ecm.exception.errinfo['perm'])
            await visi.addRule((True, ('node', 'tag', 'add', 'test1', 'foo')), gateiden=layr1)

            with self.raises(s_exc.AuthDeny) as ecm:
                await core.nodes('entity:contact merge --apply', opts=view2opts)
            self.eq('node.tag.del.test3', ecm.exception.errinfo['perm'])
            await visi.addRule((True, ('node', 'tag', 'del', 'test3')), gateiden=layr2)

            with self.raises(s_exc.AuthDeny) as ecm:
                await core.nodes('entity:contact merge --apply', opts=view2opts)
            self.eq('node.tag.add.test3', ecm.exception.errinfo['perm'])
            await visi.addRule((True, ('node', 'tag', 'add', 'test3')), gateiden=layr1)

            with self.raises(s_exc.AuthDeny) as ecm:
                await core.nodes('entity:contact merge --apply', opts=view2opts)
            self.eq('node.tag.del.test2', ecm.exception.errinfo['perm'])
            await visi.addRule((True, ('node', 'tag', 'del', 'test2')), gateiden=layr2)

            with self.raises(s_exc.AuthDeny) as ecm:
                await core.nodes('entity:contact merge --apply', opts=view2opts)
            self.eq('node.tag.add.test2', ecm.exception.errinfo['perm'])
            await visi.addRule((True, ('node', 'tag', 'add', 'test2')), gateiden=layr1)

            with self.raises(s_exc.AuthDeny) as ecm:
                await core.nodes('entity:contact merge --apply', opts=view2opts)
            self.eq('node.data.del.foo', ecm.exception.errinfo['perm'])
            await visi.addRule((True, ('node', 'data', 'del')), gateiden=layr2)

            with self.raises(s_exc.AuthDeny) as ecm:
                await core.nodes('entity:contact merge --apply', opts=view2opts)
            self.eq('node.data.set.foo', ecm.exception.errinfo['perm'])
            await visi.addRule((True, ('node', 'data', 'set')), gateiden=layr1)

            with self.raises(s_exc.AuthDeny) as ecm:
                await core.nodes('entity:contact merge --apply', opts=view2opts)
            self.eq('node.edge.del.refs', ecm.exception.errinfo['perm'])
            await visi.addRule((True, ('node', 'edge', 'del')), gateiden=layr2)

            with self.raises(s_exc.AuthDeny) as ecm:
                await core.nodes('entity:contact merge --apply', opts=view2opts)
            self.eq('node.edge.add.refs', ecm.exception.errinfo['perm'])
            await visi.addRule((True, ('node', 'edge', 'add')), gateiden=layr1)

            await core.nodes('entity:contact merge --apply', opts=view2opts)

    async def test_storm_movenodes(self):

        async with self.getTestCore() as core:

            opts = {'vars': {'verbs': ('_bar', '_baz', '_prio')}}
            await core.nodes('for $verb in $verbs { $lib.model.ext.addEdge(*, $verb, *, ({})) }', opts=opts)

            view2iden = await core.callStorm('return($lib.view.get().fork().iden)')
            view2 = {'view': view2iden}

            view3iden = await core.callStorm('return($lib.view.get().fork().iden)', opts=view2)
            view3 = {'view': view3iden}

            layrs = await core.callStorm('return($lib.view.get().layers)', opts=view3)
            layr3 = layrs[0]['iden']
            layr2 = layrs[1]['iden']
            layr1 = layrs[2]['iden']

            await core.addTagProp('score', ('int', {}), {})

            msgs = await core.stormlist('[ inet:fqdn=foo.com ] | movenodes --destlayer $node')
            self.stormIsInErr('movenodes arguments must be runtsafe.', msgs)

            msgs = await core.stormlist('ou:org | movenodes')
            self.stormIsInErr('You may only move nodes in views with multiple layers.', msgs)

            msgs = await core.stormlist('ou:org | movenodes --destlayer foo', opts=view2)
            self.stormIsInErr('No layer with iden foo in this view', msgs)

            msgs = await core.stormlist('ou:org | movenodes --srclayers foo', opts=view2)
            self.stormIsInErr('No layer with iden foo in this view', msgs)

            msgs = await core.stormlist(f'ou:org | movenodes --srclayers {layr2} --destlayer {layr2}', opts=view2)
            self.stormIsInErr('cannot also be the destination layer', msgs)

            msgs = await core.stormlist(f'ou:org | movenodes --precedence foo', opts=view2)
            self.stormIsInErr('No layer with iden foo in this view', msgs)

            msgs = await core.stormlist(f'ou:org | movenodes --precedence {layr2}', opts=view2)
            self.stormIsInErr('must be included when specifying precedence', msgs)

            q = '''
            [ ou:org=(foo,)
                :desc=layr1
                :name=foo
                +#hehe.haha=2022
                +#one:score=1
                +(_bar)> {[ ou:org=(bar,) :name=bar]}
            ]
            $node.data.set(foo, bar)
            '''
            nodes = await core.nodes(q)
            nodeiden = nodes[0].iden()

            msgs = await core.stormlist('ou:org | movenodes', opts=view2)
            self.stormHasNoWarnErr(msgs)
            self.stormIsInPrint(f'{layr2} add {nodeiden}', msgs)
            self.stormIsInPrint(f'{layr2} set {nodeiden} ou:org.created', msgs)
            self.stormIsInPrint(f'{layr2} set {nodeiden} ou:org:desc', msgs)
            self.stormIsInPrint(f'{layr2} set {nodeiden} ou:org#hehe.haha', msgs)
            self.stormIsInPrint(f'{layr2} set {nodeiden} ou:org#one:score', msgs)
            self.stormIsInPrint(f'{layr2} set {nodeiden} ou:org DATA', msgs)
            self.stormIsInPrint(f'{layr2} add {nodeiden} ou:org -(_bar)>', msgs)
            self.stormIsInPrint(f'{layr1} delete {nodeiden}', msgs)
            self.stormIsInPrint(f'{layr1} delete {nodeiden} ou:org:desc', msgs)
            self.stormIsInPrint(f'{layr1} delete {nodeiden} ou:org#hehe.haha', msgs)
            self.stormIsInPrint(f'{layr1} delete {nodeiden} ou:org#one:score', msgs)
            self.stormIsInPrint(f'{layr1} delete {nodeiden} ou:org DATA', msgs)
            self.stormIsInPrint(f'{layr1} delete {nodeiden} ou:org -(_bar)>', msgs)

            nodes = await core.nodes('ou:org | movenodes --apply', opts=view2)

            self.len(0, await core.nodes('ou:org=(foo,)'))

            sodes = await core.callStorm('ou:org=(foo,) return($node.getStorNodes())', opts=view2)
            sode = sodes[0]
            self.eq(sode['props'].get('desc')[0], 'layr1')
            self.eq(sode['tags'].get('hehe.haha'), (1640995200000000, 1640995200000001))
            self.eq(sode['tagprops'].get('one').get('score')[0], 1)
            self.len(1, await core.nodes('ou:org=(foo,) -(_bar)> *', opts=view2))
            data = await core.callStorm('ou:org=(foo,) return($node.data.get(foo))', opts=view2)
            self.eq(data, 'bar')

            q = '''
            [ ou:org=(foo,)
                :desc=overwritten
                :name=foo
                +#hehe.haha=2023
                +#one:score=2
                +#two:score=1
                +(_baz)> {[ ou:org=(baz,) :name=baz ]}
            ]
            $node.data.set(foo, baz)
            $node.data.set(bar, baz)
            '''
            await core.nodes(q)

            nodes = await core.nodes('ou:org | movenodes --apply', opts=view3)

            self.len(0, await core.nodes('ou:org=(foo,)'))
            self.len(0, await core.nodes('ou:org=(foo,)', opts=view2))

            sodes = await core.callStorm('ou:org=(foo,) return($node.getStorNodes())', opts=view3)
            sode = sodes[0]
            self.eq(sode['props'].get('desc')[0], 'layr1')
            self.eq(sode['tags'].get('hehe.haha'), (1640995200000000, 1672531200000001))
            self.eq(sode['tagprops'].get('one').get('score')[0], 1)
            self.eq(sode['tagprops'].get('two').get('score')[0], 1)

            self.len(1, await core.nodes('ou:org=(foo,)', opts=view3))
            self.len(1, await core.nodes('ou:org=(foo,) -(_baz)> *', opts=view3))
            data = await core.callStorm('ou:org=(foo,) return($node.data.get(foo))', opts=view3)
            self.eq(data, 'bar')
            data = await core.callStorm('ou:org=(foo,) return($node.data.get(bar))', opts=view3)
            self.eq(data, 'baz')

            q = f'ou:org | movenodes --apply --srclayers {layr3} --destlayer {layr2}'
            nodes = await core.nodes(q, opts=view3)

            sodes = await core.callStorm('ou:org=(foo,) return($node.getStorNodes())', opts=view2)
            sode = sodes[0]
            self.eq(sode['tags'].get('hehe.haha'), (1640995200000000, 1672531200000001))
            self.eq(sode['tagprops'].get('one').get('score')[0], 1)
            self.eq(sode['tagprops'].get('two').get('score')[0], 1)
            self.len(1, await core.nodes('ou:org=(foo,) -(_bar)> *', opts=view2))
            self.len(1, await core.nodes('ou:org=(foo,) -(_baz)> *', opts=view2))
            data = await core.callStorm('ou:org=(foo,) return($node.data.get(foo))', opts=view2)
            self.eq(data, 'bar')
            data = await core.callStorm('ou:org=(foo,) return($node.data.get(bar))', opts=view2)
            self.eq(data, 'baz')

            q = '''
            [ ou:org=(foo,)
                :desc=prio
                +#hehe.haha=2024
                +#one:score=2
                +#two:score=2
                +(_prio)> {[ ou:org=(prio,) ]}
            ]
            $node.data.set(foo, prio)
            $node.data.set(bar, prio)
            '''
            await core.nodes(q)

            q = f'ou:org | movenodes --apply --precedence {layr1} {layr2} {layr3}'
            nodes = await core.nodes(q, opts=view3)

            sodes = await core.callStorm('ou:org=(foo,) return($node.getStorNodes())', opts=view3)
            sode = sodes[0]
            self.eq(sode['props'].get('desc')[0], 'prio')
            self.eq(sode['tags'].get('hehe.haha'), (1640995200000000, 1704067200000001))
            self.eq(sode['tagprops'].get('one').get('score')[0], 2)
            self.eq(sode['tagprops'].get('two').get('score')[0], 2)
            self.len(1, await core.nodes('ou:org=(foo,) -(_bar)> *', opts=view3))
            self.len(1, await core.nodes('ou:org=(foo,) -(_baz)> *', opts=view3))
            self.len(1, await core.nodes('ou:org=(foo,) -(_prio)> *', opts=view3))
            data = await core.callStorm('ou:org=(foo,) return($node.data.get(foo))', opts=view3)
            self.eq(data, 'prio')
            data = await core.callStorm('ou:org=(foo,) return($node.data.get(bar))', opts=view3)
            self.eq(data, 'prio')

            for i in range(1001):
                await core.addFormProp('ou:org', f'_test{i}', ('int', {}), {})

            await core.nodes('for $verb in $lib.range(1001) { $lib.model.ext.addEdge(*, `_a{$verb}`, *, ({})) }')

            await core.nodes('''
            [ ou:org=(cov,) ]

            { for $i in $lib.range(1001) {
                $prop = `_test{$i}`
                [ :$prop = $i
                  +#$prop:score = $i
                  +(`_a{$i}`)> { ou:org=(cov,) }
                ]
                $node.data.set($prop, $i)
            }}
            ''')

            q = f'ou:org | movenodes --apply --srclayers {layr1} --destlayer {layr2}'
            nodes = await core.nodes(q, opts=view3)

            sodes = await core.callStorm('ou:org=(cov,) return($node.getStorNodes())', opts=view2)
            sode = sodes[0]
            self.len(1001, sode['props'])
            self.len(1001, sode['tags'])
            self.len(1001, sode['tagprops'])
            self.len(1001, await core.callStorm('ou:org=(cov,) return($node.data.list())', opts=view2))

            msgs = await core.stormlist('ou:org=(cov,) -(*)> * | count | spin', opts=view2)
            self.stormIsInPrint('1001', msgs)

            visi = await core.auth.addUser('visi')
            await visi.addRule((True, ('view', 'fork')))

            view2iden = await core.callStorm('return($lib.view.get().fork().iden)', opts={'user': visi.iden})
            view2 = {'view': view2iden, 'user': visi.iden}

            view3iden = await core.callStorm('return($lib.view.get().fork().iden)', opts=view2)
            view3 = {'view': view3iden, 'user': visi.iden}

            self.len(1, await core.nodes('[ou:org=(perms,) :desc=foo]', opts=view2))
            await core.nodes('ou:org=(perms,) | movenodes --apply', opts=view3)

    async def test_cortex_keepalive(self):
        async with self.getTestCore() as core:
            opts = {'keepalive': 1}
            q = '[test:str=one] $lib.time.sleep(2.5)'
            msgs = await core.stormlist(q, opts=opts)
            pings = [m for m in msgs if m[0] == 'ping']
            self.len(2, pings)

            opts = {'keepalive': 0}
            with self.raises(s_exc.BadArg) as cm:
                msgs = await core.stormlist(q, opts=opts)
            self.eq('keepalive must be > 0; got 0', cm.exception.get('mesg'))

    async def test_storm_embeds(self):

        async with self.getTestCore() as core:

            await core.nodes('[ inet:asn=10 :name=hehe ]')

            nodes = await core.nodes('[ inet:ip=1.2.3.4 :asn=10 ]')
            await nodes[0].getEmbeds({'asn::newp': {}})
            await nodes[0].getEmbeds({'newp::newp': {}})
            await nodes[0].getEmbeds({'asn::name::foo': {}})

            opts = {'node:opts': {'embeds': {'inet:ip': {'asn': ('name',)}}}}
            msgs = await core.stormlist('inet:ip=1.2.3.4', opts=opts)

            nodes = [m[1] for m in msgs if m[0] == 'node']

            node = nodes[0]
            self.eq('inet:asn', node[1]['embeds']['asn']['$form'])
            self.eq('hehe', node[1]['embeds']['asn']['name'])

            opts = {'node:opts': {'embeds': {'ou:org': {'email::fqdn': ('zone',)}}}}
            msgs = await core.stormlist('[ ou:org=* :place:country=* :email=visi@vertex.link ]', opts=opts)
            nodes = [m[1] for m in msgs if m[0] == 'node']
            node = nodes[0]

            self.eq('vertex.link', node[1]['embeds']['email::fqdn']['zone'])
            self.eq(5, node[1]['embeds']['email::fqdn']['$nid'])
            self.eq('inet:fqdn', node[1]['embeds']['email::fqdn']['$form'])

            fork = await core.callStorm('return($lib.view.get().fork().iden)')

            opts['vars'] = {
                'md5': '12345a5758eea935f817dd1490a322a5',
                'sha1': '40b8e76cff472e593bd0ba148c09fec66ae72362'
            }
            opts['view'] = fork
            opts['node:opts']['show:storage'] = True
            opts['node:opts']['embeds']['ou:org']['lol::nope'] = ('notreal',)
            opts['node:opts']['embeds']['ou:org']['place:country::flag'] = ('md5', 'sha1')
            opts['node:opts']['embeds']['ou:org']['place:country::tld'] = ('domain',)

            await core.stormlist('pol:country [ :flag={[ file:bytes=* :md5=fa818a259cbed7ce8bc2a22d35a464fc ]} ]')

            msgs = await core.stormlist('''
                ou:org {
                    -> pol:country
                    [ :tld=co.uk ]
                    {
                        :flag -> file:bytes [ :md5=$md5 :sha1=$sha1 ]
                    }
                }
            ''', opts=opts)
            nodes = [m[1] for m in msgs if m[0] == 'node']
            node = nodes[0]

            storage = node[1]['storage']
            self.len(2, storage)
            top = storage[0].get('embeds')
            bot = storage[1].get('embeds')
            self.nn(top)
            self.nn(bot)

            self.nn(top.get('place:country::flag::md5'))
            self.eq(top['place:country::flag::md5'][0], '12345a5758eea935f817dd1490a322a5')

            self.nn(top.get('place:country::flag::sha1'))
            self.eq(top['place:country::flag::sha1'][0], '40b8e76cff472e593bd0ba148c09fec66ae72362')

            self.nn(top.get('place:country::tld::domain'))
            self.eq(top['place:country::tld::domain'][0], 'uk')

            self.nn(bot.get('email::fqdn::zone'))
            self.eq(bot['email::fqdn::zone'][0], 'vertex.link')

            self.nn(bot.get('place:country::flag::md5'))
            self.eq(bot['place:country::flag::md5'][0], 'fa818a259cbed7ce8bc2a22d35a464fc')

            empty = await core.callStorm('return($lib.view.get().fork().iden)', opts=opts)
            opts['view'] = empty

            msgs = await core.stormlist('ou:org', opts=opts)
            nodes = [m[1] for m in msgs if m[0] == 'node']
            node = nodes[0]
            storage = node[1]['storage']
            self.len(3, storage)
            top = storage[0].get('embeds')
            mid = storage[1].get('embeds')
            bot = storage[2].get('embeds')
            self.none(top)

            self.nn(mid)
            self.nn(bot)

            self.nn(mid.get('place:country::flag::md5'))
            self.eq(mid['place:country::flag::md5'][0], '12345a5758eea935f817dd1490a322a5')

            self.nn(mid.get('place:country::flag::sha1'))
            self.eq(mid['place:country::flag::sha1'][0], '40b8e76cff472e593bd0ba148c09fec66ae72362')

            self.nn(mid.get('place:country::tld::domain'))
            self.eq(mid['place:country::tld::domain'][0], 'uk')

            self.nn(bot.get('email::fqdn::zone'))
            self.eq(bot['email::fqdn::zone'][0], 'vertex.link')

            self.nn(bot.get('place:country::flag::md5'))
            self.eq(bot['place:country::flag::md5'][0], 'fa818a259cbed7ce8bc2a22d35a464fc')

            await core.nodes('''
                [( risk:vulnerable=*
                    :mitigated=true
                    :node={ [ it:hardware=* :name=foohw ] return($node.ndef()) }
                    :vuln={[ risk:vuln=* :name=barvuln ]}
                    +#test
                )]
                [( inet:service:rule=*
                    :object={ risk:vulnerable#test return($node.ndef()) }
                    :grantee={ [ inet:service:account=* :id=foocon ] return($node.ndef()) }
                    +#test
                )]
            ''')

            opts = {
                'node:opts': {
                    'embeds': {
                        'risk:vulnerable': {
                            'vuln': ['name'],
                            'node': ['name'],
                        },
                        'inet:service:rule': {
                            'object': ['mitigated', 'newp'],
                            'object::node': ['name', 'newp'],
                            'grantee': ['id', 'newp'],
                        }
                    }
                }
            }
            msgs = await core.stormlist('inet:service:rule#test :object -+> risk:vulnerable', opts=opts)
            nodes = sorted([m[1] for m in msgs if m[0] == 'node'], key=lambda p: p[0][0])
            self.eq(['inet:service:rule', 'risk:vulnerable'], [n[0][0] for n in nodes])

            embeds = nodes[0][1]['embeds']

            self.nn(embeds['object']['$nid'])
            self.eq('risk:vulnerable', embeds['object']['$form'])
            self.eq(1, embeds['object']['mitigated'])
            self.eq(None, embeds['object']['newp'])

            self.nn(embeds['object::node']['$nid'])
            self.eq('it:hardware', embeds['object::node']['$form'])
            self.eq('foohw', embeds['object::node']['name'])
            self.eq(None, embeds['object::node']['newp'])
            self.eq('inet:service:account', embeds['grantee']['$form'])
            self.eq('foocon', embeds['grantee']['id'])
            self.eq(None, embeds['grantee']['newp'])

            embeds = nodes[1][1]['embeds']
            self.eq('barvuln', embeds['vuln']['name'])
            self.eq('foohw', embeds['node']['name'])

            # embed through `econ:pay:instrument` type that extends from `ndef`
            await core.nodes('''
                [ econ:acct:payment=* :from:instrument={ [ econ:pay:card=(testcard,) :name=infime ] } ]
            ''')

            opts = {
                'node:opts': {
                    'embeds': {
                        'econ:acct:payment': {
                            'from:instrument': ['name'],
                        }
                    }
                }
            }
            msgs = await core.stormlist('econ:acct:payment', opts=opts)
            node = [m[1] for m in msgs if m[0] == 'node'][0]
            self.eq('econ:acct:payment', node[0][0])

            embeds = node[1]['embeds']
            self.eq(24, embeds['from:instrument']['$nid'])
            self.eq('infime', embeds['from:instrument']['name'])

    async def test_storm_wget(self):

        async def _getRespFromSha(core, mesgs):
            for m in mesgs:
                if m[0] == 'node' and m[1][0][0] == 'file:bytes':
                    node = m[1]
                    sha = node[1]['props']['sha256']

            buf = b''
            async for bytz in core.axon.get(s_common.uhex(sha)):
                buf += bytz

            resp = s_json.loads(buf)
            return resp

        async with self.getTestCore() as core:
            addr, port = await core.addHttpsPort(0)
            root = await core.auth.getUserByName('root')
            await root.setPasswd('root')

            core.addHttpApi('/api/v0/test', s_t_utils.HttpReflector, {'cell': core})
            url = f'https://root:root@127.0.0.1:{port}/api/v0/test'
            opts = {'vars': {'url': url}}

            # Headers as list of tuples, params as dict
            q = '''
            $params=({"key": "valu", "foo": "bar"})
            $hdr = (
                    ("User-Agent", "my fav ua"),
            )|
            wget $url --headers $hdr --params $params --no-ssl-verify | -> file:bytes $lib.print($node)
            '''

            mesgs = await alist(core.storm(q, opts=opts))

            resp = await _getRespFromSha(core, mesgs)
            data = resp.get('result')
            self.eq(data.get('params'), {'key': ('valu',), 'foo': ('bar',)})
            self.eq(data.get('headers').get('User-Agent'), 'my fav ua')

            # no default headers(from wget command)
            q = '''
            $hdr = (
                    ("User-Agent", "my fav ua"),
            )|
            wget $url --headers $hdr --no-headers --no-ssl-verify | -> file:bytes $lib.print($node)
            '''
            mesgs = await alist(core.storm(q, opts=opts))

            resp = await _getRespFromSha(core, mesgs)
            data = resp.get('result')
            self.ne(data.get('headers').get('User-Agent'), 'my fav ua')

            # params as list of key/value pairs
            q = '''
            $params=((foo, bar), (key, valu))
            | wget $url --params $params --no-ssl-verify | -> file:bytes $lib.print($node)
            '''
            mesgs = await alist(core.storm(q, opts=opts))

            resp = await _getRespFromSha(core, mesgs)
            data = resp.get('result')
            self.eq(data.get('params'), {'key': ('valu',), 'foo': ('bar',)})

            # URL fragments are preserved.
            url = f'https://root:root@127.0.0.1:{port}/api/v0/test#fragmented-bits'
            q = '[inet:url=$url] | wget --no-ssl-verify | -> *'
            msgs = await core.stormlist(q, opts={'vars': {'url': url}})
            podes = [m[1] for m in msgs if m[0] == 'node']
            self.isin(('inet:url', url), [pode[0] for pode in podes])

            # URL encoded data plays nicely
            params = (('foo', 'bar'), ('baz', 'faz'))
            url = f'https://root:root@127.0.0.1:{port}/api/v0/test?{u_parse.urlencode(params)}'
            q = '[inet:url=$url] | wget --no-ssl-verify | -> *'
            msgs = await core.stormlist(q, opts={'vars': {'url': url}})
            podes = [m[1] for m in msgs if m[0] == 'node']
            self.isin(('inet:url', url), [pode[0] for pode in podes])

            # Redirects still record the original address
            durl = f'https://127.0.0.1:{port}/api/v1/active'
            params = (('redirect', durl),)
            url = f'https://127.0.0.1:{port}/api/v0/test?{u_parse.urlencode(params)}'
            # Redirect again...
            url = f'https://127.0.0.1:{port}/api/v0/test?{u_parse.urlencode((("redirect", url),))}'

            q = '[inet:url=$url] | wget --no-ssl-verify | -> *'
            msgs = await core.stormlist(q, opts={'vars': {'url': url}})
            podes = [m[1] for m in msgs if m[0] == 'node']
            self.isin(('inet:url', url), [pode[0] for pode in podes])

            # $lib.axon.urlfile makes redirect nodes for the chain, starting from
            # the original request URL to the final URL
            q = 'inet:url=$url -> inet:urlredir | tree { :dst -> inet:urlredir:src }'
            nodes = await core.nodes(q, opts={'vars': {'url': url}})
            self.len(2, nodes)

    async def test_storm_vars_fini(self):

        async with self.getTestCore() as core:

            query = await core.getStormQuery('inet:ip')
            async with core.getStormRuntime(query) as runt:

                base0 = await s_base.Base.anit()
                base0._syn_refs = 0
                await runt.setVar('base0', base0)
                await runt.setVar('base0', base0)
                self.false(base0.isfini)
                await runt.setVar('base0', None)
                self.true(base0.isfini)

                base1 = await s_base.Base.anit()
                base1._syn_refs = 0
                await runt.setVar('base1', base1)
                await runt.popVar('base1')
                self.true(base1.isfini)

                base2 = await s_base.Base.anit()
                base2._syn_refs = 0
                await runt.setVar('base2', base2)

            self.true(base2.isfini)

    async def test_storm_dmon_user_locked(self):
        async with self.getTestCore() as core:
            visi = await core.auth.addUser('visi')
            await visi.addRule((True, ('dmon', 'add')))
            async with core.getLocalProxy(user='visi') as asvisi:
                q = '''return($lib.dmon.add(${{ $lib.queue.gen(hehedmon).put(lolz) $lib.time.sleep(10) }},
                                            name=hehedmon))'''
                ddef0 = await asvisi.callStorm(q)

            with self.getAsyncLoggerStream('synapse.lib.storm', 'user is locked') as stream:
                await visi.setLocked(True)
                q = 'return($lib.dmon.bump($iden))'
                self.true(await core.callStorm(q, opts={'vars': {'iden': ddef0['iden']}}))
                self.true(await stream.wait(2))

    async def test_storm_dmon_user_autobump(self):
        async with self.getTestCore() as core:
            visi = await core.auth.addUser('visi')
            await visi.addRule((True, ('dmon', 'add')))
            async with core.getLocalProxy(user='visi') as asvisi:
                with self.getAsyncLoggerStream('synapse.lib.storm', 'Dmon query exited') as stream:
                    q = '''return($lib.dmon.add(${{ $lib.print(foobar) $lib.time.sleep(10) }},
                                                name=hehedmon))'''
                    await asvisi.callStorm(q)

                with self.getAsyncLoggerStream('synapse.lib.storm', 'user is locked') as stream:
                    await core.setUserLocked(visi.iden, True)
                    self.true(await stream.wait(2))

                with self.getAsyncLoggerStream('synapse.lib.storm', 'Dmon query exited') as stream:
                    await core.setUserLocked(visi.iden, False)
                    self.true(await stream.wait(2))

    async def test_storm_dmon_caching(self):

        async with self.getTestCore() as core:

            q = f'''
            $lib.dmon.add(${{
                for $x in $lib.range(2) {{
                    inet:ip=1.2.3.4
                    if $node {{
                        $lib.queue.gen(foo).put($node.props.asn)
                        $lib.queue.gen(bar).get(1)
                    }}
                    [ inet:ip=1.2.3.4 :asn=5 ]
                    $lib.queue.gen(foo).put($node.props.asn)
                    $lib.queue.gen(bar).get(0)
                }}
                | spin
            }}, name=foo)'''
            await core.nodes(q)

            self.eq((0, 5), await core.callStorm('return($lib.queue.gen(foo).get(0))'))

            await core.nodes('inet:ip=1.2.3.4 [ :asn=6 ] $lib.queue.gen(bar).put(0)')

            self.eq((1, 6), await core.callStorm('return($lib.queue.gen(foo).get(1))'))

    async def test_storm_dmon_query_state(self):
        with self.getTestDir() as dirn:
            dirn00 = s_common.gendir(dirn, 'core00')
            dirn01 = s_common.gendir(dirn, 'core01')
            dirn02 = s_common.gendir(dirn, 'core02')

            async with self.getTestCore(dirn=dirn00) as core00:

                msgs = await core00.stormlist('[ inet:ip=1.2.3.4 ]')
                self.stormHasNoWarnErr(msgs)

            s_tools_backup.backup(dirn00, dirn01)
            s_tools_backup.backup(dirn00, dirn02)

            async with self.getTestCore(dirn=dirn00) as core00:
                conf01 = {'mirror': core00.getLocalUrl()}

                async with self.getTestCore(dirn=dirn01, conf=conf01) as core01:

                    conf02 = {'mirror': core01.getLocalUrl()}

                    async with self.getTestCore(dirn=dirn02, conf=conf02) as core02:

                        await core02.sync()

                        nodes = await core01.nodes('inet:ip')
                        self.len(1, nodes)
                        self.eq(nodes[0].ndef, ('inet:ip', (4, 16909060)))

                        q = '''
                        $lib.queue.gen(dmonloop)
                        return(
                            $lib.dmon.add(${
                                $queue = $lib.queue.get(dmonloop)
                                while $lib.true {
                                    ($offs, $mesg) = $queue.get()

                                    switch $mesg.0 {
                                        "print": { $lib.print($mesg.1) }
                                        "warn": { $lib.warn($mesg.1) }
                                        "leave": {
                                            $lib.print(leaving)
                                            break
                                        }
                                        *: { continue }
                                    }

                                    $queue.cull($offs)
                                }
                            }, name=dmonloop)
                        )
                        '''
                        ddef = await core02.callStorm(q)
                        self.nn(ddef['iden'])

                        dmons = await core02.getStormDmons()
                        self.len(1, dmons)
                        self.eq(dmons[0]['iden'], ddef['iden'])

                        info = await core02.getStormDmon(ddef['iden'])
                        self.eq(info['iden'], ddef['iden'])
                        self.eq(info['name'], 'dmonloop')
                        self.eq(info['status'], 'running')

                        await core02.callStorm('$lib.queue.get(dmonloop).put((print, printfoo))')
                        await core02.callStorm('$lib.queue.get(dmonloop).put((warn, warnfoo))')

                        info = await core02.getStormDmon(ddef['iden'])
                        self.eq(info['status'], 'running')

                        logs = await core02.getStormDmonLog(ddef['iden'])
                        msgs = [k[1] for k in logs]
                        self.stormIsInPrint('printfoo', msgs)
                        self.stormIsInWarn('warnfoo', msgs)

                        await core02.callStorm('$lib.queue.get(dmonloop).put((leave,))')

                        info = await core02.getStormDmon(ddef['iden'])
                        self.eq(info['status'], 'sleeping')

                        logs = await core02.getStormDmonLog(ddef['iden'])
                        msgs = [k[1] for k in logs]
                        self.stormIsInPrint('leaving', msgs)

    async def test_storm_pipe(self):

        async with self.getTestCore() as core:
            nodes = await core.nodes('''
                $crap = (foo, bar, baz)

                $pipe = $lib.pipe.gen(${
                    $pipe.puts($crap)
                    $pipe.put(hehe)
                    $pipe.put(haha)

                    // cause the generator to tick once for coverage...
                    [ ou:org=* ]
                })

                for $items in $pipe.slices(size=2) {
                    for $devstr in $items {
                        [ it:dev:str=$devstr ]
                    }
                }
            ''')
            self.len(5, nodes)
            nvals = [n.ndef[1] for n in nodes]
            self.eq(('foo', 'bar', 'baz', 'hehe', 'haha'), nvals)

            with self.raises(s_exc.BadArg):
                await core.nodes('$lib.pipe.gen(${}, size=999999)')

            with self.raises(s_exc.BadArg):
                await core.nodes('$pipe = $lib.pipe.gen(${}) for $item in $pipe.slices(size=999999) {}')

            with self.raises(s_exc.BadArg):
                await core.nodes('$pipe = $lib.pipe.gen(${}) for $item in $pipe.slice(size=999999) {}')

            msgs = await core.stormlist('''
                $pipe = $lib.pipe.gen(${ $pipe.put((0 + "woot")) })
                for $items in $pipe.slices() { $lib.print($items) }
            ''')

            self.stormIsInWarn('pipe filler error: BadCast', msgs)
            self.false(any([m for m in msgs if m[0] == 'err']))

            self.eq(0, await core.callStorm('return($lib.pipe.gen(${}).size())'))

            with self.raises(s_exc.BadArg):
                await core.nodes('''
                    $pipe = $lib.pipe.gen(${ $pipe.put(woot) })

                    for $items in $pipe.slices() { $lib.print($items) }

                    $pipe.put(hehe)
                ''')

            with self.raises(s_exc.BadArg):
                await core.nodes('''
                    $pipe = $lib.pipe.gen(${ $pipe.put(woot) })

                    for $items in $pipe.slices() { $lib.print($items) }

                    $pipe.puts((hehe, haha))
                ''')

            nodes = await core.nodes('''
                $crap = (foo, bar, baz)

                $pipe = $lib.pipe.gen(${ $pipe.puts((foo, bar, baz)) })

                for $devstr in $pipe.slice(size=2) {
                    [ it:dev:str=$devstr ]
                }
            ''')
            self.len(2, nodes)
            nvals = [n.ndef[1] for n in nodes]
            self.eq(('foo', 'bar'), nvals)

    async def test_storm_undef(self):

        async with self.getTestCore() as core:

            # pernode variants
            self.none(await core.callStorm('''
                [ entity:contact = * ]
                if $node {
                    $foo = ({})
                    $foo.bar = $lib.undef
                    return($foo.bar)
                }
            '''))
            with self.raises(s_exc.NoSuchVar):
                await core.callStorm('[entity:contact=*] $foo = $node.repr() $foo = $lib.undef return($foo)')

            with self.raises(s_exc.StormRuntimeError):
                await core.callStorm('''
                    [entity:contact=*]
                    $path.vars.foo = lol
                    $path.vars.foo = $lib.undef
                    return($path.vars.foo)
                ''')

            # runtsafe variants
            self.eq(('foo', 'baz'), await core.callStorm('$foo = (foo, bar, baz) $foo.1 = $lib.undef return($foo)'))
            self.eq(('foo', 'bar'), await core.callStorm('$foo = (foo, bar, baz) $foo."-1" = $lib.undef return($foo)'))
            self.none(await core.callStorm('$foo = ({}) $foo.bar = 10 $foo.bar = $lib.undef return($foo.bar)'))
            self.eq(('woot',), await core.callStorm('''
                $foo = (foo, bar, baz)
                $foo.0 = $lib.undef
                $foo.0 = $lib.undef
                $foo.0 = $lib.undef
                // one extra to test the exc handler
                $foo.0 = $lib.undef
                $foo.append(hehe)
                $foo.0 = woot
                return($foo)
            '''))
            with self.raises(s_exc.NoSuchVar):
                await core.callStorm('$foo = 10 $foo = $lib.undef return($foo)')

    async def test_storm_pkg_load(self):
        cont = s_common.guid()
        pkg = {
            'name': 'testload',
            'version': '0.3.0',
            'modules': (
                {
                    'name': 'testload',
                    'storm': 'function x() { return((0)) }',
                },
            ),
            'onload': f'[ entity:contact={cont} ] $lib.print(teststring) $lib.warn(testwarn, key=valu) return($path.vars.newp)'
        }
        class PkgHandler(s_httpapi.Handler):

            async def get(self, name):
                assert self.request.headers.get('X-Synapse-Version') == s_version.verstring

                if name == 'notok':
                    self.sendRestErr('FooBar', 'baz faz')
                    return

                self.sendRestRetn(pkg)

        class PkgHandlerRaw(s_httpapi.Handler):
            async def get(self, name):
                assert self.request.headers.get('X-Synapse-Version') == s_version.verstring

                self.set_header('Content-Type', 'application/json')
                return self.write(pkg)

        async with self.getTestCore() as core:
            core.addHttpApi('/api/v1/pkgtest/(.*)', PkgHandler, {'cell': core})
            core.addHttpApi('/api/v1/pkgtestraw/(.*)', PkgHandlerRaw, {'cell': core})
            port = (await core.addHttpsPort(0, host='127.0.0.1'))[1]

            msgs = await core.stormlist(f'pkg.load --ssl-noverify https://127.0.0.1:{port}/api/v1/newp/newp')
            self.stormIsInWarn('pkg.load got HTTP code: 404', msgs)

            msgs = await core.stormlist(f'pkg.load --ssl-noverify https://127.0.0.1:{port}/api/v1/pkgtest/notok')
            self.stormIsInWarn('pkg.load got JSON error: FooBar', msgs)

            # onload will on fire once. all other pkg.load events will effectively bounce
            # because the pkg hasn't changed so no loading occurs
            waiter = core.waiter(1, 'core:pkg:onload:complete')

            with self.getAsyncLoggerStream('synapse.cortex') as stream:
                msgs = await core.stormlist(f'pkg.load --ssl-noverify https://127.0.0.1:{port}/api/v1/pkgtest/yep')
                self.stormIsInPrint('testload @0.3.0', msgs)

                msgs = await core.stormlist(f'pkg.load --ssl-noverify --raw https://127.0.0.1:{port}/api/v1/pkgtestraw/yep')
                self.stormIsInPrint('testload @0.3.0', msgs)

            stream.seek(0)
            buf = stream.read()
            self.isin("testload onload output: teststring", buf)
            self.isin("testload onload output: testwarn", buf)
            self.isin("No var with name: newp", buf)
            self.len(1, await core.nodes(f'entity:contact={cont}'))

            evnts = await waiter.wait(timeout=4)
            exp = [
                ('core:pkg:onload:complete', {'pkg': 'testload'})
            ]
            self.eq(exp, evnts)

    async def test_storm_pkg_onload_active(self):
        pkg = {
            'name': 'testload',
            'version': '0.3.0',
            'modules': (
                {
                    'name': 'testload',
                    'storm': 'function x() { return((0)) }',
                },
            ),
            'onload': '''
                $lib.print(testprint)
                $lib.warn(testwarn)

                $queue = $lib.queue.gen(onload:test)

                $vers = $lib.globals."testload:version"
                if ($vers = null) { $vers = 0 }
                $vers = ($vers + 1)
                $lib.globals."testload:version" = $vers
                $queue.put($vers)
            '''
        }

        with self.getTestDir() as dirn:
            dirn00 = s_common.gendir(dirn, 'core00')
            dirn01 = s_common.gendir(dirn, 'core01')

            async with self.getTestCore(dirn=dirn00) as core00:

                waiter = core00.waiter(2, 'core:pkg:onload:start', 'core:pkg:onload:complete')

                await core00.addStormPkg(pkg)

                events = await waiter.wait(timeout=10)
                self.eq(events, [
                    ('core:pkg:onload:start', {'pkg': 'testload'}),
                    ('core:pkg:onload:complete', {'pkg': 'testload'}),
                ])

                self.eq((0, 1), await core00.callStorm('return($lib.queue.gen(onload:test).get((0), cull=(false)))'))

            s_tools_backup.backup(dirn00, dirn01)

            async with self.getTestCore(dirn=dirn00) as core00:

                self.eq((1, 2), await core00.callStorm('return($lib.queue.gen(onload:test).get((1), cull=(false)))'))

                conf01 = {'mirror': core00.getLocalUrl()}

                async with self.getTestCore(dirn=dirn01, conf=conf01) as core01:

                    await core01.sync()

                    waiter = core01.waiter(2, 'core:pkg:onload:start', 'core:pkg:onload:complete')

                    await core01.promote()

                    events = await waiter.wait(timeout=10)
                    self.eq(events, [
                        ('core:pkg:onload:start', {'pkg': 'testload'}),
                        ('core:pkg:onload:complete', {'pkg': 'testload'}),
                    ])

                    self.eq((2, 3), await core01.callStorm('return($lib.queue.gen(onload:test).get((2), cull=(false)))'))

                await core01.waitfini()

            await core00.waitfini()

    async def test_storm_tree(self):

        async with self.getTestCore() as core:
            nodes = await core.nodes('[ inet:fqdn=www.vertex.link ] | tree ${ :domain -> inet:fqdn }')
            vals = [n.ndef[1] for n in nodes]
            self.eq(('www.vertex.link', 'vertex.link', 'link'), vals)

            # Max recursion fail
            q = '[ inet:fqdn=www.vertex.link ] | tree { inet:fqdn=www.vertex.link }'
            await self.asyncraises(s_exc.RecursionLimitHit, core.nodes(q))

            # Runtsafety test
            q = '[ inet:fqdn=www.vertex.link ] $q=:domain | tree $q'
            await self.asyncraises(s_exc.StormRuntimeError, core.nodes(q))

    async def test_storm_movetag(self):

        async with self.getTestCore() as core:

            self.len(1, await core.nodes('[test:str=foo +#hehe.haha=((20), (30)) ]'))
            self.len(1, await core.nodes('syn:tag=hehe.haha [:doc="haha doc" :title="haha title"]'))

            with self.raises(s_exc.BadOperArg):
                await core.nodes('movetag hehe hehe')

            await core.nodes('movetag hehe woot')

            self.len(0, await core.nodes('#hehe'))
            self.len(0, await core.nodes('#hehe.haha'))

            self.len(1, await core.nodes('#woot'))
            self.len(1, await core.nodes('#woot.haha'))

            nodes = await core.nodes('syn:tag=woot.haha')
            self.len(1, nodes)
            newt = nodes[0]
            self.eq(newt.get('doc'), 'haha doc')
            self.eq(newt.get('title'), 'haha title')

            nodes = await core.nodes('test:str=foo')
            self.len(1, nodes)
            node = nodes[0]
            self.eq((20, 30), node.get('#woot.haha'))
            self.none(node.get('#hehe'))
            self.none(node.get('#hehe.haha'))

            nodes = await core.nodes('syn:tag=hehe')
            self.len(1, nodes)
            node = nodes[0]
            self.eq(node.get('isnow'), 'woot')

            nodes = await core.nodes('syn:tag=hehe.haha')
            self.len(1, nodes)
            node = nodes[0]
            self.eq(node.get('isnow'), 'woot.haha')

            # test isnow plumbing
            nodes = await core.nodes('[test:str=bar +#hehe.haha]')
            self.len(1, nodes)
            node = nodes[0]
            self.nn(node.get('#woot'))
            self.nn(node.get('#woot.haha'))
            self.none(node.get('#hehe'))
            self.none(node.get('#hehe.haha'))

        async with self.getTestCore() as core:

            self.len(1, await core.nodes('[test:str=foo +#hehe=((20), (30)) ]'))
            self.len(1, await core.nodes('syn:tag=hehe [:doc="haha doc" :doc:url="http://haha.doc.com"]'))

            await core.nodes('movetag hehe woot')

            self.len(0, await core.nodes('#hehe'))
            self.len(1, await core.nodes('#woot'))

            nodes = await core.nodes('syn:tag=woot')
            self.len(1, nodes)
            newt = nodes[0]
            self.eq(newt.get('doc'), 'haha doc')
            self.eq(newt.get('doc:url'), 'http://haha.doc.com')

        # Test moving a tag which has tags on it.
        async with self.getTestCore() as core:
            self.len(1, await core.nodes('[test:str=V +#a.b.c]'))
            self.len(1, await core.nodes('syn:tag=a.b [+#foo]'))

            await core.nodes('movetag a.b a.m')
            self.len(2, await core.nodes('#foo'))
            self.len(1, await core.nodes('syn:tag=a.b +#foo'))
            self.len(1, await core.nodes('syn:tag=a.m +#foo'))

        # Test moving a tag to another tag which is a string prefix of the source
        async with self.getTestCore() as core:
            self.len(1, await core.nodes('[test:str=V +#aaa.b.ccc +#aaa.b.ddd]'))
            self.len(1, await core.nodes('[test:str=Q +#aaa.barbarella.ccc]'))

            await core.nodes('movetag aaa.b aaa.barbarella')

            self.len(7, await core.nodes('syn:tag'))
            self.len(1, await core.nodes('syn:tag=aaa.barbarella.ccc'))
            self.len(1, await core.nodes('syn:tag=aaa.barbarella.ddd'))

        # Move a tag with tagprops
        async def seed_tagprops(core):
            await core.addTagProp('test', ('int', {}), {})
            await core.addTagProp('note', ('str', {}), {})
            q = '[test:int=1 +#hehe.haha +#hehe:test=1138 +#hehe.beep:test=8080 +#hehe.beep:note="oh my"]'
            nodes = await core.nodes(q)
            self.eq(nodes[0].getTagProp('hehe', 'test'), 1138)
            self.eq(nodes[0].getTagProp('hehe.beep', 'test'), 8080)
            self.eq(nodes[0].getTagProp('hehe.beep', 'note'), 'oh my')

        async with self.getTestCore() as core:
            await seed_tagprops(core)
            await core.nodes('movetag hehe woah')

            self.len(0, await core.nodes('#hehe'))
            nodes = await core.nodes('#woah')
            self.len(1, nodes)
            self.eq(nodes[0]._getTagPropsDict(), {'woah': {'test': 1138},
                                        'woah.beep': {'test': 8080,
                                                      'note': 'oh my'}
                                       })

        async with self.getTestCore() as core:
            await seed_tagprops(core)
            await core.nodes('movetag hehe.beep woah.beep')

            self.len(1, await core.nodes('#hehe'))
            nodes = await core.nodes('#woah')
            self.len(1, nodes)
            self.eq(nodes[0]._getTagPropsDict(), {'hehe': {'test': 1138},
                                        'woah.beep': {'test': 8080,
                                                      'note': 'oh my'}
                                       })

            # Test perms
            visi = await core.auth.addUser('visi')
            await visi.setPasswd('secret')

            async with core.getLocalProxy(user='visi') as asvisi:
                with self.raises(s_exc.AuthDeny):
                    await asvisi.callStorm(f'movetag woah perm')

                await visi.addRule((True, ('node', 'tag', 'del', 'woah')))

                with self.raises(s_exc.AuthDeny):
                    await asvisi.callStorm(f'movetag woah perm')

                await visi.addRule((True, ('node', 'tag', 'add', 'perm')))

                await asvisi.callStorm(f'movetag woah perm')

            self.len(0, await core.nodes('#woah'))
            self.len(1, await core.nodes('#perm'))

        # make a cycle of tags via move tag
        async with self.getTestCore() as core:
            self.len(1, await core.nodes('[test:str=neato +#basic.one +#basic.two +#unicycle +#tricyle +#bicycle]'))

            # basic 2-cycle test
            await core.nodes('movetag basic.one basic.two')
            with self.raises(s_exc.BadOperArg):
                await core.nodes('movetag basic.two basic.one')

            # 3-cycle test
            await core.nodes('movetag bicycle tricycle')
            await core.nodes('movetag unicycle bicycle')
            with self.raises(s_exc.BadOperArg):
                await core.nodes('movetag tricycle unicycle')

            self.len(1, await core.nodes('[test:str=badcycle +#unicycle]'))

            # 4 cycle test
            self.len(1, await core.nodes('[test:str=burrito +#there.picard +#are.is +#four.best +#tags.captain]'))

            # A -> B -> C -> D -> A
            await core.nodes('movetag there are')   # A -> B
            await core.nodes('movetag four tags')   # C -> D
            await core.nodes('movetag tags there')  # D -> A
            with self.raises(s_exc.BadOperArg):
                await core.nodes('movetag are four')    # B -> C (creates the cycle)

            # make a pre-existing cycle to ensure we can break break that with move tag
            self.len(1, await core.nodes('[syn:tag=existing :isnow=cycle]'))
            self.len(1, await core.nodes('[syn:tag=cycle :isnow=existing]'))

            await core.nodes('movetag cycle breaker')

            nodes = await core.nodes('syn:tag=existing')
            self.len(1, nodes)
            node = nodes[0]
            self.eq(node.get('isnow'), 'cycle')

            nodes = await core.nodes('syn:tag=cycle')
            self.len(1, nodes)
            node = nodes[0]
            self.eq(node.get('isnow'), 'breaker')

            nodes = await core.nodes('syn:tag=breaker')
            self.len(1, nodes)
            node = nodes[0]
            self.none(node.get('isnow'))

            # make a pre-existing cycle to ensure we can catch that if an chain is encountered
            # B -> C -> D -> E -> C
            # Then movetag to make A -> B

            self.len(1, await core.nodes('[syn:tag=this]'))
            self.len(1, await core.nodes('[syn:tag=is :isnow=not]'))
            self.len(1, await core.nodes('[syn:tag=not :isnow=a]'))
            self.len(1, await core.nodes('[syn:tag=a :isnow=test]'))
            self.len(1, await core.nodes('[syn:tag=test :isnow=not]'))

            with self.raises(s_exc.BadOperArg):
                await core.nodes('movetag this is')

        async with self.getTestCore() as core:
            await core.nodes('[ syn:tag=hehe :isnow=haha ]')
            nodes = await core.nodes('[ ou:org=* +#hehe.qwer ]')
            self.len(1, nodes)
            self.nn(nodes[0].getTag('haha.qwer'))
            self.none(nodes[0].getTag('hehe.qwer'))
            self.len(1, await core.nodes('syn:tag=haha.qwer'))

            # this should hit the already existing redirected tag now...
            nodes = await core.nodes('[ ou:org=* +#hehe.qwer ]')
            self.len(1, nodes)

        # Sad path
        async with self.getTestCore() as core:
            # Test moving a tag to itself
            with self.raises(s_exc.BadOperArg):
                await core.nodes('movetag foo.bar foo.bar')
            # Test moving a tag which does not exist
            with self.raises(s_exc.BadOperArg):
                await core.nodes('movetag foo.bar duck.knight')

            # Runtsafety test
            q = '[ test:str=hehe ]  | movetag $node.iden() haha'
            await self.asyncraises(s_exc.StormRuntimeError, core.nodes(q))

    async def test_storm_spin(self):

        async with self.getTestCore() as core:
            self.len(0, await core.nodes('[ test:str=foo test:str=bar ] | spin'))
            self.len(2, await core.nodes('test:str=foo test:str=bar'))

    async def test_storm_count(self):

        async with self.getTestCore() as core:
            nodes = await core.nodes('[ test:str=foo test:str=bar ]')
            self.len(2, nodes)

            msgs = await core.stormlist('test:str=foo test:str=bar | count')
            nodes = [m for m in msgs if m[0] == 'node']
            self.len(0, nodes)
            self.stormIsInPrint('Counted 2 nodes.', msgs)

            msgs = await core.stormlist('test:str=foo test:str=bar | count --yield')
            nodes = [m for m in msgs if m[0] == 'node']
            self.len(2, nodes)
            self.stormIsInPrint('Counted 2 nodes.', msgs)

            msgs = await alist(core.storm('test:str=newp | count'))
            self.stormIsInPrint('Counted 0 nodes.', msgs)
            nodes = [m for m in msgs if m[0] == 'node']
            self.len(0, nodes)

    async def test_storm_uniq(self):
        async with self.getTestCore() as core:
            q = "[test:comp=(123, test) test:comp=(123, duck) test:comp=(123, mode)]"
            self.len(3, await core.nodes(q))
            nodes = await core.nodes('test:comp -> *')
            self.len(3, nodes)
            nodes = await core.nodes('test:comp -> * | uniq')
            self.len(1, nodes)
            nodes = await core.nodes('test:comp | uniq :hehe')
            self.len(1, nodes)
            nodes = await core.nodes('test:comp $valu=:hehe | uniq $valu')
            self.len(1, nodes)
            nodes = await core.nodes('test:comp $valu=({"foo": :hehe}) | uniq $valu')
            self.len(1, nodes)
            q = '''
                [(tel:mob:telem=(n1,) :data=(({'hehe': 'haha', 'foo': 'bar'}),))
                 (tel:mob:telem=(n2,) :data=(({'hehe': 'haha', 'foo': 'baz'}),))
                 (tel:mob:telem=(n3,) :data=(({'foo': 'bar', 'hehe': 'haha'}),))]
                uniq :data
            '''
            nodes = await core.nodes(q)
            self.len(2, nodes)

    async def test_storm_once_cmd(self):
        async with self.getTestCore() as core:
            await core.nodes('[test:str=foo test:str=bar test:str=neato test:str=burrito test:str=awesome test:str=possum]')
            q = 'test:str=foo | once tagger | [+#my.cool.tag]'
            nodes = await core.nodes(q)
            self.len(1, nodes)
            self.len(3, nodes[0].getTagNames())
            self.isin('my.cool.tag', nodes[0].getTagNames())

            # run it again and see all the things get swatted to the floor
            q = 'test:str=foo | once tagger | [+#less.cool.tag]'
            self.len(0, await core.nodes(q))
            nodes = await core.nodes('test:str=foo')
            self.len(1, nodes)
            self.notin('less.cool.tag', nodes[0].getTagNames())

            # make a few more and see at least some of them make it through
            nodes = await core.nodes('test:str=neato test:str=burrito | once tagger | [+#my.cool.tag]')
            self.len(2, nodes)
            for node in nodes:
                self.isin('my.cool.tag', node.getTagNames())

            q = 'test:str | once tagger | [ +#yet.another.tag ]'
            nodes = await core.nodes(q)
            self.len(3, nodes)
            for node in nodes:
                self.isin('yet.another.tag', node.getTagNames())
                self.notin('my.cool.tag', node.getTagNames())

            q = 'test:str | once tagger'
            nodes = await core.nodes(q)
            self.len(0, nodes)

            # it kinda works like asof in stormtypes, so if as is too far out,
            # we won't update it
            self.len(0, await core.nodes('test:str=foo | once tagger --asof -30days | [+#another.tag]'))
            nodes = await core.nodes('test:str=foo')
            self.len(1, nodes)
            self.notin('less.cool.tag', nodes[0].getTagNames())

            # but if it's super recent, we can override it
            nodes = await core.nodes('test:str | once tagger --asof now | [ +#tag.the.third ]')
            self.len(6, nodes)
            for node in nodes:
                self.isin('tag.the.third', node.getTagNames())

            # keys shouldn't interact
            nodes = await core.nodes('test:str | once ninja | [ +#lottastrings ]')
            self.len(6, nodes)
            for node in nodes:
                self.isin('lottastrings', node.getTagNames())

            nodes = await core.nodes('test:str | once beep --asof -30days | [ +#boop ]')
            self.len(6, nodes)
            for node in nodes:
                self.isin('boop', node.getTagNames())

            # we update to the more recent timestamp, so providing now should update things
            nodes = await core.nodes('test:str | once beep --asof now | [ +#bbq ]')
            self.len(6, nodes)
            for node in nodes:
                self.isin('bbq', node.getTagNames())

            # but still, no time means if it's ever been done
            self.len(0, await core.nodes('test:str | once beep | [ +#metal]'))
            self.len(0, await core.nodes('test:str $node.data.set(once:beep, ({})) | once beep'))

    async def test_storm_iden(self):
        async with self.getTestCore() as core:
            q = "[test:str=beep test:str=boop]"
            nodes = await core.nodes(q)
            self.len(2, nodes)
            idens = [node.iden() for node in nodes]

            iq = ' '.join(idens)
            # Demonstrate the iden lift does pass through previous nodes in the pipeline
            nodes = await core.nodes(f'[test:str=hehe] | iden {iq}')
            self.len(3, nodes)

            q = 'iden newp'
            with self.getLoggerStream('synapse.lib.storm', 'Failed to decode iden') as stream:
                self.len(0, await core.nodes(q))
                self.true(stream.wait(1))

            q = 'iden deadb33f'
            with self.getLoggerStream('synapse.lib.storm', 'iden must be 32 bytes') as stream:
                self.len(0, await core.nodes(q))
                self.true(stream.wait(1))

            # Runtsafety test
            q = 'test:str=hehe | iden $node.iden()'
            with self.raises(s_exc.StormRuntimeError):
                await core.nodes(q)

    async def test_minmax(self):

        async with self.getTestCore() as core:

            minval = core.model.type('time').norm('2015')[0]
            midval = core.model.type('time').norm('2016')[0]
            maxval = core.model.type('time').norm('2017')[0]

            nodes = await core.nodes('[test:guid=* :tick=2015 :seen=2015]')
            self.len(1, nodes)
            minc = nodes[0].get('.created')
            await asyncio.sleep(0.01)
            self.len(1, await core.nodes('[test:guid=* :tick=2016 :seen=2016]'))
            await asyncio.sleep(0.01)
            self.len(1, await core.nodes('[test:guid=* :tick=2017 :seen=2017]'))
            await asyncio.sleep(0.01)
            self.len(1, await core.nodes('[test:str=1 :tick=2016]'))

            # Relative paths
            nodes = await core.nodes('test:guid | max :tick')
            self.len(1, nodes)
            self.eq(nodes[0].get('tick'), maxval)

            nodes = await core.nodes('test:guid | min :tick')
            self.len(1, nodes)
            self.eq(nodes[0].get('tick'), minval)

            # Virtual prop for relative path
            nodes = await core.nodes('.created>=$minc | max .created',
                                     {'vars': {'minc': minc}})
            self.len(1, nodes)
            self.eq(nodes[0].get('tick'), midval)

            nodes = await core.nodes('.created>=$minc | min .created',
                                     {'vars': {'minc': minc}})
            self.len(1, nodes)
            self.eq(nodes[0].get('tick'), minval)

            # Variables nodesuated
            nodes = await core.nodes('test:guid ($tick, $tock) = :seen | min $tick')
            self.len(1, nodes)
            self.eq(nodes[0].get('tick'), minval)

            nodes = await core.nodes('test:guid ($tick, $tock) = :seen | max $tock')
            self.len(1, nodes)
            self.eq(nodes[0].get('tick'), maxval)

            text = '''[ inet:ip=1.2.3.4 inet:ip=5.6.7.8 ]
                      { +inet:ip=1.2.3.4 [ :asn=10 ] }
                      { +inet:ip=5.6.7.8 [ :asn=20 ] }
                      $asn = :asn | min $asn'''

            nodes = await core.nodes(text)
            self.len(1, nodes)
            self.eq((4, 0x01020304), nodes[0].ndef[1])

            text = '''[ inet:ip=1.2.3.4 inet:ip=5.6.7.8 ]
                      { +inet:ip=1.2.3.4 [ :asn=10 ] }
                      { +inet:ip=5.6.7.8 [ :asn=20 ] }
                      $asn = :asn | max $asn'''

            nodes = await core.nodes(text)
            self.len(1, nodes)
            self.eq((4, 0x05060708), nodes[0].ndef[1])

            # Sad paths where the specify an invalid property name
            with self.raises(s_exc.NoSuchProp):
                self.len(0, await core.nodes('test:guid | max :newp'))

            with self.raises(s_exc.NoSuchProp):
                self.len(0, await core.nodes('test:guid | min :newp'))

            # test that intervals work
            maxnodes = await core.nodes('[ ou:org=* ]')
            maxnodes = await core.nodes('[ ou:org=* +#minmax ]')
            minnodes = await core.nodes('[ ou:org=* +#minmax=(1981, 2010) ]')
            await core.nodes('[ ou:org=* +#minmax=(1982, 2018) ]')
            maxnodes = await core.nodes('[ ou:org=* +#minmax=(1997, 2020) ]')

            testmin = await core.nodes('ou:org | min #minmax')
            self.eq(testmin[0].ndef, minnodes[0].ndef)

            testmax = await core.nodes('ou:org | max #minmax')
            self.eq(testmax[0].ndef, maxnodes[0].ndef)

    async def test_scrape(self):

        async with self.getTestCore() as core:

            # runtsafe tests
            nodes = await core.nodes('$foo=6.5.4.3 | scrape $foo')
            self.len(0, nodes)

            self.len(1, await core.nodes('inet:ip=6.5.4.3'))

            nodes = await core.nodes('$foo=6.5.4.3 | scrape $foo --yield')
            self.len(1, nodes)
            self.eq(nodes[0].ndef, ('inet:ip', (4, 0x06050403)))

            nodes = await core.nodes('[inet:ip=9.9.9.9 ] $foo=6.5.4.3 | scrape $foo')
            self.len(1, nodes)
            self.eq(nodes[0].ndef, ('inet:ip', (4, 0x09090909)))

            nodes = await core.nodes('[inet:ip=9.9.9.9 ] $foo=6.5.4.3 | scrape $foo --yield')
            self.len(1, nodes)
            self.eq(nodes[0].ndef, ('inet:ip', (4, 0x06050403)))

            nodes = await core.nodes('$foo="6[.]5[.]4[.]3" | scrape $foo --yield')
            self.len(1, nodes)
            self.eq(nodes[0].ndef, ('inet:ip', (4, 0x06050403)))

            nodes = await core.nodes('$foo="6[.]5[.]4[.]3" | scrape $foo --yield --skiprefang')
            self.len(0, nodes)

            q = '$foo="http://fxp.com 1.2.3.4" | scrape $foo --yield --forms (inet:fqdn, inet:ip)'
            nodes = await core.nodes(q)
            self.len(2, nodes)
            self.eq(nodes[0].ndef, ('inet:ip', (4, 0x01020304)))
            self.eq(nodes[1].ndef, ('inet:fqdn', 'fxp.com'))

            q = '$foo="http://fxp.com 1.2.3.4" | scrape $foo --yield --forms inet:fqdn,inet:ip'
            nodes = await core.nodes(q)
            self.len(2, nodes)
            self.eq(nodes[0].ndef, ('inet:ip', (4, 0x01020304)))
            self.eq(nodes[1].ndef, ('inet:fqdn', 'fxp.com'))

            q = '''
            $foo="http://fxp.com 1.2.3.4" $forms=(inet:fqdn, inet:ip)
            | scrape $foo --yield --forms $forms'''
            nodes = await core.nodes(q)
            self.len(2, nodes)
            self.eq(nodes[0].ndef, ('inet:ip', (4, 0x01020304)))
            self.eq(nodes[1].ndef, ('inet:fqdn', 'fxp.com'))

            # per-node tests

            guid = s_common.guid()

            await core.nodes(f'[ inet:search:query={guid} :text="hi there 5.5.5.5" ]')
            # test the special runtsafe but still per-node invocation
            nodes = await core.nodes('inet:search:query | scrape')
            self.len(1, nodes)
            self.eq(nodes[0].ndef[0], 'inet:search:query')

            self.len(1, await core.nodes('inet:ip=5.5.5.5'))

            nodes = await core.nodes('inet:search:query | scrape :text --yield')
            self.len(1, nodes)
            self.eq(nodes[0].ndef, ('inet:ip', (4, 0x05050505)))

            nodes = await core.nodes('inet:search:query | scrape :text --refs | -(refs)> *')
            self.len(1, nodes)
            self.eq(nodes[0].ndef, ('inet:ip', (4, 0x05050505)))

            nodes = await core.nodes('inet:search:query | scrape :text --yield --forms inet:ip')
            self.len(1, nodes)
            self.eq(nodes[0].ndef, ('inet:ip', (4, 0x05050505)))

            nodes = await core.nodes('inet:search:query | scrape :text --yield --forms inet:ip,inet:fqdn')
            self.len(1, nodes)
            self.eq(nodes[0].ndef, ('inet:ip', (4, 0x05050505)))

            nodes = await core.nodes('inet:search:query | scrape :text --yield --forms inet:fqdn')
            self.len(0, nodes)

            nodes = await core.nodes('inet:search:query | scrape :text --yield --forms (1)')
            self.len(0, nodes)

            nodes = await core.nodes('$foo="1.2.3.4" | scrape $foo --yield --forms (1)')
            self.len(0, nodes)

            msgs = await core.stormlist('scrape "https://t.c\\\\"')
            self.stormHasNoWarnErr(msgs)
            msgs = await core.stormlist('[ media:news=* :title="https://t.c\\\\" ] | scrape :title')
            self.stormHasNoWarnErr(msgs)

    async def test_storm_tee(self):

        async with self.getTestCore() as core:

            self.len(1, await core.nodes('[test:str=foo :bar=(inet:ip, 1.2.3.4)]'))
            self.len(1, await core.nodes('[inet:dns:a=(woot.com, 1.2.3.4)]'))
            self.len(1, await core.nodes('inet:ip=1.2.3.4 [ :asn=0 ]'))

            nodes = await core.nodes('inet:ip=1.2.3.4 | tee { -> * }')
            self.len(1, nodes)
            self.eq(nodes[0].ndef, ('inet:asn', 0))

            nodes = await core.nodes('inet:ip=1.2.3.4 | tee --join { -> * }')
            self.len(2, nodes)
            self.eq(nodes[0].ndef, ('inet:asn', 0))
            self.eq(nodes[1].ndef, ('inet:ip', (4, 0x01020304)))

            q = '''
            inet:ip=1.2.3.4 | tee
            { spin | [ inet:ip=2.2.2.2 ]}
            { spin | [ inet:ip=3.3.3.3 ]}
            { spin | [ inet:ip=4.4.4.4 ]}
            '''
            nodes = await core.nodes(q)
            self.len(3, nodes)

            q = '''
            inet:ip=1.2.3.4 | tee --join
            { spin | inet:ip=2.2.2.2 }
            { spin | inet:ip=3.3.3.3 }
            { spin | inet:ip=4.4.4.4 }
            '''
            nodes = await core.nodes(q)
            self.len(4, nodes)

            q = 'inet:ip=1.2.3.4 | tee --join { -> * } { <- * }'
            msgs = await core.stormlist(q, opts={'node:opts': {'links': True}})
            nodes = [m[1] for m in msgs if m[0] == 'node']
            self.len(4, nodes)

            self.eq(nodes[0][0], ('inet:asn', 0))
            links = nodes[0][1]['links']
            self.len(1, links)
            self.eq({'type': 'prop', 'prop': 'asn'}, links[0][1])

            self.eq(nodes[1][0][0], ('inet:dns:a'))
            links = nodes[1][1]['links']
            self.len(1, links)
            self.eq({'type': 'prop', 'prop': 'ip', 'reverse': True}, links[0][1])

            self.eq(nodes[2][0][0], ('test:str'))
            links = nodes[2][1]['links']
            self.len(1, links)
            self.eq({'type': 'prop', 'prop': 'bar', 'reverse': True}, links[0][1])

            self.eq(nodes[3][0], ('inet:ip', (4, 0x01020304)))
            links = nodes[2][1]['links']
            self.len(1, links)
            self.eq({'type': 'prop', 'prop': 'bar', 'reverse': True}, links[0][1])

            q = 'inet:ip=1.2.3.4 | tee --join { -> * } { <- * } { -> test:str:bar }'
            nodes = await core.nodes(q)
            self.len(5, nodes)
            self.eq(nodes[0].ndef, ('inet:asn', 0))
            self.eq(nodes[1].ndef[0], ('inet:dns:a'))
            self.eq(nodes[2].ndef[0], ('test:str'))
            self.eq(nodes[3].ndef[0], ('test:str'))
            self.eq(nodes[4].ndef, ('inet:ip', (4, 0x01020304)))

            # Queries can be a heavy list
            q = '$list = ([${ -> * }, ${ <- * }, ${ -> test:str:bar }]) inet:ip=1.2.3.4 | tee --join $list'
            nodes = await core.nodes(q)
            self.len(5, nodes)
            self.eq(nodes[0].ndef, ('inet:asn', 0))
            self.eq(nodes[1].ndef[0], ('inet:dns:a'))
            self.eq(nodes[2].ndef[0], ('test:str'))
            self.eq(nodes[3].ndef[0], ('test:str'))
            self.eq(nodes[4].ndef, ('inet:ip', (4, 0x01020304)))

            # A empty list of queries still works as an nop
            q = '$list = () | tee $list'
            msgs = await core.stormlist(q)
            self.len(2, msgs)
            self.eq(('init', 'fini'), [m[0] for m in msgs])

            q = 'inet:ip=1.2.3.4 $list = () | tee --join $list'
            msgs = await core.stormlist(q)
            self.len(3, msgs)
            self.eq(('init', 'node', 'fini'), [m[0] for m in msgs])

            q = '$list = () | tee --parallel $list'
            msgs = await core.stormlist(q)
            self.len(2, msgs)
            self.eq(('init', 'fini'), [m[0] for m in msgs])

            q = 'inet:ip=1.2.3.4 $list = () | tee --parallel --join $list'
            msgs = await core.stormlist(q)
            self.len(3, msgs)
            self.eq(('init', 'node', 'fini'), [m[0] for m in msgs])

            # Queries can be a input list
            q = 'inet:ip=1.2.3.4 | tee --join $list'
            queries = ('-> *', '<- *', '-> test:str:bar')
            nodes = await core.nodes(q, {'vars': {'list': queries}})
            self.len(5, nodes)
            self.eq(nodes[0].ndef, ('inet:asn', 0))
            self.eq(nodes[1].ndef[0], ('inet:dns:a'))
            self.eq(nodes[2].ndef[0], ('test:str'))
            self.eq(nodes[3].ndef[0], ('test:str'))
            self.eq(nodes[4].ndef, ('inet:ip', (4, 0x01020304)))

            # Empty queries are okay - they will just return the input node
            q = 'inet:ip=1.2.3.4 | tee {}'
            nodes = await core.nodes(q)
            self.len(1, nodes)
            self.eq(nodes[0].ndef, ('inet:ip', (4, 0x01020304)))

            # Subqueries are okay too but will just yield the input back out
            q = 'inet:ip=1.2.3.4 | tee {{ -> * }}'
            nodes = await core.nodes(q)
            self.len(1, nodes)
            self.eq(nodes[0].ndef, ('inet:ip', (4, 0x01020304)))

            # Sad path
            q = 'inet:ip=1.2.3.4 | tee'
            await self.asyncraises(s_exc.StormRuntimeError, core.nodes(q))

            # Runtsafe tee
            q = 'tee { inet:ip=1.2.3.4 } { inet:ip -> * }'
            nodes = await core.nodes(q)
            self.len(2, nodes)
            exp = {
                ('inet:asn', 0),
                ('inet:ip', (4, 0x01020304)),
            }
            self.eq(exp, {x.ndef for x in nodes})

            q = '$foo=woot.com tee { inet:ip=1.2.3.4 } { inet:fqdn=$foo <- * }'
            nodes = await core.nodes(q)
            self.len(3, nodes)
            exp = {
                ('inet:ip', (4, 0x01020304)),
                ('inet:fqdn', 'woot.com'),
                ('inet:dns:a', ('woot.com', (4, 0x01020304))),
            }
            self.eq(exp, {n.ndef for n in nodes})

            # Variables are scoped down into the sub runtime
            q = (
                f'$foo=5 tee '
                f'{{ [ inet:asn=3 ] }} '
                f'{{ [ inet:asn=4 ] $lib.print("made asn node: {{node}}", node=$node) }} '
                f'{{ [ inet:asn=$foo ] }}'
            )
            msgs = await core.stormlist(q)
            self.stormIsInPrint("made asn node: Node{(('inet:asn', 4)", msgs)
            podes = [m[1] for m in msgs if m[0] == 'node']
            self.eq({('inet:asn', 3), ('inet:asn', 4), ('inet:asn', 5)},
                    {p[0] for p in podes})

            # Node variables modified in sub runtimes don't affect parent node path
            q = '''[test:int=123] $foo=$node.value()
            | tee --join { $foo=($foo + 1) [test:str=$foo] +test:str } { $foo=($foo + 2) [test:str=$foo] +test:str } |
            $lib.fire(data, foo=$foo, ndef=$node.ndef()) | spin
            '''
            msgs = await core.stormlist(q)
            datas = [m[1].get('data') for m in msgs if m[0] == 'storm:fire']
            self.eq(datas, [
                {'foo': 124, 'ndef': ('test:str', '124')},
                {'foo': 125, 'ndef': ('test:str', '125')},
                {'foo': 123, 'ndef': ('test:int', 123)},
            ])

            # lift a non-existent node and feed to tee.
            q = 'inet:fqdn=newp.com tee { inet:ip=1.2.3.4 } { inet:ip -> * }'
            nodes = await core.nodes(q)
            self.len(2, nodes)
            exp = {
                ('inet:asn', 0),
                ('inet:ip', (4, 0x01020304)),
            }
            self.eq(exp, {x.ndef for x in nodes})

            # --parallel allows out of order execution. This test demonstrates that but controls the output by time

            q = '$foo=woot.com tee --parallel { $lib.time.sleep("1") inet:ip=1.2.3.4 }  { $lib.time.sleep("0.5") inet:fqdn=$foo <- * | sleep 2} { [inet:asn=1234] }'
            nodes = await core.nodes(q)
            self.len(4, nodes)
            exp = [
                ('inet:asn', 1234),
                ('inet:dns:a', ('woot.com', (4, 0x01020304))),
                ('inet:ip', (4, 0x01020304)),
                ('inet:fqdn', 'woot.com'),
            ]
            self.eq(exp, [x.ndef for x in nodes])

            # A fatal execption is fatal to the runtime
            q = '$foo=woot.com tee --parallel { $lib.time.sleep("0.5") inet:ip=1.2.3.4 }  { $lib.time.sleep("0.25") inet:fqdn=$foo <- * | sleep 1} { [inet:asn=newp] }'
            msgs = await core.stormlist(q)
            podes = [m[1] for m in msgs if m[0] == 'node']
            self.len(0, podes)
            self.stormIsInErr("invalid literal for int() with base 0: 'newp'", msgs)

            # Each input node to the query is also subject to parallel execution
            q = '$foo=woot.com inet:fqdn=$foo inet:fqdn=com | tee --parallel { inet:ip=1.2.3.4 } { inet:fqdn=$foo <- * } | uniq'
            nodes = await core.nodes(q)

            self.eq({node.ndef for node in nodes}, {
                ('inet:fqdn', 'woot.com'),
                ('inet:ip', (4, 16909060)),
                ('inet:dns:a', ('woot.com', (4, 16909060))),
                ('inet:fqdn', 'com'),
            })

            # Per-node exceptions can also tear down the runtime (coverage test)
            q = 'inet:fqdn=com | tee --parallel { [inet:asn=newp] }'
            with self.raises(s_exc.BadTypeValu):
                await core.nodes(q)

            # No input test
            q = 'tee'
            with self.raises(s_exc.StormRuntimeError):
                await core.nodes(q)

            # Runtsafety test
            q = '[ inet:fqdn=www.vertex.link ] $q=:domain | tee $q'
            await self.asyncraises(s_exc.StormRuntimeError, core.nodes(q))

    async def test_storm_parallel(self):

        async with self.getTestCore() as core:

            nodes = await core.nodes('parallel --size 4 { [ ou:org=* ] }')
            self.len(4, nodes)

            # check that subquery validation happens
            with self.raises(s_exc.NoSuchVar):
                await core.nodes('parallel --size 4 { [ ou:org=$foo ] }')

            # check that an exception on inbound percolates correctly
            with self.raises(s_exc.BadTypeValu):
                await core.nodes('[ ou:org=(foo,) ou:org=foo ] | parallel { [:name=bar] }')

            with self.raises(s_exc.BadTypeValu):
                await core.nodes('[ ou:org=(foo,) ou:org=foo ] | parallel --size 1 { [:name=bar] }')

            # check that an exception in the parallel pipeline percolates correctly
            with self.raises(s_exc.BadTypeValu):
                await core.nodes('parallel { [ou:org=foo] }')

            nodes = await core.nodes('ou:org | parallel {[ :name=foo ]}')
            self.true(all([n.get('name') == 'foo' for n in nodes]))

            # Runtsafety test
            q = '[ inet:fqdn=www.vertex.link ] $q=:domain | parallel $q'
            await self.asyncraises(s_exc.StormRuntimeError, core.nodes(q))

            nodes = await core.nodes('ou:org | parallel ${ $foo=bar [ :name=$foo ]}')
            self.true(all([n.get('name') == 'bar' for n in nodes]))

            orig = s_storm.ParallelCmd.pipeline
            tsks = {'cnt': 0}

            async def pipecnt(self, runt, query, inq, outq, runtprims):
                tsks['cnt'] += 1
                await orig(self, runt, query, inq, outq, runtprims)

            with mock.patch('synapse.lib.storm.ParallelCmd.pipeline', pipecnt):

                nodes = await core.nodes('ou:org parallel --size 4 {[ :name=bar ]}')
                self.len(5, nodes)
                self.true(all([n.get('name') == 'bar' for n in nodes]))
                self.eq(4, tsks['cnt'])

                tsks['cnt'] = 0

                nodes = await core.nodes('ou:org parallel --size 5 {[ :name=bar ]}')
                self.len(5, nodes)
                self.true(all([n.get('name') == 'bar' for n in nodes]))
                self.eq(5, tsks['cnt'])

                tsks['cnt'] = 0

                # --size greater than number of nodes only creates a pipeline for each node
                nodes = await core.nodes('ou:org parallel --size 10 {[ :name=foo ]}')
                self.len(5, nodes)
                self.true(all([n.get('name') == 'foo' for n in nodes]))
                self.eq(5, tsks['cnt'])

                tsks['cnt'] = 0

                nodes = await core.nodes('parallel --size 4 {[ ou:org=* ]}')
                self.len(4, nodes)
                self.eq(4, tsks['cnt'])

            self.len(20, await core.nodes('for $i in $lib.range(20) {[ test:str=$i ]}'))
            q = '''
            test:str
            parallel --size 4 {
                if (not $lib.vars.vals) {
                    $vals = ()
                }
                $vals.append($node.repr())
                fini { $lib.fire(resu, vals=$vals) }
            }
            | spin
            '''
            vals = []
            msgs = await core.stormlist(q)
            for m in msgs:
                if m[0] == 'storm:fire':
                    vals.extend(m[1]['data']['vals'])

            self.len(20, vals)

            q = '''
            $vals = ()
            test:str
            parallel --size 4 { $vals.append($node.repr()) }
            fini { return($vals) }
            '''
            self.len(20, await core.callStorm(q))

            q = '''
            function test(n) { $lib.fire(foo, valu=$n.repr()) return() }
            test:str
            parallel --size 4 { $test($node) }
            '''
            msgs = await core.stormlist(q)
            self.len(20, [m for m in msgs if m[0] == 'storm:fire' and m[1]['type'] == 'foo'])

    async def test_storm_yieldvalu(self):

        async with self.getTestCore() as core:

            nodes = await core.nodes('[ inet:ip=1.2.3.4 ]')

            buid0 = nodes[0].buid
            iden0 = s_common.ehex(buid0)

            nodes = await core.nodes('yield $foo', opts={'vars': {'foo': (iden0,)}})
            self.len(1, nodes)
            self.eq(nodes[0].ndef, ('inet:ip', (4, 0x01020304)))

            def genr():
                yield iden0

            async def agenr():
                yield iden0

            nodes = await core.nodes('yield $foo', opts={'vars': {'foo': (iden0,)}})
            self.len(1, nodes)
            self.eq(nodes[0].ndef, ('inet:ip', (4, 0x01020304)))

            nodes = await core.nodes('yield $foo', opts={'vars': {'foo': buid0}})
            self.len(1, nodes)
            self.eq(nodes[0].ndef, ('inet:ip', (4, 0x01020304)))

            nodes = await core.nodes('yield $foo', opts={'vars': {'foo': genr()}})
            self.len(1, nodes)
            self.eq(nodes[0].ndef, ('inet:ip', (4, 0x01020304)))

            nodes = await core.nodes('yield $foo', opts={'vars': {'foo': agenr()}})
            self.len(1, nodes)
            self.eq(nodes[0].ndef, ('inet:ip', (4, 0x01020304)))

            nodes = await core.nodes('yield $foo', opts={'vars': {'foo': nodes[0]}})
            self.len(1, nodes)
            self.eq(nodes[0].ndef, ('inet:ip', (4, 0x01020304)))

            nodes = await core.nodes('yield $foo', opts={'vars': {'foo': None}})
            self.len(0, nodes)

            # test that stormtypes nodes can be yielded
            self.len(1, await core.nodes('for $x in ${ [inet:ip=1.2.3.4] } { yield $x }'))

            # Some sad path tests
            with self.raises(s_exc.BadLiftValu):
                await core.nodes('yield $foo', opts={'vars': {'foo': 'asdf'}})

            # Nodes from other views do not lift
            view = await core.callStorm('return( $lib.view.get().iden )')
            fork = await core.callStorm('return( $lib.view.get().fork().iden )')

            q = '''
            $nodes = ()
            view.exec $view { inet:ip=1.2.3.4 $nodes.append($node) } |
            for $n in $nodes {
                yield $n
            }
            '''
            msgs = await core.stormlist(q, opts={'view': fork, 'vars': {'view': view}})
            self.stormIsInErr('Node is not from the current view.', msgs)

            q = '''
            $nodes = ()
            view.exec $view { for $x in ${ inet:ip=1.2.3.4 } { $nodes.append($x) } } |
            for $n in $nodes {
                yield $n
            }
            '''
            msgs = await core.stormlist(q, opts={'view': fork, 'vars': {'view': view}})
            self.stormIsInErr('Node is not from the current view.', msgs)

            q = 'view.exec $view { $x=${inet:ip=1.2.3.4} } | yield $x'
            msgs = await core.stormlist(q, opts={'view': fork, 'vars': {'view': view}})
            self.stormIsInErr('Node is not from the current view.', msgs)

            # Nodes lifted from another view and referred to by iden() works
            q = '''
            $nodes = ()
            view.exec $view { inet:ip=1.2.3.4 $nodes.append($node) } |
            for $n in $nodes {
                yield $n.iden()
            }
            '''
            nodes = await core.nodes(q, opts={'view': fork, 'vars': {'view': view}})
            self.len(1, nodes)

            q = '''
            $nodes = ()
            view.exec $view { for $x in ${ inet:ip=1.2.3.4 } { $nodes.append($x) } } |
            for $n in $nodes {
                yield $n.iden()
            }
            '''
            nodes = await core.nodes(q, opts={'view': fork, 'vars': {'view': view}})
            self.len(1, nodes)

            q = 'view.exec $view { $x=${inet:ip=1.2.3.4} } | for $n in $x { yield $n.iden() }'
            nodes = await core.nodes(q, opts={'view': fork, 'vars': {'view': view}})
            self.len(1, nodes)

    async def test_storm_viewexec(self):

        async with self.getTestCore() as core:

            view = await core.callStorm('return( $lib.view.get().iden )')
            fork = await core.callStorm('return( $lib.view.get().fork().iden )')

            q = '''view.exec $view {
                $lib.print(foo)
                $lib.warn(bar)
                $lib.fire(cool, some=event)
                $lib.csv.emit(item1, item2, item3)
                [ it:dev:str=nomsg ]
             }'''
            msgs = await core.stormlist(q, opts={'view': fork, 'vars': {'view': view}})
            self.stormIsInPrint('foo', msgs)
            self.stormIsInWarn('bar', msgs)
            self.len(1, [m for m in msgs if m[0] == 'storm:fire'])
            self.len(1, [m for m in msgs if m[0] == 'csv:row'])
            self.len(0, [m for m in msgs if m[0] == 'node:edits'])

            await core.addStormPkg({
                'name': 'testpkg',
                'version': (0, 0, 1),
                'modules': (
                    {'name': 'priv.exec',
                     'asroot:perms': [['power-ups', 'testpkg']],
                     'modconf': {'viewiden': fork},
                     'storm': '''
                        function asroot () {
                            view.exec $modconf.viewiden { $foo=bar } | return($foo)
                        }
                     '''},
                ),
            })

            visi = await core.auth.addUser('visi')
            asvisi = {'user': visi.iden}

            await core.stormlist('auth.user.addrule visi power-ups.testpkg')

            with self.raises(s_exc.AuthDeny):
                await core.callStorm('return(woot)', opts={'user': visi.iden, 'view': fork})

            self.eq('bar', await core.callStorm('return($lib.import(priv.exec).asroot())', opts=asvisi))

    async def test_storm_argv_parser(self):

        pars = s_storm.Parser(prog='hehe')
        pars.add_argument('--hehe')
        self.none(pars.parse_args(['--lol']))
        mesg = "Expected 0 positional arguments. Got 1: ['--lol']"
        self.eq(('BadArg', {'mesg': mesg}), (pars.exc.errname, pars.exc.errinfo))

        pars = s_storm.Parser(prog='hehe')
        pars.add_argument('hehe')
        opts = pars.parse_args(['-h'])
        self.none(opts)
        self.notin("ERROR: The argument <hehe> is required.", pars.mesgs)
        self.isin('Usage: hehe [options] <hehe>', pars.mesgs)
        self.isin('Options:', pars.mesgs)
        self.isin('  --help                      : Display the command usage.', pars.mesgs)
        self.isin('Arguments:', pars.mesgs)
        self.isin('  <hehe>                      : No help available', pars.mesgs)
        self.none(pars.exc)

        pars = s_storm.Parser(prog='hehe')
        pars.add_argument('hehe')
        opts = pars.parse_args(['newp', '-h'])
        self.none(opts)
        mesg = 'Extra arguments and flags are not supported with the help flag: hehe newp -h'
        self.eq(('BadArg', {'mesg': mesg}), (pars.exc.errname, pars.exc.errinfo))

        pars = s_storm.Parser()
        pars.add_argument('--no-foo', default=True, action='store_false')
        opts = pars.parse_args(['--no-foo'])
        self.false(opts.no_foo)

        pars = s_storm.Parser()
        pars.add_argument('--no-foo', default=True, action='store_false')
        opts = pars.parse_args([])
        self.true(opts.no_foo)

        pars = s_storm.Parser()
        pars.add_argument('--no-foo', default=True, action='store_false')
        pars.add_argument('--valu', default=8675309, type='int')
        pars.add_argument('--ques', nargs=2, type='int', default=(1, 2))
        pars.parse_args(['-h'])
        self.isin('  --no-foo                    : No help available.', pars.mesgs)
        self.isin('  --valu <valu>               : No help available. (default: 8675309)', pars.mesgs)
        self.isin('  --ques <ques>               : No help available. (default: (1, 2))', pars.mesgs)

        pars = s_storm.Parser()
        pars.add_argument('--yada')
        self.none(pars.parse_args(['--yada']))
        self.true(pars.exited)

        pars = s_storm.Parser()
        pars.add_argument('--yada', action='append')
        self.none(pars.parse_args(['--yada']))
        self.true(pars.exited)

        pars = s_storm.Parser()
        pars.add_argument('--yada', nargs='?')
        opts = pars.parse_args(['--yada'])
        self.none(opts.yada)

        pars = s_storm.Parser()
        pars.add_argument('--yada', nargs='+')
        self.none(pars.parse_args(['--yada']))
        self.true(pars.exited)

        pars = s_storm.Parser()
        pars.add_argument('--yada', type='int')
        self.none(pars.parse_args(['--yada', 'hehe']))
        self.true(pars.exited)

        # check help output formatting of optargs
        pars = s_storm.Parser()
        pars.add_argument('--star', nargs='*')
        pars.help()
        helptext = '\n'.join(pars.mesgs)
        self.isin('--star [<star> ...]', helptext)

        pars = s_storm.Parser()
        pars.add_argument('--plus', nargs='+')
        pars.help()
        helptext = '\n'.join(pars.mesgs)
        self.isin('--plus <plus> [<plus> ...]', helptext)

        pars = s_storm.Parser()
        pars.add_argument('--woot', nargs='+', default=[
            'The 1st Battalion, 26th Infantry Regiment "Blue Spaders" hosted Steve Rogers ',
            'for much of WWII. While initially using his sidearm,',
            'his Vibranium/steel alloy shield made by metallurgist Dr. Myron MacLain,',
            'quickly became his weapon of choice.'])
        pars.help()
        helptext = '\n'.join(pars.mesgs)
        self.isin('default:\n                                [', helptext)

        pars = s_storm.Parser()
        pars.add_argument('--ques', nargs='?')
        pars.help()
        helptext = '\n'.join(pars.mesgs)
        self.isin('--ques [ques]', helptext)

        # Check formatting for store_true / store_false optargs
        pars = s_storm.Parser()
        pars.add_argument('--ques', nargs=2, type='int')
        pars.add_argument('--beep', action='store_true', help='beep beep')
        pars.add_argument('--boop', action='store_false', help='boop boop')
        pars.help()
        helptext = '\n'.join(pars.mesgs)
        self.isin('--ques <ques>               : No help available', helptext)
        self.isin('--beep                      : beep beep', helptext)
        self.isin('--boop                      : boop boop', helptext)

        # test some nargs type intersections
        pars = s_storm.Parser()
        pars.add_argument('--ques', nargs='?', type='int')
        self.none(pars.parse_args(['--ques', 'asdf']))
        self.eq("Invalid value for type (int): asdf", pars.exc.errinfo['mesg'])

        pars = s_storm.Parser()
        pars.add_argument('--ques', nargs='*', type='int')
        self.none(pars.parse_args(['--ques', 'asdf']))
        self.eq("Invalid value for type (int): asdf", pars.exc.errinfo['mesg'])

        pars = s_storm.Parser()
        pars.add_argument('--ques', nargs='+', type='int')
        self.none(pars.parse_args(['--ques', 'asdf']))
        self.eq("Invalid value for type (int): asdf", pars.exc.errinfo['mesg'])

        pars = s_storm.Parser()
        pars.add_argument('foo', type='int')
        self.none(pars.parse_args(['asdf']))
        self.eq("Invalid value for type (int): asdf", pars.exc.errinfo['mesg'])

        # argument count mismatch
        pars = s_storm.Parser()
        pars.add_argument('--ques')
        self.none(pars.parse_args(['--ques']))
        self.eq("An argument is required for --ques.", pars.exc.errinfo['mesg'])

        pars = s_storm.Parser()
        pars.add_argument('--ques', nargs=2)
        self.none(pars.parse_args(['--ques', 'lolz']))
        self.eq("2 arguments are required for --ques.", pars.exc.errinfo['mesg'])

        pars = s_storm.Parser()
        pars.add_argument('--ques', nargs=2, type='int')
        self.none(pars.parse_args(['--ques', 'lolz', 'hehe']))
        self.eq("Invalid value for type (int): lolz", pars.exc.errinfo['mesg'])

        # test time argtype
        ttyp = s_datamodel.Model().type('time')

        pars = s_storm.Parser()
        pars.add_argument('--yada', type='time')
        args = pars.parse_args(['--yada', '20201021-1day'])
        self.nn(args)
        self.eq(ttyp.norm('20201021-1day')[0], args.yada)

        args = pars.parse_args(['--yada', 1603229675444])
        self.nn(args)
        self.eq(ttyp.norm(1603229675444)[0], args.yada)

        self.none(pars.parse_args(['--yada', 'hehe']))
        self.true(pars.exited)
        self.eq("Invalid value for type (time): hehe", pars.exc.errinfo['mesg'])

        # test ival argtype
        ityp = s_datamodel.Model().type('ival')

        pars = s_storm.Parser()
        pars.add_argument('--yada', type='ival')
        args = pars.parse_args(['--yada', '20201021-1day'])
        self.nn(args)
        self.eq(ityp.norm('20201021-1day')[0], args.yada)

        args = pars.parse_args(['--yada', 1603229675444])
        self.nn(args)
        self.eq(ityp.norm(1603229675444)[0], args.yada)

        args = pars.parse_args(['--yada', ('20201021', '20201023')])
        self.nn(args)
        self.eq(ityp.norm(('20201021', '20201023'))[0], args.yada)

        args = pars.parse_args(['--yada', (1603229675444, '20201021')])
        self.nn(args)
        self.eq(ityp.norm((1603229675444, '20201021'))[0], args.yada)

        self.none(pars.parse_args(['--yada', 'hehe']))
        self.true(pars.exited)
        self.eq("Invalid value for type (ival): hehe", pars.exc.errinfo['mesg'])

        # check adding argument with invalid type
        with self.raises(s_exc.BadArg):
            pars = s_storm.Parser()
            pars.add_argument('--yada', type=int)

        # choices - bad setup
        pars = s_storm.Parser()
        with self.raises(s_exc.BadArg) as cm:
            pars.add_argument('--foo', action='store_true', choices=['newp'])
        self.eq('Argument choices are not supported when action is store_true or store_false', cm.exception.get('mesg'))

        # choices - basics
        pars = s_storm.Parser()
        pars.add_argument('foo', type='int', choices=[3, 1, 2], help='foohelp')
        pars.add_argument('--bar', choices=['baz', 'bam'], help='barhelp')
        pars.add_argument('--cam', action='append', choices=['cat', 'cool'], help='camhelp')

        opts = pars.parse_args(['1', '--bar', 'bam', '--cam', 'cat', '--cam', 'cool'])
        self.eq(1, opts.foo)
        self.eq('bam', opts.bar)
        self.eq(['cat', 'cool'], opts.cam)

        opts = pars.parse_args([32])
        self.none(opts)
        self.eq('Invalid choice for argument <foo> (choose from: 3, 1, 2): 32', pars.exc.errinfo['mesg'])

        opts = pars.parse_args([2, '--bar', 'newp'])
        self.none(opts)
        self.eq('Invalid choice for argument --bar (choose from: baz, bam): newp', pars.exc.errinfo['mesg'])

        opts = pars.parse_args([2, '--cam', 'cat', '--cam', 'newp'])
        self.none(opts)
        self.eq('Invalid choice for argument --cam (choose from: cat, cool): newp', pars.exc.errinfo['mesg'])

        pars.mesgs.clear()
        pars.help()
        self.eq('  --bar <bar>                 : barhelp (choices: baz, bam)', pars.mesgs[5])
        self.eq('  --cam <cam>                 : camhelp (choices: cat, cool)', pars.mesgs[6])
        self.eq('  <foo>                       : foohelp (choices: 3, 1, 2)', pars.mesgs[10])

        # choices - default does not have to be in choices
        pars = s_storm.Parser()
        pars.add_argument('--foo', default='def', choices=['faz'], help='foohelp')

        opts = pars.parse_args([])
        self.eq('def', opts.foo)

        pars.help()
        self.eq('  --foo <foo>                 : foohelp (default: def, choices: faz)', pars.mesgs[-1])

        # choices - like defaults, choices are not normalized
        pars = s_storm.Parser()
        ttyp = s_datamodel.Model().type('time')
        pars.add_argument('foo', type='time', choices=['2022', ttyp.norm('2023')[0]], help='foohelp')

        opts = pars.parse_args(['2023'])
        self.eq(ttyp.norm('2023')[0], opts.foo)

        opts = pars.parse_args(['2022'])
        self.none(opts)
        errmesg = pars.exc.errinfo['mesg']
        self.eq('Invalid choice for argument <foo> (choose from: 2022, 1672531200000000): 1640995200000000', errmesg)

        pars.help()
        self.eq('  <foo>                       : foohelp (choices: 2022, 1672531200000000)', pars.mesgs[-1])

        # choices - nargs
        pars = s_storm.Parser()
        pars.add_argument('foo', nargs='+', choices=['faz'])
        pars.add_argument('--bar', nargs='?', choices=['baz'])
        pars.add_argument('--cat', nargs=2, choices=['cam', 'cool'])

        opts = pars.parse_args(['newp'])
        self.none(opts)
        self.eq('Invalid choice for argument <foo> (choose from: faz): newp', pars.exc.errinfo['mesg'])

        opts = pars.parse_args(['faz', '--bar', 'newp'])
        self.none(opts)
        self.eq('Invalid choice for argument --bar (choose from: baz): newp', pars.exc.errinfo['mesg'])

        opts = pars.parse_args(['faz', '--cat', 'newp', 'newp2'])
        self.none(opts)
        self.eq('Invalid choice for argument --cat (choose from: cam, cool): newp', pars.exc.errinfo['mesg'])

        opts = pars.parse_args(['faz', '--cat', 'cam', 'cool'])
        self.nn(opts)

        pars = s_storm.Parser()
        pars.add_argument('--baz', nargs=3, help='''
             This is the top line, nothing special.
             This is my second line with sublines that should have some leading spaces:
                subline 1: this is a line which has three spaces.
                  subline 2: this is another line with five leading spaces.
               subline 3: yet another line with only two leading spaces.
              subline 4: this line has one space and is long which should wrap around because it exceeds the default display width.
             This is the final line with no leading spaces.''')
        pars.add_argument('--taz', type='bool', default=True, help='Taz option')
        pars.help()
        self.eq('  --baz <baz>                 : This is the top line, nothing special.', pars.mesgs[5])
        self.eq('                                This is my second line with sublines that should have some leading spaces:', pars.mesgs[6])
        self.eq('                                   subline 1: this is a line which has three spaces.', pars.mesgs[7])
        self.eq('                                     subline 2: this is another line with five leading spaces.', pars.mesgs[8])
        self.eq('                                  subline 3: yet another line with only two leading spaces.', pars.mesgs[9])
        self.eq('                                 subline 4: this line has one space and is long which should wrap around because it', pars.mesgs[10])
        self.eq('                                 exceeds the default display width.', pars.mesgs[11])
        self.eq('                                This is the final line with no leading spaces.', pars.mesgs[12])
        self.eq('  --taz <taz>                 : Taz option (default: True)', pars.mesgs[13])

    async def test_storm_cmd_help(self):

        async with self.getTestCore() as core:
            pdef = {
                'name': 'testpkg',
                'version': '0.0.1',
                'commands': (
                    {'name': 'woot', 'cmdinputs': (
                        {'form': 'hehe:haha'},
                        {'form': 'hoho:lol', 'help': 'We know whats up'}
                    ), 'endpoints': (
                        {'path': '/v1/test/one', 'desc': 'My multi-line endpoint description which spans multiple lines and has a second line. This is the second line of the description.'},
                        {'path': '/v1/test/two', 'host': 'vertex.link', 'desc': 'Single line endpoint description.'},
                    )},
                ),
            }
            core.loadStormPkg(pdef)
            msgs = await core.stormlist('woot --help')
            helptext = '\n'.join([m[1].get('mesg') for m in msgs if m[0] == 'print'])
            self.isin('Inputs:\n\n    hehe:haha\n    hoho:lol  - We know whats up', helptext)
            self.isin('Endpoints:\n\n    /v1/test/one              : My multi-line endpoint description which spans multiple lines and has a second line.', helptext)
            self.isin('This is the second line of the description.', helptext)
            self.isin('/v1/test/two              : Single line endpoint description.', helptext)

    async def test_storm_help_cmd(self):

        async with self.getTestCore() as core:

            await core.nodes('[test:str=foo]')

            msgs = await core.stormlist('.created | limit 1 | help')
            self.printed(msgs, 'package: synapse')
            self.stormIsInPrint('help', msgs)
            self.stormIsInPrint('List available information about Storm and brief descriptions of different items.',
                                msgs)
            self.len(1, [n for n in msgs if n[0] == 'node'])

            msgs = await core.stormlist('help')
            self.printed(msgs, 'package: synapse')
            self.stormIsInPrint('help', msgs)
            self.stormIsInPrint('List available information about Storm and brief descriptions of different items.',
                                msgs)

            msgs = await core.stormlist('help view')
            self.stormIsInPrint('Storm api for a View instance', msgs)
            self.stormIsInPrint('view.merge', msgs)
            self.stormNotInPrint('tee', msgs)

            msgs = await core.stormlist('help newp')
            self.stormIsInPrint('No commands found matching "newp"', msgs)
            self.stormNotInPrint('uniq', msgs)

            otherpkg = {
                'name': 'foosball',
                'version': '0.0.1',
                'synapse_version': '>=3.0.0,<4.0.0',
                'commands': ({
                                 'name': 'testcmd',
                                 'descr': 'test command',
                                 'storm': '[ inet:ip=1.2.3.4 ]',
                             },),
                'modules': (
                    {
                        'name': 'foosmod',
                        'storm': '''
                                function f(a) {return ($a)}
                                ''',
                    },
                ),

            }
            self.none(await core.addStormPkg(otherpkg))

            msgs = await core.stormlist('help')
            self.printed(msgs, 'package: foosball')
            self.stormIsInPrint('testcmd', msgs)
            self.stormIsInPrint(': test command', msgs)

            msgs = await core.stormlist('help testcmd')
            self.stormIsInPrint('testcmd', msgs)
            self.stormNotInPrint('view.merge', msgs)

            msgs = await core.stormlist('[test:str=uniq] | help $node.value')
            self.stormIsInPrint('Get the value of the primary property of the Node.', msgs)

            msgs = await core.stormlist('[test:str=uniq] | help $node.value()')
            self.stormNotInPrint('Get the value of the primary property of the Node.', msgs)
            self.stormIsInPrint('uniq: Filter nodes by their uniq iden values.', msgs)

            msgs = await core.stormlist('[ test:str=uniq ] | help $node.props')
            self.stormIsInPrint('A Storm Primitive representing the properties on a Node.', msgs)

            msgs = await core.stormlist('[ test:str=uniq ] | help $node')
            self.stormIsInPrint('Implements the Storm api for a node instance.', msgs)

            msgs = await core.stormlist('[ test:str=uniq ] | help $path')
            self.stormIsInPrint('Implements the Storm API for the Path object.', msgs)

            # $lib helps
            msgs = await core.stormlist('help $lib')
            self.stormIsInPrint('$lib.auth                     : A Storm Library for interacting with Auth in the '
                                'Cortex.',
                                msgs)
            self.stormIsInPrint('$lib.import(name, debug=(false), reqvers=(null))\nImport a Storm module.',
                                msgs)
            self.stormIsInPrint('$lib.debug\nTrue if the current runtime has debugging enabled.', msgs)
            self.stormNotInPrint('Examples', msgs)

            msgs = await core.stormlist('help -v $lib')

            self.stormIsInPrint('$lib.import(name, debug=(false), reqvers=(null))\n'
                                '================================================\n'
                                'Import a Storm module.', msgs)

            msgs = await core.stormlist('help $lib.macro')
            self.stormIsInPrint('$lib.macro.del(name)\nDelete a Storm Macro by name from the Cortex.', msgs)

            msgs = await core.stormlist('help list')
            self.stormIsInPrint('***\nlist\n****\nImplements the Storm API for a List instance.', msgs)
            self.stormIsInPrint('append(valu)\nAppend a value to the list.', msgs)
            self.stormIsInPrint('auth.user.list     : List all users.', msgs)

            # email stor / gettr has a multi value return type
            msgs = await core.stormlist('help -v auth:user')
            self.stormIsInPrint('Implements the Storm API for a User.', msgs)
            self.stormIsInPrint("A user's email. This can also be used to set the user's email.", msgs)
            self.stormIsInPrint('The return type may be one of the following: str, null.', msgs)

            msgs = await core.stormlist('help $lib.regex')
            self.stormIsInPrint('The following references are available:\n\n'
                                '$lib.regex.flags.i\n'
                                'Regex flag to indicate that case insensitive matches are allowed.\n\n'
                                '$lib.regex.flags.m\n'
                                'Regex flag to indicate that multiline matches are allowed.', msgs)

            msgs = await core.stormlist('help $lib.inet.http.get')
            self.stormIsInPrint('$lib.inet.http.get(url, headers=(null)', msgs)
            self.stormIsInPrint('Get the contents of a given URL.', msgs)

            msgs = await core.stormlist('$str=hehe help $str.split')
            self.stormIsInPrint('Split the string into multiple parts based on a separator.', msgs)

            msgs = await core.stormlist('help $lib.gen.orgByName')
            self.stormIsInPrint('Returns an ou:org by name, adding the node if it does not exist.', msgs)

            msgs = await core.stormlist('help --verbose $lib.gen.orgByName')
            self.stormIsInPrint('Returns an ou:org by name, adding the node if it does not exist.\n'
                                'Args:\n    name (str): The name of the org.', msgs)

            orig = s_stormtypes.registry.getLibDocs
            def forcedep(cls):
                libsinfo = orig(cls)
                for info in libsinfo:
                    info['deprecated'] = {'eolvers': 'v999.0.0'}
                return libsinfo

            with mock.patch('synapse.lib.stormtypes.registry.getLibDocs', forcedep):
                msgs = await core.stormlist('help --verbose $lib.len')
                self.stormIsInPrint('Warning', msgs)
                self.stormIsInPrint('``$lib.len`` has been deprecated and will be removed in version v999.0.0', msgs)

            msgs = await core.stormlist('help $lib.inet')
            self.stormIsInPrint('The following libraries are available:\n\n'
                                '$lib.inet.http                : A Storm Library exposing an HTTP client API.\n'
                                '$lib.inet.http.oauth.v1       : A Storm library to handle OAuth v1 authentication.\n'
                                '$lib.inet.http.oauth.v2       : A Storm library for managing OAuth V2 clients.\n',
                                msgs)
            self.stormNotInPrint('$lib.inet.http.get(', msgs)

            msgs = await core.stormlist('help $lib.regex.flags')
            err = 'Item must be a Storm type name, a Storm library, or a Storm command name to search for. Got dict'
            self.stormIsInErr(err, msgs)

            url = core.getLocalUrl()
            msgs = await core.stormlist('$prox=$lib.telepath.open($url) help $prox.getCellInfo',
                                        opts={'vars': {'url': url}})
            self.stormIsInPrint('Implements the call methods for the telepath:proxy.', msgs)

            msgs = await core.stormlist('$prox=$lib.telepath.open($url) help $prox.storm',
                                        opts={'vars': {'url': url}})
            self.stormIsInPrint('Implements the generator methods for the telepath:proxy.', msgs)

            msgs = await core.stormlist('function f(){} help $f')
            self.stormIsInErr('help does not currently support runtime defined functions.', msgs)

            msgs = await core.stormlist('$mod=$lib.import(foosmod) help $mod')
            self.stormIsInErr('Help does not currently support imported Storm modules.', msgs)

            msgs = await core.stormlist('$mod=$lib.import(foosmod) help $mod.f')
            self.stormIsInErr('help does not currently support runtime defined functions.', msgs)

    async def test_liftby_edge(self):
        async with self.getTestCore() as core:

            await core.nodes('[ test:str=test1 +(refs)> { [test:int=7] } ]')
            await core.nodes('[ test:str=test1 +(refs)> { [test:int=8] } ]')
            await core.nodes('[ test:str=test2 +(refs)> { [test:int=8] } ]')

            nodes = await core.nodes('lift.byverb refs')
            self.eq(sorted([n.ndef[1] for n in nodes]), ['test1', 'test2'])

            nodes = await core.nodes('lift.byverb --n2 refs ')
            self.eq(sorted([n.ndef[1] for n in nodes]), [7, 8])

            nodes = await core.nodes('lift.byverb $v', {'vars': {'v': 'refs'}})
            self.eq(sorted([n.ndef[1] for n in nodes]), ['test1', 'test2'])

            q = '[(test:str=refs) (test:str=foo)] $v=$node.value() | lift.byverb $v'
            msgs = await core.stormlist(q, opts={'node:opts': {'links': True}})
            nodes = [n[1] for n in msgs if n[0] == 'node']
            self.len(4, nodes)
            self.eq({n[0][1] for n in nodes},
                    {'test1', 'test2', 'refs', 'foo'})
            links = nodes[1][1]['links']
            self.len(1, links)
            self.eq({'type': 'runtime'}, links[0][1])

            links = nodes[2][1]['links']
            self.len(1, links)
            self.eq({'type': 'runtime'}, links[0][1])

    async def test_storm_nested_root(self):
        async with self.getTestCore() as core:
            self.eq(20, await core.callStorm('''
            $foo = (100)
            function x() {
                function y() {
                    function z() {
                        $foo = (20)
                        return()
                    }
                    $z()
                    return()
                }
                $y()
                return()
            }
            $x()
            return ($foo)
            '''))

    async def test_edges_del(self):
        async with self.getTestCore() as core:
            view = await core.callStorm('return ($lib.view.get().fork().iden)')
            opts = {'view': view}

            await core.nodes('[test:int=8191 test:int=127]')
            await core.stormlist('test:int=127 | [ <(refs)+ { test:int=8191 } ]', opts=opts)

            # Delete the N1 out from under the fork
            msgs = await core.stormlist('test:int=8191 | delnode')
            self.stormHasNoWarnErr(msgs)

            msgs = await core.stormlist('test:int=127 | edges.del * --n2', opts=opts)
            self.stormHasNoWarnErr(msgs)

        async with self.getTestCore() as core:

            opts = {'vars': {'verbs': ('_seen',)}}
            await core.nodes('for $verb in $verbs { $lib.model.ext.addEdge(*, $verb, *, ({})) }', opts=opts)

            await core.nodes('[ test:str=test1 +(refs)> { [test:int=7 test:int=8] } ]')
            await core.nodes('[ test:str=test1 +(_seen)> { [test:int=7 test:int=8] } ]')

            self.len(4, await core.nodes('test:str=test1 -(*)> *'))

            await core.nodes('test:str=test1 | edges.del refs')
            self.len(0, await core.nodes('test:str=test1 -(refs)> *'))
            self.len(2, await core.nodes('test:str=test1 -(_seen)> *'))

            await core.nodes('test:str=test1 [ +(refs)> { [test:int=7 test:int=8] } ]')

            self.len(4, await core.nodes('test:str=test1 -(*)> *'))

            await core.nodes('test:str=test1 | edges.del *')
            self.len(0, await core.nodes('test:str=test1 -(*)> *'))

            # Test --n2
            await core.nodes('test:str=test1 [ <(refs)+ { [test:int=7 test:int=8] } ]')
            await core.nodes('test:str=test1 [ <(_seen)+ { [test:int=7 test:int=8] } ]')

            self.len(4, await core.nodes('test:str=test1 <(*)- *'))

            await core.nodes('test:str=test1 | edges.del refs --n2')
            self.len(0, await core.nodes('test:str=test1 <(refs)- *'))
            self.len(2, await core.nodes('test:str=test1 <(_seen)- *'))

            await core.nodes('test:str=test1 [ <(refs)+ { [test:int=7 test:int=8] } ]')

            self.len(4, await core.nodes('test:str=test1 <(*)- *'))

            await core.nodes('test:str=test1 | edges.del * --n2')
            self.len(0, await core.nodes('test:str=test1 <(*)- *'))

            # Test non-runtsafe usage
            await core.nodes('[ test:str=refs +(refs)> { [test:int=7 test:int=8] } ]')
            await core.nodes('[ test:str=_seen +(_seen)> { [test:int=7 test:int=8] } ]')

            self.len(2, await core.nodes('test:str=refs -(refs)> *'))
            self.len(2, await core.nodes('test:str=_seen -(_seen)> *'))

            await core.nodes('test:str=refs test:str=_seen $v=$node.value() | edges.del $v')

            self.len(0, await core.nodes('test:str=refs -(refs)> *'))
            self.len(0, await core.nodes('test:str=_seen -(_seen)> *'))

            await core.nodes('test:str=refs [ <(refs)+ { [test:int=7 test:int=8] } ]')
            await core.nodes('test:str=_seen [ <(_seen)+ { [test:int=7 test:int=8] } ]')

            self.len(2, await core.nodes('test:str=refs <(refs)- *'))
            self.len(2, await core.nodes('test:str=_seen <(_seen)- *'))

            await core.nodes('test:str=refs test:str=_seen $v=$node.value() | edges.del $v --n2')

            self.len(0, await core.nodes('test:str=refs <(refs)- *'))
            self.len(0, await core.nodes('test:str=_seen <(_seen)- *'))

            await core.nodes('test:str=refs [ <(refs)+ { [test:int=7 test:int=8] } ]')
            await core.nodes('[ test:str=* <(_seen)+ { [test:int=7 test:int=8] } ]')

            self.len(2, await core.nodes('test:str=refs <(refs)- *'))
            self.len(2, await core.nodes('test:str=* <(_seen)- *'))

            await core.nodes('test:str=refs test:str=* $v=$node.value() | edges.del $v --n2')

            self.len(0, await core.nodes('test:str=refs <(refs)- *'))
            self.len(0, await core.nodes('test:str=* <(_seen)- *'))

            # Test perms
            visi = await core.auth.addUser('visi')
            await visi.setPasswd('secret')

            await core.nodes('test:str=test1 [ +(refs)> { test:int=7 } ]')
            self.len(1, await core.nodes('test:str=test1 -(refs)> *'))

            async with core.getLocalProxy(user='visi') as asvisi:
                with self.raises(s_exc.AuthDeny):
                    await asvisi.callStorm('test:str=test1 | edges.del refs')

                await visi.addRule((True, ('node', 'edge', 'del', 'refs')))

                await asvisi.callStorm('test:str=test1 | edges.del refs')
                self.len(0, await core.nodes('test:str=test1 -(refs)> *'))

                await core.nodes('test:str=test1 [ +(refs)> { test:int=7 } ]')
                with self.raises(s_exc.AuthDeny):
                    await asvisi.callStorm('test:str=test1 | edges.del *')

                await visi.addRule((True, ('node', 'edge', 'del')))

                await asvisi.callStorm('test:str=test1 | edges.del *')
                self.len(0, await core.nodes('test:str=test1 -(refs)> *'))

    async def test_storm_pushpull(self):

        with self.getTestDir() as dirn:

            async with self.getTestCore(dirn=dirn) as core:

                visi = await core.auth.addUser('visi')
                await visi.setPasswd('secret')

                await core.auth.rootuser.setPasswd('secret')
                host, port = await core.dmon.listen('tcp://127.0.0.1:0/')

                # setup a trigger so we know when the nodes move...
                view0, layr0 = await core.callStorm('$view = $lib.view.get().fork() return(($view.iden, $view.layers.0.iden))')
                view1, layr1 = await core.callStorm('$view = $lib.view.get().fork() return(($view.iden, $view.layers.0.iden))')
                view2, layr2 = await core.callStorm('$view = $lib.view.get().fork() return(($view.iden, $view.layers.0.iden))')
                view3, layr3 = await core.callStorm('$view = $lib.view.get().fork() return(($view.iden, $view.layers.0.iden))')

                opts = {'vars': {
                    'view0': view0,
                    'view1': view1,
                    'view2': view2,
                    'view3': view3,
                    'layr0': layr0,
                    'layr1': layr1,
                    'layr2': layr2,
                    'layr3': layr3,
                }}

                # lets get some auth denies...
                async with core.getLocalProxy(user='visi') as asvisi:

                    with self.raises(s_exc.AuthDeny):
                        await asvisi.callStorm(f'$lib.layer.get($layr0).addPush(hehe)', opts=opts)
                    with self.raises(s_exc.AuthDeny):
                        await asvisi.callStorm(f'$lib.layer.get($layr0).delPush(hehe)', opts=opts)
                    with self.raises(s_exc.AuthDeny):
                        await asvisi.callStorm(f'$lib.layer.get($layr2).addPull(hehe)', opts=opts)
                    with self.raises(s_exc.AuthDeny):
                        await asvisi.callStorm(f'$lib.layer.get($layr2).delPull(hehe)', opts=opts)
                    with self.raises(s_exc.AuthDeny):
                        await asvisi.callStorm(f'$lib.layer.get($layr2).addPull(hehe)', opts=opts)
                    with self.raises(s_exc.AuthDeny):
                        await asvisi.callStorm(f'$lib.layer.get($layr2).delPull(hehe)', opts=opts)

                actv = len(core.activecoros)
                # view0 -push-> view1 <-pull- view2
                await core.callStorm(f'$lib.layer.get($layr0).addPush("tcp://root:secret@127.0.0.1:{port}/*/layer/{layr1}")', opts=opts)
                await core.callStorm(f'$lib.layer.get($layr2).addPull("tcp://root:secret@127.0.0.1:{port}/*/layer/{layr1}")', opts=opts)

                purl = await core.callStorm('for ($iden, $pdef) in $lib.layer.get($layr2).get(pulls) { return($pdef.url) }', opts=opts)
                self.true(purl.startswith('tcp://root:****@127.0.0.1'))
                purl = await core.callStorm('for ($iden, $pdef) in $lib.layer.get($layr0).get(pushs) { return($pdef.url) }', opts=opts)
                self.true(purl.startswith('tcp://root:****@127.0.0.1'))

                msgs = await core.stormlist('layer.push.list $layr0', opts=opts)
                self.stormIsInPrint('tcp://root:****@127.0.0.1', msgs)

                msgs = await core.stormlist('layer.pull.list $layr2', opts=opts)
                self.stormIsInPrint('tcp://root:****@127.0.0.1', msgs)

                self.eq(2, len(core.activecoros) - actv)
                tasks = await core.callStorm('return($lib.ps.list())')
                self.len(1, [t for t in tasks if t.get('name').startswith('layer pull:')])
                self.len(1, [t for t in tasks if t.get('name').startswith('layer push:')])

                await core.nodes('[ entity:contact=* ]', opts={'view': view0})

                # wait for first write so we can get the correct offset
                await core.layers.get(layr2).waitEditOffs(0, timeout=3)
                offs = await core.layers.get(layr2).getEditOffs()

                await core.nodes('[ entity:contact=* ]', opts={'view': view0})
                await core.nodes('[ entity:contact=* ]', opts={'view': view0})
                await core.layers.get(layr2).waitEditOffs(offs + 10, timeout=3)

                self.len(3, await core.nodes('entity:contact', opts={'view': view1}))
                self.len(3, await core.nodes('entity:contact', opts={'view': view2}))

                # Check offset reporting
                q = '$layer=$lib.layer.get($layr0) return ($layer)'
                layrinfo = await core.callStorm(q, opts=opts)
                pushs = layrinfo.get('pushs')
                self.len(1, pushs)
                pdef = list(pushs.values())[0]
                self.lt(10, pdef.get('offs', 0))

                q = '$layer=$lib.layer.get($layr2) return ($layer)'
                layrinfo = await core.callStorm(q, opts=opts)
                pulls = layrinfo.get('pulls')
                self.len(1, pulls)
                pdef = list(pulls.values())[0]
                self.lt(10, pdef.get('offs', 0))

                # remove and ensure no replay on restart
                await core.nodes('entity:contact | delnode', opts={'view': view2})
                self.len(0, await core.nodes('entity:contact', opts={'view': view2}))

            conf = {'dmon:listen': f'tcp://127.0.0.1:{port}'}
            async with self.getTestCore(dirn=dirn, conf=conf) as core:

                await asyncio.sleep(0)

                offs = await core.layers.get(layr2).getEditOffs()
                await core.nodes('[ entity:contact=* ]', opts={'view': view0})
                await core.nodes('[ entity:contact=* ]', opts={'view': view0})
                await core.nodes('[ entity:contact=* ]', opts={'view': view0})
                await core.layers.get(layr2).waitEditOffs(offs + 6, timeout=3)

                # confirm we dont replay and get the old one back...
                self.len(3, await core.nodes('entity:contact', opts={'view': view2}))

                actv = len(core.activecoros)
                # remove all pushes / pulls
                await core.callStorm('''
                    for $layr in $lib.layer.list() {
                        $pushs = $layr.get(pushs)
                        if $pushs {
                            for ($iden, $pdef) in $pushs { $layr.delPush($iden) }
                        }
                        $pulls = $layr.get(pulls)
                        if $pulls {
                            for ($iden, $pdef) in $pulls { $layr.delPull($iden) }
                        }
                    }
                ''')
                self.eq(actv - 2, len(core.activecoros))
                tasks = await core.callStorm('return($lib.ps.list())')
                self.len(0, [t for t in tasks if t.get('name').startswith('layer pull:')])
                self.len(0, [t for t in tasks if t.get('name').startswith('layer push:')])

                # code coverage for push/pull dict exists but has no entries
                self.none(await core.callStorm('return($lib.layer.get($layr2).delPull($lib.guid()))', opts=opts))
                self.none(await core.callStorm('return($lib.layer.get($layr0).delPush($lib.guid()))', opts=opts))

                msgs = await core.stormlist('layer.push.list $layr0', opts=opts)
                self.stormIsInPrint('No pushes configured', msgs)

                msgs = await core.stormlist('layer.pull.list $layr2', opts=opts)
                self.stormIsInPrint('No pulls configured', msgs)

                # Test storm command add/del
                q = f'layer.push.add $layr0 "tcp://root:secret@127.0.0.1:{port}/*/layer/{layr1}"'
                msgs = await core.stormlist(q, opts=opts)
                self.stormIsInPrint('Layer push added', msgs)

                q = f'layer.pull.add $layr2 "tcp://root:secret@127.0.0.1:{port}/*/layer/{layr1}"'
                msgs = await core.stormlist(q, opts=opts)
                self.stormIsInPrint('Layer pull added', msgs)

                msgs = await core.stormlist('layer.push.list $layr0', opts=opts)
                self.stormIsInPrint('tcp://root:****@127.0.0.1', msgs)

                msgs = await core.stormlist('layer.pull.list $layr2', opts=opts)
                self.stormIsInPrint('tcp://root:****@127.0.0.1', msgs)

                pidn = await core.callStorm('for ($iden, $pdef) in $lib.layer.get($layr0).get(pushs) { return($iden) }', opts=opts)
                msgs = await core.stormlist(f'layer.push.del $layr0 {pidn}', opts=opts)
                self.stormIsInPrint('Layer push deleted', msgs)
                msgs = await core.stormlist('layer.push.list $layr0', opts=opts)
                self.stormIsInPrint('No pushes configured', msgs)

                pidn = await core.callStorm('for ($iden, $pdef) in $lib.layer.get($layr2).get(pulls) { return($iden) }', opts=opts)
                msgs = await core.stormlist(f'layer.pull.del $layr2 {pidn}', opts=opts)
                self.stormIsInPrint('Layer pull deleted', msgs)
                msgs = await core.stormlist('layer.pull.list $layr2', opts=opts)
                self.stormIsInPrint('No pulls configured', msgs)

                # Add slow pushers
                q = f'''$url="tcp://root:secret@127.0.0.1:{port}/*/layer/{layr3}"
                $pdef = $lib.layer.get($layr0).addPush($url, queue_size=10, chunk_size=1)
                return($pdef.iden)'''
                slowpush = await core.callStorm(q, opts=opts)
                q = f'''$url="tcp://root:secret@127.0.0.1:{port}/*/layer/{layr0}"
                $pdef = $lib.layer.get($layr3).addPull($url, queue_size=20, chunk_size=10)
                return($pdef.iden)'''
                slowpull = await core.callStorm(q, opts=opts)

                pushs = await core.callStorm('return($lib.layer.get($layr0).get(pushs))', opts=opts)
                self.isin(slowpush, pushs)

                pulls = await core.callStorm('return($lib.layer.get($layr3).get(pulls))', opts=opts)
                self.isin(slowpull, pulls)

                self.none(await core.callStorm(f'return($lib.layer.get($layr0).delPush({slowpush}))', opts=opts))
                self.none(await core.callStorm(f'return($lib.layer.get($layr3).delPull({slowpull}))', opts=opts))

                # add a push/pull and remove the layer to cancel it...
                await core.callStorm(f'$lib.layer.get($layr0).addPush("tcp://root:secret@127.0.0.1:{port}/*/layer/{layr1}")', opts=opts)
                await core.callStorm(f'$lib.layer.get($layr2).addPull("tcp://root:secret@127.0.0.1:{port}/*/layer/{layr1}")', opts=opts)

                await asyncio.sleep(0)

                tasks = await core.callStorm('return($lib.ps.list())')
                self.len(1, [t for t in tasks if t.get('name').startswith('layer pull:')])
                self.len(1, [t for t in tasks if t.get('name').startswith('layer push:')])
                self.eq(actv, len(core.activecoros))

                pushpulls = set()
                for ldef in await core.getLayerDefs():
                    pushpulls.update(ldef.get('pushs', {}))
                    pushpulls.update(ldef.get('pulls', {}))

                tasks = [cdef.get('task') for iden, cdef in core.activecoros.items() if iden in pushpulls]

                await core.callStorm('$lib.view.del($view0)', opts=opts)
                await core.callStorm('$lib.view.del($view1)', opts=opts)
                await core.callStorm('$lib.view.del($view2)', opts=opts)
                await core.callStorm('$lib.view.del($view3)', opts=opts)
                await core.callStorm('$lib.layer.del($layr0)', opts=opts)
                await core.callStorm('$lib.layer.del($layr1)', opts=opts)
                await core.callStorm('$lib.layer.del($layr2)', opts=opts)
                await core.callStorm('$lib.layer.del($layr3)', opts=opts)

                # Wait for the active coros to die
                for task in [t for t in tasks if t is not None]:
                    self.true(await s_coro.waittask(task, timeout=5))

                tasks = await core.callStorm('return($lib.ps.list())')
                self.len(0, [t for t in tasks if t.get('name').startswith('layer pull:')])
                self.len(0, [t for t in tasks if t.get('name').startswith('layer push:')])
                self.eq(actv - 2, len(core.activecoros))

                with self.raises(s_exc.SchemaViolation):
                    await core.addLayrPush('newp', {})
                with self.raises(s_exc.SchemaViolation):
                    await core.addLayrPull('newp', {})

                # sneak a bit of coverage for the raw library in here...
                fake = {
                    'time': s_common.now(),
                    'iden': s_common.guid(),
                    'user': s_common.guid(),
                    'url': 'tcp://localhost',
                }
                self.none(await core.addLayrPush('newp', fake))
                self.none(await core.addLayrPull('newp', fake))

                self.none(await core.delLayrPull('newp', 'newp'))
                self.none(await core.delLayrPull(layr0, 'newp'))
                self.none(await core.delLayrPush('newp', 'newp'))
                self.none(await core.delLayrPush(layr0, 'newp'))

                # main view/layer have None for pulls/pushs
                self.none(await core.delLayrPull(core.getView().layers[0].iden, 'newp'))
                self.none(await core.delLayrPush(core.getView().layers[0].iden, 'newp'))

                async with await s_telepath.openurl(f'tcp://visi:secret@127.0.0.1:{port}/*/view') as proxy:
                    self.eq(core.getView().iden, await proxy.getCellIden())
                    with self.raises(s_exc.AuthDeny):
                        await proxy.storNodeEdits((), {})

                with self.raises(s_exc.NoSuchPath):
                    async with await s_telepath.openurl(f'tcp://root:secret@127.0.0.1:{port}/*/newp'):
                        pass

                class LayrBork:
                    async def syncNodeEdits(self, offs, wait=True, compat=False):
                        if False: yield None
                        raise s_exc.SynErr()

                fake = {
                    'iden': s_common.guid(),
                    'user': s_common.guid(),
                    'chunk:size': 1000,
                    'queue:size': 1000,
                }
                # this should fire the reader and exit cleanly when he explodes
                await core._pushBulkEdits(LayrBork(), LayrBork(), fake)

                # a quick/ghetto test for coverage...
                layr = core.getView().layers[0]
                layr.logedits = False
                with self.raises(s_exc.BadArg):
                    await layr.waitEditOffs(200)

                await core.addUserRule(visi.iden, (True, ('layer', 'add')))
                l1 = await core.callStorm('$layer=$lib.layer.add() return ($layer) ', opts={'user': visi.iden})
                l2 = await core.callStorm('$layer=$lib.layer.add() return ($layer) ', opts={'user': visi.iden})
                varz = {'iden': l1.get('iden'), 'tgt': l2.get('iden'), 'port': port}
                pullq = '$layer=$lib.layer.get($iden).addPull(`tcp://root:secret@127.0.0.1:{$port}/*/layer/{$tgt}`)'
                pushq = '$layer=$lib.layer.get($iden).addPush(`tcp://root:secret@127.0.0.1:{$port}/*/layer/{$tgt}`)'
                with self.raises(s_exc.AuthDeny):
                    await core.callStorm(pullq, opts={'user': visi.iden, 'vars': varz})
                with self.raises(s_exc.AuthDeny):
                    await core.callStorm(pullq, opts={'user': visi.iden, 'vars': varz})

                await core.addUserRule(visi.iden, (True, ('telepath', 'open', 'tcp')))

                msgs = await core.stormlist(pullq, opts={'user': visi.iden, 'vars': varz})
                self.stormHasNoWarnErr(msgs)

                msgs = await core.stormlist(pushq, opts={'user': visi.iden, 'vars': varz})
                self.stormHasNoWarnErr(msgs)

                l1iden = l1.get('iden')
                pdef = list(core.getLayer(l1iden).layrinfo['pushs'].values())[0]
                self.none(await core.addLayrPush(l1iden, pdef))
                self.len(1, list(core.getLayer(l1iden).layrinfo['pushs'].values()))

                pdef = list(core.getLayer(l1iden).layrinfo['pulls'].values())[0]
                self.none(await core.addLayrPull(l1iden, pdef))
                self.len(1, list(core.getLayer(l1iden).layrinfo['pulls'].values()))

    async def test_storm_tagprune(self):

        async with self.getTestCore() as core:

            self.len(1, await core.nodes('[test:str=foo +#parent.child.grandchild]'))
            self.len(1, await core.nodes('[test:str=bar +#parent.childtag +#parent.child.step +#parent.child.grandchild]'))
            self.len(1, await core.nodes('[test:str=baz +#parent.child.step +#parent.child.step.two +#parent.child.step.three]'))

            # Won't do anything but should work
            nodes = await core.nodes('test:str | tag.prune')
            self.len(3, nodes)

            node = (await core.nodes('test:str=foo'))[0]
            exp = [
                'parent',
                'parent.child',
                'parent.child.grandchild'
            ]
            self.eq(node.getTagNames(), exp)

            node = (await core.nodes('test:str=bar'))[0]
            exp = [
                'parent',
                'parent.child',
                'parent.child.grandchild',
                'parent.child.step',
                'parent.childtag'
            ]
            self.eq(node.getTagNames(), exp)

            node = (await core.nodes('test:str=baz'))[0]
            exp = [
                'parent',
                'parent.child',
                'parent.child.step',
                'parent.child.step.three',
                'parent.child.step.two'
            ]
            self.eq(node.getTagNames(), exp)

            await core.nodes('test:str | tag.prune parent.child.grandchild')

            # Should remove all tags
            node = (await core.nodes('test:str=foo'))[0]
            self.eq(node.getTagNames(), [])

            # Should only remove parent.child.grandchild
            node = (await core.nodes('test:str=bar'))[0]
            exp = ['parent', 'parent.child', 'parent.child.step', 'parent.childtag']
            self.eq(node.getTagNames(), exp)

            await core.nodes('test:str | tag.prune parent.child.step')

            # Should only remove parent.child.step and parent.child
            node = (await core.nodes('test:str=bar'))[0]
            self.eq(node.getTagNames(), ['parent', 'parent.childtag'])

            # Should remove all tags
            node = (await core.nodes('test:str=baz'))[0]
            self.eq(node.getTagNames(), [])

            self.len(1, await core.nodes('[test:str=foo +#tag.tree.one +#tag.tree.two +#another.tag.tree]'))
            self.len(1, await core.nodes('[test:str=baz +#tag.tree.one +#tag.tree.two +#another.tag.tree +#more.tags.to.remove +#tag.that.stays]'))

            # Remove multiple tags
            tags = '''
                tag.tree.one
                tag.tree.two
                another.tag.tree
                more.tags.to.remove
            '''
            await core.nodes(f'test:str | tag.prune {tags}')

            node = (await core.nodes('test:str=foo'))[0]
            self.eq(node.getTagNames(), [])

            node = (await core.nodes('test:str=baz'))[0]
            exp = ['tag', 'tag.that', 'tag.that.stays']
            self.eq(node.getTagNames(), exp)

            self.len(1, await core.nodes('[test:str=runtsafety +#runtsafety]'))
            self.len(1, await core.nodes('[test:str=foo +#runtsafety]'))
            self.len(1, await  core.nodes('[test:str=runt.safety.two +#runt.safety.two +#runt.child]'))

            # Test non-runtsafe usage
            await core.nodes('test:str | tag.prune $node.value()')

            node = (await core.nodes('test:str=runtsafety'))[0]
            self.eq(node.getTagNames(), [])

            node = (await core.nodes('test:str=foo'))[0]
            self.eq(node.getTagNames(), ['runtsafety'])

            node = (await core.nodes('test:str=runt.safety.two'))[0]
            self.eq(node.getTagNames(), ['runt', 'runt.child'])

            self.len(1, await core.nodes('[test:str=foo +#runt.need.perms]'))
            self.len(1, await core.nodes('[test:str=runt.safety.two +#runt.safety.two]'))

            # Test perms
            visi = await core.auth.addUser('visi')
            await visi.setPasswd('secret')

            async with core.getLocalProxy(user='visi') as asvisi:
                with self.raises(s_exc.AuthDeny):
                    await asvisi.callStorm(f'test:str | tag.prune runt.need.perms')

                with self.raises(s_exc.AuthDeny):
                    await asvisi.callStorm(f'test:str | tag.prune $node.value()')

            await visi.addRule((True, ('node', 'tag', 'del', 'runt')))

            async with core.getLocalProxy(user='visi') as asvisi:
                await asvisi.callStorm(f'test:str | tag.prune runt.need.perms')

                node = (await core.nodes('test:str=foo'))[0]
                self.eq(node.getTagNames(), ['runtsafety'])

                await asvisi.callStorm(f'test:str=runt.safety.two | tag.prune $node.value()')

                node = (await core.nodes('test:str=runt.safety.two'))[0]
                self.eq(node.getTagNames(), ['runt', 'runt.child'])

    async def test_storm_cmdscope(self):

        async with self.getTestCore() as core:
            core.loadStormPkg({
                'name': 'testpkg',
                'version': '0.0.1',
                'commands': (
                    {'name': 'woot', 'cmdargs': (('hehe', {}),), 'storm': 'spin | [ inet:ip=1.2.3.4 ]'},
                    {'name': 'stomp', 'storm': '$fqdn=lol'},
                    {'name': 'gronk', 'storm': 'init { $fqdn=foo } $lib.print($fqdn)'},
                ),
            })
            # Success for the next two tests is that these don't explode with errors..
            self.len(1, await core.nodes('''
                [ inet:fqdn=vertex.link ]
                $fqdn=$node.repr()
                | woot lol |
                $lib.print($path.vars.fqdn)
            '''))
            # Non-runtsafe scope
            self.len(1, await core.nodes('''
                [ inet:fqdn=vertex.link ]
                $fqdn=$node.repr()
                | woot $node |
                $lib.print($path.vars.fqdn)
            '''))

            msgs = await core.stormlist('''
                [ inet:fqdn=vertex.link ]
                $fqdn=$node.repr()
                | stomp |
                $lib.print($fqdn)
            ''')
            self.stormIsInPrint('vertex.link', msgs)
            self.stormNotInPrint('lol', msgs)

            msgs = await core.stormlist('''
                [ inet:fqdn=vertex.link ]
                $fqdn=$node.repr()
                | gronk
            ''')
            self.stormIsInPrint('foo', msgs)
            self.stormNotInPrint('vertex.link', msgs)

    async def test_storm_version(self):

        async with self.getTestCore() as core:
            msgs = await core.stormlist('version')
            self.stormIsInPrint('Synapse Version:', msgs)
            self.stormIsInPrint('Commit Hash:', msgs)

    async def test_storm_runas(self):
        async with self.getTestCore() as core:

            visi = await core.auth.addUser('visi')

            nodes = await core.nodes('[ inet:fqdn=foo.com ]')
            self.len(1, nodes)

            q = 'runas visi { [ inet:fqdn=bar.com ] }'
            await self.asyncraises(s_exc.AuthDeny, core.nodes(q))

            await visi.addRule((True, ('node', 'add')))

            await core.nodes('runas visi { [ inet:fqdn=bar.com ] }')

            items = await alist(core.syncLayersEvents({}, wait=False))
            self.len(2, [item for item in items if item[-1]['user'] == visi.iden])

            await core.nodes(f'runas {visi.iden} {{ [ inet:fqdn=baz.com ] }}')

            items = await alist(core.syncLayersEvents({}, wait=False))
            self.len(4, [item for item in items if item[-1]['user'] == visi.iden])

            q = 'inet:fqdn $n=$node runas visi { yield $n [ +#atag ] }'
            await self.asyncraises(s_exc.AuthDeny, core.nodes(q))

            await visi.addRule((True, ('node', 'tag', 'add')))

            nodes = await core.nodes(q)
            for node in nodes:
                self.nn(node.get('#atag'))

            async with core.getLocalProxy(user='visi') as asvisi:
                await self.asyncraises(s_exc.AuthDeny, asvisi.callStorm(q))

            q = '$tag=btag runas visi { inet:fqdn=foo.com [ +#$tag ] }'
            await core.nodes(q)
            nodes = await core.nodes('inet:fqdn=foo.com')
            self.nn(nodes[0].get('#btag'))

            await self.asyncraises(s_exc.NoSuchUser, core.nodes('runas newp { inet:fqdn=foo.com }'))

            cmd0 = {
                'name': 'asroot.not',
                'storm': 'runas visi { inet:fqdn=foo.com [-#btag ] }',
                'asroot': True,
            }
            cmd1 = {
                'name': 'asroot.yep',
                'storm': 'runas visi --asroot { inet:fqdn=foo.com [-#btag ] }',
                'asroot': True,
            }
            await core.setStormCmd(cmd0)
            await core.setStormCmd(cmd1)
            await core.addStormPkg({
                'name': 'synapse-woot',
                'version': (0, 0, 1),
                'modules': (
                    {'name': 'woot.runas',
                     'asroot:perms': [['power-ups', 'woot', 'user']],
                     'storm': 'function asroot () { runas root { $lib.print(woot) return() }}'},
                ),
            })

            asvisi = {'user': visi.iden}
            with self.raises(s_exc.AuthDeny):
                await core.callStorm('return($lib.import(woot.runas).asroot())', opts=asvisi)

            await core.stormlist('auth.user.addrule visi power-ups.woot.user')
            await core.callStorm('return($lib.import(woot.runas).asroot())', opts=asvisi)

            await self.asyncraises(s_exc.AuthDeny, core.nodes('asroot.not'))

            nodes = await core.nodes('asroot.yep | inet:fqdn=foo.com')
            for node in nodes:
                self.none(node.get('#btag'))

            q = '''runas visi {
                $lib.print(foo)
                $lib.warn(bar)
                $lib.fire(cool, some=event)
                $lib.csv.emit(item1, item2, item3)
                [ it:dev:str=nomsg ]
             }'''
            msgs = await core.stormlist(q)
            self.stormIsInPrint('foo', msgs)
            self.stormIsInWarn('bar', msgs)
            self.len(1, [m for m in msgs if m[0] == 'storm:fire'])
            self.len(1, [m for m in msgs if m[0] == 'csv:row'])
            self.len(0, [m for m in msgs if m[0] == 'node:edits'])

    async def test_storm_batch(self):
        async with self.getTestCore() as core:
            q = '''
                for $i in $lib.range(12) {[ test:str=$i ]}

                batch $lib.true --size 5 ${
                    $vals=([])
                    for $n in $nodes { $vals.append($n.repr()) }
                    $lib.print((',').join($vals))
                }
            '''
            msgs = await core.stormlist(q)
            self.len(0, [m for m in msgs if m[0] == 'node'])
            self.stormIsInPrint('0,1,2,3,4', msgs)
            self.stormIsInPrint('5,6,7,8,9', msgs)
            self.stormIsInPrint('10,11', msgs)

            q = '''
                for $i in $lib.range(12) { test:str=$i }

                batch $lib.false --size 5 {
                    $vals=([])
                    for $n in $nodes { $vals.append($n.repr()) }
                    $lib.print((',').join($vals))
                }
            '''
            msgs = await core.stormlist(q)
            self.len(12, [m for m in msgs if m[0] == 'node'])
            self.stormIsInPrint('0,1,2,3,4', msgs)
            self.stormIsInPrint('5,6,7,8,9', msgs)
            self.stormIsInPrint('10,11', msgs)

            q = '''
                for $i in $lib.range(12) { test:str=$i }
                batch $lib.true --size 5 { yield $nodes }
            '''
            msgs = await core.stormlist(q)
            self.len(12, [m for m in msgs if m[0] == 'node'])

            q = '''
                for $i in $lib.range(12) { test:str=$i }
                batch $lib.false --size 5 { yield $nodes }
            '''
            msgs = await core.stormlist(q)
            self.len(12, [m for m in msgs if m[0] == 'node'])

            with self.raises(s_exc.StormRuntimeError):
                await core.nodes('batch $lib.true --size 20000 {}')

            with self.raises(s_exc.StormRuntimeError):
                await core.nodes('test:str batch $lib.true --size $node {}')

    async def test_storm_queries(self):
        async with self.getTestCore() as core:

            q = '''
            [ test:str=1.2.3.4
                // add a prop
                :hehe=1234
                /* also set :seen
                   to now
                */
                :seen = now
            ]'''
            nodes = await core.nodes(q)
            self.len(1, nodes)
            self.eq(nodes[0].get('hehe'), '1234')
            self.nn(nodes[0].get('seen'))

            case = [
                ('+', 'plus'),
                ('-', 'minus'),
                ('/', 'div'),
                ('+-', 'plusminus'),
                ('-+', 'minusplus'),
                ('--', 'minusminus'),
                ('++', 'plusplus'),
            ]

            for valu, exp in case:
                q = f'$x={valu}'
                q += '''
                switch $x {
                    +: { $lib.print(plus) }
                    //comm
                    -: { $lib.print(minus) }
                    /*comm*/ +-: { $lib.print(plusminus) }
                    -+ : { $lib.print(minusplus) }
                    // -+: { $lib.print(fake) }
                    /* -+: { $lib.print(fake2) } */
                    --: { $lib.print(minusminus) }
                    ++: { $lib.print(plusplus) }
                    /: { $lib.print(div) }
                }
                '''
                msgs = await core.stormlist(q)
                self.stormIsInPrint(exp, msgs)

            q = 'iden			Jul 17, 2019, 8:14:22 PM		10	 hostname'
            msgs = await core.stormlist(q)
            self.stormIsInWarn('Failed to decode iden: [Jul]', msgs)
            self.stormIsInWarn('Failed to decode iden: [17,]', msgs)
            self.stormIsInWarn('Failed to decode iden: [2019,]', msgs)
            self.stormIsInWarn('Failed to decode iden: [8:14:22]', msgs)
            self.stormIsInWarn('Failed to decode iden: [PM]', msgs)
            self.stormIsInWarn('iden must be 32 bytes [10]', msgs)
            self.stormIsInWarn('Failed to decode iden: [hostname]', msgs)

            q = 'iden https://intelx.io/?s=3NBtmP3tZtZQHKrTCtTEiUby9dgujnmV6q --test=asdf'
            msgs = await core.stormlist(q)
            self.stormIsInWarn('Failed to decode iden: [https://intelx.io/?s=3NBtmP3tZtZQHKrTCtTEiUby9dgujnmV6q]', msgs)
            self.stormIsInWarn('Failed to decode iden: [--test]', msgs)
            self.stormIsInWarn('Failed to decode iden: [asdf]', msgs)

            q = 'iden 192[.]foo[.]bar'
            msgs = await core.stormlist(q)
            self.stormIsInWarn('Failed to decode iden: [192[.]foo[.]bar]', msgs)

            q = '''file:bytes#aka.feye.thr.apt1 ->it:exec:file:add  ->file:path |uniq| ->file:base |uniq ->file:base:ext=doc'''
            msgs = await core.stormlist(q)
            self.stormIsInErr("Expected 1 positional arguments. Got 2: ['->', 'file:base:ext=doc']", msgs)

            msgs = await core.stormlist('help yield')
            self.stormIsInPrint('No commands found matching "yield"', msgs)

            q = '''inet:fqdn:zone=earthsolution.org -> inet:dns:request -> file:bytes | uniq -> inet.dns.request'''
            msgs = await core.stormlist(q)
            self.stormHasNoErr(msgs)

            await core.nodes('''$token=foo $lib.print(({"Authorization":`Bearer {$token}`}))''')

            q = '#rep.clearsky.dreamjob -># +syn:tag^=rep |uniq -syn:tag~=rep.clearsky'
            msgs = await core.stormlist(q)
            self.stormIsInErr("Expected 1 positional arguments", msgs)

            q = 'service.add svcrs ssl://svcrs:27492?certname=root'
            msgs = await core.stormlist(q)
            self.stormIsInPrint('(svcrs): ssl://svcrs:27492?certname=root', msgs)

            q = 'iden ssl://svcrs:27492?certname=root=bar'
            msgs = await core.stormlist(q)
            self.stormIsInWarn('Failed to decode iden: [ssl://svcrs:27492?certname=root=bar]', msgs)

            q = "$foo=one $bar=two $lib.print(`{$foo}={$bar}`)"
            msgs = await core.stormlist(q)
            self.stormIsInPrint("one=two", msgs)

            q = "function test(){ $asdf=foo $return () }"
            msgs = await core.stormlist(q)
            self.stormIsInErr("Unexpected token '}'", msgs)

            retn = await core.callStorm('return((60*60))')
            self.eq(retn, 3600)

            retn = await core.callStorm('return((1*2 * 3))')
            self.eq(retn, 6)

            retn = await core.callStorm('return((0x10))')
            self.eq(retn, 16)

            retn = await core.callStorm('return((0x10*0x10))')
            self.eq(retn, 256)

            retn = await core.callStorm('return((0x10*0x10 + 5))')
            self.eq(retn, 261)

            retn = await core.callStorm('return((0x10*0x10,))')
            self.eq(retn, ('0x10*0x10',))

            nodes = await core.nodes('[test:comp=(1, contact@privacyprotect.org) :seen=(2008/07/10 00:00:00.000, 2020/06/29 00:00:00.001)] +test:comp:seen@=(2018/01/01, now)')
            self.len(1, nodes)

            retn = await core.callStorm('return((2021/12 00, 2021/12 :foo))')
            self.eq(retn, ('2021/12 00', '2021/12 :foo'))

            q = '''
            $foo=(123)
            if ($foo = 123 or not $foo = "cool, str("
                or $lib.concat("foo,bar", 'baz', 'cool)')) {
                $lib.print(success)
            }
            if ($foo = 123 or not $foo = "cool, \\"str("
                or $lib.concat("foo,bar", 'baz', 'cool)')) {
                $lib.print(escaped)
            }
            if ($foo = 123 or not $foo = \'\'\'cool, "'str(\'\'\'
                or $lib.concat("foo,bar", 'baz', 'cool)')) {
                $lib.print(triple)
            }
            '''
            msgs = await core.stormlist(q)
            self.stormIsInPrint("success", msgs)
            self.stormIsInPrint("escaped", msgs)
            self.stormIsInPrint("triple", msgs)

            q = '''
            $foo=(123)
            if ($foo = 123 or $lib.concat('foo),b"ar', 'baz')) {
                $lib.print(nest1)
            }
            if ($foo = 123 or (not $foo='baz' and $lib.concat("foo),b'ar", 'baz'))) {
                $lib.print(nest2)
            }
            if ($foo = 123 or (not $foo='baz' and $lib.concat(\'\'\'foo),b'"ar\'\'\', 'baz'))) {
                $lib.print(nest3)
            }
            '''
            msgs = await core.stormlist(q)
            self.stormIsInPrint("nest1", msgs)
            self.stormIsInPrint("nest2", msgs)
            self.stormIsInPrint("nest3", msgs)

            q = '''
            $foo=(0x40)
            if ($foo = 64 and $foo = 0x40 and not $foo = "cool, str("
                or $lib.concat("foo,bar", 'baz', 'cool)')) {
                $lib.print(success)
            }
            if ($foo = 64 and $foo = 0x40 and not $foo = "cool, \\"str("
                or $lib.concat("foo,bar", 'baz', 'cool)')) {
                $lib.print(escaped)
            }
            if ($foo = 64 and $foo = 0x40 and not $foo = \'\'\'cool, "'str(\'\'\'
                or $lib.concat("foo,bar", 'baz', 'cool)')) {
                $lib.print(triple)
            }
            '''
            msgs = await core.stormlist(q)
            self.stormIsInPrint("success", msgs)
            self.stormIsInPrint("escaped", msgs)
            self.stormIsInPrint("triple", msgs)

            q = '''
            $foo=(0x40)
            if ($foo = 64 or $lib.concat('foo),b"ar', 'baz')) {
                $lib.print(nest1)
            }
            if ($foo = 64 or (not $foo='baz' and $lib.concat("foo),b'ar", 'baz'))) {
                $lib.print(nest2)
            }
            if ($foo = 64 or (not $foo='baz' and $lib.concat(\'\'\'foo),b'"ar\'\'\', 'baz'))) {
                $lib.print(nest3)
            }
            '''
            msgs = await core.stormlist(q)
            self.stormIsInPrint("nest1", msgs)
            self.stormIsInPrint("nest2", msgs)
            self.stormIsInPrint("nest3", msgs)

            await core.addTagProp('score', ('int', {}), {})

            await core.nodes('[(media:news=* :publisher:name=foo) (inet:ip=1.2.3.4 +#test:score=1)]')

            q = 'media:news:publisher:name #test'
            self.len(2, await core.nodes(q))
            self.len(1, await core.nodes('#test'))

            q = 'media:news:publisher:name #test:score'
            self.len(2, await core.nodes(q))
            self.len(1, await core.nodes('#test:score'))

            q = 'media:news:publisher:name#test'
            msgs = await core.stormlist(q)
            self.stormIsInErr('No form named media:news:publisher:name', msgs)

            q = 'media:news:publisher:name#test:score'
            msgs = await core.stormlist(q)
            self.stormIsInErr('No form named media:news:publisher:name', msgs)

            q = 'media:news:publisher:name#test.*.bar'
            msgs = await core.stormlist(q)
            self.stormIsInErr("Unexpected token 'default case'", msgs)

            q = '#test.*.bar'
            msgs = await core.stormlist(q)
            self.stormIsInErr("Unexpected token 'default case'", msgs)

            q = 'media:news:publisher:name#test.*.bar:score'
            msgs = await core.stormlist(q)
            self.stormIsInErr("Unexpected token 'default case'", msgs)

    async def test_storm_copyto(self):

        async with self.getTestCore() as core:
            await core.addTagProp('score', ('int', {}), {})

            msgs = await core.stormlist('[ inet:user=visi ] | copyto $node.repr()')
            self.stormIsInErr('copyto arguments must be runtsafe', msgs)

            msgs = await core.stormlist('[ inet:user=visi ] | copyto newp')
            self.stormIsInErr('No such view:', msgs)

            layr = await core.callStorm('return($lib.layer.add().iden)')

            opts = {'vars': {'layers': (layr,)}}
            view = await core.callStorm('return($lib.view.add(layers=$layers).iden)', opts=opts)

            msgs = await core.stormlist('''
                [ media:news=* :title=vertex :url=https://vertex.link
                    +(refs)> { [ inet:ip=1.1.1.1 inet:ip=2.2.2.2 ] }
                    <(refs)+ { [ inet:ip=5.5.5.5 inet:ip=6.6.6.6 ] }
                    +#foo.bar:score=10
                ]
                $node.data.set(foo, bar)
            ''')
            self.stormHasNoWarnErr(msgs)

            opts = {'view': view}
            msgs = await core.stormlist('[ inet:ip=1.1.1.1 inet:ip=5.5.5.5 ]', opts=opts)
            self.stormHasNoWarnErr(msgs)

            msgs = await core.stormlist('media:news | copyto $view', opts={'vars': {'view': view}})
            self.stormHasNoWarnErr(msgs)

            self.len(1, await core.nodes('media:news +#foo.bar:score>1'))
            self.len(1, await core.nodes('media:news +:title=vertex :url -> inet:url', opts=opts))
            nodes = await core.nodes('media:news +:title=vertex -(refs)> inet:ip', opts=opts)
            self.len(1, nodes)
            self.eq(('inet:ip', (4, 0x01010101)), nodes[0].ndef)

            nodes = await core.nodes('media:news +:title=vertex <(refs)- inet:ip', opts=opts)
            self.len(1, nodes)
            self.eq(('inet:ip', (4, 0x05050505)), nodes[0].ndef)
            self.eq('bar', await core.callStorm('media:news return($node.data.get(foo))', opts=opts))

            oldn = await core.nodes('[ inet:ip=2.2.2.2 ]', opts=opts)
            await asyncio.sleep(0.1)
            newn = await core.nodes('[ inet:ip=2.2.2.2 ]')
            self.ne(oldn[0].get('.created'), newn[0].get('.created'))

            msgs = await core.stormlist('inet:ip=2.2.2.2 | copyto $view', opts={'vars': {'view': view}})
            self.stormHasNoWarnErr(msgs)

            oldn = await core.nodes('inet:ip=2.2.2.2', opts=opts)

            self.eq(oldn[0].get('.created'), newn[0].get('.created'))

            await core.nodes('[ test:ro=bad :readable=foo ]', opts=opts)
            await core.nodes('[ test:ro=bad :readable=bar ]')

            msgs = await core.stormlist('test:ro=bad | copyto $view', opts={'vars': {'view': view}})
            self.stormIsInWarn("Cannot overwrite read only property with conflicting value", msgs)

            nodes = await core.nodes('test:ro=bad', opts=opts)
            self.eq(nodes[0].get('readable'), 'foo')

    async def test_lib_storm_delnode(self):
        async with self.getTestCore() as core:

            visi = await core.auth.addUser('visi')
            await visi.addRule((True, ('node',)))

            size, sha256 = await core.callStorm('return($lib.axon.put($buf))', {'vars': {'buf': b'asdfasdf'}})

            opts = {'vars': {'sha256': sha256}}
            self.len(1, await core.nodes('[ file:bytes=({"sha256": $sha256}) ]', opts=opts))

            opts = {'vars': {'sha256': sha256}}
            await core.nodes('file:bytes | delnode')
            self.len(0, await core.nodes('file:bytes'))
            self.true(await core.axon.has(s_common.uhex(sha256)))

            self.len(1, await core.nodes('[ file:bytes=({"sha256": $sha256}) ]', opts=opts))

            async with core.getLocalProxy(user='visi') as asvisi:

                with self.raises(s_exc.AuthDeny):
                    await asvisi.callStorm('file:bytes | delnode --delbytes')

                await visi.addRule((True, ('axon', 'del')))

                await asvisi.callStorm('file:bytes | delnode --delbytes')
                self.len(0, await core.nodes('file:bytes'))
                self.false(await core.axon.has(s_common.uhex(sha256)))

    async def test_lib_dmon_embed(self):

        async with self.getTestCore() as core:
            await core.nodes('''
                function dostuff(mesg) {
                    $query = ${
                        $lib.queue.gen(hehe).put($mesg)
                        $lib.dmon.del($auto.iden)
                    }
                    $lib.dmon.add($query)
                    return()
                }
                $dostuff(woot)
            ''')

            self.eq('woot', await core.callStorm('return($lib.queue.gen(hehe).get().1)'))

            await core.nodes('''
                function dostuff(mesg) {
                    $query = ${
                        $lib.queue.gen(haha).put($lib.vars.mesg)
                        $lib.dmon.del($auto.iden)
                    }
                    $lib.dmon.add($query)
                    return()
                }
                $dostuff($lib.set())
            ''')

            self.none(await core.callStorm('return($lib.queue.gen(haha).get().1)'))

            await core.nodes('''
                $foo = (foo,)
                $query = ${
                    $foo.append(bar)
                    $lib.queue.gen(hoho).put($foo)
                    $lib.dmon.del($auto.iden)
                }
                $lib.dmon.add($query)
            ''')

            self.eq(['foo', 'bar'], await core.callStorm('return($lib.queue.gen(hoho).get().1)'))<|MERGE_RESOLUTION|>--- conflicted
+++ resolved
@@ -1688,11 +1688,7 @@
             self.sorteq(['con0', 'con1'], [n.get('name') for n in nodes])
 
             q = '''
-<<<<<<< HEAD
             [ test:str=foo +(refs)> {[ test:str=bar ]} ]
-=======
-            [ meta:name=foo +(refs)> {[ meta:name=bar ]} ]
->>>>>>> ad73e882
             { for $i in $lib.range(1001) { $node.data.set($i, $i) }}
             '''
             nodes = await core.nodes(q, opts=altview)
@@ -1712,7 +1708,6 @@
             await visi.addRule((True, ('node', 'data')), gateiden=lowriden)
 
             with self.raises(s_exc.AuthDeny):
-<<<<<<< HEAD
                 await core.nodes('test:str | merge --apply', opts=altview)
 
             self.len(0, await core.nodes('test:str=foo'))
@@ -1726,51 +1721,25 @@
 
             self.len(1, await core.nodes('test:str=foo [ :seen=now ]', opts=altview))
             await core.nodes('test:str=foo | merge --apply', opts=altview)
-=======
-                await core.nodes('meta:name | merge --apply', opts=altview)
-
-            self.len(0, await core.nodes('meta:name=foo'))
-
-            await visi.addRule((True, ('node', 'edge')), gateiden=lowriden)
-
-            await core.nodes('meta:name | merge --apply', opts=altview)
-            self.len(1, await core.nodes('meta:name=foo -(refs)> *'))
-
-            await visi.delRule((True, ('node', 'add')), gateiden=lowriden)
-
-            self.len(1, await core.nodes('meta:name=foo [ .seen=now ]', opts=altview))
-            await core.nodes('meta:name=foo | merge --apply', opts=altview)
->>>>>>> ad73e882
 
             await visi.addRule((True, ('node', 'add')), gateiden=lowriden)
 
             with self.getAsyncLoggerStream('synapse.lib.view') as stream:
-<<<<<<< HEAD
                 await core.stormlist('test:str | merge --apply', opts=altview)
-=======
-                await core.stormlist('meta:name | merge --apply', opts=altview)
->>>>>>> ad73e882
 
             stream.seek(0)
             buf = stream.read()
             self.notin("No form named None", buf)
 
-<<<<<<< HEAD
             await core.nodes('[ test:str=baz ]')
             await core.nodes('test:str=baz [ +#new.tag :seen=now ]', opts=altview)
             await core.nodes('test:str=baz | delnode')
-=======
-            await core.nodes('[ meta:name=baz ]')
-            await core.nodes('meta:name=baz [ +#new.tag .seen=now ]', opts=altview)
-            await core.nodes('meta:name=baz | delnode')
->>>>>>> ad73e882
 
             self.stormHasNoErr(await core.stormlist('diff', opts=altview))
             self.stormHasNoErr(await core.stormlist('diff --tag new.tag', opts=altview))
             self.stormHasNoErr(await core.stormlist('diff --prop "test:str:seen"', opts=altview))
             self.stormHasNoErr(await core.stormlist('merge --diff', opts=altview))
 
-<<<<<<< HEAD
             oldn = await core.nodes('[ test:str=readonly ]', opts=altview)
             # need to pause a moment so the created times differ
             await asyncio.sleep(0.01)
@@ -1785,28 +1754,10 @@
             self.notin("Property is read only: test:str.created", buf)
 
             newn = await core.nodes('test:str=readonly')
-=======
-            oldn = await core.nodes('[ meta:name=readonly ]', opts=altview)
-            # need to pause a moment so the created times differ
-            await asyncio.sleep(0.01)
-            newn = await core.nodes('[ meta:name=readonly ]')
-
-            self.ne(oldn[0].get('.created'), newn[0].get('.created'))
-
-            with self.getAsyncLoggerStream('synapse.lib.view') as stream:
-                await core.stormlist('meta:name | merge --apply', opts=altview)
-
-            stream.seek(0)
-            buf = stream.read()
-            self.notin("Property is read only: meta:name.created", buf)
-
-            newn = await core.nodes('meta:name=readonly')
->>>>>>> ad73e882
             self.eq(oldn[0].get('.created'), newn[0].get('.created'))
 
             viewiden2 = await core.callStorm('return($lib.view.get().fork().iden)', opts={'view': viewiden})
 
-<<<<<<< HEAD
             oldn = await core.nodes('[ test:str=readonly2 ]', opts=altview)
             newn = await core.nodes('[ test:str=readonly2 ]')
             self.ne(oldn[0].get('.created'), newn[0].get('.created'))
@@ -1823,24 +1774,6 @@
             self.notin("Property is read only: test:str.created", buf)
 
             newn = await core.nodes('test:str=readonly2', opts=altview)
-=======
-            oldn = await core.nodes('[ meta:name=readonly2 ]', opts=altview)
-            newn = await core.nodes('[ meta:name=readonly2 ]')
-            self.ne(oldn[0].get('.created'), newn[0].get('.created'))
-
-            altview2 = {'view': viewiden2}
-            q = 'meta:name=readonly2 | movenodes --apply --srclayers $lib.view.get().layers.2.iden'
-            await core.nodes(q, opts=altview2)
-
-            with self.getAsyncLoggerStream('synapse.lib.view') as stream:
-                await core.stormlist('meta:name | merge --apply', opts=altview2)
-
-            stream.seek(0)
-            buf = stream.read()
-            self.notin("Property is read only: meta:name.created", buf)
-
-            newn = await core.nodes('meta:name=readonly2', opts=altview)
->>>>>>> ad73e882
             self.eq(oldn[0].get('.created'), newn[0].get('.created'))
 
             await core.nodes('[ test:ro=bad :readable=foo ]', opts=altview)
@@ -1905,12 +1838,7 @@
                 :url=https://vertex.link
                 :name=haha
                 :desc=cool
-<<<<<<< HEAD
-                :founded=2021
-=======
                 :lifespan=(2021, ?)
-                .seen=2022
->>>>>>> ad73e882
                 +#one:score=1
                 +#two:score=2
                 +#three:score=3
@@ -1943,12 +1871,7 @@
             self.eq(nodes[0].get('name'), 'haha')
             self.eq(nodes[0].get('desc'), 'cool')
             self.none(nodes[0].get('url'))
-<<<<<<< HEAD
-            self.none(nodes[0].get('founded'))
-=======
             self.none(nodes[0].get('lifespan'))
-            self.none(nodes[0].get('.seen'))
->>>>>>> ad73e882
             self.eq(nodes[0].getTagProp('three', 'score'), 3)
             self.len(6, await core.nodes('syn:tag'))
 
@@ -2033,23 +1956,13 @@
             await visi.addRule((True, ('node', 'add')), gateiden=layr1)
 
             with self.raises(s_exc.AuthDeny) as ecm:
-<<<<<<< HEAD
-                await core.nodes('ps:contact merge --apply', opts=view2opts)
-            self.eq('node.prop.del.ps:contact.name', ecm.exception.errinfo['perm'])
-            await visi.addRule((True, ('node', 'prop', 'del')), gateiden=layr2)
-
-            with self.raises(s_exc.AuthDeny) as ecm:
-                await core.nodes('ps:contact merge --apply', opts=view2opts)
-            self.eq('node.prop.set.ps:contact.name', ecm.exception.errinfo['perm'])
-=======
                 await core.nodes('entity:contact merge --apply', opts=view2opts)
-            self.eq('node.prop.del.entity:contact..created', ecm.exception.errinfo['perm'])
+            self.eq('node.prop.del.entity:contact.name', ecm.exception.errinfo['perm'])
             await visi.addRule((True, ('node', 'prop', 'del')), gateiden=layr2)
 
             with self.raises(s_exc.AuthDeny) as ecm:
                 await core.nodes('entity:contact merge --apply', opts=view2opts)
-            self.eq('node.prop.set.entity:contact..created', ecm.exception.errinfo['perm'])
->>>>>>> ad73e882
+            self.eq('node.prop.set.entity:contact.name', ecm.exception.errinfo['perm'])
             await visi.addRule((True, ('node', 'prop', 'set')), gateiden=layr1)
 
             with self.raises(s_exc.AuthDeny) as ecm:
