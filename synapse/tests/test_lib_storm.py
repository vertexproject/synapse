import asyncio

import synapse.exc as s_exc
import synapse.common as s_common

import synapse.tests.utils as s_t_utils
from synapse.tests.utils import alist

class StormTest(s_t_utils.SynTest):

    async def test_storm_sudo(self):

        async with self.getTestDmon('dmoncoreauth') as dmon:

            pconf = {'user': 'root', 'passwd': 'root'}

            async with await self.agetTestProxy(dmon, 'core', **pconf) as core:

                await core.addAuthUser('sudoer')
                await core.setUserPasswd('sudoer', 'high5')

                uconf = {'user': 'sudoer', 'passwd': 'high5'}

                async with await self.getTestProxy(dmon, 'core', **uconf) as eroc:

                    with self.raises(s_exc.AuthDeny):
                        await s_common.aspin(await eroc.eval('[ test:str=woot ]'))

                    with self.raises(s_exc.AuthDeny):
                        await s_common.aspin(await eroc.eval('sudo | [ test:str=woot ]'))

                    await core.addAuthRule('sudoer', (True, ('storm', 'cmd', 'sudo')))

                    with self.raises(s_exc.AuthDeny):
                        await s_common.aspin(await eroc.eval('[ test:str=woot ]'))

                    await s_common.aspin(await eroc.eval('sudo | [ test:str=woot ]'))

    async def test_storm_movetag(self):

        async with self.getTestCore() as core:

            async with await core.snap() as snap:
                node = await snap.addNode('test:str', 'foo')
                await node.addTag('hehe.haha', valu=(20, 30))

                tagnode = await snap.getNodeByNdef(('syn:tag', 'hehe.haha'))

                await tagnode.set('doc', 'haha doc')
                await tagnode.set('title', 'haha title')

            await s_common.aspin(core.eval('movetag #hehe #woot'))

            await self.agenlen(0, core.eval('#hehe'))
            await self.agenlen(0, core.eval('#hehe.haha'))

            await self.agenlen(1, core.eval('#woot'))
            await self.agenlen(1, core.eval('#woot.haha'))

            async with await core.snap() as snap:

                newt = await core.getNodeByNdef(('syn:tag', 'woot.haha'))

                self.eq(newt.get('doc'), 'haha doc')
                self.eq(newt.get('title'), 'haha title')

                node = await snap.getNodeByNdef(('test:str', 'foo'))
                self.eq((20, 30), node.tags.get('woot.haha'))

                self.none(node.tags.get('hehe'))
                self.none(node.tags.get('hehe.haha'))

                node = await snap.getNodeByNdef(('syn:tag', 'hehe'))
                self.eq('woot', node.get('isnow'))

                node = await snap.getNodeByNdef(('syn:tag', 'hehe.haha'))
                self.eq('woot.haha', node.get('isnow'))

                node = await snap.addNode('test:str', 'bar')

                # test isnow plumbing
                await node.addTag('hehe.haha')

                self.nn(node.tags.get('woot'))
                self.nn(node.tags.get('woot.haha'))

                self.none(node.tags.get('hehe'))
                self.none(node.tags.get('hehe.haha'))

        async with self.getTestCore() as core:

            async with await core.snap() as snap:
                node = await snap.addNode('test:str', 'foo')
                await node.addTag('hehe', valu=(20, 30))

                tagnode = await snap.getNodeByNdef(('syn:tag', 'hehe'))

                await tagnode.set('doc', 'haha doc')

            await s_common.aspin(core.eval('movetag #hehe #woot'))

            await self.agenlen(0, core.eval('#hehe'))
            await self.agenlen(1, core.eval('#woot'))

            async with await core.snap() as snap:
                newt = await core.getNodeByNdef(('syn:tag', 'woot'))

                self.eq(newt.get('doc'), 'haha doc')

        # Test moving a tag which has tags on it.
        async with self.getTestCore() as core:
            async with await core.snap() as snap:
                node = await snap.addNode('test:str', 'V')
                await node.addTag('a.b.c', (None, None))
                tnode = await snap.getNodeByNdef(('syn:tag', 'a.b'))
                await tnode.addTag('foo', (None, None))

            await alist(core.eval('movetag #a.b #a.m'))
            await self.agenlen(2, core.eval('#foo'))
            await self.agenlen(1, core.eval('syn:tag=a.b +#foo'))
            await self.agenlen(1, core.eval('syn:tag=a.m +#foo'))

        # Test moving a tag to itself
        async with self.getTestCore() as core:
            await self.agenraises(s_exc.BadOperArg, core.eval('movetag #foo.bar #foo.bar'))

        # Test moving a tag which does not exist
        async with self.getTestCore() as core:
            await self.agenraises(s_exc.BadOperArg, core.eval('movetag #foo.bar #duck.knight'))

        # Test moving a tag to another tag which is a string prefix of the source
        async with self.getTestCore() as core:
            # core.conf['storm:log'] = True
            async with await core.snap() as snap:
                node = await snap.addNode('test:str', 'V')
                await node.addTag('aaa.b.ccc', (None, None))
                await node.addTag('aaa.b.ddd', (None, None))
                node = await snap.addNode('test:str', 'Q')
                await node.addTag('aaa.barbarella.ccc', (None, None))

            await alist(core.eval('movetag #aaa.b #aaa.barbarella'))

            await self.agenlen(7, core.eval('syn:tag'))
            await self.agenlen(1, core.eval('syn:tag=aaa.barbarella.ccc'))
            await self.agenlen(1, core.eval('syn:tag=aaa.barbarella.ddd'))

    async def test_storm_spin(self):

        async with self.getTestCore() as core:

            await self.agenlen(0, core.eval('[ test:str=foo test:str=bar ] | spin'))
            await self.agenlen(2, core.eval('test:str=foo test:str=bar'))

    async def test_storm_reindex(self):

        async with self.getTestCore() as core:

            async with await core.snap() as snap:

                node = await snap.addNode('inet:ipv4', '127.0.0.1')
                self.eq('loopback', node.get('type'))
                await node.set('type', 'borked')

            await s_common.aspin(core.eval('inet:ipv4 | reindex --subs'))

            async with await core.snap() as snap:
                node = await snap.getNodeByNdef(('inet:ipv4', 0x7f000001))
                self.eq('loopback', node.get('type'))

        async with self.getTestCore() as core:
            # Set handlers
            async def _onAdd(node):
                await node.snap.fire('test:node:add')

            async def _onSet(node, oldv):
                await node.snap.fire('test:prop:set')

            async def _onTagAdd(node, tag, valu):
                await node.snap.fire('test:tag:add')

            core.model.form('test:str').onAdd(_onAdd)
            core.model.prop('test:str:tick').onSet(_onSet)
            core.onTagAdd('test.tag', _onTagAdd)

            nodes = await core.eval('[test:str=beep :tick=3001 +#test.tag.foo]').list()
            self.len(1, nodes)

            nodes = await core.eval('[test:str=newp]').list()
            self.len(1, nodes)

            nodes = await core.eval('[test:guid="*" :tick=3001 +#test.bleep.bloop]').list()
            self.len(1, nodes)

            args = [('--fire-handler=test:str', 'test:node:add'),
                    ('--fire-handler=test:str:tick', 'test:prop:set'),
                    ('--fire-handler=#test.tag', 'test:tag:add')]
            for arg, ename in args:
                async with await core.snap() as snap:
                    events = {}
                    async def func(event):
                        name, _ = event
                        events[name] = True
                    snap.link(func)
                    q = 'test:str=beep | reindex ' + arg
                    nodes = await snap.storm(q).list()
                    self.true(events.get(ename))
                    # sad path in loop
                    events.clear()
                    q = 'test:guid | reindex ' + arg
                    nodes = await snap.storm(q).list()
                    self.eq(events, {})

            # More sad paths
            async with await core.snap() as snap:
                events = {}

                async def func(event):
                    name, _ = event
                    events[name] = True

                snap.link(func)
                q = 'test:str=newp | reindex --fire-handler=test:str:tick'
                nodes = await snap.storm(q).list()
                self.eq(events, {})

            await self.asyncraises(s_exc.NoSuchProp, core.eval('reindex --fire-handler=test:newp').list())

            # Generic sad path for not having any arguments.
            mesgs = await core.streamstorm('reindex').list()
            self.stormIsInPrint('reindex: error: one of the arguments', mesgs)
            self.stormIsInPrint('is required', mesgs)

    async def test_storm_count(self):

        async with self.getTestDmon(mirror='dmoncore') as dmon, \
                await self.agetTestProxy(dmon, 'core') as core:
            await self.agenlen(2, await core.eval('[ test:str=foo test:str=bar ]'))

            mesgs = await alist(await core.storm('test:str=foo test:str=bar | count |  [+#test.tag]'))
            nodes = [mesg for mesg in mesgs if mesg[0] == 'node']
            self.len(2, nodes)
            prints = [mesg for mesg in mesgs if mesg[0] == 'print']
            self.len(1, prints)
            self.eq(prints[0][1].get('mesg'), 'Counted 2 nodes.')

            mesgs = await alist(await core.storm('test:str=newp | count'))
            prints = [mesg for mesg in mesgs if mesg[0] == 'print']
            self.len(1, prints)
            self.eq(prints[0][1].get('mesg'), 'Counted 0 nodes.')
            nodes = [mesg for mesg in mesgs if mesg[0] == 'node']
            self.len(0, nodes)

    async def test_storm_uniq(self):
        async with self.getTestCore() as core:
            q = "[test:comp=(123, test) test:comp=(123, duck) test:comp=(123, mode)]"
            await self.agenlen(3, core.eval(q))
            nodes = await alist(core.eval('test:comp -> *'))
            self.len(3, nodes)
            nodes = await alist(core.eval('test:comp -> * | uniq | count'))
            self.len(1, nodes)

    async def test_storm_iden(self):
        async with self.getTestCore() as core:
            q = "[test:str=beep test:str=boop]"
            nodes = await alist(core.eval(q))
            self.len(2, nodes)
            idens = [node.iden() for node in nodes]

            iq = ' '.join(idens)
            # Demonstrate the iden lift does pass through previous nodes in the pipeline
            q = f'[test:str=hehe] | iden {iq} | count'
            mesgs = await alist(core.storm(q))
            self.len(3, mesgs)

            q = 'iden newp'
            with self.getLoggerStream('synapse.lib.snap', 'Failed to decode iden') as stream:
                await self.agenlen(0, core.eval(q))
                self.true(stream.wait(1))

            q = 'iden deadb33f'
            with self.getLoggerStream('synapse.lib.snap', 'iden must be 32 bytes') as stream:
                await self.agenlen(0, core.eval(q))
                self.true(stream.wait(1))

    async def test_storm_input(self):

        async with self.getTestCore() as core:

            async with await core.snap() as snap:

                node = await snap.addNode('test:str', 'woot')
                await s_common.aspin(node.storm('[ +#hehe ]'))

                await self.agenlen(1, snap.eval('#hehe'))

                await s_common.aspin(node.storm('[ -#hehe ]'))
                await self.agenlen(0, snap.eval('#hehe'))

<<<<<<< HEAD
    async def test_noderefs(self):

        async with self.getTestCore() as core:
            await self.agenlen(1, core.eval('[test:pivcomp=(foo, 123)]'))
            tguid = s_common.guid()
            await self.agenlen(1, core.eval(f'[test:guid={tguid} :tick=2015]'))
            await self.agenlen(1, core.eval('test:str=123 [:baz="test:guid:tick=2015"]'))

            # Sad path
            await self.agenraises(s_exc.BadOperArg, core.eval('test:str | noderefs -d 0'))

            # # Default behavior is a single degree out
            q = 'test:pivcomp | noderefs'
            await self.agenlen(2, core.eval(q))

            # Can join input nodes to output
            q = 'test:pivcomp | noderefs --join'
            await self.agenlen(3, core.eval(q))

            # Can go out multiple degrees
            q = 'test:pivcomp | noderefs -j --degrees 2'
            await self.agenlen(4, core.eval(q))

            srcguid = s_common.guid()
            await self.agenlen(2, core.eval(f'[meta:source={srcguid} +#omit.nopiv] [meta:seen=({srcguid}, (test:pivtarg, foo))]'))

            q = 'test:pivcomp | noderefs --join --degrees 2'
            await self.agenlen(5, core.eval(q))

            q = 'test:pivcomp | noderefs --join -d 3'
            await self.agenlen(6, core.eval(q))

            # We can traverse edges in both directions
            nodes = await alist(core.eval('[edge:refs=((test:str, 123), (test:int, 123))]'))
            self.len(1, nodes)
            ref_iden = nodes[0].iden()

            q = 'test:str=123 | noderefs'
            nodes = await alist(core.eval(q))
            self.len(3, nodes)
            self.eq({n.ndef[0] for n in nodes}, {'test:guid', 'edge:refs', 'test:pivcomp'})

            q = 'test:str=123 | noderefs --traverse-edge'
            nodes = await alist(core.eval(q))
            self.len(3, nodes)
            self.eq({n.ndef[0] for n in nodes}, {'test:guid', 'test:pivcomp', 'test:int'})

            q = 'test:int=123 | noderefs'
            nodes = await alist(core.eval(q))
            self.len(1, nodes)
            self.eq({n.ndef[0] for n in nodes}, {'edge:refs'})

            q = 'test:int=123 | noderefs -te'
            nodes = await alist(core.eval(q))
            self.len(1, nodes)
            self.eq({n.ndef[0] for n in nodes}, {'test:str'})

            # Prevent inclusion of a form, and the traversal across said form/tag
            # Use long and short form arguments
            await self.agenlen(1, core.eval(f'[meta:seen=({srcguid}, (test:str, pennywise))]'))

            q = 'test:str=pennywise | noderefs -d 3'
            await self.agenlen(3, core.eval(q))

            q = 'test:str=pennywise | noderefs -d 3 --omit-traversal-form=meta:source'
            await self.agenlen(2, core.eval(q))
            q = 'test:str=pennywise | noderefs -d 3 -otf=meta:source'
            await self.agenlen(2, core.eval(q))

            q = 'test:str=pennywise | noderefs -d 3 --omit-form=meta:source'
            await self.agenlen(1, core.eval(q))
            q = 'test:str=pennywise | noderefs -d 3 -of=meta:source'
            await self.agenlen(1, core.eval(q))

            q = 'test:str=pennywise | noderefs -d 3 --omit-traversal-tag=omit.nopiv --omit-traversal-tag=test'
            await self.agenlen(2, core.eval(q))
            q = 'test:str=pennywise | noderefs -d 3 -ott=omit.nopiv -ott=test'
            await self.agenlen(2, core.eval(q))

            q = 'test:str=pennywise | noderefs -d 3 --omit-tag=omit'
            await self.agenlen(1, core.eval(q))
            q = 'test:str=pennywise | noderefs -d 3 -ot=omit'
            await self.agenlen(1, core.eval(q))

            # Do a huge traversal that includes paths
            q = 'test:str=pennywise | noderefs --join -d 9'
            mesgs = await alist(core.storm(q, opts={'path': True}))
            nodes = [mesg[0] for mesg in mesgs]
            self.isin(ref_iden, {n.iden() for n in nodes})
            paths = [mesg[1] for mesg in mesgs]
            self.len(10, paths)
            self.len(1, paths[0].nodes)
            self.len(9, paths[9].nodes)

            # Paths may change depending on traversal options
            q = 'test:str=pennywise | noderefs --join -d 9 --traverse-edge'
            mesgs = await alist(core.storm(q, opts={'path': True}))
            nodes = [mesg[0] for mesg in mesgs]
            self.notin(ref_iden, {n.iden() for n in nodes})
            paths = [mesg[1] for mesg in mesgs]
            self.len(9, paths)
            self.len(1, paths[0].nodes)
            self.len(9, paths[8].nodes)
            # Ensure that the ref_iden is present in the path since
            # we did move through it.
            self.isin(ref_iden, {n.iden() for n in paths[8].nodes})

            # Start from multiple nodes and get their refs
            q = 'test:str | noderefs -d 3'
            nodes = await alist(core.eval(q))
            self.len(9, nodes)

            # Refs from multiple sources may be globally uniqued
            q = 'test:str | noderefs -d 3 --unique'
            nodes = await alist(core.eval(q))
            self.len(8, nodes)

            # And he has a short arg too
            q = 'test:str | noderefs -d 3 -u'
            nodes = await alist(core.eval(q))
            self.len(8, nodes)

            # Coverage for the pivot-in optimization.
            guid = s_common.guid()
            await alist(core.eval(f'[inet:ipv4=1.2.3.4 :asn=10] [meta:seen=({guid}, (inet:asn, 10))]'))
            nodes = await alist(core.eval('inet:asn=10 | noderefs -of inet:ipv4 --join -d 3'))
            forms = {node.form.full for node in nodes}
            self.eq(forms, {'meta:source', 'inet:asn', 'meta:seen'})

=======
>>>>>>> 4dd52970
    async def test_minmax(self):

        async with self.getTestCore() as core:

            minval = core.model.type('time').norm('2015')[0]
            midval = core.model.type('time').norm('2016')[0]
            maxval = core.model.type('time').norm('2017')[0]

            async with await core.snap() as snap:
                # Ensure each node we make has its own discrete created time.
                await asyncio.sleep(0.01)
                node = await snap.addNode('test:guid', '*', {'tick': '2015'})
                minc = node.get('.created')
                await asyncio.sleep(0.01)
                node = await snap.addNode('test:guid', '*', {'tick': '2016'})
                await asyncio.sleep(0.01)
                node = await snap.addNode('test:guid', '*', {'tick': '2017'})
                await asyncio.sleep(0.01)
                node = await snap.addNode('test:str', '1', {'tick': '2016'})

            # Relative paths
            nodes = await core.eval('test:guid | max :tick').list()
            self.len(1, nodes)
            self.eq(nodes[0].get('tick'), maxval)

            nodes = await core.eval('test:guid | min :tick').list()
            self.len(1, nodes)
            self.eq(nodes[0].get('tick'), minval)

            # Full paths
            nodes = await core.eval('test:guid | max test:guid:tick').list()
            self.len(1, nodes)
            self.eq(nodes[0].get('tick'), maxval)

            nodes = await core.eval('test:guid | min test:guid:tick').list()
            self.len(1, nodes)
            self.eq(nodes[0].get('tick'), minval)

            # Implicit form filtering with a full path
            nodes = await core.eval('.created | max test:str:tick').list()
            self.len(1, nodes)
            self.eq(nodes[0].get('tick'), midval)

            nodes = await core.eval('.created | min test:str:tick').list()
            self.len(1, nodes)
            self.eq(nodes[0].get('tick'), midval)

            # Universal prop for relative path
            nodes = await core.eval('.created>=$minc | max .created',
                                    {'vars': {'minc': minc}}).list()
            self.len(1, nodes)
            self.eq(nodes[0].get('tick'), midval)

            nodes = await core.eval('.created>=$minc | min .created',
                                    {'vars': {'minc': minc}}).list()
            self.len(1, nodes)
            self.eq(nodes[0].get('tick'), minval)

            # Universal prop for full paths
            nodes = await core.eval('.created>=$minc  | max test:str.created',
                                    {'vars': {'minc': minc}}).list()
            self.len(1, nodes)
            self.eq(nodes[0].get('tick'), midval)

            nodes = await core.eval('.created>=$minc  | min test:str.created',
                                    {'vars': {'minc': minc}}).list()
            self.len(1, nodes)
            self.eq(nodes[0].get('tick'), midval)

            # Sad paths where there are no nodes which match the specified values.
            await self.agenlen(0, core.eval('test:guid | max :newp'))
            await self.agenlen(0, core.eval('test:guid | min :newp'))
            # Sad path for a form, not a property; and does not exist at all
            await self.agenraises(s_exc.BadSyntaxError,
                                  core.eval('test:guid | max test:guid'))
            await self.agenraises(s_exc.BadSyntaxError,
                                  core.eval('test:guid | min test:guid'))
            await self.agenraises(s_exc.BadSyntaxError,
                                  core.eval('test:guid | max test:newp'))
            await self.agenraises(s_exc.BadSyntaxError,
                                  core.eval('test:guid | min test:newp'))<|MERGE_RESOLUTION|>--- conflicted
+++ resolved
@@ -296,138 +296,6 @@
                 await s_common.aspin(node.storm('[ -#hehe ]'))
                 await self.agenlen(0, snap.eval('#hehe'))
 
-<<<<<<< HEAD
-    async def test_noderefs(self):
-
-        async with self.getTestCore() as core:
-            await self.agenlen(1, core.eval('[test:pivcomp=(foo, 123)]'))
-            tguid = s_common.guid()
-            await self.agenlen(1, core.eval(f'[test:guid={tguid} :tick=2015]'))
-            await self.agenlen(1, core.eval('test:str=123 [:baz="test:guid:tick=2015"]'))
-
-            # Sad path
-            await self.agenraises(s_exc.BadOperArg, core.eval('test:str | noderefs -d 0'))
-
-            # # Default behavior is a single degree out
-            q = 'test:pivcomp | noderefs'
-            await self.agenlen(2, core.eval(q))
-
-            # Can join input nodes to output
-            q = 'test:pivcomp | noderefs --join'
-            await self.agenlen(3, core.eval(q))
-
-            # Can go out multiple degrees
-            q = 'test:pivcomp | noderefs -j --degrees 2'
-            await self.agenlen(4, core.eval(q))
-
-            srcguid = s_common.guid()
-            await self.agenlen(2, core.eval(f'[meta:source={srcguid} +#omit.nopiv] [meta:seen=({srcguid}, (test:pivtarg, foo))]'))
-
-            q = 'test:pivcomp | noderefs --join --degrees 2'
-            await self.agenlen(5, core.eval(q))
-
-            q = 'test:pivcomp | noderefs --join -d 3'
-            await self.agenlen(6, core.eval(q))
-
-            # We can traverse edges in both directions
-            nodes = await alist(core.eval('[edge:refs=((test:str, 123), (test:int, 123))]'))
-            self.len(1, nodes)
-            ref_iden = nodes[0].iden()
-
-            q = 'test:str=123 | noderefs'
-            nodes = await alist(core.eval(q))
-            self.len(3, nodes)
-            self.eq({n.ndef[0] for n in nodes}, {'test:guid', 'edge:refs', 'test:pivcomp'})
-
-            q = 'test:str=123 | noderefs --traverse-edge'
-            nodes = await alist(core.eval(q))
-            self.len(3, nodes)
-            self.eq({n.ndef[0] for n in nodes}, {'test:guid', 'test:pivcomp', 'test:int'})
-
-            q = 'test:int=123 | noderefs'
-            nodes = await alist(core.eval(q))
-            self.len(1, nodes)
-            self.eq({n.ndef[0] for n in nodes}, {'edge:refs'})
-
-            q = 'test:int=123 | noderefs -te'
-            nodes = await alist(core.eval(q))
-            self.len(1, nodes)
-            self.eq({n.ndef[0] for n in nodes}, {'test:str'})
-
-            # Prevent inclusion of a form, and the traversal across said form/tag
-            # Use long and short form arguments
-            await self.agenlen(1, core.eval(f'[meta:seen=({srcguid}, (test:str, pennywise))]'))
-
-            q = 'test:str=pennywise | noderefs -d 3'
-            await self.agenlen(3, core.eval(q))
-
-            q = 'test:str=pennywise | noderefs -d 3 --omit-traversal-form=meta:source'
-            await self.agenlen(2, core.eval(q))
-            q = 'test:str=pennywise | noderefs -d 3 -otf=meta:source'
-            await self.agenlen(2, core.eval(q))
-
-            q = 'test:str=pennywise | noderefs -d 3 --omit-form=meta:source'
-            await self.agenlen(1, core.eval(q))
-            q = 'test:str=pennywise | noderefs -d 3 -of=meta:source'
-            await self.agenlen(1, core.eval(q))
-
-            q = 'test:str=pennywise | noderefs -d 3 --omit-traversal-tag=omit.nopiv --omit-traversal-tag=test'
-            await self.agenlen(2, core.eval(q))
-            q = 'test:str=pennywise | noderefs -d 3 -ott=omit.nopiv -ott=test'
-            await self.agenlen(2, core.eval(q))
-
-            q = 'test:str=pennywise | noderefs -d 3 --omit-tag=omit'
-            await self.agenlen(1, core.eval(q))
-            q = 'test:str=pennywise | noderefs -d 3 -ot=omit'
-            await self.agenlen(1, core.eval(q))
-
-            # Do a huge traversal that includes paths
-            q = 'test:str=pennywise | noderefs --join -d 9'
-            mesgs = await alist(core.storm(q, opts={'path': True}))
-            nodes = [mesg[0] for mesg in mesgs]
-            self.isin(ref_iden, {n.iden() for n in nodes})
-            paths = [mesg[1] for mesg in mesgs]
-            self.len(10, paths)
-            self.len(1, paths[0].nodes)
-            self.len(9, paths[9].nodes)
-
-            # Paths may change depending on traversal options
-            q = 'test:str=pennywise | noderefs --join -d 9 --traverse-edge'
-            mesgs = await alist(core.storm(q, opts={'path': True}))
-            nodes = [mesg[0] for mesg in mesgs]
-            self.notin(ref_iden, {n.iden() for n in nodes})
-            paths = [mesg[1] for mesg in mesgs]
-            self.len(9, paths)
-            self.len(1, paths[0].nodes)
-            self.len(9, paths[8].nodes)
-            # Ensure that the ref_iden is present in the path since
-            # we did move through it.
-            self.isin(ref_iden, {n.iden() for n in paths[8].nodes})
-
-            # Start from multiple nodes and get their refs
-            q = 'test:str | noderefs -d 3'
-            nodes = await alist(core.eval(q))
-            self.len(9, nodes)
-
-            # Refs from multiple sources may be globally uniqued
-            q = 'test:str | noderefs -d 3 --unique'
-            nodes = await alist(core.eval(q))
-            self.len(8, nodes)
-
-            # And he has a short arg too
-            q = 'test:str | noderefs -d 3 -u'
-            nodes = await alist(core.eval(q))
-            self.len(8, nodes)
-
-            # Coverage for the pivot-in optimization.
-            guid = s_common.guid()
-            await alist(core.eval(f'[inet:ipv4=1.2.3.4 :asn=10] [meta:seen=({guid}, (inet:asn, 10))]'))
-            nodes = await alist(core.eval('inet:asn=10 | noderefs -of inet:ipv4 --join -d 3'))
-            forms = {node.form.full for node in nodes}
-            self.eq(forms, {'meta:source', 'inet:asn', 'meta:seen'})
-
-=======
->>>>>>> 4dd52970
     async def test_minmax(self):
 
         async with self.getTestCore() as core:
