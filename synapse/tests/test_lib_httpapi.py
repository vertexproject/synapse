--- conflicted
+++ resolved
@@ -488,17 +488,6 @@
                     newcookie = resp.headers.get('Set-Cookie')
                     self.isin('sess=""', newcookie)
 
-<<<<<<< HEAD
-=======
-                # session no longer works
-                data = {'query': '[ inet:ipv4=1.2.3.4 ]'}
-                async with sess.get(f'https://localhost:{port}/api/v1/storm/nodes', json=data) as resp:
-                    self.eq(resp.status, http.HTTPStatus.UNAUTHORIZED)
-                    item = await resp.json()
-                    self.eq('err', item.get('status'))
-                    self.eq('NotAuthenticated', item.get('code'))
-
->>>>>>> b896c4fc
                 async with sess.get(f'https://localhost:{port}/api/v1/auth/users') as resp:
                     self.eq(resp.status, http.HTTPStatus.UNAUTHORIZED)
                     item = await resp.json()
@@ -663,14 +652,6 @@
                     item = await resp.json()
                     self.eq('SchemaViolation', item.get('code'))
 
-<<<<<<< HEAD
-=======
-                async with sess.get(f'https://localhost:{port}/api/v1/storm/nodes', data=b'asdf') as resp:
-                    self.eq(resp.status, http.HTTPStatus.BAD_REQUEST)
-                    item = await resp.json()
-                    self.eq('SchemaViolation', item.get('code'))
-
->>>>>>> b896c4fc
                 rules = [(True, ('node', 'add',))]
                 info = {'name': 'derpuser', 'passwd': 'derpuser', 'rules': rules}
                 async with sess.post(f'https://localhost:{port}/api/v1/auth/adduser', json=info) as resp:
@@ -772,32 +753,6 @@
                     retn = await resp.json()
                     self.eq('ok', retn.get('status'))
 
-<<<<<<< HEAD
-=======
-                data = {'query': '[ inet:ipv4=1.2.3.4 ]', 'opts': opts}
-
-                podes = []
-                async with sess.get(f'https://localhost:{port}/api/v1/storm/nodes', json=data) as resp:
-                    self.eq(resp.status, http.HTTPStatus.OK)
-
-                    async for byts, x in resp.content.iter_chunks():
-
-                        if not byts:
-                            break
-
-                        podes.append(s_json.loads(byts))
-
-                self.eq(podes[0][0], ('inet:ipv4', 0x01020304))
-
-                # NoSuchUser precondition failure
-                data = {'query': '.created', 'opts': {'user': newpuser}}
-                async with sess.get(f'https://localhost:{port}/api/v1/storm/nodes', json=data) as resp:
-                    self.eq(resp.status, http.HTTPStatus.BAD_REQUEST)
-                    data = await resp.json()
-                    self.eq(data, {'status': 'err', 'code': 'NoSuchUser',
-                                   'mesg': f'No user found with iden: {newpuser}'})
-
->>>>>>> b896c4fc
                 msgs = []
                 data = {'query': '[ inet:ip=5.5.5.5 ]', 'opts': opts}
 
@@ -1443,15 +1398,6 @@
                     item = await resp.json()
                     self.eq('AuthDeny', item.get('code'))
 
-<<<<<<< HEAD
-=======
-                body = {'query': 'inet:ipv4', 'opts': {'user': core.auth.rootuser.iden}}
-                async with sess.get(f'https://localhost:{port}/api/v1/storm/nodes', json=body) as resp:
-                    self.eq(resp.status, http.HTTPStatus.FORBIDDEN)
-                    item = await resp.json()
-                    self.eq('AuthDeny', item.get('code'))
-
->>>>>>> b896c4fc
                 await visi.setAdmin(True)
 
                 async with sess.get(f'https://localhost:{port}/api/v1/storm', data=b'asdf') as resp:
@@ -1489,42 +1435,11 @@
                         if mesg[0] == 'node':
                             node = mesg[1]
 
-<<<<<<< HEAD
                     self.eq((4, 0x01020304), node[0][1])
 
                 body['stream'] = 'jsonlines'
 
-=======
-                    self.eq(0x01020304, node[0][1])
-
-                node = None
-                body = {'query': '[ inet:ipv4=1.2.3.4 ]'}
-
-                async with sess.get(f'https://localhost:{port}/api/v1/storm/nodes', json=body) as resp:
-                    self.eq(resp.status, http.HTTPStatus.OK)
-                    async for byts, x in resp.content.iter_chunks():
-
-                        if not byts:
-                            break
-
-                        node = s_json.loads(byts)
-
-                    self.eq(0x01020304, node[0][1])
-
-                async with sess.post(f'https://localhost:{port}/api/v1/storm/nodes', json=body) as resp:
-                    self.eq(resp.status, http.HTTPStatus.OK)
-                    async for byts, x in resp.content.iter_chunks():
-
-                        if not byts:
-                            break
-
-                        node = s_json.loads(byts)
-
-                    self.eq(0x01020304, node[0][1])
-
-                body['stream'] = 'jsonlines'
-
-                async with sess.get(f'https://localhost:{port}/api/v1/storm/nodes', json=body) as resp:
+                async with sess.post(f'https://localhost:{port}/api/v1/storm', json=body) as resp:
                     self.eq(resp.status, http.HTTPStatus.OK)
                     bufr = b''
                     async for byts, x in resp.content.iter_chunks():
@@ -1539,29 +1454,6 @@
                                 break
 
                             try:
-                                node = s_json.loads(byts)
-                            except s_exc.BadJsonText:
-                                bufr = jstr
-                                break
-
-                    self.eq(0x01020304, node[0][1])
-
->>>>>>> b896c4fc
-                async with sess.post(f'https://localhost:{port}/api/v1/storm', json=body) as resp:
-                    self.eq(resp.status, http.HTTPStatus.OK)
-                    bufr = b''
-                    async for byts, x in resp.content.iter_chunks():
-
-                        if not byts:
-                            break
-
-                        bufr += byts
-                        for jstr in bufr.split(b'\n'):
-                            if not jstr:
-                                bufr = b''
-                                break
-
-                            try:
                                 mesg = s_json.loads(byts)
                             except s_exc.BadJsonText:
                                 bufr = jstr
@@ -1592,31 +1484,8 @@
                 self.true(await task.waitfini(6))
                 self.len(0, core.boss.tasks)
 
-<<<<<<< HEAD
-=======
-                task = None
-                async with sess.get(f'https://localhost:{port}/api/v1/storm/nodes', json=body) as resp:
-                    self.eq(resp.status, http.HTTPStatus.OK)
-                    async for byts, x in resp.content.iter_chunks():
-
-                        if not byts:
-                            break
-
-                        mesg = s_json.loads(byts)
-                        self.len(2, mesg)  # Is if roughly shaped like a node?
-                        task = core.boss.tasks.get(list(core.boss.tasks.keys())[0])
-                        break
-
-                self.nn(task)
-                self.true(await task.waitfini(6))
-                self.len(0, core.boss.tasks)
-
                 fork = await core.callStorm('return($lib.view.get().fork().iden)')
                 lowuser = await core.auth.addUser('lowuser')
-
-                async with sess.get(f'https://localhost:{port}/api/v1/storm/nodes',
-                                    json={'query': '.created', 'opts': {'view': s_common.guid()}}) as resp:
-                    self.eq(resp.status, http.HTTPStatus.NOT_FOUND)
 
                 async with sess.get(f'https://localhost:{port}/api/v1/storm',
                                     json={'query': '.created', 'opts': {'view': s_common.guid()}}) as resp:
@@ -1626,7 +1495,6 @@
                                     json={'query': '.created', 'opts': {'user': lowuser.iden, 'view': fork}}) as resp:
                     self.eq(resp.status, http.HTTPStatus.FORBIDDEN)
 
->>>>>>> b896c4fc
                 # check reqvalidstorm with various queries
                 tvs = (
                     ('test:str=test', {}, 'ok'),
@@ -1850,16 +1718,7 @@
                 self.eq(resp.status, http.HTTPStatus.NOT_FOUND)
                 self.eq('NoSuchView', (await resp.json())['code'])
 
-<<<<<<< HEAD
                 body = {'items': [(('inet:ip', (4, 0x05050505)), {'tags': {'hehe': (None, None)}})]}
-=======
-                body = {'name': 'asdf'}
-                resp = await sess.post(f'https://localhost:{port}/api/v1/feed', json=body)
-                self.eq(resp.status, http.HTTPStatus.BAD_REQUEST)
-                self.eq('NoSuchFunc', (await resp.json())['code'])
-
-                body = {'items': [(('inet:ipv4', 0x05050505), {'tags': {'hehe': (None, None)}})]}
->>>>>>> b896c4fc
                 resp = await sess.post(f'https://localhost:{port}/api/v1/feed', json=body)
                 self.eq(resp.status, http.HTTPStatus.OK)
                 self.eq('ok', (await resp.json())['status'])
