--- conflicted
+++ resolved
@@ -628,7 +628,17 @@
 
                     self.eq(0x01020304, node[0][1])
 
-<<<<<<< HEAD
+                async with sess.post(f'https://localhost:{port}/api/v1/storm/nodes', json=body) as resp:
+
+                    async for byts, x in resp.content.iter_chunks():
+
+                        if not byts:
+                            break
+
+                        node = json.loads(byts)
+
+                    self.eq(0x01020304, node[0][1])
+
     async def test_healthcheck(self):
         async with self.getTestCore() as core:
             # Run http instead of https for this test
@@ -641,16 +651,4 @@
                 async with sess.get(f'https://localhost:{port}/api/v1/healthcheck') as resp:
                     snfo = await resp.json()
                     self.isinstance(snfo, dict)
-                    self.eq(snfo.get('status'), 'green')
-=======
-                async with sess.post(f'https://localhost:{port}/api/v1/storm/nodes', json=body) as resp:
-
-                    async for byts, x in resp.content.iter_chunks():
-
-                        if not byts:
-                            break
-
-                        node = json.loads(byts)
-
-                    self.eq(0x01020304, node[0][1])
->>>>>>> 93100e6f
+                    self.eq(snfo.get('status'), 'green')