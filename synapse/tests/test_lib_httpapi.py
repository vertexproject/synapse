--- conflicted
+++ resolved
@@ -737,12 +737,7 @@
                     self.eq('test.visi', mesg['data']['tag'])
 
     async def test_http_beholder(self):
-<<<<<<< HEAD
-        self.skip('Temporary skip')
-=======
         self.skipIfNexusReplay()
-
->>>>>>> 67fa647c
         async with self.getTestCore() as core:
 
             visi = await core.auth.addUser('visi')
