--- conflicted
+++ resolved
@@ -31,109 +31,56 @@
         self.true(prox.isfini)
 
     async def test_cmdrcore(self):
-<<<<<<< HEAD
 
         async with self.getTestCoreAndProxy() as (realcore, core):
 
             outp = self.getTestOutp()
             async with await s_jupyter.CmdrCore.anit(core, outp=outp) as cmdrcore:
-                podes = await cmdrcore.eval('[teststr=beep]',
+                podes = await cmdrcore.eval('[test:str=beep]',
                                             num=1, cmdr=False)
                 self.len(1, podes)
-                self.false(outp.expect('[teststr=beep]', throw=False))
+                self.false(outp.expect('[test:str=beep]', throw=False))
 
-                mesgs = await cmdrcore.storm('[teststr=boop]',
+                mesgs = await cmdrcore.storm('[test:str=boop]',
                                              num=1, cmdr=True)
-                self.true(outp.expect('[teststr=boop]', throw=False))
+                self.true(outp.expect('[test:str=boop]', throw=False))
                 podes = [m[1] for m in mesgs if m[0] == 'node']
                 self.gt(len(mesgs), len(podes))
                 self.len(1, podes)
-                self.eq(podes[0][0], ('teststr', 'boop'))
+                self.eq(podes[0][0], ('test:str', 'boop'))
 
                 # Opts works for cmdr=False
-                podes = await cmdrcore.eval('[teststr=$foo]',
+                podes = await cmdrcore.eval('[test:str=$foo]',
                                             {'vars': {'foo': 'duck'}},
                                             num=1, cmdr=False)
                 self.len(1, podes)
-                self.eq(podes[0][0], ('teststr', 'duck'))
+                self.eq(podes[0][0], ('test:str', 'duck'))
                 # Opts does not work with cmdr=True - we have no way to plumb it through.
                 with self.getAsyncLoggerStream('synapse.cortex',
                                                'Error during storm execution') as stream:
-                    ret = await cmdrcore.eval('[teststr=$foo]',
+                    ret = await cmdrcore.eval('[test:str=$foo]',
                                               {'vars': {'foo': 'fowl'}},
                                               cmdr=True)
                     await stream.wait(1)
                     self.eq(ret, [])
 
                 # Assertion based tests
-                podes = await cmdrcore.eval('testint', num=0)
+                podes = await cmdrcore.eval('test:int', num=0)
                 self.len(0, podes)
-                podes = await cmdrcore.eval('teststr', num=3)
+                podes = await cmdrcore.eval('test:str', num=3)
                 self.len(3, podes)
-                await self.asyncraises(AssertionError, cmdrcore.eval('teststr', num=1))
+                await self.asyncraises(AssertionError, cmdrcore.eval('test:str', num=1))
 
                 # Feed function for data loading
                 data = [
-                    (('testint', 137), {}),
+                    (('test:int', 137), {}),
                 ]
                 guid = s_common.guid()
                 ret = await cmdrcore.addFeedData('syn.nodes', data, (guid, 1))
                 self.eq(ret, 2)
-                podes = await cmdrcore.eval('testint=137',
+                podes = await cmdrcore.eval('test:int=137',
                                             num=1, cmdr=False)
                 self.len(1, podes)
-=======
-        async with self.getTestDmon(mirror='dmoncore') as dmon:
-            async with await self.agetTestProxy(dmon, 'core') as core:
-                outp = self.getTestOutp()
-                async with await s_jupyter.CmdrCore.anit(core, outp=outp) as cmdrcore:
-                    podes = await cmdrcore.eval('[test:str=beep]',
-                                                num=1, cmdr=False)
-                    self.len(1, podes)
-                    self.false(outp.expect('[test:str=beep]', throw=False))
-
-                    mesgs = await cmdrcore.storm('[test:str=boop]',
-                                                 num=1, cmdr=True)
-                    self.true(outp.expect('[test:str=boop]', throw=False))
-                    podes = [m[1] for m in mesgs if m[0] == 'node']
-                    self.gt(len(mesgs), len(podes))
-                    self.len(1, podes)
-                    self.eq(podes[0][0], ('test:str', 'boop'))
-
-                    # Opts works for cmdr=False
-                    podes = await cmdrcore.eval('[test:str=$foo]',
-                                                {'vars': {'foo': 'duck'}},
-                                                num=1, cmdr=False)
-                    self.len(1, podes)
-                    self.eq(podes[0][0], ('test:str', 'duck'))
-                    # Opts does not work with cmdr=True - we have no way to plumb it through.
-                    with self.getAsyncLoggerStream('synapse.cortex',
-                                                   'Error during storm execution') as stream:
-                        ret = await cmdrcore.eval('[test:str=$foo]',
-                                                  {'vars': {'foo': 'fowl'}},
-                                                  cmdr=True)
-                        await stream.wait(1)
-                        self.eq(ret, [])
-
-                    # Assertion based tests
-                    podes = await cmdrcore.eval('test:int', num=0)
-                    self.len(0, podes)
-                    podes = await cmdrcore.eval('test:str', num=3)
-                    self.len(3, podes)
-                    await self.asyncraises(AssertionError, cmdrcore.eval('test:str', num=1))
-                    await self.asyncraises(AssertionError, cmdrcore.storm('test:str', num=1))
-
-                    # Feed function for data loading
-                    data = [
-                        (('test:int', 137), {}),
-                    ]
-                    guid = s_common.guid()
-                    ret = await cmdrcore.addFeedData('syn.nodes', data, (guid, 1))
-                    self.eq(ret, 2)
-                    podes = await cmdrcore.eval('test:int=137',
-                                                num=1, cmdr=False)
-                    self.len(1, podes)
->>>>>>> fae77fda
 
         # Raw cmdline test
         async with self.getTestCoreAndProxy() as (realcore, core):
