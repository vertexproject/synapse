'''
This contains the core test helper code used in Synapse.

This gives the opportunity for third-party users of Synapse to test their
code using some of the same helpers used to test Synapse.

The core class, synapse.tests.utils.SynTest is a subclass of
unittest.IsolatedAsyncioTestCase, with several wrapper functions to allow for
easier calls to assert* functions, with less typing. There are also Synapse
specific helpers, to load Cortexes and whole multi-component environments.

Since SynTest is built from unittest.IsolatedAsyncioTestCase, the use of
SynTest is compatible with the unittest and pytest frameworks.  This does not
lock users into a particular test framework; while at the same time allowing
base use to be invoked via the built-in Unittest library. Customizations made
using the various setup and teardown helpers available on
``IsolatedAsyncioTestCase`` should first review our docstrings for any methods
we have overridden.
'''
import io
import os
import sys
import copy
import math
import types
import shutil
import typing
import asyncio
import inspect
import logging
import tempfile
import unittest
import threading
import contextlib
import collections

import unittest.mock as mock

import vcr
import regex
import aiohttp

from prompt_toolkit.formatted_text import FormattedText

import synapse.exc as s_exc
import synapse.axon as s_axon
import synapse.glob as s_glob
import synapse.common as s_common
import synapse.cortex as s_cortex
import synapse.daemon as s_daemon
import synapse.cryotank as s_cryotank
import synapse.telepath as s_telepath

import synapse.lib.aha as s_aha
import synapse.lib.base as s_base
import synapse.lib.cell as s_cell
import synapse.lib.coro as s_coro
import synapse.lib.json as s_json
import synapse.lib.task as s_task
import synapse.lib.const as s_const
import synapse.lib.layer as s_layer
import synapse.lib.nexus as s_nexus
import synapse.lib.storm as s_storm
import synapse.lib.types as s_types
import synapse.lib.output as s_output
import synapse.lib.certdir as s_certdir
import synapse.lib.httpapi as s_httpapi
import synapse.lib.msgpack as s_msgpack
import synapse.lib.jsonstor as s_jsonstor
import synapse.lib.lmdbslab as s_lmdbslab
import synapse.lib.modelrev as s_modelrev
import synapse.lib.thishost as s_thishost
import synapse.lib.structlog as s_structlog
import synapse.lib.stormtypes as s_stormtypes

import synapse.tools.genpkg as s_genpkg

logger = logging.getLogger(__name__)

logging.getLogger('vcr').setLevel(logging.ERROR)

# Default LMDB map size for tests
TEST_MAP_SIZE = s_const.gibibyte

_SYN_ASYNCIO_DEBUG = False
# Check if DEBUG mode was set https://docs.python.org/3/library/asyncio-dev.html#debug-mode
if (s_common.envbool('PYTHONASYNCIODEBUG') or s_common.envbool('PYTHONDEVMODE') or sys.flags.dev_mode):  # pragma: no cover
    _SYN_ASYNCIO_DEBUG = True

# Number of times to sleep when tearing down tests with active bg tasks, in order to
# allow background tasks to tear down cleanly.
_SYNDEV_TASK_BG_ITER = int(os.getenv('SYNDEV_BG_TASK_ITER', 12))
assert _SYNDEV_TASK_BG_ITER >= 0, f'SYNDEV_BG_TASK_ITER must be >=0, got {_SYNDEV_TASK_BG_ITER}'

async def alist(coro):
    return [x async for x in coro]

def norm(z):
    if isinstance(z, (list, tuple)):
        return tuple([norm(n) for n in z])
    if isinstance(z, dict):
        return {norm(k): norm(v) for (k, v) in z.items()}
    return z

def deguidify(x):
    return regex.sub('[0-9a-f]{32}', '*' * 32, x)

def jsonlines(text: str):
    lines = [k for k in text.split('\n') if k]
    return [s_json.loads(line) for line in lines]

async def waitForBehold(core, events):
    async for mesg in core.behold():
        for event in list(events):
            for key, valu in event.items():
                if mesg.get(key) != valu:
                    break
            else:
                events.remove(event)

        if len(events) == 0:
            break

@contextlib.asynccontextmanager
async def matchContexts(testself):
    origenter = s_base.Base.__aenter__
    origexit = s_base.Base.__aexit__
    origstorm = s_cortex.Cortex.storm
    orignodes = s_cortex.Cortex.nodes

    contexts = collections.defaultdict(int)

    async def enter(self):
        contexts[type(self)] += 1
        return await origenter(self)

    async def exit(self, exc, cls, tb):
        contexts[type(self)] -= 1
        await origexit(self, exc, cls, tb)

    async def storm(self, text, opts=None):
        async for mesg in origstorm(self, text, opts=opts):
            yield mesg

        for cont, refs in contexts.items():
            testself.eq(0, refs)

    async def nodes(self, text, opts=None):
        nodes = await orignodes(self, text, opts=opts)

        for cont, refs in contexts.items():
            testself.eq(0, refs)

        return nodes

    with mock.patch('synapse.lib.base.Base.__aenter__', enter):
        with mock.patch('synapse.lib.base.Base.__aexit__', exit):
            with mock.patch('synapse.cortex.Cortex.nodes', nodes):
                with mock.patch('synapse.cortex.Cortex.storm', storm):
                    yield

class PickleableMagicMock(mock.MagicMock):
    def __reduce__(self):
        return mock.MagicMock, ()

class LibTst(s_stormtypes.Lib):
    '''
    LibTst for testing!
    '''
    _storm_locals = (
        {'name': 'beep',
         'deprecated': {'eoldate': '8080-08-08'},
         'desc': '''
        Example storm func.

        Notes:
            It beeps strings!''',
         'type': {'type': 'function', '_funcname': 'beep',
                  'args': (
                      {'name': 'valu', 'type': 'str', 'desc': 'The value to beep.', },
                  ),
                  'returns': {'type': 'str', 'desc': 'The beeped string.', }}},
        {'name': 'someargs',
         'desc': '''Example storm func with args.''',
         'deprecated': {'eolvers': 'v3.0.0', 'mesg': 'This is a test library was deprecated from the day it was made.'},
         'type': {'type': 'function', '_funcname': 'someargs',
                  'args': (
                      {'name': 'valu', 'type': 'str', 'desc': 'The value to beep.', },
                      {'name': 'bar', 'type': 'bool', 'desc': 'The value to beep.', 'default': True, },
                      {'name': 'faz', 'type': 'str', 'desc': 'The value to beep.', 'default': None, },
                  ),
                  'returns': {'type': 'str', 'desc': 'The beeped string.', }}},
    )
    _storm_lib_path = ('test',)

    def addLibFuncs(self):
        self.locls.update({
            'beep': self.beep,
            'someargs': self.someargs,
        })

    async def beep(self, valu):
        '''
        Example storm func
        '''
        ret = f'A {valu} beep!'
        return ret

    async def someargs(self, valu, bar=True, faz=None):
        '''
        Example storm func
        '''
        ret = f'A {valu} beep which {bar} the {faz}!'
        return ret

class LibDepr(s_stormtypes.Lib):
    '''
    Deprecate me!
    '''
    _storm_locals = (
        {'name': 'boop',
         'desc': '''
         An example storm function that's not deprecated on its own, but the entire library is.
         ''',
         'type': {'type': 'function', '_funcname': 'boop',
                  'args': (
                      {'name': 'valu', 'type': 'str', 'desc': 'What to boop.', },
                  ),
                  'returns': {'type': 'str', 'desc': 'The booped.', }}},
    )
    _storm_lib_path = ('depr',)
    _storm_lib_deprecation = {'eolvers': 'v3.0.0'}

    def addLibFuncs(self):  # pragma: no cover
        self.locls.update({
            'boop': self.boop,
        })

    async def boop(self, valu):  # pragma: no cover
        return f'You have been booped, {valu}!'

class TestType(s_types.Type):

    stortype = s_layer.STOR_TYPE_UTF8

    def postTypeInit(self):
        self.setNormFunc(str, self._normPyStr)

    async def _normPyStr(self, valu, view=None):
        return valu.lower(), {}

class ThreeType(s_types.Type):

    stortype = s_layer.STOR_TYPE_U8

    async def norm(self, valu, view=None):
        return 3, {'subs': {'three': 3}}

    def repr(self, valu):
        return '3'

class TestSubType(s_types.Type):

    stortype = s_layer.STOR_TYPE_U32

    async def norm(self, valu, view=None):
        valu = int(valu)
        return valu, {'subs': {'isbig': valu >= 1000}}

    def repr(self, norm):
        return str(norm)

testmodel = (
    ('test', {

        'ctors': (
            ('test:sub', 'synapse.tests.utils.TestSubType', {}, {}),
            ('test:type', 'synapse.tests.utils.TestType', {}, {}),
            ('test:threetype', 'synapse.tests.utils.ThreeType', {}, {}),
        ),
        'interfaces': (
            ('test:interface', {
                'doc': 'test interface',
                'props': (
                    ('size', ('int', {}), {}),
                    ('seen', ('ival', {}), {}),
                    ('names', ('array', {'type': 'str'}), {}),
                ),
                'interfaces': (
                    ('inet:proto:request', {}),
                ),
            }),
            ('test:virtarray', {
                'doc': 'test interface',
                'props': (
                    ('server', ('inet:server', {}), {'alts': ('servers',)}),
                    ('servers', ('array', {'type': 'inet:server'}), {}),
                )
            }),
        ),
        'types': (
            ('test:type10', ('test:type', {'foo': 10}), {
                'doc': 'A fake type.'}),

            ('test:lower', ('str', {'lower': True}), {}),

            ('test:time', ('time', {}), {}),

            ('test:ival', ('ival', {}), {}),

            ('test:ro', ('str', {}), {}),
            ('test:int', ('int', {}), {}),
            ('test:float', ('float', {}), {}),
            ('test:str', ('str', {}), {}),
            ('test:strregex', ('str', {'lower': True, 'strip': True, 'regex': r'^#[^\p{Z}#]+$'}), {}),
            ('test:migr', ('str', {}), {}),
            ('test:auto', ('str', {}), {}),
            ('test:guid', ('guid', {}), {}),
            ('test:data', ('data', {}), {}),
            ('test:taxonomy', ('taxonomy', {}), {
                'interfaces': (
                    ('meta:taxonomy', {}),
                )
            }),
            ('test:hugenum', ('hugenum', {}), {}),

            ('test:arrayprop', ('guid', {}), {}),
            ('test:arrayform', ('array', {'type': 'int'}), {}),
            ('test:arrayformtype', ('array', {'type': 'test:str'}), {}),
            ('test:arrayvirtform', ('array', {'type': 'time'}), {}),

            ('test:comp', ('comp', {'fields': (
                ('hehe', 'test:int'),
                ('haha', 'test:lower'))
            }), {'doc': 'A fake comp type.'}),
            ('test:compcomp', ('comp', {'fields': (
                ('comp1', 'test:comp'),
                ('comp2', 'test:comp'))
            }), {}),
            ('test:complexcomp', ('comp', {'fields': (
                ('foo', 'test:int'),
                ('bar', ('str', {'lower': True}),),
            )}), {'doc': 'A complex comp type.'}),
            ('test:ndefcomp', ('comp', {'fields': (
                ('hehe', 'test:int'),
                ('ndef', 'test:ndef'))
            }), {'doc': 'A comp type with an ndef.'}),

            ('test:hexa', ('hex', {}), {'doc': 'anysize test hex type.'}),
            ('test:hex4', ('hex', {'size': 4}), {'doc': 'size 4 test hex type.'}),
            ('test:hexpad', ('hex', {'size': 8, 'zeropad': True}), {'doc': 'size 8 test hex type, zero padded.'}),
            ('test:zeropad', ('hex', {'zeropad': 20}), {'doc': 'test hex type, zero padded to 40 bytes.'}),

            ('test:pivtarg', ('str', {}), {}),
            ('test:pivcomp', ('comp', {'fields': (('targ', 'test:pivtarg'), ('lulz', 'test:str'))}), {}),
            ('test:haspivcomp', ('int', {}), {}),

            ('test:cycle0', ('str', {}), {}),
            ('test:cycle1', ('str', {}), {}),

            ('test:ndef', ('ndef', {}), {}),
            ('test:ndef:formfilter1', ('ndef', {'forms': ('inet:ip',)}), {}),
            ('test:ndef:formfilter2', ('ndef', {'interface': 'meta:taxonomy'}), {}),

            ('test:hasiface', ('str', {}), {'interfaces': (('test:interface', {}),)}),
            ('test:hasiface2', ('str', {}), {'interfaces': (('test:interface', {}),)}),
            ('test:virtiface', ('guid', {}), {'interfaces': (('test:virtarray', {}),)}),
            ('test:virtiface2', ('guid', {}), {'interfaces': (('test:virtarray', {}),)}),

            ('test:enums:int', ('int', {'enums': ((1, 'fooz'), (2, 'barz'), (3, 'bazz'))}), {}),
            ('test:enums:str', ('str', {'enums': 'testx,foox,barx,bazx'}), {}),
            ('test:protocol', ('int', {}), {}),
        ),
        'forms': (

            ('test:arrayprop', {}, (
                ('ints', ('array', {'type': 'test:int', 'uniq': False, 'sorted': False}), {}),
                ('strs', ('array', {'type': 'test:str', 'split': ',', 'uniq': False, 'sorted': False}), {}),
                ('strsnosplit', ('array', {'type': 'test:str', 'uniq': False, 'sorted': False}), {}),
                ('strregexs', ('array', {'type': 'test:strregex'}), {}),
            )),
            ('test:arrayform', {}, ()),
            ('test:arrayformtype', {}, ()),
            ('test:arrayvirtform', {}, ()),
            ('test:taxonomy', {}, ()),
            ('test:type10', {}, (

                ('intprop', ('int', {'min': 20, 'max': 30}), {}),
                ('int2', ('int', {}), {}),
                ('strprop', ('str', {'lower': 1}), {}),
                ('guidprop', ('guid', {'lower': 1}), {}),
                ('locprop', ('loc', {}), {}),
            )),

            ('test:cycle0', {}, (
                ('cycle1', ('test:cycle1', {}), {}),
            )),

            ('test:cycle1', {}, (
                ('cycle0', ('test:cycle0', {}), {}),
            )),

            ('test:type', {}, ()),

            ('test:comp', {}, (
                ('hehe', ('test:int', {}), {'ro': True}),
                ('haha', ('test:lower', {}), {'ro': True}),
                ('seen', ('ival', {}), {}),
            )),

            ('test:compcomp', {}, (
                ('comp1', ('test:comp', {}), {'ro': True}),
                ('comp2', ('test:comp', {}), {'ro': True}),
            )),

            ('test:complexcomp', {}, (
                ('foo', ('test:int', {}), {'ro': True}),
                ('bar', ('str', {'lower': 1}), {'ro': True})
            )),

            ('test:ndefcomp', {}, (
                ('hehe', ('test:int', {}), {'ro': True}),
                ('ndef', ('test:ndef', {}), {'ro': True}),
            )),

            ('test:int', {}, (
                ('loc', ('loc', {}), {}),
                ('int2', ('int', {}), {}),
                ('seen', ('ival', {}), {}),
                ('type', ('test:str', {}), {'alts': ('types',)}),
                ('types', ('array', {'type': 'test:str'}), {}),
            )),

            ('test:float', {}, (
                ('closed', ('float', {'min': 0.0, 'max': 360.0}), {}),
                ('open', ('float', {'min': 0.0, 'max': 360.0, 'minisvalid': False, 'maxisvalid': False}), {}),
            )),

            ('test:guid', {}, (
                ('name', ('test:str', {}), {}),
                ('size', ('test:int', {}), {}),
                ('seen', ('ival', {}), {}),
                ('tick', ('test:time', {}), {}),
                ('posneg', ('test:sub', {}), {}),
                ('posneg:isbig', ('bool', {}), {}),
                ('server', ('inet:server', {}), {}),
                ('raw', ('data', {}), {}),
                ('iden', ('guid', {}), {}),
            )),

            ('test:data', {}, (
                ('data', ('test:data', {}), {}),
            )),

            ('test:hugenum', {}, (
                ('huge', ('test:hugenum', {}), {}),
            )),

            ('test:str', {}, (
                ('bar', ('ndef', {}), {}),
                ('baz', ('nodeprop', {}), {}),
                ('tick', ('test:time', {}), {}),
                ('hehe', ('str', {}), {}),
<<<<<<< HEAD
                ('ndefs', ('array', {'type': 'ndef'}), {}),
                ('pdefs', ('array', {'type': 'nodeprop'}), {}),
=======
                ('ndefs', ('array', {'type': 'ndef', 'uniq': False, 'sorted': False}), {}),
>>>>>>> 2ad68292
                ('cidr', ('inet:cidr', {}), {}),
                ('somestr', ('test:str', {}), {}),
                ('seen', ('ival', {}), {}),
                ('pivvirt', ('test:virtiface', {}), {}),
                ('gprop', ('test:guid', {}), {}),
            )),

            ('test:strregex', {}, ()),

            ('test:migr', {}, (
                ('bar', ('ndef', {}), {}),
                ('baz', ('nodeprop', {}), {}),
                ('tick', ('test:time', {}), {}),
            )),

            ('test:threetype', {}, (
                ('three', ('int', {}), {}),
            )),
            ('test:auto', {}, ()),
            ('test:hexa', {}, ()),
            ('test:hex4', {}, ()),
            ('test:zeropad', {}, ()),
            ('test:ival', {}, (
                ('interval', ('ival', {}), {}),
                ('daymax', ('ival', {'precision': 'day', 'maxfill': True}), {}),
            )),

            ('test:pivtarg', {}, (
                ('name', ('str', {}), {}),
                ('seen', ('ival', {}), {}),
            )),

            ('test:pivcomp', {}, (
                ('targ', ('test:pivtarg', {}), {'ro': True}),
                ('lulz', ('test:str', {}), {'ro': True}),
                ('tick', ('time', {}), {}),
                ('size', ('test:int', {}), {}),
                ('width', ('test:int', {}), {}),
                ('seen', ('ival', {}), {}),
            )),

            ('test:haspivcomp', {}, (
                ('have', ('test:pivcomp', {}), {}),
            )),

            ('test:ndef', {}, (
                ('form', ('str', {}), {'ro': True}),
            )),

            ('test:ro', {}, (
                ('writeable', ('str', {}), {'doc': 'writeable property.'}),
                ('readable', ('str', {}), {'doc': 'ro property.', 'ro': True}),
            )),

            ('test:hasiface', {}, ()),
            ('test:hasiface2', {}, ()),
            ('test:virtiface', {}, ()),
            ('test:virtiface2', {}, ()),

            ('test:enums:int', {}, ()),
            ('test:enums:str', {}, ()),

            ('test:protocol', {
                'protocols': {
                    'test:adjustable': {'vars': {
                        'time': {'type': 'prop', 'name': 'time'},
                        'currency': {'type': 'prop', 'name': 'currency'}}},
                },
                'doc': 'An adjustable form value.',
              }, (
                ('time', ('time', {}), {}),
                ('currency', ('str', {}), {}),
                ('otherval', ('int', {}), {
                    'protocols': {
                        'another:adjustable': {'vars': {
                            'time': {'type': 'prop', 'name': 'time'},
                            'currency': {'type': 'prop', 'name': 'currency'}}},
                    },
                    'doc': 'Another value adjustable in a different way.'}),
            )),
        ),
    }),
)

deprmodel = (
    ('depr', {
        'ctors': (
            ('test:dep:str', 'synapse.lib.types.Str', {'strip': True}, {'deprecated': True}),
        ),
        'interfaces': (
            ('test:deprinterface', {
                'doc': 'test interface',
                'props': (
                    ('pdep', ('str', {}), {'deprecated': True}),
                ),
            }),
        ),
        'types': (
            ('test:dep:easy', ('test:str', {}), {'deprecated': True}),
            ('test:dep:comp', ('comp', {'fields': (('int', 'test:int'), ('str', 'test:dep:easy'))}), {}),
            ('test:dep:array', ('array', {'type': 'test:dep:easy'}), {}),
            ('test:deprprop', ('test:str', {}), {'deprecated': True}),
            ('test:deprarray', ('array', {'type': 'test:deprprop'}), {}),
            ('test:deprform', ('test:str', {}), {}),
            ('test:deprndef', ('ndef', {}), {}),
            ('test:deprform2', ('test:str', {}), {'deprecated': True}),
            ('test:deprsub', ('str', {}), {}),
            ('test:depriface', ('str', {}), {'interfaces': (('test:deprinterface', {}),)}),
            ('test:range', ('range', {}), {}),
            ('test:deprsub2', ('comp', {'fields': (
                ('name', 'test:str'),
                ('range', 'test:range'))
            }), {}),
        ),
        'forms': (
            ('test:deprprop', {}, ()),
            ('test:deprform', {}, (
                ('ndefprop', ('test:deprndef', {}), {}),
                ('deprprop', ('test:deprarray', {}), {}),
                ('okayprop', ('str', {}), {}),
                ('deprprop2', ('test:str', {}), {'deprecated': True}),
            )),
            ('test:deprform2', {}, ()),
            ('test:deprsub', {}, (
                ('range', ('test:range', {}), {}),
                ('range:min', ('int', {}), {'deprecated': True}),
                ('range:max', ('int', {}), {}),
            )),
            ('test:deprsub2', {}, (
                ('name', ('str', {}), {}),
                ('range', ('test:range', {}), {}),
                ('range:min', ('int', {}), {}),
                ('range:max', ('int', {}), {'deprecated': True}),
            )),
            ('test:dep:easy', {'deprecated': True}, (
                ('guid', ('test:guid', {}), {'deprecated': True}),
                ('array', ('test:dep:array', {}), {}),
                ('comp', ('test:dep:comp', {}), {}),
            )),
            ('test:dep:str', {}, (
                ('beep', ('test:dep:str', {}), {}),
            )),
            ('test:depriface', {}, (
                ('beep', ('test:dep:str', {}), {}),
            )),
        ),
    }),
)

class TestCmd(s_storm.Cmd):
    '''
    A test command
    '''

    name = 'testcmd'
    forms = {
        'input': [
            'test:str',
            'inet:ip',
        ],
        'output': [
            'inet:fqdn',
        ],
        'nodedata': [
            ('foo', 'inet:ip'),
            ('bar', 'inet:fqdn'),
        ],
    }

    def getArgParser(self):
        pars = s_storm.Cmd.getArgParser(self)
        return pars

    async def execStormCmd(self, runt, genr):
        async for node, path in genr:
            await runt.printf(f'{self.name}: {node.ndef}')
            yield node, path

class TstEnv:

    def __init__(self):
        self.items = {}
        self.tofini = []

    def __getattr__(self, prop):
        item = self.items.get(prop)
        if item is None:
            raise AttributeError(prop)
        return item

    async def __aenter__(self):
        return self

    async def __aexit__(self, cls, exc, tb):
        await self.fini()

    def add(self, name, item, fini=False):
        self.items[name] = item
        if fini:
            self.tofini.append(item)

    async def fini(self):
        for base in self.tofini:
            await base.fini()

class TstOutPut(s_output.OutPutStr):

    def expect(self, substr, throw=True, whitespace=True):
        '''
        Check if a string is present in the messages captured by the OutPutStr object.

        Args:
            substr (str): String to check for the existence of.
            throw (bool): If True, a missing substr results in a Exception being thrown.

        Returns:
            bool: True if the string is present; False if the string is not present and throw is False.
        '''
        outs = str(self)

        if not whitespace:
            outs = ' '.join(outs.split())
            substr = ' '.join(outs.split())

        if outs.find(substr) == -1:
            if throw:
                mesg = 'TestOutPut.expect(%s) not in %s' % (substr, outs)
                raise s_exc.SynErr(mesg=mesg)
            return False
        return True

    def clear(self):
        self.mesgs.clear()

class CmdGenerator:

    def __init__(self, cmds):
        self.cmds = collections.deque(cmds)

    def addCmd(self, cmd):
        '''
        Add a command to the end of the list of commands returned by the CmdGenerator.

        Args:
            cmd (str): Command to add to the list of commands to return.
        '''
        self.cmds.append(cmd)

    def __call__(self, *args, **kwargs):
        return self._corocall(*args, **kwargs)

    async def _corocall(self, *args, **kwargs):

        if not self.cmds:
            raise Exception('No further actions.')

        retn = self.cmds.popleft()

        if isinstance(retn, (Exception, KeyboardInterrupt)):
            raise retn

        return retn

class _StreamIOMixin(io.StringIO):
    def __init__(self, *args, **kwargs):
        io.StringIO.__init__(self, *args, **kwargs)

    def setMesg(self, mesg):
        '''
        Clear the internal event and set a new message that is used to set the event.

        Args:
            mesg (str): The string to monitor for.

        Returns:
            None
        '''
        self.mesg = mesg
        self.clear()

    def __str__(self):
        return self.getvalue()

    def write(self, s):
        io.StringIO.write(self, s)
        if self.mesg and self.mesg in s:
            self.set()

    def jsonlines(self) -> typing.List[dict]:
        '''Get the messages as jsonlines. May throw Json errors if the captured stream is not jsonlines.'''
        return jsonlines(self.getvalue())

    def expect(self, substr: str):
        '''
        Check if a string is present in the messages captured by StreamEvent.

        Args:
            substr (str): String to check for the existence of.
        '''
        valu = self.getvalue()
        if valu.find(substr) == -1:
            mesg = '%s.expect(%s) not in %s' % (self.__class__.__name__, substr, valu)
            raise s_exc.SynErr(mesg=mesg)

class StreamEvent(_StreamIOMixin, threading.Event):
    '''
    A combination of a io.StringIO object and a threading.Event object.
    '''
    def __init__(self, *args, **kwargs):
        _StreamIOMixin.__init__(self, *args, **kwargs)
        threading.Event.__init__(self)
        self.mesg = ''

    def __repr__(self):
        cls = self.__class__
        status = 'set' if self._flag else 'unset'
        if valu := str(self):
            valu = s_common.trimText(valu).strip()
            status = f'{status}, valu: {valu}'
        return f"<{cls.__module__}.{cls.__qualname__} at {id(self):#x}: {status}>"

class AsyncStreamEvent(_StreamIOMixin, asyncio.Event):
    '''
    A combination of a io.StringIO object and an asyncio.Event object.
    '''
    def __init__(self, *args, **kwargs):
        _StreamIOMixin.__init__(self, *args, **kwargs)
        asyncio.Event.__init__(self)
        self.mesg = ''

    def __repr__(self):
        cls = self.__class__
        status = 'set' if self._value else 'unset'
        if self._waiters:
            status = f'{status}, waiters:{len(self._waiters)}'
        if valu := str(self):
            valu = s_common.trimText(valu).strip()
            status = f'{status}, valu: {valu}'
        return f"<{cls.__module__}.{cls.__qualname__} at {id(self):#x}: {status}>"

    async def wait(self, timeout=None):
        if timeout is None:
            return await asyncio.Event.wait(self)
        return await s_coro.event_wait(self, timeout=timeout)

class HttpReflector(s_httpapi.Handler):
    '''Test handler which reflects get/post data back to the caller'''

    def _decode_params(self):
        d = collections.defaultdict(list)
        if self.request.arguments:
            for k, items in self.request.arguments.items():
                for v in items:
                    d[k].append(v.decode())
        return dict(d)

    async def get(self):
        resp = {}
        params = self._decode_params()
        if params:
            resp['params'] = params

        resp['headers'] = dict(self.request.headers)
        resp['path'] = self.request.path

        sleep = resp.get('params', {}).get('sleep')
        if sleep:
            sleep = int(sleep[0])
            await asyncio.sleep(sleep)

        redirect = params.get('redirect')
        if redirect:
            self.add_header('Redirected', '1')
            self.redirect(redirect[0])
            return

        self.sendRestRetn(resp)

    async def post(self):
        resp = {}
        params = self._decode_params()
        if params:
            resp['params'] = params

        resp['headers'] = dict(self.request.headers)
        resp['path'] = self.request.path

        if self.request.body:
            resp['body'] = s_common.enbase64(self.request.body)
        self.sendRestRetn(resp)

    async def head(self):
        params = self._decode_params()
        redirect = params.get('redirect')
        self.add_header('Head', '1')

        if redirect:
            self.add_header('Redirected', '1')
            self.redirect(redirect[0])
            return

        self.set_status(200)
        return

s_task.vardefault('applynest', lambda: None)

async def _doubleapply(self, indx, item):
    '''
    Just like NexusRoot._apply, but calls the function twice.  Patched in when global variable SYNDEV_NEXUS_REPLAY
    is set.
    '''
    try:
        nestitem = s_task.varget('applynest')
        assert nestitem is None, f'Failure: have nested nexus actions, inner item is {item},  outer item was {nestitem}'
        s_task.varset('applynest', item)

        nexsiden, event, args, kwargs, meta, tick = item

        nexus = self._nexskids[nexsiden]
        func, passitem = nexus._nexshands[event]

        if passitem:
            retn = await func(nexus, *args, nexsitem=(indx, item), **kwargs)
            await func(nexus, *args, nexsitem=(indx, item), **kwargs)
            return retn

        retn = await func(nexus, *args, **kwargs)
        await func(nexus, *args, **kwargs)
        return retn

    finally:
        s_task.varset('applynest', None)

test_schema = {
        "$schema": "http://json-schema.org/draft-07/schema#",
        "additionalProperties": False,
        "properties": {
            'key:string': {
                'description': 'Key String. I have a defval!',
                'type': 'string',
                'default': 'Default string!'
            },
            'key:integer': {
                'description': 'Key Integer',
                'type': 'integer',
            },
            'key:number': {
                'description': 'Key Number',
                'type': 'number',
            },
            'key:object': {
                'description': 'Key Object',
                'type': 'object',
            },
            'key:array': {
                'description': 'Key Array',
                'type': 'array',
            },
            'key:bool:defvalfalse': {
                'description': 'Key Bool, defval false.',
                'type': 'boolean',
                'default': False,
            },
            'key:bool:defvaltrue': {
                'description': 'Key Bool, defval true.',
                'type': 'boolean',
                'default': True,
            },

            'key:bool:nodefval': {
                'description': 'Key Bool, no default.',
                'type': 'boolean',
            },
            'key:foo': {
                'description': 'Foo String',
                'type': 'string',
            },
            'key:multi': {
                'description': 'String or integer',
                'type': ['string', 'integer'],
            }
        },
        'type': 'object',
    }

class ReloadCell(s_cell.Cell):
    async def postAnit(self):
        self._reloaded = False
        self._reloadevt = None

    async def getCellInfo(self):
        info = await s_cell.Cell.getCellInfo(self)
        info['cell']['reloaded'] = self._reloaded
        return info

    async def addTestReload(self):
        async def func():
            self._reloaded = True
            if self._reloadevt:
                self._reloadevt.set()
            return True

        self.addReloadableSystem('testreload', func)

    async def addTestBadReload(self):
        async def func():
            return 1 / 0

        self.addReloadableSystem('badreload', func)

class SynTest(unittest.IsolatedAsyncioTestCase):
    '''
    Synapse test base class.

    This is a subclass of unittest.IsolatedAsyncioTestCase.

    For performance reasons, the ioloop used to execute tests is not run in debug mode
    by default. A test runner or implementor can use regular Python asyncio environment
    variables or command line switches to enable asyncio debug mode.
    '''
    def _setupAsyncioRunner(self):
        assert self._asyncioRunner is None, 'asyncio runner is already initialized'
        runner = asyncio.Runner(debug=_SYN_ASYNCIO_DEBUG, loop_factory=self.loop_factory)
        self._asyncioRunner = runner

    async def _syn_task_check(self):
        '''
        Log warnings for unfinished synapse background tasks & unclosed asyncio tasks.
        These messages likely indicate unclosed resources from test methods.
        '''
        # We may have bg_tasks that are tearing down. If so, give them a few cycles to run before checking
        # and reporting on them. The most common task here would be Telepath.Proxy._finiAllLinks.
        if s_coro.bgtasks:
            for _ in range(_SYNDEV_TASK_BG_ITER):
                await asyncio.sleep(0)
        all_tasks = asyncio.all_tasks()
        for task in s_coro.bgtasks:
            logger.warning(f'Unfinished Synapse background task, this may indicate unclosed resources: {task}')
            if task in all_tasks:
                all_tasks.remove(task)
        for task in all_tasks:
            if getattr(task.get_coro(), '__name__', '') == '_syn_task_check':
                continue
            logger.warning(f'Unfinished asyncio task, this may indicate unclosed resources: {task}')

    def setUp(self):
        '''
        Test setup method. This is called prior to asyncSetUp.

        This registers a cleanup handler to clear any cached data about IOLoop references.
        This registers an async cleanup handler to warn about unfinished asyncio tasks.

        Implementors who define their own ``setUp`` method should also call this first via ``super()``.

        Examples:

            Setup a custom synchronous resource::

                def teardown():
                    super().setUp()
                    self.my_sync_resource = Foo()
        '''
        self.addAsyncCleanup(self._syn_task_check)
        self.addCleanup(s_glob._clearGlobals)

    def checkNode(self, node, expected):
        ex_ndef, ex_props = expected
        self.eq(node.ndef, ex_ndef)
        [self.eq(node.get(k), v, msg=f'Prop {k} does not match') for (k, v) in ex_props.items()]

        diff = {prop for prop in (set(node.getProps()) - set(ex_props)) if not prop.startswith('.')}
        if diff:
            logger.warning('form(%s): untested properties: %s', node.form.name, diff)

    async def checkNodes(self, core, ndefs):
        for ndef in ndefs:
            node = await core.nodes('', opts={'ndefs': (ndef,)})
            self.len(1, node)

    def printed(self, msgs, text):
        # a helper for testing storm print message output
        for mesg in msgs:
            if mesg[0] == 'print':
                if mesg[1].get('mesg') == text:
                    return

        raise Exception('print output not found: %r' % (text,))

    def skip(self, mesg):
        raise unittest.SkipTest(mesg)

    @contextlib.contextmanager
    def getRegrDir(self, *path):

        regr = os.getenv('SYN_REGRESSION_REPO')
        if regr is None:  # pragma: no cover
            raise unittest.SkipTest('SYN_REGRESSION_REPO is not set')

        regr = s_common.genpath(regr)

        if not os.path.isdir(regr):  # pragma: no cover
            raise Exception('SYN_REGRESSION_REPO is not a dir')

        dirn = os.path.join(regr, *path)

        with self.getTestDir(copyfrom=dirn) as regrdir:
            yield regrdir

    @contextlib.asynccontextmanager
    async def getRegrCore(self, vers, conf=None, maxvers=None):
        with self.withNexusReplay():
            with self.getRegrDir('cortexes', vers) as dirn:
                if maxvers is not None:

                    orig = s_modelrev.ModelRev
                    class ModelRev(orig):
                        def __init__(self, core):
                            orig.__init__(self, core)
                            self.revs = [k for k in self.revs if k[0] <= maxvers]

                    with mock.patch.object(s_modelrev, 'ModelRev', ModelRev):
                        async with await s_cortex.Cortex.anit(dirn, conf=conf) as core:
                            yield core
                else:
                    async with await s_cortex.Cortex.anit(dirn, conf=conf) as core:
                        yield core

    @contextlib.asynccontextmanager
    async def getRegrAxon(self, vers, conf=None):
        with self.withNexusReplay():
            with self.getRegrDir('axons', vers) as dirn:
                async with await s_axon.Axon.anit(dirn, conf=conf) as axon:
                    yield axon

    def skipIfNoInternet(self):  # pragma: no cover
        '''
        Allow skipping a test if SYN_TEST_SKIP_INTERNET envar is set.

        Raises:
            unittest.SkipTest if SYN_TEST_SKIP_INTERNET envar is set to a integer greater than 1.
        '''
        if bool(int(os.getenv('SYN_TEST_SKIP_INTERNET', 0))):
            raise unittest.SkipTest('SYN_TEST_SKIP_INTERNET envar set')

    def skipLongTest(self):  # pragma: no cover
        '''
        Allow skipping a test if SYN_TEST_SKIP_LONG envar is set.

        Raises:
            unittest.SkipTest if SYN_TEST_SKIP_LONG envar is set to a integer greater than 1.
        '''
        if bool(int(os.getenv('SYN_TEST_SKIP_LONG', 0))):
            raise unittest.SkipTest('SYN_TEST_SKIP_LONG envar set')

    def skipIfNexusReplay(self):
        '''
        Allow skipping a test if SYNDEV_NEXUS_REPLAY envar is set.

        Raises:
            unittest.SkipTest if SYNDEV_NEXUS_REPLAY envar is set to true value.
        '''
        if s_common.envbool('SYNDEV_NEXUS_REPLAY'):
            raise unittest.SkipTest('SYNDEV_NEXUS_REPLAY envar set')

    def skipIfNoPath(self, path, mesg=None):
        '''
        Allows skipping a test if the test/files path does not exist.

        Args:
            path (str): Path to check.
            mesg (str): Optional additional message.

        Raises:
            unittest.SkipTest if the path does not exist.
        '''
        path = self.getTestFilePath(path)
        if not os.path.exists(path):
            m = f'Path does not exist: {path}'
            if mesg:
                m = f'{m} mesg={mesg}'
            raise unittest.SkipTest(m)

    def getTestOutp(self):
        '''
        Get a Output instance with a expects() function.

        Returns:
            TstOutPut: A TstOutPut instance.
        '''
        return TstOutPut()

    def thisEnvMust(self, *envvars):
        '''
        Requires a host must have environment variables set to truthy values.

        Args:
            *envars: Environment variables to require being present.
        '''
        for envar in envvars:
            if not s_common.envbool(envar):
                self.skip(f'Envar {envar} is not set to a truthy value.')

    def thisEnvMustNot(self, *envvars):
        '''
        Requires a host must not have environment variables set to truthy values.

        Args:
            *envars: Environment variables to require being absent or set to falsey values.
        '''
        for envar in envvars:
            if s_common.envbool(envar):
                self.skip(f'Envar {envar} is set to a truthy value.')

    def thisHostMust(self, **props):  # pragma: no cover
        '''
        Requires a host having a specific property.

        Args:
            **props:

        Raises:
            unittest.SkipTest if the required property is missing.
        '''
        for k, v in props.items():
            if s_thishost.get(k) != v:
                raise unittest.SkipTest('skip thishost: %s!=%r' % (k, v))

    def thisHostMustNot(self, **props):  # pragma: no cover
        '''
        Requires a host to not have a specific property.

        Args:
            **props:

        Raises:
            unittest.SkipTest if the required property is missing.
        '''

        for k, v in props.items():
            if s_thishost.get(k) == v:
                raise unittest.SkipTest('skip thishost: %s==%r' % (k, v))

    @contextlib.asynccontextmanager
    async def getTestAxon(self, dirn=None, conf=None):
        '''
        Get a test Axon as an async context manager.

        Returns:
            s_axon.Axon: A Axon object.
        '''

        if conf is None:
            conf = {}
        conf = copy.deepcopy(conf)

        with self.withNexusReplay():
            if dirn is not None:
                async with await s_axon.Axon.anit(dirn, conf) as axon:
                    yield axon

                return

            with self.getTestDir() as dirn:
                async with await s_axon.Axon.anit(dirn, conf) as axon:
                    yield axon

    @contextlib.contextmanager
    def withCliPromptMockExtendOutp(self, outp):
        '''
        Context manager to mock our use of Prompt Toolkit's print_formatted_text function and
        extend the lines to an an output object.

        Args:
            outp (TstOutPut): The outp to extend.

        Notes:
            This extends the outp with the lines AFTER the context manager has exited.

        Returns:
            mock.MagicMock: Yields a mock.MagicMock object.
        '''
        with self.withCliPromptMock() as patch:
            yield patch
        self.extendOutpFromPatch(outp, patch)

    @contextlib.contextmanager
    def withCliPromptMock(self):
        '''
        Context manager to mock our use of Prompt Toolkit's print_formatted_text function.

        Returns:
            mock.MagicMock: Yields a mock.MagikMock object.
        '''
        with mock.patch('synapse.lib.cli.print_formatted_text',
                        mock.MagicMock(return_value=None)) as patch:  # type: mock.MagicMock
            yield patch

    @contextlib.asynccontextmanager
    async def withSetLoggingMock(self):
        '''
        Context manager to mock calls to the setlogging function to avoid unittests calling logging.basicconfig.

        Returns:
            mock.MagicMock: Yields a mock.MagicMock object.
        '''
        with mock.patch('synapse.common.setlogging',
                        PickleableMagicMock(return_value=dict())) as patch:  # type: mock.MagicMock
            yield patch

    def getMagicPromptLines(self, patch):
        '''
        Get the text lines from a MagicMock object from withCliPromptMock.

        Args:
            patch (mock.MagicMock): The MagicMock object from withCliPromptMock.

        Returns:
            list: A list of lines.
        '''
        self.true(patch.called, 'Assert prompt was called')
        lines = []
        for args in patch.call_args_list:
            arg = args[0][0]
            if isinstance(arg, str):
                lines.append(arg)
                continue
            if isinstance(arg, FormattedText):
                color, text = arg[0]
                lines.append(text)
                continue
            raise ValueError(f'Unknown arg: {type(arg)}/{arg}')
        return lines

    def getMagicPromptColors(self, patch):
        '''
        Get the colored lines from a MagicMock object from withCliPromptMock.

        Args:
            patch (mock.MagicMock): The MagicMock object from withCliPromptMock.

        Returns:
            list: A list of tuples, containing color and line data.
        '''
        self.true(patch.called, 'Assert prompt was called')
        lines = []
        for args in patch.call_args_list:
            arg = args[0][0]
            if isinstance(arg, str):
                continue
            if isinstance(arg, FormattedText):
                color, text = arg[0]
                lines.append((color, text))
                continue
            raise ValueError(f'Unknown arg: {type(arg)}/{arg}')
        return lines

    def extendOutpFromPatch(self, outp, patch):
        '''
        Extend an Outp with lines from a magicMock object from withCliPromptMock.

        Args:
            outp (TstOutPut): The outp to extend.
            patch (mock.MagicMock): The patch object.

        Returns:
            None: Returns none.
        '''
        lines = self.getMagicPromptLines(patch)
        [outp.printf(line) for line in lines]

    @contextlib.asynccontextmanager
    async def getTestReadWriteCores(self, conf=None, dirn=None):
        '''
        Get a read/write core pair.

        Notes:
            By default, this returns the same cortex.  It is expected that
            a test which needs two distinct Cortexes implements the bridge
            themselves.

        Returns:
            (s_cortex.Cortex, s_cortex.Cortex): A tuple of Cortex objects.
        '''
        async with self.getTestCore(conf=conf, dirn=dirn) as core:
            yield core, core

    @contextlib.contextmanager
    def withNexusReplay(self, replay=False):
        '''
        Patch so that the Nexus apply log is applied twice. Useful to verify idempotency.

        Args:
            replay (bool): Set the default value of resolving the existence of SYNDEV_NEXUS_REPLAY variable.
                           This can be used to force the apply patch without using the environment variable.

        Notes:
            This is applied if the environment variable SYNDEV_NEXUS_REPLAY is set
            to a non zero value or the replay argument is set to True.

        Returns:
            contextlib.ExitStack: An exitstack object.
        '''
        replay = s_common.envbool('SYNDEV_NEXUS_REPLAY', defval=str(replay))

        with contextlib.ExitStack() as stack:
            if replay:
                stack.enter_context(mock.patch.object(s_nexus.NexsRoot, '_apply', _doubleapply))
            yield stack

    @contextlib.asynccontextmanager
    async def getTestCore(self, conf=None, dirn=None):
        '''
        Get a simple test Cortex as an async context manager.

        Returns:
            s_cortex.Cortex: A Cortex object.
        '''
        conf = self.getCellConf(conf=conf)

        with self.withNexusReplay():

            with self.mayTestDir(dirn) as dirn:

                async with await s_cortex.Cortex.anit(dirn, conf=conf) as core:
                    await core._addDataModels(testmodel)
                    yield core

    @contextlib.asynccontextmanager
    async def getTestCoreAndProxy(self, conf=None, dirn=None):
        '''
        Get a test Cortex and the Telepath Proxy to it.

        Returns:
            (s_cortex.Cortex, s_cortex.CoreApi): The Cortex and a Proxy representing a CoreApi object.
        '''
        async with self.getTestCore(conf=conf, dirn=dirn) as core:
            core.conf['storm:log'] = True
            core.stormlog = True
            async with core.getLocalProxy() as prox:
                yield core, prox

    @contextlib.asynccontextmanager
    async def getTestJsonStor(self, dirn=None, conf=None):

        conf = self.getCellConf(conf=conf)

        with self.withNexusReplay():
            if dirn is not None:
                async with await s_jsonstor.JsonStorCell.anit(dirn, conf) as jsonstor:
                    yield jsonstor

                return

            with self.getTestDir() as dirn:
                async with await s_jsonstor.JsonStorCell.anit(dirn, conf) as jsonstor:
                    yield jsonstor

    @contextlib.asynccontextmanager
    async def getTestCryo(self, dirn=None, conf=None):
        '''
        Get a simple test Cryocell as an async context manager.

        Returns:
            s_cryotank.CryoCell: Test cryocell.
        '''
        conf = self.getCellConf(conf=conf)

        with self.withNexusReplay():
            with self.mayTestDir(dirn) as dirn:
                async with await s_cryotank.CryoCell.anit(dirn, conf=conf) as cryo:
                    yield cryo

    @contextlib.asynccontextmanager
    async def getTestCryoAndProxy(self, dirn=None):
        '''
        Get a test Cryocell and the Telepath Proxy to it.

        Returns:
            (s_cryotank: CryoCell, s_cryotank.CryoApi): The CryoCell and a Proxy representing a CryoApi object.
        '''
        async with self.getTestCryo(dirn=dirn) as cryo:
            async with cryo.getLocalProxy() as prox:
                yield cryo, prox

    @contextlib.asynccontextmanager
    async def getTestDmon(self):
        self.skipIfNoPath(path='certdir', mesg='Missing files for test dmon!')
        with self.getTestDir(mirror='certdir') as certpath:
            certdir = s_certdir.CertDir(path=certpath)
            s_certdir.addCertPath(certpath)
            async with await s_daemon.Daemon.anit(certdir=certdir) as dmon:
                await dmon.listen('tcp://127.0.0.1:0/')
                with mock.patch('synapse.lib.certdir.defdir', certdir):
                    yield dmon
            s_certdir.delCertPath(certpath)

    @contextlib.asynccontextmanager
    async def getTestCell(self, ctor=s_cell.Cell, conf=None, dirn=None):
        '''
        Get a test Cell.
        '''
        conf = self.getCellConf(conf=conf)
        with self.withNexusReplay():
            with self.mayTestDir(dirn) as dirn:
                async with await ctor.anit(dirn, conf=conf) as cell:
                    yield cell

    @contextlib.asynccontextmanager
    async def getTestCoreProxSvc(self, ssvc, ssvc_conf=None, core_conf=None):
        '''
        Get a test Cortex, the Telepath Proxy to it, and a test service instance.

        Args:
            ssvc: Ctor to the Test Service.
            ssvc_conf: Service configuration.
            core_conf: Cortex configuration.

        Returns:
            (s_cortex.Cortex, s_cortex.CoreApi, testsvc): The Cortex, Proxy, and service instance.
        '''
        async with self.getTestCoreAndProxy(core_conf) as (core, prox):
            async with self.getTestCell(ssvc, ssvc_conf) as testsvc:
                await self.addSvcToCore(testsvc, core)

                yield core, prox, testsvc

    @contextlib.contextmanager
    def mayTestDir(self, dirn: str | None) -> contextlib.AbstractContextManager[str, None, None]:
        '''
        Convenience method to make a temporary directory or use an existing one.

        Args:
            dirn: Directory to use, or None.

        Returns:
            The directory to use.
        '''
        if dirn is not None:
            yield dirn
            return

        with self.getTestDir() as dirn:
            yield dirn

    @contextlib.asynccontextmanager
    async def getTestAha(self, conf=None, dirn=None, ctor=None):

        if conf is None:
            conf = {}

        if ctor is None:
            ctor = s_aha.AhaCell.anit

        conf = s_msgpack.deepcopy(conf)

        hasdmonlisn = 'dmon:listen' in conf
        hasprovlisn = 'provision:listen' in conf

        network = conf.setdefault('aha:network', 'synapse')
        hostname = conf.setdefault('dns:name', '00.aha.loop.vertex.link')

        if hostname:
            conf.setdefault('provision:listen', f'ssl://0.0.0.0:0?hostname={hostname}')
            conf.setdefault('dmon:listen', f'ssl://0.0.0.0:0?hostname={hostname}&ca={network}')

        conf.setdefault('health:sysctl:checks', False)

        with self.withNexusReplay():

            with self.mayTestDir(dirn) as dirn:

                if conf.get('aha:network') == 'synapse':
                    dstpath = os.path.join(dirn, 'certs')
                    if not os.path.isdir(dstpath):
                        srcpath = self.getTestFilePath('aha/certs')
                        shutil.copytree(srcpath, os.path.join(dirn, 'certs'))

                async with await ctor(dirn, conf=conf) as aha:

                    mods = {}
                    if not hasdmonlisn and hostname:
                        mods['dmon:listen'] = f'ssl://0.0.0.0:{aha.sockaddr[1]}?hostname={hostname}&ca={network}'

                    if not hasprovlisn and hostname:
                        mods['provision:listen'] = f'ssl://0.0.0.0:{aha.provaddr[1]}?hostname={hostname}'

                    if mods:
                        aha.modCellConf(mods)

                    yield aha

    def getCellConf(self, conf=None):
        if conf is None:
            conf = {}
        conf = s_msgpack.deepcopy(conf)
        conf.setdefault('health:sysctl:checks', False)
        return conf

    @contextlib.asynccontextmanager
    async def addSvcToAha(self, aha, svcname, ctor,
                          conf=None, dirn=None, provinfo=None):
        '''
        Creates a service and provisions it in an Aha network via the provisioning API.

        This assumes the Aha cell has a provision:listen and aha:urls set.

        Args:
            aha (s_aha.AhaCell): Aha cell.
            svcname (str): Service name.
            ctor: Service class to add.
            conf (dict): Optional service conf.
            dirn (str): Optional directory.
            provinfo (dict): Optional provisioning info.

        Notes:
            The config data for the cell is pushed into dirn/cell.yaml.
            The cells are created with the ``ctor.anit()`` function.
        '''
        ahanetw = aha.conf.req('aha:network')
        svcfull = f'{svcname}.{ahanetw}'
        onetime = await aha.addAhaSvcProv(svcname, provinfo=provinfo)

        conf = self.getCellConf(conf=conf)
        conf['aha:provision'] = onetime

        with self.mayTestDir(dirn) as dirn:
            s_common.yamlsave(conf, dirn, 'cell.yaml')
            async with await ctor.anit(dirn) as svc:
                await aha._waitAhaSvcOnline(f'{svcname}...', timeout=10)
                yield svc

    async def addSvcToCore(self, svc, core, svcname='svc'):
        '''
        Add a service to a Cortex using telepath over tcp.
        '''
        svc.dmon.share('svc', svc)
        root = await svc.auth.getUserByName('root')
        await root.setPasswd('root')
        info = await svc.dmon.listen('tcp://127.0.0.1:0/')
        svc.dmon.test_addr = info
        host, port = info
        surl = f'tcp://root:root@127.0.0.1:{port}/svc'
        await self.runCoreNodes(core, f'service.add {svcname} {surl}')
        await self.runCoreNodes(core, f'$lib.service.wait({svcname})')

    def getTestUrl(self, dmon, name, **opts):

        host, port = dmon.addr
        netloc = '%s:%s' % (host, port)

        user = opts.get('user')
        passwd = opts.get('passwd')

        if user is not None and passwd is not None:
            netloc = '%s:%s@%s' % (user, passwd, netloc)

        return 'tcp://%s/%s' % (netloc, name)

    def getTestProxy(self, dmon, name, **kwargs):
        host, port = dmon.addr
        kwargs.update({'host': host, 'port': port})
        return s_telepath.openurl(f'tcp:///{name}', **kwargs)

    @contextlib.contextmanager
    def getTestDir(self, mirror=None, copyfrom=None, chdir=False, startdir=None) -> contextlib.AbstractContextManager[str, None, None]:
        '''
        Get a temporary directory for test purposes.
        This destroys the directory afterwards.

        Args:
            mirror (str): A Synapse test directory to mirror into the test directory.
            copyfrom (str): An arbitrary directory to copy into the test directory.
            chdir (boolean): If true, chdir the current process to that directory. This is undone when the context
                             manager exits.
            startdir (str): The directory under which to place the temporary directory

        Notes:
            The mirror argument is normally used to mirror test directory
            under ``synapse/tests/files``.  This is accomplished by passing in
            the name of the directory (such as ``testcore``) as the mirror
            argument.

            If the ``mirror`` argument is an absolute directory, that directory
            will be copied to the test directory.

        Returns:
            str: The path to a temporary directory.
        '''
        curd = os.getcwd()
        tempdir = tempfile.mkdtemp(dir=startdir)

        try:

            dstpath = tempdir

            if mirror is not None:
                srcpath = self.getTestFilePath(mirror)
                dstpath = os.path.join(dstpath, 'mirror')
                shutil.copytree(srcpath, dstpath)

            elif copyfrom is not None:
                dstpath = os.path.join(dstpath, 'mirror')
                shutil.copytree(copyfrom, dstpath)

            if chdir:
                os.chdir(dstpath)

            yield dstpath

        finally:

            if chdir:
                os.chdir(curd)

            shutil.rmtree(tempdir, ignore_errors=True)

    def getTestFilePath(self, *names):
        import synapse.tests.__init__
        path = os.path.dirname(synapse.tests.__init__.__file__)
        return os.path.join(path, 'files', *names)

    @contextlib.contextmanager
    def getLoggerStream(self, logname, mesg=''):
        '''
        Get a logger and attach a io.StringIO object to the logger to capture log messages.

        Args:
            logname (str): Name of the logger to get.
            mesg (str): A string which, if provided, sets the StreamEvent event if a message
            containing the string is written to the log.

        Examples:
            Do an action and get the stream of log messages to check against::

                with self.getLoggerStream('synapse.foo.bar') as stream:
                    # Do something that triggers a log message
                    doSomething()

                stream.seek(0)
                mesgs = stream.read()
                # Do something with messages

            Do an action and wait for a specific log message to be written::

                with self.getLoggerStream('synapse.foo.bar', 'big badda boom happened') as stream:
                    # Do something that triggers a log message
                    doSomething()
                    stream.wait(timeout=10)  # Wait for the mesg to be written to the stream

                stream.seek(0)
                mesgs = stream.read()
                # Do something with messages

            You can also reset the message and wait for another message to occur::

                with self.getLoggerStream('synapse.foo.bar', 'big badda boom happened') as stream:
                    # Do something that triggers a log message
                    doSomething()
                    stream.wait(timeout=10)
                    stream.setMesg('yo dawg')  # This will now wait for the 'yo dawg' string to be written.
                    stream.wait(timeout=10)

                stream.seek(0)
                mesgs = stream.read()
                # Do something with messages

        Notes:
            This **only** captures logs for the current process.

        Yields:
            StreamEvent: A StreamEvent object
        '''
        stream = StreamEvent()
        stream.setMesg(mesg)
        handler = logging.StreamHandler(stream)
        slogger = logging.getLogger(logname)
        slogger.addHandler(handler)
        level = slogger.level
        slogger.setLevel('DEBUG')
        try:
            yield stream
        except Exception:  # pragma: no cover
            raise
        finally:
            slogger.removeHandler(handler)
            slogger.setLevel(level)

    @contextlib.contextmanager
    def getAsyncLoggerStream(self, logname, mesg='') -> contextlib.AbstractContextManager[StreamEvent, None, None]:
        '''
        Async version of getLoggerStream.

        Args:
            logname (str): Name of the logger to get.
            mesg (str): A string which, if provided, sets the StreamEvent event if a message containing the string is written to the log.

        Notes:
            The event object mixed in for the AsyncStreamEvent is a asyncio.Event object.
            This requires the user to await the Event specific calls as neccesary.

        Examples:
            Do an action and wait for a specific log message to be written::

                with self.getAsyncLoggerStream('synapse.foo.bar',
                                               'big badda boom happened') as stream:
                    # Do something that triggers a log message
                    await doSomething()
                    # Wait for the mesg to be written to the stream
                    await stream.wait(timeout=10)

                stream.seek(0)
                mesgs = stream.read()
                # Do something with messages

        Returns:
            AsyncStreamEvent: An AsyncStreamEvent object.
        '''
        stream = AsyncStreamEvent()
        stream.setMesg(mesg)
        handler = logging.StreamHandler(stream)
        slogger = logging.getLogger(logname)
        slogger.addHandler(handler)
        level = slogger.level
        slogger.setLevel('DEBUG')
        try:
            yield stream
        except Exception:  # pragma: no cover
            raise
        finally:
            slogger.removeHandler(handler)
            slogger.setLevel(level)

    @contextlib.contextmanager
    def getStructuredAsyncLoggerStream(self, logname, mesg='') -> contextlib.AbstractContextManager[AsyncStreamEvent, None, None]:
        '''
        Async version of getLoggerStream which uses structured logging.

        Args:
            logname (str): Name of the logger to get.
            mesg (str): A string which, if provided, sets the StreamEvent event if a message containing the string is written to the log.

        Notes:
            The event object mixed in for the AsyncStreamEvent is a asyncio.Event object.
            This requires the user to await the Event specific calls as needed.
            The messages written to the stream will be JSON lines.

        Examples:
            Do an action and wait for a specific log message to be written::

                with self.getStructuredAsyncLoggerStream('synapse.foo.bar',
                                                         '"some JSON string"') as stream:
                    # Do something that triggers a log message
                    await doSomething()
                    # Wait for the mesg to be written to the stream
                    await stream.wait(timeout=10)

                msgs = stream.jsonlines()
                # Do something with messages

        Returns:
            AsyncStreamEvent: An AsyncStreamEvent object.
        '''
        stream = AsyncStreamEvent()
        stream.setMesg(mesg)
        handler = logging.StreamHandler(stream)
        slogger = logging.getLogger(logname)
        formatter = s_structlog.JsonFormatter()
        handler.setFormatter(formatter)
        slogger.addHandler(handler)
        level = slogger.level
        slogger.setLevel('DEBUG')
        try:
            yield stream
        except Exception:  # pragma: no cover
            raise
        finally:
            slogger.removeHandler(handler)
            slogger.setLevel(level)

    @contextlib.asynccontextmanager
    async def getHttpSess(self, auth=None, port=None):
        '''
        Get an aiohttp ClientSession with a CookieJar.

        Args:
            auth (str, str): A tuple of username and password information for http auth.
            port (int): Port number to connect to.

        Notes:
            If auth and port are provided, the session will login to a Synapse cell
            hosted at localhost:port.

        Returns:
            aiohttp.ClientSession: An aiohttp.ClientSession object.
        '''

        jar = aiohttp.CookieJar(unsafe=True)
        conn = aiohttp.TCPConnector(ssl=False)

        async with aiohttp.ClientSession(cookie_jar=jar, connector=conn) as sess:

            if auth is not None:

                if port is None:  # pragma: no cover
                    raise Exception('getHttpSess requires port for auth')

                user, passwd = auth
                async with sess.post(f'https://localhost:{port}/api/v1/login',
                                     json={'user': user, 'passwd': passwd}) as resp:
                    retn = await resp.json()
                    self.eq('ok', retn.get('status'))
                    self.eq(user, retn['result']['name'])

            yield sess

    @contextlib.contextmanager
    def setTstEnvars(self, **props):
        '''
        Set Environment variables for the purposes of running a specific test.

        Args:
            **props: A kwarg list of envars to set. The values set are run
            through str() to ensure we're setting strings.

        Examples:
            Run a test while a envar is set::

                with self.setEnvars(magic='haha') as nop:
                    ret = dostuff()
                    self.true(ret)

        Notes:
            This helper explicitly sets and unsets values in os.environ, as
            os.putenv does not automatically updates the os.environ object.

        Yields:
            None. This context manager yields None. Upon exiting, envars are
            either removed from os.environ or reset to their previous values.
        '''
        old_data = {}
        pop_data = set()
        for key, valu in props.items():
            v = str(valu)
            oldv = os.environ.get(key, None)
            if oldv:
                if oldv == v:
                    continue
                else:
                    old_data[key] = oldv
                    os.environ[key] = v
            else:
                pop_data.add(key)
                os.environ[key] = v

        # This context manager is a nop
        try:
            yield None
        except Exception:  # pragma: no cover
            raise
        # Clean up any new envars we set and any old envars we need to reset.
        finally:
            for key in pop_data:
                del os.environ[key]
            for key, valu in old_data.items():
                os.environ[key] = valu

    async def execToolMain(self, func, argv):
        outp = self.getTestOutp()

        if inspect.iscoroutinefunction(func):
            retn = await func(argv, outp=outp)
        else:
            def execmain():
                return func(argv, outp=outp)
            retn = await s_coro.executor(execmain)
        return retn, outp

    @contextlib.contextmanager
    def redirectStdin(self, new_stdin):
        '''
        Temporary replace stdin.

        Args:
            new_stdin(file-like object):  file-like object.

        Examples:
            Patch stdin with a string buffer::

                inp = io.StringIO('stdin stuff\\nanother line\\n')
                with self.redirectStdin(inp):
                    main()

            Here's a way to use this for code that's expecting the stdin buffer to have bytes::

                inp = Mock()
                inp.buffer = io.BytesIO(b'input data')
                with self.redirectStdin(inp):
                    main()

        Returns:
            None
        '''
        old_stdin = sys.stdin
        sys.stdin = new_stdin
        yield
        sys.stdin = old_stdin

    def genraises(self, exc, gfunc, *args, **kwargs):
        '''
        Helper to validate that a generator function will throw an exception.

        Args:
            exc: Exception class to catch
            gfunc: Generator function to call.
            *args: Args passed to the generator function.
            **kwargs: Kwargs passed to the generator function.

        Notes:
            Wrap a generator function in a list() call and execute that in a
            bound local using ``self.raises(exc, boundlocal)``. The ``list()``
            will consume the generator until complete or an exception occurs.
        '''
        def testfunc():
            return list(gfunc(*args, **kwargs))

        self.raises(exc, testfunc)

    async def agenraises(self, exc, gfunc):
        '''
        Helper to validate that an async generator will throw an exception.

        Args:
            exc: Exception class to catch
            gfunc: async Generator
        '''
        await self.asyncraises(exc, alist(gfunc))

    @contextlib.contextmanager
    def setSynDir(self, dirn):
        '''
        Sets s_common.syndir to a specific directory and then unsets it afterwards.

        Args:
            dirn (str): Directory to set syndir to.

        Notes:
            This is to be used as a context manager.
        '''
        olddir = s_common.syndir
        try:
            s_common.syndir = dirn
            yield None
        finally:
            s_common.syndir = olddir

    @contextlib.contextmanager
    def getTestSynDir(self):
        '''
        Combines getTestDir() and setSynDir() into one.
        '''
        with self.getTestDir() as dirn:
            with self.setSynDir(dirn):
                yield dirn

    @contextlib.contextmanager
    def getTestCertDir(self, dirn):
        '''
        Patch the synapse.lib.certdir.certdir singleton and supporting functions
        with a CertDir instance backed by the provided directory.

        Args:
            dirn (str): The directory used to back the new CertDir singleton.

        Returns:
            s_certdir.CertDir: The patched CertDir object that is the current singleton.
        '''
        with mock.patch('synapse.lib.certdir.defdir', dirn):
            # Use the default behavior of creating the certdir from defdir
            # which was just patched
            certdir = s_certdir.CertDir()
            with mock.patch('synapse.lib.certdir.certdir', certdir):
                yield certdir

    def eq(self, x, y, msg=None):
        '''
        Assert X is equal to Y
        '''
        self.assertEqual(norm(x), norm(y), msg=msg)

    def eqOrNan(self, x, y, msg=None):
        '''
        Assert X is equal to Y or they are both NaN (needed since NaN != NaN)
        '''
        if math.isnan(x):
            self.assertTrue(math.isnan(y), msg=msg)
            return

        self.eq(x, y, msg=msg)

    def eqish(self, x, y, places=6, msg=None):
        '''
        Assert X is equal to Y within places decimal places
        '''
        self.assertAlmostEqual(x, y, places, msg=msg)

    def ne(self, x, y):
        '''
        Assert X is not equal to Y
        '''
        self.assertNotEqual(norm(x), norm(y))

    def true(self, x, msg=None):
        '''
        Assert X is True
        '''
        self.assertTrue(x, msg=msg)

    def false(self, x, msg=None):
        '''
        Assert X is False
        '''
        self.assertFalse(x, msg=msg)

    def nn(self, x, msg=None):
        '''
        Assert X is not None
        '''
        self.assertIsNotNone(x, msg=msg)
        return x

    def none(self, x, msg=None):
        '''
        Assert X is None
        '''
        self.assertIsNone(x, msg=msg)

    def noprop(self, info, prop):
        '''
        Assert a property is not present in a dictionary.
        '''
        valu = info.get(prop, s_common.novalu)
        self.eq(valu, s_common.novalu)

    def raises(self, *args, **kwargs):
        '''
        Assert a function raises an exception.
        '''
        return self.assertRaises(*args, **kwargs)

    async def asyncraises(self, exc, coro):
        with self.assertRaises(exc):
            await coro

    def sorteq(self, x, y, msg=None):
        '''
        Assert two sorted sequences are the same.
        '''
        return self.eq(sorted(x), sorted(y), msg=msg)

    def isinstance(self, obj, cls, msg=None):
        '''
        Assert a object is the instance of a given class or tuple of classes.
        '''
        self.assertIsInstance(obj, cls, msg=msg)

    def isin(self, member, container, msg=None):
        '''
        Assert a member is inside of a container.
        '''
        self.assertIn(member, container, msg=msg)

    def notin(self, member, container, msg=None):
        '''
        Assert a member is not inside of a container.
        '''
        self.assertNotIn(member, container, msg=msg)

    def gt(self, x, y, msg=None):
        '''
        Assert that X is greater than Y
        '''
        self.assertGreater(x, y, msg=msg)

    def ge(self, x, y, msg=None):
        '''
        Assert that X is greater than or equal to Y
        '''
        self.assertGreaterEqual(x, y, msg=msg)

    def lt(self, x, y, msg=None):
        '''
        Assert that X is less than Y
        '''
        self.assertLess(x, y, msg=msg)

    def le(self, x, y, msg=None):
        '''
        Assert that X is less than or equal to Y
        '''
        self.assertLessEqual(x, y, msg=msg)

    def len(self, x, obj, msg=None):
        '''
        Assert that the length of an object is equal to X
        '''
        gtyps = (
            s_telepath.Genr,
            s_telepath.GenrIter,
            types.GeneratorType)

        if isinstance(obj, gtyps):
            obj = list(obj)

        self.eq(x, len(obj), msg=msg)

    async def agenlen(self, x, obj, msg=None):
        '''
        Assert that the async generator produces x items
        '''
        count = 0
        async for _ in obj:
            count += 1
        self.eq(x, count, msg=msg)

    def stormIsInPrint(self, mesg, mesgs, deguid=False, whitespace=True):
        '''
        Check if a string is present in all of the print messages from a stream of storm messages.

        Args:
            mesg (str): A string to check.
            mesgs (list): A list of storm messages.
        '''
        if deguid:
            mesg = deguidify(mesg)

        print_str = '\n'.join([m[1].get('mesg') for m in mesgs if m[0] == 'print'])
        if not whitespace:
            mesg = ' '.join(mesg.split())
            print_str = ' '.join(print_str.split())

        if deguid:
            print_str = deguidify(print_str)

        self.isin(mesg, print_str)

    def stormNotInPrint(self, mesg, mesgs):
        '''
        Assert a string is not present in all of the print messages from a stream of storm messages.

        Args:
            mesg (str): A string to check.
            mesgs (list): A list of storm messages.
        '''
        print_str = '\n'.join([m[1].get('mesg') for m in mesgs if m[0] == 'print'])
        self.notin(mesg, print_str)

    def stormIsInWarn(self, mesg, mesgs):
        '''
        Check if a string is present in all of the warn messages from a stream of storm messages.

        Args:
            mesg (str): A string to check.
            mesgs (list): A list of storm messages.
        '''
        print_str = '\n'.join([m[1].get('mesg') for m in mesgs if m[0] == 'warn'])
        self.isin(mesg, print_str)

    def stormNotInWarn(self, mesg, mesgs):
        '''
        Assert a string is not present in all of the warn messages from a stream of storm messages.

        Args:
            mesg (str): A string to check.
            mesgs (list): A list of storm messages.
        '''
        print_str = '\n'.join([m[1].get('mesg') for m in mesgs if m[0] == 'warn'])
        self.notin(mesg, print_str)

    def stormIsInErr(self, mesg, mesgs):
        '''
        Check if a string is present in all of the error messages from a stream of storm messages.

        Args:
            mesg (str): A string to check.
            mesgs (list): A list of storm messages.
        '''
        print_str = '\n'.join([m[1][1].get('mesg', '') for m in mesgs if m[0] == 'err'])
        self.isin(mesg, print_str)

    def stormHasNoErr(self, mesgs):
        '''
        Raise an AssertionError if there is a message of type "err" in the list.

        Args:
            mesgs (list): A list of storm messages.
        '''
        for mesg in mesgs:
            if mesg[0] == 'err':
                self.fail(f'storm err mesg found: {mesg}')

    def stormHasNoWarnErr(self, mesgs):
        '''
        Raise an AssertionError if there is a message of type "err" or "warn" in the list.

        Args:
            mesgs (list): A list of storm messages.
        '''
        for mesg in mesgs:
            if mesg[0] in ('err', 'warn'):
                self.fail(f'storm err/warn mesg found: {mesg}')

    def istufo(self, obj):
        '''
        Check to see if an object is a tufo.

        Args:
            obj (object): Object being inspected.

        Notes:
            This does not make any assumptions about the contents of the dictionary.
            This validates the object to be a tuple of length two, containing a str
            or None as the first value, and a dict as the second value.

        Returns:
            None
        '''
        self.isinstance(obj, tuple)
        self.len(2, obj)
        self.isinstance(obj[0], (type(None), str))
        self.isinstance(obj[1], dict)

    @contextlib.contextmanager
    def getTestConfDir(self, name, conf=None):
        with self.getTestDir() as dirn:
            cdir = os.path.join(dirn, name)
            s_common.makedirs(cdir)
            if conf:
                s_common.yamlsave(conf, cdir, 'cell.yaml')
            yield dirn

    async def addCreatorDeleterRoles(self, core):
        '''
        Add two roles to a Cortex *proxy*, the `creator` and `deleter` roles.
        Creator allows for node:add, prop:set and tag:add actions.
        Deleter allows for node:del, prop:del and tag:del actions.

        Args:
            core: Auth enabled cortex.
        '''
        creator = await core.auth.addRole('creator')

        await creator.setRules((
            (True, ('node', 'add')),
            (True, ('node', 'prop', 'set')),
            (True, ('node', 'tag', 'add')),
            (True, ('feed:data',)),
        ))

        deleter = await core.auth.addRole('deleter')
        await deleter.setRules((
            (True, ('node', 'del')),
            (True, ('node', 'prop', 'del')),
            (True, ('node', 'tag', 'del')),
        ))

        iadd = await core.auth.addUser('icanadd')
        await iadd.grant(creator.iden)
        await iadd.setPasswd('secret')

        idel = await core.auth.addUser('icandel')
        await idel.grant(deleter.iden)
        await idel.setPasswd('secret')

    async def runCoreNodes(self, core, query, opts=None):
        '''
        Run a storm query through a Cortex as a SchedCoro and return the results.
        '''
        async def coro():
            return await core.nodes(query, opts)
        return await core.schedCoro(coro())

ONLOAD_TIMEOUT = int(os.getenv('SYNDEV_PKG_LOAD_TIMEOUT', 30))  # seconds

class StormPkgTest(SynTest):

    vcr = None
    assetdir = None
    pkgprotos = ()

    @contextlib.asynccontextmanager
    async def getTestCore(self, conf=None, dirn=None, prepkghook=None):

        async with SynTest.getTestCore(self, conf=None, dirn=None) as core:

            if prepkghook is not None:
                await prepkghook(core)

            for pkgproto in self.pkgprotos:

                pkgdef = s_genpkg.loadPkgProto(pkgproto, no_docs=True, readonly=True)

                waiter = None
                if pkgdef.get('onload') is not None:
                    waiter = core.waiter(1, 'core:pkg:onload:complete')

                await core.addStormPkg(pkgdef)

                if waiter is not None:
                    self.nn(await waiter.wait(timeout=ONLOAD_TIMEOUT),
                            f'Package onload failed to run for {pkgdef.get("name")}')

            if self.assetdir is not None:

                if self.vcr is None:
                    self.vcr = vcr.VCR()

                assetdir = s_common.gendir(self.assetdir)
                vcrname = f'{self.__class__.__name__}.{self._testMethodName}.yaml'
                cass = self.vcr.use_cassette(s_common.genpath(assetdir, vcrname))
                await core.enter_context(cass)

            await self.initTestCore(core)
            yield core

    async def initTestCore(self, core):
        '''
        This is executed after the package has been loaded and a VCR context has been entered.
        '''
        pass<|MERGE_RESOLUTION|>--- conflicted
+++ resolved
@@ -461,12 +461,8 @@
                 ('baz', ('nodeprop', {}), {}),
                 ('tick', ('test:time', {}), {}),
                 ('hehe', ('str', {}), {}),
-<<<<<<< HEAD
-                ('ndefs', ('array', {'type': 'ndef'}), {}),
-                ('pdefs', ('array', {'type': 'nodeprop'}), {}),
-=======
                 ('ndefs', ('array', {'type': 'ndef', 'uniq': False, 'sorted': False}), {}),
->>>>>>> 2ad68292
+                ('pdefs', ('array', {'type': 'nodeprop', 'uniq': False, 'sorted': False}), {}),
                 ('cidr', ('inet:cidr', {}), {}),
                 ('somestr', ('test:str', {}), {}),
                 ('seen', ('ival', {}), {}),
