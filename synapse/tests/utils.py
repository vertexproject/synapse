--- conflicted
+++ resolved
@@ -1127,11 +1127,7 @@
                 with self.getAsyncLoggerStream('synapse.foo.bar',
                                                'big badda boom happened') as stream:
                     # Do something that triggers a log message
-<<<<<<< HEAD
-                    await doSomthing()
-=======
                     await doSomething()
->>>>>>> 20a6e31d
                     # Wait for the mesg to be written to the stream
                     await stream.wait(timeout=10)
 
