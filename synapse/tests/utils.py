--- conflicted
+++ resolved
@@ -2297,77 +2297,6 @@
         await idel.grant(deleter.iden)
         await idel.setPasswd('secret')
 
-<<<<<<< HEAD
-    def stablebuid(self, valu=None):
-        '''
-        A stable buid generation for testing purposes
-        '''
-        if valu is None:
-            retn = self._NextBuid.to_bytes(32, 'big')
-            self._NextBuid += 1
-            return retn
-
-        byts = s_msgpack.en(valu)
-        return hashlib.sha256(byts).digest()
-
-    def stableguid(self, valu=None):
-        '''
-        A stable guid generation for testing purposes
-        '''
-        if valu is None:
-            retn = s_common.ehex(self._NextGuid.to_bytes(16, 'big'))
-            self._NextGuid += 1
-            return retn
-
-        byts = s_msgpack.en(valu)
-        return hashlib.md5(byts, usedforsecurity=False).hexdigest()
-
-    @contextlib.contextmanager
-    def withStableUids(self):
-        '''
-        A context manager that generates guids and buids in sequence so that successive test runs use the same
-        data
-        '''
-        with mock.patch('synapse.common.guid', self.stableguid), mock.patch('synapse.common.buid', self.stablebuid):
-            yield
-=======
-    @contextlib.asynccontextmanager
-    async def getTestHive(self):
-        with self.getTestDir() as dirn:
-            async with self.getTestHiveFromDirn(dirn) as hive:
-                yield hive
-
-    @contextlib.asynccontextmanager
-    async def getTestHiveFromDirn(self, dirn):
-
-        import synapse.lib.const as s_const
-        map_size = s_const.gibibyte
-
-        async with await s_lmdbslab.Slab.anit(dirn, map_size=map_size) as slab:
-
-            async with await s_hive.SlabHive.anit(slab) as hive:
-                yield hive
-
-    @contextlib.asynccontextmanager
-    async def getTestHiveDmon(self):
-        with self.getTestDir() as dirn:
-            async with self.getTestHiveFromDirn(dirn) as hive:
-                async with self.getTestDmon() as dmon:
-                    dmon.share('hive', hive)
-                    yield dmon
-
-    @contextlib.asynccontextmanager
-    async def getTestTeleHive(self):
-
-        async with self.getTestHiveDmon() as dmon:
-
-            turl = self.getTestUrl(dmon, 'hive')
-
-            async with await s_hive.openurl(turl) as hive:
-
-                yield hive
->>>>>>> ace3727b
-
     async def runCoreNodes(self, core, query, opts=None):
         '''
         Run a storm query through a Cortex as a SchedCoro and return the results.
