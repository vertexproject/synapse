'''
This contains the core test helper code used in Synapse.

This gives the opportunity for third-party users of Synapse to test their
code using some of the same helpers used to test Synapse.

The core class, synapse.tests.utils.SynTest is a subclass of
unittest.IsolatedAsyncioTestCase, with several wrapper functions to allow for
easier calls to assert* functions, with less typing. There are also Synapse
specific helpers, to load Cortexes and whole multi-component environments.

Since SynTest is built from unittest.IsolatedAsyncioTestCase, the use of
SynTest is compatible with the unittest and pytest frameworks.  This does not
lock users into a particular test framework; while at the same time allowing
base use to be invoked via the built-in Unittest library. Customizations made
using the various setup and teardown helpers available on
``IsolatedAsyncioTestCase`` should first review our docstrings for any methods
we have overridden.
'''
import io
import os
import sys
import copy
import math
import types
import shutil
import typing
import asyncio
import inspect
import logging
import tempfile
import unittest
import threading
import contextlib
import collections

import unittest.mock as mock

import vcr
import regex
import aiohttp

from prompt_toolkit.formatted_text import FormattedText

import synapse.exc as s_exc
import synapse.axon as s_axon
import synapse.glob as s_glob
import synapse.common as s_common
import synapse.cortex as s_cortex
import synapse.daemon as s_daemon
import synapse.telepath as s_telepath

import synapse.lib.aha as s_aha
import synapse.lib.base as s_base
import synapse.lib.cell as s_cell
import synapse.lib.coro as s_coro
import synapse.lib.json as s_json
import synapse.lib.task as s_task
import synapse.lib.const as s_const
import synapse.lib.layer as s_layer
import synapse.lib.nexus as s_nexus
import synapse.lib.storm as s_storm
import synapse.lib.types as s_types
import synapse.lib.output as s_output
import synapse.lib.certdir as s_certdir
import synapse.lib.httpapi as s_httpapi
import synapse.lib.msgpack as s_msgpack
import synapse.lib.jsonstor as s_jsonstor
import synapse.lib.lmdbslab as s_lmdbslab
import synapse.lib.modelrev as s_modelrev
import synapse.lib.thishost as s_thishost
import synapse.lib.structlog as s_structlog
import synapse.lib.stormtypes as s_stormtypes

import synapse.tools.storm.pkg.gen as s_genpkg

logger = logging.getLogger(__name__)

logging.getLogger('vcr').setLevel(logging.ERROR)

# Default LMDB map size for tests
TEST_MAP_SIZE = s_const.gibibyte

_SYN_ASYNCIO_DEBUG = False
# Check if DEBUG mode was set https://docs.python.org/3/library/asyncio-dev.html#debug-mode
if (s_common.envbool('PYTHONASYNCIODEBUG') or s_common.envbool('PYTHONDEVMODE') or sys.flags.dev_mode):  # pragma: no cover
    _SYN_ASYNCIO_DEBUG = True

# Number of times to sleep when tearing down tests with active bg tasks, in order to
# allow background tasks to tear down cleanly.
_SYNDEV_TASK_BG_ITER = int(os.getenv('SYNDEV_BG_TASK_ITER', 12))
assert _SYNDEV_TASK_BG_ITER >= 0, f'SYNDEV_BG_TASK_ITER must be >=0, got {_SYNDEV_TASK_BG_ITER}'

async def alist(coro):
    return [x async for x in coro]

def norm(z):
    if isinstance(z, (list, tuple)):
        return tuple([norm(n) for n in z])
    if isinstance(z, dict):
        return {norm(k): norm(v) for (k, v) in z.items()}
    return z

def deguidify(x):
    return regex.sub('[0-9a-f]{32}', '*' * 32, x)

def jsonlines(text: str):
    lines = [k for k in text.split('\n') if k]
    return [s_json.loads(line) for line in lines]

async def waitForBehold(core, events):
    async for mesg in core.behold():
        for event in list(events):
            for key, valu in event.items():
                if mesg.get(key) != valu:
                    break
            else:
                events.remove(event)

        if len(events) == 0:
            break

@contextlib.asynccontextmanager
async def matchContexts(testself):
    origenter = s_base.Base.__aenter__
    origexit = s_base.Base.__aexit__
    origstorm = s_cortex.Cortex.storm
    orignodes = s_cortex.Cortex.nodes

    contexts = collections.defaultdict(int)

    async def enter(self):
        contexts[type(self)] += 1
        return await origenter(self)

    async def exit(self, exc, cls, tb):
        contexts[type(self)] -= 1
        await origexit(self, exc, cls, tb)

    async def storm(self, text, opts=None):
        async for mesg in origstorm(self, text, opts=opts):
            yield mesg

        for cont, refs in contexts.items():
            testself.eq(0, refs)

    async def nodes(self, text, opts=None):
        nodes = await orignodes(self, text, opts=opts)

        for cont, refs in contexts.items():
            testself.eq(0, refs)

        return nodes

    with mock.patch('synapse.lib.base.Base.__aenter__', enter):
        with mock.patch('synapse.lib.base.Base.__aexit__', exit):
            with mock.patch('synapse.cortex.Cortex.nodes', nodes):
                with mock.patch('synapse.cortex.Cortex.storm', storm):
                    yield

class PickleableMagicMock(mock.MagicMock):
    def __reduce__(self):
        return mock.MagicMock, ()

class LibTst(s_stormtypes.Lib):
    '''
    LibTst for testing!
    '''
    _storm_locals = (
        {'name': 'beep',
         'deprecated': {'eoldate': '8080-08-08'},
         'desc': '''
        Example storm func.

        Notes:
            It beeps strings!''',
         'type': {'type': 'function', '_funcname': 'beep',
                  'args': (
                      {'name': 'valu', 'type': 'str', 'desc': 'The value to beep.', },
                  ),
                  'returns': {'type': 'str', 'desc': 'The beeped string.', }}},
        {'name': 'someargs',
         'desc': '''Example storm func with args.''',
         'deprecated': {'eolvers': 'v3.0.0', 'mesg': 'This is a test library was deprecated from the day it was made.'},
         'type': {'type': 'function', '_funcname': 'someargs',
                  'args': (
                      {'name': 'valu', 'type': 'str', 'desc': 'The value to beep.', },
                      {'name': 'bar', 'type': 'bool', 'desc': 'The value to beep.', 'default': True, },
                      {'name': 'faz', 'type': 'str', 'desc': 'The value to beep.', 'default': None, },
                  ),
                  'returns': {'type': 'str', 'desc': 'The beeped string.', }}},
    )
    _storm_lib_path = ('test',)

    def addLibFuncs(self):
        self.locls.update({
            'beep': self.beep,
            'someargs': self.someargs,
        })

    async def beep(self, valu):
        '''
        Example storm func
        '''
        ret = f'A {valu} beep!'
        return ret

    async def someargs(self, valu, bar=True, faz=None):
        '''
        Example storm func
        '''
        ret = f'A {valu} beep which {bar} the {faz}!'
        return ret

class LibDepr(s_stormtypes.Lib):
    '''
    Deprecate me!
    '''
    _storm_locals = (
        {'name': 'boop',
         'desc': '''
         An example storm function that's not deprecated on its own, but the entire library is.
         ''',
         'type': {'type': 'function', '_funcname': 'boop',
                  'args': (
                      {'name': 'valu', 'type': 'str', 'desc': 'What to boop.', },
                  ),
                  'returns': {'type': 'str', 'desc': 'The booped.', }}},
    )
    _storm_lib_path = ('depr',)
    _storm_lib_deprecation = {'eolvers': 'v3.0.0'}

    def addLibFuncs(self):  # pragma: no cover
        self.locls.update({
            'boop': self.boop,
        })

    async def boop(self, valu):  # pragma: no cover
        return f'You have been booped, {valu}!'

class TestType(s_types.Type):

    stortype = s_layer.STOR_TYPE_UTF8

    def postTypeInit(self):
        self.setNormFunc(str, self._normPyStr)

    async def _normPyStr(self, valu, view=None):
        return valu.lower(), {}

class ThreeType(s_types.Type):

    stortype = s_layer.STOR_TYPE_U8

    async def norm(self, valu, view=None):
        typehash = self.modl.type('int').typehash
        return 3, {'subs': {'three': (typehash, 3, {})}}

    def repr(self, valu):
        return '3'

<<<<<<< HEAD
testmodel = (
    ('test', {

        'ctors': (
            ('test:type', 'synapse.tests.utils.TestType', {}, {}),
            ('test:threetype', 'synapse.tests.utils.ThreeType', {}, {}),
        ),
        'interfaces': (
            ('test:interface', {
                'doc': 'test interface',
                'props': (
                    ('size', ('int', {}), {}),
                    ('seen', ('ival', {}), {}),
                    ('names', ('array', {'type': 'str'}), {}),
                ),
                'interfaces': (
                    ('inet:proto:request', {}),
                ),
            }),
            ('test:virtarray', {
                'doc': 'test interface',
                'props': (
                    ('server', ('inet:server', {}), {'alts': ('servers',)}),
                    ('servers', ('array', {'type': 'inet:server'}), {}),
                )
            }),
        ),
        'types': (
            ('test:type10', ('test:type', {'foo': 10}), {
                'doc': 'A fake type.'}),

            ('test:lower', ('str', {'lower': True}), {}),

            ('test:time', ('time', {}), {}),

            ('test:ival', ('ival', {}), {}),

            ('test:ro', ('str', {}), {}),
            ('test:int', ('int', {}), {}),
            ('test:float', ('float', {}), {}),
            ('test:str', ('str', {}), {}),
            ('test:strregex', ('str', {'lower': True, 'strip': True, 'regex': r'^#[^\p{Z}#]+$'}), {}),
            ('test:migr', ('str', {}), {}),
            ('test:auto', ('str', {}), {}),
            ('test:guid', ('guid', {}), {}),
            ('test:data', ('data', {}), {}),
            ('test:taxonomy', ('taxonomy', {}), {
                'interfaces': (
                    ('meta:taxonomy', {}),
                )
            }),
            ('test:hugenum', ('hugenum', {}), {}),

            ('test:arrayprop', ('guid', {}), {}),

            ('test:comp', ('comp', {'fields': (
                ('hehe', 'test:int'),
                ('haha', 'test:lower'))
            }), {'doc': 'A fake comp type.'}),
            ('test:compcomp', ('comp', {'fields': (
                ('comp1', 'test:comp'),
                ('comp2', 'test:comp'))
            }), {}),
            ('test:complexcomp', ('comp', {'fields': (
                ('foo', 'test:int'),
                ('bar', ('str', {'lower': True}),),
            )}), {'doc': 'A complex comp type.'}),
            ('test:ndefcomp', ('comp', {'fields': (
                ('hehe', 'test:int'),
                ('ndef', 'test:ndef'))
            }), {'doc': 'A comp type with an ndef.'}),

            ('test:hexa', ('hex', {}), {'doc': 'anysize test hex type.'}),
            ('test:hex4', ('hex', {'size': 4}), {'doc': 'size 4 test hex type.'}),
            ('test:hexpad', ('hex', {'size': 8, 'zeropad': True}), {'doc': 'size 8 test hex type, zero padded.'}),
            ('test:zeropad', ('hex', {'zeropad': 20}), {'doc': 'test hex type, zero padded to 40 bytes.'}),

            ('test:pivtarg', ('str', {}), {}),
            ('test:pivcomp', ('comp', {'fields': (('targ', 'test:pivtarg'), ('lulz', 'test:str'))}), {}),
            ('test:haspivcomp', ('int', {}), {}),

            ('test:cycle0', ('str', {}), {}),
            ('test:cycle1', ('str', {}), {}),

            ('test:ndef', ('ndef', {}), {}),
            ('test:ndef:formfilter1', ('ndef', {'forms': ('inet:ip',)}), {}),
            ('test:ndef:formfilter2', ('ndef', {'interface': 'meta:taxonomy'}), {}),

            ('test:hasiface', ('str', {}), {'interfaces': (('test:interface', {}),)}),
            ('test:hasiface2', ('str', {}), {'interfaces': (('test:interface', {}),)}),
            ('test:virtiface', ('guid', {}), {'interfaces': (('test:virtarray', {}),)}),
            ('test:virtiface2', ('guid', {}), {'interfaces': (('test:virtarray', {}),)}),

            ('test:enums:int', ('int', {'enums': ((1, 'fooz'), (2, 'barz'), (3, 'bazz'))}), {}),
            ('test:enums:str', ('str', {'enums': 'testx,foox,barx,bazx'}), {}),
            ('test:protocol', ('int', {}), {}),
        ),
        'forms': (

            ('test:arrayprop', {}, (
                ('ints', ('array', {'type': 'test:int', 'uniq': False, 'sorted': False}), {}),
                ('strs', ('array', {'type': 'test:str', 'split': ',', 'uniq': False, 'sorted': False}), {}),
                ('strsnosplit', ('array', {'type': 'test:str', 'uniq': False, 'sorted': False}), {}),
                ('strregexs', ('array', {'type': 'test:strregex'}), {}),
            )),
            ('test:taxonomy', {}, ()),
            ('test:type10', {}, (

                ('intprop', ('int', {'min': 20, 'max': 30}), {}),
                ('int2', ('int', {}), {}),
                ('strprop', ('str', {'lower': 1}), {}),
                ('guidprop', ('guid', {'lower': 1}), {}),
                ('locprop', ('loc', {}), {}),
            )),

            ('test:cycle0', {}, (
                ('cycle1', ('test:cycle1', {}), {}),
            )),

            ('test:cycle1', {}, (
                ('cycle0', ('test:cycle0', {}), {}),
            )),

            ('test:type', {}, ()),

            ('test:comp', {}, (
                ('hehe', ('test:int', {}), {'ro': True}),
                ('haha', ('test:lower', {}), {'ro': True}),
                ('seen', ('ival', {}), {}),
            )),

            ('test:compcomp', {}, (
                ('comp1', ('test:comp', {}), {'ro': True}),
                ('comp2', ('test:comp', {}), {'ro': True}),
            )),

            ('test:complexcomp', {}, (
                ('foo', ('test:int', {}), {'ro': True}),
                ('bar', ('str', {'lower': 1}), {'ro': True})
            )),

            ('test:ndefcomp', {}, (
                ('hehe', ('test:int', {}), {'ro': True}),
                ('ndef', ('test:ndef', {}), {'ro': True}),
            )),

            ('test:int', {}, (
                ('loc', ('loc', {}), {}),
                ('int2', ('int', {}), {}),
                ('seen', ('ival', {}), {}),
                ('type', ('test:str', {}), {'alts': ('types',)}),
                ('types', ('array', {'type': 'test:str'}), {}),
            )),

            ('test:float', {}, (
                ('closed', ('float', {'min': 0.0, 'max': 360.0}), {}),
                ('open', ('float', {'min': 0.0, 'max': 360.0, 'minisvalid': False, 'maxisvalid': False}), {}),
            )),

            ('test:guid', {}, (
                ('name', ('test:str', {}), {}),
                ('size', ('test:int', {}), {}),
                ('seen', ('ival', {}), {}),
                ('tick', ('test:time', {}), {}),
                ('server', ('inet:server', {}), {}),
                ('raw', ('data', {}), {}),
                ('iden', ('guid', {}), {}),
            )),

            ('test:data', {}, (
                ('data', ('test:data', {}), {}),
            )),

            ('test:hugenum', {}, (
                ('huge', ('test:hugenum', {}), {}),
            )),

            ('test:str', {}, (
                ('bar', ('ndef', {}), {}),
                ('baz', ('nodeprop', {}), {}),
                ('tick', ('test:time', {}), {}),
                ('hehe', ('str', {}), {}),
                ('ndefs', ('array', {'type': 'ndef', 'uniq': False, 'sorted': False}), {}),
                ('pdefs', ('array', {'type': 'nodeprop', 'uniq': False, 'sorted': False}), {}),
                ('cidr', ('inet:cidr', {}), {}),
                ('somestr', ('test:str', {}), {}),
                ('seen', ('ival', {}), {}),
                ('pivvirt', ('test:virtiface', {}), {}),
                ('gprop', ('test:guid', {}), {}),
            )),

            ('test:strregex', {}, ()),

            ('test:migr', {}, (
                ('bar', ('ndef', {}), {}),
                ('baz', ('nodeprop', {}), {}),
                ('tick', ('test:time', {}), {}),
            )),

            ('test:threetype', {}, (
                ('three', ('int', {}), {}),
            )),
            ('test:auto', {}, ()),
            ('test:hexa', {}, ()),
            ('test:hex4', {}, ()),
            ('test:zeropad', {}, ()),
            ('test:ival', {}, (
                ('interval', ('ival', {}), {}),
                ('daymax', ('ival', {'precision': 'day', 'maxfill': True}), {}),
            )),

            ('test:pivtarg', {}, (
                ('name', ('str', {}), {}),
                ('seen', ('ival', {}), {}),
            )),

            ('test:pivcomp', {}, (
                ('targ', ('test:pivtarg', {}), {'ro': True}),
                ('lulz', ('test:str', {}), {'ro': True}),
                ('tick', ('time', {}), {}),
                ('size', ('test:int', {}), {}),
                ('width', ('test:int', {}), {}),
                ('seen', ('ival', {}), {}),
            )),

            ('test:haspivcomp', {}, (
                ('have', ('test:pivcomp', {}), {}),
            )),

            ('test:ndef', {}, (
                ('form', ('str', {}), {'ro': True}),
            )),

            ('test:ro', {}, (
                ('writeable', ('str', {}), {'doc': 'writeable property.'}),
                ('readable', ('str', {}), {'doc': 'ro property.', 'ro': True}),
            )),

            ('test:hasiface', {}, ()),
            ('test:hasiface2', {}, ()),
            ('test:virtiface', {}, ()),
            ('test:virtiface2', {}, ()),

            ('test:enums:int', {}, ()),
            ('test:enums:str', {}, ()),

            ('test:protocol', {
                'protocols': {
                    'test:adjustable': {'vars': {
                        'time': {'type': 'prop', 'name': 'time'},
                        'currency': {'type': 'prop', 'name': 'currency'}}},
                },
                'doc': 'An adjustable form value.',
              }, (
                ('time', ('time', {}), {}),
                ('currency', ('str', {}), {}),
                ('otherval', ('int', {}), {
                    'protocols': {
                        'another:adjustable': {'vars': {
                            'time': {'type': 'prop', 'name': 'time'},
                            'currency': {'type': 'prop', 'name': 'currency'}}},
                    },
                    'doc': 'Another value adjustable in a different way.'}),
            )),
        ),
        'edges': (
            ((None, 'test', None), {'doc': 'Test edge'}),
        ),
    }),
)

deprmodel = (
    ('depr', {
        'ctors': (
            ('test:dep:str', 'synapse.lib.types.Str', {'strip': True}, {'deprecated': True}),
        ),
        'interfaces': (
            ('test:deprinterface', {
                'doc': 'test interface',
                'props': (
                    ('pdep', ('str', {}), {'deprecated': True}),
                ),
            }),
        ),
        'types': (
            ('test:dep:easy', ('test:str', {}), {'deprecated': True}),
            ('test:dep:comp', ('comp', {'fields': (('int', 'test:int'), ('str', 'test:dep:easy'))}), {}),
            ('test:dep:array', ('array', {'type': 'test:dep:easy'}), {}),
            ('test:deprprop', ('test:str', {}), {'deprecated': True}),
            ('test:deprarray', ('array', {'type': 'test:deprprop'}), {}),
            ('test:deprform', ('test:str', {}), {}),
            ('test:deprndef', ('ndef', {}), {}),
            ('test:deprform2', ('test:str', {}), {'deprecated': True}),
            ('test:deprsub', ('str', {}), {}),
            ('test:depriface', ('str', {}), {'interfaces': (('test:deprinterface', {}),)}),
            ('test:range', ('range', {}), {}),
            ('test:deprsub2', ('comp', {'fields': (
                ('name', 'test:str'),
                ('range', 'test:range'))
            }), {}),
        ),
        'forms': (
            ('test:deprprop', {}, ()),
            ('test:deprform', {}, (
                ('ndefprop', ('test:deprndef', {}), {}),
                ('deprprop', ('test:deprarray', {}), {}),
                ('okayprop', ('str', {}), {}),
                ('deprprop2', ('test:str', {}), {'deprecated': True}),
            )),
            ('test:deprform2', {}, ()),
            ('test:deprsub', {}, (
                ('range', ('test:range', {}), {}),
                ('range:min', ('int', {}), {'deprecated': True}),
                ('range:max', ('int', {}), {}),
            )),
            ('test:deprsub2', {}, (
                ('name', ('str', {}), {}),
                ('range', ('test:range', {}), {}),
                ('range:min', ('int', {}), {}),
                ('range:max', ('int', {}), {'deprecated': True}),
            )),
            ('test:dep:easy', {'deprecated': True}, (
                ('guid', ('test:guid', {}), {'deprecated': True}),
                ('array', ('test:dep:array', {}), {}),
                ('comp', ('test:dep:comp', {}), {}),
            )),
            ('test:dep:str', {}, (
                ('beep', ('test:dep:str', {}), {}),
            )),
            ('test:depriface', {}, (
                ('beep', ('test:dep:str', {}), {}),
            )),
        ),
    }),
)
=======
class TestSubType(s_types.Type):

    stortype = s_layer.STOR_TYPE_U32

    def norm(self, valu):
        valu = int(valu)
        return valu, {'subs': {'isbig': valu >= 1000}}

    def repr(self, norm):
        return str(norm)

class TestRunt:

    def __init__(self, name, **kwargs):
        self.name = name
        self.props = kwargs
        self.props.setdefault('.created', s_common.now())

    def getStorNode(self, form):

        ndef = (form.name, form.type.norm(self.name)[0])
        buid = s_common.buid(ndef)

        pnorms = {}
        for prop, valu in self.props.items():
            formprop = form.props.get(prop)
            if formprop is not None and valu is not None:
                pnorms[prop] = formprop.type.norm(valu)[0]

        return (buid, {
            'ndef': ndef,
            'props': pnorms,
        })

testmodel = {

    'ctors': (
        ('test:sub', 'synapse.tests.utils.TestSubType', {}, {}),
        ('test:type', 'synapse.tests.utils.TestType', {}, {}),
        ('test:threetype', 'synapse.tests.utils.ThreeType', {}, {}),
    ),
    'interfaces': (
        ('test:interface', {
            'doc': 'test interface',
            'props': (
                ('size', ('int', {}), {}),
                ('names', ('array', {'type': 'str'}), {}),
            ),
            'interfaces': ('inet:proto:request',)
        }),
    ),
    'types': (
        ('test:type10', ('test:type', {'foo': 10}), {
            'doc': 'A fake type.'}),

        ('test:lower', ('str', {'lower': True}), {}),

        ('test:time', ('time', {}), {}),

        ('test:ival', ('ival', {}), {}),

        ('test:ro', ('str', {}), {}),
        ('test:int', ('int', {}), {}),
        ('test:float', ('float', {}), {}),
        ('test:str', ('str', {}), {}),
        ('test:strregex', ('str', {'lower': True, 'strip': True, 'regex': r'^#[^\p{Z}#]+$'}), {}),
        ('test:migr', ('str', {}), {}),
        ('test:auto', ('str', {}), {}),
        ('test:edge', ('edge', {}), {}),
        ('test:guid', ('guid', {}), {}),
        ('test:data', ('data', {}), {}),
        ('test:taxonomy', ('taxonomy', {}), {'interfaces': ('meta:taxonomy',)}),
        ('test:hugenum', ('hugenum', {}), {}),

        ('test:arrayprop', ('guid', {}), {}),
        ('test:arrayform', ('array', {'type': 'int'}), {}),

        ('test:comp', ('comp', {'fields': (
            ('hehe', 'test:int'),
            ('haha', 'test:lower'))
        }), {'doc': 'A fake comp type.'}),
        ('test:compcomp', ('comp', {'fields': (
            ('comp1', 'test:comp'),
            ('comp2', 'test:comp'))
        }), {}),
        ('test:complexcomp', ('comp', {'fields': (
            ('foo', 'test:int'),
            ('bar', ('str', {'lower': True}),),
        )}), {'doc': 'A complex comp type.'}),
        ('test:mutcomp', ('comp', {'fields': (
            ('str', 'str'),
            ('list', 'array'))
        }), {'doc': 'A mutable comp type.'}),
        ('test:hexa', ('hex', {}), {'doc': 'anysize test hex type.'}),
        ('test:hex4', ('hex', {'size': 4}), {'doc': 'size 4 test hex type.'}),
        ('test:hexpad', ('hex', {'size': 8, 'zeropad': True}), {'doc': 'size 8 test hex type, zero padded.'}),
        ('test:zeropad', ('hex', {'zeropad': 20}), {'doc': 'test hex type, zero padded to 40 bytes.'}),

        ('test:pivtarg', ('str', {}), {}),
        ('test:pivcomp', ('comp', {'fields': (('targ', 'test:pivtarg'), ('lulz', 'test:str'))}), {}),
        ('test:haspivcomp', ('int', {}), {}),

        ('test:cycle0', ('str', {}), {}),
        ('test:cycle1', ('str', {}), {}),

        ('test:ndef', ('ndef', {}), {}),
        ('test:ndef:formfilter1', ('ndef', {
            'forms': ('inet:ipv4', 'inet:ipv6')
        }), {}),
        ('test:ndef:formfilter2', ('ndef', {
            'interfaces': ('meta:taxonomy',)
        }), {}),
        ('test:ndef:formfilter3', ('ndef', {
            'forms': ('inet:ipv4',),
            'interfaces': ('file:mime:msoffice',)
        }), {}),

        ('test:runt', ('str', {'lower': True, 'strip': True}), {'doc': 'A Test runt node.'}),
        ('test:hasiface', ('str', {}), {'interfaces': ('test:interface',)}),
        ('test:hasiface2', ('str', {}), {'interfaces': ('test:interface',)}),
    ),

    'univs': (
        ('test:univ', ('int', {'min': -1, 'max': 10}), {'doc': 'A test universal property.'}),
        ('univarray', ('array', {'type': 'int'}), {'doc': 'A test array universal property.'}),
    ),

    'forms': (

        ('test:arrayprop', {}, (
            ('ints', ('array', {'type': 'test:int'}), {}),
            ('strs', ('array', {'type': 'test:str', 'split': ','}), {}),
            ('strsnosplit', ('array', {'type': 'test:str'}), {}),
            ('strregexs', ('array', {'type': 'test:strregex', 'uniq': True, 'sorted': True}), {}),
        )),
        ('test:arrayform', {}, (
        )),
        ('test:taxonomy', {}, ()),
        ('test:type10', {}, (

            ('intprop', ('int', {'min': 20, 'max': 30}), {}),
            ('int2', ('int', {}), {}),
            ('strprop', ('str', {'lower': 1}), {}),
            ('guidprop', ('guid', {'lower': 1}), {}),
            ('locprop', ('loc', {}), {}),
        )),

        ('test:cycle0', {}, (
            ('cycle1', ('test:cycle1', {}), {}),
        )),

        ('test:cycle1', {}, (
            ('cycle0', ('test:cycle0', {}), {}),
        )),

        ('test:type', {}, ()),

        ('test:comp', {}, (
            ('hehe', ('test:int', {}), {'ro': True}),
            ('haha', ('test:lower', {}), {'ro': True}),
        )),

        ('test:compcomp', {}, (
            ('comp1', ('test:comp', {}), {'ro': True}),
            ('comp2', ('test:comp', {}), {'ro': True}),
        )),

        ('test:complexcomp', {}, (
            ('foo', ('test:int', {}), {'ro': True}),
            ('bar', ('str', {'lower': 1}), {'ro': True})
        )),

        ('test:mutcomp', {}, (
            ('str', ('str', {}), {'ro': True}),
            ('list', ('array', {'type': 'int'}), {'ro': True}),
        )),

        ('test:int', {}, (
            ('loc', ('loc', {}), {}),
            ('int2', ('int', {}), {}),
        )),

        ('test:float', {}, (
            ('closed', ('float', {'min': 0.0, 'max': 360.0}), {}),
            ('open', ('float', {'min': 0.0, 'max': 360.0, 'minisvalid': False, 'maxisvalid': False}), {}),
        )),

        ('test:edge', {}, (
            ('n1', ('ndef', {}), {'ro': True}),
            ('n1:form', ('str', {}), {'ro': True}),
            ('n2', ('ndef', {}), {'ro': True}),
            ('n2:form', ('str', {}), {'ro': True}),
        )),

        ('test:guid', {}, (
            ('size', ('test:int', {}), {}),
            ('name', ('test:str', {}), {}),
            ('tick', ('test:time', {}), {}),
            ('data', ('data', {}), {}),
            ('comp', ('test:comp', {}), {}),
            ('mutcomp', ('test:mutcomp', {}), {}),
            ('posneg', ('test:sub', {}), {}),
            ('posneg:isbig', ('bool', {}), {}),
        )),

        ('test:data', {}, (
            ('data', ('test:data', {}), {}),
        )),

        ('test:hugenum', {}, (
            ('huge', ('test:hugenum', {}), {}),
        )),

        ('test:str', {}, (
            ('bar', ('ndef', {}), {}),
            ('baz', ('nodeprop', {}), {}),
            ('tick', ('test:time', {}), {}),
            ('hehe', ('str', {}), {}),
            ('ndefs', ('array', {'type': 'ndef'}), {}),
            ('somestr', ('test:str', {}), {}),
            ('gprop', ('test:guid', {}), {}),
        )),
        ('test:strregex', {}, ()),

        ('test:migr', {}, (
            ('bar', ('ndef', {}), {}),
            ('baz', ('nodeprop', {}), {}),
            ('tick', ('test:time', {}), {}),
        )),

        ('test:threetype', {}, (
            ('three', ('int', {}), {}),
        )),
        ('test:auto', {}, ()),
        ('test:hexa', {}, ()),
        ('test:hex4', {}, ()),
        ('test:zeropad', {}, ()),
        ('test:ival', {}, (
            ('interval', ('ival', {}), {}),
        )),

        ('test:pivtarg', {}, (
            ('name', ('str', {}), {}),
        )),

        ('test:pivcomp', {}, (
            ('targ', ('test:pivtarg', {}), {'ro': True}),
            ('lulz', ('test:str', {}), {'ro': True}),
            ('tick', ('time', {}), {}),
            ('size', ('test:int', {}), {}),
            ('width', ('test:int', {}), {}),
        )),

        ('test:haspivcomp', {}, (
            ('have', ('test:pivcomp', {}), {}),
        )),

        ('test:ndef', {}, (
            ('form', ('str', {}), {'ro': True}),
        )),

        ('test:runt', {'runt': True}, (
            ('tick', ('time', {}), {'ro': True}),
            ('lulz', ('str', {}), {}),
            ('newp', ('str', {}), {'doc': 'A stray property we never use in nodes.'}),
        )),

        ('test:ro', {}, (
            ('writeable', ('str', {}), {'doc': 'writeable property.'}),
            ('readable', ('str', {}), {'doc': 'ro property.', 'ro': True}),
        )),

        ('test:hasiface', {}, ()),
        ('test:hasiface2', {}, ()),

    ),
}

deprmodel = {
    'types': (
        ('test:deprprop', ('test:str', {}), {'deprecated': True}),
        ('test:deprarray', ('array', {'type': 'test:deprprop'}), {}),
        ('test:deprform', ('test:str', {}), {}),
        ('test:deprndef', ('ndef', {}), {}),
        ('test:deprsub', ('str', {}), {}),
        ('test:range', ('range', {}), {}),
        ('test:deprsub2', ('comp', {'fields': (
            ('name', 'test:str'),
            ('range', 'test:range'))
        }), {}),
    ),
    'forms': (
        ('test:deprprop', {}, ()),
        ('test:deprform', {}, (
            ('ndefprop', ('test:deprndef', {}), {}),
            ('deprprop', ('test:deprarray', {}), {}),
            ('okayprop', ('str', {}), {}),
        )),
        ('test:deprsub', {}, (
            ('range', ('test:range', {}), {}),
            ('range:min', ('int', {}), {'deprecated': True}),
            ('range:max', ('int', {}), {}),
        )),
        ('test:deprsub2', {}, (
            ('name', ('str', {}), {}),
            ('range', ('test:range', {}), {}),
            ('range:min', ('int', {}), {}),
            ('range:max', ('int', {}), {'deprecated': True}),
        )),
    ),

}
>>>>>>> 148104e2

class TestCmd(s_storm.Cmd):
    '''
    A test command
    '''

    name = 'testcmd'
    forms = {
        'input': [
            'test:str',
            'inet:ip',
        ],
        'output': [
            'inet:fqdn',
        ],
        'nodedata': [
            ('foo', 'inet:ip'),
            ('bar', 'inet:fqdn'),
        ],
    }

    def getArgParser(self):
        pars = s_storm.Cmd.getArgParser(self)
        return pars

    async def execStormCmd(self, runt, genr):
        async for node, path in genr:
            await runt.printf(f'{self.name}: {node.ndef}')
            yield node, path

class TstEnv:

    def __init__(self):
        self.items = {}
        self.tofini = []

    def __getattr__(self, prop):
        item = self.items.get(prop)
        if item is None:
            raise AttributeError(prop)
        return item

    async def __aenter__(self):
        return self

    async def __aexit__(self, cls, exc, tb):
        await self.fini()

    def add(self, name, item, fini=False):
        self.items[name] = item
        if fini:
            self.tofini.append(item)

    async def fini(self):
        for base in self.tofini:
            await base.fini()

class TstOutPut(s_output.OutPutStr):

    def expect(self, substr, throw=True, whitespace=True):
        '''
        Check if a string is present in the messages captured by the OutPutStr object.

        Args:
            substr (str): String to check for the existence of.
            throw (bool): If True, a missing substr results in a Exception being thrown.

        Returns:
            bool: True if the string is present; False if the string is not present and throw is False.
        '''
        outs = str(self)

        if not whitespace:
            outs = ' '.join(outs.split())
            substr = ' '.join(outs.split())

        if outs.find(substr) == -1:
            if throw:
                mesg = 'TestOutPut.expect(%s) not in %s' % (substr, outs)
                raise s_exc.SynErr(mesg=mesg)
            return False
        return True

    def clear(self):
        self.mesgs.clear()

class CmdGenerator:

    def __init__(self, cmds):
        self.cmds = collections.deque(cmds)

    def addCmd(self, cmd):
        '''
        Add a command to the end of the list of commands returned by the CmdGenerator.

        Args:
            cmd (str): Command to add to the list of commands to return.
        '''
        self.cmds.append(cmd)

    def __call__(self, *args, **kwargs):
        return self._corocall(*args, **kwargs)

    async def _corocall(self, *args, **kwargs):

        if not self.cmds:
            raise Exception('No further actions.')

        retn = self.cmds.popleft()

        if isinstance(retn, (Exception, KeyboardInterrupt)):
            raise retn

        return retn

class _StreamIOMixin(io.StringIO):
    def __init__(self, *args, **kwargs):
        io.StringIO.__init__(self, *args, **kwargs)

    def setMesg(self, mesg):
        '''
        Clear the internal event and set a new message that is used to set the event.

        Args:
            mesg (str): The string to monitor for.

        Returns:
            None
        '''
        self.mesg = mesg
        self.clear()

    def __str__(self):
        return self.getvalue()

    def write(self, s):
        io.StringIO.write(self, s)
        if self.mesg and self.mesg in s:
            self.set()

    def jsonlines(self) -> typing.List[dict]:
        '''Get the messages as jsonlines. May throw Json errors if the captured stream is not jsonlines.'''
        return jsonlines(self.getvalue())

    def expect(self, substr: str):
        '''
        Check if a string is present in the messages captured by StreamEvent.

        Args:
            substr (str): String to check for the existence of.
        '''
        valu = self.getvalue()
        if valu.find(substr) == -1:
            mesg = '%s.expect(%s) not in %s' % (self.__class__.__name__, substr, valu)
            raise s_exc.SynErr(mesg=mesg)

class StreamEvent(_StreamIOMixin, threading.Event):
    '''
    A combination of a io.StringIO object and a threading.Event object.
    '''
    def __init__(self, *args, **kwargs):
        _StreamIOMixin.__init__(self, *args, **kwargs)
        threading.Event.__init__(self)
        self.mesg = ''

    def __repr__(self):
        cls = self.__class__
        status = 'set' if self._flag else 'unset'
        if valu := str(self):
            valu = s_common.trimText(valu).strip()
            status = f'{status}, valu: {valu}'
        return f"<{cls.__module__}.{cls.__qualname__} at {id(self):#x}: {status}>"

class AsyncStreamEvent(_StreamIOMixin, asyncio.Event):
    '''
    A combination of a io.StringIO object and an asyncio.Event object.
    '''
    def __init__(self, *args, **kwargs):
        _StreamIOMixin.__init__(self, *args, **kwargs)
        asyncio.Event.__init__(self)
        self.mesg = ''

    def __repr__(self):
        cls = self.__class__
        status = 'set' if self._value else 'unset'
        if self._waiters:
            status = f'{status}, waiters:{len(self._waiters)}'
        if valu := str(self):
            valu = s_common.trimText(valu).strip()
            status = f'{status}, valu: {valu}'
        return f"<{cls.__module__}.{cls.__qualname__} at {id(self):#x}: {status}>"

    async def wait(self, timeout=None):
        if timeout is None:
            return await asyncio.Event.wait(self)
        return await s_coro.event_wait(self, timeout=timeout)

class HttpReflector(s_httpapi.Handler):
    '''Test handler which reflects get/post data back to the caller'''

    def _decode_params(self):
        d = collections.defaultdict(list)
        if self.request.arguments:
            for k, items in self.request.arguments.items():
                for v in items:
                    d[k].append(v.decode())
        return dict(d)

    async def get(self):
        resp = {}
        params = self._decode_params()
        if params:
            resp['params'] = params

        resp['headers'] = dict(self.request.headers)
        resp['path'] = self.request.path

        sleep = resp.get('params', {}).get('sleep')
        if sleep:
            sleep = int(sleep[0])
            await asyncio.sleep(sleep)

        redirect = params.get('redirect')
        if redirect:
            self.add_header('Redirected', '1')
            self.redirect(redirect[0])
            return

        self.sendRestRetn(resp)

    async def post(self):
        self.set_header('Giant', 'x' * 64_000)

        resp = {}
        params = self._decode_params()
        if params:
            resp['params'] = params

        resp['headers'] = dict(self.request.headers)
        resp['path'] = self.request.path

        if self.request.body:
            resp['body'] = s_common.enbase64(self.request.body)
        self.sendRestRetn(resp)

    async def head(self):
        params = self._decode_params()
        redirect = params.get('redirect')
        self.add_header('Head', '1')

        if redirect:
            self.add_header('Redirected', '1')
            self.redirect(redirect[0])
            return

        self.set_status(200)
        return

s_task.vardefault('applynest', lambda: None)

async def _doubleapply(self, indx, item):
    '''
    Just like NexusRoot._apply, but calls the function twice.  Patched in when global variable SYNDEV_NEXUS_REPLAY
    is set.
    '''
    try:
        nestitem = s_task.varget('applynest')
        assert nestitem is None, f'Failure: have nested nexus actions, inner item is {item},  outer item was {nestitem}'
        s_task.varset('applynest', item)

        nexsiden, event, args, kwargs, meta, tick = item

        nexus = self._nexskids[nexsiden]
        func, passitem = nexus._nexshands[event]

        if passitem:
            retn = await func(nexus, *args, nexsitem=(indx, item), **kwargs)
            await func(nexus, *args, nexsitem=(indx, item), **kwargs)
            return retn

        retn = await func(nexus, *args, **kwargs)
        await func(nexus, *args, **kwargs)
        return retn

    finally:
        s_task.varset('applynest', None)

test_schema = {
        "$schema": "http://json-schema.org/draft-07/schema#",
        "additionalProperties": False,
        "properties": {
            'key:string': {
                'description': 'Key String. I have a defval!',
                'type': 'string',
                'default': 'Default string!'
            },
            'key:integer': {
                'description': 'Key Integer',
                'type': 'integer',
            },
            'key:number': {
                'description': 'Key Number',
                'type': 'number',
            },
            'key:object': {
                'description': 'Key Object',
                'type': 'object',
            },
            'key:array': {
                'description': 'Key Array',
                'type': 'array',
            },
            'key:bool:defvalfalse': {
                'description': 'Key Bool, defval false.',
                'type': 'boolean',
                'default': False,
            },
            'key:bool:defvaltrue': {
                'description': 'Key Bool, defval true.',
                'type': 'boolean',
                'default': True,
            },

            'key:bool:nodefval': {
                'description': 'Key Bool, no default.',
                'type': 'boolean',
            },
            'key:foo': {
                'description': 'Foo String',
                'type': 'string',
            },
            'key:multi': {
                'description': 'String or integer',
                'type': ['string', 'integer'],
            }
        },
        'type': 'object',
    }

class ReloadCell(s_cell.Cell):
    async def postAnit(self):
        self._reloaded = False
        self._reloadevt = None

    async def getCellInfo(self):
        info = await s_cell.Cell.getCellInfo(self)
        info['cell']['reloaded'] = self._reloaded
        return info

    async def addTestReload(self):
        async def func():
            self._reloaded = True
            if self._reloadevt:
                self._reloadevt.set()
            return True

        self.addReloadableSystem('testreload', func)

    async def addTestBadReload(self):
        async def func():
            return 1 / 0

        self.addReloadableSystem('badreload', func)

class SynTest(unittest.IsolatedAsyncioTestCase):
    '''
    Synapse test base class.

    This is a subclass of unittest.IsolatedAsyncioTestCase.

    For performance reasons, the ioloop used to execute tests is not run in debug mode
    by default. A test runner or implementor can use regular Python asyncio environment
    variables or command line switches to enable asyncio debug mode.
    '''
    def _setupAsyncioRunner(self):
        assert self._asyncioRunner is None, 'asyncio runner is already initialized'
        runner = asyncio.Runner(debug=_SYN_ASYNCIO_DEBUG, loop_factory=self.loop_factory)
        self._asyncioRunner = runner

    async def _syn_task_check(self):
        '''
        Log warnings for unfinished synapse background tasks & unclosed asyncio tasks.
        These messages likely indicate unclosed resources from test methods.
        '''
        # We may have bg_tasks that are tearing down. If so, give them a few cycles to run before checking
        # and reporting on them. The most common task here would be Telepath.Proxy._finiAllLinks.
        if s_coro.bgtasks:
            for _ in range(_SYNDEV_TASK_BG_ITER):
                await asyncio.sleep(0)
        all_tasks = asyncio.all_tasks()
        for task in s_coro.bgtasks:
            logger.warning(f'Unfinished Synapse background task, this may indicate unclosed resources: {task}')
            if task in all_tasks:
                all_tasks.remove(task)
        for task in all_tasks:
            if getattr(task.get_coro(), '__name__', '') == '_syn_task_check':
                continue
            logger.warning(f'Unfinished asyncio task, this may indicate unclosed resources: {task}')

    def setUp(self):
        '''
        Test setup method. This is called prior to asyncSetUp.

        This registers a cleanup handler to clear any cached data about IOLoop references.
        This registers an async cleanup handler to warn about unfinished asyncio tasks.

        Implementors who define their own ``setUp`` method should also call this first via ``super()``.

        Examples:

            Setup a custom synchronous resource::

                def teardown():
                    super().setUp()
                    self.my_sync_resource = Foo()
        '''
        self.addAsyncCleanup(self._syn_task_check)
        self.addCleanup(s_glob._clearGlobals)

    def checkNode(self, node, expected):
        ex_ndef, ex_props = expected
        self.eq(node.ndef, ex_ndef)
        [self.eq(node.get(k), v, msg=f'Prop {k} does not match') for (k, v) in ex_props.items()]

        diff = {prop for prop in (set(node.getProps()) - set(ex_props)) if not prop.startswith('.')}
        if diff:
            logger.warning('form(%s): untested properties: %s', node.form.name, diff)

    async def checkNodes(self, core, ndefs):
        for ndef in ndefs:
            node = await core.nodes('', opts={'ndefs': (ndef,)})
            self.len(1, node)

    def printed(self, msgs, text):
        # a helper for testing storm print message output
        for mesg in msgs:
            if mesg[0] == 'print':
                if mesg[1].get('mesg') == text:
                    return

        raise Exception('print output not found: %r' % (text,))

    def skip(self, mesg):
        raise unittest.SkipTest(mesg)

    @contextlib.contextmanager
    def getRegrDir(self, *path):

        regr = os.getenv('SYN_REGRESSION_REPO')
        if regr is None:  # pragma: no cover
            raise unittest.SkipTest('SYN_REGRESSION_REPO is not set')

        regr = s_common.genpath(regr)

        if not os.path.isdir(regr):  # pragma: no cover
            raise Exception('SYN_REGRESSION_REPO is not a dir')

        dirn = os.path.join(regr, *path)

        with self.getTestDir(copyfrom=dirn) as regrdir:
            yield regrdir

    @contextlib.asynccontextmanager
    async def getRegrCore(self, vers, conf=None, maxvers=None):
        with self.withNexusReplay():
            with self.getRegrDir('cortexes', vers) as dirn:
                if maxvers is not None:

                    orig = s_modelrev.ModelRev
                    class ModelRev(orig):
                        def __init__(self, core):
                            orig.__init__(self, core)
                            self.revs = [k for k in self.revs if k[0] <= maxvers]

                    with mock.patch.object(s_modelrev, 'ModelRev', ModelRev):
                        async with await s_cortex.Cortex.anit(dirn, conf=conf) as core:
                            yield core
                else:
                    async with await s_cortex.Cortex.anit(dirn, conf=conf) as core:
                        yield core

    @contextlib.asynccontextmanager
    async def getRegrAxon(self, vers, conf=None):
        with self.withNexusReplay():
            with self.getRegrDir('axons', vers) as dirn:
                async with await s_axon.Axon.anit(dirn, conf=conf) as axon:
                    yield axon

    def skipIfNoInternet(self):  # pragma: no cover
        '''
        Allow skipping a test if SYN_TEST_SKIP_INTERNET envar is set.

        Raises:
            unittest.SkipTest if SYN_TEST_SKIP_INTERNET envar is set to a integer greater than 1.
        '''
        if bool(int(os.getenv('SYN_TEST_SKIP_INTERNET', 0))):
            raise unittest.SkipTest('SYN_TEST_SKIP_INTERNET envar set')

    def skipLongTest(self):  # pragma: no cover
        '''
        Allow skipping a test if SYN_TEST_SKIP_LONG envar is set.

        Raises:
            unittest.SkipTest if SYN_TEST_SKIP_LONG envar is set to a integer greater than 1.
        '''
        if bool(int(os.getenv('SYN_TEST_SKIP_LONG', 0))):
            raise unittest.SkipTest('SYN_TEST_SKIP_LONG envar set')

    def skipIfNexusReplay(self):
        '''
        Allow skipping a test if SYNDEV_NEXUS_REPLAY envar is set.

        Raises:
            unittest.SkipTest if SYNDEV_NEXUS_REPLAY envar is set to true value.
        '''
        if s_common.envbool('SYNDEV_NEXUS_REPLAY'):
            raise unittest.SkipTest('SYNDEV_NEXUS_REPLAY envar set')

    def skipIfNoPath(self, path, mesg=None):
        '''
        Allows skipping a test if the test/files path does not exist.

        Args:
            path (str): Path to check.
            mesg (str): Optional additional message.

        Raises:
            unittest.SkipTest if the path does not exist.
        '''
        path = self.getTestFilePath(path)
        if not os.path.exists(path):
            m = f'Path does not exist: {path}'
            if mesg:
                m = f'{m} mesg={mesg}'
            raise unittest.SkipTest(m)

    def getTestOutp(self):
        '''
        Get a Output instance with a expects() function.

        Returns:
            TstOutPut: A TstOutPut instance.
        '''
        return TstOutPut()

    def thisEnvMust(self, *envvars):
        '''
        Requires a host must have environment variables set to truthy values.

        Args:
            *envars: Environment variables to require being present.
        '''
        for envar in envvars:
            if not s_common.envbool(envar):
                self.skip(f'Envar {envar} is not set to a truthy value.')

    def thisEnvMustNot(self, *envvars):
        '''
        Requires a host must not have environment variables set to truthy values.

        Args:
            *envars: Environment variables to require being absent or set to falsey values.
        '''
        for envar in envvars:
            if s_common.envbool(envar):
                self.skip(f'Envar {envar} is set to a truthy value.')

    def thisHostMust(self, **props):  # pragma: no cover
        '''
        Requires a host having a specific property.

        Args:
            **props:

        Raises:
            unittest.SkipTest if the required property is missing.
        '''
        for k, v in props.items():
            if s_thishost.get(k) != v:
                raise unittest.SkipTest('skip thishost: %s!=%r' % (k, v))

    def thisHostMustNot(self, **props):  # pragma: no cover
        '''
        Requires a host to not have a specific property.

        Args:
            **props:

        Raises:
            unittest.SkipTest if the required property is missing.
        '''

        for k, v in props.items():
            if s_thishost.get(k) == v:
                raise unittest.SkipTest('skip thishost: %s==%r' % (k, v))

    @contextlib.asynccontextmanager
    async def getTestAxon(self, dirn=None, conf=None):
        '''
        Get a test Axon as an async context manager.

        Returns:
            s_axon.Axon: A Axon object.
        '''

        if conf is None:
            conf = {}
        conf = copy.deepcopy(conf)

        with self.withNexusReplay():
            if dirn is not None:
                async with await s_axon.Axon.anit(dirn, conf) as axon:
                    yield axon

                return

            with self.getTestDir() as dirn:
                async with await s_axon.Axon.anit(dirn, conf) as axon:
                    yield axon

    @contextlib.contextmanager
    def withCliPromptMockExtendOutp(self, outp):
        '''
        Context manager to mock our use of Prompt Toolkit's print_formatted_text function and
        extend the lines to an an output object.

        Args:
            outp (TstOutPut): The outp to extend.

        Notes:
            This extends the outp with the lines AFTER the context manager has exited.

        Returns:
            mock.MagicMock: Yields a mock.MagicMock object.
        '''
        with self.withCliPromptMock() as patch:
            yield patch
        self.extendOutpFromPatch(outp, patch)

    @contextlib.contextmanager
    def withCliPromptMock(self):
        '''
        Context manager to mock our use of Prompt Toolkit's print_formatted_text function.

        Returns:
            mock.MagicMock: Yields a mock.MagikMock object.
        '''
        with mock.patch('synapse.lib.cli.print_formatted_text',
                        mock.MagicMock(return_value=None)) as patch:  # type: mock.MagicMock
            yield patch

    @contextlib.asynccontextmanager
    async def withSetLoggingMock(self):
        '''
        Context manager to mock calls to the setlogging function to avoid unittests calling logging.basicconfig.

        Returns:
            mock.MagicMock: Yields a mock.MagicMock object.
        '''
        with mock.patch('synapse.common.setlogging',
                        PickleableMagicMock(return_value=dict())) as patch:  # type: mock.MagicMock
            yield patch

    def getMagicPromptLines(self, patch):
        '''
        Get the text lines from a MagicMock object from withCliPromptMock.

        Args:
            patch (mock.MagicMock): The MagicMock object from withCliPromptMock.

        Returns:
            list: A list of lines.
        '''
        self.true(patch.called, 'Assert prompt was called')
        lines = []
        for args in patch.call_args_list:
            arg = args[0][0]
            if isinstance(arg, str):
                lines.append(arg)
                continue
            if isinstance(arg, FormattedText):
                color, text = arg[0]
                lines.append(text)
                continue
            raise ValueError(f'Unknown arg: {type(arg)}/{arg}')
        return lines

    def getMagicPromptColors(self, patch):
        '''
        Get the colored lines from a MagicMock object from withCliPromptMock.

        Args:
            patch (mock.MagicMock): The MagicMock object from withCliPromptMock.

        Returns:
            list: A list of tuples, containing color and line data.
        '''
        self.true(patch.called, 'Assert prompt was called')
        lines = []
        for args in patch.call_args_list:
            arg = args[0][0]
            if isinstance(arg, str):
                continue
            if isinstance(arg, FormattedText):
                color, text = arg[0]
                lines.append((color, text))
                continue
            raise ValueError(f'Unknown arg: {type(arg)}/{arg}')
        return lines

    def extendOutpFromPatch(self, outp, patch):
        '''
        Extend an Outp with lines from a magicMock object from withCliPromptMock.

        Args:
            outp (TstOutPut): The outp to extend.
            patch (mock.MagicMock): The patch object.

        Returns:
            None: Returns none.
        '''
        lines = self.getMagicPromptLines(patch)
        [outp.printf(line) for line in lines]

    @contextlib.asynccontextmanager
    async def getTestReadWriteCores(self, conf=None, dirn=None):
        '''
        Get a read/write core pair.

        Notes:
            By default, this returns the same cortex.  It is expected that
            a test which needs two distinct Cortexes implements the bridge
            themselves.

        Returns:
            (s_cortex.Cortex, s_cortex.Cortex): A tuple of Cortex objects.
        '''
        async with self.getTestCore(conf=conf, dirn=dirn) as core:
            yield core, core

    @contextlib.contextmanager
    def withNexusReplay(self, replay=False):
        '''
        Patch so that the Nexus apply log is applied twice. Useful to verify idempotency.

        Args:
            replay (bool): Set the default value of resolving the existence of SYNDEV_NEXUS_REPLAY variable.
                           This can be used to force the apply patch without using the environment variable.

        Notes:
            This is applied if the environment variable SYNDEV_NEXUS_REPLAY is set
            to a non zero value or the replay argument is set to True.

        Returns:
            contextlib.ExitStack: An exitstack object.
        '''
        replay = s_common.envbool('SYNDEV_NEXUS_REPLAY', defval=str(replay))

        with contextlib.ExitStack() as stack:
            if replay:
                stack.enter_context(mock.patch.object(s_nexus.NexsRoot, '_apply', _doubleapply))
            yield stack

    @contextlib.asynccontextmanager
    async def getTestCore(self, conf=None, dirn=None):
        '''
        Get a simple test Cortex as an async context manager.

        Returns:
            s_cortex.Cortex: A Cortex object.
        '''
        conf = self.getCellConf(conf=conf)

        with self.withNexusReplay():

            with self.mayTestDir(dirn) as dirn:

                async with await s_cortex.Cortex.anit(dirn, conf=conf) as core:
                    await core._addDataModels(testmodel)
                    yield core

    @contextlib.asynccontextmanager
    async def getTestCoreAndProxy(self, conf=None, dirn=None):
        '''
        Get a test Cortex and the Telepath Proxy to it.

        Returns:
            (s_cortex.Cortex, s_cortex.CoreApi): The Cortex and a Proxy representing a CoreApi object.
        '''
        async with self.getTestCore(conf=conf, dirn=dirn) as core:
            core.conf['storm:log'] = True
            core.stormlog = True
            async with core.getLocalProxy() as prox:
                yield core, prox

    @contextlib.asynccontextmanager
    async def getTestJsonStor(self, dirn=None, conf=None):

        conf = self.getCellConf(conf=conf)

        with self.withNexusReplay():
            if dirn is not None:
                async with await s_jsonstor.JsonStorCell.anit(dirn, conf) as jsonstor:
                    yield jsonstor

                return

            with self.getTestDir() as dirn:
                async with await s_jsonstor.JsonStorCell.anit(dirn, conf) as jsonstor:
                    yield jsonstor

    @contextlib.asynccontextmanager
    async def getTestDmon(self):
        self.skipIfNoPath(path='certdir', mesg='Missing files for test dmon!')
        with self.getTestDir(mirror='certdir') as certpath:
            certdir = s_certdir.CertDir(path=certpath)
            s_certdir.addCertPath(certpath)
            async with await s_daemon.Daemon.anit(certdir=certdir) as dmon:
                await dmon.listen('tcp://127.0.0.1:0/')
                with mock.patch('synapse.lib.certdir.defdir', certdir):
                    yield dmon
            s_certdir.delCertPath(certpath)

    @contextlib.asynccontextmanager
    async def getTestCell(self, ctor=s_cell.Cell, conf=None, dirn=None):
        '''
        Get a test Cell.
        '''
        conf = self.getCellConf(conf=conf)
        with self.withNexusReplay():
            with self.mayTestDir(dirn) as dirn:
                async with await ctor.anit(dirn, conf=conf) as cell:
                    yield cell

    @contextlib.asynccontextmanager
    async def getTestCoreProxSvc(self, ssvc, ssvc_conf=None, core_conf=None):
        '''
        Get a test Cortex, the Telepath Proxy to it, and a test service instance.

        Args:
            ssvc: Ctor to the Test Service.
            ssvc_conf: Service configuration.
            core_conf: Cortex configuration.

        Returns:
            (s_cortex.Cortex, s_cortex.CoreApi, testsvc): The Cortex, Proxy, and service instance.
        '''
        async with self.getTestCoreAndProxy(core_conf) as (core, prox):
            async with self.getTestCell(ssvc, ssvc_conf) as testsvc:
                await self.addSvcToCore(testsvc, core)

                yield core, prox, testsvc

    @contextlib.contextmanager
    def mayTestDir(self, dirn: str | None) -> contextlib.AbstractContextManager[str, None, None]:
        '''
        Convenience method to make a temporary directory or use an existing one.

        Args:
            dirn: Directory to use, or None.

        Returns:
            The directory to use.
        '''
        if dirn is not None:
            yield dirn
            return

        with self.getTestDir() as dirn:
            yield dirn

    @contextlib.asynccontextmanager
    async def getTestAha(self, conf=None, dirn=None, ctor=None):

        if conf is None:
            conf = {}

        if ctor is None:
            ctor = s_aha.AhaCell.anit

        conf = s_msgpack.deepcopy(conf)

        hasdmonlisn = 'dmon:listen' in conf
        hasprovlisn = 'provision:listen' in conf

        network = conf.setdefault('aha:network', 'synapse')
        hostname = conf.setdefault('dns:name', '00.aha.loop.vertex.link')

        if hostname:
            conf.setdefault('provision:listen', f'ssl://0.0.0.0:0?hostname={hostname}')
            conf.setdefault('dmon:listen', f'ssl://0.0.0.0:0?hostname={hostname}&ca={network}')

        conf.setdefault('health:sysctl:checks', False)

        with self.withNexusReplay():

            with self.mayTestDir(dirn) as dirn:

                if conf.get('aha:network') == 'synapse':
                    dstpath = os.path.join(dirn, 'certs')
                    if not os.path.isdir(dstpath):
                        srcpath = self.getTestFilePath('aha/certs')
                        shutil.copytree(srcpath, os.path.join(dirn, 'certs'))

                async with await ctor(dirn, conf=conf) as aha:

                    mods = {}
                    if not hasdmonlisn and hostname:
                        mods['dmon:listen'] = f'ssl://0.0.0.0:{aha.sockaddr[1]}?hostname={hostname}&ca={network}'

                    if not hasprovlisn and hostname:
                        mods['provision:listen'] = f'ssl://0.0.0.0:{aha.provaddr[1]}?hostname={hostname}'

                    if mods:
                        aha.modCellConf(mods)

                    yield aha

    def getCellConf(self, conf=None):
        if conf is None:
            conf = {}
        conf = s_msgpack.deepcopy(conf)
        conf.setdefault('health:sysctl:checks', False)
        return conf

    @contextlib.asynccontextmanager
    async def addSvcToAha(self, aha, svcname, ctor,
                          conf=None, dirn=None, provinfo=None):
        '''
        Creates a service and provisions it in an Aha network via the provisioning API.

        This assumes the Aha cell has a provision:listen and aha:urls set.

        Args:
            aha (s_aha.AhaCell): Aha cell.
            svcname (str): Service name.
            ctor: Service class to add.
            conf (dict): Optional service conf.
            dirn (str): Optional directory.
            provinfo (dict): Optional provisioning info.

        Notes:
            The config data for the cell is pushed into dirn/cell.yaml.
            The cells are created with the ``ctor.anit()`` function.
        '''
        ahanetw = aha.conf.req('aha:network')
        svcfull = f'{svcname}.{ahanetw}'
        onetime = await aha.addAhaSvcProv(svcname, provinfo=provinfo)

        conf = self.getCellConf(conf=conf)
        conf['aha:provision'] = onetime

        with self.mayTestDir(dirn) as dirn:
            s_common.yamlsave(conf, dirn, 'cell.yaml')
            async with await ctor.anit(dirn) as svc:
                await aha._waitAhaSvcOnline(f'{svcname}...', timeout=10)
                yield svc

    async def addSvcToCore(self, svc, core, svcname='svc'):
        '''
        Add a service to a Cortex using telepath over tcp.
        '''
        svc.dmon.share('svc', svc)
        root = await svc.auth.getUserByName('root')
        await root.setPasswd('root')
        info = await svc.dmon.listen('tcp://127.0.0.1:0/')
        svc.dmon.test_addr = info
        host, port = info
        surl = f'tcp://root:root@127.0.0.1:{port}/svc'
        await self.runCoreNodes(core, f'service.add {svcname} {surl}')
        await self.runCoreNodes(core, f'$lib.service.wait({svcname})')

    def getTestUrl(self, dmon, name, **opts):

        host, port = dmon.addr
        netloc = '%s:%s' % (host, port)

        user = opts.get('user')
        passwd = opts.get('passwd')

        if user is not None and passwd is not None:
            netloc = '%s:%s@%s' % (user, passwd, netloc)

        return 'tcp://%s/%s' % (netloc, name)

    def getTestProxy(self, dmon, name, **kwargs):
        host, port = dmon.addr
        kwargs.update({'host': host, 'port': port})
        return s_telepath.openurl(f'tcp:///{name}', **kwargs)

    @contextlib.contextmanager
    def getTestDir(self, mirror=None, copyfrom=None, chdir=False, startdir=None) -> contextlib.AbstractContextManager[str, None, None]:
        '''
        Get a temporary directory for test purposes.
        This destroys the directory afterwards.

        Args:
            mirror (str): A Synapse test directory to mirror into the test directory.
            copyfrom (str): An arbitrary directory to copy into the test directory.
            chdir (boolean): If true, chdir the current process to that directory. This is undone when the context
                             manager exits.
            startdir (str): The directory under which to place the temporary directory

        Notes:
            The mirror argument is normally used to mirror test directory
            under ``synapse/tests/files``.  This is accomplished by passing in
            the name of the directory (such as ``testcore``) as the mirror
            argument.

            If the ``mirror`` argument is an absolute directory, that directory
            will be copied to the test directory.

        Returns:
            str: The path to a temporary directory.
        '''
        curd = os.getcwd()
        tempdir = tempfile.mkdtemp(dir=startdir)

        try:

            dstpath = tempdir

            if mirror is not None:
                srcpath = self.getTestFilePath(mirror)
                dstpath = os.path.join(dstpath, 'mirror')
                shutil.copytree(srcpath, dstpath)

            elif copyfrom is not None:
                dstpath = os.path.join(dstpath, 'mirror')
                shutil.copytree(copyfrom, dstpath)

            if chdir:
                os.chdir(dstpath)

            yield dstpath

        finally:

            if chdir:
                os.chdir(curd)

            shutil.rmtree(tempdir, ignore_errors=True)

    def getTestFilePath(self, *names):
        import synapse.tests.__init__
        path = os.path.dirname(synapse.tests.__init__.__file__)
        return os.path.join(path, 'files', *names)

    @contextlib.contextmanager
    def getLoggerStream(self, logname, mesg=''):
        '''
        Get a logger and attach a io.StringIO object to the logger to capture log messages.

        Args:
            logname (str): Name of the logger to get.
            mesg (str): A string which, if provided, sets the StreamEvent event if a message
            containing the string is written to the log.

        Examples:
            Do an action and get the stream of log messages to check against::

                with self.getLoggerStream('synapse.foo.bar') as stream:
                    # Do something that triggers a log message
                    doSomething()

                stream.seek(0)
                mesgs = stream.read()
                # Do something with messages

            Do an action and wait for a specific log message to be written::

                with self.getLoggerStream('synapse.foo.bar', 'big badda boom happened') as stream:
                    # Do something that triggers a log message
                    doSomething()
                    stream.wait(timeout=10)  # Wait for the mesg to be written to the stream

                stream.seek(0)
                mesgs = stream.read()
                # Do something with messages

            You can also reset the message and wait for another message to occur::

                with self.getLoggerStream('synapse.foo.bar', 'big badda boom happened') as stream:
                    # Do something that triggers a log message
                    doSomething()
                    stream.wait(timeout=10)
                    stream.setMesg('yo dawg')  # This will now wait for the 'yo dawg' string to be written.
                    stream.wait(timeout=10)

                stream.seek(0)
                mesgs = stream.read()
                # Do something with messages

        Notes:
            This **only** captures logs for the current process.

        Yields:
            StreamEvent: A StreamEvent object
        '''
        stream = StreamEvent()
        stream.setMesg(mesg)
        handler = logging.StreamHandler(stream)
        slogger = logging.getLogger(logname)
        slogger.addHandler(handler)
        level = slogger.level
        slogger.setLevel('DEBUG')
        try:
            yield stream
        except Exception:  # pragma: no cover
            raise
        finally:
            slogger.removeHandler(handler)
            slogger.setLevel(level)

    @contextlib.contextmanager
    def getAsyncLoggerStream(self, logname, mesg='') -> contextlib.AbstractContextManager[StreamEvent, None, None]:
        '''
        Async version of getLoggerStream.

        Args:
            logname (str): Name of the logger to get.
            mesg (str): A string which, if provided, sets the StreamEvent event if a message containing the string is written to the log.

        Notes:
            The event object mixed in for the AsyncStreamEvent is a asyncio.Event object.
            This requires the user to await the Event specific calls as neccesary.

        Examples:
            Do an action and wait for a specific log message to be written::

                with self.getAsyncLoggerStream('synapse.foo.bar',
                                               'big badda boom happened') as stream:
                    # Do something that triggers a log message
                    await doSomething()
                    # Wait for the mesg to be written to the stream
                    await stream.wait(timeout=10)

                stream.seek(0)
                mesgs = stream.read()
                # Do something with messages

        Returns:
            AsyncStreamEvent: An AsyncStreamEvent object.
        '''
        stream = AsyncStreamEvent()
        stream.setMesg(mesg)
        handler = logging.StreamHandler(stream)
        slogger = logging.getLogger(logname)
        slogger.addHandler(handler)
        level = slogger.level
        slogger.setLevel('DEBUG')
        try:
            yield stream
        except Exception:  # pragma: no cover
            raise
        finally:
            slogger.removeHandler(handler)
            slogger.setLevel(level)

    @contextlib.contextmanager
    def getStructuredAsyncLoggerStream(self, logname, mesg='') -> contextlib.AbstractContextManager[AsyncStreamEvent, None, None]:
        '''
        Async version of getLoggerStream which uses structured logging.

        Args:
            logname (str): Name of the logger to get.
            mesg (str): A string which, if provided, sets the StreamEvent event if a message containing the string is written to the log.

        Notes:
            The event object mixed in for the AsyncStreamEvent is a asyncio.Event object.
            This requires the user to await the Event specific calls as needed.
            The messages written to the stream will be JSON lines.

        Examples:
            Do an action and wait for a specific log message to be written::

                with self.getStructuredAsyncLoggerStream('synapse.foo.bar',
                                                         '"some JSON string"') as stream:
                    # Do something that triggers a log message
                    await doSomething()
                    # Wait for the mesg to be written to the stream
                    await stream.wait(timeout=10)

                msgs = stream.jsonlines()
                # Do something with messages

        Returns:
            AsyncStreamEvent: An AsyncStreamEvent object.
        '''
        stream = AsyncStreamEvent()
        stream.setMesg(mesg)
        handler = logging.StreamHandler(stream)
        slogger = logging.getLogger(logname)
        formatter = s_structlog.JsonFormatter()
        handler.setFormatter(formatter)
        slogger.addHandler(handler)
        level = slogger.level
        slogger.setLevel('DEBUG')
        try:
            yield stream
        except Exception:  # pragma: no cover
            raise
        finally:
            slogger.removeHandler(handler)
            slogger.setLevel(level)

    @contextlib.asynccontextmanager
    async def getHttpSess(self, auth=None, port=None):
        '''
        Get an aiohttp ClientSession with a CookieJar.

        Args:
            auth (str, str): A tuple of username and password information for http auth.
            port (int): Port number to connect to.

        Notes:
            If auth and port are provided, the session will login to a Synapse cell
            hosted at localhost:port.

        Returns:
            aiohttp.ClientSession: An aiohttp.ClientSession object.
        '''

        jar = aiohttp.CookieJar(unsafe=True)
        conn = aiohttp.TCPConnector(ssl=False)

        async with aiohttp.ClientSession(cookie_jar=jar, connector=conn) as sess:

            if auth is not None:

                if port is None:  # pragma: no cover
                    raise Exception('getHttpSess requires port for auth')

                user, passwd = auth
                async with sess.post(f'https://localhost:{port}/api/v1/login',
                                     json={'user': user, 'passwd': passwd}) as resp:
                    retn = await resp.json()
                    self.eq('ok', retn.get('status'))
                    self.eq(user, retn['result']['name'])

            yield sess

    @contextlib.contextmanager
    def setTstEnvars(self, **props):
        '''
        Set Environment variables for the purposes of running a specific test.

        Args:
            **props: A kwarg list of envars to set. The values set are run
            through str() to ensure we're setting strings.

        Examples:
            Run a test while a envar is set::

                with self.setEnvars(magic='haha') as nop:
                    ret = dostuff()
                    self.true(ret)

        Notes:
            This helper explicitly sets and unsets values in os.environ, as
            os.putenv does not automatically updates the os.environ object.

        Yields:
            None. This context manager yields None. Upon exiting, envars are
            either removed from os.environ or reset to their previous values.
        '''
        old_data = {}
        pop_data = set()
        for key, valu in props.items():
            v = str(valu)
            oldv = os.environ.get(key, None)
            if oldv:
                if oldv == v:
                    continue
                else:
                    old_data[key] = oldv
                    os.environ[key] = v
            else:
                pop_data.add(key)
                os.environ[key] = v

        # This context manager is a nop
        try:
            yield None
        except Exception:  # pragma: no cover
            raise
        # Clean up any new envars we set and any old envars we need to reset.
        finally:
            for key in pop_data:
                del os.environ[key]
            for key, valu in old_data.items():
                os.environ[key] = valu

    async def execToolMain(self, func, argv):
        outp = self.getTestOutp()

        if inspect.iscoroutinefunction(func):
            retn = await func(argv, outp=outp)
        else:
            def execmain():
                return func(argv, outp=outp)
            retn = await s_coro.executor(execmain)
        return retn, outp

    @contextlib.contextmanager
    def redirectStdin(self, new_stdin):
        '''
        Temporary replace stdin.

        Args:
            new_stdin(file-like object):  file-like object.

        Examples:
            Patch stdin with a string buffer::

                inp = io.StringIO('stdin stuff\\nanother line\\n')
                with self.redirectStdin(inp):
                    main()

            Here's a way to use this for code that's expecting the stdin buffer to have bytes::

                inp = Mock()
                inp.buffer = io.BytesIO(b'input data')
                with self.redirectStdin(inp):
                    main()

        Returns:
            None
        '''
        old_stdin = sys.stdin
        sys.stdin = new_stdin
        yield
        sys.stdin = old_stdin

    def genraises(self, exc, gfunc, *args, **kwargs):
        '''
        Helper to validate that a generator function will throw an exception.

        Args:
            exc: Exception class to catch
            gfunc: Generator function to call.
            *args: Args passed to the generator function.
            **kwargs: Kwargs passed to the generator function.

        Notes:
            Wrap a generator function in a list() call and execute that in a
            bound local using ``self.raises(exc, boundlocal)``. The ``list()``
            will consume the generator until complete or an exception occurs.
        '''
        def testfunc():
            return list(gfunc(*args, **kwargs))

        self.raises(exc, testfunc)

    async def agenraises(self, exc, gfunc):
        '''
        Helper to validate that an async generator will throw an exception.

        Args:
            exc: Exception class to catch
            gfunc: async Generator
        '''
        await self.asyncraises(exc, alist(gfunc))

    @contextlib.contextmanager
    def setSynDir(self, dirn):
        '''
        Sets s_common.syndir to a specific directory and then unsets it afterwards.

        Args:
            dirn (str): Directory to set syndir to.

        Notes:
            This is to be used as a context manager.
        '''
        olddir = s_common.syndir
        try:
            s_common.syndir = dirn
            yield None
        finally:
            s_common.syndir = olddir

    @contextlib.contextmanager
    def getTestSynDir(self):
        '''
        Combines getTestDir() and setSynDir() into one.
        '''
        with self.getTestDir() as dirn:
            with self.setSynDir(dirn):
                yield dirn

    @contextlib.contextmanager
    def getTestCertDir(self, dirn):
        '''
        Patch the synapse.lib.certdir.certdir singleton and supporting functions
        with a CertDir instance backed by the provided directory.

        Args:
            dirn (str): The directory used to back the new CertDir singleton.

        Returns:
            s_certdir.CertDir: The patched CertDir object that is the current singleton.
        '''
        with mock.patch('synapse.lib.certdir.defdir', dirn):
            # Use the default behavior of creating the certdir from defdir
            # which was just patched
            certdir = s_certdir.CertDir()
            with mock.patch('synapse.lib.certdir.certdir', certdir):
                yield certdir

    def eq(self, x, y, msg=None):
        '''
        Assert X is equal to Y
        '''
        self.assertEqual(norm(x), norm(y), msg=msg)

    def eqOrNan(self, x, y, msg=None):
        '''
        Assert X is equal to Y or they are both NaN (needed since NaN != NaN)
        '''
        if math.isnan(x):
            self.assertTrue(math.isnan(y), msg=msg)
            return

        self.eq(x, y, msg=msg)

    def eqish(self, x, y, places=6, msg=None):
        '''
        Assert X is equal to Y within places decimal places
        '''
        self.assertAlmostEqual(x, y, places, msg=msg)

    def ne(self, x, y):
        '''
        Assert X is not equal to Y
        '''
        self.assertNotEqual(norm(x), norm(y))

    def true(self, x, msg=None):
        '''
        Assert X is True
        '''
        self.assertTrue(x, msg=msg)

    def false(self, x, msg=None):
        '''
        Assert X is False
        '''
        self.assertFalse(x, msg=msg)

    def nn(self, x, msg=None):
        '''
        Assert X is not None
        '''
        self.assertIsNotNone(x, msg=msg)
        return x

    def none(self, x, msg=None):
        '''
        Assert X is None
        '''
        self.assertIsNone(x, msg=msg)

    def noprop(self, info, prop):
        '''
        Assert a property is not present in a dictionary.
        '''
        valu = info.get(prop, s_common.novalu)
        self.eq(valu, s_common.novalu)

    def raises(self, *args, **kwargs):
        '''
        Assert a function raises an exception.
        '''
        return self.assertRaises(*args, **kwargs)

    async def asyncraises(self, exc, coro):
        with self.assertRaises(exc):
            await coro

    def sorteq(self, x, y, msg=None):
        '''
        Assert two sorted sequences are the same.
        '''
        return self.eq(sorted(x), sorted(y), msg=msg)

    def isinstance(self, obj, cls, msg=None):
        '''
        Assert a object is the instance of a given class or tuple of classes.
        '''
        self.assertIsInstance(obj, cls, msg=msg)

    def isin(self, member, container, msg=None):
        '''
        Assert a member is inside of a container.
        '''
        self.assertIn(member, container, msg=msg)

    def notin(self, member, container, msg=None):
        '''
        Assert a member is not inside of a container.
        '''
        self.assertNotIn(member, container, msg=msg)

    def gt(self, x, y, msg=None):
        '''
        Assert that X is greater than Y
        '''
        self.assertGreater(x, y, msg=msg)

    def ge(self, x, y, msg=None):
        '''
        Assert that X is greater than or equal to Y
        '''
        self.assertGreaterEqual(x, y, msg=msg)

    def lt(self, x, y, msg=None):
        '''
        Assert that X is less than Y
        '''
        self.assertLess(x, y, msg=msg)

    def le(self, x, y, msg=None):
        '''
        Assert that X is less than or equal to Y
        '''
        self.assertLessEqual(x, y, msg=msg)

    def len(self, x, obj, msg=None):
        '''
        Assert that the length of an object is equal to X
        '''
        gtyps = (
            s_telepath.Genr,
            s_telepath.GenrIter,
            types.GeneratorType)

        if isinstance(obj, gtyps):
            obj = list(obj)

        self.eq(x, len(obj), msg=msg)

    async def agenlen(self, x, obj, msg=None):
        '''
        Assert that the async generator produces x items
        '''
        count = 0
        async for _ in obj:
            count += 1
        self.eq(x, count, msg=msg)

    def stormIsInPrint(self, mesg, mesgs, deguid=False, whitespace=True):
        '''
        Check if a string is present in all of the print messages from a stream of storm messages.

        Args:
            mesg (str): A string to check.
            mesgs (list): A list of storm messages.
        '''
        if deguid:
            mesg = deguidify(mesg)

        print_str = '\n'.join([m[1].get('mesg') for m in mesgs if m[0] == 'print'])
        if not whitespace:
            mesg = ' '.join(mesg.split())
            print_str = ' '.join(print_str.split())

        if deguid:
            print_str = deguidify(print_str)

        self.isin(mesg, print_str)

    def stormNotInPrint(self, mesg, mesgs):
        '''
        Assert a string is not present in all of the print messages from a stream of storm messages.

        Args:
            mesg (str): A string to check.
            mesgs (list): A list of storm messages.
        '''
        print_str = '\n'.join([m[1].get('mesg') for m in mesgs if m[0] == 'print'])
        self.notin(mesg, print_str)

    def stormIsInWarn(self, mesg, mesgs):
        '''
        Check if a string is present in all of the warn messages from a stream of storm messages.

        Args:
            mesg (str): A string to check.
            mesgs (list): A list of storm messages.
        '''
        print_str = '\n'.join([m[1].get('mesg') for m in mesgs if m[0] == 'warn'])
        self.isin(mesg, print_str)

    def stormNotInWarn(self, mesg, mesgs):
        '''
        Assert a string is not present in all of the warn messages from a stream of storm messages.

        Args:
            mesg (str): A string to check.
            mesgs (list): A list of storm messages.
        '''
        print_str = '\n'.join([m[1].get('mesg') for m in mesgs if m[0] == 'warn'])
        self.notin(mesg, print_str)

    def stormIsInErr(self, mesg, mesgs):
        '''
        Check if a string is present in all of the error messages from a stream of storm messages.

        Args:
            mesg (str): A string to check.
            mesgs (list): A list of storm messages.
        '''
        print_str = '\n'.join([m[1][1].get('mesg', '') for m in mesgs if m[0] == 'err'])
        self.isin(mesg, print_str)

    def stormHasNoErr(self, mesgs):
        '''
        Raise an AssertionError if there is a message of type "err" in the list.

        Args:
            mesgs (list): A list of storm messages.
        '''
        for mesg in mesgs:
            if mesg[0] == 'err':
                self.fail(f'storm err mesg found: {mesg}')

    def stormHasNoWarnErr(self, mesgs):
        '''
        Raise an AssertionError if there is a message of type "err" or "warn" in the list.

        Args:
            mesgs (list): A list of storm messages.
        '''
        for mesg in mesgs:
            if mesg[0] in ('err', 'warn'):
                self.fail(f'storm err/warn mesg found: {mesg}')

    def istufo(self, obj):
        '''
        Check to see if an object is a tufo.

        Args:
            obj (object): Object being inspected.

        Notes:
            This does not make any assumptions about the contents of the dictionary.
            This validates the object to be a tuple of length two, containing a str
            or None as the first value, and a dict as the second value.

        Returns:
            None
        '''
        self.isinstance(obj, tuple)
        self.len(2, obj)
        self.isinstance(obj[0], (type(None), str))
        self.isinstance(obj[1], dict)

    @contextlib.contextmanager
    def getTestConfDir(self, name, conf=None):
        with self.getTestDir() as dirn:
            cdir = os.path.join(dirn, name)
            s_common.makedirs(cdir)
            if conf:
                s_common.yamlsave(conf, cdir, 'cell.yaml')
            yield dirn

    async def addCreatorDeleterRoles(self, core):
        '''
        Add two roles to a Cortex *proxy*, the `creator` and `deleter` roles.
        Creator allows for node:add, prop:set and tag:add actions.
        Deleter allows for node:del, prop:del and tag:del actions.

        Args:
            core: Auth enabled cortex.
        '''
        creator = await core.auth.addRole('creator')

        await creator.setRules((
            (True, ('node', 'add')),
            (True, ('node', 'prop', 'set')),
            (True, ('node', 'tag', 'add')),
            (True, ('feed:data',)),
        ))

        deleter = await core.auth.addRole('deleter')
        await deleter.setRules((
            (True, ('node', 'del')),
            (True, ('node', 'prop', 'del')),
            (True, ('node', 'tag', 'del')),
        ))

        iadd = await core.auth.addUser('icanadd')
        await iadd.grant(creator.iden)
        await iadd.setPasswd('secret')

        idel = await core.auth.addUser('icandel')
        await idel.grant(deleter.iden)
        await idel.setPasswd('secret')

    async def runCoreNodes(self, core, query, opts=None):
        '''
        Run a storm query through a Cortex as a SchedCoro and return the results.
        '''
        async def coro():
            return await core.nodes(query, opts)
        return await core.schedCoro(coro())

ONLOAD_TIMEOUT = int(os.getenv('SYNDEV_PKG_LOAD_TIMEOUT', 30))  # seconds

class StormPkgTest(SynTest):

    vcr = None
    assetdir = None
    pkgprotos = ()

    @contextlib.asynccontextmanager
    async def getTestCore(self, conf=None, dirn=None, prepkghook=None):

        async with SynTest.getTestCore(self, conf=None, dirn=None) as core:

            if prepkghook is not None:
                await prepkghook(core)

            for pkgproto in self.pkgprotos:

                pkgdef = s_genpkg.loadPkgProto(pkgproto, no_docs=True, readonly=True)

                waiter = None
                if (pkgdef.get('onload') is not None or pkgdef.get('inits') is not None):
                    waiter = core.waiter(1, 'core:pkg:onload:complete')

                await core.addStormPkg(pkgdef)

                if waiter is not None:
                    self.nn(await waiter.wait(timeout=ONLOAD_TIMEOUT),
                            f'Package onload failed to run for {pkgdef.get("name")}')

            if self.assetdir is not None:

                if self.vcr is None:
                    self.vcr = vcr.VCR()

                assetdir = s_common.gendir(self.assetdir)
                vcrname = f'{self.__class__.__name__}.{self._testMethodName}.yaml'
                cass = self.vcr.use_cassette(s_common.genpath(assetdir, vcrname))
                await core.enter_context(cass)

            await self.initTestCore(core)
            yield core

    async def initTestCore(self, core):
        '''
        This is executed after the package has been loaded and a VCR context has been entered.
        '''
        pass<|MERGE_RESOLUTION|>--- conflicted
+++ resolved
@@ -259,7 +259,6 @@
     def repr(self, valu):
         return '3'
 
-<<<<<<< HEAD
 testmodel = (
     ('test', {
 
@@ -424,6 +423,7 @@
                 ('size', ('test:int', {}), {}),
                 ('seen', ('ival', {}), {}),
                 ('tick', ('test:time', {}), {}),
+                ('comp', ('test:comp', {}), {}),
                 ('server', ('inet:server', {}), {}),
                 ('raw', ('data', {}), {}),
                 ('iden', ('guid', {}), {}),
@@ -595,320 +595,6 @@
         ),
     }),
 )
-=======
-class TestSubType(s_types.Type):
-
-    stortype = s_layer.STOR_TYPE_U32
-
-    def norm(self, valu):
-        valu = int(valu)
-        return valu, {'subs': {'isbig': valu >= 1000}}
-
-    def repr(self, norm):
-        return str(norm)
-
-class TestRunt:
-
-    def __init__(self, name, **kwargs):
-        self.name = name
-        self.props = kwargs
-        self.props.setdefault('.created', s_common.now())
-
-    def getStorNode(self, form):
-
-        ndef = (form.name, form.type.norm(self.name)[0])
-        buid = s_common.buid(ndef)
-
-        pnorms = {}
-        for prop, valu in self.props.items():
-            formprop = form.props.get(prop)
-            if formprop is not None and valu is not None:
-                pnorms[prop] = formprop.type.norm(valu)[0]
-
-        return (buid, {
-            'ndef': ndef,
-            'props': pnorms,
-        })
-
-testmodel = {
-
-    'ctors': (
-        ('test:sub', 'synapse.tests.utils.TestSubType', {}, {}),
-        ('test:type', 'synapse.tests.utils.TestType', {}, {}),
-        ('test:threetype', 'synapse.tests.utils.ThreeType', {}, {}),
-    ),
-    'interfaces': (
-        ('test:interface', {
-            'doc': 'test interface',
-            'props': (
-                ('size', ('int', {}), {}),
-                ('names', ('array', {'type': 'str'}), {}),
-            ),
-            'interfaces': ('inet:proto:request',)
-        }),
-    ),
-    'types': (
-        ('test:type10', ('test:type', {'foo': 10}), {
-            'doc': 'A fake type.'}),
-
-        ('test:lower', ('str', {'lower': True}), {}),
-
-        ('test:time', ('time', {}), {}),
-
-        ('test:ival', ('ival', {}), {}),
-
-        ('test:ro', ('str', {}), {}),
-        ('test:int', ('int', {}), {}),
-        ('test:float', ('float', {}), {}),
-        ('test:str', ('str', {}), {}),
-        ('test:strregex', ('str', {'lower': True, 'strip': True, 'regex': r'^#[^\p{Z}#]+$'}), {}),
-        ('test:migr', ('str', {}), {}),
-        ('test:auto', ('str', {}), {}),
-        ('test:edge', ('edge', {}), {}),
-        ('test:guid', ('guid', {}), {}),
-        ('test:data', ('data', {}), {}),
-        ('test:taxonomy', ('taxonomy', {}), {'interfaces': ('meta:taxonomy',)}),
-        ('test:hugenum', ('hugenum', {}), {}),
-
-        ('test:arrayprop', ('guid', {}), {}),
-        ('test:arrayform', ('array', {'type': 'int'}), {}),
-
-        ('test:comp', ('comp', {'fields': (
-            ('hehe', 'test:int'),
-            ('haha', 'test:lower'))
-        }), {'doc': 'A fake comp type.'}),
-        ('test:compcomp', ('comp', {'fields': (
-            ('comp1', 'test:comp'),
-            ('comp2', 'test:comp'))
-        }), {}),
-        ('test:complexcomp', ('comp', {'fields': (
-            ('foo', 'test:int'),
-            ('bar', ('str', {'lower': True}),),
-        )}), {'doc': 'A complex comp type.'}),
-        ('test:mutcomp', ('comp', {'fields': (
-            ('str', 'str'),
-            ('list', 'array'))
-        }), {'doc': 'A mutable comp type.'}),
-        ('test:hexa', ('hex', {}), {'doc': 'anysize test hex type.'}),
-        ('test:hex4', ('hex', {'size': 4}), {'doc': 'size 4 test hex type.'}),
-        ('test:hexpad', ('hex', {'size': 8, 'zeropad': True}), {'doc': 'size 8 test hex type, zero padded.'}),
-        ('test:zeropad', ('hex', {'zeropad': 20}), {'doc': 'test hex type, zero padded to 40 bytes.'}),
-
-        ('test:pivtarg', ('str', {}), {}),
-        ('test:pivcomp', ('comp', {'fields': (('targ', 'test:pivtarg'), ('lulz', 'test:str'))}), {}),
-        ('test:haspivcomp', ('int', {}), {}),
-
-        ('test:cycle0', ('str', {}), {}),
-        ('test:cycle1', ('str', {}), {}),
-
-        ('test:ndef', ('ndef', {}), {}),
-        ('test:ndef:formfilter1', ('ndef', {
-            'forms': ('inet:ipv4', 'inet:ipv6')
-        }), {}),
-        ('test:ndef:formfilter2', ('ndef', {
-            'interfaces': ('meta:taxonomy',)
-        }), {}),
-        ('test:ndef:formfilter3', ('ndef', {
-            'forms': ('inet:ipv4',),
-            'interfaces': ('file:mime:msoffice',)
-        }), {}),
-
-        ('test:runt', ('str', {'lower': True, 'strip': True}), {'doc': 'A Test runt node.'}),
-        ('test:hasiface', ('str', {}), {'interfaces': ('test:interface',)}),
-        ('test:hasiface2', ('str', {}), {'interfaces': ('test:interface',)}),
-    ),
-
-    'univs': (
-        ('test:univ', ('int', {'min': -1, 'max': 10}), {'doc': 'A test universal property.'}),
-        ('univarray', ('array', {'type': 'int'}), {'doc': 'A test array universal property.'}),
-    ),
-
-    'forms': (
-
-        ('test:arrayprop', {}, (
-            ('ints', ('array', {'type': 'test:int'}), {}),
-            ('strs', ('array', {'type': 'test:str', 'split': ','}), {}),
-            ('strsnosplit', ('array', {'type': 'test:str'}), {}),
-            ('strregexs', ('array', {'type': 'test:strregex', 'uniq': True, 'sorted': True}), {}),
-        )),
-        ('test:arrayform', {}, (
-        )),
-        ('test:taxonomy', {}, ()),
-        ('test:type10', {}, (
-
-            ('intprop', ('int', {'min': 20, 'max': 30}), {}),
-            ('int2', ('int', {}), {}),
-            ('strprop', ('str', {'lower': 1}), {}),
-            ('guidprop', ('guid', {'lower': 1}), {}),
-            ('locprop', ('loc', {}), {}),
-        )),
-
-        ('test:cycle0', {}, (
-            ('cycle1', ('test:cycle1', {}), {}),
-        )),
-
-        ('test:cycle1', {}, (
-            ('cycle0', ('test:cycle0', {}), {}),
-        )),
-
-        ('test:type', {}, ()),
-
-        ('test:comp', {}, (
-            ('hehe', ('test:int', {}), {'ro': True}),
-            ('haha', ('test:lower', {}), {'ro': True}),
-        )),
-
-        ('test:compcomp', {}, (
-            ('comp1', ('test:comp', {}), {'ro': True}),
-            ('comp2', ('test:comp', {}), {'ro': True}),
-        )),
-
-        ('test:complexcomp', {}, (
-            ('foo', ('test:int', {}), {'ro': True}),
-            ('bar', ('str', {'lower': 1}), {'ro': True})
-        )),
-
-        ('test:mutcomp', {}, (
-            ('str', ('str', {}), {'ro': True}),
-            ('list', ('array', {'type': 'int'}), {'ro': True}),
-        )),
-
-        ('test:int', {}, (
-            ('loc', ('loc', {}), {}),
-            ('int2', ('int', {}), {}),
-        )),
-
-        ('test:float', {}, (
-            ('closed', ('float', {'min': 0.0, 'max': 360.0}), {}),
-            ('open', ('float', {'min': 0.0, 'max': 360.0, 'minisvalid': False, 'maxisvalid': False}), {}),
-        )),
-
-        ('test:edge', {}, (
-            ('n1', ('ndef', {}), {'ro': True}),
-            ('n1:form', ('str', {}), {'ro': True}),
-            ('n2', ('ndef', {}), {'ro': True}),
-            ('n2:form', ('str', {}), {'ro': True}),
-        )),
-
-        ('test:guid', {}, (
-            ('size', ('test:int', {}), {}),
-            ('name', ('test:str', {}), {}),
-            ('tick', ('test:time', {}), {}),
-            ('data', ('data', {}), {}),
-            ('comp', ('test:comp', {}), {}),
-            ('mutcomp', ('test:mutcomp', {}), {}),
-            ('posneg', ('test:sub', {}), {}),
-            ('posneg:isbig', ('bool', {}), {}),
-        )),
-
-        ('test:data', {}, (
-            ('data', ('test:data', {}), {}),
-        )),
-
-        ('test:hugenum', {}, (
-            ('huge', ('test:hugenum', {}), {}),
-        )),
-
-        ('test:str', {}, (
-            ('bar', ('ndef', {}), {}),
-            ('baz', ('nodeprop', {}), {}),
-            ('tick', ('test:time', {}), {}),
-            ('hehe', ('str', {}), {}),
-            ('ndefs', ('array', {'type': 'ndef'}), {}),
-            ('somestr', ('test:str', {}), {}),
-            ('gprop', ('test:guid', {}), {}),
-        )),
-        ('test:strregex', {}, ()),
-
-        ('test:migr', {}, (
-            ('bar', ('ndef', {}), {}),
-            ('baz', ('nodeprop', {}), {}),
-            ('tick', ('test:time', {}), {}),
-        )),
-
-        ('test:threetype', {}, (
-            ('three', ('int', {}), {}),
-        )),
-        ('test:auto', {}, ()),
-        ('test:hexa', {}, ()),
-        ('test:hex4', {}, ()),
-        ('test:zeropad', {}, ()),
-        ('test:ival', {}, (
-            ('interval', ('ival', {}), {}),
-        )),
-
-        ('test:pivtarg', {}, (
-            ('name', ('str', {}), {}),
-        )),
-
-        ('test:pivcomp', {}, (
-            ('targ', ('test:pivtarg', {}), {'ro': True}),
-            ('lulz', ('test:str', {}), {'ro': True}),
-            ('tick', ('time', {}), {}),
-            ('size', ('test:int', {}), {}),
-            ('width', ('test:int', {}), {}),
-        )),
-
-        ('test:haspivcomp', {}, (
-            ('have', ('test:pivcomp', {}), {}),
-        )),
-
-        ('test:ndef', {}, (
-            ('form', ('str', {}), {'ro': True}),
-        )),
-
-        ('test:runt', {'runt': True}, (
-            ('tick', ('time', {}), {'ro': True}),
-            ('lulz', ('str', {}), {}),
-            ('newp', ('str', {}), {'doc': 'A stray property we never use in nodes.'}),
-        )),
-
-        ('test:ro', {}, (
-            ('writeable', ('str', {}), {'doc': 'writeable property.'}),
-            ('readable', ('str', {}), {'doc': 'ro property.', 'ro': True}),
-        )),
-
-        ('test:hasiface', {}, ()),
-        ('test:hasiface2', {}, ()),
-
-    ),
-}
-
-deprmodel = {
-    'types': (
-        ('test:deprprop', ('test:str', {}), {'deprecated': True}),
-        ('test:deprarray', ('array', {'type': 'test:deprprop'}), {}),
-        ('test:deprform', ('test:str', {}), {}),
-        ('test:deprndef', ('ndef', {}), {}),
-        ('test:deprsub', ('str', {}), {}),
-        ('test:range', ('range', {}), {}),
-        ('test:deprsub2', ('comp', {'fields': (
-            ('name', 'test:str'),
-            ('range', 'test:range'))
-        }), {}),
-    ),
-    'forms': (
-        ('test:deprprop', {}, ()),
-        ('test:deprform', {}, (
-            ('ndefprop', ('test:deprndef', {}), {}),
-            ('deprprop', ('test:deprarray', {}), {}),
-            ('okayprop', ('str', {}), {}),
-        )),
-        ('test:deprsub', {}, (
-            ('range', ('test:range', {}), {}),
-            ('range:min', ('int', {}), {'deprecated': True}),
-            ('range:max', ('int', {}), {}),
-        )),
-        ('test:deprsub2', {}, (
-            ('name', ('str', {}), {}),
-            ('range', ('test:range', {}), {}),
-            ('range:min', ('int', {}), {}),
-            ('range:max', ('int', {}), {'deprecated': True}),
-        )),
-    ),
-
-}
->>>>>>> 148104e2
 
 class TestCmd(s_storm.Cmd):
     '''
