'''
This contains the core test helper code used in Synapse.

This gives the opportunity for third-party users of Synapse to test their
code using some of the same helpers used to test Synapse.

The core class, synapse.tests.utils.SynTest is a subclass of unittest.TestCase,
with several wrapper functions to allow for easier calls to assert* functions,
with less typing.  There are also Synapse specific helpers, to load Cortexes and
whole both multi-component environments into memory.

Since SynTest is built from unittest.TestCase, the use of SynTest is
compatible with the unittest, nose and pytest frameworks.  This does not lock
users into a particular test framework; while at the same time allowing base
use to be invoked via the built-in Unittest library, with one important exception:
due to an unfortunate design approach, you cannot use the unittest module command
line to run a *single* async unit test.  pytest works fine though.

'''
import io
import os
import sys
import copy
import json
import math
import types
import shutil
import typing
import asyncio
import hashlib
import inspect
import logging
import tempfile
import unittest
import threading
import contextlib
import collections

import unittest.mock as mock

import vcr
import regex
import aiohttp

from prompt_toolkit.formatted_text import FormattedText

import synapse.exc as s_exc
import synapse.axon as s_axon
import synapse.glob as s_glob
import synapse.common as s_common
import synapse.cortex as s_cortex
import synapse.daemon as s_daemon
import synapse.cryotank as s_cryotank
import synapse.telepath as s_telepath

import synapse.lib.aha as s_aha
import synapse.lib.base as s_base
import synapse.lib.cell as s_cell
import synapse.lib.coro as s_coro
import synapse.lib.task as s_task
import synapse.lib.const as s_const
import synapse.lib.layer as s_layer
import synapse.lib.nexus as s_nexus
import synapse.lib.storm as s_storm
import synapse.lib.types as s_types
import synapse.lib.module as s_module
import synapse.lib.output as s_output
import synapse.lib.certdir as s_certdir
import synapse.lib.httpapi as s_httpapi
import synapse.lib.msgpack as s_msgpack
import synapse.lib.jsonstor as s_jsonstor
import synapse.lib.lmdbslab as s_lmdbslab
import synapse.lib.modelrev as s_modelrev
import synapse.lib.thishost as s_thishost
import synapse.lib.structlog as s_structlog
import synapse.lib.stormtypes as s_stormtypes

import synapse.tools.genpkg as s_genpkg

logger = logging.getLogger(__name__)

logging.getLogger('vcr').setLevel(logging.ERROR)

# Default LMDB map size for tests
TEST_MAP_SIZE = s_const.gibibyte

async def alist(coro):
    return [x async for x in coro]

def norm(z):
    if isinstance(z, (list, tuple)):
        return tuple([norm(n) for n in z])
    if isinstance(z, dict):
        return {norm(k): norm(v) for (k, v) in z.items()}
    return z

def deguidify(x):
    return regex.sub('[0-9a-f]{32}', '*' * 32, x)

def jsonlines(text: str):
    lines = [k for k in text.split('\n') if k]
    return [json.loads(line) for line in lines]

async def waitForBehold(core, events):
    async for mesg in core.behold():
        for event in list(events):
            for key, valu in event.items():
                if mesg.get(key) != valu:
                    break
            else:
                events.remove(event)

        if len(events) == 0:
            break

@contextlib.asynccontextmanager
async def matchContexts(testself):
    origenter = s_base.Base.__aenter__
    origexit = s_base.Base.__aexit__
    origstorm = s_cortex.Cortex.storm
    orignodes = s_cortex.Cortex.nodes

    contexts = collections.defaultdict(int)

    async def enter(self):
        contexts[type(self)] += 1
        return await origenter(self)

    async def exit(self, exc, cls, tb):
        contexts[type(self)] -= 1
        await origexit(self, exc, cls, tb)

    async def storm(self, text, opts=None):
        async for mesg in origstorm(self, text, opts=opts):
            yield mesg

        for cont, refs in contexts.items():
            testself.eq(0, refs)

    async def nodes(self, text, opts=None):
        nodes = await orignodes(self, text, opts=opts)

        for cont, refs in contexts.items():
            testself.eq(0, refs)

        return nodes

    with mock.patch('synapse.lib.base.Base.__aenter__', enter):
        with mock.patch('synapse.lib.base.Base.__aexit__', exit):
            with mock.patch('synapse.cortex.Cortex.nodes', nodes):
                with mock.patch('synapse.cortex.Cortex.storm', storm):
                    yield

class PickleableMagicMock(mock.MagicMock):
    def __reduce__(self):
        return mock.MagicMock, ()

class LibTst(s_stormtypes.Lib):
    '''
    LibTst for testing!
    '''
    _storm_locals = (
        {'name': 'beep',
         'deprecated': {'eoldate': '8080-08-08'},
         'desc': '''
        Example storm func.

        Notes:
            It beeps strings!''',
         'type': {'type': 'function', '_funcname': 'beep',
                  'args': (
                      {'name': 'valu', 'type': 'str', 'desc': 'The value to beep.', },
                  ),
                  'returns': {'type': 'str', 'desc': 'The beeped string.', }}},
        {'name': 'someargs',
         'desc': '''Example storm func with args.''',
         'deprecated': {'eolvers': 'v3.0.0', 'mesg': 'This is a test library was deprecated from the day it was made.'},
         'type': {'type': 'function', '_funcname': 'someargs',
                  'args': (
                      {'name': 'valu', 'type': 'str', 'desc': 'The value to beep.', },
                      {'name': 'bar', 'type': 'bool', 'desc': 'The value to beep.', 'default': True, },
                      {'name': 'faz', 'type': 'str', 'desc': 'The value to beep.', 'default': None, },
                  ),
                  'returns': {'type': 'str', 'desc': 'The beeped string.', }}},
    )
    _storm_lib_path = ('test',)

    def addLibFuncs(self):
        self.locls.update({
            'beep': self.beep,
            'someargs': self.someargs,
        })

    async def beep(self, valu):
        '''
        Example storm func
        '''
        ret = f'A {valu} beep!'
        return ret

    async def someargs(self, valu, bar=True, faz=None):
        '''
        Example storm func
        '''
        ret = f'A {valu} beep which {bar} the {faz}!'
        return ret

class LibDepr(s_stormtypes.Lib):
    '''
    Deprecate me!
    '''
    _storm_locals = (
        {'name': 'boop',
         'desc': '''
         An example storm function that's not deprecated on its own, but the entire library is.
         ''',
         'type': {'type': 'function', '_funcname': 'boop',
                  'args': (
                      {'name': 'valu', 'type': 'str', 'desc': 'What to boop.', },
                  ),
                  'returns': {'type': 'str', 'desc': 'The booped.', }}},
    )
    _storm_lib_path = ('depr',)
    _storm_lib_deprecation = {'eolvers': 'v3.0.0'}

    def addLibFuncs(self):  # pragma: no cover
        self.locls.update({
            'boop': self.boop,
        })

    async def boop(self, valu):  # pragma: no cover
        return f'You have been booped, {valu}!'

class TestType(s_types.Type):

    stortype = s_layer.STOR_TYPE_UTF8

    def postTypeInit(self):
        self.setNormFunc(str, self._normPyStr)

    def _normPyStr(self, valu):
        return valu.lower(), {}

class ThreeType(s_types.Type):

    stortype = s_layer.STOR_TYPE_U8

    def norm(self, valu):
        return 3, {'subs': {'three': 3}}

    def repr(self, valu):
        return '3'

class TestSubType(s_types.Type):

    stortype = s_layer.STOR_TYPE_U32

    def norm(self, valu):
        valu = int(valu)
        return valu, {'subs': {'isbig': valu >= 1000}}

    def repr(self, norm):
        return str(norm)

class TestRunt:

    def __init__(self, name, **kwargs):
        self.name = name
        self.props = kwargs
        self.props.setdefault('.created', s_common.now())

    def getStorNode(self, form):

        ndef = (form.name, form.type.norm(self.name)[0])
        buid = s_common.buid(ndef)

        pnorms = {}
        for prop, valu in self.props.items():
            formprop = form.props.get(prop)
            if formprop is not None and valu is not None:
                pnorms[prop] = formprop.type.norm(valu)[0]

        return (buid, {
            'ndef': ndef,
            'props': pnorms,
        })

testmodel = {

    'ctors': (
        ('test:sub', 'synapse.tests.utils.TestSubType', {}, {}),
        ('test:type', 'synapse.tests.utils.TestType', {}, {}),
        ('test:threetype', 'synapse.tests.utils.ThreeType', {}, {}),
    ),
    'interfaces': (
        ('test:interface', {
            'doc': 'test interface',
            'props': (
                ('size', ('int', {}), {}),
                ('seen', ('ival', {}), {}),
                ('names', ('array', {'type': 'str'}), {}),
            ),
            'interfaces': ('inet:proto:request',)
        }),
        ('test:virtarray', {
            'doc': 'test interface',
            'props': (
                ('server', ('inet:server', {}), {'alts': ('servers',)}),
                ('servers', ('array', {'type': 'inet:server'}), {}),
            )
        }),
    ),
    'types': (
        ('test:type10', ('test:type', {'foo': 10}), {
            'doc': 'A fake type.'}),

        ('test:lower', ('str', {'lower': True}), {}),

        ('test:time', ('time', {}), {}),

        ('test:ival', ('ival', {}), {}),

        ('test:ro', ('str', {}), {}),
        ('test:int', ('int', {}), {}),
        ('test:float', ('float', {}), {}),
        ('test:str', ('str', {}), {}),
        ('test:migr', ('str', {}), {}),
        ('test:auto', ('str', {}), {}),
        ('test:guid', ('guid', {}), {}),
        ('test:data', ('data', {}), {}),
        ('test:taxonomy', ('taxonomy', {}), {'interfaces': ('meta:taxonomy',)}),
        ('test:hugenum', ('hugenum', {}), {}),

        ('test:arrayprop', ('guid', {}), {}),
        ('test:arrayform', ('array', {'type': 'int'}), {}),

        ('test:comp', ('comp', {'fields': (
            ('hehe', 'test:int'),
            ('haha', 'test:lower'))
        }), {'doc': 'A fake comp type.'}),
        ('test:compcomp', ('comp', {'fields': (
            ('comp1', 'test:comp'),
            ('comp2', 'test:comp'))
        }), {}),
        ('test:complexcomp', ('comp', {'fields': (
            ('foo', 'test:int'),
            ('bar', ('str', {'lower': True}),),
        )}), {'doc': 'A complex comp type.'}),
        ('test:hexa', ('hex', {}), {'doc': 'anysize test hex type'}),
        ('test:hex4', ('hex', {'size': 4}), {'doc': 'size 4 test hex type'}),
        ('test:hexpad', ('hex', {'size': 8, 'zeropad': True}), {'doc': 'size 8 test hex type, zero padded'}),
        ('test:zeropad', ('hex', {'zeropad': 20}), {'doc': 'test hex type, zero padded to 40 bytes'}),

        ('test:pivtarg', ('str', {}), {}),
        ('test:pivcomp', ('comp', {'fields': (('targ', 'test:pivtarg'), ('lulz', 'test:str'))}), {}),
        ('test:haspivcomp', ('int', {}), {}),

        ('test:cycle0', ('str', {}), {}),
        ('test:cycle1', ('str', {}), {}),

        ('test:ndef', ('ndef', {}), {}),
        ('test:ndef:formfilter1', ('ndef', {
            'forms': ('inet:ip',)
        }), {}),
        ('test:ndef:formfilter2', ('ndef', {
            'interfaces': ('meta:taxonomy',)
        }), {}),
        ('test:ndef:formfilter3', ('ndef', {
            'forms': ('inet:ip',),
            'interfaces': ('file:mime:msoffice',)
        }), {}),

        ('test:runt', ('str', {'lower': True, 'strip': True}), {'doc': 'A Test runt node'}),
        ('test:hasiface', ('str', {}), {'interfaces': ('test:interface',)}),
        ('test:hasiface2', ('str', {}), {'interfaces': ('test:interface',)}),
        ('test:virtiface', ('guid', {}), {'interfaces': ('test:virtarray',)}),
        ('test:virtiface2', ('guid', {}), {'interfaces': ('test:virtarray',)}),
    ),

    'univs': (
        ('test:univ', ('int', {'min': -1, 'max': 10}), {'doc': 'A test universal property.'}),
        ('univarray', ('array', {'type': 'int'}), {'doc': 'A test array universal property.'}),
        ('virtuniv', ('inet:server', {}), {'doc': 'A test universal prop with virtual props'}),
        ('virtunivarray', ('array', {'type': 'inet:server'}), {'doc': 'A test universal array prop with virtual props'}),
    ),

    'forms': (

        ('test:arrayprop', {}, (
            ('ints', ('array', {'type': 'test:int'}), {}),
            ('strs', ('array', {'type': 'test:str', 'split': ','}), {}),
            ('strsnosplit', ('array', {'type': 'test:str'}), {}),
        )),
        ('test:arrayform', {}, (
        )),
        ('test:taxonomy', {}, ()),
        ('test:type10', {}, (

            ('intprop', ('int', {'min': 20, 'max': 30}), {}),
            ('int2', ('int', {}), {}),
            ('strprop', ('str', {'lower': 1}), {}),
            ('guidprop', ('guid', {'lower': 1}), {}),
            ('locprop', ('loc', {}), {}),
        )),

        ('test:cycle0', {}, (
            ('cycle1', ('test:cycle1', {}), {}),
        )),

        ('test:cycle1', {}, (
            ('cycle0', ('test:cycle0', {}), {}),
        )),

        ('test:type', {}, ()),

        ('test:comp', {}, (
            ('hehe', ('test:int', {}), {'ro': True}),
            ('haha', ('test:lower', {}), {'ro': True}),
        )),

        ('test:compcomp', {}, (
            ('comp1', ('test:comp', {}), {'ro': True}),
            ('comp2', ('test:comp', {}), {'ro': True}),
        )),

        ('test:complexcomp', {}, (
            ('foo', ('test:int', {}), {'ro': True}),
            ('bar', ('str', {'lower': 1}), {'ro': True})
        )),

        ('test:int', {}, (
            ('loc', ('loc', {}), {}),
            ('int2', ('int', {}), {}),
        )),

        ('test:float', {}, (
            ('closed', ('float', {'min': 0.0, 'max': 360.0}), {}),
            ('open', ('float', {'min': 0.0, 'max': 360.0, 'minisvalid': False, 'maxisvalid': False}), {}),
        )),

        ('test:guid', {}, (
            ('size', ('test:int', {}), {}),
            ('tick', ('test:time', {}), {}),
            ('posneg', ('test:sub', {}), {}),
            ('posneg:isbig', ('bool', {}), {}),
        )),

        ('test:data', {}, (
            ('data', ('test:data', {}), {}),
        )),

        ('test:hugenum', {}, (
            ('huge', ('test:hugenum', {}), {}),
        )),

        ('test:str', {}, (
            ('bar', ('ndef', {}), {}),
            ('baz', ('nodeprop', {}), {}),
            ('tick', ('test:time', {}), {}),
            ('hehe', ('str', {}), {}),
            ('ndefs', ('array', {'type': 'ndef'}), {}),
            ('cidr', ('inet:cidr', {}), {}),
        )),

        ('test:migr', {}, (
            ('bar', ('ndef', {}), {}),
            ('baz', ('nodeprop', {}), {}),
            ('tick', ('test:time', {}), {}),
        )),

        ('test:threetype', {}, (
            ('three', ('int', {}), {}),
        )),
        ('test:auto', {}, ()),
        ('test:hexa', {}, ()),
        ('test:hex4', {}, ()),
        ('test:zeropad', {}, ()),
        ('test:ival', {}, (
            ('interval', ('ival', {}), {}),
        )),

        ('test:pivtarg', {}, (
            ('name', ('str', {}), {}),
        )),

        ('test:pivcomp', {}, (
            ('targ', ('test:pivtarg', {}), {'ro': True}),
            ('lulz', ('test:str', {}), {'ro': True}),
            ('tick', ('time', {}), {}),
            ('size', ('test:int', {}), {}),
            ('width', ('test:int', {}), {}),
        )),

        ('test:haspivcomp', {}, (
            ('have', ('test:pivcomp', {}), {}),
        )),

        ('test:ndef', {}, (
            ('form', ('str', {}), {'ro': True}),
        )),

        ('test:runt', {'runt': True}, (
            ('tick', ('time', {}), {'ro': True}),
            ('lulz', ('str', {}), {}),
            ('newp', ('str', {}), {'doc': 'A stray property we never use in nodes.'}),
        )),

        ('test:ro', {}, (
            ('writeable', ('str', {}), {'doc': 'writeable property'}),
            ('readable', ('str', {}), {'doc': 'ro property', 'ro': True}),
        )),

        ('test:hasiface', {}, ()),
        ('test:hasiface2', {}, ()),
        ('test:virtiface', {}, ()),
        ('test:virtiface2', {}, ()),
    ),
}

deprmodel = {
    'types': (
        ('test:deprprop', ('test:str', {}), {'deprecated': True}),
        ('test:deprarray', ('array', {'type': 'test:deprprop'}), {}),
        ('test:deprform', ('test:str', {}), {}),
        ('test:deprndef', ('ndef', {}), {}),
<<<<<<< HEAD
        ('test:deprform2', ('test:str', {}), {'deprecated': True}),
        ('test:deprsub', ('str', {}), {}),
=======
        ('test:deprsub', ('str', {}), {}),
        ('test:range', ('range', {}), {}),
        ('test:deprsub2', ('comp', {'fields': (
            ('name', 'test:str'),
            ('range', 'test:range'))
        }), {}),
>>>>>>> 742d62ce
    ),
    'forms': (
        ('test:deprprop', {}, ()),
        ('test:deprform', {}, (
            ('ndefprop', ('test:deprndef', {}), {}),
            ('deprprop', ('test:deprarray', {}), {}),
            ('okayprop', ('str', {}), {}),
            ('deprprop2', ('test:str', {}), {'deprecated': True}),
        )),
<<<<<<< HEAD
        ('test:deprform2', {}, ()),
        ('test:deprsub', {}, (
            ('imei', ('tel:mob:imei', {}), {}),
            ('imei:tac', ('str', {}), {'deprecated': True}),
            ('imei:serial', ('str', {}), {}),
        ))
=======
        ('test:deprsub', {}, (
            ('range', ('test:range', {}), {}),
            ('range:min', ('int', {}), {'deprecated': True}),
            ('range:max', ('int', {}), {}),
        )),
        ('test:deprsub2', {}, (
            ('name', ('str', {}), {}),
            ('range', ('test:range', {}), {}),
            ('range:min', ('int', {}), {}),
            ('range:max', ('int', {}), {'deprecated': True}),
        )),
>>>>>>> 742d62ce
    ),

}

class TestCmd(s_storm.Cmd):
    '''
    A test command
    '''

    name = 'testcmd'
    forms = {
        'input': [
            'test:str',
            'inet:ip',
        ],
        'output': [
            'inet:fqdn',
        ],
        'nodedata': [
            ('foo', 'inet:ip'),
            ('bar', 'inet:fqdn'),
        ],
    }

    def getArgParser(self):
        pars = s_storm.Cmd.getArgParser(self)
        return pars

    async def execStormCmd(self, runt, genr):
        async for node, path in genr:
            await runt.printf(f'{self.name}: {node.ndef}')
            yield node, path

class DeprModule(s_module.CoreModule):
    def getModelDefs(self):
        return (
            ('depr', deprmodel),
        )

class TestModule(s_module.CoreModule):
    testguid = '8f1401de15918358d5247e21ca29a814'

    async def initCoreModule(self):

        data = [(('meta:source', self.testguid), {'props': {'name': 'test'}})]
        await self.core.addFeedData(data)

        self.core.addStormLib(('test',), LibTst)

        self.healthy = True
        self.core.addHealthFunc(self._testModHealth)

        form = self.model.form('test:runt')
        self.core.addRuntLift(form.full, self._testRuntLift)

        self.core.addRuntPropSet('test:runt:lulz', self._testRuntPropSetLulz)
        self.core.addRuntPropDel('test:runt:lulz', self._testRuntPropDelLulz)

    async def _testModHealth(self, health):
        if self.healthy:
            health.update(self.getModName(), 'nominal',
                          'Test module is healthy', data={'beep': 0})
        else:
            health.update(self.getModName(), 'failed',
                          'Test module is unhealthy', data={'beep': 1})

    async def addTestRecords(self, view, items, user=None):
        for name in items:
            await view.addNode('test:str', name, user=user)

    async def _testRuntLift(self, view, prop, cmprvalu=None):

        now = s_common.now()
        timetype = self.core.model.type('time')

        podes = [
            (('test:runt', 'beep'), {'props': {'tick': timetype.norm('2001')[0], 'lulz': 'beep.sys', '.created': now}}),
            (('test:runt', 'boop'), {'props': {'tick': timetype.norm('2010')[0], '.created': now}}),
            (('test:runt', 'blah'), {'props': {'tick': timetype.norm('2010')[0], 'lulz': 'blah.sys'}}),
            (('test:runt', 'woah'), {'props': {}}),
        ]

        for p in podes:
            yield p

    async def _testRuntPropSetLulz(self, node, prop, valu):
        curv = node.get(prop.name)
        valu, _ = prop.type.norm(valu)
        if curv == valu:
            return False
        if not valu.endswith('.sys'):
            raise s_exc.BadTypeValu(mesg='test:runt:lulz must end with ".sys"',
                                    valu=valu, name=prop.full)
        node.pode[1]['props'][prop.name] = valu
        # In this test helper, we do NOT persist the change to our in-memory
        # storage of row data, so a re-lift of the node would not reflect the
        # change that a user made here.
        return True

    async def _testRuntPropDelLulz(self, node, prop,):
        curv = node.pode[1]['props'].pop(prop.name, s_common.novalu)
        if curv is s_common.novalu:
            return False

        # In this test helper, we do NOT persist the change to our in-memory
        # storage of row data, so a re-lift of the node would not reflect the
        # change that a user made here.
        return True

    def getModelDefs(self):
        return (
            ('test', testmodel),
        )

    def getStormCmds(self):
        return (TestCmd,
                )

class TstEnv:

    def __init__(self):
        self.items = {}
        self.tofini = []

    def __getattr__(self, prop):
        item = self.items.get(prop)
        if item is None:
            raise AttributeError(prop)
        return item

    async def __aenter__(self):
        return self

    async def __aexit__(self, cls, exc, tb):
        await self.fini()

    def add(self, name, item, fini=False):
        self.items[name] = item
        if fini:
            self.tofini.append(item)

    async def fini(self):
        for base in self.tofini:
            await base.fini()

class TstOutPut(s_output.OutPutStr):

    def expect(self, substr, throw=True, whitespace=True):
        '''
        Check if a string is present in the messages captured by the OutPutStr object.

        Args:
            substr (str): String to check for the existence of.
            throw (bool): If True, a missing substr results in a Exception being thrown.

        Returns:
            bool: True if the string is present; False if the string is not present and throw is False.
        '''
        outs = str(self)

        if not whitespace:
            outs = ' '.join(outs.split())
            substr = ' '.join(outs.split())

        if outs.find(substr) == -1:
            if throw:
                mesg = 'TestOutPut.expect(%s) not in %s' % (substr, outs)
                raise s_exc.SynErr(mesg=mesg)
            return False
        return True

    def clear(self):
        self.mesgs.clear()

class CmdGenerator:

    def __init__(self, cmds):
        self.cmds = collections.deque(cmds)

    def addCmd(self, cmd):
        '''
        Add a command to the end of the list of commands returned by the CmdGenerator.

        Args:
            cmd (str): Command to add to the list of commands to return.
        '''
        self.cmds.append(cmd)

    def __call__(self, *args, **kwargs):
        return self._corocall(*args, **kwargs)

    async def _corocall(self, *args, **kwargs):

        if not self.cmds:
            raise Exception('No further actions.')

        retn = self.cmds.popleft()

        if isinstance(retn, (Exception, KeyboardInterrupt)):
            raise retn

        return retn

class StreamEvent(io.StringIO, threading.Event):
    '''
    A combination of a io.StringIO object and a threading.Event object.
    '''
    def __init__(self, *args, **kwargs):
        io.StringIO.__init__(self, *args, **kwargs)
        threading.Event.__init__(self)
        self.mesg = ''

    def setMesg(self, mesg):
        '''
        Clear the internal event and set a new message that is used to set the event.

        Args:
            mesg (str): The string to monitor for.

        Returns:
            None
        '''
        self.mesg = mesg
        self.clear()

    def write(self, s):
        io.StringIO.write(self, s)
        if self.mesg and self.mesg in s:
            self.set()

    def jsonlines(self) -> typing.List[dict]:
        '''Get the messages as jsonlines. May throw Json errors if the captured stream is not jsonlines.'''
        return jsonlines(self.getvalue())

class AsyncStreamEvent(io.StringIO, asyncio.Event):
    '''
    A combination of a io.StringIO object and an asyncio.Event object.
    '''
    def __init__(self, *args, **kwargs):
        io.StringIO.__init__(self, *args, **kwargs)
        asyncio.Event.__init__(self)
        self.mesg = ''

    def setMesg(self, mesg):
        '''
        Clear the internal event and set a new message that is used to set the event.

        Args:
            mesg (str): The string to monitor for.

        Returns:
            None
        '''
        self.mesg = mesg
        self.clear()

    def write(self, s):
        io.StringIO.write(self, s)
        if self.mesg and self.mesg in s:
            self.set()

    async def wait(self, timeout=None):
        if timeout is None:
            return await asyncio.Event.wait(self)
        return await s_coro.event_wait(self, timeout=timeout)

    def jsonlines(self) -> typing.List[dict]:
        '''Get the messages as jsonlines. May throw Json errors if the captured stream is not jsonlines.'''
        return jsonlines(self.getvalue())

class HttpReflector(s_httpapi.Handler):
    '''Test handler which reflects get/post data back to the caller'''

    def _decode_params(self):
        d = collections.defaultdict(list)
        if self.request.arguments:
            for k, items in self.request.arguments.items():
                for v in items:
                    d[k].append(v.decode())
        return d

    async def get(self):
        resp = {}
        params = self._decode_params()
        if params:
            resp['params'] = params

        resp['headers'] = dict(self.request.headers)
        resp['path'] = self.request.path

        sleep = resp.get('params', {}).get('sleep')
        if sleep:
            sleep = int(sleep[0])
            await asyncio.sleep(sleep)

        redirect = params.get('redirect')
        if redirect:
            self.add_header('Redirected', '1')
            self.redirect(redirect[0])
            return

        self.sendRestRetn(resp)

    async def post(self):
        resp = {}
        params = self._decode_params()
        if params:
            resp['params'] = params

        resp['headers'] = dict(self.request.headers)
        resp['path'] = self.request.path

        if self.request.body:
            resp['body'] = s_common.enbase64(self.request.body)
        self.sendRestRetn(resp)

    async def head(self):
        params = self._decode_params()
        redirect = params.get('redirect')
        self.add_header('Head', '1')

        if redirect:
            self.add_header('Redirected', '1')
            self.redirect(redirect[0])
            return

        self.set_status(200)
        return

s_task.vardefault('applynest', lambda: None)

async def _doubleapply(self, indx, item):
    '''
    Just like NexusRoot._apply, but calls the function twice.  Patched in when global variable SYNDEV_NEXUS_REPLAY
    is set.
    '''
    try:
        nestitem = s_task.varget('applynest')
        assert nestitem is None, f'Failure: have nested nexus actions, inner item is {item},  outer item was {nestitem}'
        s_task.varset('applynest', item)

        nexsiden, event, args, kwargs, meta, tick = item

        nexus = self._nexskids[nexsiden]
        func, passitem = nexus._nexshands[event]

        if passitem:
            retn = await func(nexus, *args, nexsitem=(indx, item), **kwargs)
            await func(nexus, *args, nexsitem=(indx, item), **kwargs)
            return retn

        retn = await func(nexus, *args, **kwargs)
        await func(nexus, *args, **kwargs)
        return retn

    finally:
        s_task.varset('applynest', None)

test_schema = {
        "$schema": "http://json-schema.org/draft-07/schema#",
        "additionalProperties": False,
        "properties": {
            'key:string': {
                'description': 'Key String. I have a defval!',
                'type': 'string',
                'default': 'Default string!'
            },
            'key:integer': {
                'description': 'Key Integer',
                'type': 'integer',
            },
            'key:number': {
                'description': 'Key Number',
                'type': 'number',
            },
            'key:object': {
                'description': 'Key Object',
                'type': 'object',
            },
            'key:array': {
                'description': 'Key Array',
                'type': 'array',
            },
            'key:bool:defvalfalse': {
                'description': 'Key Bool, defval false.',
                'type': 'boolean',
                'default': False,
            },
            'key:bool:defvaltrue': {
                'description': 'Key Bool, defval true.',
                'type': 'boolean',
                'default': True,
            },

            'key:bool:nodefval': {
                'description': 'Key Bool, no default.',
                'type': 'boolean',
            },
            'key:foo': {
                'description': 'Foo String',
                'type': 'string',
            },
        },
        'type': 'object',
    }

class ReloadCell(s_cell.Cell):
    async def postAnit(self):
        self._reloaded = False
        self._reloadevt = None

    async def getCellInfo(self):
        info = await s_cell.Cell.getCellInfo(self)
        info['cell']['reloaded'] = self._reloaded
        return info

    async def addTestReload(self):
        async def func():
            self._reloaded = True
            if self._reloadevt:
                self._reloadevt.set()
            return True

        self.addReloadableSystem('testreload', func)

    async def addTestBadReload(self):
        async def func():
            return 1 / 0

        self.addReloadableSystem('badreload', func)

class SynTest(unittest.TestCase):
    '''
    Wrap all async test methods with s_glob.sync.

    Note:
        This precludes running a single unit test via path using the unittest module.
    '''
    def __init__(self, *args, **kwargs):
        unittest.TestCase.__init__(self, *args, **kwargs)

        def synchelp(f):
            def wrap(*args, **kwargs):
                return s_glob.sync(f(*args, **kwargs))
            return wrap

        for s in dir(self):
            attr = getattr(self, s, None)
            # If s is an instance method and starts with 'test_', synchelp wrap it
            if inspect.iscoroutinefunction(attr) and s.startswith('test_') and inspect.ismethod(attr):
                setattr(self, s, synchelp(attr))

    def checkNode(self, node, expected):
        ex_ndef, ex_props = expected
        self.eq(node.ndef, ex_ndef)
        [self.eq(node.get(k), v, msg=f'Prop {k} does not match') for (k, v) in ex_props.items()]

        diff = {prop for prop in (set(node.getProps()) - set(ex_props)) if not prop.startswith('.')}
        if diff:
            logger.warning('form(%s): untested properties: %s', node.form.name, diff)

    async def checkNodes(self, core, ndefs):
        for ndef in ndefs:
            node = await core.nodes('', opts={'ndefs': (ndef,)})
            self.len(1, node)

    def printed(self, msgs, text):
        # a helper for testing storm print message output
        for mesg in msgs:
            if mesg[0] == 'print':
                if mesg[1].get('mesg') == text:
                    return

        raise Exception('print output not found: %r' % (text,))

    def skip(self, mesg):
        raise unittest.SkipTest(mesg)

    @contextlib.contextmanager
    def getRegrDir(self, *path):

        regr = os.getenv('SYN_REGRESSION_REPO')
        if regr is None:  # pragma: no cover
            raise unittest.SkipTest('SYN_REGRESSION_REPO is not set')

        regr = s_common.genpath(regr)

        if not os.path.isdir(regr):  # pragma: no cover
            raise Exception('SYN_REGRESSION_REPO is not a dir')

        dirn = os.path.join(regr, *path)

        with self.getTestDir(copyfrom=dirn) as regrdir:
            yield regrdir

    @contextlib.asynccontextmanager
    async def getRegrCore(self, vers, conf=None, maxvers=None):
        with self.withNexusReplay():
            with self.getRegrDir('cortexes', vers) as dirn:
                if maxvers is not None:

                    orig = s_modelrev.ModelRev
                    class ModelRev(orig):
                        def __init__(self, core):
                            orig.__init__(self, core)
                            self.revs = [k for k in self.revs if k[0] <= maxvers]

                    with mock.patch.object(s_modelrev, 'ModelRev', ModelRev):
                        async with await s_cortex.Cortex.anit(dirn, conf=conf) as core:
                            yield core
                else:
                    async with await s_cortex.Cortex.anit(dirn, conf=conf) as core:
                        yield core

    @contextlib.asynccontextmanager
    async def getRegrAxon(self, vers, conf=None):
        with self.withNexusReplay():
            with self.getRegrDir('axons', vers) as dirn:
                async with await s_axon.Axon.anit(dirn, conf=conf) as axon:
                    yield axon

    def skipIfNoInternet(self):  # pragma: no cover
        '''
        Allow skipping a test if SYN_TEST_SKIP_INTERNET envar is set.

        Raises:
            unittest.SkipTest if SYN_TEST_SKIP_INTERNET envar is set to a integer greater than 1.
        '''
        if bool(int(os.getenv('SYN_TEST_SKIP_INTERNET', 0))):
            raise unittest.SkipTest('SYN_TEST_SKIP_INTERNET envar set')

    def skipLongTest(self):  # pragma: no cover
        '''
        Allow skipping a test if SYN_TEST_SKIP_LONG envar is set.

        Raises:
            unittest.SkipTest if SYN_TEST_SKIP_LONG envar is set to a integer greater than 1.
        '''
        if bool(int(os.getenv('SYN_TEST_SKIP_LONG', 0))):
            raise unittest.SkipTest('SYN_TEST_SKIP_LONG envar set')

    def skipIfNexusReplay(self):
        '''
        Allow skipping a test if SYNDEV_NEXUS_REPLAY envar is set.

        Raises:
            unittest.SkipTest if SYNDEV_NEXUS_REPLAY envar is set to true value.
        '''
        if s_common.envbool('SYNDEV_NEXUS_REPLAY'):
            raise unittest.SkipTest('SYNDEV_NEXUS_REPLAY envar set')

    def skipIfNoPath(self, path, mesg=None):
        '''
        Allows skipping a test if the test/files path does not exist.

        Args:
            path (str): Path to check.
            mesg (str): Optional additional message.

        Raises:
            unittest.SkipTest if the path does not exist.
        '''
        path = self.getTestFilePath(path)
        if not os.path.exists(path):
            m = f'Path does not exist: {path}'
            if mesg:
                m = f'{m} mesg={mesg}'
            raise unittest.SkipTest(m)

    def getTestOutp(self):
        '''
        Get a Output instance with a expects() function.

        Returns:
            TstOutPut: A TstOutPut instance.
        '''
        return TstOutPut()

    def thisEnvMust(self, *envvars):
        '''
        Requires a host must have environment variables set to truthy values.

        Args:
            *envars: Environment variables to require being present.
        '''
        for envar in envvars:
            if not s_common.envbool(envar):
                self.skip(f'Envar {envar} is not set to a truthy value.')

    def thisEnvMustNot(self, *envvars):
        '''
        Requires a host must not have environment variables set to truthy values.

        Args:
            *envars: Environment variables to require being absent or set to falsey values.
        '''
        for envar in envvars:
            if s_common.envbool(envar):
                self.skip(f'Envar {envar} is set to a truthy value.')

    def thisHostMust(self, **props):  # pragma: no cover
        '''
        Requires a host having a specific property.

        Args:
            **props:

        Raises:
            unittest.SkipTest if the required property is missing.
        '''
        for k, v in props.items():
            if s_thishost.get(k) != v:
                raise unittest.SkipTest('skip thishost: %s!=%r' % (k, v))

    def thisHostMustNot(self, **props):  # pragma: no cover
        '''
        Requires a host to not have a specific property.

        Args:
            **props:

        Raises:
            unittest.SkipTest if the required property is missing.
        '''

        for k, v in props.items():
            if s_thishost.get(k) == v:
                raise unittest.SkipTest('skip thishost: %s==%r' % (k, v))

    @contextlib.asynccontextmanager
    async def getTestAxon(self, dirn=None, conf=None):
        '''
        Get a test Axon as an async context manager.

        Returns:
            s_axon.Axon: A Axon object.
        '''

        if conf is None:
            conf = {}
        conf = copy.deepcopy(conf)

        with self.withNexusReplay():
            if dirn is not None:
                async with await s_axon.Axon.anit(dirn, conf) as axon:
                    yield axon

                return

            with self.getTestDir() as dirn:
                async with await s_axon.Axon.anit(dirn, conf) as axon:
                    yield axon

    @contextlib.contextmanager
    def withCliPromptMockExtendOutp(self, outp):
        '''
        Context manager to mock our use of Prompt Toolkit's print_formatted_text function and
        extend the lines to an an output object.

        Args:
            outp (TstOutPut): The outp to extend.

        Notes:
            This extends the outp with the lines AFTER the context manager has exited.

        Returns:
            mock.MagicMock: Yields a mock.MagicMock object.
        '''
        with self.withCliPromptMock() as patch:
            yield patch
        self.extendOutpFromPatch(outp, patch)

    @contextlib.contextmanager
    def withCliPromptMock(self):
        '''
        Context manager to mock our use of Prompt Toolkit's print_formatted_text function.

        Returns:
            mock.MagicMock: Yields a mock.MagikMock object.
        '''
        with mock.patch('synapse.lib.cli.print_formatted_text',
                        mock.MagicMock(return_value=None)) as patch:  # type: mock.MagicMock
            yield patch

    @contextlib.asynccontextmanager
    async def withSetLoggingMock(self):
        '''
        Context manager to mock calls to the setlogging function to avoid unittests calling logging.basicconfig.

        Returns:
            mock.MagicMock: Yields a mock.MagicMock object.
        '''
        with mock.patch('synapse.common.setlogging',
                        PickleableMagicMock(return_value=dict())) as patch:  # type: mock.MagicMock
            yield patch

    def getMagicPromptLines(self, patch):
        '''
        Get the text lines from a MagicMock object from withCliPromptMock.

        Args:
            patch (mock.MagicMock): The MagicMock object from withCliPromptMock.

        Returns:
            list: A list of lines.
        '''
        self.true(patch.called, 'Assert prompt was called')
        lines = []
        for args in patch.call_args_list:
            arg = args[0][0]
            if isinstance(arg, str):
                lines.append(arg)
                continue
            if isinstance(arg, FormattedText):
                color, text = arg[0]
                lines.append(text)
                continue
            raise ValueError(f'Unknown arg: {type(arg)}/{arg}')
        return lines

    def getMagicPromptColors(self, patch):
        '''
        Get the colored lines from a MagicMock object from withCliPromptMock.

        Args:
            patch (mock.MagicMock): The MagicMock object from withCliPromptMock.

        Returns:
            list: A list of tuples, containing color and line data.
        '''
        self.true(patch.called, 'Assert prompt was called')
        lines = []
        for args in patch.call_args_list:
            arg = args[0][0]
            if isinstance(arg, str):
                continue
            if isinstance(arg, FormattedText):
                color, text = arg[0]
                lines.append((color, text))
                continue
            raise ValueError(f'Unknown arg: {type(arg)}/{arg}')
        return lines

    def extendOutpFromPatch(self, outp, patch):
        '''
        Extend an Outp with lines from a magicMock object from withCliPromptMock.

        Args:
            outp (TstOutPut): The outp to extend.
            patch (mock.MagicMock): The patch object.

        Returns:
            None: Returns none.
        '''
        lines = self.getMagicPromptLines(patch)
        [outp.printf(line) for line in lines]

    @contextlib.asynccontextmanager
    async def getTestReadWriteCores(self, conf=None, dirn=None):
        '''
        Get a read/write core pair.

        Notes:
            By default, this returns the same cortex.  It is expected that
            a test which needs two distinct Cortexes implements the bridge
            themselves.

        Returns:
            (s_cortex.Cortex, s_cortex.Cortex): A tuple of Cortex objects.
        '''
        async with self.getTestCore(conf=conf, dirn=dirn) as core:
            yield core, core

    @contextlib.contextmanager
    def withNexusReplay(self, replay=False):
        '''
        Patch so that the Nexus apply log is applied twice. Useful to verify idempotency.

        Args:
            replay (bool): Set the default value of resolving the existence of SYNDEV_NEXUS_REPLAY variable.
                           This can be used to force the apply patch without using the environment variable.

        Notes:
            This is applied if the environment variable SYNDEV_NEXUS_REPLAY is set
            to a non zero value or the replay argument is set to True.

        Returns:
            contextlib.ExitStack: An exitstack object.
        '''
        replay = s_common.envbool('SYNDEV_NEXUS_REPLAY', defval=str(replay))

        with contextlib.ExitStack() as stack:
            if replay:
                stack.enter_context(mock.patch.object(s_nexus.NexsRoot, '_apply', _doubleapply))
            yield stack

    @contextlib.asynccontextmanager
    async def getTestCore(self, conf=None, dirn=None):
        '''
        Get a simple test Cortex as an async context manager.

        Returns:
            s_cortex.Cortex: A Cortex object.
        '''
        conf = self.getCellConf(conf=conf)

        mods = list(conf.get('modules', ()))
        conf['modules'] = mods

        mods.insert(0, ('synapse.tests.utils.TestModule', {'key': 'valu'}))

        with self.withNexusReplay():

            with self.mayTestDir(dirn) as dirn:

                async with await s_cortex.Cortex.anit(dirn, conf=conf) as core:
                    yield core

    @contextlib.asynccontextmanager
    async def getTestCoreAndProxy(self, conf=None, dirn=None):
        '''
        Get a test Cortex and the Telepath Proxy to it.

        Returns:
            (s_cortex.Cortex, s_cortex.CoreApi): The Cortex and a Proxy representing a CoreApi object.
        '''
        async with self.getTestCore(conf=conf, dirn=dirn) as core:
            core.conf['storm:log'] = True
            core.stormlog = True
            async with core.getLocalProxy() as prox:
                yield core, prox

    @contextlib.asynccontextmanager
    async def getTestJsonStor(self, dirn=None, conf=None):

        conf = self.getCellConf(conf=conf)

        with self.withNexusReplay():
            if dirn is not None:
                async with await s_jsonstor.JsonStorCell.anit(dirn, conf) as jsonstor:
                    yield jsonstor

                return

            with self.getTestDir() as dirn:
                async with await s_jsonstor.JsonStorCell.anit(dirn, conf) as jsonstor:
                    yield jsonstor

    @contextlib.asynccontextmanager
    async def getTestCryo(self, dirn=None, conf=None):
        '''
        Get a simple test Cryocell as an async context manager.

        Returns:
            s_cryotank.CryoCell: Test cryocell.
        '''
        conf = self.getCellConf(conf=conf)

        with self.withNexusReplay():
            with self.mayTestDir(dirn) as dirn:
                async with await s_cryotank.CryoCell.anit(dirn, conf=conf) as cryo:
                    yield cryo

    @contextlib.asynccontextmanager
    async def getTestCryoAndProxy(self, dirn=None):
        '''
        Get a test Cryocell and the Telepath Proxy to it.

        Returns:
            (s_cryotank: CryoCell, s_cryotank.CryoApi): The CryoCell and a Proxy representing a CryoApi object.
        '''
        async with self.getTestCryo(dirn=dirn) as cryo:
            async with cryo.getLocalProxy() as prox:
                yield cryo, prox

    @contextlib.asynccontextmanager
    async def getTestDmon(self):
        self.skipIfNoPath(path='certdir', mesg='Missing files for test dmon!')
        with self.getTestDir(mirror='certdir') as certpath:
            certdir = s_certdir.CertDir(path=certpath)
            s_certdir.addCertPath(certpath)
            async with await s_daemon.Daemon.anit(certdir=certdir) as dmon:
                await dmon.listen('tcp://127.0.0.1:0/')
                with mock.patch('synapse.lib.certdir.defdir', certdir):
                    yield dmon
            s_certdir.delCertPath(certpath)

    @contextlib.asynccontextmanager
    async def getTestCell(self, ctor=s_cell.Cell, conf=None, dirn=None):
        '''
        Get a test Cell.
        '''
        conf = self.getCellConf(conf=conf)
        with self.withNexusReplay():
            with self.mayTestDir(dirn) as dirn:
                async with await ctor.anit(dirn, conf=conf) as cell:
                    yield cell

    @contextlib.asynccontextmanager
    async def getTestCoreProxSvc(self, ssvc, ssvc_conf=None, core_conf=None):
        '''
        Get a test Cortex, the Telepath Proxy to it, and a test service instance.

        Args:
            ssvc: Ctor to the Test Service.
            ssvc_conf: Service configuration.
            core_conf: Cortex configuration.

        Returns:
            (s_cortex.Cortex, s_cortex.CoreApi, testsvc): The Cortex, Proxy, and service instance.
        '''
        async with self.getTestCoreAndProxy(core_conf) as (core, prox):
            async with self.getTestCell(ssvc, ssvc_conf) as testsvc:
                await self.addSvcToCore(testsvc, core)

                yield core, prox, testsvc

    @contextlib.contextmanager
    def mayTestDir(self, dirn: str | None) -> contextlib.AbstractContextManager[str, None, None]:
        '''
        Convenience method to make a temporary directory or use an existing one.

        Args:
            dirn: Directory to use, or None.

        Returns:
            The directory to use.
        '''
        if dirn is not None:
            yield dirn
            return

        with self.getTestDir() as dirn:
            yield dirn

    @contextlib.asynccontextmanager
    async def getTestAha(self, conf=None, dirn=None, ctor=None):

        if conf is None:
            conf = {}

        if ctor is None:
            ctor = s_aha.AhaCell.anit

        conf = s_msgpack.deepcopy(conf)

        hasdmonlisn = 'dmon:listen' in conf
        hasprovlisn = 'provision:listen' in conf

        network = conf.setdefault('aha:network', 'synapse')
        hostname = conf.setdefault('dns:name', '00.aha.loop.vertex.link')

        if hostname:
            conf.setdefault('provision:listen', f'ssl://0.0.0.0:0?hostname={hostname}')
            conf.setdefault('dmon:listen', f'ssl://0.0.0.0:0?hostname={hostname}&ca={network}')

        conf.setdefault('health:sysctl:checks', False)

        with self.withNexusReplay():

            with self.mayTestDir(dirn) as dirn:

                if conf.get('aha:network') == 'synapse':
                    dstpath = os.path.join(dirn, 'certs')
                    if not os.path.isdir(dstpath):
                        srcpath = self.getTestFilePath('aha/certs')
                        shutil.copytree(srcpath, os.path.join(dirn, 'certs'))

                async with await ctor(dirn, conf=conf) as aha:

                    mods = {}
                    if not hasdmonlisn and hostname:
                        mods['dmon:listen'] = f'ssl://0.0.0.0:{aha.sockaddr[1]}?hostname={hostname}&ca={network}'

                    if not hasprovlisn and hostname:
                        mods['provision:listen'] = f'ssl://0.0.0.0:{aha.provaddr[1]}?hostname={hostname}'

                    if mods:
                        aha.modCellConf(mods)

                    yield aha

    def getCellConf(self, conf=None):
        if conf is None:
            conf = {}
        conf = s_msgpack.deepcopy(conf)
        conf.setdefault('health:sysctl:checks', False)
        return conf

    @contextlib.asynccontextmanager
    async def addSvcToAha(self, aha, svcname, ctor,
                          conf=None, dirn=None, provinfo=None):
        '''
        Creates a service and provisions it in an Aha network via the provisioning API.

        This assumes the Aha cell has a provision:listen and aha:urls set.

        Args:
            aha (s_aha.AhaCell): Aha cell.
            svcname (str): Service name.
            ctor: Service class to add.
            conf (dict): Optional service conf.
            dirn (str): Optional directory.
            provinfo (dict): Optional provisioning info.

        Notes:
            The config data for the cell is pushed into dirn/cell.yaml.
            The cells are created with the ``ctor.anit()`` function.
        '''
        ahanetw = aha.conf.req('aha:network')
        svcfull = f'{svcname}.{ahanetw}'
        onetime = await aha.addAhaSvcProv(svcname, provinfo=provinfo)

        conf = self.getCellConf(conf=conf)
        conf['aha:provision'] = onetime

        waiter = aha.waiter(1, f'aha:svcadd:{svcfull}')
        with self.mayTestDir(dirn) as dirn:
            s_common.yamlsave(conf, dirn, 'cell.yaml')
            async with await ctor.anit(dirn) as svc:
                self.true(await waiter.wait(timeout=12))
                yield svc

    async def addSvcToCore(self, svc, core, svcname='svc'):
        '''
        Add a service to a Cortex using telepath over tcp.
        '''
        svc.dmon.share('svc', svc)
        root = await svc.auth.getUserByName('root')
        await root.setPasswd('root')
        info = await svc.dmon.listen('tcp://127.0.0.1:0/')
        svc.dmon.test_addr = info
        host, port = info
        surl = f'tcp://root:root@127.0.0.1:{port}/svc'
        await self.runCoreNodes(core, f'service.add {svcname} {surl}')
        await self.runCoreNodes(core, f'$lib.service.wait({svcname})')

    def getTestUrl(self, dmon, name, **opts):

        host, port = dmon.addr
        netloc = '%s:%s' % (host, port)

        user = opts.get('user')
        passwd = opts.get('passwd')

        if user is not None and passwd is not None:
            netloc = '%s:%s@%s' % (user, passwd, netloc)

        return 'tcp://%s/%s' % (netloc, name)

    def getTestProxy(self, dmon, name, **kwargs):
        host, port = dmon.addr
        kwargs.update({'host': host, 'port': port})
        return s_telepath.openurl(f'tcp:///{name}', **kwargs)

    @contextlib.contextmanager
    def getTestDir(self, mirror=None, copyfrom=None, chdir=False, startdir=None) -> contextlib.AbstractContextManager[str, None, None]:
        '''
        Get a temporary directory for test purposes.
        This destroys the directory afterwards.

        Args:
            mirror (str): A Synapse test directory to mirror into the test directory.
            copyfrom (str): An arbitrary directory to copy into the test directory.
            chdir (boolean): If true, chdir the current process to that directory. This is undone when the context
                             manager exits.
            startdir (str): The directory under which to place the temporary directory

        Notes:
            The mirror argument is normally used to mirror test directory
            under ``synapse/tests/files``.  This is accomplished by passing in
            the name of the directory (such as ``testcore``) as the mirror
            argument.

            If the ``mirror`` argument is an absolute directory, that directory
            will be copied to the test directory.

        Returns:
            str: The path to a temporary directory.
        '''
        curd = os.getcwd()
        tempdir = tempfile.mkdtemp(dir=startdir)

        try:

            dstpath = tempdir

            if mirror is not None:
                srcpath = self.getTestFilePath(mirror)
                dstpath = os.path.join(dstpath, 'mirror')
                shutil.copytree(srcpath, dstpath)

            elif copyfrom is not None:
                dstpath = os.path.join(dstpath, 'mirror')
                shutil.copytree(copyfrom, dstpath)

            if chdir:
                os.chdir(dstpath)

            yield dstpath

        finally:

            if chdir:
                os.chdir(curd)

            shutil.rmtree(tempdir, ignore_errors=True)

    def getTestFilePath(self, *names):
        import synapse.tests.__init__
        path = os.path.dirname(synapse.tests.__init__.__file__)
        return os.path.join(path, 'files', *names)

    @contextlib.contextmanager
    def getLoggerStream(self, logname, mesg=''):
        '''
        Get a logger and attach a io.StringIO object to the logger to capture log messages.

        Args:
            logname (str): Name of the logger to get.
            mesg (str): A string which, if provided, sets the StreamEvent event if a message
            containing the string is written to the log.

        Examples:
            Do an action and get the stream of log messages to check against::

                with self.getLoggerStream('synapse.foo.bar') as stream:
                    # Do something that triggers a log message
                    doSomething()

                stream.seek(0)
                mesgs = stream.read()
                # Do something with messages

            Do an action and wait for a specific log message to be written::

                with self.getLoggerStream('synapse.foo.bar', 'big badda boom happened') as stream:
                    # Do something that triggers a log message
                    doSomething()
                    stream.wait(timeout=10)  # Wait for the mesg to be written to the stream

                stream.seek(0)
                mesgs = stream.read()
                # Do something with messages

            You can also reset the message and wait for another message to occur::

                with self.getLoggerStream('synapse.foo.bar', 'big badda boom happened') as stream:
                    # Do something that triggers a log message
                    doSomething()
                    stream.wait(timeout=10)
                    stream.setMesg('yo dawg')  # This will now wait for the 'yo dawg' string to be written.
                    stream.wait(timeout=10)

                stream.seek(0)
                mesgs = stream.read()
                # Do something with messages

        Notes:
            This **only** captures logs for the current process.

        Yields:
            StreamEvent: A StreamEvent object
        '''
        stream = StreamEvent()
        stream.setMesg(mesg)
        handler = logging.StreamHandler(stream)
        slogger = logging.getLogger(logname)
        slogger.addHandler(handler)
        level = slogger.level
        slogger.setLevel('DEBUG')
        try:
            yield stream
        except Exception:  # pragma: no cover
            raise
        finally:
            slogger.removeHandler(handler)
            slogger.setLevel(level)

    @contextlib.contextmanager
    def getAsyncLoggerStream(self, logname, mesg='') -> contextlib.AbstractContextManager[StreamEvent, None, None]:
        '''
        Async version of getLoggerStream.

        Args:
            logname (str): Name of the logger to get.
            mesg (str): A string which, if provided, sets the StreamEvent event if a message containing the string is written to the log.

        Notes:
            The event object mixed in for the AsyncStreamEvent is a asyncio.Event object.
            This requires the user to await the Event specific calls as neccesary.

        Examples:
            Do an action and wait for a specific log message to be written::

                with self.getAsyncLoggerStream('synapse.foo.bar',
                                               'big badda boom happened') as stream:
                    # Do something that triggers a log message
                    await doSomething()
                    # Wait for the mesg to be written to the stream
                    await stream.wait(timeout=10)

                stream.seek(0)
                mesgs = stream.read()
                # Do something with messages

        Returns:
            AsyncStreamEvent: An AsyncStreamEvent object.
        '''
        stream = AsyncStreamEvent()
        stream.setMesg(mesg)
        handler = logging.StreamHandler(stream)
        slogger = logging.getLogger(logname)
        slogger.addHandler(handler)
        level = slogger.level
        slogger.setLevel('DEBUG')
        try:
            yield stream
        except Exception:  # pragma: no cover
            raise
        finally:
            slogger.removeHandler(handler)
            slogger.setLevel(level)

    @contextlib.contextmanager
    def getStructuredAsyncLoggerStream(self, logname, mesg='') -> contextlib.AbstractContextManager[AsyncStreamEvent, None, None]:
        '''
        Async version of getLoggerStream which uses structured logging.

        Args:
            logname (str): Name of the logger to get.
            mesg (str): A string which, if provided, sets the StreamEvent event if a message containing the string is written to the log.

        Notes:
            The event object mixed in for the AsyncStreamEvent is a asyncio.Event object.
            This requires the user to await the Event specific calls as needed.
            The messages written to the stream will be JSON lines.

        Examples:
            Do an action and wait for a specific log message to be written::

                with self.getStructuredAsyncLoggerStream('synapse.foo.bar',
                                                         '"some JSON string"') as stream:
                    # Do something that triggers a log message
                    await doSomething()
                    # Wait for the mesg to be written to the stream
                    await stream.wait(timeout=10)

                msgs = stream.jsonlines()
                # Do something with messages

        Returns:
            AsyncStreamEvent: An AsyncStreamEvent object.
        '''
        stream = AsyncStreamEvent()
        stream.setMesg(mesg)
        handler = logging.StreamHandler(stream)
        slogger = logging.getLogger(logname)
        formatter = s_structlog.JsonFormatter()
        handler.setFormatter(formatter)
        slogger.addHandler(handler)
        level = slogger.level
        slogger.setLevel('DEBUG')
        try:
            yield stream
        except Exception:  # pragma: no cover
            raise
        finally:
            slogger.removeHandler(handler)
            slogger.setLevel(level)

    @contextlib.asynccontextmanager
    async def getHttpSess(self, auth=None, port=None):
        '''
        Get an aiohttp ClientSession with a CookieJar.

        Args:
            auth (str, str): A tuple of username and password information for http auth.
            port (int): Port number to connect to.

        Notes:
            If auth and port are provided, the session will login to a Synapse cell
            hosted at localhost:port.

        Returns:
            aiohttp.ClientSession: An aiohttp.ClientSession object.
        '''

        jar = aiohttp.CookieJar(unsafe=True)
        conn = aiohttp.TCPConnector(ssl=False)

        async with aiohttp.ClientSession(cookie_jar=jar, connector=conn) as sess:

            if auth is not None:

                if port is None:  # pragma: no cover
                    raise Exception('getHttpSess requires port for auth')

                user, passwd = auth
                async with sess.post(f'https://localhost:{port}/api/v1/login',
                                     json={'user': user, 'passwd': passwd}) as resp:
                    retn = await resp.json()
                    self.eq('ok', retn.get('status'))
                    self.eq(user, retn['result']['name'])

            yield sess

    @contextlib.contextmanager
    def setTstEnvars(self, **props):
        '''
        Set Environment variables for the purposes of running a specific test.

        Args:
            **props: A kwarg list of envars to set. The values set are run
            through str() to ensure we're setting strings.

        Examples:
            Run a test while a envar is set::

                with self.setEnvars(magic='haha') as nop:
                    ret = dostuff()
                    self.true(ret)

        Notes:
            This helper explicitly sets and unsets values in os.environ, as
            os.putenv does not automatically updates the os.environ object.

        Yields:
            None. This context manager yields None. Upon exiting, envars are
            either removed from os.environ or reset to their previous values.
        '''
        old_data = {}
        pop_data = set()
        for key, valu in props.items():
            v = str(valu)
            oldv = os.environ.get(key, None)
            if oldv:
                if oldv == v:
                    continue
                else:
                    old_data[key] = oldv
                    os.environ[key] = v
            else:
                pop_data.add(key)
                os.environ[key] = v

        # This context manager is a nop
        try:
            yield None
        except Exception:  # pragma: no cover
            raise
        # Clean up any new envars we set and any old envars we need to reset.
        finally:
            for key in pop_data:
                del os.environ[key]
            for key, valu in old_data.items():
                os.environ[key] = valu

    async def execToolMain(self, func, argv):
        outp = self.getTestOutp()

        if inspect.iscoroutinefunction(func):
            retn = await func(argv, outp=outp)
        else:
            def execmain():
                return func(argv, outp=outp)
            retn = await s_coro.executor(execmain)
        return retn, outp

    @contextlib.contextmanager
    def redirectStdin(self, new_stdin):
        '''
        Temporary replace stdin.

        Args:
            new_stdin(file-like object):  file-like object.

        Examples:
            Patch stdin with a string buffer::

                inp = io.StringIO('stdin stuff\\nanother line\\n')
                with self.redirectStdin(inp):
                    main()

            Here's a way to use this for code that's expecting the stdin buffer to have bytes::

                inp = Mock()
                inp.buffer = io.BytesIO(b'input data')
                with self.redirectStdin(inp):
                    main()

        Returns:
            None
        '''
        old_stdin = sys.stdin
        sys.stdin = new_stdin
        yield
        sys.stdin = old_stdin

    def genraises(self, exc, gfunc, *args, **kwargs):
        '''
        Helper to validate that a generator function will throw an exception.

        Args:
            exc: Exception class to catch
            gfunc: Generator function to call.
            *args: Args passed to the generator function.
            **kwargs: Kwargs passed to the generator function.

        Notes:
            Wrap a generator function in a list() call and execute that in a
            bound local using ``self.raises(exc, boundlocal)``. The ``list()``
            will consume the generator until complete or an exception occurs.
        '''
        def testfunc():
            return list(gfunc(*args, **kwargs))

        self.raises(exc, testfunc)

    async def agenraises(self, exc, gfunc):
        '''
        Helper to validate that an async generator will throw an exception.

        Args:
            exc: Exception class to catch
            gfunc: async Generator
        '''
        await self.asyncraises(exc, alist(gfunc))

    @contextlib.contextmanager
    def setSynDir(self, dirn):
        '''
        Sets s_common.syndir to a specific directory and then unsets it afterwards.

        Args:
            dirn (str): Directory to set syndir to.

        Notes:
            This is to be used as a context manager.
        '''
        olddir = s_common.syndir
        try:
            s_common.syndir = dirn
            yield None
        finally:
            s_common.syndir = olddir

    @contextlib.contextmanager
    def getTestSynDir(self):
        '''
        Combines getTestDir() and setSynDir() into one.
        '''
        with self.getTestDir() as dirn:
            with self.setSynDir(dirn):
                yield dirn

    @contextlib.contextmanager
    def getTestCertDir(self, dirn):
        '''
        Patch the synapse.lib.certdir.certdir singleton and supporting functions
        with a CertDir instance backed by the provided directory.

        Args:
            dirn (str): The directory used to back the new CertDir singleton.

        Returns:
            s_certdir.CertDir: The patched CertDir object that is the current singleton.
        '''
        with mock.patch('synapse.lib.certdir.defdir', dirn):
            # Use the default behavior of creating the certdir from defdir
            # which was just patched
            certdir = s_certdir.CertDir()
            with mock.patch('synapse.lib.certdir.certdir', certdir):
                yield certdir

    def eq(self, x, y, msg=None):
        '''
        Assert X is equal to Y
        '''
        self.assertEqual(norm(x), norm(y), msg=msg)

    def eqOrNan(self, x, y, msg=None):
        '''
        Assert X is equal to Y or they are both NaN (needed since NaN != NaN)
        '''
        if math.isnan(x):
            self.assertTrue(math.isnan(y), msg=msg)
            return

        self.eq(x, y, msg=msg)

    def eqish(self, x, y, places=6, msg=None):
        '''
        Assert X is equal to Y within places decimal places
        '''
        self.assertAlmostEqual(x, y, places, msg=msg)

    def ne(self, x, y):
        '''
        Assert X is not equal to Y
        '''
        self.assertNotEqual(norm(x), norm(y))

    def true(self, x, msg=None):
        '''
        Assert X is True
        '''
        self.assertTrue(x, msg=msg)

    def false(self, x, msg=None):
        '''
        Assert X is False
        '''
        self.assertFalse(x, msg=msg)

    def nn(self, x, msg=None):
        '''
        Assert X is not None
        '''
        self.assertIsNotNone(x, msg=msg)
        return x

    def none(self, x, msg=None):
        '''
        Assert X is None
        '''
        self.assertIsNone(x, msg=msg)

    def noprop(self, info, prop):
        '''
        Assert a property is not present in a dictionary.
        '''
        valu = info.get(prop, s_common.novalu)
        self.eq(valu, s_common.novalu)

    def raises(self, *args, **kwargs):
        '''
        Assert a function raises an exception.
        '''
        return self.assertRaises(*args, **kwargs)

    async def asyncraises(self, exc, coro):
        with self.assertRaises(exc):
            await coro

    def sorteq(self, x, y, msg=None):
        '''
        Assert two sorted sequences are the same.
        '''
        return self.eq(sorted(x), sorted(y), msg=msg)

    def isinstance(self, obj, cls, msg=None):
        '''
        Assert a object is the instance of a given class or tuple of classes.
        '''
        self.assertIsInstance(obj, cls, msg=msg)

    def isin(self, member, container, msg=None):
        '''
        Assert a member is inside of a container.
        '''
        self.assertIn(member, container, msg=msg)

    def notin(self, member, container, msg=None):
        '''
        Assert a member is not inside of a container.
        '''
        self.assertNotIn(member, container, msg=msg)

    def gt(self, x, y, msg=None):
        '''
        Assert that X is greater than Y
        '''
        self.assertGreater(x, y, msg=msg)

    def ge(self, x, y, msg=None):
        '''
        Assert that X is greater than or equal to Y
        '''
        self.assertGreaterEqual(x, y, msg=msg)

    def lt(self, x, y, msg=None):
        '''
        Assert that X is less than Y
        '''
        self.assertLess(x, y, msg=msg)

    def le(self, x, y, msg=None):
        '''
        Assert that X is less than or equal to Y
        '''
        self.assertLessEqual(x, y, msg=msg)

    def len(self, x, obj, msg=None):
        '''
        Assert that the length of an object is equal to X
        '''
        gtyps = (
            s_coro.GenrHelp,
            s_telepath.Genr,
            s_telepath.GenrIter,
            types.GeneratorType)

        if isinstance(obj, gtyps):
            obj = list(obj)

        self.eq(x, len(obj), msg=msg)

    async def agenlen(self, x, obj, msg=None):
        '''
        Assert that the async generator produces x items
        '''
        count = 0
        async for _ in obj:
            count += 1
        self.eq(x, count, msg=msg)

    def stormIsInPrint(self, mesg, mesgs, deguid=False, whitespace=True):
        '''
        Check if a string is present in all of the print messages from a stream of storm messages.

        Args:
            mesg (str): A string to check.
            mesgs (list): A list of storm messages.
        '''
        if deguid:
            mesg = deguidify(mesg)

        print_str = '\n'.join([m[1].get('mesg') for m in mesgs if m[0] == 'print'])
        if not whitespace:
            mesg = ' '.join(mesg.split())
            print_str = ' '.join(print_str.split())

        if deguid:
            print_str = deguidify(print_str)

        self.isin(mesg, print_str)

    def stormNotInPrint(self, mesg, mesgs):
        '''
        Assert a string is not present in all of the print messages from a stream of storm messages.

        Args:
            mesg (str): A string to check.
            mesgs (list): A list of storm messages.
        '''
        print_str = '\n'.join([m[1].get('mesg') for m in mesgs if m[0] == 'print'])
        self.notin(mesg, print_str)

    def stormIsInWarn(self, mesg, mesgs):
        '''
        Check if a string is present in all of the warn messages from a stream of storm messages.

        Args:
            mesg (str): A string to check.
            mesgs (list): A list of storm messages.
        '''
        print_str = '\n'.join([m[1].get('mesg') for m in mesgs if m[0] == 'warn'])
        self.isin(mesg, print_str)

    def stormNotInWarn(self, mesg, mesgs):
        '''
        Assert a string is not present in all of the warn messages from a stream of storm messages.

        Args:
            mesg (str): A string to check.
            mesgs (list): A list of storm messages.
        '''
        print_str = '\n'.join([m[1].get('mesg') for m in mesgs if m[0] == 'warn'])
        self.notin(mesg, print_str)

    def stormIsInErr(self, mesg, mesgs):
        '''
        Check if a string is present in all of the error messages from a stream of storm messages.

        Args:
            mesg (str): A string to check.
            mesgs (list): A list of storm messages.
        '''
        print_str = '\n'.join([m[1][1].get('mesg', '') for m in mesgs if m[0] == 'err'])
        self.isin(mesg, print_str)

    def stormHasNoErr(self, mesgs):
        '''
        Raise an AssertionError if there is a message of type "err" in the list.

        Args:
            mesgs (list): A list of storm messages.
        '''
        for mesg in mesgs:
            if mesg[0] == 'err':
                self.fail(f'storm err mesg found: {mesg}')

    def stormHasNoWarnErr(self, mesgs):
        '''
        Raise an AssertionError if there is a message of type "err" or "warn" in the list.

        Args:
            mesgs (list): A list of storm messages.
        '''
        for mesg in mesgs:
            if mesg[0] in ('err', 'warn'):
                self.fail(f'storm err/warn mesg found: {mesg}')

    def istufo(self, obj):
        '''
        Check to see if an object is a tufo.

        Args:
            obj (object): Object being inspected.

        Notes:
            This does not make any assumptions about the contents of the dictionary.
            This validates the object to be a tuple of length two, containing a str
            or None as the first value, and a dict as the second value.

        Returns:
            None
        '''
        self.isinstance(obj, tuple)
        self.len(2, obj)
        self.isinstance(obj[0], (type(None), str))
        self.isinstance(obj[1], dict)

    @contextlib.contextmanager
    def getTestConfDir(self, name, conf=None):
        with self.getTestDir() as dirn:
            cdir = os.path.join(dirn, name)
            s_common.makedirs(cdir)
            if conf:
                s_common.yamlsave(conf, cdir, 'cell.yaml')
            yield dirn

    async def addCreatorDeleterRoles(self, core):
        '''
        Add two roles to a Cortex *proxy*, the `creator` and `deleter` roles.
        Creator allows for node:add, prop:set and tag:add actions.
        Deleter allows for node:del, prop:del and tag:del actions.

        Args:
            core: Auth enabled cortex.
        '''
        creator = await core.auth.addRole('creator')

        await creator.setRules((
            (True, ('node', 'add')),
            (True, ('node', 'prop', 'set')),
            (True, ('node', 'tag', 'add')),
            (True, ('feed:data',)),
        ))

        deleter = await core.auth.addRole('deleter')
        await deleter.setRules((
            (True, ('node', 'del')),
            (True, ('node', 'prop', 'del')),
            (True, ('node', 'tag', 'del')),
        ))

        iadd = await core.auth.addUser('icanadd')
        await iadd.grant(creator.iden)
        await iadd.setPasswd('secret')

        idel = await core.auth.addUser('icandel')
        await idel.grant(deleter.iden)
        await idel.setPasswd('secret')

<<<<<<< HEAD
=======
    @contextlib.asynccontextmanager
    async def getTestHive(self):
        with self.getTestDir() as dirn:
            async with self.getTestHiveFromDirn(dirn) as hive:
                yield hive

    @contextlib.asynccontextmanager
    async def getTestHiveFromDirn(self, dirn):

        import synapse.lib.const as s_const
        map_size = s_const.gibibyte

        async with await s_lmdbslab.Slab.anit(dirn, map_size=map_size) as slab:

            async with await s_hive.SlabHive.anit(slab) as hive:
                yield hive

>>>>>>> 742d62ce
    async def runCoreNodes(self, core, query, opts=None):
        '''
        Run a storm query through a Cortex as a SchedCoro and return the results.
        '''
        async def coro():
            return await core.nodes(query, opts)
        return await core.schedCoro(coro())

ONLOAD_TIMEOUT = int(os.getenv('SYNDEV_PKG_LOAD_TIMEOUT', 30))  # seconds

class StormPkgTest(SynTest):

    vcr = None
    assetdir = None
    pkgprotos = ()

    @contextlib.asynccontextmanager
    async def getTestCore(self, conf=None, dirn=None, prepkghook=None):

        async with SynTest.getTestCore(self, conf=None, dirn=None) as core:

            if prepkghook is not None:
                await prepkghook(core)

            for pkgproto in self.pkgprotos:

                pkgdef = s_genpkg.loadPkgProto(pkgproto, no_docs=True, readonly=True)

                waiter = None
                if pkgdef.get('onload') is not None:
                    waiter = core.waiter(1, 'core:pkg:onload:complete')

                await core.addStormPkg(pkgdef)

                if waiter is not None:
                    self.nn(await waiter.wait(timeout=ONLOAD_TIMEOUT),
                            f'Package onload failed to run for {pkgdef.get("name")}')

            if self.assetdir is not None:

                if self.vcr is None:
                    self.vcr = vcr.VCR()

                assetdir = s_common.gendir(self.assetdir)
                vcrname = f'{self.__class__.__name__}.{self._testMethodName}.yaml'
                cass = self.vcr.use_cassette(s_common.genpath(assetdir, vcrname))
                await core.enter_context(cass)

            await self.initTestCore(core)
            yield core

    async def initTestCore(self, core):
        '''
        This is executed after the package has been loaded and a VCR context has been entered.
        '''
        pass<|MERGE_RESOLUTION|>--- conflicted
+++ resolved
@@ -523,17 +523,13 @@
         ('test:deprarray', ('array', {'type': 'test:deprprop'}), {}),
         ('test:deprform', ('test:str', {}), {}),
         ('test:deprndef', ('ndef', {}), {}),
-<<<<<<< HEAD
         ('test:deprform2', ('test:str', {}), {'deprecated': True}),
-        ('test:deprsub', ('str', {}), {}),
-=======
         ('test:deprsub', ('str', {}), {}),
         ('test:range', ('range', {}), {}),
         ('test:deprsub2', ('comp', {'fields': (
             ('name', 'test:str'),
             ('range', 'test:range'))
         }), {}),
->>>>>>> 742d62ce
     ),
     'forms': (
         ('test:deprprop', {}, ()),
@@ -543,14 +539,7 @@
             ('okayprop', ('str', {}), {}),
             ('deprprop2', ('test:str', {}), {'deprecated': True}),
         )),
-<<<<<<< HEAD
         ('test:deprform2', {}, ()),
-        ('test:deprsub', {}, (
-            ('imei', ('tel:mob:imei', {}), {}),
-            ('imei:tac', ('str', {}), {'deprecated': True}),
-            ('imei:serial', ('str', {}), {}),
-        ))
-=======
         ('test:deprsub', {}, (
             ('range', ('test:range', {}), {}),
             ('range:min', ('int', {}), {'deprecated': True}),
@@ -562,7 +551,6 @@
             ('range:min', ('int', {}), {}),
             ('range:max', ('int', {}), {'deprecated': True}),
         )),
->>>>>>> 742d62ce
     ),
 
 }
@@ -2329,26 +2317,6 @@
         await idel.grant(deleter.iden)
         await idel.setPasswd('secret')
 
-<<<<<<< HEAD
-=======
-    @contextlib.asynccontextmanager
-    async def getTestHive(self):
-        with self.getTestDir() as dirn:
-            async with self.getTestHiveFromDirn(dirn) as hive:
-                yield hive
-
-    @contextlib.asynccontextmanager
-    async def getTestHiveFromDirn(self, dirn):
-
-        import synapse.lib.const as s_const
-        map_size = s_const.gibibyte
-
-        async with await s_lmdbslab.Slab.anit(dirn, map_size=map_size) as slab:
-
-            async with await s_hive.SlabHive.anit(slab) as hive:
-                yield hive
-
->>>>>>> 742d62ce
     async def runCoreNodes(self, core, query, opts=None):
         '''
         Run a storm query through a Cortex as a SchedCoro and return the results.
