--- conflicted
+++ resolved
@@ -551,12 +551,9 @@
             )),
         ),
         'edges': (
-<<<<<<< HEAD
             (('test:interface', 'matches', None), {
                 'doc': 'The node matched on the target node.'}),
-=======
             ((None, 'test', None), {'doc': 'Test edge'}),
->>>>>>> 5827e178
         ),
     }),
 )
