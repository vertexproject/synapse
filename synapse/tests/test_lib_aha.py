import os
import asyncio

from unittest import mock

import synapse.exc as s_exc
import synapse.axon as s_axon
import synapse.common as s_common
import synapse.cortex as s_cortex
import synapse.telepath as s_telepath

import synapse.lib.aha as s_aha
import synapse.lib.base as s_base
import synapse.lib.cell as s_cell

import synapse.tools.aha.list as s_a_list

import synapse.tools.aha.enroll as s_tools_enroll
import synapse.tools.aha.provision.user as s_tools_provision_user
import synapse.tools.aha.provision.service as s_tools_provision_service

import synapse.tests.utils as s_test

realaddsvc = s_aha.AhaCell.addAhaSvc
async def mockaddsvc(self, name, info, network=None):
    if getattr(self, 'testerr', False):
        raise s_exc.SynErr(mesg='newp')
    return await realaddsvc(self, name, info, network=network)

class ExecTeleCallerApi(s_cell.CellApi):
    async def exectelecall(self, url, meth, *args, **kwargs):
        return await self.cell.exectelecall(url, meth, *args, **kwargs)

class ExecTeleCaller(s_cell.Cell):
    cellapi = ExecTeleCallerApi

    async def exectelecall(self, url, meth, *args, **kwargs):

        async with await s_telepath.openurl(url) as prox:
            meth = getattr(prox, meth)
            resp = await meth(*args, **kwargs)
            return resp

class AhaTest(s_test.SynTest):

    async def test_lib_aha_clone(self):

        zoinks = 'zoinks.aha.loop.vertex.link'

        with self.getTestDir() as dirn:

            dir0 = s_common.gendir(dirn, 'aha0')
            dir1 = s_common.gendir(dirn, 'aha1')

            async with self.getTestAha(dirn=dir0) as aha0:

                ahacount = len(await aha0.getAhaUrls())
                async with aha0.getLocalProxy() as proxy0:
                    self.len(ahacount, await proxy0.getAhaUrls())
                    self.len(ahacount, await proxy0.getAhaServers())

                    purl = await proxy0.addAhaClone(zoinks)

                conf1 = {'clone': purl}
                async with self.getTestAha(conf=conf1, dirn=dir1) as aha1:

                    await aha1.sync()

                    self.eq(aha0.iden, aha1.iden)
                    self.nn(aha1.conf.get('mirror'))

                    serv0 = await aha0.getAhaServers()
                    serv1 = await aha1.getAhaServers()

                    self.len(ahacount + 1, serv0)
                    self.eq(serv0, serv1)

                    # ensure some basic functionality is being properly mirrored

                    cabyts = await aha0.genCaCert('mirrorca')
                    await aha1.sync()
                    mirbyts = await aha1.genCaCert('mirrorca')
                    self.eq(cabyts, mirbyts)
                    iden = s_common.guid()
                    # Adding, downing, and removing service is also nexusified
                    info = {'urlinfo': {'host': '127.0.0.1', 'port': 8080,
                                        'scheme': 'tcp'},
                            'online': iden}
                    await aha0.addAhaSvc('test', info, network='example.net')
                    await aha1.sync()
                    mnfo = await aha1.getAhaSvc('test.example.net')
                    self.eq(mnfo.get('name'), 'test.example.net')

                    async with aha0.waiter(1, 'aha:svcdown', timeout=6):
                        await aha0.setAhaSvcDown('test', iden, network='example.net')

                    await aha1.sync()

                    mnfo = await aha1.getAhaSvc('test.example.net')
                    self.notin('online', mnfo)

                    await aha0.delAhaSvc('test', network='example.net')
                    await aha1.sync()

                    mnfo = await aha1.getAhaSvc('test.example.net')
                    self.none(mnfo)

                    self.true(aha0.isactive)
                    self.false(aha1.isactive)

                    async with aha1.getLocalProxy() as proxy:
                        await proxy.promote(graceful=True)

                    self.false(aha0.isactive)
                    self.true(aha1.isactive)

            # Remove 00.aha.loop.vertex.link since we're done with him + coverage
            async with self.getTestAha(conf={'dns:name': zoinks}, dirn=dir1) as aha1:
                async with aha1.getLocalProxy() as proxy1:
                    srvs = await proxy1.getAhaServers()
                    self.len(2, srvs)
                    aha00 = [info for info in srvs if info.get('host') == '00.aha.loop.vertex.link'][0]
                    data = await proxy1.delAhaServer(aha00.get('host'), aha00.get('port'))
                    self.eq(data.get('host'), aha00.get('host'))
                    self.eq(data.get('port'), aha00.get('port'))

                    srvs = await proxy1.getAhaServers()
                    self.len(1, srvs)
                    urls = await proxy1.getAhaUrls()
                    self.len(1, urls)

    async def test_lib_aha_offon(self):
        with self.getTestDir() as dirn:
            cryo0_dirn = s_common.gendir(dirn, 'cryo0')
            async with self.getTestAha(dirn=dirn) as aha:
                purl = await aha.addAhaSvcProv('0.cryo')

                wait00 = aha.waiter(1, 'aha:svcadd')

                conf = {'aha:provision': purl}
                async with self.getTestCryo(dirn=cryo0_dirn, conf=conf) as cryo:
                    self.isin(len(await wait00.wait(timeout=6)), (1, 2))

                    svc = await aha.getAhaSvc('0.cryo...')
                    linkiden = svc.get('svcinfo', {}).get('online')

                    # Tear down the Aha cell.
                    await aha.__aexit__(None, None, None)

            async with self.getTestAha(dirn=dirn) as aha:
                wait01 = aha.waiter(1, 'aha:svcdown')
                await wait01.wait(timeout=6)
                svc = await aha.getAhaSvc('0.cryo...')
                self.notin('online', svc.get('svcinfo'))

                # Try setting something down a second time
                await aha.setAhaSvcDown('0.cryo', linkiden, network='synapse')
                svc = await aha.getAhaSvc('0.cryo...')
                self.notin('online', svc.get('svcinfo'))

    async def test_lib_aha_basics(self):

        with self.raises(s_exc.NoSuchName):
            await s_telepath.getAhaProxy({})

        with self.raises(s_exc.NotReady):
            await s_telepath.getAhaProxy({'host': 'hehe.haha'})

        # We do inprocess reference counting for urls and clients.
        urls = ['newp://newp@newp', 'newp://newp@newp']
        info = await s_telepath.addAhaUrl(urls)
        self.eq(info.get('refs'), 1)
        # There is not yet a telepath client which is using these urls.
        self.none(info.get('client'))
        info = await s_telepath.addAhaUrl(urls)
        self.eq(info.get('refs'), 2)

        await s_telepath.delAhaUrl(urls)
        self.len(1, s_telepath.aha_clients)
        await s_telepath.delAhaUrl(urls)
        self.len(0, s_telepath.aha_clients)

        self.eq(0, await s_telepath.delAhaUrl('newp'))

        async with self.getTestAha() as aha:

            cryo0_dirn = s_common.gendir(aha.dirn, 'cryo0')

            ahaurls = await aha.getAhaUrls()

            wait00 = aha.waiter(1, 'aha:svcadd')

            replaymult = 1
            if s_common.envbool('SYNDEV_NEXUS_REPLAY'):
                replaymult = 2

            conf = {'aha:provision': await aha.addAhaSvcProv('0.cryo')}
            async with self.getTestCryo(dirn=cryo0_dirn, conf=conf) as cryo:

                await wait00.wait(timeout=2)

                with self.raises(s_exc.NoSuchName):
                    await s_telepath.getAhaProxy({'host': 'hehe.haha'})

                async with await s_telepath.openurl('aha://cryo...') as proxy:
                    self.nn(await proxy.getCellIden())

                with self.raises(s_exc.BadArg):
                    _proxy = await cryo.ahaclient.proxy(timeout=2)
                    await _proxy.modAhaSvcInfo('cryo...', {'newp': 'newp'})

                async with await s_telepath.openurl('aha://0.cryo...') as proxy:
                    self.nn(await proxy.getCellIden())

                # force a reconnect...
                proxy = await cryo.ahaclient.proxy(timeout=2)
                async with aha.waiter(2 * replaymult, 'aha:svcadd'):
                    await proxy.fini()

                async with await s_telepath.openurl('aha://cryo...') as proxy:
                    self.nn(await proxy.getCellIden())

                # force the service into passive mode...
                async with aha.waiter(3 * replaymult, 'aha:svcdown', 'aha:svcadd', timeout=6):
                    await cryo.setCellActive(False)

                with self.raises(s_exc.NoSuchName):
                    async with await s_telepath.openurl('aha://cryo...') as proxy:
                        pass

                async with await s_telepath.openurl('aha://0.cryo...') as proxy:
                    self.nn(await proxy.getCellIden())

                async with aha.waiter(1 * replaymult, 'aha:svcadd', timeout=6):
                    await cryo.setCellActive(True)

                async with await s_telepath.openurl('aha://cryo...') as proxy:
                    self.nn(await proxy.getCellIden())

            wait01 = aha.waiter(2 * replaymult, 'aha:svcadd')

            conf = {'aha:provision': await aha.addAhaSvcProv('0.cryo')}
            async with self.getTestCryo(conf=conf) as cryo:

                info = await cryo.getCellInfo()

                self.eq(info['cell']['aha'], {'name': '0.cryo', 'leader': 'cryo', 'network': 'synapse'})

                await wait01.wait(timeout=2)

                async with await s_telepath.openurl('aha://cryo.synapse') as proxy:
                    self.nn(await proxy.getCellIden())

                async with await s_telepath.openurl('aha://0.cryo.synapse') as proxy:
                    self.nn(await proxy.getCellIden())
                    await proxy.puts('hehe', ('hehe', 'haha'))

                async with await s_telepath.openurl('aha://0.cryo.synapse/*/hehe') as proxy:
                    self.nn(await proxy.iden())

                async with aha.getLocalProxy() as ahaproxy:

                    svcs = [x async for x in ahaproxy.getAhaSvcs('synapse')]
                    self.len(2, svcs)
                    names = [s['name'] for s in svcs]
                    self.sorteq(('cryo.synapse', '0.cryo.synapse'), names)

                    self.none(await ahaproxy.getCaCert('vertex.link'))
                    cacert0 = await ahaproxy.genCaCert('vertex.link')
                    cacert1 = await ahaproxy.genCaCert('vertex.link')
                    self.nn(cacert0)
                    self.eq(cacert0, cacert1)
                    self.eq(cacert0, await ahaproxy.getCaCert('vertex.link'))

                    csrpem = cryo.certdir.genHostCsr('cryo.vertex.link').decode()

                    hostcert00 = await ahaproxy.signHostCsr(csrpem)
                    hostcert01 = await ahaproxy.signHostCsr(csrpem)

                    self.nn(hostcert00)
                    self.nn(hostcert01)
                    self.ne(hostcert00, hostcert01)

                    csrpem = cryo.certdir.genUserCsr('visi@vertex.link').decode()

                    usercert00 = await ahaproxy.signUserCsr(csrpem)
                    usercert01 = await ahaproxy.signUserCsr(csrpem)

                    self.nn(usercert00)
                    self.nn(usercert01)
                    self.ne(usercert00, usercert01)

            # We can use HTTP API to get the registered services
            await aha.addUser('lowuser', passwd='lowuser')
            await aha.auth.rootuser.setPasswd('secret')

            host, httpsport = await aha.addHttpsPort(0)
            svcsurl = f'https://localhost:{httpsport}/api/v1/aha/services'

            async with self.getHttpSess(auth=('root', 'secret'), port=httpsport) as sess:
                async with sess.get(svcsurl) as resp:
                    info = await resp.json()
                    self.eq(info.get('status'), 'ok')
                    result = info.get('result')
                    self.len(2, result)
                    self.eq({'0.cryo.synapse', 'cryo.synapse'},
                            {svcinfo.get('name') for svcinfo in result})

                async with sess.get(svcsurl, json={'network': 'synapse'}) as resp:
                    info = await resp.json()
                    self.eq(info.get('status'), 'ok')
                    result = info.get('result')
                    self.len(2, result)
                    self.eq({'0.cryo.synapse', 'cryo.synapse'},
                            {svcinfo.get('name') for svcinfo in result})

                async with sess.get(svcsurl, json={'network': 'newp'}) as resp:
                    info = await resp.json()
                    self.eq(info.get('status'), 'ok')
                    result = info.get('result')
                    self.len(0, result)

                # Sad path
                async with sess.get(svcsurl, json={'newp': 'hehe'}) as resp:
                    info = await resp.json()
                    self.eq(info.get('status'), 'err')
                    self.eq(info.get('code'), 'SchemaViolation')

                async with sess.get(svcsurl, json={'network': 'mynet', 'newp': 'hehe'}) as resp:
                    info = await resp.json()
                    self.eq(info.get('status'), 'err')
                    self.eq(info.get('code'), 'SchemaViolation')

            # Sad path
            async with self.getHttpSess(auth=('lowuser', 'lowuser'), port=httpsport) as sess:
                async with sess.get(svcsurl) as resp:
                    info = await resp.json()
                    self.eq(info.get('status'), 'err')
                    self.eq(info.get('code'), 'AuthDeny')

            async with aha.getLocalProxy() as ahaproxy:
                await ahaproxy.delAhaSvc('cryo', network='synapse')
                await ahaproxy.delAhaSvc('0.cryo', network='synapse')
                self.none(await ahaproxy.getAhaSvc('cryo.synapse'))
                self.none(await ahaproxy.getAhaSvc('0.cryo.synapse'))
                self.len(0, [s async for s in ahaproxy.getAhaSvcs()])

                with self.raises(s_exc.BadArg):
                    info = {'urlinfo': {'host': '127.0.0.1', 'port': 8080, 'scheme': 'tcp'}}
                    await ahaproxy.addAhaSvc('newp', info, network=None)

            # test that services get updated aha server list
            with self.getTestDir() as dirn:

                conf = {'aha:provision': await aha.addAhaSvcProv('00.cell')}

                # can't assume just one due to enterprise tests with raft...
                ahacount = len(await aha.getAhaUrls())

                async with self.getTestCell(s_cell.Cell, conf=conf, dirn=dirn) as cell:
                    self.len(ahacount, cell.conf.get('aha:registry'))

                await aha.addAhaServer({'host': 'zoinks.aha.loop.vertex.link'})

                self.len(ahacount + 1, await aha.getAhaServers())

                async with self.getTestCell(s_cell.Cell, conf=conf, dirn=dirn) as cell:
                    await cell.ahaclient.proxy()
                    self.len(ahacount + 1, cell.conf.get('aha:registry'))

                self.nn(await aha.delAhaServer('zoinks.aha.loop.vertex.link', 27492))
                self.len(ahacount, await aha.getAhaServers())

                async with self.getTestCell(s_cell.Cell, conf=conf, dirn=dirn) as cell:
                    await cell.ahaclient.proxy()
                    self.len(ahacount, cell.conf.get('aha:registry'))

    async def test_lib_aha_loadenv(self):

        with self.getTestDir() as dirn:

            async with self.getTestAha() as aha:
                host, port = await aha.dmon.listen('tcp://127.0.0.1:0')
                await aha.auth.rootuser.setPasswd('hehehaha')

                conf = {
                    'version': 1,
                    'aha:servers': [
                        f'tcp://root:hehehaha@127.0.0.1:{port}/',
                    ],
                }

                path = s_common.genpath(dirn, 'telepath.yaml')
                s_common.yamlsave(conf, path)

                # No clients have been loaded yet.
                with self.raises(s_exc.NotReady) as cm:
                    await s_telepath.openurl('aha://visi@foo.bar.com')
                self.eq(cm.exception.get('mesg'),
                        'No aha servers registered to lookup foo.bar.com')

                fini = await s_telepath.loadTeleEnv(path)

                # Should be one uninitialized aha client
                self.len(1, s_telepath.aha_clients)
                [info] = s_telepath.aha_clients.values()
                self.none(info.get('client'))

                with self.raises(s_exc.NoSuchName):
                    await s_telepath.openurl('aha://visi@foo.bar.com')

                # Connecting to an aha url should have initialized the client
                self.len(1, s_telepath.aha_clients)
                self.nn(info.get('client'))
                await fini()

    async def test_lib_aha_finid_cell(self):

        async with self.getTestAha() as aha:

            wait00 = aha.waiter(1, 'aha:svcadd')
            conf = {'aha:provision': await aha.addAhaSvcProv('0.cryo')}

            async with self.getTestCryo(conf=conf) as cryo:

                self.true(await wait00.wait(timeout=2))

                async with await s_telepath.openurl('aha://0.cryo...') as proxy:
                    self.nn(await proxy.getCellIden())

                proxy = await cryo.ahaclient.proxy()

                # avoid race to notify client...
                async with cryo.ahaclient.waiter(1, 'tele:client:linkloop', timeout=2):
                    await aha.fini()
                    self.true(await proxy.waitfini(timeout=10))

                with self.raises(asyncio.TimeoutError):
                    await cryo.ahaclient.proxy(timeout=0.1)

    async def test_lib_aha_onlink_fail(self):

        with mock.patch('synapse.lib.aha.AhaCell.addAhaSvc', mockaddsvc):

            async with self.getTestAha() as aha:

                aha.testerr = True
                wait00 = aha.waiter(1, 'aha:svcadd')
                conf = {'aha:provision': await aha.addAhaSvcProv('0.cryo')}
                async with self.getTestCryo(conf=conf) as cryo:

                    self.none(await wait00.wait(timeout=2))

                    svc = await aha.getAhaSvc('0.cryo...')
                    self.none(svc)

                    wait01 = aha.waiter(1, 'aha:svcadd')
                    aha.testerr = False

                    self.nn(await wait01.wait(timeout=2))

                    svc = await aha.getAhaSvc('0.cryo...')
                    self.nn(svc)
                    self.nn(svc.get('svcinfo', {}).get('online'))

                    async with await s_telepath.openurl('aha://0.cryo...') as proxy:
                        self.nn(await proxy.getCellIden())

    async def test_lib_aha_bootstrap(self):

        with self.getTestDir() as dirn:
            certdirn = s_common.gendir('certdir')
            with self.getTestCertDir(certdirn):

                conf = {
                    'aha:name': 'aha',
                    'aha:admin': 'root@do.vertex.link',
                    'aha:network': 'do.vertex.link',
                }

                async with self.getTestAha(dirn=dirn, conf=conf) as aha:
                    self.true(os.path.isfile(os.path.join(aha.dirn, 'certs', 'cas', 'do.vertex.link.crt')))
                    self.true(os.path.isfile(os.path.join(aha.dirn, 'certs', 'cas', 'do.vertex.link.key')))
                    self.true(os.path.isfile(os.path.join(aha.dirn, 'certs', 'hosts', 'aha.do.vertex.link.crt')))
                    self.true(os.path.isfile(os.path.join(aha.dirn, 'certs', 'hosts', 'aha.do.vertex.link.key')))
                    self.true(os.path.isfile(os.path.join(aha.dirn, 'certs', 'users', 'root@do.vertex.link.crt')))
                    self.true(os.path.isfile(os.path.join(aha.dirn, 'certs', 'users', 'root@do.vertex.link.key')))

                    host, port = await aha.dmon.listen('ssl://127.0.0.1:0?hostname=aha.do.vertex.link&ca=do.vertex.link')

                    async with await s_telepath.openurl(f'ssl://root@127.0.0.1:{port}?hostname=aha.do.vertex.link') as proxy:
                        await proxy.getCellInfo()

    async def test_lib_aha_noconf(self):

        conf = {'dns:name': None}
        async with self.getTestAha(conf=conf) as aha:

            with self.raises(s_exc.NeedConfValu):
                await aha.addAhaSvcProv('hehe')

            aha.conf['aha:urls'] = 'tcp://127.0.0.1:0/'

            with self.raises(s_exc.NeedConfValu):
                await aha.addAhaSvcProv('hehe')

            with self.raises(s_exc.NeedConfValu):
                await aha.addAhaUserEnroll('hehe')

            with self.raises(s_exc.NeedConfValu):
                await aha.addAhaUserEnroll('hehe')

    async def test_lib_aha_provision(self):

        with self.getTestDir() as dirn:

            conf = {'dns:name': 'aha.loop.vertex.link'}
            async with self.getTestAha(dirn=dirn, conf=conf) as aha:

                ahaport = aha.sockaddr[1]

                url = aha.getLocalUrl()

                outp = self.getTestOutp()
                await s_tools_provision_service.main(('--url', aha.getLocalUrl(), 'foobar'), outp=outp)
                self.isin('one-time use URL: ', str(outp))

                provurl = str(outp).split(':', 1)[1].strip()

                async with await s_telepath.openurl(provurl) as prov:
                    provinfo = await prov.getProvInfo()
                    self.isinstance(provinfo, dict)
                    conf = provinfo.get('conf')
                    # Default https port is not set; dmon is port 0
                    self.notin('https:port', conf)
                    dmon_listen = conf.get('dmon:listen')
                    parts = s_telepath.chopurl(dmon_listen)
                    self.eq(parts.get('port'), 0)
                    self.nn(await prov.getCaCert())

                with self.raises(s_exc.NoSuchName):
                    await s_telepath.openurl(provurl)

                async with aha.getLocalProxy() as proxy:
                    onebork = await proxy.addAhaSvcProv('bork')
                    await proxy.delAhaSvcProv(onebork)

                    onenewp = await proxy.addAhaSvcProv('newp')
                    async with await s_telepath.openurl(onenewp) as provproxy:

                        byts = aha.certdir.genHostCsr('lalala')
                        with self.raises(s_exc.BadArg):
                            await provproxy.signHostCsr(byts)

                        byts = aha.certdir.genUserCsr('lalala')
                        with self.raises(s_exc.BadArg):
                            await provproxy.signUserCsr(byts)

                    onebork = await proxy.addAhaUserEnroll('bork00')
                    await proxy.delAhaUserEnroll(onebork)

                    onebork = await proxy.addAhaUserEnroll('bork01')
                    async with await s_telepath.openurl(onebork) as provproxy:

                        byts = aha.certdir.genUserCsr('zipzop')
                        with self.raises(s_exc.BadArg):
                            await provproxy.signUserCsr(byts)

                onetime = await aha.addAhaSvcProv('00.axon')

                axonpath = s_common.gendir(dirn, 'axon')
                axonconf = {
                    'aha:provision': onetime,
                }
                s_common.yamlsave(axonconf, axonpath, 'cell.yaml')

                argv = (axonpath, '--auth-passwd', 'rootbeer')
                async with await s_axon.Axon.initFromArgv(argv) as axon:

                    # opts were copied through successfully
                    self.true(await axon.auth.rootuser.tryPasswd('rootbeer'))

                    # test that nobody set aha:admin
                    self.none(await axon.auth.getUserByName('root@loop.vertex.link'))
                    self.none(await axon.auth.getUserByName('axon@loop.vertex.link'))

                    self.true(os.path.isfile(s_common.genpath(axon.dirn, 'prov.done')))
                    self.true(os.path.isfile(s_common.genpath(axon.dirn, 'certs', 'cas', 'synapse.crt')))
                    self.true(os.path.isfile(s_common.genpath(axon.dirn, 'certs', 'hosts', '00.axon.synapse.crt')))
                    self.true(os.path.isfile(s_common.genpath(axon.dirn, 'certs', 'hosts', '00.axon.synapse.key')))
                    self.true(os.path.isfile(s_common.genpath(axon.dirn, 'certs', 'users', 'root@synapse.crt')))
                    self.true(os.path.isfile(s_common.genpath(axon.dirn, 'certs', 'users', 'root@synapse.key')))

                    yamlconf = s_common.yamlload(axon.dirn, 'cell.yaml')
                    self.eq('axon', yamlconf.get('aha:leader'))
                    self.eq('00.axon', yamlconf.get('aha:name'))
                    self.eq('synapse', yamlconf.get('aha:network'))
                    self.none(yamlconf.get('aha:admin'))

                    self.eq(await aha.getAhaUrls(), yamlconf.get('aha:registry'))
                    self.eq(f'ssl://0.0.0.0:0?hostname=00.axon.synapse&ca=synapse', yamlconf.get('dmon:listen'))

                    unfo = await axon.addUser('visi')

                    outp = self.getTestOutp()
                    await s_tools_provision_user.main(('--url', aha.getLocalUrl(), 'visi'), outp=outp)
                    self.isin('one-time use URL:', str(outp))

                    provurl = str(outp).split(':', 1)[1].strip()
                    with self.getTestSynDir() as syndir:

                        capath = s_common.genpath(syndir, 'certs', 'cas', 'synapse.crt')
                        crtpath = s_common.genpath(syndir, 'certs', 'users', 'visi@synapse.crt')
                        keypath = s_common.genpath(syndir, 'certs', 'users', 'visi@synapse.key')

                        for path in (capath, crtpath, keypath):
                            s_common.genfile(path)

                        outp = self.getTestOutp()
                        await s_tools_enroll.main((provurl,), outp=outp)

                        for path in (capath, crtpath, keypath):
                            self.gt(os.path.getsize(path), 0)

                        teleyaml = s_common.yamlload(syndir, 'telepath.yaml')
                        self.eq(teleyaml.get('version'), 1)
                        self.sorteq(teleyaml.get('aha:servers'), await aha.getAhaUrls(user='visi'))

                        certdir = s_telepath.s_certdir.CertDir(os.path.join(syndir, 'certs'))
                        async with await s_telepath.openurl('aha://visi@axon...', certdir=certdir) as prox:
                            self.eq(axon.iden, await prox.getCellIden())

                        # Lock the user
                        await axon.setUserLocked(unfo.get('iden'), True)

                        with self.raises(s_exc.AuthDeny) as cm:
                            async with await s_telepath.openurl('aha://visi@axon...', certdir=certdir) as prox:
                                self.eq(axon.iden, await prox.getCellIden())
                        self.isin('locked', cm.exception.get('mesg'))

                    outp = self.getTestOutp()
                    await s_tools_provision_user.main(('--url', aha.getLocalUrl(), 'visi'), outp=outp)
                    self.isin('Need --again', str(outp))

                    outp = self.getTestOutp()
                    await s_tools_provision_user.main(('--url', aha.getLocalUrl(), '--again', 'visi'), outp=outp)
                    self.isin('one-time use URL:', str(outp))

                onetime = await aha.addAhaSvcProv('00.axon')
                axonconf = {
                    'https:port': None,
                    'aha:provision': onetime,
                }
                s_common.yamlsave(axonconf, axonpath, 'cell.yaml')

                # Populate data in the overrides file that will be removed from the
                # provisioning data
                overconf = {
                    'dmon:listen': 'tcp://0.0.0.0:0',  # This is removed
                    'nexslog:async': True,  # just set as a demonstrative value
                }
                s_common.yamlsave(overconf, axonpath, 'cell.mods.yaml')

                # force a re-provision... (because the providen is different)
                with self.getAsyncLoggerStream('synapse.lib.cell',
                                               'Provisioning axon from AHA service') as stream:
                    async with await s_axon.Axon.initFromArgv((axonpath,)) as axon:
                        self.true(await stream.wait(6))
                        self.ne(axon.conf.get('dmon:listen'),
                                'tcp://0.0.0.0:0')
                overconf2 = s_common.yamlload(axonpath, 'cell.mods.yaml')
                self.eq(overconf2, {'nexslog:async': True})

                # tests startup logic that recognizes it's already done
                with self.getAsyncLoggerStream('synapse.lib.cell', ) as stream:
                    async with await s_axon.Axon.initFromArgv((axonpath,)) as axon:
                        pass
                    stream.seek(0)
                    self.notin('Provisioning axon from AHA service', stream.read())

                async with await s_axon.Axon.initFromArgv((axonpath,)) as axon:
                    # testing second run...
                    pass

                # With one axon up, we can provision a mirror of him.
                axn2path = s_common.genpath(dirn, 'axon2')

                argv = ['--url', aha.getLocalUrl(), '01.axon', '--mirror', 'axon', '--only-url']
                outp = self.getTestOutp()
                retn = await s_tools_provision_service.main(argv, outp=outp)
                self.eq(0, retn)
                provurl = str(outp).strip()
                self.notin('one-time use URL: ', provurl)
                self.isin('ssl://', provurl)
                urlinfo = s_telepath.chopurl(provurl)
                providen = urlinfo.get('path').strip('/')

                async with await s_axon.Axon.initFromArgv((axonpath,)) as axon:
                    with s_common.genfile(axonpath, 'prov.done') as fd:
                        axonproviden = fd.read().decode().strip()
                    self.ne(axonproviden, providen)

                    # Punch the provisioning URL in like a environment variable
                    with self.setTstEnvars(SYN_AXON_AHA_PROVISION=provurl):

                        async with await s_axon.Axon.initFromArgv((axn2path,)) as axon2:
                            await axon2.sync()
                            self.true(axon.isactive)
                            self.false(axon2.isactive)
                            self.eq('aha://root@axon...', axon2.conf.get('mirror'))

                            with s_common.genfile(axn2path, 'prov.done') as fd:
                                axon2providen = fd.read().decode().strip()
                            self.eq(providen, axon2providen)

                        # Turn the mirror back on with the provisioning url in the config
                        async with await s_axon.Axon.initFromArgv((axn2path,)) as axon2:
                            await axon2.sync()
                            self.true(axon.isactive)
                            self.false(axon2.isactive)
                            self.eq('aha://root@axon...', axon2.conf.get('mirror'))

                # Provision a mirror using aha:provision in the mirror cell.yaml as well.
                # This is similar to the previous test block.
                axn3path = s_common.genpath(dirn, 'axon3')

                argv = ['--url', aha.getLocalUrl(), '02.axon', '--mirror', 'axon']
                outp = self.getTestOutp()
                await s_tools_provision_service.main(argv, outp=outp)
                self.isin('one-time use URL: ', str(outp))
                provurl = str(outp).split(':', 1)[1].strip()
                urlinfo = s_telepath.chopurl(provurl)
                providen = urlinfo.get('path').strip('/')

                async with await s_axon.Axon.initFromArgv((axonpath,)) as axon:

                    with s_common.genfile(axonpath, 'prov.done') as fd:
                        axonproviden = fd.read().decode().strip()
                    self.ne(axonproviden, providen)

                    axon2conf = {
                        'aha:provision': provurl,
                    }
                    s_common.yamlsave(axon2conf, axn3path, 'cell.yaml')
                    async with await s_axon.Axon.initFromArgv((axn3path,)) as axon03:
                        await axon03.sync()
                        self.true(axon.isactive)
                        self.false(axon03.isactive)
                        self.eq('aha://root@axon...', axon03.conf.get('mirror'))

                        with s_common.genfile(axn3path, 'prov.done') as fd:
                            axon3providen = fd.read().decode().strip()
                        self.eq(providen, axon3providen)

                    # Ensure that the aha:provision value was popped from the cell.yaml file,
                    # since that would have mismatched what was used to provision the mirror.
                    copied_conf = s_common.yamlload(axn3path, 'cell.yaml')
                    self.notin('aha:provision', copied_conf)

                    # Turn the mirror back on with the provisioning url removed from the config
                    async with await s_axon.Axon.initFromArgv((axn3path,)) as axon3:
                        await axon3.sync()
                        self.true(axon.isactive)
                        self.false(axon3.isactive)
                        self.eq('aha://root@axon...', axon03.conf.get('mirror'))

                        retn, outp = await self.execToolMain(s_a_list._main, [aha.getLocalUrl()])
                        self.eq(retn, 0)
                        outp.expect('Service              network                        leader')
                        outp.expect('00.axon              synapse                        True')
                        outp.expect('01.axon              synapse                        False')
                        outp.expect('02.axon              synapse                        False')
                        outp.expect('axon                 synapse                        True')

                # Ensure we can provision a service on a given listening ports
                outp.clear()
                args = ('--url', aha.getLocalUrl(), 'bazfaz', '--dmon-port', '123456')
                ret = await s_tools_provision_service.main(args, outp=outp)
                self.eq(1, ret)
                outp.expect('ERROR: Invalid dmon port: 123456')

                outp.clear()
                args = ('--url', aha.getLocalUrl(), 'bazfaz', '--https-port', '123456')
                ret = await s_tools_provision_service.main(args, outp=outp)
                outp.expect('ERROR: Invalid HTTPS port: 123456')
                self.eq(1, ret)

                outp = self.getTestOutp()
                argv = ('--url', aha.getLocalUrl(), 'bazfaz', '--dmon-port', '1234', '--https-port', '443')
                await s_tools_provision_service.main(argv, outp=outp)
                self.isin('one-time use URL: ', str(outp))
                provurl = str(outp).split(':', 1)[1].strip()
                async with await s_telepath.openurl(provurl) as proxy:
                    provconf = await proxy.getProvInfo()
                    conf = provconf.get('conf')
                    dmon_listen = conf.get('dmon:listen')
                    parts = s_telepath.chopurl(dmon_listen)
                    self.eq(parts.get('port'), 1234)
                    https_port = conf.get('https:port')
                    self.eq(https_port, 443)

                # We can generate urls and then drop them en-mass. They will not usable.
                provurls = []
                enrlursl = []
                clonurls = []
                async with aha.getLocalProxy() as proxy:
                    provurls.append(await proxy.addAhaSvcProv('00.cell'))
                    provurls.append(await proxy.addAhaSvcProv('01.cell', {'mirror': 'cell'}))
                    enrlursl.append(await proxy.addAhaUserEnroll('bob'))
                    enrlursl.append(await proxy.addAhaUserEnroll('alice'))
                    clonurls.append(await proxy.addAhaClone('hehe.haha.com'))
                    clonurls.append(await proxy.addAhaClone('wow.haha.com', port='12345'))

                    await proxy.clearAhaSvcProvs()
                    await proxy.clearAhaUserEnrolls()
                    await proxy.clearAhaClones()

                for url in provurls:
                    with self.raises(s_exc.NoSuchName) as cm:
                        async with await s_telepath.openurl(url) as client:
                            self.fail(f'Connected to an expired provisioning URL {url}')  # pragma: no cover
                for url in enrlursl:
                    with self.raises(s_exc.NoSuchName) as cm:
                        async with await s_telepath.openurl(url) as prox:
                            self.fail(f'Connected to an expired enrollment URL {url}')  # pragma: no cover
                for url in clonurls:
                    with self.raises(s_exc.NoSuchName) as cm:
                        async with await s_telepath.openurl(url) as prox:
                            self.fail(f'Connected to an expired clone URL {url}')  # pragma: no cover

    async def test_aha_httpapi(self):

        async with self.getTestAha() as aha:

            await aha.auth.rootuser.setPasswd('secret')

            host, httpsport = await aha.addHttpsPort(0)
            url = f'https://localhost:{httpsport}/api/v1/aha/provision/service'

            async with self.getHttpSess(auth=('root', 'secret'), port=httpsport) as sess:
                # Simple request works
                async with sess.post(url, json={'name': '00.foosvc'}) as resp:
                    info = await resp.json()
                    self.eq(info.get('status'), 'ok')
                    result = info.get('result')
                    provurl = result.get('url')

                async with await s_telepath.openurl(provurl) as prox:
                    provconf = await prox.getProvInfo()
                    self.isin('iden', provconf)
                    conf = provconf.get('conf')
                    self.eq(conf.get('aha:user'), 'root')
                    dmon_listen = conf.get('dmon:listen')
                    parts = s_telepath.chopurl(dmon_listen)
                    self.eq(parts.get('port'), 0)
                    self.none(conf.get('https:port'))

                # Full api works as well
                data = {'name': '01.foosvc',
                        'provinfo': {
                            'dmon:port': 12345,
                            'https:port': 8443,
                            'mirror': 'foosvc',
                            'conf': {
                                'aha:user': 'test',
                            }
                        }
                        }
                async with sess.post(url, json=data) as resp:
                    info = await resp.json()
                    self.eq(info.get('status'), 'ok')
                    result = info.get('result')
                    provurl = result.get('url')
                async with await s_telepath.openurl(provurl) as prox:
                    provconf = await prox.getProvInfo()
                    conf = provconf.get('conf')
                    self.eq(conf.get('aha:user'), 'test')
                    dmon_listen = conf.get('dmon:listen')
                    parts = s_telepath.chopurl(dmon_listen)
                    self.eq(parts.get('port'), 12345)
                    self.eq(conf.get('https:port'), 8443)

                # Sad path
                async with sess.post(url) as resp:
                    info = await resp.json()
                    self.eq(info.get('status'), 'err')
                    self.eq(info.get('code'), 'SchemaViolation')
                async with sess.post(url, json={}) as resp:
                    info = await resp.json()
                    self.eq(info.get('status'), 'err')
                    self.eq(info.get('code'), 'SchemaViolation')
                async with sess.post(url, json={'name': 1234}) as resp:
                    info = await resp.json()
                    self.eq(info.get('status'), 'err')
                    self.eq(info.get('code'), 'SchemaViolation')
                async with sess.post(url, json={'name': ''}) as resp:
                    info = await resp.json()
                    self.eq(info.get('status'), 'err')
                    self.eq(info.get('code'), 'SchemaViolation')
                async with sess.post(url, json={'name': '00.newp', 'provinfo': 5309}) as resp:
                    info = await resp.json()
                    self.eq(info.get('status'), 'err')
                    self.eq(info.get('code'), 'SchemaViolation')
                async with sess.post(url, json={'name': '00.newp', 'provinfo': {'dmon:port': -1}}) as resp:
                    info = await resp.json()
                    self.eq(info.get('status'), 'err')
                    self.eq(info.get('code'), 'SchemaViolation')

            # Not an admin
            await aha.addUser('lowuser', passwd='lowuser')
            async with self.getHttpSess(auth=('lowuser', 'lowuser'), port=httpsport) as sess:
                async with sess.post(url, json={'name': '00.newp'}) as resp:
                    info = await resp.json()
                    self.eq(info.get('status'), 'err')
                    self.eq(info.get('code'), 'AuthDeny')

    async def test_aha_connect_back(self):

        async with self.getTestAha() as aha:  # type: s_aha.AhaCell

            async with self.addSvcToAha(aha, '00.exec', ExecTeleCaller) as conn:
                ahaurl = aha.getMyUrl()
                await conn.exectelecall(ahaurl, 'getNexsIndx')

            self.true(conn.ahaclient.isfini)

    async def test_aha_util_helpers(self):

        # Mainly for test helper coverage.
        async with self.getTestAha() as aha:
            async with self.addSvcToAha(aha, '00.cell', s_cell.Cell) as cell00:  # type: s_cell.Cell
                async with self.addSvcToAha(aha, '01.cell', s_cell.Cell,
                                            provinfo={'mirror': 'cell'}) as cell01:  # type: s_cell.Cell
                    await cell01.sync()
                    # This should teardown cleanly.

    async def test_aha_restart(self):

        with self.getTestDir() as dirn:

            ahadirn = s_common.gendir(dirn, 'aha')
            svc0dirn = s_common.gendir(dirn, 'svc00')
            svc1dirn = s_common.gendir(dirn, 'svc01')

            async with await s_base.Base.anit() as cm:

                async with self.getTestAha(dirn=ahadirn) as aha:

                    async with aha.waiter(3, 'aha:svcadd', timeout=10):

                        onetime = await aha.addAhaSvcProv('00.svc', provinfo=None)
                        conf = {'aha:provision': onetime}
                        svc0 = await cm.enter_context(self.getTestCell(conf=conf))

                        onetime = await aha.addAhaSvcProv('01.svc', provinfo={'mirror': 'svc'})
                        conf = {'aha:provision': onetime}
                        svc1 = await cm.enter_context(self.getTestCell(conf=conf))

                    # Ensure that services have connected
                    await asyncio.wait_for(svc1.nexsroot._mirready.wait(), timeout=6)
                    await svc1.sync()

                    # Get Aha services
                    snfo = await aha.getAhaSvc('01.svc...')
                    self.true(snfo['svcinfo']['ready'])

                    online = snfo['svcinfo']['online']
                    self.nn(online)

                # Restart aha
                async with self.getTestAha(dirn=ahadirn) as aha:

                    snfo = await aha._waitAhaSvcDown('01.svc...', timeout=10)
                    self.none(snfo['svcinfo'].get('online'))
                    self.false(snfo['svcinfo']['ready'])

                    # svc01 has reconnected and the ready state has been re-registered
                    snfo = await aha._waitAhaSvcOnline('01.svc...', timeout=10)
                    self.nn(snfo['svcinfo']['online'])
                    self.true(snfo['svcinfo']['ready'])

    async def test_aha_service_pools(self):

        async with self.getTestAha() as aha:

            async with await s_base.Base.anit() as base:

                with self.getTestDir() as dirn:

                    dirn00 = s_common.genpath(dirn, 'cell00')
                    dirn01 = s_common.genpath(dirn, 'cell01')
                    dirn02 = s_common.genpath(dirn, 'cell02')

                    cell00 = await base.enter_context(self.addSvcToAha(aha, '00', s_cell.Cell, dirn=dirn00))
                    cell01 = await base.enter_context(self.addSvcToAha(aha, '01', s_cell.Cell, dirn=dirn01))

                    core00 = await base.enter_context(self.addSvcToAha(aha, 'core', s_cortex.Cortex, dirn=dirn02))

                    msgs = await core00.stormlist('aha.pool.list')
                    self.stormHasNoWarnErr(msgs)
                    self.stormIsInPrint('0 pools', msgs)

                    msgs = await core00.stormlist('aha.pool.add pool00...')
                    self.stormHasNoWarnErr(msgs)
                    self.stormIsInPrint('Created AHA service pool: pool00.synapse', msgs)

                    # Pool has no members....
                    pool = await s_telepath.open('aha://pool00...')
                    self.eq(0, pool.size())

                    async with pool.waiter(1, 'svc:add', timeout=12):
                        msgs = await core00.stormlist('aha.pool.svc.add pool00... 00...')
                        self.stormHasNoWarnErr(msgs)
                        self.stormIsInPrint('AHA service (00...) added to service pool (pool00.synapse)', msgs)

                    prox = await pool.proxy(timeout=12)
                    info = await prox.getCellInfo()
                    self.eq('00', info.get('cell').get('aha').get('name'))
                    self.eq(1, pool.size())
                    await pool.fini()
                    self.eq(0, pool.size())
                    self.true(prox.isfini)

                    poolinfo = await aha.getAhaPool('pool00...')
                    self.len(1, poolinfo['services'])

                    msgs = await core00.stormlist('aha.pool.list')
                    self.stormIsInPrint('Pool: pool00.synapse', msgs)
                    self.stormIsInPrint('    00.synapse', msgs)
                    self.stormIsInPrint('1 pools', msgs)

                    msgs = await core00.stormlist('$lib.print($lib.aha.pool.get(pool00.synapse))')
                    self.stormIsInPrint('aha:pool: pool00.synapse', msgs)

                    async with await s_telepath.open('aha://pool00...') as pool:

                        replay = s_common.envbool('SYNDEV_NEXUS_REPLAY')
                        nevents = 5 if replay else 3

                        async with pool.waiter(nevents, 'svc:add', timeout=3):

                            msgs = await core00.stormlist('aha.pool.svc.add pool00... 01...')
                            self.stormHasNoWarnErr(msgs)
                            self.stormIsInPrint('AHA service (01...) added to service pool (pool00.synapse)', msgs)

                            msgs = await core00.stormlist('aha.pool.svc.add pool00... 01...')
                            self.stormHasNoWarnErr(msgs)
                            self.stormIsInPrint('AHA service (01...) added to service pool (pool00.synapse)', msgs)

                        poolinfo = await aha.getAhaPool('pool00...')
                        self.len(2, poolinfo['services'])

                        self.nn(poolinfo['created'])
                        self.nn(poolinfo['services']['00.synapse']['created'])
                        self.nn(poolinfo['services']['01.synapse']['created'])

                        self.eq(core00.auth.rootuser.iden, poolinfo['creator'])
                        self.eq(core00.auth.rootuser.iden, poolinfo['services']['00.synapse']['creator'])
                        self.eq(core00.auth.rootuser.iden, poolinfo['services']['01.synapse']['creator'])

                        for client in pool.clients.values():
                            await client.proxy(timeout=3)

                        proxy00 = await pool.proxy(timeout=3)
                        run00 = await (await pool.proxy(timeout=3)).getCellRunId()
                        run01 = await (await pool.proxy(timeout=3)).getCellRunId()
                        self.ne(run00, run01)

                        waiter = pool.waiter(1, 'pool:reset')

                        async with pool.waiter(1, 'pool:reset', timeout=3):
                            ahaproxy = await pool.aha.proxy()
                            await ahaproxy.fini()

                        # wait for the pool to be notified of the topology change
                        async with pool.waiter(1, 'svc:del', timeout=10):

                            msgs = await core00.stormlist('aha.pool.svc.del pool00... 00...')
                            self.stormHasNoWarnErr(msgs)
                            self.stormIsInPrint('AHA service (00.synapse) removed from service pool (pool00.synapse)', msgs)

                            msgs = await core00.stormlist('aha.pool.svc.del pool00... 00...')
                            self.stormHasNoWarnErr(msgs)
                            self.stormIsInPrint('Did not remove (00...) from the service pool.', msgs)

                        run00 = await (await pool.proxy(timeout=3)).getCellRunId()
                        self.eq(run00, await (await pool.proxy(timeout=3)).getCellRunId())

                        poolinfo = await aha.getAhaPool('pool00...')
                        self.len(1, poolinfo['services'])

                    msgs = await core00.stormlist('aha.pool.del pool00...')
                    self.stormHasNoWarnErr(msgs)
                    self.stormIsInPrint('Removed AHA service pool: pool00.synapse', msgs)

    async def test_aha_reprovision(self):

        with self.withNexusReplay() as stack:
            with self.getTestDir() as dirn:

                aha00dirn = s_common.gendir(dirn, 'aha00')
                aha01dirn = s_common.gendir(dirn, 'aha01')
                svc0dirn = s_common.gendir(dirn, 'svc00')
                svc1dirn = s_common.gendir(dirn, 'svc01')

                async with await s_base.Base.anit() as cm:

                    aha = await cm.enter_context(self.getTestAha(dirn=aha00dirn))

                    async with aha.waiter(2, 'aha:svcadd', timeout=6):
                        purl = await aha.addAhaSvcProv('00.svc')
                        svc0 = await s_cell.Cell.anit(svc0dirn, conf={'aha:provision': purl})
                        await cm.enter_context(svc0)

                    async with aha.waiter(1, 'aha:svcadd', timeout=6):
                        purl = await aha.addAhaSvcProv('01.svc', provinfo={'mirror': 'svc'})
                        svc1 = await s_cell.Cell.anit(svc1dirn, conf={'aha:provision': purl})
                        await cm.enter_context(svc1)

                    await asyncio.wait_for(svc1.nexsroot._mirready.wait(), timeout=6)
                    await svc1.sync()

                    snfo = self.nn(await aha.getAhaSvc('01.svc...'))
                    self.true(snfo['svcinfo']['ready'])

                # Now re-deploy the AHA Service and re-provision the two cells
                # with the same AHA configuration
                async with await s_base.Base.anit() as cm:

                    aha = await cm.enter_context(self.getTestAha(dirn=aha01dirn))

                    async with aha.waiter(2, 'aha:svcadd', timeout=6):
                        purl = await aha.addAhaSvcProv('00.svc')
                        svc0 = await s_cell.Cell.anit(svc0dirn, conf={'aha:provision': purl})
                        await cm.enter_context(svc0)

                    async with aha.waiter(1, 'aha:svcadd', timeout=6):
                        purl = await aha.addAhaSvcProv('01.svc', provinfo={'mirror': 'svc'})
                        svc1 = await s_cell.Cell.anit(svc1dirn, conf={'aha:provision': purl})
                        await cm.enter_context(svc1)

                    await asyncio.wait_for(svc1.nexsroot._mirready.wait(), timeout=6)
                    await svc1.sync()

                    # Get Aha services
                    snfo = self.nn(await aha.getAhaSvc('01.svc...'))
                    self.true(snfo['svcinfo']['ready'])

    async def test_aha_provision_longname(self):
        # Run a long network name and try provisioning with values that would exceed CSR
        # and certificate functionality.
        with self.withNexusReplay() as stack:

            with self.getTestDir() as dirn:
                aha00dirn = s_common.gendir(dirn, 'aha00')
                svc0dirn = s_common.gendir(dirn, 'svc00')
                async with await s_base.Base.anit() as cm:
                    # Add enough space to allow aha CA bootstraping.
                    basenet = 'loop.vertex.link'
                    networkname = f'{"x" * (64 - 7 - len(basenet))}.{basenet}'
                    aconf = {
                        'aha:name': 'aha',
                        'aha:network': networkname,
                        'provision:listen': f'ssl://aha.{networkname}:0'
                    }
                    name = aconf.get('aha:name')
                    netw = aconf.get('aha:network')
                    dnsname = f'{name}.{netw}'

                    aha = await s_aha.AhaCell.anit(aha00dirn, conf=aconf)
                    await cm.enter_context(aha)

                    addr, port = aha.provdmon.addr
                    # update the config to reflect the dynamically bound port
                    aha.conf['provision:listen'] = f'ssl://{dnsname}:{port}'

                    # do this config ex-post-facto due to port binding...
                    host, ahaport = await aha.dmon.listen(f'ssl://0.0.0.0:0?hostname={dnsname}&ca={netw}')
                    aha.conf['aha:urls'] = (f'ssl://{dnsname}:{ahaport}',)

                    with self.raises(s_exc.BadArg) as errcm:
                        await aha.addAhaSvcProv('00.svc', provinfo=None)
                    self.isin('Hostname value must not exceed 64 characters in length.',
                              errcm.exception.get('mesg'))
                    self.isin('len=65', errcm.exception.get('mesg'))

                    # We can generate a 64 character names though.
                    onetime = await aha.addAhaSvcProv('00.sv', provinfo=None)
                    sconf = {'aha:provision': onetime}
                    s_common.yamlsave(sconf, svc0dirn, 'cell.yaml')
                    svc0 = await s_cell.Cell.anit(svc0dirn, conf=sconf)
                    await cm.enter_context(svc0)

                    # Cannot generate a user cert that would be a problem for signing
                    with self.raises(s_exc.BadArg) as errcm:
                        await aha.addAhaUserEnroll('ruhroh')
                    self.isin('Username value must not exceed 64 characters in length.',
                              errcm.exception.get('mesg'))
                    self.isin('len=65', errcm.exception.get('mesg'))

                    # We can generate a name that is 64 characters in length and have its csr signed
                    onetime = await aha.addAhaUserEnroll('vvvvv')
                    async with await s_telepath.openurl(onetime) as prox:
                        userinfo = await prox.getUserInfo()
                        ahauser = userinfo.get('aha:user')
                        ahanetw = userinfo.get('aha:network')
                        username = f'{ahauser}@{ahanetw}'
                        byts = aha.certdir.genUserCsr(username)
                        byts = await prox.signUserCsr(byts)
                        self.nn(byts)

                    # 0 length inputs
                    with self.raises(s_exc.BadArg) as errcm:
                        await aha.addAhaSvcProv('')
                    self.isin('Empty name values are not allowed for provisioning.', errcm.exception.get('mesg'))
                    with self.raises(s_exc.BadArg) as errcm:
                        await aha.addAhaUserEnroll('')
                    self.isin('Empty name values are not allowed for provisioning.', errcm.exception.get('mesg'))

            # add an aha bootstrapping test failure
            with self.getTestDir() as dirn:
                aha00dirn = s_common.gendir(dirn, 'aha00')
                async with await s_base.Base.anit() as cm:
                    # Make the network too long that we cannot bootstrap the CA
                    basenet = 'loop.vertex.link'
                    networkname = f'{"x" * (64 - len(basenet))}.{basenet}'
                    aconf = {
                        'aha:name': 'aha',
                        'aha:network': networkname,
                        'provision:listen': f'ssl://aha.{networkname}:0'
                    }
                    with self.raises(s_exc.CryptoErr) as errcm:
                        await s_aha.AhaCell.anit(aha00dirn, conf=aconf)
                    self.isin('Certificate name values must be between 1-64 characters', errcm.exception.get('mesg'))

    async def test_aha_prov_with_user(self):

        async with self.getTestAha() as aha:
            async with await s_base.Base.anit() as base:
                with self.getTestDir() as dirn:
                    user = 'synuser'
                    dirn00 = s_common.genpath(dirn, 'cell00')
                    dirn01 = s_common.genpath(dirn, 'cell01')

                    axon00 = await base.enter_context(self.addSvcToAha(aha, '00.axon', s_axon.Axon, dirn=dirn00,
                                                                       provinfo={'conf': {'aha:user': user}}))
                    self.eq(axon00.conf.get('aha:user'), user)
                    core00 = await base.enter_context(self.addSvcToAha(aha, '00.core', s_cortex.Cortex, dirn=dirn01,
                                                                       conf={'axon': 'aha://axon...'},
                                                                       provinfo={'conf': {'aha:user': user}}))
                    self.eq(core00.conf.get('aha:user'), user)
                    # Svc to svc connections use the hinted aha:user value
                    prox = self.nn(await asyncio.wait_for(core00.axon.proxy(), timeout=12))
                    unfo = await prox.getCellUser()
                    self.eq(unfo.get('name'), user)

    async def test_aha_cell_with_tcp(self):
        # It's an older code, sir, but it checks out.
        # This should be removed in Synapse v3.0.0

        with self.getTestDir() as dirn:
            ahadir = s_common.gendir(dirn, 'aha')
            clldir = s_common.gendir(dirn, 'cell')
            ahaconf = {
                'aha:name': '00.aha',
                'aha:network': 'loop.vertex.link',
                'dmon:listen': 'tcp://127.0.0.1:0/',
                'auth:passwd': 'secret',
            }
            async with await s_aha.AhaCell.anit(dirn=ahadir, conf=ahaconf) as aha:
                urls = await aha.getAhaUrls()
                self.len(1, urls)
                self.true(urls[0].startswith('ssl://'))
                ahaurl = f'tcp://root:secret@127.0.0.1:{aha.sockaddr[1]}/'
                cllconf = {
                    'aha:name': '00.cell',
                    'aha:network': 'loop.vertex.link',
                    'aha:registry': ahaurl,
                    'dmon:listen': None,
                }
                async with await s_cell.Cell.anit(dirn=clldir, conf=cllconf) as cell:
                    self.none(await cell.ahaclient.waitready(timeout=12))
                    self.eq(cell.conf.get('aha:registry'), ahaurl)

                    prox = await cell.ahaclient.proxy()
                    await prox.fini()
                    self.false(cell.ahaclient._t_ready.is_set())

                    self.none(await cell.ahaclient.waitready(timeout=12))

                # No change when restarting
                async with await s_cell.Cell.anit(dirn=clldir, conf=cllconf) as cell:
                    self.none(await cell.ahaclient.waitready(timeout=12))
                    self.eq(cell.conf.get('aha:registry'), ahaurl)

<<<<<<< HEAD
    async def test_aha_gather(self):

        async with self.getTestAha() as aha:

            async with aha.waiter(3, 'aha:svcadd', timeout=10):

                conf = {'aha:provision': await aha.addAhaSvcProv('00.cell')}
                cell00 = await aha.enter_context(self.getTestCell(conf=conf))

                conf = {'aha:provision': await aha.addAhaSvcProv('01.cell', {'mirror': 'cell'})}
                cell01 = await aha.enter_context(self.getTestCell(conf=conf))

            await cell01.sync()

            nexsindx = await cell00.getNexsIndx()

            # test the call endpoint
            todo = s_common.todo('getCellInfo')
            items = dict([item async for item in aha.runGatherCall(cell00.iden, todo, timeout=3)])
            self.sorteq(items.keys(), ('00.cell.synapse', '01.cell.synapse'))
            self.true(all(item[0] for item in items.values()))
            self.eq(cell00.runid, items['00.cell.synapse'][1]['cell']['run'])
            self.eq(cell01.runid, items['01.cell.synapse'][1]['cell']['run'])

            todo = s_common.todo('newp')
            items = dict([item async for item in aha.runGatherCall(cell00.iden, todo, timeout=3)])
            self.false(any(item[0] for item in items.values()))
            self.sorteq(items.keys(), ('00.cell.synapse', '01.cell.synapse'))

            # test the genr endpoint
            print(repr(nexsindx))
            reals = [item async for item in cell00.getNexusChanges(0, wait=False)]
            todo = s_common.todo('getNexusChanges', 0, wait=False)
            items = [item async for item in aha.runGatherGenr(cell00.iden, todo, timeout=3) if item[1]]
            self.len(nexsindx * 2, items)

            # ensure we handle down services correctly
            async with aha.waiter(1, 'aha:svcdown', timeout=10):
                await cell01.fini()

            # test the call endpoint
            todo = s_common.todo('getCellInfo')
            items = dict([item async for item in aha.runGatherCall(cell00.iden, todo, timeout=3)])
            self.sorteq(items.keys(), ('00.cell.synapse',))
            self.true(all(item[0] for item in items.values()))
            self.eq(cell00.runid, items['00.cell.synapse'][1]['cell']['run'])

            # test the genr endpoint
            todo = s_common.todo('getNexusChanges', 0, wait=False)
            items = [item async for item in aha.runGatherGenr(cell00.iden, todo, timeout=3) if item[1]]
            self.len(nexsindx, items)
            self.true(all(item[1][0] for item in items))
=======
    async def test_aha_provision_listen_dns_name(self):
        # Ensure that we use the dns:name for the provisioning listener when
        # the provision:listen value is not provided.
        conf = {
            'aha:network': 'synapse',
            'dns:name': 'here.loop.vertex.link',
        }
        mesg = 'provision listening: ssl://0.0.0.0:27272?hostname=here.loop.vertex.link'
        with self.getAsyncLoggerStream('synapse.lib.aha', mesg) as stream:
            async with self.getTestCell(s_aha.AhaCell, conf=conf) as aha:
                self.true(await stream.wait(timeout=6))
                # And the URL works with our listener :)
                provurl = await aha.addAhaUserEnroll('bob.grey')
                async with await s_telepath.openurl(provurl) as prox:
                    info = await prox.getUserInfo()
                    self.eq(info.get('aha:user'), 'bob.grey')
>>>>>>> 94cd5d64
<|MERGE_RESOLUTION|>--- conflicted
+++ resolved
@@ -1293,60 +1293,6 @@
                     self.none(await cell.ahaclient.waitready(timeout=12))
                     self.eq(cell.conf.get('aha:registry'), ahaurl)
 
-<<<<<<< HEAD
-    async def test_aha_gather(self):
-
-        async with self.getTestAha() as aha:
-
-            async with aha.waiter(3, 'aha:svcadd', timeout=10):
-
-                conf = {'aha:provision': await aha.addAhaSvcProv('00.cell')}
-                cell00 = await aha.enter_context(self.getTestCell(conf=conf))
-
-                conf = {'aha:provision': await aha.addAhaSvcProv('01.cell', {'mirror': 'cell'})}
-                cell01 = await aha.enter_context(self.getTestCell(conf=conf))
-
-            await cell01.sync()
-
-            nexsindx = await cell00.getNexsIndx()
-
-            # test the call endpoint
-            todo = s_common.todo('getCellInfo')
-            items = dict([item async for item in aha.runGatherCall(cell00.iden, todo, timeout=3)])
-            self.sorteq(items.keys(), ('00.cell.synapse', '01.cell.synapse'))
-            self.true(all(item[0] for item in items.values()))
-            self.eq(cell00.runid, items['00.cell.synapse'][1]['cell']['run'])
-            self.eq(cell01.runid, items['01.cell.synapse'][1]['cell']['run'])
-
-            todo = s_common.todo('newp')
-            items = dict([item async for item in aha.runGatherCall(cell00.iden, todo, timeout=3)])
-            self.false(any(item[0] for item in items.values()))
-            self.sorteq(items.keys(), ('00.cell.synapse', '01.cell.synapse'))
-
-            # test the genr endpoint
-            print(repr(nexsindx))
-            reals = [item async for item in cell00.getNexusChanges(0, wait=False)]
-            todo = s_common.todo('getNexusChanges', 0, wait=False)
-            items = [item async for item in aha.runGatherGenr(cell00.iden, todo, timeout=3) if item[1]]
-            self.len(nexsindx * 2, items)
-
-            # ensure we handle down services correctly
-            async with aha.waiter(1, 'aha:svcdown', timeout=10):
-                await cell01.fini()
-
-            # test the call endpoint
-            todo = s_common.todo('getCellInfo')
-            items = dict([item async for item in aha.runGatherCall(cell00.iden, todo, timeout=3)])
-            self.sorteq(items.keys(), ('00.cell.synapse',))
-            self.true(all(item[0] for item in items.values()))
-            self.eq(cell00.runid, items['00.cell.synapse'][1]['cell']['run'])
-
-            # test the genr endpoint
-            todo = s_common.todo('getNexusChanges', 0, wait=False)
-            items = [item async for item in aha.runGatherGenr(cell00.iden, todo, timeout=3) if item[1]]
-            self.len(nexsindx, items)
-            self.true(all(item[1][0] for item in items))
-=======
     async def test_aha_provision_listen_dns_name(self):
         # Ensure that we use the dns:name for the provisioning listener when
         # the provision:listen value is not provided.
@@ -1363,4 +1309,56 @@
                 async with await s_telepath.openurl(provurl) as prox:
                     info = await prox.getUserInfo()
                     self.eq(info.get('aha:user'), 'bob.grey')
->>>>>>> 94cd5d64
+
+    async def test_aha_gather(self):
+
+        async with self.getTestAha() as aha:
+
+            async with aha.waiter(3, 'aha:svcadd', timeout=10):
+
+                conf = {'aha:provision': await aha.addAhaSvcProv('00.cell')}
+                cell00 = await aha.enter_context(self.getTestCell(conf=conf))
+
+                conf = {'aha:provision': await aha.addAhaSvcProv('01.cell', {'mirror': 'cell'})}
+                cell01 = await aha.enter_context(self.getTestCell(conf=conf))
+
+            await cell01.sync()
+
+            nexsindx = await cell00.getNexsIndx()
+
+            # test the call endpoint
+            todo = s_common.todo('getCellInfo')
+            items = dict([item async for item in aha.runGatherCall(cell00.iden, todo, timeout=3)])
+            self.sorteq(items.keys(), ('00.cell.synapse', '01.cell.synapse'))
+            self.true(all(item[0] for item in items.values()))
+            self.eq(cell00.runid, items['00.cell.synapse'][1]['cell']['run'])
+            self.eq(cell01.runid, items['01.cell.synapse'][1]['cell']['run'])
+
+            todo = s_common.todo('newp')
+            items = dict([item async for item in aha.runGatherCall(cell00.iden, todo, timeout=3)])
+            self.false(any(item[0] for item in items.values()))
+            self.sorteq(items.keys(), ('00.cell.synapse', '01.cell.synapse'))
+
+            # test the genr endpoint
+            print(repr(nexsindx))
+            reals = [item async for item in cell00.getNexusChanges(0, wait=False)]
+            todo = s_common.todo('getNexusChanges', 0, wait=False)
+            items = [item async for item in aha.runGatherGenr(cell00.iden, todo, timeout=3) if item[1]]
+            self.len(nexsindx * 2, items)
+
+            # ensure we handle down services correctly
+            async with aha.waiter(1, 'aha:svcdown', timeout=10):
+                await cell01.fini()
+
+            # test the call endpoint
+            todo = s_common.todo('getCellInfo')
+            items = dict([item async for item in aha.runGatherCall(cell00.iden, todo, timeout=3)])
+            self.sorteq(items.keys(), ('00.cell.synapse',))
+            self.true(all(item[0] for item in items.values()))
+            self.eq(cell00.runid, items['00.cell.synapse'][1]['cell']['run'])
+
+            # test the genr endpoint
+            todo = s_common.todo('getNexusChanges', 0, wait=False)
+            items = [item async for item in aha.runGatherGenr(cell00.iden, todo, timeout=3) if item[1]]
+            self.len(nexsindx, items)
+            self.true(all(item[1][0] for item in items))