import os
import http
import asyncio

from unittest import mock

import synapse.exc as s_exc
import synapse.axon as s_axon
import synapse.common as s_common
import synapse.cortex as s_cortex
import synapse.telepath as s_telepath

import synapse.lib.aha as s_aha
import synapse.lib.base as s_base
import synapse.lib.cell as s_cell

import synapse.tools.aha.list as s_a_list

import synapse.tools.aha.enroll as s_tools_enroll
import synapse.tools.aha.provision.user as s_tools_provision_user
import synapse.tools.aha.provision.service as s_tools_provision_service

import synapse.tests.utils as s_test

realaddsvc = s_aha.AhaCell.addAhaSvc
async def mockaddsvc(self, name, info):
    if getattr(self, 'testerr', False):
        raise s_exc.SynErr(mesg='newp')
    return await realaddsvc(self, name, info)

class ExecTeleCallerApi(s_cell.CellApi):
    async def exectelecall(self, url, meth, *args, **kwargs):
        return await self.cell.exectelecall(url, meth, *args, **kwargs)

class ExecTeleCaller(s_cell.Cell):
    cellapi = ExecTeleCallerApi

    async def exectelecall(self, url, meth, *args, **kwargs):

        async with await s_telepath.openurl(url) as prox:
            meth = getattr(prox, meth)
            resp = await meth(*args, **kwargs)
            return resp

class SpecialPathApi(s_cell.CellApi):
    async def __anit__(self, cell, link, user, path):
        await super().__anit__(cell, link, user)
        self.path = path

    async def getTestPath(self):
        return self.path

class PathAwareCell(s_cell.Cell):
    async def getCellApi(self, link, user, path):
        if not path:
            return await self.cellapi.anit(self, link, user)
        return await SpecialPathApi.anit(self, link, user, path)

class AhaTest(s_test.SynTest):

    async def test_lib_aha_clone(self):

        zoinks = 'zoinks.aha.loop.vertex.link'

        with self.getTestDir() as dirn:

            dir0 = s_common.gendir(dirn, 'aha0')
            dir1 = s_common.gendir(dirn, 'aha1')

            async with self.getTestAha(dirn=dir0) as aha0:

                ahacount = len(await aha0.getAhaUrls())
                async with aha0.getLocalProxy() as proxy0:
                    self.len(ahacount, await proxy0.getAhaUrls())
                    self.len(ahacount, await proxy0.getAhaServers())

                    purl = await proxy0.addAhaClone(zoinks, port=0)

                conf1 = {'clone': purl}
                async with self.getTestAha(conf=conf1, dirn=dir1) as aha1:

                    await aha1.sync()

                    self.eq(aha0.iden, aha1.iden)
                    self.nn(aha1.conf.get('mirror'))

                    serv0 = await aha0.getAhaServers()
                    serv1 = await aha1.getAhaServers()

                    self.len(ahacount + 1, serv0)
                    self.eq(serv0, serv1)

                    # ensure some basic functionality is being properly mirrored

                    iden = s_common.guid()
                    # Adding, downing, and removing service is also nexusified
                    info = {'urlinfo': {'host': '127.0.0.1', 'port': 8080,
                                        'scheme': 'tcp'},
                            'online': iden}

                    await aha0.addAhaSvc('test...', info)
                    await aha1.sync()
                    mnfo = await aha1.getAhaSvc('test...')
                    self.eq(mnfo.get('name'), 'test.synapse')

                    async with aha0.waiter(1, 'aha:svc:down', timeout=6):
                        await aha0.setAhaSvcDown('test...', iden)

                    await aha1.sync()

                    mnfo = await aha1.getAhaSvc('test...')
                    self.notin('online', mnfo)

                    await aha0.delAhaSvc('test...')
                    await aha1.sync()

                    mnfo = await aha1.getAhaSvc('test...')
                    self.none(mnfo)

                    self.true(aha0.isactive)
                    self.false(aha1.isactive)

                    async with aha1.getLocalProxy() as proxy:
                        await proxy.promote(graceful=True)

                    self.false(aha0.isactive)
                    self.true(aha1.isactive)

            # Remove 00.aha.loop.vertex.link since we're done with him + coverage
            async with self.getTestAha(conf={'dns:name': zoinks}, dirn=dir1) as aha1:
                async with aha1.getLocalProxy() as proxy1:
                    srvs = await proxy1.getAhaServers()
                    self.len(2, srvs)
                    aha00 = [info for info in srvs if info.get('host') == '00.aha.loop.vertex.link'][0]
                    data = await proxy1.delAhaServer(aha00.get('host'), aha00.get('port'))
                    self.eq(data.get('host'), aha00.get('host'))
                    self.eq(data.get('port'), aha00.get('port'))

                    srvs = await proxy1.getAhaServers()
                    self.len(1, srvs)
                    urls = await proxy1.getAhaUrls()
                    self.len(1, urls)

    async def test_lib_aha_offon(self):

        with self.getTestDir() as dirn:
<<<<<<< HEAD

            axon0_dirn = s_common.gendir(dirn, 'axon0')
=======
            cell0_dirn = s_common.gendir(dirn, 'cell0')
>>>>>>> f43f7493
            async with self.getTestAha(dirn=dirn) as aha:

                replaymult = 1
                if s_common.envbool('SYNDEV_NEXUS_REPLAY'):
                    replaymult = 2

<<<<<<< HEAD
                purl = await aha.addAhaSvcProv('0.axon')

                conf = {'aha:provision': purl}
                async with self.getTestAxon(dirn=axon0_dirn, conf=conf) as axon:

                    await aha._waitAhaSvcOnline('0.axon...', timeout=10)

                    svc = await aha.getAhaSvc('0.axon...')
=======
                purl = await aha.addAhaSvcProv('0.cell')

                conf = {'aha:provision': purl}
                async with self.getTestCell(dirn=cell0_dirn, conf=conf) as cell:

                    await aha._waitAhaSvcOnline('0.cell...', timeout=10)

                    svc = await aha.getAhaSvc('0.cell...')
>>>>>>> f43f7493
                    linkiden = svc.get('svcinfo', {}).get('online')

                    # Tear down the Aha cell.
                    await aha.__aexit__(None, None, None)

<<<<<<< HEAD
            with self.getAsyncLoggerStream('synapse.lib.aha', f'Set [0.axon.synapse] offline.') as stream:

                async with self.getTestAha(dirn=dirn) as aha:

                    self.true(await asyncio.wait_for(stream.wait(), timeout=12))
                    svc = await aha.getAhaSvc('0.axon...')
                    self.notin('online', svc.get('svcinfo'))

                    # Try setting something down a second time
                    await aha.setAhaSvcDown('0.axon...', linkiden)
                    svc = await aha.getAhaSvc('0.axon...')
=======
            with self.getAsyncLoggerStream('synapse.lib.aha', f'Set [0.cell.synapse] offline.') as stream:
                async with self.getTestAha(dirn=dirn) as aha:

                    self.true(await asyncio.wait_for(stream.wait(), timeout=12))
                    svc = await aha.getAhaSvc('0.cell...')
                    self.notin('online', svc.get('svcinfo'))

                    # Try setting something down a second time
                    await aha.setAhaSvcDown('0.cell...', linkiden)
                    svc = await aha.getAhaSvc('0.cell...')
>>>>>>> f43f7493
                    self.notin('online', svc.get('svcinfo'))

    async def test_lib_aha_basics(self):

        replaymult = 1
        if s_common.envbool('SYNDEV_NEXUS_REPLAY'):
            replaymult = 2

        with self.raises(s_exc.NoSuchName):
            await s_telepath.getAhaProxy({})

        with self.raises(s_exc.NotReady):
            await s_telepath.getAhaProxy({'host': 'hehe.haha'})

        # We do inprocess reference counting for urls and clients.
        urls = ['newp://newp@newp', 'newp://newp@newp']
        info = await s_telepath.addAhaUrl(urls)
        self.eq(info.get('refs'), 1)
        # There is not yet a telepath client which is using these urls.
        self.none(info.get('client'))
        info = await s_telepath.addAhaUrl(urls)
        self.eq(info.get('refs'), 2)

        await s_telepath.delAhaUrl(urls)
        self.len(1, s_telepath.aha_clients)
        await s_telepath.delAhaUrl(urls)
        self.len(0, s_telepath.aha_clients)

        self.eq(0, await s_telepath.delAhaUrl('newp'))

        async with self.getTestAha() as aha:

<<<<<<< HEAD
            axon0_dirn = s_common.gendir(aha.dirn, 'axon0')

            ahaurls = await aha.getAhaUrls()

            conf = {'aha:provision': await aha.addAhaSvcProv('0.axon')}
            async with self.getTestAxon(dirn=axon0_dirn, conf=conf) as axon:

                await aha._waitAhaSvcOnline('0.axon...', timeout=10)
=======
            cell0_dirn = s_common.gendir(aha.dirn, 'cell0')

            ahaurls = await aha.getAhaUrls()

            conf = {'aha:provision': await aha.addAhaSvcProv('0.cell')}
            async with self.getTestCell(dirn=cell0_dirn, conf=conf) as cell:

                await aha._waitAhaSvcOnline('0.cell...', timeout=10)
>>>>>>> f43f7493

                with self.raises(s_exc.NoSuchName):
                    await s_telepath.getAhaProxy({'host': 'hehe.haha'})

<<<<<<< HEAD
                async with await s_telepath.openurl('aha://axon...') as proxy:
                    self.nn(await proxy.getCellIden())

                with self.raises(s_exc.BadArg):
                    _proxy = await axon.ahaclient.proxy(timeout=2)
                    await _proxy.modAhaSvcInfo('axon...', {'newp': 'newp'})

                async with await s_telepath.openurl('aha://0.axon...') as proxy:
                    self.nn(await proxy.getCellIden())

                # force a reconnect...
                proxy = await axon.ahaclient.proxy(timeout=2)
                async with aha.waiter(2 * replaymult, 'aha:svc:add'):
                    await proxy.fini()

                async with await s_telepath.openurl('aha://axon...') as proxy:
=======
                async with await s_telepath.openurl('aha://cell...') as proxy:
                    self.nn(await proxy.getCellIden())

                with self.raises(s_exc.BadArg):
                    _proxy = await cell.ahaclient.proxy(timeout=2)
                    await _proxy.modAhaSvcInfo('cell...', {'newp': 'newp'})

                async with await s_telepath.openurl('aha://0.cell...') as proxy:
                    self.nn(await proxy.getCellIden())

                # force a reconnect...
                proxy = await cell.ahaclient.proxy(timeout=2)
                async with aha.waiter(2 * replaymult, 'aha:svc:add'):
                    await proxy.fini()

                async with await s_telepath.openurl('aha://cell...') as proxy:
>>>>>>> f43f7493
                    self.nn(await proxy.getCellIden())

                # force the service into passive mode...
                async with aha.waiter(3 * replaymult, 'aha:svc:down', 'aha:svc:add', timeout=6):
<<<<<<< HEAD
                    await axon.setCellActive(False)

                with self.raises(s_exc.NoSuchName):
                    async with await s_telepath.openurl('aha://axon...') as proxy:
                        pass

                async with await s_telepath.openurl('aha://0.axon...') as proxy:
                    self.nn(await proxy.getCellIden())

                async with aha.waiter(1 * replaymult, 'aha:svc:add', timeout=6):
                    await axon.setCellActive(True)

                await aha._waitAhaSvcOnline('axon...', timeout=6)
                async with await s_telepath.openurl('aha://axon...') as proxy:
                    self.nn(await proxy.getCellIden())

            conf = {'aha:provision': await aha.addAhaSvcProv('0.axon')}
            async with self.getTestAxon(conf=conf) as axon:

                info = await axon.getCellInfo()

                self.eq(info['cell']['aha'], {'name': '0.axon', 'leader': 'axon', 'network': 'synapse'})

                await aha._waitAhaSvcOnline('axon...', timeout=10)
                await aha._waitAhaSvcOnline('0.axon...', timeout=10)

                async with await s_telepath.openurl('aha://axon.synapse') as proxy:
                    self.nn(await proxy.getCellIden())

                async with await s_telepath.openurl('aha://0.axon.synapse') as proxy:
                    self.nn(await proxy.getCellIden())
=======
                    await cell.setCellActive(False)

                with self.raises(s_exc.NoSuchName):
                    async with await s_telepath.openurl('aha://cell...') as proxy:
                        pass

                async with await s_telepath.openurl('aha://0.cell...') as proxy:
                    self.nn(await proxy.getCellIden())

                async with aha.waiter(1 * replaymult, 'aha:svc:add', timeout=6):
                    await cell.setCellActive(True)

                await aha._waitAhaSvcOnline('cell...', timeout=6)
                async with await s_telepath.openurl('aha://cell...') as proxy:
                    self.nn(await proxy.getCellIden())

            conf = {'aha:provision': await aha.addAhaSvcProv('0.cell')}
            async with self.getTestCell(ctor=PathAwareCell, conf=conf) as cell:

                info = await cell.getCellInfo()
                celliden = info['cell']['iden']

                self.eq(info['cell']['aha'], {'name': '0.cell', 'leader': 'cell', 'network': 'synapse'})

                await aha._waitAhaSvcOnline('cell...', timeout=10)
                await aha._waitAhaSvcOnline('0.cell...', timeout=10)

                async with await s_telepath.openurl('aha://cell.synapse') as proxy:
                    self.eq(celliden, await proxy.getCellIden())

                async with await s_telepath.openurl('aha://0.cell.synapse') as proxy:
                    self.eq(celliden, await proxy.getCellIden())

                async with await s_telepath.openurl('aha://0.cell.synapse/*/hehe/haha') as proxy:
                    self.eq(celliden, await proxy.getCellIden())
                    self.eq(('hehe', 'haha'), await proxy.getTestPath())
>>>>>>> f43f7493

                async with aha.getLocalProxy() as ahaproxy:

                    svcs = [x async for x in ahaproxy.getAhaSvcs()]
                    self.len(2, svcs)
                    names = [s['name'] for s in svcs]
<<<<<<< HEAD
                    self.sorteq(('axon.synapse', '0.axon.synapse'), names)
=======
                    self.sorteq(('cell.synapse', '0.cell.synapse'), names)
>>>>>>> f43f7493

                    self.nn(await ahaproxy.getCaCert())

            # We can use HTTP API to get the registered services
            await aha.addUser('lowuser', passwd='lowuser')
            await aha.auth.rootuser.setPasswd('secret')

            host, httpsport = await aha.addHttpsPort(0)
            svcsurl = f'https://localhost:{httpsport}/api/v1/aha/services'

            async with self.getHttpSess(auth=('root', 'secret'), port=httpsport) as sess:

                async with sess.get(svcsurl) as resp:
                    self.eq(resp.status, http.HTTPStatus.OK)
                    info = await resp.json()
                    self.eq(info.get('status'), 'ok')
                    result = info.get('result')
                    self.len(2, result)
<<<<<<< HEAD
                    self.eq({'0.axon.synapse', 'axon.synapse'},
=======
                    self.eq({'0.cell.synapse', 'cell.synapse'},
>>>>>>> f43f7493
                            {svcinfo.get('name') for svcinfo in result})

                async with sess.get(svcsurl) as resp:
                    self.eq(resp.status, http.HTTPStatus.OK)
                    info = await resp.json()
                    self.eq(info.get('status'), 'ok')
                    result = info.get('result')
                    self.len(2, result)
<<<<<<< HEAD
                    self.eq({'0.axon.synapse', 'axon.synapse'},
=======
                    self.eq({'0.cell.synapse', 'cell.synapse'},
>>>>>>> f43f7493
                            {svcinfo.get('name') for svcinfo in result})

                # Sad path
                async with sess.get(svcsurl, json={'newp': 'hehe'}) as resp:
                    self.eq(resp.status, http.HTTPStatus.BAD_REQUEST)
                    info = await resp.json()
                    self.eq(info.get('status'), 'err')
                    self.eq(info.get('code'), 'BadArg')

            # Sad path
            async with self.getHttpSess(auth=('lowuser', 'lowuser'), port=httpsport) as sess:
                async with sess.get(svcsurl) as resp:
                    self.eq(resp.status, http.HTTPStatus.FORBIDDEN)
                    info = await resp.json()
                    self.eq(info.get('status'), 'err')
                    self.eq(info.get('code'), 'AuthDeny')

            async with aha.getLocalProxy() as ahaproxy:
<<<<<<< HEAD
                await ahaproxy.delAhaSvc('axon.synapse')
                await ahaproxy.delAhaSvc('0.axon.synapse')
                self.none(await ahaproxy.getAhaSvc('axon.synapse'))
                self.none(await ahaproxy.getAhaSvc('0.axon.synapse'))
=======
                await ahaproxy.delAhaSvc('cell.synapse')
                await ahaproxy.delAhaSvc('0.cell.synapse')
                self.none(await ahaproxy.getAhaSvc('cell.synapse'))
                self.none(await ahaproxy.getAhaSvc('0.cell.synapse'))
>>>>>>> f43f7493
                self.len(0, [s async for s in ahaproxy.getAhaSvcs()])

            # test that services get updated aha server list
            with self.getTestDir() as dirn:

                conf = {'aha:provision': await aha.addAhaSvcProv('00.cell')}

                # can't assume just one due to enterprise tests with raft...
                ahacount = len(await aha.getAhaUrls())

                async with self.getTestCell(s_cell.Cell, conf=conf, dirn=dirn) as cell:
                    self.len(ahacount, cell.conf.get('aha:registry'))

                await aha.addAhaServer({'host': 'zoinks.aha.loop.vertex.link'})

                self.len(ahacount + 1, await aha.getAhaServers())

                async with self.getTestCell(s_cell.Cell, conf=conf, dirn=dirn) as cell:
                    await cell.ahaclient.proxy()
                    self.len(ahacount + 1, cell.conf.get('aha:registry'))

                self.nn(await aha.delAhaServer('zoinks.aha.loop.vertex.link', 27492))
                self.len(ahacount, await aha.getAhaServers())

                async with self.getTestCell(s_cell.Cell, conf=conf, dirn=dirn) as cell:
                    await cell.ahaclient.proxy()
                    self.len(ahacount, cell.conf.get('aha:registry'))

    async def test_lib_aha_loadenv(self):

        with self.getTestDir() as dirn:

            async with self.getTestAha() as aha:
                host, port = await aha.dmon.listen('tcp://127.0.0.1:0')
                await aha.auth.rootuser.setPasswd('hehehaha')

                conf = {
                    'version': 1,
                    'aha:servers': [
                        f'tcp://root:hehehaha@127.0.0.1:{port}/',
                    ],
                }

                path = s_common.genpath(dirn, 'telepath.yaml')
                s_common.yamlsave(conf, path)

                # No clients have been loaded yet.
                with self.raises(s_exc.NotReady) as cm:
                    await s_telepath.openurl('aha://visi@foo.bar.com')
                self.eq(cm.exception.get('mesg'),
                        'No aha servers registered to lookup foo.bar.com')

                fini = await s_telepath.loadTeleEnv(path)

                # Should be one uninitialized aha client
                self.len(1, s_telepath.aha_clients)
                [info] = s_telepath.aha_clients.values()
                self.none(info.get('client'))

                with self.raises(s_exc.NoSuchName):
                    await s_telepath.openurl('aha://visi@foo.bar.com')

                # Connecting to an aha url should have initialized the client
                self.len(1, s_telepath.aha_clients)
                self.nn(info.get('client'))
                await fini()

    async def test_lib_aha_finid_cell(self):

        async with self.getTestAha() as aha:

<<<<<<< HEAD
            conf = {'aha:provision': await aha.addAhaSvcProv('0.axon')}

            async with self.getTestAxon(conf=conf) as axon:

                await aha._waitAhaSvcOnline('0.axon...', timeout=10)

                async with await s_telepath.openurl('aha://0.axon...') as proxy:
                    self.nn(await proxy.getCellIden())

                proxy = await axon.ahaclient.proxy()

                # avoid race to notify client...
                async with axon.ahaclient.waiter(1, 'tele:client:linkloop', timeout=2):
=======
            conf = {'aha:provision': await aha.addAhaSvcProv('0.cell')}

            async with self.getTestCell(conf=conf) as cell:

                await aha._waitAhaSvcOnline('0.cell...', timeout=10)

                async with await s_telepath.openurl('aha://0.cell...') as proxy:
                    self.nn(await proxy.getCellIden())

                proxy = await cell.ahaclient.proxy()

                # avoid race to notify client...
                async with cell.ahaclient.waiter(1, 'tele:client:linkloop', timeout=2):
>>>>>>> f43f7493
                    await aha.fini()
                    self.true(await proxy.waitfini(timeout=10))

                with self.raises(asyncio.TimeoutError):
<<<<<<< HEAD
                    await axon.ahaclient.proxy(timeout=0.1)
=======
                    await cell.ahaclient.proxy(timeout=0.1)
>>>>>>> f43f7493

    async def test_lib_aha_onlink_fail(self):

        with mock.patch('synapse.lib.aha.AhaCell.addAhaSvc', mockaddsvc):

            async with self.getTestAha() as aha:

                replaymult = 1
                if s_common.envbool('SYNDEV_NEXUS_REPLAY'):
                    replaymult = 2

                aha.testerr = True
<<<<<<< HEAD
                conf = {'aha:provision': await aha.addAhaSvcProv('0.axon')}
                async with self.getTestAxon(conf=conf) as axon:

                    svc = await aha.getAhaSvc('0.axon...')
                    self.none(svc)

                    aha.testerr = False
                    await aha._waitAhaSvcOnline('0.axon...', timeout=10)

                    svc = await aha.getAhaSvc('0.axon...')
=======
                conf = {'aha:provision': await aha.addAhaSvcProv('0.cell')}
                async with self.getTestCell(conf=conf) as cell:

                    svc = await aha.getAhaSvc('0.cell...')
                    self.none(svc)

                    aha.testerr = False
                    await aha._waitAhaSvcOnline('0.cell...', timeout=10)
>>>>>>> f43f7493

                    svc = await aha.getAhaSvc('0.cell...')
                    self.nn(svc)
                    self.nn(svc.get('svcinfo', {}).get('online'))

<<<<<<< HEAD
                    async with await s_telepath.openurl('aha://0.axon...') as proxy:
=======
                    async with await s_telepath.openurl('aha://0.cell...') as proxy:
>>>>>>> f43f7493
                        self.nn(await proxy.getCellIden())

    async def test_lib_aha_bootstrap(self):

        with self.getTestDir() as dirn:
            certdirn = s_common.gendir('certdir')
            with self.getTestCertDir(certdirn):

                conf = {
                    'aha:name': 'aha',
                    'aha:admin': 'root@do.vertex.link',
                    'aha:network': 'do.vertex.link',
                }

                async with self.getTestAha(dirn=dirn, conf=conf) as aha:
                    self.true(os.path.isfile(os.path.join(aha.dirn, 'certs', 'cas', 'do.vertex.link.crt')))
                    self.true(os.path.isfile(os.path.join(aha.dirn, 'certs', 'cas', 'do.vertex.link.key')))
                    self.true(os.path.isfile(os.path.join(aha.dirn, 'certs', 'hosts', 'aha.do.vertex.link.crt')))
                    self.true(os.path.isfile(os.path.join(aha.dirn, 'certs', 'hosts', 'aha.do.vertex.link.key')))
                    self.true(os.path.isfile(os.path.join(aha.dirn, 'certs', 'users', 'root@do.vertex.link.crt')))
                    self.true(os.path.isfile(os.path.join(aha.dirn, 'certs', 'users', 'root@do.vertex.link.key')))

                    host, port = await aha.dmon.listen('ssl://127.0.0.1:0?hostname=aha.do.vertex.link&ca=do.vertex.link')

                    async with await s_telepath.openurl(f'ssl://root@127.0.0.1:{port}?hostname=aha.do.vertex.link') as proxy:
                        await proxy.getCellInfo()

    async def test_lib_aha_noconf(self):

        conf = {'dns:name': None}
        async with self.getTestAha(conf=conf) as aha:

            with self.raises(s_exc.NeedConfValu):
                await aha.addAhaSvcProv('hehe')

            aha.conf['aha:urls'] = 'tcp://127.0.0.1:0/'

            with self.raises(s_exc.NeedConfValu):
                await aha.addAhaSvcProv('hehe')

            with self.raises(s_exc.NeedConfValu):
                await aha.addAhaUserEnroll('hehe')

            with self.raises(s_exc.NeedConfValu):
                await aha.addAhaUserEnroll('hehe')

    async def test_lib_aha_provision(self):

        with self.getTestDir() as dirn:

            conf = {'dns:name': 'aha.loop.vertex.link'}
            async with self.getTestAha(dirn=dirn, conf=conf) as aha:

                ahaport = aha.sockaddr[1]

                url = aha.getLocalUrl()

                outp = self.getTestOutp()
                await s_tools_provision_service.main(('--url', aha.getLocalUrl(), 'foobar'), outp=outp)
                self.isin('one-time use URL: ', str(outp))

                provurl = str(outp).split(':', 1)[1].strip()

                async with await s_telepath.openurl(provurl) as prov:
                    provinfo = await prov.getProvInfo()
                    self.isinstance(provinfo, dict)
                    conf = provinfo.get('conf')
                    # Default https port is not set; dmon is port 0
                    self.notin('https:port', conf)
                    dmon_listen = conf.get('dmon:listen')
                    parts = s_telepath.chopurl(dmon_listen)
                    self.eq(parts.get('port'), 0)
                    self.nn(await prov.getCaCert())

                with self.raises(s_exc.NoSuchName):
                    await s_telepath.openurl(provurl)

                async with aha.getLocalProxy() as proxy:
                    onebork = await proxy.addAhaSvcProv('bork')
                    await proxy.delAhaSvcProv(onebork)

                    onenewp = await proxy.addAhaSvcProv('newp')
                    async with await s_telepath.openurl(onenewp) as provproxy:

                        byts = aha.certdir.genHostCsr('lalala')
                        with self.raises(s_exc.BadArg):
                            await provproxy.signHostCsr(byts)

                        byts = aha.certdir.genUserCsr('lalala')
                        with self.raises(s_exc.BadArg):
                            await provproxy.signUserCsr(byts)

                    onebork = await proxy.addAhaUserEnroll('bork00')
                    await proxy.delAhaUserEnroll(onebork)

                    onebork = await proxy.addAhaUserEnroll('bork01')
                    async with await s_telepath.openurl(onebork) as provproxy:

                        byts = aha.certdir.genUserCsr('zipzop')
                        with self.raises(s_exc.BadArg):
                            await provproxy.signUserCsr(byts)

                onetime = await aha.addAhaSvcProv('00.axon')

                axonpath = s_common.gendir(dirn, 'axon')
                axonconf = {
                    'aha:provision': onetime,
                }
                s_common.yamlsave(axonconf, axonpath, 'cell.yaml')

                argv = (axonpath, '--auth-passwd', 'rootbeer', '--https', '0')
                async with await s_axon.Axon.initFromArgv(argv) as axon:

                    # opts were copied through successfully
                    self.true(await axon.auth.rootuser.tryPasswd('rootbeer'))

                    # test that nobody set aha:admin
                    self.none(await axon.auth.getUserByName('root@loop.vertex.link'))
                    self.none(await axon.auth.getUserByName('axon@loop.vertex.link'))

                    self.true(os.path.isfile(s_common.genpath(axon.dirn, 'prov.done')))
                    self.true(os.path.isfile(s_common.genpath(axon.dirn, 'certs', 'cas', 'synapse.crt')))
                    self.true(os.path.isfile(s_common.genpath(axon.dirn, 'certs', 'hosts', '00.axon.synapse.crt')))
                    self.true(os.path.isfile(s_common.genpath(axon.dirn, 'certs', 'hosts', '00.axon.synapse.key')))
                    self.true(os.path.isfile(s_common.genpath(axon.dirn, 'certs', 'users', 'root@synapse.crt')))
                    self.true(os.path.isfile(s_common.genpath(axon.dirn, 'certs', 'users', 'root@synapse.key')))

                    yamlconf = s_common.yamlload(axon.dirn, 'cell.yaml')
                    self.eq('axon', yamlconf.get('aha:leader'))
                    self.eq('00.axon', yamlconf.get('aha:name'))
                    self.eq('synapse', yamlconf.get('aha:network'))
                    self.none(yamlconf.get('aha:admin'))

                    self.eq(await aha.getAhaUrls(), yamlconf.get('aha:registry'))
                    self.eq(f'ssl://0.0.0.0:0?hostname=00.axon.synapse&ca=synapse', yamlconf.get('dmon:listen'))

                    unfo = await axon.addUser('visi')

                    outp = self.getTestOutp()
                    await s_tools_provision_user.main(('--url', aha.getLocalUrl(), 'visi'), outp=outp)
                    self.isin('one-time use URL:', str(outp))

                    provurl = str(outp).split(':', 1)[1].strip()
                    with self.getTestSynDir() as syndir:

                        capath = s_common.genpath(syndir, 'certs', 'cas', 'synapse.crt')
                        crtpath = s_common.genpath(syndir, 'certs', 'users', 'visi@synapse.crt')
                        keypath = s_common.genpath(syndir, 'certs', 'users', 'visi@synapse.key')

                        for path in (capath, crtpath, keypath):
                            s_common.genfile(path)

                        outp = self.getTestOutp()
                        await s_tools_enroll.main((provurl,), outp=outp)

                        for path in (capath, crtpath, keypath):
                            self.gt(os.path.getsize(path), 0)

                        teleyaml = s_common.yamlload(syndir, 'telepath.yaml')
                        self.eq(teleyaml.get('version'), 1)
                        self.sorteq(teleyaml.get('aha:servers'), await aha.getAhaUrls(user='visi'))

                        certdir = s_telepath.s_certdir.CertDir(os.path.join(syndir, 'certs'))
                        async with await s_telepath.openurl('aha://visi@axon...', certdir=certdir) as prox:
                            self.eq(axon.iden, await prox.getCellIden())

                        # Lock the user
                        await axon.setUserLocked(unfo.get('iden'), True)

                        with self.raises(s_exc.AuthDeny) as cm:
                            async with await s_telepath.openurl('aha://visi@axon...', certdir=certdir) as prox:
                                self.eq(axon.iden, await prox.getCellIden())
                        self.isin('locked', cm.exception.get('mesg'))

                    outp = self.getTestOutp()
                    await s_tools_provision_user.main(('--url', aha.getLocalUrl(), 'visi'), outp=outp)
                    self.isin('Need --again', str(outp))

                    outp = self.getTestOutp()
                    await s_tools_provision_user.main(('--url', aha.getLocalUrl(), '--again', 'visi'), outp=outp)
                    self.isin('one-time use URL:', str(outp))

                onetime = await aha.addAhaSvcProv('00.axon')
                axonconf = {
                    'https:port': None,
                    'aha:provision': onetime,
                }
                s_common.yamlsave(axonconf, axonpath, 'cell.yaml')

                # Populate data in the overrides file that will be removed from the
                # provisioning data
                overconf = {
                    'dmon:listen': 'tcp://0.0.0.0:0',  # This is removed
                }
                s_common.yamlsave(overconf, axonpath, 'cell.mods.yaml')

                # force a re-provision... (because the providen is different)
                with self.getAsyncLoggerStream('synapse.lib.cell',
                                               'Provisioning axon from AHA service') as stream:
                    async with await s_axon.Axon.initFromArgv((axonpath,)) as axon:
                        self.true(await stream.wait(6))
                        self.ne(axon.conf.get('dmon:listen'),
                                'tcp://0.0.0.0:0')
                overconf2 = s_common.yamlload(axonpath, 'cell.mods.yaml')
                self.eq(overconf2, {})

                # tests startup logic that recognizes it's already done
                with self.getAsyncLoggerStream('synapse.lib.cell', ) as stream:
                    async with await s_axon.Axon.initFromArgv((axonpath,)) as axon:
                        pass
                    stream.seek(0)
                    self.notin('Provisioning axon from AHA service', stream.read())

                async with await s_axon.Axon.initFromArgv((axonpath,)) as axon:
                    # testing second run...
                    pass

                # With one axon up, we can provision a mirror of him.
                axn2path = s_common.genpath(dirn, 'axon2')

                argv = ['--url', aha.getLocalUrl(), '01.axon', '--mirror', 'axon', '--only-url']
                outp = self.getTestOutp()
                retn = await s_tools_provision_service.main(argv, outp=outp)
                self.eq(0, retn)
                provurl = str(outp).strip()
                self.notin('one-time use URL: ', provurl)
                self.isin('ssl://', provurl)
                urlinfo = s_telepath.chopurl(provurl)
                providen = urlinfo.get('path').strip('/')

                async with await s_axon.Axon.initFromArgv((axonpath,)) as axon:
                    with s_common.genfile(axonpath, 'prov.done') as fd:
                        axonproviden = fd.read().decode().strip()
                    self.ne(axonproviden, providen)

                    # Punch the provisioning URL in like a environment variable
                    with self.setTstEnvars(SYN_AXON_AHA_PROVISION=provurl):

                        async with await s_axon.Axon.initFromArgv((axn2path,)) as axon2:
                            await axon2.sync()
                            self.true(axon.isactive)
                            self.false(axon2.isactive)
                            self.eq('aha://root@axon...', axon2.conf.get('mirror'))

                            with s_common.genfile(axn2path, 'prov.done') as fd:
                                axon2providen = fd.read().decode().strip()
                            self.eq(providen, axon2providen)

                        # Turn the mirror back on with the provisioning url in the config
                        async with await s_axon.Axon.initFromArgv((axn2path,)) as axon2:
                            await axon2.sync()
                            self.true(axon.isactive)
                            self.false(axon2.isactive)
                            self.eq('aha://root@axon...', axon2.conf.get('mirror'))

                # Provision a mirror using aha:provision in the mirror cell.yaml as well.
                # This is similar to the previous test block.
                axn3path = s_common.genpath(dirn, 'axon3')

                argv = ['--url', aha.getLocalUrl(), '02.axon', '--mirror', 'axon']
                outp = self.getTestOutp()
                await s_tools_provision_service.main(argv, outp=outp)
                self.isin('one-time use URL: ', str(outp))
                provurl = str(outp).split(':', 1)[1].strip()
                urlinfo = s_telepath.chopurl(provurl)
                providen = urlinfo.get('path').strip('/')

                async with await s_axon.Axon.initFromArgv((axonpath,)) as axon:

                    with s_common.genfile(axonpath, 'prov.done') as fd:
                        axonproviden = fd.read().decode().strip()
                    self.ne(axonproviden, providen)

                    axon2conf = {
                        'aha:provision': provurl,
                    }
                    s_common.yamlsave(axon2conf, axn3path, 'cell.yaml')
                    async with await s_axon.Axon.initFromArgv((axn3path,)) as axon03:
                        await axon03.sync()
                        self.true(axon.isactive)
                        self.false(axon03.isactive)
                        self.eq('aha://root@axon...', axon03.conf.get('mirror'))

                        with s_common.genfile(axn3path, 'prov.done') as fd:
                            axon3providen = fd.read().decode().strip()
                        self.eq(providen, axon3providen)

                    # Ensure that the aha:provision value was popped from the cell.yaml file,
                    # since that would have mismatched what was used to provision the mirror.
                    copied_conf = s_common.yamlload(axn3path, 'cell.yaml')
                    self.notin('aha:provision', copied_conf)

                    # Turn the mirror back on with the provisioning url removed from the config
                    async with await s_axon.Axon.initFromArgv((axn3path,)) as axon3:
                        await axon3.sync()
                        self.true(axon.isactive)
                        self.false(axon3.isactive)
                        self.eq('aha://root@axon...', axon03.conf.get('mirror'))

                        retn, outp = await self.execToolMain(s_a_list.main, [aha.getLocalUrl()])
                        self.eq(retn, 0)
                        outp.expect('Service Leader', whitespace=False)
                        outp.expect('00.axon.synapse  true', whitespace=False)
                        outp.expect('01.axon.synapse  false', whitespace=False)
                        outp.expect('02.axon.synapse  false', whitespace=False)
                        outp.expect('axon.synapse     true', whitespace=False)

                # Ensure we can provision a service on a given listening ports
                outp.clear()
                args = ('--url', aha.getLocalUrl(), 'bazfaz', '--dmon-port', '123456')
                ret = await s_tools_provision_service.main(args, outp=outp)
                self.eq(1, ret)
                outp.expect('ERROR: Invalid dmon port: 123456')

                outp.clear()
                args = ('--url', aha.getLocalUrl(), 'bazfaz', '--https-port', '123456')
                ret = await s_tools_provision_service.main(args, outp=outp)
                outp.expect('ERROR: Invalid HTTPS port: 123456')
                self.eq(1, ret)

                outp = self.getTestOutp()
                argv = ('--url', aha.getLocalUrl(), 'bazfaz', '--dmon-port', '1234', '--https-port', '443')
                await s_tools_provision_service.main(argv, outp=outp)
                self.isin('one-time use URL: ', str(outp))
                provurl = str(outp).split(':', 1)[1].strip()
                async with await s_telepath.openurl(provurl) as proxy:
                    provconf = await proxy.getProvInfo()
                    conf = provconf.get('conf')
                    dmon_listen = conf.get('dmon:listen')
                    parts = s_telepath.chopurl(dmon_listen)
                    self.eq(parts.get('port'), 1234)
                    https_port = conf.get('https:port')
                    self.eq(https_port, 443)

                # We can generate urls and then drop them en-mass. They will not usable.
                provurls = []
                enrlursl = []
                clonurls = []
                async with aha.getLocalProxy() as proxy:
                    provurls.append(await proxy.addAhaSvcProv('00.cell'))
                    provurls.append(await proxy.addAhaSvcProv('01.cell', provinfo={'mirror': 'cell'}))
                    enrlursl.append(await proxy.addAhaUserEnroll('bob'))
                    enrlursl.append(await proxy.addAhaUserEnroll('alice'))
                    clonurls.append(await proxy.addAhaClone('hehe.haha.com'))
                    clonurls.append(await proxy.addAhaClone('wow.haha.com', port='12345'))

                    await proxy.clearAhaSvcProvs()
                    await proxy.clearAhaUserEnrolls()
                    await proxy.clearAhaClones()

                for url in provurls:
                    with self.raises(s_exc.NoSuchName) as cm:
                        async with await s_telepath.openurl(url) as client:
                            self.fail(f'Connected to an expired provisioning URL {url}')  # pragma: no cover
                for url in enrlursl:
                    with self.raises(s_exc.NoSuchName) as cm:
                        async with await s_telepath.openurl(url) as prox:
                            self.fail(f'Connected to an expired enrollment URL {url}')  # pragma: no cover
                for url in clonurls:
                    with self.raises(s_exc.NoSuchName) as cm:
                        async with await s_telepath.openurl(url) as prox:
                            self.fail(f'Connected to an expired clone URL {url}')  # pragma: no cover

    async def test_lib_aha_mirrors(self):

        async with self.getTestAha() as aha:
            async with await s_base.Base.anit() as base:
                with self.getTestDir() as dirn:
                    user = 'synuser'
                    dirn00 = s_common.genpath(dirn, 'cell00')
                    dirn01 = s_common.genpath(dirn, 'cell01')

                    core00 = await base.enter_context(self.addSvcToAha(aha, '00.cortex', s_cortex.Cortex, dirn=dirn00,
                                                                       provinfo={'conf': {'aha:user': user}}))
                    self.eq(core00.conf.get('aha:user'), user)

                    core01 = await base.enter_context(self.addSvcToAha(aha, '01.cortex', s_cortex.Cortex, dirn=dirn01,
                                                                       provinfo={'mirror': '00.cortex', 'conf': {'aha:user': user}}))

                    self.eq(core01.conf.get('mirror'), 'aha://synuser@00.cortex...')
                    self.eq(core01.conf.get('aha:user'), user)

                    await asyncio.wait_for(core01.nexsroot.ready.wait(), timeout=8)

                    async with aha.getLocalProxy() as ahaproxy:
                        self.eq(None, await ahaproxy.getAhaSvcMirrors('99.bogus'))
                        self.len(1, await ahaproxy.getAhaSvcMirrors('00.cortex.synapse'))
                        self.nn(await ahaproxy.getAhaServer(host=aha._getDnsName(), port=aha.sockaddr[1]))

                        todo = s_common.todo('getCellInfo')
                        res = await asyncio.wait_for(await aha.callAhaSvcApi('00.cortex.synapse', todo, timeout=3), 3)
                        self.nn(res)

    async def test_aha_httpapi(self):

        async with self.getTestAha() as aha:

            await aha.auth.rootuser.setPasswd('secret')

            host, httpsport = await aha.addHttpsPort(0)
            url = f'https://localhost:{httpsport}/api/v1/aha/provision/service'

            async with self.getHttpSess(auth=('root', 'secret'), port=httpsport) as sess:
                # Simple request works
                async with sess.post(url, json={'name': '00.foosvc'}) as resp:
                    self.eq(resp.status, http.HTTPStatus.OK)
                    info = await resp.json()
                    self.eq(info.get('status'), 'ok')
                    result = info.get('result')
                    provurl = result.get('url')

                async with await s_telepath.openurl(provurl) as prox:
                    provconf = await prox.getProvInfo()
                    self.isin('iden', provconf)
                    conf = provconf.get('conf')
                    self.eq(conf.get('aha:user'), 'root')
                    dmon_listen = conf.get('dmon:listen')
                    parts = s_telepath.chopurl(dmon_listen)
                    self.eq(parts.get('port'), 0)
                    self.none(conf.get('https:port'))

                # Full api works as well
                data = {'name': '01.foosvc',
                        'provinfo': {
                            'dmon:port': 12345,
                            'https:port': 8443,
                            'mirror': 'foosvc',
                            'conf': {
                                'aha:user': 'test',
                            }
                        }
                        }
                async with sess.post(url, json=data) as resp:
                    self.eq(resp.status, http.HTTPStatus.OK)
                    info = await resp.json()
                    self.eq(info.get('status'), 'ok')
                    result = info.get('result')
                    provurl = result.get('url')
                async with await s_telepath.openurl(provurl) as prox:
                    provconf = await prox.getProvInfo()
                    conf = provconf.get('conf')
                    self.eq(conf.get('aha:user'), 'test')
                    dmon_listen = conf.get('dmon:listen')
                    parts = s_telepath.chopurl(dmon_listen)
                    self.eq(parts.get('port'), 12345)
                    self.eq(conf.get('https:port'), 8443)

                # Sad path
                async with sess.post(url) as resp:
                    self.eq(resp.status, http.HTTPStatus.BAD_REQUEST)
                    info = await resp.json()
                    self.eq(info.get('status'), 'err')
                    self.eq(info.get('code'), 'SchemaViolation')
                async with sess.post(url, json={}) as resp:
                    self.eq(resp.status, http.HTTPStatus.BAD_REQUEST)
                    info = await resp.json()
                    self.eq(info.get('status'), 'err')
                    self.eq(info.get('code'), 'SchemaViolation')
                async with sess.post(url, json={'name': 1234}) as resp:
                    self.eq(resp.status, http.HTTPStatus.BAD_REQUEST)
                    info = await resp.json()
                    self.eq(info.get('status'), 'err')
                    self.eq(info.get('code'), 'SchemaViolation')
                async with sess.post(url, json={'name': ''}) as resp:
                    self.eq(resp.status, http.HTTPStatus.BAD_REQUEST)
                    info = await resp.json()
                    self.eq(info.get('status'), 'err')
                    self.eq(info.get('code'), 'SchemaViolation')
                async with sess.post(url, json={'name': '00.newp', 'provinfo': 5309}) as resp:
                    self.eq(resp.status, http.HTTPStatus.BAD_REQUEST)
                    info = await resp.json()
                    self.eq(info.get('status'), 'err')
                    self.eq(info.get('code'), 'SchemaViolation')
                async with sess.post(url, json={'name': '00.newp', 'provinfo': {'dmon:port': -1}}) as resp:
                    self.eq(resp.status, http.HTTPStatus.BAD_REQUEST)
                    info = await resp.json()
                    self.eq(info.get('status'), 'err')
                    self.eq(info.get('code'), 'SchemaViolation')
                async with sess.post(url, json={'name': 'doom' * 16}) as resp:
                    self.eq(resp.status, http.HTTPStatus.BAD_REQUEST)
                    info = await resp.json()
                    self.eq(info.get('status'), 'err')
                    self.eq(info.get('code'), 'BadArg')

            # Not an admin
            await aha.addUser('lowuser', passwd='lowuser')
            async with self.getHttpSess(auth=('lowuser', 'lowuser'), port=httpsport) as sess:
                async with sess.post(url, json={'name': '00.newp'}) as resp:
                    self.eq(resp.status, http.HTTPStatus.FORBIDDEN)
                    info = await resp.json()
                    self.eq(info.get('status'), 'err')
                    self.eq(info.get('code'), 'AuthDeny')

    async def test_aha_connect_back(self):

        async with self.getTestAha() as aha:  # type: s_aha.AhaCell

            async with self.addSvcToAha(aha, '00.exec', ExecTeleCaller) as conn:
                ahaurl = aha.getMyUrl()
                await conn.exectelecall(ahaurl, 'getNexsIndx')

            self.true(conn.ahaclient.isfini)

    async def test_aha_util_helpers(self):

        # Mainly for test helper coverage.
        async with self.getTestAha() as aha:
            async with self.addSvcToAha(aha, '00.cell', s_cell.Cell) as cell00:  # type: s_cell.Cell
                async with self.addSvcToAha(aha, '01.cell', s_cell.Cell,
                                            provinfo={'mirror': 'cell'}) as cell01:  # type: s_cell.Cell
                    await cell01.sync()
                    # This should teardown cleanly.

    async def test_aha_restart(self):

        with self.getTestDir() as dirn:

            ahadirn = s_common.gendir(dirn, 'aha')
            svc0dirn = s_common.gendir(dirn, 'svc00')
            svc1dirn = s_common.gendir(dirn, 'svc01')

            async with await s_base.Base.anit() as cm:

                async with self.getTestAha(dirn=ahadirn) as aha:

                    onetime = await aha.addAhaSvcProv('00.svc', provinfo=None)
                    conf = {'aha:provision': onetime}
                    svc0 = await cm.enter_context(self.getTestCell(conf=conf))
                    await aha._waitAhaSvcOnline('00.svc...')

                    onetime = await aha.addAhaSvcProv('01.svc', provinfo={'mirror': 'svc'})
                    conf = {'aha:provision': onetime}
                    svc1 = await cm.enter_context(self.getTestCell(conf=conf))
                    await aha._waitAhaSvcOnline('01.svc...')

                    # Ensure that services have connected
                    await asyncio.wait_for(svc1.nexsroot._mirready.wait(), timeout=6)
                    await svc1.sync()

                    # Get Aha services
                    snfo = await aha.getAhaSvc('01.svc...')
                    self.true(snfo['svcinfo']['ready'])

                    online = snfo['svcinfo']['online']
                    self.nn(online)

                # Restart aha
                async with self.getTestAha(dirn=ahadirn) as aha:

                    snfo = await aha._waitAhaSvcDown('01.svc...', timeout=10)
                    self.none(snfo['svcinfo'].get('online'))
                    self.false(snfo['svcinfo']['ready'])

                    # svc01 has reconnected and the ready state has been re-registered
                    snfo = await aha._waitAhaSvcOnline('01.svc...', timeout=10)
                    self.nn(snfo['svcinfo']['online'])
                    self.true(snfo['svcinfo']['ready'])

    async def test_aha_service_pools(self):

        async with self.getTestAha() as aha:

            async with await s_base.Base.anit() as base:

                with self.getTestDir() as dirn:

                    dirn00 = s_common.genpath(dirn, 'cell00')
                    dirn01 = s_common.genpath(dirn, 'cell01')
                    dirn02 = s_common.genpath(dirn, 'cell02')

                    cell00 = await base.enter_context(self.addSvcToAha(aha, '00', s_cell.Cell, dirn=dirn00))
                    cell01 = await base.enter_context(self.addSvcToAha(aha, '01', s_cell.Cell, dirn=dirn01))

                    core00 = await base.enter_context(self.addSvcToAha(aha, 'core', s_cortex.Cortex, dirn=dirn02))

                    msgs = await core00.stormlist('aha.pool.list')
                    self.stormHasNoWarnErr(msgs)
                    self.stormIsInPrint('0 pools', msgs)

                    msgs = await core00.stormlist('aha.pool.add pool00...')
                    self.stormHasNoWarnErr(msgs)
                    self.stormIsInPrint('Created AHA service pool: pool00.synapse', msgs)

                    # Pool has no members....
                    pool = await s_telepath.open('aha://pool00...')
                    self.eq(0, pool.size())

                    async with pool.waiter(1, 'svc:add', timeout=12):
                        msgs = await core00.stormlist('aha.pool.svc.add pool00... 00...')
                        self.stormHasNoWarnErr(msgs)
                        self.stormIsInPrint('AHA service (00...) added to service pool (pool00.synapse)', msgs)

                    prox = await pool.proxy(timeout=12)
                    info = await prox.getCellInfo()
                    self.eq('00', info.get('cell').get('aha').get('name'))
                    self.eq(1, pool.size())
                    await pool.fini()
                    self.eq(0, pool.size())
                    self.true(prox.isfini)

                    poolinfo = await aha.getAhaPool('pool00...')
                    self.len(1, poolinfo['services'])

                    msgs = await core00.stormlist('aha.pool.list')
                    self.stormIsInPrint('Pool: pool00.synapse', msgs)
                    self.stormIsInPrint('    00.synapse', msgs)
                    self.stormIsInPrint('1 pools', msgs)

                    msgs = await core00.stormlist('$lib.print($lib.aha.pool.get(pool00.synapse))')
                    self.stormIsInPrint('aha:pool: pool00.synapse', msgs)

                    pdef = await core00.callStorm('return($lib.aha.pool.get(pool00.synapse))')
                    self.eq('pool00.synapse', pdef.get('name'))
                    self.isin('00.synapse', pdef.get('services'))

                    async with await s_telepath.open('aha://pool00...') as pool:

                        replay = s_common.envbool('SYNDEV_NEXUS_REPLAY')
                        nevents = 5 if replay else 3

                        async with pool.waiter(nevents, 'svc:add', timeout=3):

                            msgs = await core00.stormlist('aha.pool.svc.add pool00... 01...')
                            self.stormHasNoWarnErr(msgs)
                            self.stormIsInPrint('AHA service (01...) added to service pool (pool00.synapse)', msgs)

                            msgs = await core00.stormlist('aha.pool.svc.add pool00... 01...')
                            self.stormHasNoWarnErr(msgs)
                            self.stormIsInPrint('AHA service (01...) added to service pool (pool00.synapse)', msgs)

                        poolinfo = await aha.getAhaPool('pool00...')
                        self.len(2, poolinfo['services'])

                        self.nn(poolinfo['created'])
                        self.nn(poolinfo['services']['00.synapse']['created'])
                        self.nn(poolinfo['services']['01.synapse']['created'])

                        self.eq(core00.auth.rootuser.iden, poolinfo['creator'])
                        self.eq(core00.auth.rootuser.iden, poolinfo['services']['00.synapse']['creator'])
                        self.eq(core00.auth.rootuser.iden, poolinfo['services']['01.synapse']['creator'])

                        for client in pool.clients.values():
                            await client.proxy(timeout=3)

                        proxy00 = await pool.proxy(timeout=3)
                        run00 = await (await pool.proxy(timeout=3)).getCellRunId()
                        run01 = await (await pool.proxy(timeout=3)).getCellRunId()
                        self.ne(run00, run01)

                        async with pool.waiter(1, 'pool:reset', timeout=3):
                            ahaproxy = await pool.aha.proxy()
                            await ahaproxy.fini()

                        # ensure we are reconnected before moving on...
                        async with pool.waiter(1, 'svc:add', timeout=3):
                            await pool.aha.proxy(timeout=3)

                        # wait for the pool to be notified of the topology change
                        async with pool.waiter(1, 'svc:del', timeout=10):

                            msgs = await core00.stormlist('aha.pool.svc.del pool00... 00...')
                            self.stormHasNoWarnErr(msgs)
                            self.stormIsInPrint('AHA service (00.synapse) removed from service pool (pool00.synapse)', msgs)

                            msgs = await core00.stormlist('aha.pool.svc.del pool00... 00...')
                            self.stormHasNoWarnErr(msgs)
                            self.stormIsInPrint('Did not remove (00...) from the service pool.', msgs)

                        run00 = await (await pool.proxy(timeout=3)).getCellRunId()
                        self.eq(run00, await (await pool.proxy(timeout=3)).getCellRunId())

                        poolinfo = await aha.getAhaPool('pool00...')
                        self.len(1, poolinfo['services'])

                    msgs = await core00.stormlist('aha.pool.del pool00...')
                    self.stormHasNoWarnErr(msgs)
                    self.stormIsInPrint('Removed AHA service pool: pool00.synapse', msgs)

    async def test_aha_svc_api_exception(self):

        async with self.getTestAha() as aha:

            async def mockGetAhaSvcProxy(*args, **kwargs):
                raise s_exc.SynErr(mesg='proxy error')

            aha.getAhaSvcProxy = mockGetAhaSvcProxy
            name = '00.cortex.synapse'
            todo = ('bogus', (), {})
            retn = await asyncio.wait_for(await aha.callAhaSvcApi(name, todo), 3)

            self.false(retn[0])
            self.eq('SynErr', retn[1].get('err'))
            self.eq('proxy error', retn[1].get('errinfo').get('mesg'))

            bad_info = {
                'urlinfo': {
                    'host': 'nonexistent.host',
                    'port': 12345,
                    'scheme': 'ssl'
                }
            }

            await aha.addAhaSvc(name, bad_info)
            async for ok, info in aha.callAhaPeerGenr(name, ('nonexistent.method', (), {})):
                self.false(ok)
                self.isin('err', info)

    async def test_aha_reprovision(self):

        with self.withNexusReplay() as stack:
            with self.getTestDir() as dirn:

                aha00dirn = s_common.gendir(dirn, 'aha00')
                aha01dirn = s_common.gendir(dirn, 'aha01')
                svc0dirn = s_common.gendir(dirn, 'svc00')
                svc1dirn = s_common.gendir(dirn, 'svc01')

                async with await s_base.Base.anit() as cm:

                    aha = await cm.enter_context(self.getTestAha(dirn=aha00dirn))

                    purl = await aha.addAhaSvcProv('00.svc')
                    svc0 = await s_cell.Cell.anit(svc0dirn, conf={'aha:provision': purl})
                    await cm.enter_context(svc0)
                    await aha._waitAhaSvcOnline('00.svc...', timeout=10)

                    purl = await aha.addAhaSvcProv('01.svc', provinfo={'mirror': 'svc'})
                    svc1 = await s_cell.Cell.anit(svc1dirn, conf={'aha:provision': purl})
                    await cm.enter_context(svc1)
                    await aha._waitAhaSvcOnline('01.svc...', timeout=10)

                    await asyncio.wait_for(svc1.nexsroot._mirready.wait(), timeout=6)
                    await svc1.sync()

                    snfo = self.nn(await aha.getAhaSvc('01.svc...'))
                    self.true(snfo['svcinfo']['ready'])

                # Now re-deploy the AHA Service and re-provision the two cells
                # with the same AHA configuration
                async with await s_base.Base.anit() as cm:

                    aha = await cm.enter_context(self.getTestAha(dirn=aha01dirn))

                    purl = await aha.addAhaSvcProv('00.svc')
                    svc0 = await s_cell.Cell.anit(svc0dirn, conf={'aha:provision': purl})
                    await cm.enter_context(svc0)
                    await aha._waitAhaSvcOnline('00.svc...', timeout=10)

                    purl = await aha.addAhaSvcProv('01.svc', provinfo={'mirror': 'svc'})
                    svc1 = await s_cell.Cell.anit(svc1dirn, conf={'aha:provision': purl})
                    await cm.enter_context(svc1)
                    await aha._waitAhaSvcOnline('01.svc...', timeout=10)

                    await asyncio.wait_for(svc1.nexsroot._mirready.wait(), timeout=6)
                    await svc1.sync()

                    # Get Aha services
                    snfo = self.nn(await aha.getAhaSvc('01.svc...'))
                    self.true(snfo['svcinfo']['ready'])

    async def test_aha_provision_longname(self):
        # Run a long network name and try provisioning with values that would exceed CSR
        # and certificate functionality.
        with self.withNexusReplay() as stack:

            with self.getTestDir() as dirn:
                aha00dirn = s_common.gendir(dirn, 'aha00')
                svc0dirn = s_common.gendir(dirn, 'svc00')
                async with await s_base.Base.anit() as cm:
                    # Add enough space to allow aha CA bootstraping.
                    basenet = 'loop.vertex.link'
                    networkname = f'{"x" * (64 - 7 - len(basenet))}.{basenet}'
                    aconf = {
                        'aha:name': 'aha',
                        'aha:network': networkname,
                        'dmon:listen': f'ssl://aha.{networkname}:0',
                        'provision:listen': f'ssl://aha.{networkname}:0',
                    }
                    name = aconf.get('aha:name')
                    netw = aconf.get('aha:network')
                    dnsname = f'{name}.{netw}'

                    aha = await s_aha.AhaCell.anit(aha00dirn, conf=aconf)
                    await cm.enter_context(aha)

                    addr, port = aha.provdmon.addr
                    # update the config to reflect the dynamically bound port
                    aha.conf['provision:listen'] = f'ssl://{dnsname}:{port}'

                    # do this config ex-post-facto due to port binding...
                    host, ahaport = await aha.dmon.listen(f'ssl://0.0.0.0:0?hostname={dnsname}&ca={netw}')
                    aha.conf['aha:urls'] = (f'ssl://{dnsname}:{ahaport}',)

                    with self.raises(s_exc.BadArg) as errcm:
                        await aha.addAhaSvcProv('00.svc', provinfo=None)
                    self.isin('Hostname value must not exceed 64 characters in length.',
                              errcm.exception.get('mesg'))
                    self.isin('len=65', errcm.exception.get('mesg'))

                    # We can generate a 64 character names though.
                    onetime = await aha.addAhaSvcProv('00.sv', provinfo=None)
                    sconf = {'aha:provision': onetime}
                    s_common.yamlsave(sconf, svc0dirn, 'cell.yaml')
                    svc0 = await s_cell.Cell.anit(svc0dirn, conf=sconf)
                    await cm.enter_context(svc0)

                    # Cannot generate a user cert that would be a problem for signing
                    with self.raises(s_exc.BadArg) as errcm:
                        await aha.addAhaUserEnroll('ruhroh')
                    self.isin('Username value must not exceed 64 characters in length.',
                              errcm.exception.get('mesg'))
                    self.isin('len=65', errcm.exception.get('mesg'))

                    # We can generate a name that is 64 characters in length and have its csr signed
                    onetime = await aha.addAhaUserEnroll('vvvvv')
                    async with await s_telepath.openurl(onetime) as prox:
                        userinfo = await prox.getUserInfo()
                        ahauser = userinfo.get('aha:user')
                        ahanetw = userinfo.get('aha:network')
                        username = f'{ahauser}@{ahanetw}'
                        byts = aha.certdir.genUserCsr(username)
                        byts = await prox.signUserCsr(byts)
                        self.nn(byts)

                    # 0 length inputs
                    with self.raises(s_exc.BadArg) as errcm:
                        await aha.addAhaSvcProv('')
                    self.isin('Empty name values are not allowed for provisioning.', errcm.exception.get('mesg'))
                    with self.raises(s_exc.BadArg) as errcm:
                        await aha.addAhaUserEnroll('')
                    self.isin('Empty name values are not allowed for provisioning.', errcm.exception.get('mesg'))

            # add an aha bootstrapping test failure
            with self.getTestDir() as dirn:
                aha00dirn = s_common.gendir(dirn, 'aha00')
                async with await s_base.Base.anit() as cm:
                    # Make the network too long that we cannot bootstrap the CA
                    basenet = 'loop.vertex.link'
                    networkname = f'{"x" * (64 - len(basenet))}.{basenet}'
                    aconf = {
                        'aha:name': 'aha',
                        'aha:network': networkname,
                        'provision:listen': f'ssl://aha.{networkname}:0'
                    }
                    with self.raises(s_exc.CryptoErr) as errcm:
                        await s_aha.AhaCell.anit(aha00dirn, conf=aconf)
                    self.isin('Certificate name values must be between 1-64 bytes when utf8-encoded.',
                              errcm.exception.get('mesg'))

    async def test_aha_prov_with_user(self):

        async with self.getTestAha() as aha:
            async with await s_base.Base.anit() as base:
                with self.getTestDir() as dirn:
                    user = 'synuser'
                    dirn00 = s_common.genpath(dirn, 'cell00')
                    dirn01 = s_common.genpath(dirn, 'cell01')

                    axon00 = await base.enter_context(self.addSvcToAha(aha, '00.axon', s_axon.Axon, dirn=dirn00,
                                                                       provinfo={'conf': {'aha:user': user}}))
                    self.eq(axon00.conf.get('aha:user'), user)
                    core00 = await base.enter_context(self.addSvcToAha(aha, '00.core', s_cortex.Cortex, dirn=dirn01,
                                                                       conf={'axon': 'aha://axon...'},
                                                                       provinfo={'conf': {'aha:user': user}}))
                    self.eq(core00.conf.get('aha:user'), user)
                    # Svc to svc connections use the hinted aha:user value
                    prox = self.nn(await asyncio.wait_for(core00.axon.proxy(), timeout=12))
                    unfo = await prox.getCellUser()
                    self.eq(unfo.get('name'), user)

    async def test_aha_cell_with_tcp(self):
        # It's an older code, sir, but it checks out.
        # This should be removed in Synapse v3.0.0

        with self.getTestDir() as dirn:
            ahadir = s_common.gendir(dirn, 'aha')
            clldir = s_common.gendir(dirn, 'cell')
            ahaconf = {
                'aha:name': '00.aha',
                'aha:network': 'loop.vertex.link',
                'dmon:listen': 'tcp://127.0.0.1:0/',
                'auth:passwd': 'secret',
            }
            async with await s_aha.AhaCell.anit(dirn=ahadir, conf=ahaconf) as aha:
                urls = await aha.getAhaUrls()
                self.len(1, urls)
                self.true(urls[0].startswith('ssl://'))
                ahaurl = f'tcp://root:secret@127.0.0.1:{aha.sockaddr[1]}/'
                cllconf = {
                    'aha:name': '00.cell',
                    'aha:network': 'loop.vertex.link',
                    'aha:registry': ahaurl,
                    'dmon:listen': None,
                }
                async with await s_cell.Cell.anit(dirn=clldir, conf=cllconf) as cell:
                    self.none(await cell.ahaclient.waitready(timeout=12))
                    self.eq(cell.conf.get('aha:registry'), ahaurl)

                    prox = await cell.ahaclient.proxy()
                    await prox.fini()
                    self.false(cell.ahaclient._t_ready.is_set())

                    self.none(await cell.ahaclient.waitready(timeout=12))

                # No change when restarting
                async with await s_cell.Cell.anit(dirn=clldir, conf=cllconf) as cell:
                    self.none(await cell.ahaclient.waitready(timeout=12))
                    self.eq(cell.conf.get('aha:registry'), ahaurl)

    async def test_aha_provision_listen_dns_name(self):
        # Ensure that we use the dns:name for the provisioning listener when
        # the provision:listen value is not provided.
        conf = {
            'aha:network': 'synapse',
            'dns:name': 'here.loop.vertex.link',
            'dmon:listen': 'ssl://0.0.0.0:0?hostname=here.loop.vertex.link&ca=synapse',
        }

        orig = s_aha.AhaCell._getProvListen
        def _getProvListen(_self):
            ret = orig(_self)
            self.eq(ret, 'ssl://0.0.0.0:27272?hostname=here.loop.vertex.link')
            return 'ssl://0.0.0.0:0?hostname=here.loop.vertex.link'

        with mock.patch('synapse.lib.aha.AhaCell._getProvListen', _getProvListen):
            async with self.getTestCell(s_aha.AhaCell, conf=conf) as aha:
                # And the URL works with our listener :)
                provurl = await aha.addAhaUserEnroll('bob.grey')
                async with await s_telepath.openurl(provurl) as prox:
                    info = await prox.getUserInfo()
                    self.eq(info.get('aha:user'), 'bob.grey')

    async def test_aha_gather(self):

        async with self.getTestAha() as aha:

            conf = {'aha:provision': await aha.addAhaSvcProv('00.cell')}
            cell00 = await aha.enter_context(self.getTestCell(conf=conf))
            await aha._waitAhaSvcOnline('00.cell...', timeout=10)

            conf = {'aha:provision': await aha.addAhaSvcProv('01.cell', {'mirror': 'cell'})}
            cell01 = await aha.enter_context(self.getTestCell(conf=conf))
            await aha._waitAhaSvcOnline('00.cell...', timeout=10)

            await cell01.sync()

            async with cell01.getLocalProxy() as proxy:
                self.true(proxy._hasTeleFeat('dynmirror'))
                self.true(proxy._hasTeleMeth('getNexsIndx'))

            nexsindx = await cell00.getNexsIndx()

            # test the call endpoint
            todo = s_common.todo('getCellInfo')
            items = dict([item async for item in aha.callAhaPeerApi(cell00.iden, todo, timeout=3)])
            self.sorteq(items.keys(), ('00.cell.synapse', '01.cell.synapse'))
            self.true(all(item[0] for item in items.values()))
            self.eq(cell00.runid, items['00.cell.synapse'][1]['cell']['run'])
            self.eq(cell01.runid, items['01.cell.synapse'][1]['cell']['run'])

            todo = s_common.todo('newp')
            items = dict([item async for item in aha.callAhaPeerApi(cell00.iden, todo, timeout=3)])
            self.false(any(item[0] for item in items.values()))
            self.sorteq(items.keys(), ('00.cell.synapse', '01.cell.synapse'))

            # test the genr endpoint
            reals = [item async for item in cell00.getNexusChanges(0, wait=False)]
            todo = s_common.todo('getNexusChanges', 0, wait=False)
            items = [item async for item in aha.callAhaPeerGenr(cell00.iden, todo, timeout=3) if item[1]]
            self.len(nexsindx * 2, items)

            # ensure we handle down services correctly
            async with aha.waiter(1, 'aha:svc:down', timeout=10):
                await cell01.fini()

            # test the call endpoint
            todo = s_common.todo('getCellInfo')
            items = dict([item async for item in aha.callAhaPeerApi(cell00.iden, todo, timeout=3)])
            self.sorteq(items.keys(), ('00.cell.synapse',))
            self.true(all(item[0] for item in items.values()))
            self.eq(cell00.runid, items['00.cell.synapse'][1]['cell']['run'])

            # test the genr endpoint
            todo = s_common.todo('getNexusChanges', 0, wait=False)
            items = [item async for item in aha.callAhaPeerGenr(cell00.iden, todo, timeout=3) if item[1]]
            self.len(nexsindx, items)
            self.true(all(item[1][0] for item in items))

    async def test_lib_aha_peer_api(self):

        async with self.getTestAha() as aha:

            purl00 = await aha.addAhaSvcProv('0.cell')
            purl01 = await aha.addAhaSvcProv('1.cell', provinfo={'mirror': '0.cell'})
            purl02 = await aha.addAhaSvcProv('2.cell', provinfo={'mirror': '0.cell'})

            cell00 = await aha.enter_context(self.getTestCell(conf={'aha:provision': purl00}))
            cell01 = await aha.enter_context(self.getTestCell(conf={'aha:provision': purl01}))
            cell02 = await aha.enter_context(self.getTestCell(conf={'aha:provision': purl02}))

            await cell01.sync()
            await cell02.sync()

            todo = s_common.todo('getCellInfo')
            items = [item async for item in cell00.callPeerApi(todo)]
            self.len(2, items)

    async def test_lib_aha_peer_genr(self):

        async with self.getTestAha() as aha:

            purl00 = await aha.addAhaSvcProv('0.cell')
            purl01 = await aha.addAhaSvcProv('1.cell', provinfo={'mirror': '0.cell'})

            cell00 = await aha.enter_context(self.getTestCell(conf={'aha:provision': purl00}))
            cell01 = await aha.enter_context(self.getTestCell(conf={'aha:provision': purl01}))

            await cell01.sync()

            todo = s_common.todo('getNexusChanges', 0, wait=False)
            items = dict([item async for item in cell00.callPeerGenr(todo)])
            self.len(1, items)

            todo = s_common.todo('getNexusChanges', 0, wait=False)
            items = dict([item async for item in cell00.callPeerGenr(todo, timeout=2)])
            self.len(1, items)

    async def test_lib_aha_call_aha_peer_api_isactive(self):

        async with self.getTestAha() as aha0:

            conf = {'aha:provision': await aha0.addAhaSvcProv('00.cell')}
            cell00 = await aha0.enter_context(self.getTestCell(conf=conf))
            await aha0._waitAhaSvcOnline('00.cell...', timeout=10)

            conf = {'aha:provision': await aha0.addAhaSvcProv('01.cell', {'mirror': 'cell'})}
            cell01 = await aha0.enter_context(self.getTestCell(conf=conf))
            await aha0._waitAhaSvcOnline('00.cell...', timeout=10)

            await cell01.sync()

            # test active AHA peer
            todo = s_common.todo('getCellInfo')
            items = dict([item async for item in aha0.callAhaPeerApi(cell00.iden, todo, timeout=3)])
            self.sorteq(items.keys(), ('00.cell.synapse', '01.cell.synapse'))

            todo = s_common.todo('getNexusChanges', 0, wait=False)
            items = dict([item async for item in aha0.callAhaPeerGenr(cell00.iden, todo, timeout=3)])
            self.sorteq(items.keys(), ('00.cell.synapse', '01.cell.synapse'))

            async with aha0.getLocalProxy() as proxy0:
                purl = await proxy0.addAhaClone('01.aha.loop.vertex.link')

            conf1 = {'clone': purl}
            async with self.getTestAha(conf=conf1) as aha1:

                await aha1.sync()

                self.eq(aha0.iden, aha1.iden)
                self.nn(aha1.conf.get('mirror'))

                self.true(aha0.isactive)
                self.false(aha1.isactive)

                # test non-active AHA peer
                todo = s_common.todo('getCellInfo')
                items = dict([item async for item in aha1.callAhaPeerApi(cell00.iden, todo, timeout=3)])
                self.sorteq(items.keys(), ('00.cell.synapse', '01.cell.synapse'))

                todo = s_common.todo('getNexusChanges', 0, wait=False)
                items = dict([item async for item in aha1.callAhaPeerGenr(cell00.iden, todo, timeout=3)])
                self.sorteq(items.keys(), ('00.cell.synapse', '01.cell.synapse'))<|MERGE_RESOLUTION|>--- conflicted
+++ resolved
@@ -144,28 +144,13 @@
     async def test_lib_aha_offon(self):
 
         with self.getTestDir() as dirn:
-<<<<<<< HEAD
-
-            axon0_dirn = s_common.gendir(dirn, 'axon0')
-=======
             cell0_dirn = s_common.gendir(dirn, 'cell0')
->>>>>>> f43f7493
             async with self.getTestAha(dirn=dirn) as aha:
 
                 replaymult = 1
                 if s_common.envbool('SYNDEV_NEXUS_REPLAY'):
                     replaymult = 2
 
-<<<<<<< HEAD
-                purl = await aha.addAhaSvcProv('0.axon')
-
-                conf = {'aha:provision': purl}
-                async with self.getTestAxon(dirn=axon0_dirn, conf=conf) as axon:
-
-                    await aha._waitAhaSvcOnline('0.axon...', timeout=10)
-
-                    svc = await aha.getAhaSvc('0.axon...')
-=======
                 purl = await aha.addAhaSvcProv('0.cell')
 
                 conf = {'aha:provision': purl}
@@ -174,25 +159,11 @@
                     await aha._waitAhaSvcOnline('0.cell...', timeout=10)
 
                     svc = await aha.getAhaSvc('0.cell...')
->>>>>>> f43f7493
                     linkiden = svc.get('svcinfo', {}).get('online')
 
                     # Tear down the Aha cell.
                     await aha.__aexit__(None, None, None)
 
-<<<<<<< HEAD
-            with self.getAsyncLoggerStream('synapse.lib.aha', f'Set [0.axon.synapse] offline.') as stream:
-
-                async with self.getTestAha(dirn=dirn) as aha:
-
-                    self.true(await asyncio.wait_for(stream.wait(), timeout=12))
-                    svc = await aha.getAhaSvc('0.axon...')
-                    self.notin('online', svc.get('svcinfo'))
-
-                    # Try setting something down a second time
-                    await aha.setAhaSvcDown('0.axon...', linkiden)
-                    svc = await aha.getAhaSvc('0.axon...')
-=======
             with self.getAsyncLoggerStream('synapse.lib.aha', f'Set [0.cell.synapse] offline.') as stream:
                 async with self.getTestAha(dirn=dirn) as aha:
 
@@ -203,7 +174,6 @@
                     # Try setting something down a second time
                     await aha.setAhaSvcDown('0.cell...', linkiden)
                     svc = await aha.getAhaSvc('0.cell...')
->>>>>>> f43f7493
                     self.notin('online', svc.get('svcinfo'))
 
     async def test_lib_aha_basics(self):
@@ -236,16 +206,6 @@
 
         async with self.getTestAha() as aha:
 
-<<<<<<< HEAD
-            axon0_dirn = s_common.gendir(aha.dirn, 'axon0')
-
-            ahaurls = await aha.getAhaUrls()
-
-            conf = {'aha:provision': await aha.addAhaSvcProv('0.axon')}
-            async with self.getTestAxon(dirn=axon0_dirn, conf=conf) as axon:
-
-                await aha._waitAhaSvcOnline('0.axon...', timeout=10)
-=======
             cell0_dirn = s_common.gendir(aha.dirn, 'cell0')
 
             ahaurls = await aha.getAhaUrls()
@@ -254,29 +214,10 @@
             async with self.getTestCell(dirn=cell0_dirn, conf=conf) as cell:
 
                 await aha._waitAhaSvcOnline('0.cell...', timeout=10)
->>>>>>> f43f7493
 
                 with self.raises(s_exc.NoSuchName):
                     await s_telepath.getAhaProxy({'host': 'hehe.haha'})
 
-<<<<<<< HEAD
-                async with await s_telepath.openurl('aha://axon...') as proxy:
-                    self.nn(await proxy.getCellIden())
-
-                with self.raises(s_exc.BadArg):
-                    _proxy = await axon.ahaclient.proxy(timeout=2)
-                    await _proxy.modAhaSvcInfo('axon...', {'newp': 'newp'})
-
-                async with await s_telepath.openurl('aha://0.axon...') as proxy:
-                    self.nn(await proxy.getCellIden())
-
-                # force a reconnect...
-                proxy = await axon.ahaclient.proxy(timeout=2)
-                async with aha.waiter(2 * replaymult, 'aha:svc:add'):
-                    await proxy.fini()
-
-                async with await s_telepath.openurl('aha://axon...') as proxy:
-=======
                 async with await s_telepath.openurl('aha://cell...') as proxy:
                     self.nn(await proxy.getCellIden())
 
@@ -293,44 +234,10 @@
                     await proxy.fini()
 
                 async with await s_telepath.openurl('aha://cell...') as proxy:
->>>>>>> f43f7493
                     self.nn(await proxy.getCellIden())
 
                 # force the service into passive mode...
                 async with aha.waiter(3 * replaymult, 'aha:svc:down', 'aha:svc:add', timeout=6):
-<<<<<<< HEAD
-                    await axon.setCellActive(False)
-
-                with self.raises(s_exc.NoSuchName):
-                    async with await s_telepath.openurl('aha://axon...') as proxy:
-                        pass
-
-                async with await s_telepath.openurl('aha://0.axon...') as proxy:
-                    self.nn(await proxy.getCellIden())
-
-                async with aha.waiter(1 * replaymult, 'aha:svc:add', timeout=6):
-                    await axon.setCellActive(True)
-
-                await aha._waitAhaSvcOnline('axon...', timeout=6)
-                async with await s_telepath.openurl('aha://axon...') as proxy:
-                    self.nn(await proxy.getCellIden())
-
-            conf = {'aha:provision': await aha.addAhaSvcProv('0.axon')}
-            async with self.getTestAxon(conf=conf) as axon:
-
-                info = await axon.getCellInfo()
-
-                self.eq(info['cell']['aha'], {'name': '0.axon', 'leader': 'axon', 'network': 'synapse'})
-
-                await aha._waitAhaSvcOnline('axon...', timeout=10)
-                await aha._waitAhaSvcOnline('0.axon...', timeout=10)
-
-                async with await s_telepath.openurl('aha://axon.synapse') as proxy:
-                    self.nn(await proxy.getCellIden())
-
-                async with await s_telepath.openurl('aha://0.axon.synapse') as proxy:
-                    self.nn(await proxy.getCellIden())
-=======
                     await cell.setCellActive(False)
 
                 with self.raises(s_exc.NoSuchName):
@@ -367,18 +274,13 @@
                 async with await s_telepath.openurl('aha://0.cell.synapse/*/hehe/haha') as proxy:
                     self.eq(celliden, await proxy.getCellIden())
                     self.eq(('hehe', 'haha'), await proxy.getTestPath())
->>>>>>> f43f7493
 
                 async with aha.getLocalProxy() as ahaproxy:
 
                     svcs = [x async for x in ahaproxy.getAhaSvcs()]
                     self.len(2, svcs)
                     names = [s['name'] for s in svcs]
-<<<<<<< HEAD
-                    self.sorteq(('axon.synapse', '0.axon.synapse'), names)
-=======
                     self.sorteq(('cell.synapse', '0.cell.synapse'), names)
->>>>>>> f43f7493
 
                     self.nn(await ahaproxy.getCaCert())
 
@@ -397,11 +299,7 @@
                     self.eq(info.get('status'), 'ok')
                     result = info.get('result')
                     self.len(2, result)
-<<<<<<< HEAD
-                    self.eq({'0.axon.synapse', 'axon.synapse'},
-=======
                     self.eq({'0.cell.synapse', 'cell.synapse'},
->>>>>>> f43f7493
                             {svcinfo.get('name') for svcinfo in result})
 
                 async with sess.get(svcsurl) as resp:
@@ -410,11 +308,7 @@
                     self.eq(info.get('status'), 'ok')
                     result = info.get('result')
                     self.len(2, result)
-<<<<<<< HEAD
-                    self.eq({'0.axon.synapse', 'axon.synapse'},
-=======
                     self.eq({'0.cell.synapse', 'cell.synapse'},
->>>>>>> f43f7493
                             {svcinfo.get('name') for svcinfo in result})
 
                 # Sad path
@@ -433,17 +327,10 @@
                     self.eq(info.get('code'), 'AuthDeny')
 
             async with aha.getLocalProxy() as ahaproxy:
-<<<<<<< HEAD
-                await ahaproxy.delAhaSvc('axon.synapse')
-                await ahaproxy.delAhaSvc('0.axon.synapse')
-                self.none(await ahaproxy.getAhaSvc('axon.synapse'))
-                self.none(await ahaproxy.getAhaSvc('0.axon.synapse'))
-=======
                 await ahaproxy.delAhaSvc('cell.synapse')
                 await ahaproxy.delAhaSvc('0.cell.synapse')
                 self.none(await ahaproxy.getAhaSvc('cell.synapse'))
                 self.none(await ahaproxy.getAhaSvc('0.cell.synapse'))
->>>>>>> f43f7493
                 self.len(0, [s async for s in ahaproxy.getAhaSvcs()])
 
             # test that services get updated aha server list
@@ -515,21 +402,6 @@
 
         async with self.getTestAha() as aha:
 
-<<<<<<< HEAD
-            conf = {'aha:provision': await aha.addAhaSvcProv('0.axon')}
-
-            async with self.getTestAxon(conf=conf) as axon:
-
-                await aha._waitAhaSvcOnline('0.axon...', timeout=10)
-
-                async with await s_telepath.openurl('aha://0.axon...') as proxy:
-                    self.nn(await proxy.getCellIden())
-
-                proxy = await axon.ahaclient.proxy()
-
-                # avoid race to notify client...
-                async with axon.ahaclient.waiter(1, 'tele:client:linkloop', timeout=2):
-=======
             conf = {'aha:provision': await aha.addAhaSvcProv('0.cell')}
 
             async with self.getTestCell(conf=conf) as cell:
@@ -543,16 +415,11 @@
 
                 # avoid race to notify client...
                 async with cell.ahaclient.waiter(1, 'tele:client:linkloop', timeout=2):
->>>>>>> f43f7493
                     await aha.fini()
                     self.true(await proxy.waitfini(timeout=10))
 
                 with self.raises(asyncio.TimeoutError):
-<<<<<<< HEAD
-                    await axon.ahaclient.proxy(timeout=0.1)
-=======
                     await cell.ahaclient.proxy(timeout=0.1)
->>>>>>> f43f7493
 
     async def test_lib_aha_onlink_fail(self):
 
@@ -565,18 +432,6 @@
                     replaymult = 2
 
                 aha.testerr = True
-<<<<<<< HEAD
-                conf = {'aha:provision': await aha.addAhaSvcProv('0.axon')}
-                async with self.getTestAxon(conf=conf) as axon:
-
-                    svc = await aha.getAhaSvc('0.axon...')
-                    self.none(svc)
-
-                    aha.testerr = False
-                    await aha._waitAhaSvcOnline('0.axon...', timeout=10)
-
-                    svc = await aha.getAhaSvc('0.axon...')
-=======
                 conf = {'aha:provision': await aha.addAhaSvcProv('0.cell')}
                 async with self.getTestCell(conf=conf) as cell:
 
@@ -585,17 +440,12 @@
 
                     aha.testerr = False
                     await aha._waitAhaSvcOnline('0.cell...', timeout=10)
->>>>>>> f43f7493
 
                     svc = await aha.getAhaSvc('0.cell...')
                     self.nn(svc)
                     self.nn(svc.get('svcinfo', {}).get('online'))
 
-<<<<<<< HEAD
-                    async with await s_telepath.openurl('aha://0.axon...') as proxy:
-=======
                     async with await s_telepath.openurl('aha://0.cell...') as proxy:
->>>>>>> f43f7493
                         self.nn(await proxy.getCellIden())
 
     async def test_lib_aha_bootstrap(self):
