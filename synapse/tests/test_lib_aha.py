--- conflicted
+++ resolved
@@ -1229,58 +1229,6 @@
                         await s_aha.AhaCell.anit(aha00dirn, conf=aconf)
                     self.isin('Certificate name values must be between 1-64 characters', errcm.exception.get('mesg'))
 
-<<<<<<< HEAD
-    async def test_aha_gather(self):
-
-        async with self.getTestAha() as aha:
-
-            async with aha.waiter(3, 'aha:svcadd', timeout=10):
-
-                conf = {'aha:provision': await aha.addAhaSvcProv('00.cell')}
-                cell00 = await aha.enter_context(self.getTestCell(conf=conf))
-
-                conf = {'aha:provision': await aha.addAhaSvcProv('01.cell', {'mirror': 'cell'})}
-                cell01 = await aha.enter_context(self.getTestCell(conf=conf))
-
-            await cell01.sync()
-
-            nexsindx = await cell00.getNexsIndx()
-
-            # test the call endpoint
-            todo = s_common.todo('getCellInfo')
-            items = dict([item async for item in aha.runGatherCall(cell00.iden, todo, timeout=3)])
-            self.sorteq(items.keys(), ('00.cell.synapse', '01.cell.synapse'))
-            self.true(all(item[0] for item in items.values()))
-            self.eq(cell00.runid, items['00.cell.synapse'][1]['cell']['run'])
-            self.eq(cell01.runid, items['01.cell.synapse'][1]['cell']['run'])
-
-            todo = s_common.todo('newp')
-            items = dict([item async for item in aha.runGatherCall(cell00.iden, todo, timeout=3)])
-            self.false(any(item[0] for item in items.values()))
-            self.sorteq(items.keys(), ('00.cell.synapse', '01.cell.synapse'))
-
-            # test the genr endpoint
-            todo = s_common.todo('getNexusChanges', 0, wait=False)
-            items = [item async for item in aha.runGatherGenr(cell00.iden, todo, timeout=3) if item[1]]
-            self.len(nexsindx * 2, items)
-
-            # ensure we handle down services correctly
-            async with aha.waiter(1, 'aha:svcdown', timeout=10):
-                await cell01.fini()
-
-            # test the call endpoint
-            todo = s_common.todo('getCellInfo')
-            items = dict([item async for item in aha.runGatherCall(cell00.iden, todo, timeout=3)])
-            self.sorteq(items.keys(), ('00.cell.synapse',))
-            self.true(all(item[0] for item in items.values()))
-            self.eq(cell00.runid, items['00.cell.synapse'][1]['cell']['run'])
-
-            # test the genr endpoint
-            todo = s_common.todo('getNexusChanges', 0, wait=False)
-            items = [item async for item in aha.runGatherGenr(cell00.iden, todo, timeout=3) if item[1]]
-            self.len(nexsindx, items)
-            self.true(all(item[1][0] for item in items))
-=======
     async def test_aha_prov_with_user(self):
 
         async with self.getTestAha() as aha:
@@ -1340,4 +1288,54 @@
                 async with await s_cell.Cell.anit(dirn=clldir, conf=cllconf) as cell:
                     self.none(await cell.ahaclient.waitready(timeout=12))
                     self.eq(cell.conf.get('aha:registry'), ahaurl)
->>>>>>> 221c8237
+
+    async def test_aha_gather(self):
+
+        async with self.getTestAha() as aha:
+
+            async with aha.waiter(3, 'aha:svcadd', timeout=10):
+
+                conf = {'aha:provision': await aha.addAhaSvcProv('00.cell')}
+                cell00 = await aha.enter_context(self.getTestCell(conf=conf))
+
+                conf = {'aha:provision': await aha.addAhaSvcProv('01.cell', {'mirror': 'cell'})}
+                cell01 = await aha.enter_context(self.getTestCell(conf=conf))
+
+            await cell01.sync()
+
+            nexsindx = await cell00.getNexsIndx()
+
+            # test the call endpoint
+            todo = s_common.todo('getCellInfo')
+            items = dict([item async for item in aha.runGatherCall(cell00.iden, todo, timeout=3)])
+            self.sorteq(items.keys(), ('00.cell.synapse', '01.cell.synapse'))
+            self.true(all(item[0] for item in items.values()))
+            self.eq(cell00.runid, items['00.cell.synapse'][1]['cell']['run'])
+            self.eq(cell01.runid, items['01.cell.synapse'][1]['cell']['run'])
+
+            todo = s_common.todo('newp')
+            items = dict([item async for item in aha.runGatherCall(cell00.iden, todo, timeout=3)])
+            self.false(any(item[0] for item in items.values()))
+            self.sorteq(items.keys(), ('00.cell.synapse', '01.cell.synapse'))
+
+            # test the genr endpoint
+            todo = s_common.todo('getNexusChanges', 0, wait=False)
+            items = [item async for item in aha.runGatherGenr(cell00.iden, todo, timeout=3) if item[1]]
+            self.len(nexsindx * 2, items)
+
+            # ensure we handle down services correctly
+            async with aha.waiter(1, 'aha:svcdown', timeout=10):
+                await cell01.fini()
+
+            # test the call endpoint
+            todo = s_common.todo('getCellInfo')
+            items = dict([item async for item in aha.runGatherCall(cell00.iden, todo, timeout=3)])
+            self.sorteq(items.keys(), ('00.cell.synapse',))
+            self.true(all(item[0] for item in items.values()))
+            self.eq(cell00.runid, items['00.cell.synapse'][1]['cell']['run'])
+
+            # test the genr endpoint
+            todo = s_common.todo('getNexusChanges', 0, wait=False)
+            items = [item async for item in aha.runGatherGenr(cell00.iden, todo, timeout=3) if item[1]]
+            self.len(nexsindx, items)
+            self.true(all(item[1][0] for item in items))