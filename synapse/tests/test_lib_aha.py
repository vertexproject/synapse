import os
import asyncio

from unittest import mock

import synapse.exc as s_exc
import synapse.axon as s_axon
import synapse.common as s_common
import synapse.telepath as s_telepath

import synapse.lib.aha as s_aha
import synapse.lib.base as s_base
import synapse.lib.cell as s_cell

import synapse.tools.aha.list as s_a_list
import synapse.tools.backup as s_tools_backup

import synapse.tools.aha.enroll as s_tools_enroll
import synapse.tools.aha.provision.user as s_tools_provision_user
import synapse.tools.aha.provision.service as s_tools_provision_service

import synapse.tests.utils as s_test

realaddsvc = s_aha.AhaCell.addAhaSvc
async def mockaddsvc(self, name, info, network=None):
    if getattr(self, 'testerr', False):
        raise s_exc.SynErr(mesg='newp')
    return await realaddsvc(self, name, info, network=network)

class ExecTeleCallerApi(s_cell.CellApi):
    async def exectelecall(self, url, meth, *args, **kwargs):
        return await self.cell.exectelecall(url, meth, *args, **kwargs)

class ExecTeleCaller(s_cell.Cell):
    cellapi = ExecTeleCallerApi

    async def exectelecall(self, url, meth, *args, **kwargs):

        async with await s_telepath.openurl(url) as prox:
            meth = getattr(prox, meth)
            resp = await meth(*args, **kwargs)
            return resp

class AhaTest(s_test.SynTest):

    async def test_lib_aha_mirrors(self):

        with self.getTestDir() as dirn:
            dir0 = s_common.gendir(dirn, 'aha0')
            dir1 = s_common.gendir(dirn, 'aha1')

            conf = {'nexslog:en': True}

            async with self.getTestAha(conf={'nexslog:en': True}, dirn=dir0) as aha0:
                user = await aha0.auth.addUser('reguser', passwd='secret')
                await user.setAdmin(True)

            s_tools_backup.backup(dir0, dir1)

            async with self.getTestAha(conf=conf, dirn=dir0) as aha0:
                upstream_url = aha0.getLocalUrl()

                mirrorconf = {
                    'nexslog:en': True,
                    'mirror': upstream_url,
                }

                async with self.getTestAha(conf=mirrorconf, dirn=dir1) as aha1:
                    # CA is nexus-fied
                    cabyts = await aha0.genCaCert('mirrorca')
                    await aha1.sync()
                    mirbyts = await aha1.genCaCert('mirrorca')
                    self.eq(cabyts, mirbyts)
                    iden = s_common.guid()
                    # Adding, downing, and removing service is also nexusified
                    info = {'urlinfo': {'host': '127.0.0.1', 'port': 8080,
                                        'scheme': 'tcp'},
                            'online': iden}
                    await aha0.addAhaSvc('test', info, network='example.net')
                    await aha1.sync()
                    mnfo = await aha1.getAhaSvc('test.example.net')
                    self.eq(mnfo.get('name'), 'test.example.net')

                    wait00 = aha0.waiter(1, 'aha:svcdown')
                    await aha0.setAhaSvcDown('test', iden, network='example.net')
                    self.isin(len(await wait00.wait(timeout=6)), (1, 2))

                    await aha1.sync()
                    mnfo = await aha1.getAhaSvc('test.example.net')
                    self.notin('online', mnfo)

                    await aha0.delAhaSvc('test', network='example.net')
                    await aha1.sync()
                    mnfo = await aha1.getAhaSvc('test.example.net')
                    self.none(mnfo)

    async def test_lib_aha_offon(self):
        with self.getTestDir() as dirn:
            cryo0_dirn = s_common.gendir(dirn, 'cryo0')
            conf = {'auth:passwd': 'secret'}
            async with self.getTestAha(conf=conf.copy(), dirn=dirn) as aha:
                host, port = await aha.dmon.listen('tcp://127.0.0.1:0')

                wait00 = aha.waiter(1, 'aha:svcadd')
                cryo_conf = {
                    'aha:name': '0.cryo.mynet',
                    'aha:admin': 'root@cryo.mynet',
                    'aha:registry': f'tcp://root:secret@127.0.0.1:{port}',
                    'dmon:listen': 'tcp://0.0.0.0:0/',
                }
                async with self.getTestCryo(dirn=cryo0_dirn, conf=cryo_conf) as cryo:
                    self.isin(len(await wait00.wait(timeout=6)), (1, 2))

                    svc = await aha.getAhaSvc('0.cryo.mynet')
                    linkiden = svc.get('svcinfo', {}).get('online')
                    self.nn(linkiden)

                    # Tear down the Aha cell.
                    await aha.__aexit__(None, None, None)

            async with self.getTestAha(conf=conf.copy(), dirn=dirn) as aha:
                wait01 = aha.waiter(1, 'aha:svcdown')
                await wait01.wait(timeout=6)
                svc = await aha.getAhaSvc('0.cryo.mynet')
                self.notin('online', svc.get('svcinfo'))

                # Try setting something down a second time
                await aha.setAhaSvcDown('0.cryo.mynet', linkiden, network=None)
                svc = await aha.getAhaSvc('0.cryo.mynet')
                self.notin('online', svc.get('svcinfo'))

    async def test_lib_aha(self):

        with self.raises(s_exc.NoSuchName):
            await s_telepath.getAhaProxy({})

        with self.raises(s_exc.NotReady):
            await s_telepath.getAhaProxy({'host': 'hehe.haha'})

        # We do inprocess reference counting for urls and clients.
        urls = ['newp://newp@newp', 'newp://newp@newp']
        info = await s_telepath.addAhaUrl(urls)
        self.eq(info.get('refs'), 1)
        # There is not yet a telepath client which is using these urls.
        self.none(info.get('client'))
        info = await s_telepath.addAhaUrl(urls)
        self.eq(info.get('refs'), 2)

        await s_telepath.delAhaUrl(urls)
        self.len(1, s_telepath.aha_clients)
        await s_telepath.delAhaUrl(urls)
        self.len(0, s_telepath.aha_clients)

        self.eq(0, await s_telepath.delAhaUrl('newp'))

        async with self.getTestAha() as aha:

            cryo0_dirn = s_common.gendir(aha.dirn, 'cryo0')

            host, port = await aha.dmon.listen('tcp://127.0.0.1:0')
            await aha.auth.rootuser.setPasswd('hehehaha')

            wait00 = aha.waiter(1, 'aha:svcadd')
            conf = {
                'aha:name': '0.cryo.mynet',
                'aha:leader': 'cryo.mynet',
                'aha:admin': 'root@cryo.mynet',
                'aha:registry': [f'tcp://root:hehehaha@127.0.0.1:{port}',
                                 f'tcp://root:hehehaha@127.0.0.1:{port}'],
                'dmon:listen': 'tcp://0.0.0.0:0/',
            }
            async with self.getTestCryo(dirn=cryo0_dirn, conf=conf) as cryo:

                await cryo.auth.rootuser.setPasswd('secret')

                ahaadmin = await cryo.auth.getUserByName('root@cryo.mynet')
                self.nn(ahaadmin)
                self.true(ahaadmin.isAdmin())

                await wait00.wait(timeout=2)

                with self.raises(s_exc.NoSuchName):
                    await s_telepath.getAhaProxy({'host': 'hehe.haha'})

                async with await s_telepath.openurl('aha://root:secret@cryo.mynet') as proxy:
                    self.nn(await proxy.getCellIden())

                with self.raises(s_exc.BadArg):
                    await cryo.ahaclient.waitready(timeout=2)
                    await cryo.ahaclient.modAhaSvcInfo('cryo.mynet', {'newp': 'newp'})

                async with await s_telepath.openurl('aha://root:secret@0.cryo.mynet') as proxy:
                    self.nn(await proxy.getCellIden())

                # force a reconnect...
                waiter = aha.waiter(1, 'aha:svcadd')
                proxy = await cryo.ahaclient.proxy(timeout=2)
                await proxy.fini()
                self.nn(await waiter.wait(timeout=6))

                async with await s_telepath.openurl('aha://root:secret@cryo.mynet') as proxy:
                    self.nn(await proxy.getCellIden())

                waiter = aha.waiter(1, 'aha:svcadd')
                # force the service into passive mode...
                await cryo.setCellActive(False)

                with self.raises(s_exc.NoSuchName):
                    async with await s_telepath.openurl('aha://root:secret@cryo.mynet') as proxy:
                        pass

                self.nn(await waiter.wait(timeout=6))

                async with await s_telepath.openurl('aha://root:secret@0.cryo.mynet') as proxy:
                    self.nn(await proxy.getCellIden())

                await cryo.setCellActive(True)

                async with await s_telepath.openurl('aha://root:secret@cryo.mynet') as proxy:
                    self.nn(await proxy.getCellIden())

                # some coverage edge cases...
                cryo.conf.pop('aha:leader', None)
                await cryo.setCellActive(False)

                # lock the aha:admin account so we can confirm it is unlocked upon restart
                # remove the admin flag from the account.
                self.false(ahaadmin.isLocked())
                await ahaadmin.setLocked(True, logged=False)
                self.true(ahaadmin.isLocked())
                # remove the admin status so we can confirm its an admin upon restart
                await ahaadmin.setAdmin(False, logged=False)
                self.false(ahaadmin.isAdmin())

            async with self.getTestCryo(dirn=cryo0_dirn, conf=conf) as cryo:
                ahaadmin = await cryo.auth.getUserByName('root@cryo.mynet')
                # And we should be unlocked and admin now
                self.false(ahaadmin.isLocked())
                self.true(ahaadmin.isAdmin())

            wait01 = aha.waiter(1, 'aha:svcadd')
            conf = {
                'aha:name': '0.cryo',
                'aha:leader': 'cryo',
                'aha:network': 'foo',
                'aha:registry': f'tcp://root:hehehaha@127.0.0.1:{port}',
                'dmon:listen': 'tcp://0.0.0.0:0/',
            }
            async with self.getTestCryo(conf=conf) as cryo:

                await cryo.auth.rootuser.setPasswd('secret')

                await wait01.wait(timeout=2)

                async with await s_telepath.openurl('aha://root:secret@cryo.foo') as proxy:
                    self.nn(await proxy.getCellIden())

                async with await s_telepath.openurl('aha://root:secret@0.cryo.foo') as proxy:
                    self.nn(await proxy.getCellIden())
                    await proxy.puts('hehe', ('hehe', 'haha'))

                async with await s_telepath.openurl('aha://root:secret@0.cryo.foo/*/hehe') as proxy:
                    self.nn(await proxy.iden())

                async with await s_telepath.openurl(f'tcp://root:hehehaha@127.0.0.1:{port}') as ahaproxy:
                    svcs = [x async for x in ahaproxy.getAhaSvcs('foo')]
                    self.len(2, svcs)
                    names = [s['name'] for s in svcs]
                    self.sorteq(('cryo.foo', '0.cryo.foo'), names)

                    self.none(await ahaproxy.getCaCert('vertex.link'))
                    cacert0 = await ahaproxy.genCaCert('vertex.link')
                    cacert1 = await ahaproxy.genCaCert('vertex.link')
                    self.nn(cacert0)
                    self.eq(cacert0, cacert1)
                    self.eq(cacert0, await ahaproxy.getCaCert('vertex.link'))

                    csrpem = cryo.certdir.genHostCsr('cryo.vertex.link').decode()

                    hostcert00 = await ahaproxy.signHostCsr(csrpem)
                    hostcert01 = await ahaproxy.signHostCsr(csrpem)

                    self.nn(hostcert00)
                    self.nn(hostcert01)
                    self.ne(hostcert00, hostcert01)

                    csrpem = cryo.certdir.genUserCsr('visi@vertex.link').decode()

                    usercert00 = await ahaproxy.signUserCsr(csrpem)
                    usercert01 = await ahaproxy.signUserCsr(csrpem)

                    self.nn(usercert00)
                    self.nn(usercert01)
                    self.ne(usercert00, usercert01)

            async with await s_telepath.openurl(f'tcp://root:hehehaha@127.0.0.1:{port}') as ahaproxy:
                await ahaproxy.delAhaSvc('cryo', network='foo')
                await ahaproxy.delAhaSvc('0.cryo', network='foo')
                self.none(await ahaproxy.getAhaSvc('cryo.foo'))
                self.none(await ahaproxy.getAhaSvc('0.cryo.foo'))
                self.len(2, [s async for s in ahaproxy.getAhaSvcs()])

                with self.raises(s_exc.BadArg):
                    info = {'urlinfo': {'host': '127.0.0.1', 'port': 8080, 'scheme': 'tcp'}}
                    await ahaproxy.addAhaSvc('newp', info, network=None)

            # We can use HTTP API to get the registered services
            await aha.addUser('lowuser', passwd='lowuser')
            await aha.auth.rootuser.setPasswd('secret')
            host, httpsport = await aha.addHttpsPort(0)
            svcsurl = f'https://localhost:{httpsport}/api/v1/aha/services'

            async with self.getHttpSess(auth=('root', 'secret'), port=httpsport) as sess:
                async with sess.get(svcsurl) as resp:
                    info = await resp.json()
                    self.eq(info.get('status'), 'ok')
                    result = info.get('result')
                    self.len(2, result)
                    self.eq({'0.cryo.mynet', 'cryo.mynet'},
                            {svcinfo.get('name') for svcinfo in result})

                async with sess.get(svcsurl, json={'network': 'mynet'}) as resp:
                    info = await resp.json()
                    self.eq(info.get('status'), 'ok')
                    result = info.get('result')
                    self.len(1, result)
                    self.eq('cryo.mynet', result[0].get('name'))

                async with sess.get(svcsurl, json={'network': 'newp'}) as resp:
                    info = await resp.json()
                    self.eq(info.get('status'), 'ok')
                    result = info.get('result')
                    self.len(0, result)

                # Sad path
                async with sess.get(svcsurl, json={'newp': 'hehe'}) as resp:
                    info = await resp.json()
                    self.eq(info.get('status'), 'err')
                    self.eq(info.get('code'), 'SchemaViolation')

                async with sess.get(svcsurl, json={'network': 'mynet', 'newp': 'hehe'}) as resp:
                    info = await resp.json()
                    self.eq(info.get('status'), 'err')
                    self.eq(info.get('code'), 'SchemaViolation')

            # Sad path
            async with self.getHttpSess(auth=('lowuser', 'lowuser'), port=httpsport) as sess:
                async with sess.get(svcsurl) as resp:
                    info = await resp.json()
                    self.eq(info.get('status'), 'err')
                    self.eq(info.get('code'), 'AuthDeny')

        # The aha service can also be configured with a set of URLs that could represent itself.
        urls = ('cell://home0', 'cell://home1')
        conf = {'aha:urls': urls}
        async with self.getTestAha(conf=conf) as aha:
            async with aha.getLocalProxy() as ahaproxy:
                aurls = await ahaproxy.getAhaUrls()
                self.eq(urls, aurls)

        with self.getTestDir() as dirn:
            conf = {
                'aha:name': '0.test',
                'aha:leader': 'test',
                'aha:network': 'foo',
                'aha:registry': f'tcp://root:hehehaha@127.0.0.1:{port}',
                'dmon:listen': f'unix://{dirn}/sock'
            }
            async with self.getTestAha(conf=conf) as aha:
                ahainfo = await aha.getAhaInfo()
                uinfo = ahainfo.get('urlinfo', {})
                self.eq(uinfo.get('scheme'), 'unix')
                self.none(uinfo.get('port'))
                self.none(aha._getAhaUrls())

            conf['dmon:listen'] = 'tcp://0.0.0.0:0/'
            async with self.getTestAha(conf=conf) as aha:
                ahainfo = await aha.getAhaInfo()
                uinfo = ahainfo.get('urlinfo', {})
                self.eq(uinfo.get('scheme'), 'tcp')
                self.gt(uinfo.get('port'), 0)
                self.eq(aha._getAhaUrls()[0], f'ssl://0.test.foo:{aha.sockaddr[1]}')

    async def test_lib_aha_loadenv(self):

        with self.getTestDir() as dirn:

            async with self.getTestAha() as aha:
                host, port = await aha.dmon.listen('tcp://127.0.0.1:0')
                await aha.auth.rootuser.setPasswd('hehehaha')

                conf = {
                    'version': 1,
                    'aha:servers': [
                        f'tcp://root:hehehaha@127.0.0.1:{port}/',
                    ],
                }

                path = s_common.genpath(dirn, 'telepath.yaml')
                s_common.yamlsave(conf, path)

                # No clients have been loaded yet.
                with self.raises(s_exc.NotReady) as cm:
                    await s_telepath.openurl('aha://visi@foo.bar.com')
                self.eq(cm.exception.get('mesg'),
                        'No aha servers registered to lookup foo.bar.com')

                fini = await s_telepath.loadTeleEnv(path)

                # Should be one uninitialized aha client
                self.len(1, s_telepath.aha_clients)
                [info] = s_telepath.aha_clients.values()
                self.none(info.get('client'))

                with self.raises(s_exc.NoSuchName):
                    await s_telepath.openurl('aha://visi@foo.bar.com')

                # Connecting to an aha url should have initialized the client
                self.len(1, s_telepath.aha_clients)
                self.nn(info.get('client'))
                await fini()

    async def test_lib_aha_finid_cell(self):

        async with self.getTestAha() as aha:

            cryo0_dirn = s_common.gendir(aha.dirn, 'cryo0')

            host, port = await aha.dmon.listen('tcp://127.0.0.1:0')
            await aha.auth.rootuser.setPasswd('hehehaha')

            aharegistry = [f'tcp://root:hehehaha@127.0.0.1:{port}',
                          f'tcp://root:hehehaha@127.0.0.1:{port}']
            atup = tuple(aharegistry)

            wait00 = aha.waiter(1, 'aha:svcadd')
            conf = {
                'aha:name': '0.cryo.mynet',
                'aha:admin': 'root@cryo.mynet',
                'aha:registry': aharegistry,
                'dmon:listen': 'tcp://0.0.0.0:0/',
            }
            async with self.getTestCryo(dirn=cryo0_dirn, conf=conf) as cryo:

                await cryo.auth.rootuser.setPasswd('secret')

                ahaadmin = await cryo.auth.getUserByName('root@cryo.mynet')
                self.nn(ahaadmin)
                self.true(ahaadmin.isAdmin())

                await wait00.wait(timeout=2)

                self.isin(atup, s_telepath.aha_clients)

                async with await s_telepath.openurl('aha://root:secret@0.cryo.mynet') as proxy:
                    self.nn(await proxy.getCellIden())

                _ahaclient = s_telepath.aha_clients.get(atup).get('client')
                _aprx = await _ahaclient.proxy()

                await aha.fini()

                self.true(await _aprx.waitfini(timeout=10))

                orig = s_telepath.Client.proxy
                async def quickproxy(self, timeout):
                    return await orig(self, timeout=0.1)

                with mock.patch('synapse.telepath.Client.proxy', quickproxy):
                    with self.raises(asyncio.TimeoutError):

                        async with await s_telepath.openurl('aha://root:secret@0.cryo.mynet') as proxy:
                            self.fail('Should never reach a connection.')

    async def test_lib_aha_onlink_fail(self):

        with mock.patch('synapse.lib.aha.AhaCell.addAhaSvc', mockaddsvc):

            async with self.getTestAha() as aha:

                cryo0_dirn = s_common.gendir(aha.dirn, 'cryo0')

                host, port = await aha.dmon.listen('tcp://127.0.0.1:0')
                await aha.auth.rootuser.setPasswd('secret')

                aha.testerr = True

                wait00 = aha.waiter(1, 'aha:svcadd')
                conf = {
                    'aha:name': '0.cryo.mynet',
                    'aha:admin': 'root@cryo.mynet',
                    'aha:registry': f'tcp://root:secret@127.0.0.1:{port}',
                    'dmon:listen': 'tcp://0.0.0.0:0/',
                }
                async with self.getTestCryo(dirn=cryo0_dirn, conf=conf) as cryo:

                    await cryo.auth.rootuser.setPasswd('secret')

                    self.none(await wait00.wait(timeout=2))

                    svc = await aha.getAhaSvc('0.cryo.mynet')
                    self.none(svc)

                    wait01 = aha.waiter(1, 'aha:svcadd')
                    aha.testerr = False

                    self.nn(await wait01.wait(timeout=2))

                    svc = await aha.getAhaSvc('0.cryo.mynet')
                    self.nn(svc)
                    self.nn(svc.get('svcinfo', {}).get('online'))

                    async with await s_telepath.openurl('aha://root:secret@0.cryo.mynet') as proxy:
                        self.nn(await proxy.getCellIden())

    async def test_lib_aha_bootstrap(self):

        with self.getTestDir() as dirn:
            certdirn = s_common.gendir('certdir')
            with self.getTestCertDir(certdirn):

                conf = {
                    'aha:name': 'aha',
                    'aha:admin': 'root@do.vertex.link',
                    'aha:network': 'do.vertex.link',
                }

                async with self.getTestAha(dirn=dirn, conf=conf) as aha:
                    self.true(os.path.isfile(os.path.join(dirn, 'certs', 'cas', 'do.vertex.link.crt')))
                    self.true(os.path.isfile(os.path.join(dirn, 'certs', 'cas', 'do.vertex.link.key')))
                    self.true(os.path.isfile(os.path.join(dirn, 'certs', 'hosts', 'aha.do.vertex.link.crt')))
                    self.true(os.path.isfile(os.path.join(dirn, 'certs', 'hosts', 'aha.do.vertex.link.key')))
                    self.true(os.path.isfile(os.path.join(dirn, 'certs', 'users', 'root@do.vertex.link.crt')))
                    self.true(os.path.isfile(os.path.join(dirn, 'certs', 'users', 'root@do.vertex.link.key')))

                    host, port = await aha.dmon.listen('ssl://127.0.0.1:0?hostname=aha.do.vertex.link&ca=do.vertex.link')

                    async with await s_telepath.openurl(f'ssl://root@127.0.0.1:{port}?hostname=aha.do.vertex.link') as proxy:
                        await proxy.getCellInfo()

    async def test_lib_aha_noconf(self):

        async with self.getTestAha() as aha:

            with self.raises(s_exc.NeedConfValu):
                await aha.addAhaSvcProv('hehe')

            aha.conf['aha:urls'] = 'tcp://127.0.0.1:0/'

            with self.raises(s_exc.NeedConfValu):
                await aha.addAhaSvcProv('hehe')

            with self.raises(s_exc.NeedConfValu):
                await aha.addAhaUserEnroll('hehe')

            aha.conf['provision:listen'] = 'tcp://127.0.0.1:27272'

            with self.raises(s_exc.NeedConfValu):
                await aha.addAhaSvcProv('hehe')

            with self.raises(s_exc.NeedConfValu):
                await aha.addAhaUserEnroll('hehe')

            aha.conf['aha:network'] = 'haha'
            await aha.addAhaSvcProv('hehe')

    async def test_lib_aha_provision(self):

        with self.getTestDir() as dirn:

            conf = {
                'aha:name': 'aha',
                'aha:network': 'loop.vertex.link',
                'provision:listen': 'ssl://aha.loop.vertex.link:0'
            }
            async with self.getTestAha(dirn=dirn, conf=conf) as aha:

                addr, port = aha.provdmon.addr
                # update the config to reflect the dynamically bound port
                aha.conf['provision:listen'] = f'ssl://aha.loop.vertex.link:{port}'

                # do this config ex-post-facto due to port binding...
                host, ahaport = await aha.dmon.listen('ssl://0.0.0.0:0?hostname=aha.loop.vertex.link&ca=loop.vertex.link')
                aha.conf['aha:urls'] = f'ssl://aha.loop.vertex.link:{ahaport}'

                url = aha.getLocalUrl()

                outp = self.getTestOutp()
                await s_tools_provision_service.main(('--url', aha.getLocalUrl(), 'foobar'), outp=outp)
                self.isin('one-time use URL: ', str(outp))

                provurl = str(outp).split(':', 1)[1].strip()

                async with await s_telepath.openurl(provurl) as prov:
                    provinfo = await prov.getProvInfo()
                    self.isinstance(provinfo, dict)
                    conf = provinfo.get('conf')
                    # Default https port is not set; dmon is port 0
                    self.notin('https:port', conf)
                    dmon_listen = conf.get('dmon:listen')
                    parts = s_telepath.chopurl(dmon_listen)
                    self.eq(parts.get('port'), 0)
                    self.nn(await prov.getCaCert())

                with self.raises(s_exc.NoSuchName):
                    await s_telepath.openurl(provurl)

                async with aha.getLocalProxy() as proxy:
                    onebork = await proxy.addAhaSvcProv('bork')
                    await proxy.delAhaSvcProv(onebork)

                    onenewp = await proxy.addAhaSvcProv('newp')
                    async with await s_telepath.openurl(onenewp) as provproxy:

                        byts = aha.certdir.genHostCsr('lalala')
                        with self.raises(s_exc.BadArg):
                            await provproxy.signHostCsr(byts)

                        byts = aha.certdir.genUserCsr('lalala')
                        with self.raises(s_exc.BadArg):
                            await provproxy.signUserCsr(byts)

                    onebork = await proxy.addAhaUserEnroll('bork00')
                    await proxy.delAhaUserEnroll(onebork)

                    onebork = await proxy.addAhaUserEnroll('bork01')
                    async with await s_telepath.openurl(onebork) as provproxy:

                        byts = aha.certdir.genUserCsr('zipzop')
                        with self.raises(s_exc.BadArg):
                            await provproxy.signUserCsr(byts)

                onetime = await aha.addAhaSvcProv('00.axon')

                axonpath = s_common.gendir(dirn, 'axon')
                axonconf = {
                    'aha:provision': onetime,
                }
                s_common.yamlsave(axonconf, axonpath, 'cell.yaml')

                argv = (axonpath, '--auth-passwd', 'rootbeer')
                async with await s_axon.Axon.initFromArgv(argv) as axon:

                    # opts were copied through successfully
                    self.true(await axon.auth.rootuser.tryPasswd('rootbeer'))

                    # test that nobody set aha:admin
                    self.none(await axon.auth.getUserByName('root@loop.vertex.link'))
                    self.none(await axon.auth.getUserByName('axon@loop.vertex.link'))

                    self.true(os.path.isfile(s_common.genpath(axon.dirn, 'prov.done')))
                    self.true(os.path.isfile(s_common.genpath(axon.dirn, 'certs', 'cas', 'loop.vertex.link.crt')))
                    self.true(os.path.isfile(s_common.genpath(axon.dirn, 'certs', 'hosts', '00.axon.loop.vertex.link.crt')))
                    self.true(os.path.isfile(s_common.genpath(axon.dirn, 'certs', 'hosts', '00.axon.loop.vertex.link.key')))
                    self.true(os.path.isfile(s_common.genpath(axon.dirn, 'certs', 'users', 'root@loop.vertex.link.crt')))
                    self.true(os.path.isfile(s_common.genpath(axon.dirn, 'certs', 'users', 'root@loop.vertex.link.key')))

                    yamlconf = s_common.yamlload(axon.dirn, 'cell.yaml')
                    self.eq('axon', yamlconf.get('aha:leader'))
                    self.eq('00.axon', yamlconf.get('aha:name'))
                    self.eq('loop.vertex.link', yamlconf.get('aha:network'))
                    self.none(yamlconf.get('aha:admin'))
                    self.eq((f'ssl://root@aha.loop.vertex.link:{ahaport}',), yamlconf.get('aha:registry'))
                    self.eq(f'ssl://0.0.0.0:0?hostname=00.axon.loop.vertex.link&ca=loop.vertex.link', yamlconf.get('dmon:listen'))

                    unfo = await axon.addUser('visi')

                    outp = self.getTestOutp()
                    await s_tools_provision_user.main(('--url', aha.getLocalUrl(), 'visi'), outp=outp)
                    self.isin('one-time use URL:', str(outp))

                    provurl = str(outp).split(':', 1)[1].strip()
                    with self.getTestSynDir() as syndir:

                        capath = s_common.genpath(syndir, 'certs', 'cas', 'loop.vertex.link.crt')
                        crtpath = s_common.genpath(syndir, 'certs', 'users', 'visi@loop.vertex.link.crt')
                        keypath = s_common.genpath(syndir, 'certs', 'users', 'visi@loop.vertex.link.key')

                        for path in (capath, crtpath, keypath):
                            s_common.genfile(path)

                        outp = self.getTestOutp()
                        await s_tools_enroll.main((provurl,), outp=outp)

                        for path in (capath, crtpath, keypath):
                            self.gt(os.path.getsize(path), 0)

                        teleyaml = s_common.yamlload(syndir, 'telepath.yaml')
                        self.eq(teleyaml.get('version'), 1)
                        self.eq(teleyaml.get('aha:servers'), (f'ssl://visi@aha.loop.vertex.link:{ahaport}',))

                        certdir = s_telepath.s_certdir.CertDir(os.path.join(syndir, 'certs'))
                        async with await s_telepath.openurl('aha://visi@axon...', certdir=certdir) as prox:
                            self.eq(axon.iden, await prox.getCellIden())

                        # Lock the user
                        await axon.setUserLocked(unfo.get('iden'), True)

                        with self.raises(s_exc.AuthDeny) as cm:
                            async with await s_telepath.openurl('aha://visi@axon...', certdir=certdir) as prox:
                                self.eq(axon.iden, await prox.getCellIden())
                        self.isin('locked', cm.exception.get('mesg'))

                    outp = self.getTestOutp()
                    await s_tools_provision_user.main(('--url', aha.getLocalUrl(), 'visi'), outp=outp)
                    self.isin('Need --again', str(outp))

                    outp = self.getTestOutp()
                    await s_tools_provision_user.main(('--url', aha.getLocalUrl(), '--again', 'visi'), outp=outp)
                    self.isin('one-time use URL:', str(outp))

                onetime = await aha.addAhaSvcProv('00.axon')
                axonconf = {
                    'https:port': None,
                    'aha:provision': onetime,
                }
                s_common.yamlsave(axonconf, axonpath, 'cell.yaml')

                # Populate data in the overrides file that will be removed from the
                # provisioning data
                overconf = {
                    'dmon:listen': 'tcp://0.0.0.0:0',  # This is removed
                    'nexslog:async': True,  # just set as a demonstrative value
                }
                s_common.yamlsave(overconf, axonpath, 'cell.mods.yaml')

                # force a re-provision... (because the providen is different)
                with self.getAsyncLoggerStream('synapse.lib.cell',
                                               'Provisioning axon from AHA service') as stream:
                    async with await s_axon.Axon.initFromArgv((axonpath,)) as axon:
                        self.true(await stream.wait(6))
                        self.ne(axon.conf.get('dmon:listen'),
                                'tcp://0.0.0.0:0')
                overconf2 = s_common.yamlload(axonpath, 'cell.mods.yaml')
                self.eq(overconf2, {'nexslog:async': True})

                # tests startup logic that recognizes it's already done
                with self.getAsyncLoggerStream('synapse.lib.cell', ) as stream:
                    async with await s_axon.Axon.initFromArgv((axonpath,)) as axon:
                        pass
                    stream.seek(0)
                    self.notin('Provisioning axon from AHA service', stream.read())

                async with await s_axon.Axon.initFromArgv((axonpath,)) as axon:
                    # testing second run...
                    pass

                # With one axon up, we can provision a mirror of him.
                axn2path = s_common.genpath(dirn, 'axon2')

                argv = ['--url', aha.getLocalUrl(), '01.axon', '--mirror', 'axon', '--only-url']
                outp = self.getTestOutp()
                retn = await s_tools_provision_service.main(argv, outp=outp)
                self.eq(0, retn)
                provurl = str(outp).strip()
                self.notin('one-time use URL: ', provurl)
                self.isin('ssl://', provurl)
                urlinfo = s_telepath.chopurl(provurl)
                providen = urlinfo.get('path').strip('/')

                async with await s_axon.Axon.initFromArgv((axonpath,)) as axon:
                    with s_common.genfile(axonpath, 'prov.done') as fd:
                        axonproviden = fd.read().decode().strip()
                    self.ne(axonproviden, providen)

                    # Punch the provisioning URL in like a environment variable
                    with self.setTstEnvars(SYN_AXON_AHA_PROVISION=provurl):

                        async with await s_axon.Axon.initFromArgv((axn2path,)) as axon2:
                            await axon2.sync()
                            self.true(axon.isactive)
                            self.false(axon2.isactive)
                            self.eq('aha://root@axon.loop.vertex.link', axon2.conf.get('mirror'))

                            with s_common.genfile(axn2path, 'prov.done') as fd:
                                axon2providen = fd.read().decode().strip()
                            self.eq(providen, axon2providen)

                        # Turn the mirror back on with the provisioning url in the config
                        async with await s_axon.Axon.initFromArgv((axn2path,)) as axon2:
                            await axon2.sync()
                            self.true(axon.isactive)
                            self.false(axon2.isactive)
                            self.eq('aha://root@axon.loop.vertex.link', axon2.conf.get('mirror'))

                # Provision a mirror using aha:provision in the mirror cell.yaml as well.
                # This is similar to the previous test block.
                axn3path = s_common.genpath(dirn, 'axon3')

                argv = ['--url', aha.getLocalUrl(), '02.axon', '--mirror', 'axon']
                outp = self.getTestOutp()
                await s_tools_provision_service.main(argv, outp=outp)
                self.isin('one-time use URL: ', str(outp))
                provurl = str(outp).split(':', 1)[1].strip()
                urlinfo = s_telepath.chopurl(provurl)
                providen = urlinfo.get('path').strip('/')

                async with await s_axon.Axon.initFromArgv((axonpath,)) as axon:

                    with s_common.genfile(axonpath, 'prov.done') as fd:
                        axonproviden = fd.read().decode().strip()
                    self.ne(axonproviden, providen)

                    axon2conf = {
                        'aha:provision': provurl,
                    }
                    s_common.yamlsave(axon2conf, axn3path, 'cell.yaml')
                    async with await s_axon.Axon.initFromArgv((axn3path,)) as axon03:
                        await axon03.sync()
                        self.true(axon.isactive)
                        self.false(axon03.isactive)
                        self.eq('aha://root@axon.loop.vertex.link', axon03.conf.get('mirror'))

                        with s_common.genfile(axn3path, 'prov.done') as fd:
                            axon3providen = fd.read().decode().strip()
                        self.eq(providen, axon3providen)

                    # Ensure that the aha:provision value was popped from the cell.yaml file,
                    # since that would have mismatched what was used to provision the mirror.
                    copied_conf = s_common.yamlload(axn3path, 'cell.yaml')
                    self.notin('aha:provision', copied_conf)

                    # Turn the mirror back on with the provisioning url removed from the config
                    async with await s_axon.Axon.initFromArgv((axn3path,)) as axon3:
                        await axon3.sync()
                        self.true(axon.isactive)
                        self.false(axon3.isactive)
                        self.eq('aha://root@axon.loop.vertex.link', axon03.conf.get('mirror'))

                        retn, outp = await self.execToolMain(s_a_list._main, [aha.getLocalUrl()])
                        self.eq(retn, 0)
                        outp.expect('Service              network                        leader')
                        outp.expect('00.axon              loop.vertex.link               True')
                        outp.expect('01.axon              loop.vertex.link               False')
                        outp.expect('02.axon              loop.vertex.link               False')
                        outp.expect('axon                 loop.vertex.link               True')

                # Ensure we can provision a service on a given listening ports
                outp.clear()
                args = ('--url', aha.getLocalUrl(), 'bazfaz', '--dmon-port', '123456')
                ret = await s_tools_provision_service.main(args, outp=outp)
                self.eq(1, ret)
                outp.expect('ERROR: Invalid dmon port: 123456')

                outp.clear()
                args = ('--url', aha.getLocalUrl(), 'bazfaz', '--https-port', '123456')
                ret = await s_tools_provision_service.main(args, outp=outp)
                outp.expect('ERROR: Invalid HTTPS port: 123456')
                self.eq(1, ret)

                outp.clear()
                bad_conf_path = s_common.genpath(dirn, 'badconf.yaml')
                s_common.yamlsave({'aha:network': 'aha.newp.net'}, bad_conf_path)
                args = ('--url', aha.getLocalUrl(), 'bazfaz', '--cellyaml', bad_conf_path)
                ret = await s_tools_provision_service.main(args, outp=outp)
                outp.expect('ERROR: Provisioning aha:network must be equal to the Aha servers network')
                self.eq(1, ret)

                outp = self.getTestOutp()
                argv = ('--url', aha.getLocalUrl(), 'bazfaz', '--dmon-port', '1234', '--https-port', '443')
                await s_tools_provision_service.main(argv, outp=outp)
                self.isin('one-time use URL: ', str(outp))
                provurl = str(outp).split(':', 1)[1].strip()
                async with await s_telepath.openurl(provurl) as proxy:
                    provconf = await proxy.getProvInfo()
                    conf = provconf.get('conf')
                    dmon_listen = conf.get('dmon:listen')
                    parts = s_telepath.chopurl(dmon_listen)
                    self.eq(parts.get('port'), 1234)
                    https_port = conf.get('https:port')
                    self.eq(https_port, 443)

                # provisioning against a network that differs from the aha network fails.
                bad_netw = 'stuff.goes.beep'
                provinfo = {'conf': {'aha:network': bad_netw}}
                with self.raises(s_exc.BadConfValu) as cm:
                    async with self.addSvcToAha(aha, '00.exec', ExecTeleCaller,
                                                provinfo=provinfo) as conn:
                        pass
                self.isin('Provisioning aha:network must be equal to the Aha servers network',
                          cm.exception.get('mesg'))

    async def test_aha_httpapi(self):

        conf = {
            'aha:name': 'aha',
            'aha:network': 'loop.vertex.link',
            'provision:listen': 'ssl://aha.loop.vertex.link:0'
        }
        async with self.getTestAha(conf=conf) as aha:
            await aha.auth.rootuser.setPasswd('secret')

            addr, port = aha.provdmon.addr
            # update the config to reflect the dynamically bound port
            aha.conf['provision:listen'] = f'ssl://aha.loop.vertex.link:{port}'

            # do this config ex-post-facto due to port binding...
            host, ahaport = await aha.dmon.listen('ssl://0.0.0.0:0?hostname=aha.loop.vertex.link&ca=loop.vertex.link')
            aha.conf['aha:urls'] = f'ssl://aha.loop.vertex.link:{ahaport}'

            host, httpsport = await aha.addHttpsPort(0)
            url = f'https://localhost:{httpsport}/api/v1/aha/provision/service'

            async with self.getHttpSess(auth=('root', 'secret'), port=httpsport) as sess:
                # Simple request works
                async with sess.post(url, json={'name': '00.foosvc'}) as resp:
                    info = await resp.json()
                    self.eq(info.get('status'), 'ok')
                    result = info.get('result')
                    provurl = result.get('url')

                async with await s_telepath.openurl(provurl) as prox:
                    provconf = await prox.getProvInfo()
                    self.isin('iden', provconf)
                    conf = provconf.get('conf')
                    self.eq(conf.get('aha:user'), 'root')
                    dmon_listen = conf.get('dmon:listen')
                    parts = s_telepath.chopurl(dmon_listen)
                    self.eq(parts.get('port'), 0)
                    self.none(conf.get('https:port'))

                # Full api works as well
                data = {'name': '01.foosvc',
                        'provinfo': {
                            'dmon:port': 12345,
                            'https:port': 8443,
                            'mirror': 'foosvc',
                            'conf': {
                                'aha:user': 'test',
                            }
                        }
                        }
                async with sess.post(url, json=data) as resp:
                    info = await resp.json()
                    self.eq(info.get('status'), 'ok')
                    result = info.get('result')
                    provurl = result.get('url')
                async with await s_telepath.openurl(provurl) as prox:
                    provconf = await prox.getProvInfo()
                    conf = provconf.get('conf')
                    self.eq(conf.get('aha:user'), 'test')
                    dmon_listen = conf.get('dmon:listen')
                    parts = s_telepath.chopurl(dmon_listen)
                    self.eq(parts.get('port'), 12345)
                    self.eq(conf.get('https:port'), 8443)

                # Sad path
                async with sess.post(url) as resp:
                    info = await resp.json()
                    self.eq(info.get('status'), 'err')
                    self.eq(info.get('code'), 'SchemaViolation')
                async with sess.post(url, json={}) as resp:
                    info = await resp.json()
                    self.eq(info.get('status'), 'err')
                    self.eq(info.get('code'), 'SchemaViolation')
                async with sess.post(url, json={'name': 1234}) as resp:
                    info = await resp.json()
                    self.eq(info.get('status'), 'err')
                    self.eq(info.get('code'), 'SchemaViolation')
                async with sess.post(url, json={'name': ''}) as resp:
                    info = await resp.json()
                    self.eq(info.get('status'), 'err')
                    self.eq(info.get('code'), 'SchemaViolation')
                async with sess.post(url, json={'name': '00.newp', 'provinfo': 5309}) as resp:
                    info = await resp.json()
                    self.eq(info.get('status'), 'err')
                    self.eq(info.get('code'), 'SchemaViolation')
                async with sess.post(url, json={'name': '00.newp', 'provinfo': {'dmon:port': -1}}) as resp:
                    info = await resp.json()
                    self.eq(info.get('status'), 'err')
                    self.eq(info.get('code'), 'SchemaViolation')

                # Break the Aha cell - not will provision after this.
                _network = aha.conf.pop('aha:network')
                async with sess.post(url, json={'name': '00.newp'}) as resp:
                    info = await resp.json()
                    self.eq(info.get('status'), 'err')
                    self.eq(info.get('code'), 'NeedConfValu')

            # Not an admin
            await aha.addUser('lowuser', passwd='lowuser')
            async with self.getHttpSess(auth=('lowuser', 'lowuser'), port=httpsport) as sess:
                async with sess.post(url, json={'name': '00.newp'}) as resp:
                    info = await resp.json()
                    self.eq(info.get('status'), 'err')
                    self.eq(info.get('code'), 'AuthDeny')

    async def test_aha_connect_back(self):
        async with self.getTestAhaProv() as aha:  # type: s_aha.AhaCell

            async with self.addSvcToAha(aha, '00.exec', ExecTeleCaller) as conn:

                ahaurl = aha.conf.get('aha:urls')[0]
                ahaurl = s_telepath.modurl(ahaurl, user='root')

                # This adminapi fails if the ssl://root@aha.loop.vertex.link
                # session is not an admin user.
                await conn.exectelecall(ahaurl, 'getNexsIndx')

            self.true(conn.ahaclient.isfini)

    async def test_aha_util_helpers(self):

        # Mainly for test helper coverage.

        async with self.getTestAhaProv(conf={'auth:passwd': 'secret'}) as aha:  # type: s_aha.AhaCell
            root = await aha.auth.getUserByName('root')
            self.true(await root.tryPasswd('secret'))

            import synapse.cortex as s_cortex

            with self.getTestDir() as dirn:
                cdr0 = s_common.genpath(dirn, 'core00')
                cdr1 = s_common.genpath(dirn, 'core01')

                async with self.addSvcToAha(aha, '00.core', s_cortex.Cortex, dirn=cdr0) as core00:
                    async with self.addSvcToAha(aha, '01.core', s_cortex.Cortex, dirn=cdr1,
                                                provinfo={'mirror': 'core'}) as core01:
                        self.len(1, await core00.nodes('[inet:asn=0]'))
                        await core01.sync()
                        self.len(1, await core01.nodes('inet:asn=0'))

        # Simple test setups should work without issue
        async with self.getTestAhaProv() as aha:
            async with self.addSvcToAha(aha, '00.cell', s_cell.Cell) as cell00:  # type: s_cell.Cell
                async with self.addSvcToAha(aha, '01.cell', s_cell.Cell,
                                            provinfo={'mirror': 'cell'}) as cell01:  # type: s_cell.Cell
                    await cell01.sync()
                    # This should teardown cleanly.

    async def test_aha_restart(self):
        with self.withNexusReplay() as stack:

            with self.getTestDir() as dirn:
                ahadirn = s_common.gendir(dirn, 'aha')
                svc0dirn = s_common.gendir(dirn, 'svc00')
                svc1dirn = s_common.gendir(dirn, 'svc01')
                async with await s_base.Base.anit() as cm:
                    aconf = {
                        'aha:name': 'aha',
                        'aha:network': 'loop.vertex.link',
                        'provision:listen': 'ssl://aha.loop.vertex.link:0'
                    }
                    name = aconf.get('aha:name')
                    netw = aconf.get('aha:network')
                    dnsname = f'{name}.{netw}'

                    aha = await s_aha.AhaCell.anit(ahadirn, conf=aconf)
                    await cm.enter_context(aha)

                    addr, port = aha.provdmon.addr
                    # update the config to reflect the dynamically bound port
                    aha.conf['provision:listen'] = f'ssl://{dnsname}:{port}'

                    # do this config ex-post-facto due to port binding...
                    host, ahaport = await aha.dmon.listen(f'ssl://0.0.0.0:0?hostname={dnsname}&ca={netw}')
                    aha.conf['aha:urls'] = (f'ssl://{dnsname}:{ahaport}',)

                    onetime = await aha.addAhaSvcProv('00.svc', provinfo=None)
                    sconf = {'aha:provision': onetime}
                    s_common.yamlsave(sconf, svc0dirn, 'cell.yaml')
                    svc0 = await s_cell.Cell.anit(svc0dirn, conf=sconf)
                    await cm.enter_context(svc0)

                    onetime = await aha.addAhaSvcProv('01.svc', provinfo={'mirror': 'svc'})
                    sconf = {'aha:provision': onetime}
                    s_common.yamlsave(sconf, svc1dirn, 'cell.yaml')
                    svc1 = await s_cell.Cell.anit(svc1dirn, conf=sconf)
                    await cm.enter_context(svc1)

                    # Ensure that services have connected
                    await asyncio.wait_for(svc1.nexsroot._mirready.wait(), timeout=6)
                    await svc1.sync()

                    # Get Aha services
                    snfo = await aha.getAhaSvc('01.svc.loop.vertex.link')
                    svcinfo = snfo.get('svcinfo')
                    ready = svcinfo.get('ready')
                    self.true(ready)

                    # Fini the Aha service.
                    await aha.fini()

                    # Reuse our listening port we just deployed services with
                    aconf = {
                        'aha:name': 'aha',
                        'aha:network': 'loop.vertex.link',
                        'provision:listen': 'ssl://aha.loop.vertex.link:0',  # we do not care about provisioning
                        'dmon:listen': f'ssl://{dnsname}:{ahaport}?hostname={dnsname}&ca={netw}'
                    }

                    # Restart aha
                    aha = await s_aha.AhaCell.anit(ahadirn, conf=aconf)
                    await cm.enter_context(aha)

                    # services are cleared
                    snfo = await aha.getAhaSvc('01.svc.loop.vertex.link')
                    svcinfo = snfo.get('svcinfo')
                    ready = svcinfo.get('ready')
                    online = svcinfo.get('online')
                    self.none(online)
                    self.true(ready)  # Ready is not cleared upon restart

                    n = 3
                    if len(stack._exit_callbacks) > 0:
                        n = n * 2

                    waiter = aha.waiter(n, 'aha:svcadd')
                    self.ge(len(await waiter.wait(timeout=12)), n)

                    # svc01 has reconnected and the ready state has been re-registered
                    snfo = await aha.getAhaSvc('01.svc.loop.vertex.link')
                    svcinfo = snfo.get('svcinfo')
                    ready = svcinfo.get('ready')
                    online = svcinfo.get('online')
                    self.nn(online)
                    self.true(ready)

    async def test_aha_service_pools(self):

        async with self.getTestAhaProv() as aha:

            import synapse.cortex as s_cortex

            async with await s_base.Base.anit() as base:

                with self.getTestDir() as dirn:

                    dirn00 = s_common.genpath(dirn, 'cell00')
                    dirn01 = s_common.genpath(dirn, 'cell01')
                    dirn02 = s_common.genpath(dirn, 'cell02')

                    cell00 = await base.enter_context(self.addSvcToAha(aha, '00', s_cell.Cell, dirn=dirn00))
                    cell01 = await base.enter_context(self.addSvcToAha(aha, '01', s_cell.Cell, dirn=dirn01))

                    core00 = await base.enter_context(self.addSvcToAha(aha, 'core', s_cortex.Cortex, dirn=dirn02))

<<<<<<< HEAD
                    # FIXME seems to be an AHA race in dropping the certs from provisioning in addSvcToAha?

=======
>>>>>>> a86040f1
                    msgs = await core00.stormlist('aha.pool.list')
                    self.stormHasNoWarnErr(msgs)
                    self.stormIsInPrint('0 pools', msgs)

                    msgs = await core00.stormlist('aha.pool.add pool00...')
                    self.stormHasNoWarnErr(msgs)
                    self.stormIsInPrint('Created AHA service pool: pool00.loop.vertex.link', msgs)

                    with self.raises(s_exc.BadArg):
                        await s_telepath.open('aha://pool00...')

                    msgs = await core00.stormlist('aha.pool.svc.add pool00... 00...')
                    self.stormHasNoWarnErr(msgs)
                    self.stormIsInPrint('AHA service (00...) added to service pool (pool00.loop.vertex.link)', msgs)

                    poolinfo = await aha.getAhaPool('pool00...')
                    self.len(1, poolinfo['services'])

                    msgs = await core00.stormlist('aha.pool.list')
                    self.stormIsInPrint('Pool: pool00.loop.vertex.link', msgs)
                    self.stormIsInPrint('    00.loop.vertex.link', msgs)
                    self.stormIsInPrint('1 pools', msgs)

                    async with await s_telepath.open('aha://pool00...') as pool:

                        waiter = pool.waiter('svc:add', 2)

                        msgs = await core00.stormlist('aha.pool.svc.add pool00... 01...')
                        self.stormHasNoWarnErr(msgs)
                        self.stormIsInPrint('AHA service (01...) added to service pool (pool00.loop.vertex.link)', msgs)

                        await waiter.wait(timeout=3)

                        poolinfo = await aha.getAhaPool('pool00...')
                        self.len(2, poolinfo['services'])

                        self.nn(poolinfo['created'])
                        self.nn(poolinfo['services']['00.loop.vertex.link']['created'])
                        self.nn(poolinfo['services']['01.loop.vertex.link']['created'])

                        self.eq(core00.auth.rootuser.iden, poolinfo['creator'])
                        self.eq(core00.auth.rootuser.iden, poolinfo['services']['00.loop.vertex.link']['creator'])
                        self.eq(core00.auth.rootuser.iden, poolinfo['services']['01.loop.vertex.link']['creator'])

                        proxy00 = await pool.proxy(timeout=3)
                        run00 = await (await pool.proxy(timeout=3)).getCellRunId()
                        run01 = await (await pool.proxy(timeout=3)).getCellRunId()
                        self.ne(run00, run01)

                        waiter = pool.waiter('pool:reset', 1)

                        ahaproxy = await pool.aha.proxy()
                        await ahaproxy.fini()

                        await waiter.wait(timeout=3)

                        # wait for the pool to be notified of the topology change
                        waiter = pool.waiter('svc:del', 1)

                        msgs = await core00.stormlist('aha.pool.svc.del pool00... 00...')
                        self.stormHasNoWarnErr(msgs)
                        self.stormIsInPrint('AHA service (00...) removed from service pool (pool00.loop.vertex.link)', msgs)

                        await waiter.wait(timeout=3)
                        run00 = await (await pool.proxy(timeout=3)).getCellRunId()
                        self.eq(run00, await (await pool.proxy(timeout=3)).getCellRunId())

                        poolinfo = await aha.getAhaPool('pool00...')
                        self.len(1, poolinfo['services'])

                    msgs = await core00.stormlist('aha.pool.del pool00...')
                    self.stormHasNoWarnErr(msgs)
                    self.stormIsInPrint('Removed AHA service pool: pool00.loop.vertex.link', msgs)

    async def test_aha_reprovision(self):
        with self.withNexusReplay() as stack:
            with self.getTestDir() as dirn:
                aha00dirn = s_common.gendir(dirn, 'aha00')
                aha01dirn = s_common.gendir(dirn, 'aha01')
                svc0dirn = s_common.gendir(dirn, 'svc00')
                svc1dirn = s_common.gendir(dirn, 'svc01')
                async with await s_base.Base.anit() as cm:
                    aconf = {
                        'aha:name': 'aha',
                        'aha:network': 'loop.vertex.link',
                        'provision:listen': 'ssl://aha.loop.vertex.link:0'
                    }
                    name = aconf.get('aha:name')
                    netw = aconf.get('aha:network')
                    dnsname = f'{name}.{netw}'

                    aha = await s_aha.AhaCell.anit(aha00dirn, conf=aconf)
                    await cm.enter_context(aha)

                    addr, port = aha.provdmon.addr
                    # update the config to reflect the dynamically bound port
                    aha.conf['provision:listen'] = f'ssl://{dnsname}:{port}'

                    # do this config ex-post-facto due to port binding...
                    host, ahaport = await aha.dmon.listen(f'ssl://0.0.0.0:0?hostname={dnsname}&ca={netw}')
                    aha.conf['aha:urls'] = (f'ssl://{dnsname}:{ahaport}',)

                    onetime = await aha.addAhaSvcProv('00.svc', provinfo=None)
                    sconf = {'aha:provision': onetime}
                    s_common.yamlsave(sconf, svc0dirn, 'cell.yaml')
                    svc0 = await s_cell.Cell.anit(svc0dirn, conf=sconf)
                    await cm.enter_context(svc0)

                    onetime = await aha.addAhaSvcProv('01.svc', provinfo={'mirror': 'svc'})
                    sconf = {'aha:provision': onetime}
                    s_common.yamlsave(sconf, svc1dirn, 'cell.yaml')
                    svc1 = await s_cell.Cell.anit(svc1dirn, conf=sconf)
                    await cm.enter_context(svc1)

                    # Ensure that services have connected
                    await asyncio.wait_for(svc1.nexsroot._mirready.wait(), timeout=6)
                    await svc1.sync()

                    # Get Aha services
                    snfo = await aha.getAhaSvc('01.svc.loop.vertex.link')
                    svcinfo = snfo.get('svcinfo')
                    ready = svcinfo.get('ready')
                    self.true(ready)

                    await aha.fini()

                # Now re-deploy the AHA Service and re-provision the two cells
                # with the same AHA configuration
                async with await s_base.Base.anit() as cm:
                    aconf = {
                        'aha:name': 'aha',
                        'aha:network': 'loop.vertex.link',
                        'provision:listen': 'ssl://aha.loop.vertex.link:0'
                    }
                    name = aconf.get('aha:name')
                    netw = aconf.get('aha:network')
                    dnsname = f'{name}.{netw}'

                    aha = await s_aha.AhaCell.anit(aha01dirn, conf=aconf)
                    await cm.enter_context(aha)

                    addr, port = aha.provdmon.addr
                    # update the config to reflect the dynamically bound port
                    aha.conf['provision:listen'] = f'ssl://{dnsname}:{port}'

                    # do this config ex-post-facto due to port binding...
                    host, ahaport = await aha.dmon.listen(f'ssl://0.0.0.0:0?hostname={dnsname}&ca={netw}')
                    aha.conf['aha:urls'] = (f'ssl://{dnsname}:{ahaport}',)

                    onetime = await aha.addAhaSvcProv('00.svc', provinfo=None)
                    sconf = {'aha:provision': onetime}
                    s_common.yamlsave(sconf, svc0dirn, 'cell.yaml')
                    svc0 = await s_cell.Cell.anit(svc0dirn, conf=sconf)
                    await cm.enter_context(svc0)

                    onetime = await aha.addAhaSvcProv('01.svc', provinfo={'mirror': 'svc'})
                    sconf = {'aha:provision': onetime}
                    s_common.yamlsave(sconf, svc1dirn, 'cell.yaml')
                    svc1 = await s_cell.Cell.anit(svc1dirn, conf=sconf)
                    await cm.enter_context(svc1)

                    # Ensure that services have connected
                    await asyncio.wait_for(svc1.nexsroot._mirready.wait(), timeout=6)
                    await svc1.sync()

                    # Get Aha services
                    snfo = await aha.getAhaSvc('01.svc.loop.vertex.link')
                    svcinfo = snfo.get('svcinfo')
                    ready = svcinfo.get('ready')
                    self.true(ready)<|MERGE_RESOLUTION|>--- conflicted
+++ resolved
@@ -1135,11 +1135,6 @@
 
                     core00 = await base.enter_context(self.addSvcToAha(aha, 'core', s_cortex.Cortex, dirn=dirn02))
 
-<<<<<<< HEAD
-                    # FIXME seems to be an AHA race in dropping the certs from provisioning in addSvcToAha?
-
-=======
->>>>>>> a86040f1
                     msgs = await core00.stormlist('aha.pool.list')
                     self.stormHasNoWarnErr(msgs)
                     self.stormIsInPrint('0 pools', msgs)
