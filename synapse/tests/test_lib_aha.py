import os
import asyncio

from unittest import mock

import synapse.exc as s_exc
import synapse.axon as s_axon
import synapse.common as s_common
import synapse.cortex as s_cortex
import synapse.telepath as s_telepath

import synapse.lib.aha as s_aha
import synapse.lib.base as s_base
import synapse.lib.cell as s_cell

import synapse.tools.aha.list as s_a_list

import synapse.tools.aha.enroll as s_tools_enroll
import synapse.tools.aha.provision.user as s_tools_provision_user
import synapse.tools.aha.provision.service as s_tools_provision_service

import synapse.tests.utils as s_test

realaddsvc = s_aha.AhaCell.addAhaSvc
async def mockaddsvc(self, name, info, network=None):
    if getattr(self, 'testerr', False):
        raise s_exc.SynErr(mesg='newp')
    return await realaddsvc(self, name, info, network=network)

class ExecTeleCallerApi(s_cell.CellApi):
    async def exectelecall(self, url, meth, *args, **kwargs):
        return await self.cell.exectelecall(url, meth, *args, **kwargs)

class ExecTeleCaller(s_cell.Cell):
    cellapi = ExecTeleCallerApi

    async def exectelecall(self, url, meth, *args, **kwargs):

        async with await s_telepath.openurl(url) as prox:
            meth = getattr(prox, meth)
            resp = await meth(*args, **kwargs)
            return resp

class AhaTest(s_test.SynTest):

    async def test_lib_aha_clone(self):

        zoinks = 'zoinks.aha.loop.vertex.link'

        with self.getTestDir() as dirn:

            dir0 = s_common.gendir(dirn, 'aha0')
            dir1 = s_common.gendir(dirn, 'aha1')

            async with self.getTestAha(dirn=dir0) as aha0:

                ahacount = len(await aha0.getAhaUrls())
                async with aha0.getLocalProxy() as proxy0:
                    self.len(ahacount, await proxy0.getAhaUrls())
                    self.len(ahacount, await proxy0.getAhaServers())

                    purl = await proxy0.addAhaClone(zoinks)

                conf1 = {'clone': purl}
                async with self.getTestAha(conf=conf1, dirn=dir1) as aha1:

                    await aha1.sync()

                    self.eq(aha0.iden, aha1.iden)
                    self.nn(aha1.conf.get('mirror'))

                    serv0 = await aha0.getAhaServers()
                    serv1 = await aha1.getAhaServers()

                    self.len(ahacount + 1, serv0)
                    self.eq(serv0, serv1)

                    # ensure some basic functionality is being properly mirrored

                    cabyts = await aha0.genCaCert('mirrorca')
                    await aha1.sync()
                    mirbyts = await aha1.genCaCert('mirrorca')
                    self.eq(cabyts, mirbyts)
                    iden = s_common.guid()
                    # Adding, downing, and removing service is also nexusified
                    info = {'urlinfo': {'host': '127.0.0.1', 'port': 8080,
                                        'scheme': 'tcp'},
                            'online': iden}
                    await aha0.addAhaSvc('test', info, network='example.net')
                    await aha1.sync()
                    mnfo = await aha1.getAhaSvc('test.example.net')
                    self.eq(mnfo.get('name'), 'test.example.net')

                    async with aha0.waiter(1, 'aha:svcdown', timeout=6):
                        await aha0.setAhaSvcDown('test', iden, network='example.net')

                    await aha1.sync()

                    mnfo = await aha1.getAhaSvc('test.example.net')
                    self.notin('online', mnfo)

                    await aha0.delAhaSvc('test', network='example.net')
                    await aha1.sync()

                    mnfo = await aha1.getAhaSvc('test.example.net')
                    self.none(mnfo)

                    self.true(aha0.isactive)
                    self.false(aha1.isactive)

                    async with aha1.getLocalProxy() as proxy:
                        await proxy.promote(graceful=True)

                    self.false(aha0.isactive)
                    self.true(aha1.isactive)

            # Remove 00.aha.loop.vertex.link since we're done with him + coverage
            async with self.getTestAha(conf={'dns:name': zoinks}, dirn=dir1) as aha1:
                async with aha1.getLocalProxy() as proxy1:
                    srvs = await proxy1.getAhaServers()
                    self.len(2, srvs)
                    aha00 = [info for info in srvs if info.get('host') == '00.aha.loop.vertex.link'][0]
                    data = await proxy1.delAhaServer(aha00.get('host'), aha00.get('port'))
                    self.eq(data.get('host'), aha00.get('host'))
                    self.eq(data.get('port'), aha00.get('port'))

                    srvs = await proxy1.getAhaServers()
                    self.len(1, srvs)
                    urls = await proxy1.getAhaUrls()
                    self.len(1, urls)

    async def test_lib_aha_offon(self):
        with self.getTestDir() as dirn:
            cryo0_dirn = s_common.gendir(dirn, 'cryo0')
            async with self.getTestAha(dirn=dirn) as aha:
                purl = await aha.addAhaSvcProv('0.cryo')

                wait00 = aha.waiter(1, 'aha:svcadd')

                conf = {'aha:provision': purl}
                async with self.getTestCryo(dirn=cryo0_dirn, conf=conf) as cryo:
                    self.isin(len(await wait00.wait(timeout=6)), (1, 2))

                    svc = await aha.getAhaSvc('0.cryo...')
                    linkiden = svc.get('svcinfo', {}).get('online')

                    # Tear down the Aha cell.
                    await aha.__aexit__(None, None, None)

            async with self.getTestAha(dirn=dirn) as aha:
                wait01 = aha.waiter(1, 'aha:svcdown')
                await wait01.wait(timeout=6)
                svc = await aha.getAhaSvc('0.cryo...')
                self.notin('online', svc.get('svcinfo'))

                # Try setting something down a second time
                await aha.setAhaSvcDown('0.cryo', linkiden, network='synapse')
                svc = await aha.getAhaSvc('0.cryo...')
                self.notin('online', svc.get('svcinfo'))

    async def test_lib_aha_basics(self):

        with self.raises(s_exc.NoSuchName):
            await s_telepath.getAhaProxy({})

        with self.raises(s_exc.NotReady):
            await s_telepath.getAhaProxy({'host': 'hehe.haha'})

        # We do inprocess reference counting for urls and clients.
        urls = ['newp://newp@newp', 'newp://newp@newp']
        info = await s_telepath.addAhaUrl(urls)
        self.eq(info.get('refs'), 1)
        # There is not yet a telepath client which is using these urls.
        self.none(info.get('client'))
        info = await s_telepath.addAhaUrl(urls)
        self.eq(info.get('refs'), 2)

        await s_telepath.delAhaUrl(urls)
        self.len(1, s_telepath.aha_clients)
        await s_telepath.delAhaUrl(urls)
        self.len(0, s_telepath.aha_clients)

        self.eq(0, await s_telepath.delAhaUrl('newp'))

        async with self.getTestAha() as aha:

            cryo0_dirn = s_common.gendir(aha.dirn, 'cryo0')

            ahaurls = await aha.getAhaUrls()

            wait00 = aha.waiter(1, 'aha:svcadd')
<<<<<<< HEAD
=======

            replaymult = 1
            if s_common.envbool('SYNDEV_NEXUS_REPLAY'):
                replaymult = 2
>>>>>>> e82fa3a7

            conf = {'aha:provision': await aha.addAhaSvcProv('0.cryo')}
            async with self.getTestCryo(dirn=cryo0_dirn, conf=conf) as cryo:

                await wait00.wait(timeout=2)

                with self.raises(s_exc.NoSuchName):
                    await s_telepath.getAhaProxy({'host': 'hehe.haha'})

                async with await s_telepath.openurl('aha://cryo...') as proxy:
                    self.nn(await proxy.getCellIden())

                with self.raises(s_exc.BadArg):
                    _proxy = await cryo.ahaclient.proxy(timeout=2)
                    await _proxy.modAhaSvcInfo('cryo...', {'newp': 'newp'})

                async with await s_telepath.openurl('aha://0.cryo...') as proxy:
                    self.nn(await proxy.getCellIden())

                # force a reconnect...
                proxy = await cryo.ahaclient.proxy(timeout=2)
<<<<<<< HEAD
                async with aha.waiter(2, 'aha:svcadd'):
=======
                async with aha.waiter(2 * replaymult, 'aha:svcadd'):
>>>>>>> e82fa3a7
                    await proxy.fini()

                async with await s_telepath.openurl('aha://cryo...') as proxy:
                    self.nn(await proxy.getCellIden())

                # force the service into passive mode...
<<<<<<< HEAD
                async with aha.waiter(3, 'aha:svcdown', 'aha:svcadd', timeout=6):
=======
                async with aha.waiter(3 * replaymult, 'aha:svcdown', 'aha:svcadd', timeout=6):
>>>>>>> e82fa3a7
                    await cryo.setCellActive(False)

                with self.raises(s_exc.NoSuchName):
                    async with await s_telepath.openurl('aha://cryo...') as proxy:
                        pass

                async with await s_telepath.openurl('aha://0.cryo...') as proxy:
                    self.nn(await proxy.getCellIden())

<<<<<<< HEAD
                async with aha.waiter(1, 'aha:svcadd', timeout=6):
=======
                async with aha.waiter(1 * replaymult, 'aha:svcadd', timeout=6):
>>>>>>> e82fa3a7
                    await cryo.setCellActive(True)

                async with await s_telepath.openurl('aha://cryo...') as proxy:
                    self.nn(await proxy.getCellIden())

<<<<<<< HEAD
            wait01 = aha.waiter(2, 'aha:svcadd')
=======
            wait01 = aha.waiter(2 * replaymult, 'aha:svcadd')
>>>>>>> e82fa3a7

            conf = {'aha:provision': await aha.addAhaSvcProv('0.cryo')}
            async with self.getTestCryo(conf=conf) as cryo:

                info = await cryo.getCellInfo()

                self.eq(info['cell']['aha'], {'name': '0.cryo', 'leader': 'cryo', 'network': 'synapse'})

                await wait01.wait(timeout=2)

                async with await s_telepath.openurl('aha://cryo.synapse') as proxy:
                    self.nn(await proxy.getCellIden())

                async with await s_telepath.openurl('aha://0.cryo.synapse') as proxy:
                    self.nn(await proxy.getCellIden())
                    await proxy.puts('hehe', ('hehe', 'haha'))

                async with await s_telepath.openurl('aha://0.cryo.synapse/*/hehe') as proxy:
                    self.nn(await proxy.iden())

                async with aha.getLocalProxy() as ahaproxy:

                    svcs = [x async for x in ahaproxy.getAhaSvcs('synapse')]
                    self.len(2, svcs)
                    names = [s['name'] for s in svcs]
                    self.sorteq(('cryo.synapse', '0.cryo.synapse'), names)

                    self.none(await ahaproxy.getCaCert('vertex.link'))
                    cacert0 = await ahaproxy.genCaCert('vertex.link')
                    cacert1 = await ahaproxy.genCaCert('vertex.link')
                    self.nn(cacert0)
                    self.eq(cacert0, cacert1)
                    self.eq(cacert0, await ahaproxy.getCaCert('vertex.link'))

                    csrpem = cryo.certdir.genHostCsr('cryo.vertex.link').decode()

                    hostcert00 = await ahaproxy.signHostCsr(csrpem)
                    hostcert01 = await ahaproxy.signHostCsr(csrpem)

                    self.nn(hostcert00)
                    self.nn(hostcert01)
                    self.ne(hostcert00, hostcert01)

                    csrpem = cryo.certdir.genUserCsr('visi@vertex.link').decode()

                    usercert00 = await ahaproxy.signUserCsr(csrpem)
                    usercert01 = await ahaproxy.signUserCsr(csrpem)

                    self.nn(usercert00)
                    self.nn(usercert01)
                    self.ne(usercert00, usercert01)

            # We can use HTTP API to get the registered services
            await aha.addUser('lowuser', passwd='lowuser')
            await aha.auth.rootuser.setPasswd('secret')

            host, httpsport = await aha.addHttpsPort(0)
            svcsurl = f'https://localhost:{httpsport}/api/v1/aha/services'

            async with self.getHttpSess(auth=('root', 'secret'), port=httpsport) as sess:
                async with sess.get(svcsurl) as resp:
                    info = await resp.json()
                    self.eq(info.get('status'), 'ok')
                    result = info.get('result')
                    self.len(2, result)
                    self.eq({'0.cryo.synapse', 'cryo.synapse'},
                            {svcinfo.get('name') for svcinfo in result})

                async with sess.get(svcsurl, json={'network': 'synapse'}) as resp:
                    info = await resp.json()
                    self.eq(info.get('status'), 'ok')
                    result = info.get('result')
                    self.len(2, result)
                    self.eq({'0.cryo.synapse', 'cryo.synapse'},
                            {svcinfo.get('name') for svcinfo in result})

                async with sess.get(svcsurl, json={'network': 'newp'}) as resp:
                    info = await resp.json()
                    self.eq(info.get('status'), 'ok')
                    result = info.get('result')
                    self.len(0, result)

                # Sad path
                async with sess.get(svcsurl, json={'newp': 'hehe'}) as resp:
                    info = await resp.json()
                    self.eq(info.get('status'), 'err')
                    self.eq(info.get('code'), 'SchemaViolation')

                async with sess.get(svcsurl, json={'network': 'mynet', 'newp': 'hehe'}) as resp:
                    info = await resp.json()
                    self.eq(info.get('status'), 'err')
                    self.eq(info.get('code'), 'SchemaViolation')

            # Sad path
            async with self.getHttpSess(auth=('lowuser', 'lowuser'), port=httpsport) as sess:
                async with sess.get(svcsurl) as resp:
                    info = await resp.json()
                    self.eq(info.get('status'), 'err')
                    self.eq(info.get('code'), 'AuthDeny')

            async with aha.getLocalProxy() as ahaproxy:
                await ahaproxy.delAhaSvc('cryo', network='synapse')
                await ahaproxy.delAhaSvc('0.cryo', network='synapse')
                self.none(await ahaproxy.getAhaSvc('cryo.synapse'))
                self.none(await ahaproxy.getAhaSvc('0.cryo.synapse'))
                self.len(0, [s async for s in ahaproxy.getAhaSvcs()])

                with self.raises(s_exc.BadArg):
                    info = {'urlinfo': {'host': '127.0.0.1', 'port': 8080, 'scheme': 'tcp'}}
                    await ahaproxy.addAhaSvc('newp', info, network=None)

            # test that services get updated aha server list
            with self.getTestDir() as dirn:

                conf = {'aha:provision': await aha.addAhaSvcProv('00.cell')}

                # can't assume just one due to enterprise tests with raft...
                ahacount = len(await aha.getAhaUrls())

                async with self.getTestCell(s_cell.Cell, conf=conf, dirn=dirn) as cell:
                    self.len(ahacount, cell.conf.get('aha:registry'))

                await aha.addAhaServer({'host': 'zoinks.aha.loop.vertex.link'})

                self.len(ahacount + 1, await aha.getAhaServers())

                async with self.getTestCell(s_cell.Cell, conf=conf, dirn=dirn) as cell:
                    await cell.ahaclient.proxy()
                    self.len(ahacount + 1, cell.conf.get('aha:registry'))

                self.nn(await aha.delAhaServer('zoinks.aha.loop.vertex.link', 27492))
                self.len(ahacount, await aha.getAhaServers())

                async with self.getTestCell(s_cell.Cell, conf=conf, dirn=dirn) as cell:
                    await cell.ahaclient.proxy()
                    self.len(ahacount, cell.conf.get('aha:registry'))

    async def test_lib_aha_loadenv(self):

        with self.getTestDir() as dirn:

            async with self.getTestAha() as aha:
                host, port = await aha.dmon.listen('tcp://127.0.0.1:0')
                await aha.auth.rootuser.setPasswd('hehehaha')

                conf = {
                    'version': 1,
                    'aha:servers': [
                        f'tcp://root:hehehaha@127.0.0.1:{port}/',
                    ],
                }

                path = s_common.genpath(dirn, 'telepath.yaml')
                s_common.yamlsave(conf, path)

                # No clients have been loaded yet.
                with self.raises(s_exc.NotReady) as cm:
                    await s_telepath.openurl('aha://visi@foo.bar.com')
                self.eq(cm.exception.get('mesg'),
                        'No aha servers registered to lookup foo.bar.com')

                fini = await s_telepath.loadTeleEnv(path)

                # Should be one uninitialized aha client
                self.len(1, s_telepath.aha_clients)
                [info] = s_telepath.aha_clients.values()
                self.none(info.get('client'))

                with self.raises(s_exc.NoSuchName):
                    await s_telepath.openurl('aha://visi@foo.bar.com')

                # Connecting to an aha url should have initialized the client
                self.len(1, s_telepath.aha_clients)
                self.nn(info.get('client'))
                await fini()

    async def test_lib_aha_finid_cell(self):

        async with self.getTestAha() as aha:

            wait00 = aha.waiter(1, 'aha:svcadd')
            conf = {'aha:provision': await aha.addAhaSvcProv('0.cryo')}

            async with self.getTestCryo(conf=conf) as cryo:

                self.true(await wait00.wait(timeout=2))

                async with await s_telepath.openurl('aha://0.cryo...') as proxy:
                    self.nn(await proxy.getCellIden())

                proxy = await cryo.ahaclient.proxy()

                # avoid race to notify client...
                async with cryo.ahaclient.waiter(1, 'tele:client:linkloop', timeout=2):
                    await aha.fini()
                    self.true(await proxy.waitfini(timeout=10))

                with self.raises(asyncio.TimeoutError):
                    await cryo.ahaclient.proxy(timeout=0.1)

    async def test_lib_aha_onlink_fail(self):

        with mock.patch('synapse.lib.aha.AhaCell.addAhaSvc', mockaddsvc):

            async with self.getTestAha() as aha:

                aha.testerr = True
                wait00 = aha.waiter(1, 'aha:svcadd')
                conf = {'aha:provision': await aha.addAhaSvcProv('0.cryo')}
                async with self.getTestCryo(conf=conf) as cryo:

                    self.none(await wait00.wait(timeout=2))

                    svc = await aha.getAhaSvc('0.cryo...')
                    self.none(svc)

                    wait01 = aha.waiter(1, 'aha:svcadd')
                    aha.testerr = False

                    self.nn(await wait01.wait(timeout=2))

                    svc = await aha.getAhaSvc('0.cryo...')
                    self.nn(svc)
                    self.nn(svc.get('svcinfo', {}).get('online'))

                    async with await s_telepath.openurl('aha://0.cryo...') as proxy:
                        self.nn(await proxy.getCellIden())

    async def test_lib_aha_bootstrap(self):

        with self.getTestDir() as dirn:
            certdirn = s_common.gendir('certdir')
            with self.getTestCertDir(certdirn):

                conf = {
                    'aha:name': 'aha',
                    'aha:admin': 'root@do.vertex.link',
                    'aha:network': 'do.vertex.link',
                }

                async with self.getTestAha(dirn=dirn, conf=conf) as aha:
                    self.true(os.path.isfile(os.path.join(aha.dirn, 'certs', 'cas', 'do.vertex.link.crt')))
                    self.true(os.path.isfile(os.path.join(aha.dirn, 'certs', 'cas', 'do.vertex.link.key')))
                    self.true(os.path.isfile(os.path.join(aha.dirn, 'certs', 'hosts', 'aha.do.vertex.link.crt')))
                    self.true(os.path.isfile(os.path.join(aha.dirn, 'certs', 'hosts', 'aha.do.vertex.link.key')))
                    self.true(os.path.isfile(os.path.join(aha.dirn, 'certs', 'users', 'root@do.vertex.link.crt')))
                    self.true(os.path.isfile(os.path.join(aha.dirn, 'certs', 'users', 'root@do.vertex.link.key')))

                    host, port = await aha.dmon.listen('ssl://127.0.0.1:0?hostname=aha.do.vertex.link&ca=do.vertex.link')

                    async with await s_telepath.openurl(f'ssl://root@127.0.0.1:{port}?hostname=aha.do.vertex.link') as proxy:
                        await proxy.getCellInfo()

    async def test_lib_aha_noconf(self):

        conf = {'dns:name': None}
        async with self.getTestAha(conf=conf) as aha:

            with self.raises(s_exc.NeedConfValu):
                await aha.addAhaSvcProv('hehe')

            aha.conf['aha:urls'] = 'tcp://127.0.0.1:0/'

            with self.raises(s_exc.NeedConfValu):
                await aha.addAhaSvcProv('hehe')

            with self.raises(s_exc.NeedConfValu):
                await aha.addAhaUserEnroll('hehe')

            with self.raises(s_exc.NeedConfValu):
                await aha.addAhaUserEnroll('hehe')

    async def test_lib_aha_provision(self):

        with self.getTestDir() as dirn:

            conf = {'dns:name': 'aha.loop.vertex.link'}
            async with self.getTestAha(dirn=dirn, conf=conf) as aha:

                ahaport = aha.sockaddr[1]

                url = aha.getLocalUrl()

                outp = self.getTestOutp()
                await s_tools_provision_service.main(('--url', aha.getLocalUrl(), 'foobar'), outp=outp)
                self.isin('one-time use URL: ', str(outp))

                provurl = str(outp).split(':', 1)[1].strip()

                async with await s_telepath.openurl(provurl) as prov:
                    provinfo = await prov.getProvInfo()
                    self.isinstance(provinfo, dict)
                    conf = provinfo.get('conf')
                    # Default https port is not set; dmon is port 0
                    self.notin('https:port', conf)
                    dmon_listen = conf.get('dmon:listen')
                    parts = s_telepath.chopurl(dmon_listen)
                    self.eq(parts.get('port'), 0)
                    self.nn(await prov.getCaCert())

                with self.raises(s_exc.NoSuchName):
                    await s_telepath.openurl(provurl)

                async with aha.getLocalProxy() as proxy:
                    onebork = await proxy.addAhaSvcProv('bork')
                    await proxy.delAhaSvcProv(onebork)

                    onenewp = await proxy.addAhaSvcProv('newp')
                    async with await s_telepath.openurl(onenewp) as provproxy:

                        byts = aha.certdir.genHostCsr('lalala')
                        with self.raises(s_exc.BadArg):
                            await provproxy.signHostCsr(byts)

                        byts = aha.certdir.genUserCsr('lalala')
                        with self.raises(s_exc.BadArg):
                            await provproxy.signUserCsr(byts)

                    onebork = await proxy.addAhaUserEnroll('bork00')
                    await proxy.delAhaUserEnroll(onebork)

                    onebork = await proxy.addAhaUserEnroll('bork01')
                    async with await s_telepath.openurl(onebork) as provproxy:

                        byts = aha.certdir.genUserCsr('zipzop')
                        with self.raises(s_exc.BadArg):
                            await provproxy.signUserCsr(byts)

                onetime = await aha.addAhaSvcProv('00.axon')

                axonpath = s_common.gendir(dirn, 'axon')
                axonconf = {
                    'aha:provision': onetime,
                }
                s_common.yamlsave(axonconf, axonpath, 'cell.yaml')

                argv = (axonpath, '--auth-passwd', 'rootbeer')
                async with await s_axon.Axon.initFromArgv(argv) as axon:

                    # opts were copied through successfully
                    self.true(await axon.auth.rootuser.tryPasswd('rootbeer'))

                    # test that nobody set aha:admin
                    self.none(await axon.auth.getUserByName('root@loop.vertex.link'))
                    self.none(await axon.auth.getUserByName('axon@loop.vertex.link'))

                    self.true(os.path.isfile(s_common.genpath(axon.dirn, 'prov.done')))
                    self.true(os.path.isfile(s_common.genpath(axon.dirn, 'certs', 'cas', 'synapse.crt')))
                    self.true(os.path.isfile(s_common.genpath(axon.dirn, 'certs', 'hosts', '00.axon.synapse.crt')))
                    self.true(os.path.isfile(s_common.genpath(axon.dirn, 'certs', 'hosts', '00.axon.synapse.key')))
                    self.true(os.path.isfile(s_common.genpath(axon.dirn, 'certs', 'users', 'root@synapse.crt')))
                    self.true(os.path.isfile(s_common.genpath(axon.dirn, 'certs', 'users', 'root@synapse.key')))

                    yamlconf = s_common.yamlload(axon.dirn, 'cell.yaml')
                    self.eq('axon', yamlconf.get('aha:leader'))
                    self.eq('00.axon', yamlconf.get('aha:name'))
                    self.eq('synapse', yamlconf.get('aha:network'))
                    self.none(yamlconf.get('aha:admin'))

                    self.eq(await aha.getAhaUrls(), yamlconf.get('aha:registry'))
                    self.eq(f'ssl://0.0.0.0:0?hostname=00.axon.synapse&ca=synapse', yamlconf.get('dmon:listen'))

                    unfo = await axon.addUser('visi')

                    outp = self.getTestOutp()
                    await s_tools_provision_user.main(('--url', aha.getLocalUrl(), 'visi'), outp=outp)
                    self.isin('one-time use URL:', str(outp))

                    provurl = str(outp).split(':', 1)[1].strip()
                    with self.getTestSynDir() as syndir:

                        capath = s_common.genpath(syndir, 'certs', 'cas', 'synapse.crt')
                        crtpath = s_common.genpath(syndir, 'certs', 'users', 'visi@synapse.crt')
                        keypath = s_common.genpath(syndir, 'certs', 'users', 'visi@synapse.key')

                        for path in (capath, crtpath, keypath):
                            s_common.genfile(path)

                        outp = self.getTestOutp()
                        await s_tools_enroll.main((provurl,), outp=outp)

                        for path in (capath, crtpath, keypath):
                            self.gt(os.path.getsize(path), 0)

                        teleyaml = s_common.yamlload(syndir, 'telepath.yaml')
                        self.eq(teleyaml.get('version'), 1)
                        self.sorteq(teleyaml.get('aha:servers'), await aha.getAhaUrls(user='visi'))

                        certdir = s_telepath.s_certdir.CertDir(os.path.join(syndir, 'certs'))
                        async with await s_telepath.openurl('aha://visi@axon...', certdir=certdir) as prox:
                            self.eq(axon.iden, await prox.getCellIden())

                        # Lock the user
                        await axon.setUserLocked(unfo.get('iden'), True)

                        with self.raises(s_exc.AuthDeny) as cm:
                            async with await s_telepath.openurl('aha://visi@axon...', certdir=certdir) as prox:
                                self.eq(axon.iden, await prox.getCellIden())
                        self.isin('locked', cm.exception.get('mesg'))

                    outp = self.getTestOutp()
                    await s_tools_provision_user.main(('--url', aha.getLocalUrl(), 'visi'), outp=outp)
                    self.isin('Need --again', str(outp))

                    outp = self.getTestOutp()
                    await s_tools_provision_user.main(('--url', aha.getLocalUrl(), '--again', 'visi'), outp=outp)
                    self.isin('one-time use URL:', str(outp))

                onetime = await aha.addAhaSvcProv('00.axon')
                axonconf = {
                    'https:port': None,
                    'aha:provision': onetime,
                }
                s_common.yamlsave(axonconf, axonpath, 'cell.yaml')

                # Populate data in the overrides file that will be removed from the
                # provisioning data
                overconf = {
                    'dmon:listen': 'tcp://0.0.0.0:0',  # This is removed
                    'nexslog:async': True,  # just set as a demonstrative value
                }
                s_common.yamlsave(overconf, axonpath, 'cell.mods.yaml')

                # force a re-provision... (because the providen is different)
                with self.getAsyncLoggerStream('synapse.lib.cell',
                                               'Provisioning axon from AHA service') as stream:
                    async with await s_axon.Axon.initFromArgv((axonpath,)) as axon:
                        self.true(await stream.wait(6))
                        self.ne(axon.conf.get('dmon:listen'),
                                'tcp://0.0.0.0:0')
                overconf2 = s_common.yamlload(axonpath, 'cell.mods.yaml')
                self.eq(overconf2, {'nexslog:async': True})

                # tests startup logic that recognizes it's already done
                with self.getAsyncLoggerStream('synapse.lib.cell', ) as stream:
                    async with await s_axon.Axon.initFromArgv((axonpath,)) as axon:
                        pass
                    stream.seek(0)
                    self.notin('Provisioning axon from AHA service', stream.read())

                async with await s_axon.Axon.initFromArgv((axonpath,)) as axon:
                    # testing second run...
                    pass

                # With one axon up, we can provision a mirror of him.
                axn2path = s_common.genpath(dirn, 'axon2')

                argv = ['--url', aha.getLocalUrl(), '01.axon', '--mirror', 'axon', '--only-url']
                outp = self.getTestOutp()
                retn = await s_tools_provision_service.main(argv, outp=outp)
                self.eq(0, retn)
                provurl = str(outp).strip()
                self.notin('one-time use URL: ', provurl)
                self.isin('ssl://', provurl)
                urlinfo = s_telepath.chopurl(provurl)
                providen = urlinfo.get('path').strip('/')

                async with await s_axon.Axon.initFromArgv((axonpath,)) as axon:
                    with s_common.genfile(axonpath, 'prov.done') as fd:
                        axonproviden = fd.read().decode().strip()
                    self.ne(axonproviden, providen)

                    # Punch the provisioning URL in like a environment variable
                    with self.setTstEnvars(SYN_AXON_AHA_PROVISION=provurl):

                        async with await s_axon.Axon.initFromArgv((axn2path,)) as axon2:
                            await axon2.sync()
                            self.true(axon.isactive)
                            self.false(axon2.isactive)
                            self.eq('aha://root@axon...', axon2.conf.get('mirror'))

                            with s_common.genfile(axn2path, 'prov.done') as fd:
                                axon2providen = fd.read().decode().strip()
                            self.eq(providen, axon2providen)

                        # Turn the mirror back on with the provisioning url in the config
                        async with await s_axon.Axon.initFromArgv((axn2path,)) as axon2:
                            await axon2.sync()
                            self.true(axon.isactive)
                            self.false(axon2.isactive)
                            self.eq('aha://root@axon...', axon2.conf.get('mirror'))

                # Provision a mirror using aha:provision in the mirror cell.yaml as well.
                # This is similar to the previous test block.
                axn3path = s_common.genpath(dirn, 'axon3')

                argv = ['--url', aha.getLocalUrl(), '02.axon', '--mirror', 'axon']
                outp = self.getTestOutp()
                await s_tools_provision_service.main(argv, outp=outp)
                self.isin('one-time use URL: ', str(outp))
                provurl = str(outp).split(':', 1)[1].strip()
                urlinfo = s_telepath.chopurl(provurl)
                providen = urlinfo.get('path').strip('/')

                async with await s_axon.Axon.initFromArgv((axonpath,)) as axon:

                    with s_common.genfile(axonpath, 'prov.done') as fd:
                        axonproviden = fd.read().decode().strip()
                    self.ne(axonproviden, providen)

                    axon2conf = {
                        'aha:provision': provurl,
                    }
                    s_common.yamlsave(axon2conf, axn3path, 'cell.yaml')
                    async with await s_axon.Axon.initFromArgv((axn3path,)) as axon03:
                        await axon03.sync()
                        self.true(axon.isactive)
                        self.false(axon03.isactive)
                        self.eq('aha://root@axon...', axon03.conf.get('mirror'))

                        with s_common.genfile(axn3path, 'prov.done') as fd:
                            axon3providen = fd.read().decode().strip()
                        self.eq(providen, axon3providen)

                    # Ensure that the aha:provision value was popped from the cell.yaml file,
                    # since that would have mismatched what was used to provision the mirror.
                    copied_conf = s_common.yamlload(axn3path, 'cell.yaml')
                    self.notin('aha:provision', copied_conf)

                    # Turn the mirror back on with the provisioning url removed from the config
                    async with await s_axon.Axon.initFromArgv((axn3path,)) as axon3:
                        await axon3.sync()
                        self.true(axon.isactive)
                        self.false(axon3.isactive)
                        self.eq('aha://root@axon...', axon03.conf.get('mirror'))

                        retn, outp = await self.execToolMain(s_a_list._main, [aha.getLocalUrl()])
                        self.eq(retn, 0)
                        outp.expect('Service              network                        leader')
                        outp.expect('00.axon              synapse                        True')
                        outp.expect('01.axon              synapse                        False')
                        outp.expect('02.axon              synapse                        False')
                        outp.expect('axon                 synapse                        True')

                # Ensure we can provision a service on a given listening ports
                outp.clear()
                args = ('--url', aha.getLocalUrl(), 'bazfaz', '--dmon-port', '123456')
                ret = await s_tools_provision_service.main(args, outp=outp)
                self.eq(1, ret)
                outp.expect('ERROR: Invalid dmon port: 123456')

                outp.clear()
                args = ('--url', aha.getLocalUrl(), 'bazfaz', '--https-port', '123456')
                ret = await s_tools_provision_service.main(args, outp=outp)
                outp.expect('ERROR: Invalid HTTPS port: 123456')
                self.eq(1, ret)

                outp = self.getTestOutp()
                argv = ('--url', aha.getLocalUrl(), 'bazfaz', '--dmon-port', '1234', '--https-port', '443')
                await s_tools_provision_service.main(argv, outp=outp)
                self.isin('one-time use URL: ', str(outp))
                provurl = str(outp).split(':', 1)[1].strip()
                async with await s_telepath.openurl(provurl) as proxy:
                    provconf = await proxy.getProvInfo()
                    conf = provconf.get('conf')
                    dmon_listen = conf.get('dmon:listen')
                    parts = s_telepath.chopurl(dmon_listen)
                    self.eq(parts.get('port'), 1234)
                    https_port = conf.get('https:port')
                    self.eq(https_port, 443)

                # We can generate urls and then drop them en-mass. They will not usable.
                provurls = []
                enrlursl = []
                clonurls = []
                async with aha.getLocalProxy() as proxy:
                    provurls.append(await proxy.addAhaSvcProv('00.cell'))
                    provurls.append(await proxy.addAhaSvcProv('01.cell', {'mirror': 'cell'}))
                    enrlursl.append(await proxy.addAhaUserEnroll('bob'))
                    enrlursl.append(await proxy.addAhaUserEnroll('alice'))
                    clonurls.append(await proxy.addAhaClone('hehe.haha.com'))
                    clonurls.append(await proxy.addAhaClone('wow.haha.com', port='12345'))

                    await proxy.clearAhaSvcProvs()
                    await proxy.clearAhaUserEnrolls()
                    await proxy.clearAhaClones()

                for url in provurls:
                    with self.raises(s_exc.NoSuchName) as cm:
                        async with await s_telepath.openurl(url) as client:
                            self.fail(f'Connected to an expired provisioning URL {url}')  # pragma: no cover
                for url in enrlursl:
                    with self.raises(s_exc.NoSuchName) as cm:
                        async with await s_telepath.openurl(url) as prox:
                            self.fail(f'Connected to an expired enrollment URL {url}')  # pragma: no cover
                for url in clonurls:
                    with self.raises(s_exc.NoSuchName) as cm:
                        async with await s_telepath.openurl(url) as prox:
                            self.fail(f'Connected to an expired clone URL {url}')  # pragma: no cover

    async def test_aha_httpapi(self):

        async with self.getTestAha() as aha:

            await aha.auth.rootuser.setPasswd('secret')

            host, httpsport = await aha.addHttpsPort(0)
            url = f'https://localhost:{httpsport}/api/v1/aha/provision/service'

            async with self.getHttpSess(auth=('root', 'secret'), port=httpsport) as sess:
                # Simple request works
                async with sess.post(url, json={'name': '00.foosvc'}) as resp:
                    info = await resp.json()
                    self.eq(info.get('status'), 'ok')
                    result = info.get('result')
                    provurl = result.get('url')

                async with await s_telepath.openurl(provurl) as prox:
                    provconf = await prox.getProvInfo()
                    self.isin('iden', provconf)
                    conf = provconf.get('conf')
                    self.eq(conf.get('aha:user'), 'root')
                    dmon_listen = conf.get('dmon:listen')
                    parts = s_telepath.chopurl(dmon_listen)
                    self.eq(parts.get('port'), 0)
                    self.none(conf.get('https:port'))

                # Full api works as well
                data = {'name': '01.foosvc',
                        'provinfo': {
                            'dmon:port': 12345,
                            'https:port': 8443,
                            'mirror': 'foosvc',
                            'conf': {
                                'aha:user': 'test',
                            }
                        }
                        }
                async with sess.post(url, json=data) as resp:
                    info = await resp.json()
                    self.eq(info.get('status'), 'ok')
                    result = info.get('result')
                    provurl = result.get('url')
                async with await s_telepath.openurl(provurl) as prox:
                    provconf = await prox.getProvInfo()
                    conf = provconf.get('conf')
                    self.eq(conf.get('aha:user'), 'test')
                    dmon_listen = conf.get('dmon:listen')
                    parts = s_telepath.chopurl(dmon_listen)
                    self.eq(parts.get('port'), 12345)
                    self.eq(conf.get('https:port'), 8443)

                # Sad path
                async with sess.post(url) as resp:
                    info = await resp.json()
                    self.eq(info.get('status'), 'err')
                    self.eq(info.get('code'), 'SchemaViolation')
                async with sess.post(url, json={}) as resp:
                    info = await resp.json()
                    self.eq(info.get('status'), 'err')
                    self.eq(info.get('code'), 'SchemaViolation')
                async with sess.post(url, json={'name': 1234}) as resp:
                    info = await resp.json()
                    self.eq(info.get('status'), 'err')
                    self.eq(info.get('code'), 'SchemaViolation')
                async with sess.post(url, json={'name': ''}) as resp:
                    info = await resp.json()
                    self.eq(info.get('status'), 'err')
                    self.eq(info.get('code'), 'SchemaViolation')
                async with sess.post(url, json={'name': '00.newp', 'provinfo': 5309}) as resp:
                    info = await resp.json()
                    self.eq(info.get('status'), 'err')
                    self.eq(info.get('code'), 'SchemaViolation')
                async with sess.post(url, json={'name': '00.newp', 'provinfo': {'dmon:port': -1}}) as resp:
                    info = await resp.json()
                    self.eq(info.get('status'), 'err')
                    self.eq(info.get('code'), 'SchemaViolation')

            # Not an admin
            await aha.addUser('lowuser', passwd='lowuser')
            async with self.getHttpSess(auth=('lowuser', 'lowuser'), port=httpsport) as sess:
                async with sess.post(url, json={'name': '00.newp'}) as resp:
                    info = await resp.json()
                    self.eq(info.get('status'), 'err')
                    self.eq(info.get('code'), 'AuthDeny')

    async def test_aha_connect_back(self):

        async with self.getTestAha() as aha:  # type: s_aha.AhaCell

            async with self.addSvcToAha(aha, '00.exec', ExecTeleCaller) as conn:
                ahaurl = aha.getMyUrl()
                await conn.exectelecall(ahaurl, 'getNexsIndx')

            self.true(conn.ahaclient.isfini)

    async def test_aha_util_helpers(self):

        # Mainly for test helper coverage.
        async with self.getTestAha() as aha:
            async with self.addSvcToAha(aha, '00.cell', s_cell.Cell) as cell00:  # type: s_cell.Cell
                async with self.addSvcToAha(aha, '01.cell', s_cell.Cell,
                                            provinfo={'mirror': 'cell'}) as cell01:  # type: s_cell.Cell
                    await cell01.sync()
                    # This should teardown cleanly.

    async def test_aha_restart(self):

        with self.getTestDir() as dirn:

            ahadirn = s_common.gendir(dirn, 'aha')
            svc0dirn = s_common.gendir(dirn, 'svc00')
            svc1dirn = s_common.gendir(dirn, 'svc01')

            async with await s_base.Base.anit() as cm:

                async with self.getTestAha(dirn=ahadirn) as aha:

                    async with aha.waiter(3, 'aha:svcadd', timeout=10):

                        onetime = await aha.addAhaSvcProv('00.svc', provinfo=None)
                        conf = {'aha:provision': onetime}
                        svc0 = await cm.enter_context(self.getTestCell(conf=conf))

                        onetime = await aha.addAhaSvcProv('01.svc', provinfo={'mirror': 'svc'})
                        conf = {'aha:provision': onetime}
                        svc1 = await cm.enter_context(self.getTestCell(conf=conf))

                    # Ensure that services have connected
                    await asyncio.wait_for(svc1.nexsroot._mirready.wait(), timeout=6)
                    await svc1.sync()

                    # Get Aha services
                    snfo = await aha.getAhaSvc('01.svc...')
                    self.true(snfo['svcinfo']['ready'])

                    online = snfo['svcinfo']['online']
                    self.nn(online)

                # Restart aha
                async with self.getTestAha(dirn=ahadirn) as aha:

                    snfo = await aha._waitAhaSvcDown('01.svc...', timeout=10)
                    self.none(snfo['svcinfo'].get('online'))
                    self.false(snfo['svcinfo']['ready'])

                    # svc01 has reconnected and the ready state has been re-registered
                    snfo = await aha._waitAhaSvcOnline('01.svc...', timeout=10)
                    self.nn(snfo['svcinfo']['online'])
                    self.true(snfo['svcinfo']['ready'])

    async def test_aha_service_pools(self):

        async with self.getTestAha() as aha:

            async with await s_base.Base.anit() as base:

                with self.getTestDir() as dirn:

                    dirn00 = s_common.genpath(dirn, 'cell00')
                    dirn01 = s_common.genpath(dirn, 'cell01')
                    dirn02 = s_common.genpath(dirn, 'cell02')

                    cell00 = await base.enter_context(self.addSvcToAha(aha, '00', s_cell.Cell, dirn=dirn00))
                    cell01 = await base.enter_context(self.addSvcToAha(aha, '01', s_cell.Cell, dirn=dirn01))

                    core00 = await base.enter_context(self.addSvcToAha(aha, 'core', s_cortex.Cortex, dirn=dirn02))

                    msgs = await core00.stormlist('aha.pool.list')
                    self.stormHasNoWarnErr(msgs)
                    self.stormIsInPrint('0 pools', msgs)

                    msgs = await core00.stormlist('aha.pool.add pool00...')
                    self.stormHasNoWarnErr(msgs)
                    self.stormIsInPrint('Created AHA service pool: pool00.synapse', msgs)

                    # Pool has no members....
                    pool = await s_telepath.open('aha://pool00...')
                    self.eq(0, pool.size())

                    async with pool.waiter(1, 'svc:add', timeout=12):
                        msgs = await core00.stormlist('aha.pool.svc.add pool00... 00...')
                        self.stormHasNoWarnErr(msgs)
                        self.stormIsInPrint('AHA service (00...) added to service pool (pool00.synapse)', msgs)

                    prox = await pool.proxy(timeout=12)
                    info = await prox.getCellInfo()
                    self.eq('00', info.get('cell').get('aha').get('name'))
                    self.eq(1, pool.size())
                    await pool.fini()
                    self.eq(0, pool.size())
                    self.true(prox.isfini)

                    poolinfo = await aha.getAhaPool('pool00...')
                    self.len(1, poolinfo['services'])

                    msgs = await core00.stormlist('aha.pool.list')
                    self.stormIsInPrint('Pool: pool00.synapse', msgs)
                    self.stormIsInPrint('    00.synapse', msgs)
                    self.stormIsInPrint('1 pools', msgs)

                    msgs = await core00.stormlist('$lib.print($lib.aha.pool.get(pool00.synapse))')
                    self.stormIsInPrint('aha:pool: pool00.synapse', msgs)

                    async with await s_telepath.open('aha://pool00...') as pool:

                        replay = s_common.envbool('SYNDEV_NEXUS_REPLAY')
                        nevents = 5 if replay else 3

                        async with pool.waiter(nevents, 'svc:add', timeout=3):
<<<<<<< HEAD
=======

                            msgs = await core00.stormlist('aha.pool.svc.add pool00... 01...')
                            self.stormHasNoWarnErr(msgs)
                            self.stormIsInPrint('AHA service (01...) added to service pool (pool00.synapse)', msgs)
>>>>>>> e82fa3a7

                            msgs = await core00.stormlist('aha.pool.svc.add pool00... 01...')
                            self.stormHasNoWarnErr(msgs)
                            self.stormIsInPrint('AHA service (01...) added to service pool (pool00.synapse)', msgs)
<<<<<<< HEAD

                            msgs = await core00.stormlist('aha.pool.svc.add pool00... 01...')
                            self.stormHasNoWarnErr(msgs)
                            self.stormIsInPrint('AHA service (01...) added to service pool (pool00.synapse)', msgs)
=======
>>>>>>> e82fa3a7

                        poolinfo = await aha.getAhaPool('pool00...')
                        self.len(2, poolinfo['services'])

                        self.nn(poolinfo['created'])
                        self.nn(poolinfo['services']['00.synapse']['created'])
                        self.nn(poolinfo['services']['01.synapse']['created'])

                        self.eq(core00.auth.rootuser.iden, poolinfo['creator'])
                        self.eq(core00.auth.rootuser.iden, poolinfo['services']['00.synapse']['creator'])
                        self.eq(core00.auth.rootuser.iden, poolinfo['services']['01.synapse']['creator'])

                        for client in pool.clients.values():
                            await client.proxy(timeout=3)

                        proxy00 = await pool.proxy(timeout=3)
                        run00 = await (await pool.proxy(timeout=3)).getCellRunId()
                        run01 = await (await pool.proxy(timeout=3)).getCellRunId()
                        self.ne(run00, run01)

                        waiter = pool.waiter(1, 'pool:reset')

                        async with pool.waiter(1, 'pool:reset', timeout=3):
                            ahaproxy = await pool.aha.proxy()
                            await ahaproxy.fini()

                        # wait for the pool to be notified of the topology change
                        async with pool.waiter(1, 'svc:del', timeout=10):

                            msgs = await core00.stormlist('aha.pool.svc.del pool00... 00...')
                            self.stormHasNoWarnErr(msgs)
                            self.stormIsInPrint('AHA service (00.synapse) removed from service pool (pool00.synapse)', msgs)

                            msgs = await core00.stormlist('aha.pool.svc.del pool00... 00...')
                            self.stormHasNoWarnErr(msgs)
                            self.stormIsInPrint('Did not remove (00...) from the service pool.', msgs)

                        run00 = await (await pool.proxy(timeout=3)).getCellRunId()
                        self.eq(run00, await (await pool.proxy(timeout=3)).getCellRunId())

                        poolinfo = await aha.getAhaPool('pool00...')
                        self.len(1, poolinfo['services'])

                    msgs = await core00.stormlist('aha.pool.del pool00...')
                    self.stormHasNoWarnErr(msgs)
                    self.stormIsInPrint('Removed AHA service pool: pool00.synapse', msgs)

    async def test_aha_reprovision(self):

        with self.withNexusReplay() as stack:
            with self.getTestDir() as dirn:

                aha00dirn = s_common.gendir(dirn, 'aha00')
                aha01dirn = s_common.gendir(dirn, 'aha01')
                svc0dirn = s_common.gendir(dirn, 'svc00')
                svc1dirn = s_common.gendir(dirn, 'svc01')
<<<<<<< HEAD

                async with await s_base.Base.anit() as cm:

                    aha = await cm.enter_context(self.getTestAha(dirn=aha00dirn))

                    async with aha.waiter(2, 'aha:svcadd', timeout=6):
                        purl = await aha.addAhaSvcProv('00.svc')
                        svc0 = await s_cell.Cell.anit(svc0dirn, conf={'aha:provision': purl})
                        await cm.enter_context(svc0)

                    async with aha.waiter(1, 'aha:svcadd', timeout=6):
                        purl = await aha.addAhaSvcProv('01.svc', provinfo={'mirror': 'svc'})
                        svc1 = await s_cell.Cell.anit(svc1dirn, conf={'aha:provision': purl})
                        await cm.enter_context(svc1)

=======

                async with await s_base.Base.anit() as cm:

                    aha = await cm.enter_context(self.getTestAha(dirn=aha00dirn))

                    async with aha.waiter(2, 'aha:svcadd', timeout=6):
                        purl = await aha.addAhaSvcProv('00.svc')
                        svc0 = await s_cell.Cell.anit(svc0dirn, conf={'aha:provision': purl})
                        await cm.enter_context(svc0)

                    async with aha.waiter(1, 'aha:svcadd', timeout=6):
                        purl = await aha.addAhaSvcProv('01.svc', provinfo={'mirror': 'svc'})
                        svc1 = await s_cell.Cell.anit(svc1dirn, conf={'aha:provision': purl})
                        await cm.enter_context(svc1)

>>>>>>> e82fa3a7
                    await asyncio.wait_for(svc1.nexsroot._mirready.wait(), timeout=6)
                    await svc1.sync()

                    snfo = self.nn(await aha.getAhaSvc('01.svc...'))
                    self.true(snfo['svcinfo']['ready'])

                # Now re-deploy the AHA Service and re-provision the two cells
                # with the same AHA configuration
                async with await s_base.Base.anit() as cm:

                    aha = await cm.enter_context(self.getTestAha(dirn=aha01dirn))

                    async with aha.waiter(2, 'aha:svcadd', timeout=6):
                        purl = await aha.addAhaSvcProv('00.svc')
                        svc0 = await s_cell.Cell.anit(svc0dirn, conf={'aha:provision': purl})
                        await cm.enter_context(svc0)

                    async with aha.waiter(1, 'aha:svcadd', timeout=6):
                        purl = await aha.addAhaSvcProv('01.svc', provinfo={'mirror': 'svc'})
                        svc1 = await s_cell.Cell.anit(svc1dirn, conf={'aha:provision': purl})
                        await cm.enter_context(svc1)

                    await asyncio.wait_for(svc1.nexsroot._mirready.wait(), timeout=6)
                    await svc1.sync()

                    # Get Aha services
                    snfo = self.nn(await aha.getAhaSvc('01.svc...'))
                    self.true(snfo['svcinfo']['ready'])

    async def test_aha_provision_longname(self):
        # Run a long network name and try provisioning with values that would exceed CSR
        # and certificate functionality.
        with self.withNexusReplay() as stack:

            with self.getTestDir() as dirn:
                aha00dirn = s_common.gendir(dirn, 'aha00')
                svc0dirn = s_common.gendir(dirn, 'svc00')
                async with await s_base.Base.anit() as cm:
                    # Add enough space to allow aha CA bootstraping.
                    basenet = 'loop.vertex.link'
                    networkname = f'{"x" * (64 - 7 - len(basenet))}.{basenet}'
                    aconf = {
                        'aha:name': 'aha',
                        'aha:network': networkname,
                        'provision:listen': f'ssl://aha.{networkname}:0'
                    }
                    name = aconf.get('aha:name')
                    netw = aconf.get('aha:network')
                    dnsname = f'{name}.{netw}'

                    aha = await s_aha.AhaCell.anit(aha00dirn, conf=aconf)
                    await cm.enter_context(aha)

                    addr, port = aha.provdmon.addr
                    # update the config to reflect the dynamically bound port
                    aha.conf['provision:listen'] = f'ssl://{dnsname}:{port}'

                    # do this config ex-post-facto due to port binding...
                    host, ahaport = await aha.dmon.listen(f'ssl://0.0.0.0:0?hostname={dnsname}&ca={netw}')
                    aha.conf['aha:urls'] = (f'ssl://{dnsname}:{ahaport}',)

                    with self.raises(s_exc.BadArg) as errcm:
                        await aha.addAhaSvcProv('00.svc', provinfo=None)
                    self.isin('Hostname value must not exceed 64 characters in length.',
                              errcm.exception.get('mesg'))
                    self.isin('len=65', errcm.exception.get('mesg'))

                    # We can generate a 64 character names though.
                    onetime = await aha.addAhaSvcProv('00.sv', provinfo=None)
                    sconf = {'aha:provision': onetime}
                    s_common.yamlsave(sconf, svc0dirn, 'cell.yaml')
                    svc0 = await s_cell.Cell.anit(svc0dirn, conf=sconf)
                    await cm.enter_context(svc0)

                    # Cannot generate a user cert that would be a problem for signing
                    with self.raises(s_exc.BadArg) as errcm:
                        await aha.addAhaUserEnroll('ruhroh')
                    self.isin('Username value must not exceed 64 characters in length.',
                              errcm.exception.get('mesg'))
                    self.isin('len=65', errcm.exception.get('mesg'))

                    # We can generate a name that is 64 characters in length and have its csr signed
                    onetime = await aha.addAhaUserEnroll('vvvvv')
                    async with await s_telepath.openurl(onetime) as prox:
                        userinfo = await prox.getUserInfo()
                        ahauser = userinfo.get('aha:user')
                        ahanetw = userinfo.get('aha:network')
                        username = f'{ahauser}@{ahanetw}'
                        byts = aha.certdir.genUserCsr(username)
                        byts = await prox.signUserCsr(byts)
                        self.nn(byts)

                    # 0 length inputs
                    with self.raises(s_exc.BadArg) as errcm:
                        await aha.addAhaSvcProv('')
                    self.isin('Empty name values are not allowed for provisioning.', errcm.exception.get('mesg'))
                    with self.raises(s_exc.BadArg) as errcm:
                        await aha.addAhaUserEnroll('')
                    self.isin('Empty name values are not allowed for provisioning.', errcm.exception.get('mesg'))

            # add an aha bootstrapping test failure
            with self.getTestDir() as dirn:
                aha00dirn = s_common.gendir(dirn, 'aha00')
                async with await s_base.Base.anit() as cm:
                    # Make the network too long that we cannot bootstrap the CA
                    basenet = 'loop.vertex.link'
                    networkname = f'{"x" * (64 - len(basenet))}.{basenet}'
                    aconf = {
                        'aha:name': 'aha',
                        'aha:network': networkname,
                        'provision:listen': f'ssl://aha.{networkname}:0'
                    }
                    with self.raises(s_exc.CryptoErr) as errcm:
                        await s_aha.AhaCell.anit(aha00dirn, conf=aconf)
                    self.isin('Certificate name values must be between 1-64 characters', errcm.exception.get('mesg'))

    async def test_aha_prov_with_user(self):

        async with self.getTestAha() as aha:
            async with await s_base.Base.anit() as base:
                with self.getTestDir() as dirn:
                    user = 'synuser'
                    dirn00 = s_common.genpath(dirn, 'cell00')
                    dirn01 = s_common.genpath(dirn, 'cell01')

                    axon00 = await base.enter_context(self.addSvcToAha(aha, '00.axon', s_axon.Axon, dirn=dirn00,
                                                                       provinfo={'conf': {'aha:user': user}}))
                    self.eq(axon00.conf.get('aha:user'), user)
                    core00 = await base.enter_context(self.addSvcToAha(aha, '00.core', s_cortex.Cortex, dirn=dirn01,
                                                                       conf={'axon': 'aha://axon...'},
                                                                       provinfo={'conf': {'aha:user': user}}))
                    self.eq(core00.conf.get('aha:user'), user)
                    # Svc to svc connections use the hinted aha:user value
                    prox = self.nn(await asyncio.wait_for(core00.axon.proxy(), timeout=12))
                    unfo = await prox.getCellUser()
                    self.eq(unfo.get('name'), user)

    async def test_aha_cell_with_tcp(self):
        # It's an older code, sir, but it checks out.
        # This should be removed in Synapse v3.0.0

        with self.getTestDir() as dirn:
            ahadir = s_common.gendir(dirn, 'aha')
            clldir = s_common.gendir(dirn, 'cell')
            ahaconf = {
                'aha:name': '00.aha',
                'aha:network': 'loop.vertex.link',
                'dmon:listen': 'tcp://127.0.0.1:0/',
                'auth:passwd': 'secret',
            }
            async with await s_aha.AhaCell.anit(dirn=ahadir, conf=ahaconf) as aha:
                urls = await aha.getAhaUrls()
                self.len(1, urls)
                self.true(urls[0].startswith('ssl://'))
                ahaurl = f'tcp://root:secret@127.0.0.1:{aha.sockaddr[1]}/'
                cllconf = {
                    'aha:name': '00.cell',
                    'aha:network': 'loop.vertex.link',
                    'aha:registry': ahaurl,
                    'dmon:listen': None,
                }
                async with await s_cell.Cell.anit(dirn=clldir, conf=cllconf) as cell:
                    self.none(await cell.ahaclient.waitready(timeout=12))
                    self.eq(cell.conf.get('aha:registry'), ahaurl)

                    prox = await cell.ahaclient.proxy()
                    await prox.fini()
                    self.false(cell.ahaclient._t_ready.is_set())

                    self.none(await cell.ahaclient.waitready(timeout=12))

                # No change when restarting
                async with await s_cell.Cell.anit(dirn=clldir, conf=cllconf) as cell:
                    self.none(await cell.ahaclient.waitready(timeout=12))
<<<<<<< HEAD
                    self.eq(cell.conf.get('aha:registry'), ahaurl)

    async def test_aha_gather(self):

        async with self.getTestAha() as aha:

            async with aha.waiter(3, 'aha:svcadd', timeout=10):

                conf = {'aha:provision': await aha.addAhaSvcProv('00.cell')}
                cell00 = await aha.enter_context(self.getTestCell(conf=conf))

                conf = {'aha:provision': await aha.addAhaSvcProv('01.cell', {'mirror': 'cell'})}
                cell01 = await aha.enter_context(self.getTestCell(conf=conf))

            await cell01.sync()

            nexsindx = await cell00.getNexsIndx()

            # test the call endpoint
            todo = s_common.todo('getCellInfo')
            items = dict([item async for item in aha.runGatherCall(cell00.iden, todo, timeout=3)])
            self.sorteq(items.keys(), ('00.cell.synapse', '01.cell.synapse'))
            self.true(all(item[0] for item in items.values()))
            self.eq(cell00.runid, items['00.cell.synapse'][1]['cell']['run'])
            self.eq(cell01.runid, items['01.cell.synapse'][1]['cell']['run'])

            todo = s_common.todo('newp')
            items = dict([item async for item in aha.runGatherCall(cell00.iden, todo, timeout=3)])
            self.false(any(item[0] for item in items.values()))
            self.sorteq(items.keys(), ('00.cell.synapse', '01.cell.synapse'))

            # test the genr endpoint
            todo = s_common.todo('getNexusChanges', 0, wait=False)
            items = [item async for item in aha.runGatherGenr(cell00.iden, todo, timeout=3) if item[1]]
            self.len(nexsindx * 2, items)

            # ensure we handle down services correctly
            async with aha.waiter(1, 'aha:svcdown', timeout=10):
                await cell01.fini()

            # test the call endpoint
            todo = s_common.todo('getCellInfo')
            items = dict([item async for item in aha.runGatherCall(cell00.iden, todo, timeout=3)])
            self.sorteq(items.keys(), ('00.cell.synapse',))
            self.true(all(item[0] for item in items.values()))
            self.eq(cell00.runid, items['00.cell.synapse'][1]['cell']['run'])

            # test the genr endpoint
            todo = s_common.todo('getNexusChanges', 0, wait=False)
            items = [item async for item in aha.runGatherGenr(cell00.iden, todo, timeout=3) if item[1]]
            self.len(nexsindx, items)
            self.true(all(item[1][0] for item in items))
=======
                    self.eq(cell.conf.get('aha:registry'), ahaurl)
>>>>>>> e82fa3a7
<|MERGE_RESOLUTION|>--- conflicted
+++ resolved
@@ -189,13 +189,10 @@
             ahaurls = await aha.getAhaUrls()
 
             wait00 = aha.waiter(1, 'aha:svcadd')
-<<<<<<< HEAD
-=======
 
             replaymult = 1
             if s_common.envbool('SYNDEV_NEXUS_REPLAY'):
                 replaymult = 2
->>>>>>> e82fa3a7
 
             conf = {'aha:provision': await aha.addAhaSvcProv('0.cryo')}
             async with self.getTestCryo(dirn=cryo0_dirn, conf=conf) as cryo:
@@ -217,22 +214,14 @@
 
                 # force a reconnect...
                 proxy = await cryo.ahaclient.proxy(timeout=2)
-<<<<<<< HEAD
-                async with aha.waiter(2, 'aha:svcadd'):
-=======
                 async with aha.waiter(2 * replaymult, 'aha:svcadd'):
->>>>>>> e82fa3a7
                     await proxy.fini()
 
                 async with await s_telepath.openurl('aha://cryo...') as proxy:
                     self.nn(await proxy.getCellIden())
 
                 # force the service into passive mode...
-<<<<<<< HEAD
-                async with aha.waiter(3, 'aha:svcdown', 'aha:svcadd', timeout=6):
-=======
                 async with aha.waiter(3 * replaymult, 'aha:svcdown', 'aha:svcadd', timeout=6):
->>>>>>> e82fa3a7
                     await cryo.setCellActive(False)
 
                 with self.raises(s_exc.NoSuchName):
@@ -242,21 +231,13 @@
                 async with await s_telepath.openurl('aha://0.cryo...') as proxy:
                     self.nn(await proxy.getCellIden())
 
-<<<<<<< HEAD
-                async with aha.waiter(1, 'aha:svcadd', timeout=6):
-=======
                 async with aha.waiter(1 * replaymult, 'aha:svcadd', timeout=6):
->>>>>>> e82fa3a7
                     await cryo.setCellActive(True)
 
                 async with await s_telepath.openurl('aha://cryo...') as proxy:
                     self.nn(await proxy.getCellIden())
 
-<<<<<<< HEAD
-            wait01 = aha.waiter(2, 'aha:svcadd')
-=======
             wait01 = aha.waiter(2 * replaymult, 'aha:svcadd')
->>>>>>> e82fa3a7
 
             conf = {'aha:provision': await aha.addAhaSvcProv('0.cryo')}
             async with self.getTestCryo(conf=conf) as cryo:
@@ -1057,24 +1038,14 @@
                         nevents = 5 if replay else 3
 
                         async with pool.waiter(nevents, 'svc:add', timeout=3):
-<<<<<<< HEAD
-=======
 
                             msgs = await core00.stormlist('aha.pool.svc.add pool00... 01...')
                             self.stormHasNoWarnErr(msgs)
                             self.stormIsInPrint('AHA service (01...) added to service pool (pool00.synapse)', msgs)
->>>>>>> e82fa3a7
 
                             msgs = await core00.stormlist('aha.pool.svc.add pool00... 01...')
                             self.stormHasNoWarnErr(msgs)
                             self.stormIsInPrint('AHA service (01...) added to service pool (pool00.synapse)', msgs)
-<<<<<<< HEAD
-
-                            msgs = await core00.stormlist('aha.pool.svc.add pool00... 01...')
-                            self.stormHasNoWarnErr(msgs)
-                            self.stormIsInPrint('AHA service (01...) added to service pool (pool00.synapse)', msgs)
-=======
->>>>>>> e82fa3a7
 
                         poolinfo = await aha.getAhaPool('pool00...')
                         self.len(2, poolinfo['services'])
@@ -1131,7 +1102,6 @@
                 aha01dirn = s_common.gendir(dirn, 'aha01')
                 svc0dirn = s_common.gendir(dirn, 'svc00')
                 svc1dirn = s_common.gendir(dirn, 'svc01')
-<<<<<<< HEAD
 
                 async with await s_base.Base.anit() as cm:
 
@@ -1147,23 +1117,6 @@
                         svc1 = await s_cell.Cell.anit(svc1dirn, conf={'aha:provision': purl})
                         await cm.enter_context(svc1)
 
-=======
-
-                async with await s_base.Base.anit() as cm:
-
-                    aha = await cm.enter_context(self.getTestAha(dirn=aha00dirn))
-
-                    async with aha.waiter(2, 'aha:svcadd', timeout=6):
-                        purl = await aha.addAhaSvcProv('00.svc')
-                        svc0 = await s_cell.Cell.anit(svc0dirn, conf={'aha:provision': purl})
-                        await cm.enter_context(svc0)
-
-                    async with aha.waiter(1, 'aha:svcadd', timeout=6):
-                        purl = await aha.addAhaSvcProv('01.svc', provinfo={'mirror': 'svc'})
-                        svc1 = await s_cell.Cell.anit(svc1dirn, conf={'aha:provision': purl})
-                        await cm.enter_context(svc1)
-
->>>>>>> e82fa3a7
                     await asyncio.wait_for(svc1.nexsroot._mirready.wait(), timeout=6)
                     await svc1.sync()
 
@@ -1338,7 +1291,6 @@
                 # No change when restarting
                 async with await s_cell.Cell.anit(dirn=clldir, conf=cllconf) as cell:
                     self.none(await cell.ahaclient.waitready(timeout=12))
-<<<<<<< HEAD
                     self.eq(cell.conf.get('aha:registry'), ahaurl)
 
     async def test_aha_gather(self):
@@ -1390,7 +1342,4 @@
             todo = s_common.todo('getNexusChanges', 0, wait=False)
             items = [item async for item in aha.runGatherGenr(cell00.iden, todo, timeout=3) if item[1]]
             self.len(nexsindx, items)
-            self.true(all(item[1][0] for item in items))
-=======
-                    self.eq(cell.conf.get('aha:registry'), ahaurl)
->>>>>>> e82fa3a7
+            self.true(all(item[1][0] for item in items))