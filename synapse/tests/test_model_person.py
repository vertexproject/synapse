import synapse.common as s_common

import synapse.tests.utils as s_t_utils

class PsModelTest(s_t_utils.SynTest):
    async def test_ps_simple(self):

        person0 = s_common.guid()
        persona0 = s_common.guid()
        file0 = 'sha256:' + 64 * '0'
        org0 = s_common.guid()
        con0 = s_common.guid()
        place = s_common.guid()

        async with self.getTestCore() as core:

            nodes = await core.nodes('''[
                ps:person=*
                    :photo={[ file:bytes=* ]}
                    :name='robert clown grey'
                    :names=('Billy Bob', 'Billy bob')
                    :lifespan=(1971, 20501217)
            ]''')
            self.len(1, nodes)
            self.nn(nodes[0].get('photo'))
            self.eq(nodes[0].get('name'), 'robert clown grey')
            self.eq(nodes[0].get('names'), ('billy bob',))
            self.eq(nodes[0].get('lifespan'), (31536000000000, 2554848000000000, 2523312000000000))

            self.len(2, await core.nodes('ps:person -> meta:name'))
            self.len(1, await core.nodes('ps:person :photo -> file:bytes'))

            nodes = await core.nodes('''[
                ps:achievement=*
                    :award=*
                    :awardee={[ entity:contact=* ]}
                    :awarded=20200202
                    :expires=20210202
                    :revoked=20201130
            ]''')
            self.len(1, nodes)
            achv = nodes[0].ndef[1]

            nodes = await core.nodes('''
                ou:award [ :name="Bachelors of Science" :type=degree :org=* ]
            ''')
            self.nn(nodes[0].get('org'))
            self.eq('bachelors of science', nodes[0].get('name'))
            self.eq('degree.', nodes[0].get('type'))

            opts = {'vars': {'achv': achv}}
            nodes = await core.nodes('''[
                ps:education=*
                    :student={[ entity:contact=* ]}
                    :institution={[ entity:contact=* ]}
                    :period=(20200202, 20210202)
                    :achievement = $achv

                    +(included)> {[ edu:class=* ]}
            ]''', opts=opts)

            nodes = await core.nodes('''
                edu:class
                [
                    :course=*
                    :instructor={[ entity:contact=* ]}
                    :assistants={[ entity:contact=* ]}
                    :period=(20200202, 20210202)
                    :isvirtual=1
                    :virtual:url=https://vertex.edu/chem101
                    :virtual:provider={[ entity:contact=* ]}
                    :place=*
                ]
            ''')
            self.len(1, nodes)

            course = nodes[0].get('course')
            opts = {'vars': {'course': course}}

            nodes = await core.nodes('''
                edu:course=$course
                [
                    :id=chem101
                    :name="Data Structure Analysis"
                    :desc="A brief description here"
                    :institution={[ entity:contact=* ]}
                    :prereqs = (*,)
                ]
            ''', opts=opts)
            self.len(1, nodes)

            self.len(1, await core.nodes('edu:course=$course :prereqs -> edu:course', opts=opts))

            nodes = await core.nodes('''[
                ps:workhist = *
                    :org = *
<<<<<<< HEAD
                    :org:name = WootCorp
                    :org:fqdn = wootwoot.com
                    :contact = {[ entity:contact=* ]}
                    :job:type = it.dev
                    :employment:type = fulltime.salary
                    :title = "Python Developer"
                    :period=(20210731, 20220731)
=======
                    :orgname = WootCorp
                    :orgfqdn = wootwoot.com
                    :desc = "Wooting."
                    :contact = *
                    :jobtype = it.dev
                    :employment = fulltime.salary
                    :jobtitle = "Python Developer"
                    :started = 20210731
                    :ended = 20220731
                    :duration = (9999)
>>>>>>> e14fa8cf
                    :pay = 200000
                    :pay:currency = usd
            ]''')
            self.len(1, nodes)
<<<<<<< HEAD
            self.eq(nodes[0].get('org:name'), 'wootcorp')
            self.eq(nodes[0].get('org:fqdn'), 'wootwoot.com')
            self.eq(nodes[0].get('job:type'), 'it.dev.')
            self.eq(nodes[0].get('employment:type'), 'fulltime.salary.')
            self.eq(nodes[0].get('title'), 'python developer')
            self.eq(nodes[0].get('period'), (1627689600000000, 1659225600000000, 31536000000000))
=======
            self.eq(nodes[0].get('desc'), 'Wooting.')
            self.eq(nodes[0].get('orgname'), 'wootcorp')
            self.eq(nodes[0].get('orgfqdn'), 'wootwoot.com')
            self.eq(nodes[0].get('jobtype'), 'it.dev.')
            self.eq(nodes[0].get('employment'), 'fulltime.salary.')
            self.eq(nodes[0].get('jobtitle'), 'python developer')
            self.eq(nodes[0].get('started'), 1627689600000)
            self.eq(nodes[0].get('ended'), 1659225600000)
            self.eq(nodes[0].get('duration'), 9999)
>>>>>>> e14fa8cf
            self.eq(nodes[0].get('pay'), '200000')
            self.eq(nodes[0].get('pay:currency'), 'usd')

            self.nn(nodes[0].get('org'))
            self.nn(nodes[0].get('contact'))

            self.len(1, await core.nodes('ps:workhist -> ou:org'))
            self.len(1, await core.nodes('ps:workhist -> entity:title'))
            self.len(1, await core.nodes('ps:workhist -> entity:contact'))
            self.len(1, await core.nodes('ps:workhist -> ou:employment:type:taxonomy'))
            nodes = await core.nodes('''
                ou:employment:type:taxonomy=fulltime.salary
                [ :title=FullTime :sort=9 ]
                +:base=salary +:parent=fulltime +:depth=1
            ''')
            self.len(1, nodes)
            self.eq(nodes[0].get('title'), 'FullTime')
            self.eq(nodes[0].get('sort'), 9)

            self.len(2, await core.nodes('ou:employment:type:taxonomy^=fulltime'))
            self.len(1, await core.nodes('ou:employment:type:taxonomy:base^=salary'))

    async def test_ps_vitals(self):

        async with self.getTestCore() as core:
            nodes = await core.nodes('''
                [ ps:vitals=*
                    :time=20220815
                    :individual={[ ps:person=* ]}
                    :econ:currency=usd
                    :econ:net:worth=100
                    :econ:annual:income=1000
                    :phys:mass=100lbs
                    :phys:height=6feet
                ]
                { -> ps:person [ :vitals={ps:vitals} ] }
            ''')
            self.len(1, nodes)
            self.eq(1660521600000000, nodes[0].get('time'))

            self.eq(1828, nodes[0].get('phys:height'))
            self.eq('45359.2', nodes[0].get('phys:mass'))

            self.eq('usd', nodes[0].get('econ:currency'))
            self.eq('100', nodes[0].get('econ:net:worth'))
            self.eq('1000', nodes[0].get('econ:annual:income'))

            self.nn(nodes[0].get('individual'))

            self.len(1, await core.nodes('ps:person :vitals -> ps:vitals'))

    async def test_ps_skillz(self):
        async with self.getTestCore() as core:
            nodes = await core.nodes('''
                [ ps:proficiency=*
                    :contact = {[ entity:contact=* :name=visi ]}
                    :skill = {[ ps:skill=* :type=hungry :name="Wanting Pizza" ]}
                ]
            ''')
            self.len(1, nodes)
            self.nn(nodes[0].get('skill'))
            self.nn(nodes[0].get('contact'))
            self.len(1, await core.nodes('ps:proficiency -> entity:contact +:name=visi'))
            self.len(1, await core.nodes('ps:proficiency -> ps:skill +:name="wanting pizza"'))
            self.len(1, await core.nodes('ps:proficiency -> ps:skill -> ps:skill:type:taxonomy'))<|MERGE_RESOLUTION|>--- conflicted
+++ resolved
@@ -94,48 +94,25 @@
             nodes = await core.nodes('''[
                 ps:workhist = *
                     :org = *
-<<<<<<< HEAD
                     :org:name = WootCorp
                     :org:fqdn = wootwoot.com
+                    :desc = "Wooting."
                     :contact = {[ entity:contact=* ]}
                     :job:type = it.dev
                     :employment:type = fulltime.salary
                     :title = "Python Developer"
                     :period=(20210731, 20220731)
-=======
-                    :orgname = WootCorp
-                    :orgfqdn = wootwoot.com
-                    :desc = "Wooting."
-                    :contact = *
-                    :jobtype = it.dev
-                    :employment = fulltime.salary
-                    :jobtitle = "Python Developer"
-                    :started = 20210731
-                    :ended = 20220731
-                    :duration = (9999)
->>>>>>> e14fa8cf
                     :pay = 200000
                     :pay:currency = usd
             ]''')
             self.len(1, nodes)
-<<<<<<< HEAD
             self.eq(nodes[0].get('org:name'), 'wootcorp')
             self.eq(nodes[0].get('org:fqdn'), 'wootwoot.com')
+            self.eq(nodes[0].get('desc'), 'Wooting.')
             self.eq(nodes[0].get('job:type'), 'it.dev.')
             self.eq(nodes[0].get('employment:type'), 'fulltime.salary.')
             self.eq(nodes[0].get('title'), 'python developer')
             self.eq(nodes[0].get('period'), (1627689600000000, 1659225600000000, 31536000000000))
-=======
-            self.eq(nodes[0].get('desc'), 'Wooting.')
-            self.eq(nodes[0].get('orgname'), 'wootcorp')
-            self.eq(nodes[0].get('orgfqdn'), 'wootwoot.com')
-            self.eq(nodes[0].get('jobtype'), 'it.dev.')
-            self.eq(nodes[0].get('employment'), 'fulltime.salary.')
-            self.eq(nodes[0].get('jobtitle'), 'python developer')
-            self.eq(nodes[0].get('started'), 1627689600000)
-            self.eq(nodes[0].get('ended'), 1659225600000)
-            self.eq(nodes[0].get('duration'), 9999)
->>>>>>> e14fa8cf
             self.eq(nodes[0].get('pay'), '200000')
             self.eq(nodes[0].get('pay:currency'), 'usd')
 
