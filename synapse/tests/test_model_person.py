--- conflicted
+++ resolved
@@ -14,7 +14,6 @@
 
         async with self.getTestCore() as core:
 
-<<<<<<< HEAD
             nodes = await core.nodes('''[
                 ps:person=*
                     :photo={[ file:bytes=* ]}
@@ -22,175 +21,14 @@
                     :names=('Billy Bob', 'Billy bob')
                     :lifespan=(1971, 20501217)
             ]''')
-=======
-            nodes = await core.nodes('[ps:tokn=" BOB "]')
-            self.len(1, nodes)
-            node = nodes[0]
-            self.eq(node.ndef, ('ps:tokn', 'bob'))
-
-            nodes = await core.nodes('[ps:name=" robert GREY  the\t3rd   "]')
-            self.len(1, nodes)
-            node = nodes[0]
-            self.eq(node.ndef, ('ps:name', 'robert grey the 3rd'))
-
-            props = {
-                'dob': '1971',
-                'dod': '20501217',
-                'photo': file0,
-                'nick': 'pennywise',
-                'name': 'robert clown grey',
-                'name:sur': 'grey',
-                'name:middle': 'clown',
-                'name:given': 'robert',
-                'nicks': ['pwise71', 'SoulchilD'],
-                'names': ['Billy Bob', 'Billy bob']
-            }
-            opts = {'vars': {'valu': person0, 'p': props}}
-            q = '''[(ps:person=$valu
-            :dob=$p.dob :dod=$p.dod :photo=$p.photo
-            :nick=$p.nick :name=$p.name :name:sur=$p."name:sur"
-            :name:middle=$p."name:middle" :name:given=$p."name:given"
-            :nicks=$p.nicks :names=$p.names
-            )]'''
-            nodes = await core.nodes(q, opts=opts)
-            self.len(1, nodes)
-            node = nodes[0]
-            self.eq(node.ndef, ('ps:person', person0))
-            self.eq(node.get('dob'), 31536000000000)
-            self.eq(node.get('dod'), 2554848000000000)
-            self.eq(node.get('nick'), 'pennywise')
-            self.eq(node.get('name'), 'robert clown grey')
-            self.eq(node.get('name:sur'), 'grey')
-            self.eq(node.get('name:middle'), 'clown')
-            self.eq(node.get('name:given'), 'robert')
-            self.eq(node.get('nicks'), ['pwise71', 'soulchild'])
-            self.eq(node.get('names'), ['billy bob'])
-            self.eq(node.get('photo'), file0)
-
-            self.len(1, nodes := await core.nodes('[ ps:person=({"name": "billy bob"}) ]'))
-            self.eq(node.ndef, nodes[0].ndef)
-
-            props = {
-                'org': org0,
-                'asof': '20080414',
-                'person': person0,
-                'name': 'Tony  Stark',
-                'title': 'CEO',
-                'place': place,
-                'place:name': 'The Shire',
-                'orgname': 'Stark Industries, INC',
-                'user': 'ironman',
-                'dob': '1976-12-17',
-                'dod': '20501217',
-                'birth:place': '*',
-                'birth:place:loc': 'us.va.reston',
-                'birth:place:name': 'Reston, VA, USA, Earth, Sol, Milkyway',
-                'death:place': '*',
-                'death:place:loc': 'us.va.reston',
-                'death:place:name': 'Reston, VA, USA, Earth, Sol, Milkyway',
-                'url': 'https://starkindustries.com/',
-                'email': 'tony.stark@gmail.com',
-                'email:work': 'tstark@starkindustries.com',
-                'phone': '12345678910',
-                'phone:fax': '12345678910',
-                'phone:work': '12345678910',
-                'address': '1 Iron Suit Drive, San Francisco, CA, 22222, USA',
-                'imid': (490154203237518, 310150123456789),
-                'names': ('vi', 'si'),
-                'orgnames': ('vertex', 'project'),
-                'emails': ('visi@vertex.link', 'v@vtx.lk'),
-                'id:numbers': (('*', 'asdf'), ('*', 'qwer')),
-                'users': ('visi', 'invisigoth'),
-                'crypto:address': 'btc/1BvBMSEYstWetqTFn5Au4m4GFg7xJaNVN2',
-                'langs': (lang00 := s_common.guid(),),
-            }
-            opts = {'vars': {'valu': con0, 'p': props}}
-            q = '''[(ps:contact=$valu
-                    :id=" 9999Aa"
-                    :bio="I am ironman."
-                    :org=$p.org :asof=$p.asof :person=$p.person
-                    :place=$p.place :place:name=$p."place:name" :name=$p.name
-                    :title=$p.title :orgname=$p.orgname :user=$p.user
-                    :titles=('hehe', 'hehe', 'haha')
-                    :dob=$p.dob :dod=$p.dod :url=$p.url
-                    :email=$p.email :email:work=$p."email:work"
-                    :phone=$p.phone :phone:fax=$p."phone:fax" :phone:work=$p."phone:work"
-                    :address=$p.address :imid=$p.imid :names=$p.names :orgnames=$p.orgnames
-                    :emails=$p.emails :users=$p.users
-                    :crypto:address=$p."crypto:address" :id:numbers=$p."id:numbers"
-                    :birth:place=$p."birth:place" :birth:place:loc=$p."birth:place:loc"
-                    :birth:place:name=$p."birth:place:name"
-                    :death:place=$p."death:place" :death:place:loc=$p."death:place:loc"
-                    :death:place:name=$p."death:place:name"
-                    :service:accounts=(*, *) :langs=$p.langs
-                        )]'''
-            nodes = await core.nodes(q, opts=opts)
->>>>>>> d4a9c27d
             self.len(1, nodes)
             self.nn(nodes[0].get('photo'))
             self.eq(nodes[0].get('name'), 'robert clown grey')
             self.eq(nodes[0].get('names'), ('billy bob',))
             self.eq(nodes[0].get('lifespan'), (31536000000, 2554848000000))
 
-<<<<<<< HEAD
             self.len(2, await core.nodes('ps:person -> meta:name'))
             self.len(1, await core.nodes('ps:person :photo -> file:bytes'))
-=======
-            self.eq(node.ndef[1], con0)
-            self.eq(node.get('org'), org0)
-            self.eq(node.get('asof'), 1208131200000000)
-            self.eq(node.get('person'), person0)
-            self.eq(node.get('place'), place)
-            self.eq(node.get('place:name'), 'the shire')
-            self.eq(node.get('name'), 'tony stark')
-            self.eq(node.get('id'), '9999Aa')
-            self.eq(node.get('bio'), 'I am ironman.')
-            self.eq(node.get('title'), 'ceo')
-            self.eq(node.get('titles'), ('haha', 'hehe'))
-            self.eq(node.get('orgname'), 'stark industries, inc')
-            self.eq(node.get('user'), 'ironman')
-            self.eq(node.get('dob'), 219628800000000)
-            self.eq(node.get('dod'), 2554848000000000)
-            self.eq(node.get('url'), 'https://starkindustries.com/')
-            self.eq(node.get('email'), 'tony.stark@gmail.com')
-            self.eq(node.get('email:work'), 'tstark@starkindustries.com')
-            self.eq(node.get('phone'), '12345678910')
-            self.eq(node.get('phone:fax'), '12345678910')
-            self.eq(node.get('phone:work'), '12345678910')
-            self.eq(node.get('address'), '1 iron suit drive, san francisco, ca, 22222, usa')
-            self.eq(node.get('imid'), (490154203237518, 310150123456789))
-            self.eq(node.get('imid:imei'), 490154203237518)
-            self.eq(node.get('imid:imsi'), 310150123456789)
-            self.eq(node.get('names'), ('si', 'vi'))
-            self.eq(node.get('orgnames'), ('project', 'vertex'))
-            self.eq(node.get('emails'), ('v@vtx.lk', 'visi@vertex.link'))
-            self.eq(node.get('users'), ('invisigoth', 'visi'))
-            self.eq(node.get('crypto:address'), ('btc', '1BvBMSEYstWetqTFn5Au4m4GFg7xJaNVN2'))
-            self.len(2, node.get('id:numbers'))
-            self.eq(node.get('birth:place:loc'), 'us.va.reston')
-            self.eq(node.get('death:place:loc'), 'us.va.reston')
-            self.eq(node.get('birth:place:name'), 'reston, va, usa, earth, sol, milkyway')
-            self.eq(node.get('death:place:name'), 'reston, va, usa, earth, sol, milkyway')
-            self.len(1, await core.nodes('ps:contact :birth:place -> geo:place'))
-            self.len(1, await core.nodes('ps:contact :death:place -> geo:place'))
-            self.len(2, await core.nodes('ps:contact :service:accounts -> inet:service:account'))
-
-            opts = {
-                'vars': {
-                    'ctor': {
-                        'email': 'v@vtx.lk',
-                        'id:number': node.get('id:numbers')[0],
-                        'lang': lang00,
-                        'name': 'vi',
-                        'orgname': 'vertex',
-                        'title': 'haha',
-                        'user': 'invisigoth',
-                    },
-                },
-            }
-            self.len(1, nodes := await core.nodes('[ ps:contact=$ctor ]', opts=opts))
-            self.eq(node.ndef, nodes[0].ndef)
->>>>>>> d4a9c27d
 
             nodes = await core.nodes('''[
                 ps:achievement=*
@@ -270,15 +108,8 @@
             self.eq(nodes[0].get('org:fqdn'), 'wootwoot.com')
             self.eq(nodes[0].get('job:type'), 'it.dev.')
             self.eq(nodes[0].get('employment:type'), 'fulltime.salary.')
-<<<<<<< HEAD
             self.eq(nodes[0].get('title'), 'python developer')
-            self.eq(nodes[0].get('period'), (1627689600000, 1659225600000))
-=======
-            self.eq(nodes[0].get('jobtitle'), 'python developer')
-            self.eq(nodes[0].get('started'), 1627689600000000)
-            self.eq(nodes[0].get('ended'), 1659225600000000)
-            self.eq(nodes[0].get('duration'), 9999)
->>>>>>> d4a9c27d
+            self.eq(nodes[0].get('period'), (1627689600000000, 1659225600000000))
             self.eq(nodes[0].get('pay'), '200000')
             self.eq(nodes[0].get('pay:currency'), 'usd')
 
@@ -317,13 +148,7 @@
                 { -> ps:person [ :vitals={ps:vitals} ] }
             ''')
             self.len(1, nodes)
-<<<<<<< HEAD
-            self.eq(1660521600000, nodes[0].get('asof'))
-=======
             self.eq(1660521600000000, nodes[0].get('asof'))
-            self.eq(1828, nodes[0].get('height'))
-            self.eq('90718.4', nodes[0].get('weight'))
->>>>>>> d4a9c27d
 
             self.eq(1828, nodes[0].get('phys:height'))
             self.eq('45359.2', nodes[0].get('phys:mass'))
