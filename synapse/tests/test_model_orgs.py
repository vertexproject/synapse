import synapse.exc as s_exc
import synapse.common as s_common
import synapse.tests.utils as s_t_utils

class OuModelTest(s_t_utils.SynTest):

    async def test_ou_simple(self):

        async with self.getTestCore() as core:

            # ou:naics
            t = core.model.type('ou:naics')
            norm, subs = await t.norm(541715)
            self.eq(norm, '541715')
            await self.asyncraises(s_exc.BadTypeValu, t.norm('newp'))
            await self.asyncraises(s_exc.BadTypeValu, t.norm('1'))
            await self.asyncraises(s_exc.BadTypeValu, t.norm(1000000))
            self.eq('10', (await t.norm('10'))[0])
            self.eq('100', (await t.norm('  100  '))[0])
            self.eq('1000', (await t.norm('1000'))[0])
            self.eq('10000', (await t.norm('10000'))[0])

            # ou:sic
            t = core.model.type('ou:sic')
            norm, subs = await t.norm('7999')
            self.eq(norm, '7999')
            norm, subs = await t.norm(9999)
            self.eq(norm, '9999')
            norm, subs = await t.norm('0111')
            self.eq(norm, '0111')

            await self.asyncraises(s_exc.BadTypeValu, t.norm(-1))
            await self.asyncraises(s_exc.BadTypeValu, t.norm(0))
            await self.asyncraises(s_exc.BadTypeValu, t.norm(111))
            await self.asyncraises(s_exc.BadTypeValu, t.norm(10000))

            # ou:isic
            t = core.model.type('ou:isic')
            self.eq('C', (await t.norm('C'))[0])
            self.eq('C13', (await t.norm('C13'))[0])
            self.eq('C139', (await t.norm('C139'))[0])
            self.eq('C1393', (await t.norm('C1393'))[0])
            await self.asyncraises(s_exc.BadTypeValu, t.norm('C1'))
            await self.asyncraises(s_exc.BadTypeValu, t.norm('C12345'))
            await self.asyncraises(s_exc.BadTypeValu, t.norm('newp'))
            await self.asyncraises(s_exc.BadTypeValu, t.norm(1000000))

            # ou:position / ou:org:subs
            orgiden = s_common.guid()
            contact = s_common.guid()
            position = s_common.guid()
            subpos = s_common.guid()
            suborg = s_common.guid()

            opts = {'vars': {
                'orgiden': orgiden,
                'position': position,
                'subpos': subpos,
                'suborg': suborg,
            }}

            nodes = await core.nodes('''
                [ ou:org=$orgiden :orgchart=$position ]
                -> ou:position
                [
                    :contact={[ entity:contact=39f8d9599cd663b00013bfedf69dcf53 ]}
                    :title=ceo :org=$orgiden
                ]
            ''', opts=opts)
            self.eq('ceo', nodes[0].get('title'))
            self.eq(orgiden, nodes[0].get('org'))
            self.eq(('entity:contact', '39f8d9599cd663b00013bfedf69dcf53'), nodes[0].get('contact'))

            nodes = await core.nodes('''
                ou:org=$orgiden
                -> ou:position
                [ :reports+=$subpos ]
                -> ou:position
            ''', opts=opts)
            self.eq(('ou:position', subpos), nodes[0].ndef)

            # nodes = await core.nodes('''
            #     ou:org=$orgiden
            #     [ :subs+=$suborg ]
            #     -> ou:org
            # ''', opts=opts)
            # self.eq(('ou:org', suborg), nodes[0].ndef)

            guid0 = s_common.guid()
            name = '\u21f1\u21f2 Inc.'
            normname = '\u21f1\u21f2 inc.'
            altnames = ('altarrowname', 'otheraltarrow',)
            props = {
                'loc': 'US.CA',
                'name': name,
                'type': 'corp',
                'names': altnames,
                'logo': '*',
                'phone': '+15555555555',
                'url': 'http://arrowinc.link',
                'founded': '2015',
                'dissolved': '2019',
            }
            q = '''[(ou:org=$valu :place:loc=$p.loc :name=$p.name :type=$p.type :names=$p.names
                :logo=$p.logo :phone=$p.phone :url=$p.url
                :lifespan=($p.founded, $p.dissolved)
                :id=Foo :motto="DONT BE EVIL"
            )]'''
            nodes = await core.nodes(q, opts={'vars': {'valu': guid0, 'p': props}})
            self.len(1, nodes)
            node = nodes[0]
            self.eq(node.ndef, ('ou:org', guid0))
            self.eq(node.get('place:loc'), 'us.ca')
            self.eq(node.get('type'), 'corp.')
            self.eq(node.get('name'), normname)
            self.eq(node.get('names'), altnames)
            self.eq(node.get('phone'), '15555555555')
            self.eq(node.get('url'), 'http://arrowinc.link')
<<<<<<< HEAD
            self.eq(node.get('lifespan'), (1420070400000000, 1546300800000000, 126230400000000))
            self.eq(node.get('goals'), (goal,))
=======
            self.eq(node.get('lifespan'), (1420070400000000, 1546300800000000))
>>>>>>> 88d46340
            self.eq(node.get('id'), 'Foo')
            self.nn(node.get('logo'))
            self.eq('DONT BE EVIL', node.get('motto'))

            await core.nodes('ou:org:url=http://arrowinc.link [ :place:country={ gen.pol.country ua } :place:country:code=ua ]')
            self.len(1, await core.nodes('ou:org:place:country:code=ua'))
            self.len(1, await core.nodes('pol:country:code=ua -> ou:org'))
            self.len(1, await core.nodes('ou:org -> ou:org:type:taxonomy'))
            self.len(1, await core.nodes('ou:org :motto -> lang:phrase'))

            nodes = await core.nodes('ou:org:names*[=otheraltarrow]')
            self.len(1, nodes)

            opts = {'vars': {'name': name}}
            nodes = await core.nodes('ou:org:names*[=$name]', opts=opts)
            self.len(0, nodes)  # primary ou:org:name is not in ou:org:names

            opts = {'vars': {'org': guid0, 'net': ('192.168.1.1', '192.168.1.127')}}
            nodes = await core.nodes('[ou:orgnet=({"org": $org, "net": $net})]', opts=opts)
            self.len(1, nodes)
            node = nodes[0]
            self.eq(node.get('org'), guid0)
            self.eq(node.get('net'), ((4, 3232235777), (4, 3232235903)))

            opts = {'vars': {'org': guid0, 'net': ('fd00::1', 'fd00::127')}}
            nodes = await core.nodes('[ou:orgnet=({"org": $org, "net": $net})]', opts=opts)
            self.len(1, nodes)
            node = nodes[0]
            minv = (6, 0xfd000000000000000000000000000001)
            maxv = (6, 0xfd000000000000000000000000000127)
            self.eq(node.get('net'), (minv, maxv))
            self.eq(node.get('org'), guid0)

            # ou:meeting
            nodes = await core.nodes('''[
                ou:meeting=39f8d9599cd663b00013bfedf69dcf53
                    :name="Working Lunch"
                    :period=(201604011200, 201604011300)
                    :place={[ geo:place=39f8d9599cd663b00013bfedf69dcf53 ]}
            ]''')
            self.len(1, nodes)
            self.eq(nodes[0].ndef, ('ou:meeting', '39f8d9599cd663b00013bfedf69dcf53'))
            self.eq(nodes[0].get('name'), 'working lunch')
            self.eq(nodes[0].get('period'), (1459512000000000, 1459515600000000, 3600000000))
            self.eq(nodes[0].get('place'), '39f8d9599cd663b00013bfedf69dcf53')

            # ou:conference
            nodes = await core.nodes('''[
                ou:conference=39f8d9599cd663b00013bfedf69dcf53
                    :name="arrowcon 2018"
                    :name:base=arrowcon
                    :names=("arrow conference 2018", "arrcon18", "arrcon18")
                    :period=(20180301, 20180303)
                    :website=http://arrowcon.org/2018
                    :place=39f8d9599cd663b00013bfedf69dcf53
            ]''')
            self.len(1, nodes)
            self.eq(nodes[0].ndef, ('ou:conference', '39f8d9599cd663b00013bfedf69dcf53'))
            self.eq(nodes[0].get('name'), 'arrowcon 2018')
            self.eq(nodes[0].get('names'), ('arrcon18', 'arrow conference 2018',))
<<<<<<< HEAD
            self.eq(nodes[0].get('family'), 'arrowcon')
            self.eq(nodes[0].get('period'), (1519862400000000, 1520035200000000, 172800000000))
=======
            self.eq(nodes[0].get('name:base'), 'arrowcon')
            self.eq(nodes[0].get('period'), (1519862400000000, 1520035200000000))
>>>>>>> 88d46340
            self.eq(nodes[0].get('place'), '39f8d9599cd663b00013bfedf69dcf53')
            self.eq(nodes[0].get('website'), 'http://arrowcon.org/2018')

            # confirm that multi-inheritance resolves template values correctly
            self.eq(core.model.prop('ou:conference:place:address').info['doc'],
                    'The postal address where the conference was located.')

            gutors = await core.nodes('[ ou:conference=({"name": "arrcon18"}) ]')
            self.eq(nodes[0].ndef, gutors[0].ndef)

            # ou:event
            nodes = await core.nodes('''[
                ou:event=39f8d9599cd663b00013bfedf69dcf53
                    :name='arrowcon 2018 dinner'
                    :desc='arrowcon dinner'
                    :period=(201803011900, 201803012200)
                    :parent=(ou:conference, 39f8d9599cd663b00013bfedf69dcf53)
                    :place=39f8d9599cd663b00013bfedf69dcf53
                    :website=http://arrowcon.org/2018/dinner
            ]''')
            self.len(1, nodes)
            self.eq(nodes[0].ndef, ('ou:event', '39f8d9599cd663b00013bfedf69dcf53'))
            self.eq(nodes[0].get('name'), 'arrowcon 2018 dinner')
            self.eq(nodes[0].get('desc'), 'arrowcon dinner')
            self.eq(nodes[0].get('parent'), ('ou:conference', '39f8d9599cd663b00013bfedf69dcf53'))
            self.eq(nodes[0].get('period'), (1519930800000000, 1519941600000000, 10800000000))
            self.eq(nodes[0].get('place'), '39f8d9599cd663b00013bfedf69dcf53')
            self.eq(nodes[0].get('website'), 'http://arrowcon.org/2018/dinner')

            nodes = await core.nodes('''[
                ou:id=*
                    :value=(meta:id, Woot99)
                    :issuer={[ ou:org=* :name="ny dmv" ]}
                    :issuer:name="ny dmv"
                    :recipient={[ entity:contact=* :name=visi ]}
                    :type=us.state.dmv.driverslicense
                    :issued=20250525
                    :updated=20250525
                    :status=valid
            ]''')

            self.len(1, nodes)
            self.eq(nodes[0].get('value'), ('meta:id', 'Woot99'))
            self.eq(nodes[0].get('issuer:name'), 'ny dmv')
            self.eq(nodes[0].get('status'), 'valid.')
            self.eq(nodes[0].get('type'), 'us.state.dmv.driverslicense.')
            self.eq(nodes[0].get('issued'), 1748131200000000)
            self.eq(nodes[0].get('updated'), 1748131200000000)

            nodes = await core.nodes('''[
                ou:id:history=*
                    :id={ ou:id }
                    :updated=20250525
                    :status=suspended
            ]''')
            self.len(1, nodes)
            self.eq(nodes[0].get('updated'), 1748131200000000)
            self.eq(nodes[0].get('status'), 'suspended.')
            self.len(1, await core.nodes('ou:id:history -> ou:id'))

            nodes = await core.nodes('[ ou:org=* :desc=hehe :dns:mx=(hehe.com, haha.com)]')
            self.len(1, nodes)
            self.eq('hehe', nodes[0].get('desc'))

            opts = {'vars': {'iden': nodes[0].ndef[1]}}
            self.len(2, await core.nodes('ou:org=$iden :dns:mx -> inet:fqdn', opts=opts))

            nodes = await core.nodes('''[
<<<<<<< HEAD
                ou:attendee=*
                    :person={[ ps:person=* ]}
                    :period=(201202,201203)
                    :event={ ou:event }
                    :roles+=staff
                    :roles+=STAFF
            ]''')
            self.len(1, nodes)
            self.eq(('staff',), nodes[0].get('roles'))
            self.eq(nodes[0].get('period'), (1328054400000000, 1330560000000000, 2505600000000))

            self.len(1, await core.nodes('ou:attendee -> ps:person'))

            self.len(1, await core.nodes('ou:attendee -> ou:event'))
            self.len(1, await core.nodes('ou:attendee :event -> ou:event'))

            nodes = await core.nodes('''[
=======
>>>>>>> 88d46340
                ou:preso=*
                    :name=syn101
                    :desc=squeee
                    :period=(202008081200, 202008081400)

                    :place=*
                    :place:loc=us.nv.lasvegas

                    :parent={ ou:conference }
                    :sponsors={[ entity:contact=* ]}
                    :organizers={[ entity:contact=* ]}
                    :presenters={[ entity:contact=* entity:contact=* ]}

                    :deck:file=*
                    :recording:file=*

                    :deck:url=http://vertex.link/syn101deck
                    :attendee:url=http://vertex.link/syn101live
                    :recording:url=http://vertex.link/syn101recording
            ]''')
            self.len(1, nodes)
            self.eq('syn101', nodes[0].get('name'))
            self.eq('squeee', nodes[0].get('desc'))

            self.eq(nodes[0].get('period'), (1596888000000000, 1596895200000000, 7200000000))

            self.eq('http://vertex.link/syn101deck', nodes[0].get('deck:url'))
            self.eq('http://vertex.link/syn101live', nodes[0].get('attendee:url'))
            self.eq('http://vertex.link/syn101recording', nodes[0].get('recording:url'))

            self.nn(nodes[0].get('place'))
            self.nn(nodes[0].get('deck:file'))
            self.nn(nodes[0].get('recording:file'))

            self.eq(nodes[0].get('place:loc'), 'us.nv.lasvegas')

            self.len(1, await core.nodes(f'ou:preso -> ou:conference'))
            self.len(1, await core.nodes(f'ou:preso :sponsors -> entity:contact'))
            self.len(1, await core.nodes(f'ou:preso :organizers -> entity:contact'))
            self.len(2, await core.nodes(f'ou:preso :presenters -> entity:contact'))

            nodes = await core.nodes('''[
                ou:contest=*
                    :name="defcon ctf 2020"
                    :type=cyber.ctf
                    :name:base="defcon ctf"
                    :period=(20200808, 20200811)
                    :website=http://vertex.link/contest

                    :place=*
                    :place:latlong=(20, 30)
                    :place:loc=us.nv.lasvegas

                    :parent={ ou:conference }
                    :organizers={[ entity:contact=* ]}
                    :sponsors={[ entity:contact=* ]}

            ]''')
            self.len(1, nodes)
            self.eq('defcon ctf 2020', nodes[0].get('name'))
            self.eq('cyber.ctf.', nodes[0].get('type'))
            self.eq('defcon ctf', nodes[0].get('name:base'))

            self.eq(nodes[0].get('period'), (1596844800000000, 1597104000000000, 259200000000))

            self.eq('http://vertex.link/contest', nodes[0].get('website'))

            self.eq((20, 30), nodes[0].get('place:latlong'))
            self.eq('us.nv.lasvegas', nodes[0].get('place:loc'))

            self.len(1, await core.nodes(f'ou:contest -> ou:conference'))
            self.len(1, await core.nodes(f'ou:contest :parent -> ou:conference'))
            self.len(1, await core.nodes(f'ou:contest :sponsors -> entity:contact'))
            self.len(1, await core.nodes(f'ou:contest :organizers -> entity:contact'))

            nodes = await core.nodes('''[
                ou:contest:result=(*, *)
                    :rank=1
                    :score=20
                    :period=(20250101, 20250102)
                    :contest={ou:contest}
                    :participant={[ entity:contact=* ]}
            ]''')
            self.len(1, nodes)
            self.nn(nodes[0].get('contest'))
            self.nn(nodes[0].get('participant'))
            self.eq(1, nodes[0].get('rank'))
            self.eq(20, nodes[0].get('score'))
            self.eq((1735689600000000, 1735776000000000, 86400000000), nodes[0].get('period'))
            self.len(1, await core.nodes('ou:contest:result -> ou:contest'))
            self.len(1, await core.nodes('ou:contest:result -> entity:contact'))

            opts = {'vars': {'ind': s_common.guid()}}
            nodes = await core.nodes('[ ou:org=* :industries=($ind, $ind) ]', opts=opts)
            self.len(1, nodes)
            self.len(1, nodes[0].get('industries'))

            nodes = await core.nodes('''
                [ ou:asset=*
                    :id=V-31337
                    :name="visi laptop"
                    :type=host.laptop
                    :priority=highest
                    :priority:confidentiality=highest
                    :priority:integrity=highest
                    :priority:availability=highest
                    :node = (it:host, *)
                    :period=(2016, ?)
                    :status=deployed
                    :org={[ ou:org=* :name=vertex ]}
                    :owner={[ entity:contact=* :name=foo ]}
                    :operator={[ entity:contact=* :name=bar ]}
                ]''')
            self.len(1, nodes)
            self.eq((1451606400000000, 9223372036854775807, 0xffffffffffffffff), nodes[0].get('period'))
            self.eq('visi laptop', nodes[0].get('name'))
            self.eq('host.laptop.', nodes[0].get('type'))
            self.eq('deployed.', nodes[0].get('status'))
            self.eq(50, nodes[0].get('priority'))
            self.eq(50, nodes[0].get('priority:confidentiality'))
            self.eq(50, nodes[0].get('priority:integrity'))
            self.eq(50, nodes[0].get('priority:availability'))

            self.len(1, await core.nodes('ou:asset -> ou:asset:type:taxonomy'))
            self.len(1, await core.nodes('ou:asset :node -> it:host'))
            self.len(1, await core.nodes('ou:asset :org -> ou:org +:name=vertex'))
            self.len(1, await core.nodes('ou:asset :owner -> entity:contact +:name=foo '))
            self.len(1, await core.nodes('ou:asset :operator -> entity:contact +:name=bar '))

            visi = await core.auth.addUser('visi')

            nodes = await core.nodes('''
                [ ou:enacted=*
                    :id=V-99
                    :project={[ proj:project=* ]}
                    :status=10
                    :priority=highest
                    :created=20241018
                    :updated=20241018
                    :due=20241018
                    :completed=20241018
                    :creator=root
                    :assignee=visi
                    :scope=(ou:team, *)
                    :ext:creator={[ entity:contact=* :name=root ]}
                    :ext:assignee={[ entity:contact=* :name=visi ]}
                ]
            ''')
            self.len(1, nodes)
            self.eq('V-99', nodes[0].get('id'))
            self.eq(10, nodes[0].get('status'))
            self.eq(50, nodes[0].get('priority'))

            self.eq(1729209600000000, nodes[0].get('due'))
            self.eq(1729209600000000, nodes[0].get('created'))
            self.eq(1729209600000000, nodes[0].get('updated'))
            self.eq(1729209600000000, nodes[0].get('completed'))

            self.eq(visi.iden, nodes[0].get('assignee'))
            self.eq(core.auth.rootuser.iden, nodes[0].get('creator'))

            self.nn(nodes[0].get('scope'))
            self.nn(nodes[0].get('ext:creator'))
            self.nn(nodes[0].get('ext:assignee'))

            self.len(1, await core.nodes('ou:enacted -> proj:project'))
            self.len(1, await core.nodes('ou:enacted :scope -> ou:team'))
            self.len(1, await core.nodes('ou:enacted :ext:creator -> entity:contact +:name=root'))
            self.len(1, await core.nodes('ou:enacted :ext:assignee -> entity:contact +:name=visi'))

            nodes = await core.nodes('''
                [ ou:candidate=*
                    :org={ ou:org:name=vertex | limit 1 }
                    :contact={ entity:contact:name=visi | limit 1 }
                    :intro="    Hi there!"
                    :submitted=20241104
                    :method=referral.employee
                    :resume=*
                    :opening=*
                    :agent={[ entity:contact=* :name=agent ]}
                    :recruiter={[ entity:contact=* :name=recruiter ]}
                    :attachments={[ file:attachment=* :name=questions.pdf ]}
                ]
            ''')
            self.len(1, nodes)
            self.eq('Hi there!', nodes[0].get('intro'))
            self.eq(1730678400000000, nodes[0].get('submitted'))
            self.eq('referral.employee.', nodes[0].get('method'))
            self.len(1, await core.nodes('ou:candidate :org -> ou:org +:name=vertex'))
            self.len(1, await core.nodes('ou:candidate :agent -> entity:contact +:name=agent'))
            self.len(1, await core.nodes('ou:candidate :contact -> entity:contact +:name=visi'))
            self.len(1, await core.nodes('ou:candidate :recruiter -> entity:contact +:name=recruiter'))

            self.len(1, await core.nodes('ou:candidate :method -> ou:candidate:method:taxonomy'))
            self.len(1, await core.nodes('ou:candidate :attachments -> file:attachment'))

    async def test_ou_code_prefixes(self):
        guid0 = s_common.guid()
        guid1 = s_common.guid()
        guid2 = s_common.guid()
        guid3 = s_common.guid()
        omap = {
            guid0: {'naics': '221121',
                    'sic': '0111'},
            guid1: {'naics': '221122',
                    'sic': '0112'},
            guid2: {'naics': '221113',
                    'sic': '2833'},
            guid3: {'naics': '221320',
                    'sic': '0134'}
        }
        async with self.getTestCore() as core:
            for g, props in omap.items():
                nodes = await core.nodes('[ou:industry=* :naics+=$p.naics :sic+=$p.sic]',
                                         opts={'vars': {'valu': g, 'p': props}})
                self.len(1, nodes)
            self.len(3, await core.nodes('ou:industry:sic*[^=01]'))
            self.len(2, await core.nodes('ou:industry:sic*[^=011]'))
            self.len(4, await core.nodes('ou:industry:naics*[^=22]'))
            self.len(4, await core.nodes('ou:industry:naics*[^=221]'))
            self.len(3, await core.nodes('ou:industry:naics*[^=2211]'))
            self.len(2, await core.nodes('ou:industry:naics*[^=22112]'))

    async def test_ou_industry(self):

        async with self.getTestCore() as core:
            q = '''
            [ ou:industry=*
                :name=" Foo Bar "
                :names=(baz, faz)
                :naics=(11111,22222)
                :sic="1234,5678"
                :isic=C1393
                :desc="Moldy cheese"
                :reporter={[ ou:org=* :name=vertex ]}
                :reporter:name=vertex
            ] '''
            nodes = await core.nodes(q)
            self.len(1, nodes)
            node = nodes[0]
            self.nn(nodes[0].get('reporter'))
            self.eq('foo bar', nodes[0].get('name'))
            self.eq('vertex', nodes[0].get('reporter:name'))
            self.sorteq(('1234', '5678'), nodes[0].get('sic'))
            self.sorteq(('11111', '22222'), nodes[0].get('naics'))
            self.sorteq(('C1393', ), nodes[0].get('isic'))
            self.eq('Moldy cheese', nodes[0].get('desc'))

            self.len(1, await core.nodes('ou:industry :reporter -> ou:org'))

            self.len(1, nodes := await core.nodes('[ ou:industry=({"name": "faz"}) ]'))
            self.eq(node.ndef, nodes[0].ndef)

    async def test_ou_opening(self):

        async with self.getTestCore() as core:
            nodes = await core.nodes('''
                [ ou:opening=*
                    :org = {[ ou:org=* :name=vertex ]}
                    :org:name = vertex
                    :org:fqdn = vertex.link
                    :period = (20210807, 2022)
                    :postings = {[ inet:url=https://vertex.link ]}
                    :contact = {[ entity:contact=* :email=visi@vertex.link ]}
                    :loc = us.va
                    :job:type = it.dev
                    :employment:type = fulltime.salary
                    :title = PyDev
                    :remote = (1)
                    :pay:min=20
                    :pay:max=22
                    :pay:currency=BTC
                    :pay:pertime=1:00:00
                ]
            ''')
            self.len(1, nodes)
            self.eq(nodes[0].get('org:name'), 'vertex')
            self.eq(nodes[0].get('org:fqdn'), 'vertex.link')
            self.eq(nodes[0].get('title'), 'pydev')
            self.eq(nodes[0].get('remote'), 1)
            self.eq(nodes[0].get('employment:type'), 'fulltime.salary.')
            self.eq(nodes[0].get('period'), (1628294400000000, 1640995200000000, 12700800000000))
            self.eq(nodes[0].get('postings'), ('https://vertex.link',))

            self.eq(nodes[0].get('pay:min'), '20')
            self.eq(nodes[0].get('pay:max'), '22')
            self.eq(nodes[0].get('pay:currency'), 'btc')
            self.eq(nodes[0].get('pay:pertime'), 3600000000)

            self.nn(nodes[0].get('org'))
            self.nn(nodes[0].get('contact'))

            self.len(1, await core.nodes('ou:opening -> ou:org'))
            self.len(1, await core.nodes('ou:opening -> meta:name'))
            self.len(1, await core.nodes('ou:opening -> inet:url'))
            self.len(1, await core.nodes('ou:opening -> inet:fqdn'))
            self.len(1, await core.nodes('ou:opening -> entity:title'))
            self.len(1, await core.nodes('ou:opening -> ou:employment:type:taxonomy'))
            self.len(1, await core.nodes('ou:opening :contact -> entity:contact'))

    async def test_ou_vitals(self):

        async with self.getTestCore() as core:
            nodes = await core.nodes('''
                [ ou:vitals=*
                    :time = 20210731
                    :org = *
                    :org:name = WootCorp
                    :org:fqdn = wootwoot.com
                    :currency = USD
                    :costs = 200
                    :budget = 300
                    :revenue = 500
                    :profit = 300
                    :valuation = 1000000000
                    :shares = 10
                    :population = 13
                    :delta:costs = "-30"
                    :delta:revenue = 100
                    :delta:profit = 200
                    :delta:valuation = 999999999999
                    :delta:population = 3
                ]
            ''')
            self.nn(nodes[0].get('org'))
            self.eq(nodes[0].get('time'), 1627689600000000)
            self.eq(nodes[0].get('org:name'), 'wootcorp')
            self.eq(nodes[0].get('org:fqdn'), 'wootwoot.com')
            self.eq(nodes[0].get('currency'), 'usd')
            self.eq(nodes[0].get('costs'), '200')
            self.eq(nodes[0].get('budget'), '300')
            self.eq(nodes[0].get('revenue'), '500')
            self.eq(nodes[0].get('profit'), '300')
            self.eq(nodes[0].get('valuation'), '1000000000')
            self.eq(nodes[0].get('shares'), 10)
            self.eq(nodes[0].get('population'), 13)
            self.eq(nodes[0].get('delta:costs'), '-30')
            self.eq(nodes[0].get('delta:revenue'), '100')
            self.eq(nodes[0].get('delta:profit'), '200')
            self.eq(nodes[0].get('delta:valuation'), '999999999999')
            self.eq(nodes[0].get('delta:population'), 3)

            self.len(1, await core.nodes('ou:vitals -> ou:org'))
            self.len(1, await core.nodes('ou:vitals -> inet:fqdn'))
            self.len(1, await core.nodes('ou:vitals -> meta:name'))

<<<<<<< HEAD
            self.len(1, await core.nodes('ou:org [ :vitals=* ] :vitals -> ou:vitals'))

    async def test_ou_conflict(self):

        async with self.getTestCore() as core:
            nodes = await core.nodes('''
                [ ou:conflict=*
                    :name="World War III"
                    :timeline=*
                    :period=2049*
                ]
            ''')

            # FIXME does wild card ival syntax not work yet?
            self.eq(nodes[0].get('period'), (2493072000000000, 2493072000000001, 1))
            self.eq('world war iii', nodes[0].get('name'))
            self.len(1, await core.nodes('ou:conflict -> meta:timeline'))

            nodes = await core.nodes('[ ou:campaign=* :name="good guys" :names=("pacific campaign",) :conflict={ou:conflict} ]')
            self.len(1, await core.nodes('ou:campaign -> ou:conflict'))
            self.len(1, await core.nodes('ou:campaign:names*[="pacific campaign"]'))

            nodes = await core.nodes('''
                [ ou:contribution=*
                    :from={[ ou:org=* :name=vertex ]}
                    :time=20220718
                    :value=10
                    :currency=usd
                    :campaign={ou:campaign:name="good guys"}
                ]
            ''')
            self.eq(1658102400000000, nodes[0].get('time'))
            self.eq('10', nodes[0].get('value'))
            self.eq('usd', nodes[0].get('currency'))
            self.len(1, await core.nodes('ou:contribution -> ou:campaign'))

    async def test_ou_technique(self):

        async with self.getTestCore() as core:
            nodes = await core.nodes('''
                [ ou:technique=* :name=foo +(uses)> { [ risk:vuln=* :name=bar ] } ]
            ''')
            self.len(1, await core.nodes('ou:technique:name=foo -(uses)> risk:vuln:name=bar'))
=======
            self.len(1, await core.nodes('ou:org [ :vitals=* ] :vitals -> ou:vitals'))
>>>>>>> 88d46340
<|MERGE_RESOLUTION|>--- conflicted
+++ resolved
@@ -116,12 +116,7 @@
             self.eq(node.get('names'), altnames)
             self.eq(node.get('phone'), '15555555555')
             self.eq(node.get('url'), 'http://arrowinc.link')
-<<<<<<< HEAD
             self.eq(node.get('lifespan'), (1420070400000000, 1546300800000000, 126230400000000))
-            self.eq(node.get('goals'), (goal,))
-=======
-            self.eq(node.get('lifespan'), (1420070400000000, 1546300800000000))
->>>>>>> 88d46340
             self.eq(node.get('id'), 'Foo')
             self.nn(node.get('logo'))
             self.eq('DONT BE EVIL', node.get('motto'))
@@ -182,13 +177,8 @@
             self.eq(nodes[0].ndef, ('ou:conference', '39f8d9599cd663b00013bfedf69dcf53'))
             self.eq(nodes[0].get('name'), 'arrowcon 2018')
             self.eq(nodes[0].get('names'), ('arrcon18', 'arrow conference 2018',))
-<<<<<<< HEAD
-            self.eq(nodes[0].get('family'), 'arrowcon')
+            self.eq(nodes[0].get('name:base'), 'arrowcon')
             self.eq(nodes[0].get('period'), (1519862400000000, 1520035200000000, 172800000000))
-=======
-            self.eq(nodes[0].get('name:base'), 'arrowcon')
-            self.eq(nodes[0].get('period'), (1519862400000000, 1520035200000000))
->>>>>>> 88d46340
             self.eq(nodes[0].get('place'), '39f8d9599cd663b00013bfedf69dcf53')
             self.eq(nodes[0].get('website'), 'http://arrowcon.org/2018')
 
@@ -257,26 +247,6 @@
             self.len(2, await core.nodes('ou:org=$iden :dns:mx -> inet:fqdn', opts=opts))
 
             nodes = await core.nodes('''[
-<<<<<<< HEAD
-                ou:attendee=*
-                    :person={[ ps:person=* ]}
-                    :period=(201202,201203)
-                    :event={ ou:event }
-                    :roles+=staff
-                    :roles+=STAFF
-            ]''')
-            self.len(1, nodes)
-            self.eq(('staff',), nodes[0].get('roles'))
-            self.eq(nodes[0].get('period'), (1328054400000000, 1330560000000000, 2505600000000))
-
-            self.len(1, await core.nodes('ou:attendee -> ps:person'))
-
-            self.len(1, await core.nodes('ou:attendee -> ou:event'))
-            self.len(1, await core.nodes('ou:attendee :event -> ou:event'))
-
-            nodes = await core.nodes('''[
-=======
->>>>>>> 88d46340
                 ou:preso=*
                     :name=syn101
                     :desc=squeee
@@ -623,50 +593,4 @@
             self.len(1, await core.nodes('ou:vitals -> inet:fqdn'))
             self.len(1, await core.nodes('ou:vitals -> meta:name'))
 
-<<<<<<< HEAD
-            self.len(1, await core.nodes('ou:org [ :vitals=* ] :vitals -> ou:vitals'))
-
-    async def test_ou_conflict(self):
-
-        async with self.getTestCore() as core:
-            nodes = await core.nodes('''
-                [ ou:conflict=*
-                    :name="World War III"
-                    :timeline=*
-                    :period=2049*
-                ]
-            ''')
-
-            # FIXME does wild card ival syntax not work yet?
-            self.eq(nodes[0].get('period'), (2493072000000000, 2493072000000001, 1))
-            self.eq('world war iii', nodes[0].get('name'))
-            self.len(1, await core.nodes('ou:conflict -> meta:timeline'))
-
-            nodes = await core.nodes('[ ou:campaign=* :name="good guys" :names=("pacific campaign",) :conflict={ou:conflict} ]')
-            self.len(1, await core.nodes('ou:campaign -> ou:conflict'))
-            self.len(1, await core.nodes('ou:campaign:names*[="pacific campaign"]'))
-
-            nodes = await core.nodes('''
-                [ ou:contribution=*
-                    :from={[ ou:org=* :name=vertex ]}
-                    :time=20220718
-                    :value=10
-                    :currency=usd
-                    :campaign={ou:campaign:name="good guys"}
-                ]
-            ''')
-            self.eq(1658102400000000, nodes[0].get('time'))
-            self.eq('10', nodes[0].get('value'))
-            self.eq('usd', nodes[0].get('currency'))
-            self.len(1, await core.nodes('ou:contribution -> ou:campaign'))
-
-    async def test_ou_technique(self):
-
-        async with self.getTestCore() as core:
-            nodes = await core.nodes('''
-                [ ou:technique=* :name=foo +(uses)> { [ risk:vuln=* :name=bar ] } ]
-            ''')
-            self.len(1, await core.nodes('ou:technique:name=foo -(uses)> risk:vuln:name=bar'))
-=======
-            self.len(1, await core.nodes('ou:org [ :vitals=* ] :vitals -> ou:vitals'))
->>>>>>> 88d46340
+            self.len(1, await core.nodes('ou:org [ :vitals=* ] :vitals -> ou:vitals'))