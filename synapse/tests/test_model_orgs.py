--- conflicted
+++ resolved
@@ -45,12 +45,7 @@
                 normname = '\u21f1\u21f2 inc.'
                 oprops = {
                     'loc': 'US.CA',
-<<<<<<< HEAD
-                    'name': '\u21f1\u21f2 Inc.',
-=======
                     'name': name,
-                    'name:en': ' Arrow inc.',
->>>>>>> 8d17b637
                     'alias': 'arrow',
                     'phone': '+15555555555',
                     'sic': '0119',
@@ -61,12 +56,7 @@
                 node = snap.addNode('ou:org', guid0, oprops)
                 self.eq(node.ndef[1], guid0),
                 self.eq(node.get('loc'), 'us.ca')
-<<<<<<< HEAD
-                self.eq(node.get('name'), '\u21f1\u21f2 inc.')
-=======
                 self.eq(node.get('name'), normname)
-                self.eq(node.get('name:en'), 'arrow inc.')
->>>>>>> 8d17b637
                 self.eq(node.get('alias'), 'arrow')
                 self.eq(node.get('phone'), '15555555555')
                 self.eq(node.get('sic'), '0119')
