import os

import yaml

import synapse.exc as s_exc
import synapse.common as s_common
import synapse.tests.utils as s_t_utils

class CommonTest(s_t_utils.SynTest):
    def test_tuplify(self):
        tv = ['node', [['test:str', 'test'],
                       {'tags': {
                           'beep': [None, None],
                           'beep.boop': [0x01020304, 0x01020305]
                       },
                       'props': {
                           'tick': 0x01020304,
                           'tock': ['hehe', ['haha', 1]]
                       }}]]
        ev = ('node', (('test:str', 'test'),
                       {'tags': {
                           'beep': (None, None),
                           'beep.boop': (0x01020304, 0x01020305)
                       },
                       'props': {
                           'tick': 0x01020304,
                           'tock': ('hehe', ('haha', 1))
                       }}))

        self.eq(ev, s_common.tuplify(tv))
        tv = ('foo', ['bar', 'bat'])
        ev = ('foo', ('bar', 'bat'))
        self.eq(ev, s_common.tuplify(tv))

    def test_common_vertup(self):
        self.eq(s_common.vertup('1.3.30'), (1, 3, 30))
        self.true(s_common.vertup('30.40.50') > (9, 0))

    def test_common_file_helpers(self):
        # genfile
        with self.getTestDir() as testdir:
            fd = s_common.genfile(testdir, 'woot', 'foo.bin')
            fd.write(b'genfile_test')
            fd.close()

            with open(os.path.join(testdir, 'woot', 'foo.bin'), 'rb') as fd:
                buf = fd.read()
            self.eq(buf, b'genfile_test')

        # reqpath
        with self.getTestDir() as testdir:
            with s_common.genfile(testdir, 'test.txt') as fd:
                fd.write(b'')
            self.eq(os.path.join(testdir, 'test.txt'), s_common.reqpath(testdir, 'test.txt'))
            self.raises(s_exc.NoSuchFile, s_common.reqpath, testdir, 'newp')

        # reqfile
        with self.getTestDir() as testdir:
            with s_common.genfile(testdir, 'test.txt') as fd:
                fd.write(b'reqfile_test')
            fd = s_common.reqfile(testdir, 'test.txt')
            buf = fd.read()
            self.eq(buf, b'reqfile_test')
            fd.close()
            self.raises(s_exc.NoSuchFile, s_common.reqfile, testdir, 'newp')

        # getfile
        with self.getTestDir() as testdir:
            with s_common.genfile(testdir, 'test.txt') as fd:
                fd.write(b'getfile_test')
            fd = s_common.getfile(testdir, 'test.txt')
            buf = fd.read()
            self.eq(buf, b'getfile_test')
            fd.close()
            self.none(s_common.getfile(testdir, 'newp'))

        # getbytes
        with self.getTestDir() as testdir:
            with s_common.genfile(testdir, 'test.txt') as fd:
                fd.write(b'getbytes_test')
            buf = s_common.getbytes(testdir, 'test.txt')
            self.eq(buf, b'getbytes_test')
            self.none(s_common.getbytes(testdir, 'newp'))

        # reqbytes
        with self.getTestDir() as testdir:
            with s_common.genfile(testdir, 'test.txt') as fd:
                fd.write(b'reqbytes_test')
            buf = s_common.reqbytes(testdir, 'test.txt')
            self.eq(buf, b'reqbytes_test')
            self.raises(s_exc.NoSuchFile, s_common.reqbytes, testdir, 'newp')

        # listdir
        with self.getTestDir() as dirn:
            path = os.path.join(dirn, 'woot.txt')
            with open(path, 'wb') as fd:
                fd.write(b'woot')

            os.makedirs(os.path.join(dirn, 'nest'))
            with open(os.path.join(dirn, 'nest', 'nope.txt'), 'wb') as fd:
                fd.write(b'nope')

            retn = tuple(s_common.listdir(dirn))
            self.len(2, retn)

            retn = tuple(s_common.listdir(dirn, glob='*.txt'))
            self.eq(retn, ((path,)))

    def test_common_intify(self):
        self.eq(s_common.intify(20), 20)
        self.eq(s_common.intify("20"), 20)
        self.none(s_common.intify(None))
        self.none(s_common.intify("woot"))

    def test_common_guid(self):
        iden0 = s_common.guid()
        iden1 = s_common.guid('foo bar baz')
        iden2 = s_common.guid('foo bar baz')
        self.ne(iden0, iden1)
        self.eq(iden1, iden2)

    def test_common_isguid(self):
        self.true(s_common.isguid('98db59098e385f0bfdec8a6a0a6118b3'))
        self.false(s_common.isguid('visi'))

    def test_common_chunks(self):
        s = '123456789'
        parts = [chunk for chunk in s_common.chunks(s, 2)]
        self.eq(parts, ['12', '34', '56', '78', '9'])

        parts = [chunk for chunk in s_common.chunks(s, 100000)]
        self.eq(parts, [s])

        parts = [chunk for chunk in s_common.chunks(b'', 10000)]
        self.eq(parts, [b''])

        parts = [chunk for chunk in s_common.chunks([], 10000)]
        self.eq(parts, [[]])

        parts = [chunk for chunk in s_common.chunks('', 10000)]
        self.eq(parts, [''])

        parts = [chunk for chunk in s_common.chunks([1, 2, 3, 4, 5], 2)]
        self.eq(parts, [[1, 2], [3, 4], [5]])

        # set is unslicable
        with self.assertRaises(TypeError) as cm:
            parts = [chunk for chunk in s_common.chunks({1, 2, 3}, 10000)]

        # dict is unslicable
        with self.assertRaises(TypeError) as cm:
            parts = [chunk for chunk in s_common.chunks({1: 2}, 10000)]

        # empty dict is caught during the [0:0] slice
        with self.assertRaises(TypeError) as cm:
            parts = [chunk for chunk in s_common.chunks({}, 10000)]

    def test_common_lockfile(self):

        with self.getTestDir() as fdir:
            fp = os.path.join(fdir, 'hehe.lock')
            # Ensure that our yield is None
            with s_common.lockfile(fp) as cm:
                self.none(cm)

    def test_common_getexcfo(self):
        try:
            1 / 0
        except ZeroDivisionError as e:
            excfo = s_common.getexcfo(e)

        self.istufo(excfo)
        self.eq(excfo[0], 'ZeroDivisionError')
        self.isin('msg', excfo[1])
        self.isin('file', excfo[1])
        self.isin('line', excfo[1])
        self.isin('name', excfo[1])
        self.isin('src', excfo[1])
        self.notin('syn:err', excfo[1])

        excfo = s_common.getexcfo(s_exc.SynErr(mesg='hehe', key=1))
        self.eq(excfo[0], 'SynErr')
        self.isin('msg', excfo[1])
        self.isin('file', excfo[1])
        self.isin('line', excfo[1])
        self.isin('name', excfo[1])
        self.isin('src', excfo[1])
        self.isin('syn:err', excfo[1])
        self.eq(excfo[1].get('syn:err'), {'mesg': 'hehe', 'key': 1})

    def test_common_ehex_uhex(self):
        byts = b'deadb33f00010203'
        s = s_common.ehex(byts)
        self.isinstance(s, str)
        self.eq(s, '64656164623333663030303130323033')
        # uhex is a linear transform back
        obyts = s_common.uhex(s)
        self.isinstance(obyts, bytes)
        self.eq(byts, obyts)

    def test_common_buid(self):
        byts = b'deadb33f00010203'

        iden = s_common.buid()
        self.isinstance(iden, bytes)
        self.len(32, iden)
        # Buids are random by default
        iden2 = s_common.buid()
        self.ne(iden, iden2)

        # buids may be derived from any msgpackable valu which is stable
        iden3 = s_common.buid(byts)
        evalu = b'\xde\x8a\x8a\x88\xbc \xd4\xc1\x81J\xf5\xc7\xbf\xbc\xd2T6\xba\xd0\xf1\x10\xaa\x07<\xfa\xe5\xfc\x8c\x93\xeb\xb4 '
        self.len(32, iden3)
        self.eq(iden3, evalu)

    def test_common_spin(self):
        s = '1234'
        gen = iter(s)
        s_common.spin(gen)
        # Ensure we consumed everything from the generator
        self.raises(StopIteration, next, gen)

        # Consuming a generator could have effects!
        data = []
        def hehe():
            for c in s:
                data.append(c)
                yield c
        gen = hehe()
        s_common.spin(gen)
        self.eq(data, [c for c in s])

    def test_common_config(self):

        confdefs = (
            ('foo', {'defval': 20}),
            ('bar', {'defval': 30}),
        )

        conf = s_common.config({'foo': 80}, confdefs)

        self.eq(80, conf.get('foo'))
        self.eq(30, conf.get('bar'))

    def test_common_yaml(self):
        obj = [{'key': 1,
                'key2': [1, 2, 3],
                'key3': True,
                'key4': 'some str',
                'key5': {
                    'oh': 'my',
                    'we all': 'float down here'
                }, },
               'duck',
               False,
               'zero',
               0.1,
               ]
        with self.getTestDir() as dirn:
            s_common.yamlsave(obj, dirn, 'test.yaml')
            robj = s_common.yamlload(dirn, 'test.yaml')

            self.eq(obj, robj)

            obj = {'foo': 'bar', 'zap': [3, 4, 'f']}
            s_common.yamlsave(obj, dirn, 'test.yaml')
            s_common.yamlmod({'bar': 42}, dirn, 'test.yaml')
            robj = s_common.yamlload(dirn, 'test.yaml')
            obj['bar'] = 42
            self.eq(obj, robj)

            # Test yaml helper safety
            s = '!!python/object/apply:os.system ["pwd"]'
            with s_common.genfile(dirn, 'explode.yaml') as fd:
                fd.write(s.encode())
            self.raises(yaml.YAMLError, s_common.yamlload, dirn, 'explode.yaml')

<<<<<<< HEAD
    def test_switchext(self):
        retn = s_common.switchext('foo.txt', ext='.rdf')
        self.eq(retn, s_common.genpath('foo.rdf'))

        retn = s_common.switchext('.vim', ext='.rdf')
        self.eq(retn, s_common.genpath('.vim.rdf'))
=======
    def test_envbool(self):
        with self.setTstEnvars(SYN_FOO='true', SYN_BAR='1', SYN_BAZ='foobar'):
            self.true(s_common.envbool('SYN_FOO'))
            self.true(s_common.envbool('SYN_BAR'))
            self.true(s_common.envbool('SYN_BAZ'))
            # non-existent and default behaviors
            self.false(s_common.envbool('SYN_NEWP'))
            self.true(s_common.envbool('SYN_NEWP', '1'))

        with self.setTstEnvars(SYN_FOO='false', SYN_BAR='0'):
            self.false(s_common.envbool('SYN_FOO'))
            self.false(s_common.envbool('SYN_BAR'))
>>>>>>> ecddd2a7
<|MERGE_RESOLUTION|>--- conflicted
+++ resolved
@@ -276,14 +276,13 @@
                 fd.write(s.encode())
             self.raises(yaml.YAMLError, s_common.yamlload, dirn, 'explode.yaml')
 
-<<<<<<< HEAD
     def test_switchext(self):
         retn = s_common.switchext('foo.txt', ext='.rdf')
         self.eq(retn, s_common.genpath('foo.rdf'))
 
         retn = s_common.switchext('.vim', ext='.rdf')
         self.eq(retn, s_common.genpath('.vim.rdf'))
-=======
+
     def test_envbool(self):
         with self.setTstEnvars(SYN_FOO='true', SYN_BAR='1', SYN_BAZ='foobar'):
             self.true(s_common.envbool('SYN_FOO'))
@@ -295,5 +294,4 @@
 
         with self.setTstEnvars(SYN_FOO='false', SYN_BAR='0'):
             self.false(s_common.envbool('SYN_FOO'))
-            self.false(s_common.envbool('SYN_BAR'))
->>>>>>> ecddd2a7
+            self.false(s_common.envbool('SYN_BAR'))