import os
import http
import asyncio
import logging
import subprocess

import yaml
import aiohttp

import synapse.exc as s_exc
import synapse.common as s_common

import synapse.lib.httpapi as s_httpapi

import synapse.tests.utils as s_t_utils

logger = logging.getLogger(__name__)

class CommonTest(s_t_utils.SynTestA):

    async def test_waitgenr(self):

        async def genr():
            yield 10
            raise Exception('omg')

        rets = [retn async for retn in s_common.waitgenr(genr(), 10)]

        self.true(rets[0][0])
        self.false(rets[1][0])

        async def one():
            yield 'item'

        rets = [retn async for retn in s_common.waitgenr(one(), timeout=1.0)]
        self.eq(rets, [(True, 'item')])

        async def genr():
            yield 1
            await asyncio.sleep(60)
            yield 2

        rets = [retn async for retn in s_common.waitgenr(genr(), timeout=0.1)]
        self.eq(rets[0], (True, 1))
        self.false(rets[1][0])
        self.eq(rets[1][1]['err'], 'TimeoutError')

    def test_tuplify(self):
        tv = ['node', [['test:str', 'test'],
                       {'tags': {
                           'beep': [None, None],
                           'beep.boop': [0x01020304, 0x01020305]
                       },
                       'props': {
                           'tick': 0x01020304,
                           'tock': ['hehe', ['haha', 1]]
                       }}]]
        ev = ('node', (('test:str', 'test'),
                       {'tags': {
                           'beep': (None, None),
                           'beep.boop': (0x01020304, 0x01020305)
                       },
                       'props': {
                           'tick': 0x01020304,
                           'tock': ('hehe', ('haha', 1))
                       }}))

        self.eq(ev, s_common.tuplify(tv))
        tv = ('foo', ['bar', 'bat'])
        ev = ('foo', ('bar', 'bat'))
        self.eq(ev, s_common.tuplify(tv))

    def test_common_flatten(self):
        item = {'foo': 'bar', 'baz': 10, 'gronk': True, 'hehe': ['ha', 'ha'], 'tupl': (1, 'two'), 'newp': None}
        self.ne('15c8a3727942fa01e04d6a7a525666a2', s_common.guid(item))
        self.eq('15c8a3727942fa01e04d6a7a525666a2', s_common.guid(s_common.flatten(item)))

    def test_common_vertup(self):
        self.eq(s_common.vertup('1.3.30'), (1, 3, 30))
        self.true(s_common.vertup('30.40.50') > (9, 0))

    def test_common_file_helpers(self):
<<<<<<< HEAD
        self.skip('The du tests are no longer stable? - epiphyte')
=======

>>>>>>> 96b79b8f
        # genfile
        with self.getTestDir() as testdir:
            fd = s_common.genfile(testdir, 'woot', 'foo.bin')
            fd.write(b'genfile_test')
            fd.close()

            with open(os.path.join(testdir, 'woot', 'foo.bin'), 'rb') as fd:
                buf = fd.read()
            self.eq(buf, b'genfile_test')

        # reqpath
        with self.getTestDir() as testdir:
            with s_common.genfile(testdir, 'test.txt') as fd:
                fd.write(b'')
            self.eq(os.path.join(testdir, 'test.txt'), s_common.reqpath(testdir, 'test.txt'))
            self.raises(s_exc.NoSuchFile, s_common.reqpath, testdir, 'newp')

        # reqfile
        with self.getTestDir() as testdir:
            with s_common.genfile(testdir, 'test.txt') as fd:
                fd.write(b'reqfile_test')
            fd = s_common.reqfile(testdir, 'test.txt')
            buf = fd.read()
            self.eq(buf, b'reqfile_test')
            fd.close()
            self.raises(s_exc.NoSuchFile, s_common.reqfile, testdir, 'newp')

        # getfile
        with self.getTestDir() as testdir:
            with s_common.genfile(testdir, 'test.txt') as fd:
                fd.write(b'getfile_test')
            fd = s_common.getfile(testdir, 'test.txt')
            buf = fd.read()
            self.eq(buf, b'getfile_test')
            fd.close()
            self.none(s_common.getfile(testdir, 'newp'))

        # getbytes
        with self.getTestDir() as testdir:
            with s_common.genfile(testdir, 'test.txt') as fd:
                fd.write(b'getbytes_test')
            buf = s_common.getbytes(testdir, 'test.txt')
            self.eq(buf, b'getbytes_test')
            self.none(s_common.getbytes(testdir, 'newp'))

        # reqbytes
        with self.getTestDir() as testdir:
            with s_common.genfile(testdir, 'test.txt') as fd:
                fd.write(b'reqbytes_test')
            buf = s_common.reqbytes(testdir, 'test.txt')
            self.eq(buf, b'reqbytes_test')
            self.raises(s_exc.NoSuchFile, s_common.reqbytes, testdir, 'newp')

        # listdir
        with self.getTestDir() as dirn:
            path = os.path.join(dirn, 'woot.txt')
            with open(path, 'wb') as fd:
                fd.write(b'woot')

            os.makedirs(os.path.join(dirn, 'nest'))
            with open(os.path.join(dirn, 'nest', 'nope.txt'), 'wb') as fd:
                fd.write(b'nope')

            retn = tuple(s_common.listdir(dirn))
            self.len(2, retn)

            retn = tuple(s_common.listdir(dirn, glob='*.txt'))
            self.eq(retn, ((path,)))

            real, appr = s_common.getDirSize(dirn)
            self.eq(real % 512, 0)
            self.gt(real, appr)
            self.ge(appr, len(b'woot') + len(b'nope'))

    def test_common_intify(self):
        self.eq(s_common.intify(20), 20)
        self.eq(s_common.intify("20"), 20)
        self.none(s_common.intify(None))
        self.none(s_common.intify("woot"))

    def test_common_guid(self):
        iden0 = s_common.guid()
        iden1 = s_common.guid('foo bar baz')
        iden2 = s_common.guid('foo bar baz')
        self.ne(iden0, iden1)
        self.eq(iden1, iden2)

    def test_common_isguid(self):
        self.true(s_common.isguid('98db59098e385f0bfdec8a6a0a6118b3'))
        self.false(s_common.isguid('visi'))

    def test_common_chunks(self):
        s = '123456789'
        parts = [chunk for chunk in s_common.chunks(s, 2)]
        self.eq(parts, ['12', '34', '56', '78', '9'])

        parts = [chunk for chunk in s_common.chunks(s, 100000)]
        self.eq(parts, [s])

        parts = [chunk for chunk in s_common.chunks(b'', 10000)]
        self.eq(parts, [b''])

        parts = [chunk for chunk in s_common.chunks([], 10000)]
        self.eq(parts, [[]])

        parts = [chunk for chunk in s_common.chunks('', 10000)]
        self.eq(parts, [''])

        parts = [chunk for chunk in s_common.chunks([1, 2, 3, 4, 5], 2)]
        self.eq(parts, [[1, 2], [3, 4], [5]])

        # set is unslicable
        with self.assertRaises(TypeError) as cm:
            parts = [chunk for chunk in s_common.chunks({1, 2, 3}, 10000)]

        # dict is unslicable
        with self.assertRaises((TypeError, KeyError)) as cm:
            parts = [chunk for chunk in s_common.chunks({1: 2}, 10000)]

        # empty dict is caught during the [0:0] slice
        with self.assertRaises((TypeError, KeyError)) as cm:
            parts = [chunk for chunk in s_common.chunks({}, 10000)]

    def test_common_ehex_uhex(self):
        byts = b'deadb33f00010203'
        s = s_common.ehex(byts)
        self.isinstance(s, str)
        self.eq(s, '64656164623333663030303130323033')
        # uhex is a linear transform back
        obyts = s_common.uhex(s)
        self.isinstance(obyts, bytes)
        self.eq(byts, obyts)

    def test_common_buid(self):
        byts = b'deadb33f00010203'

        iden = s_common.buid()
        self.isinstance(iden, bytes)
        self.len(32, iden)
        # Buids are random by default
        iden2 = s_common.buid()
        self.ne(iden, iden2)

        # buids may be derived from any msgpackable valu which is stable
        iden3 = s_common.buid(byts)
        evalu = b'\xde\x8a\x8a\x88\xbc \xd4\xc1\x81J\xf5\xc7\xbf\xbc\xd2T6\xba\xd0\xf1\x10\xaa\x07<\xfa\xe5\xfc\x8c\x93\xeb\xb4 '
        self.len(32, iden3)
        self.eq(iden3, evalu)

    def test_common_spin(self):
        s = '1234'
        gen = iter(s)
        s_common.spin(gen)
        # Ensure we consumed everything from the generator
        self.raises(StopIteration, next, gen)

        # Consuming a generator could have effects!
        data = []
        def hehe():
            for c in s:
                data.append(c)
                yield c
        gen = hehe()
        s_common.spin(gen)
        self.eq(data, [c for c in s])

    def test_common_config(self):

        confdefs = (
            ('foo', {'defval': 20}),
            ('bar', {'defval': 30}),
        )

        conf = s_common.config({'foo': 80}, confdefs)

        self.eq(80, conf.get('foo'))
        self.eq(30, conf.get('bar'))

    def test_common_yaml(self):
        obj = [{'key': 1,
                'key2': [1, 2, 3],
                'key3': True,
                'key4': 'some str',
                'key5': {
                    'oh': 'my',
                    'we all': 'float down here'
                }, },
               'duck',
               False,
               'zero',
               0.1,
               ]
        with self.getTestDir() as dirn:
            s_common.yamlsave(obj, dirn, 'test.yaml')
            robj = s_common.yamlload(dirn, 'test.yaml')

            self.eq(obj, robj)

            obj = {'foo': 'bar', 'zap': [3, 4, 'f']}
            s_common.yamlsave(obj, dirn, 'test.yaml')
            s_common.yamlmod({'bar': 42}, dirn, 'test.yaml')
            robj = s_common.yamlload(dirn, 'test.yaml')
            obj['bar'] = 42
            self.eq(obj, robj)

            s_common.yamlmod({'bar': 42}, dirn, 'nomod.yaml')
            robj = s_common.yamlload(dirn, 'nomod.yaml')
            self.eq(robj, {'bar': 42})

            s_common.yamlpop('zap', dirn, 'test.yaml')
            robj = s_common.yamlload(dirn, 'test.yaml')
            self.eq(robj, {'foo': 'bar', 'bar': 42})
            # And its replayable
            s_common.yamlpop('zap', dirn, 'test.yaml')
            # And won't blow up if the file doesn't exist
            s_common.yamlpop('zap', dirn, 'newp.yaml')

            # Test yaml helper safety
            s = '!!python/object/apply:os.system ["pwd"]'
            with s_common.genfile(dirn, 'explode.yaml') as fd:
                fd.write(s.encode())
            self.raises(yaml.YAMLError, s_common.yamlload, dirn, 'explode.yaml')

            # Make sure we're testing the CSafeLoader and not the python native
            # implementation
            self.eq(s_common.Loader, yaml.CSafeLoader)

            data = '{"foo":"bar", "unicode": "✊"}'
            obj = s_common.yamlloads(data)
            self.eq(obj, {'foo': 'bar', 'unicode': '✊'})

            obj = s_common.yamlloads(data.encode('utf8'))
            self.eq(obj, {'foo': 'bar', 'unicode': '✊'})

            obj = s_common.yamlloads('{"foo": "bar", "unicode": "\u270A"}')
            self.eq(obj, {'foo': 'bar', 'unicode': '✊'})

    def test_switchext(self):
        retn = s_common.switchext('foo.txt', ext='.rdf')
        self.eq(retn, s_common.genpath('foo.rdf'))

        retn = s_common.switchext('.vim', ext='.rdf')
        self.eq(retn, s_common.genpath('.vim.rdf'))

    def test_envbool(self):
        with self.setTstEnvars(SYN_FOO='true', SYN_BAR='1', SYN_BAZ='foobar'):
            self.true(s_common.envbool('SYN_FOO'))
            self.true(s_common.envbool('SYN_BAR'))
            self.true(s_common.envbool('SYN_BAZ'))
            # non-existent and default behaviors
            self.false(s_common.envbool('SYN_NEWP'))
            self.true(s_common.envbool('SYN_NEWP', '1'))

        with self.setTstEnvars(SYN_FOO='false', SYN_BAR='0'):
            self.false(s_common.envbool('SYN_FOO'))
            self.false(s_common.envbool('SYN_BAR'))

    def test_normlog(self):
        self.eq(10, s_common.normLogLevel(' 10 '))
        self.eq(10, s_common.normLogLevel(10))
        self.eq(20, s_common.normLogLevel(' inFo\n'))
        with self.raises(s_exc.BadArg):
            s_common.normLogLevel(100)
        with self.raises(s_exc.BadArg):
            s_common.normLogLevel('BEEP')
        with self.raises(s_exc.BadArg):
            s_common.normLogLevel('12')
        with self.raises(s_exc.BadArg):
            s_common.normLogLevel({'key': 'newp'})

    async def test_merggenr(self):
        async def asyncl(data):
            for item in data:
                yield item

        async def alist(coro):
            return [x async for x in coro]

        l1 = (1, 2, 3)
        l2 = (4, 5, 6)
        l3 = (7, 8, 9)

        retn = s_common.merggenr([asyncl(lt) for lt in (l1, l2, l3)], lambda x, y: x < y)
        self.eq((1, 2, 3, 4, 5, 6, 7, 8, 9), await alist(retn))

        retn = s_common.merggenr([asyncl(lt) for lt in (l1, l1, l1)], lambda x, y: x < y)
        self.eq((1, 1, 1, 2, 2, 2, 3, 3, 3), await alist(retn))

        retn = s_common.merggenr([asyncl(lt) for lt in (l3, l2, l1)], lambda x, y: x < y)
        self.eq((1, 2, 3, 4, 5, 6, 7, 8, 9), await alist(retn))

        retn = s_common.merggenr2([asyncl(lt) for lt in (l1, l2, l3, ())], lambda x: x)
        self.eq((1, 2, 3, 4, 5, 6, 7, 8, 9), await alist(retn))

        retn = s_common.merggenr2([asyncl(lt) for lt in (l1, l1, l1)], lambda x: x)
        self.eq((1, 1, 1, 2, 2, 2, 3, 3, 3), await alist(retn))

        retn = s_common.merggenr2([asyncl(lt) for lt in (l3, l2, l1)], lambda x: x)
        self.eq((1, 2, 3, 4, 5, 6, 7, 8, 9), await alist(retn))

        retn = s_common.merggenr2([asyncl(lt) for lt in (l1, l2, l3, ())])
        self.eq((1, 2, 3, 4, 5, 6, 7, 8, 9), await alist(retn))

        retn = s_common.merggenr2([asyncl(lt) for lt in (l1, l1, l1)])
        self.eq((1, 1, 1, 2, 2, 2, 3, 3, 3), await alist(retn))

        retn = s_common.merggenr2([asyncl(lt) for lt in (l3, l2, l1)])
        self.eq((1, 2, 3, 4, 5, 6, 7, 8, 9), await alist(retn))

        l1 = (3, 2, 1)
        l2 = (6, 5, 4)
        l3 = (9, 8, 7)

        retn = s_common.merggenr2([asyncl(lt) for lt in (l1, l2, l3)], lambda x: x, True)
        self.eq((9, 8, 7, 6, 5, 4, 3, 2, 1), await alist(retn))

        retn = s_common.merggenr2([asyncl(lt) for lt in (l1, l1, l1)], lambda x: x, True)
        self.eq((3, 3, 3, 2, 2, 2, 1, 1, 1), await alist(retn))

        retn = s_common.merggenr2([asyncl(lt) for lt in (l3, l2, l1)], lambda x: x, True)
        self.eq((9, 8, 7, 6, 5, 4, 3, 2, 1), await alist(retn))

        retn = s_common.merggenr2([asyncl(lt) for lt in (l1, l2, l3)], reverse=True)
        self.eq((9, 8, 7, 6, 5, 4, 3, 2, 1), await alist(retn))

        retn = s_common.merggenr2([asyncl(lt) for lt in (l1, l1, l1)], reverse=True)
        self.eq((3, 3, 3, 2, 2, 2, 1, 1, 1), await alist(retn))

        retn = s_common.merggenr2([asyncl(lt) for lt in (l3, l2, l1)], reverse=True)
        self.eq((9, 8, 7, 6, 5, 4, 3, 2, 1), await alist(retn))

    def test_sslctx(self):
        with self.getTestDir(mirror='certdir') as dirn:
            cadir = s_common.genpath(dirn, 'cas')
            os.makedirs(s_common.genpath(cadir, 'newp'))
            with self.getLoggerStream('synapse.common', f'Error loading {cadir}/ca.key') as stream:
                ctx = s_common.getSslCtx(cadir)
                self.true(stream.wait(10))
            ca_subjects = {cert.get('subject') for cert in ctx.get_ca_certs()}
            self.isin(((('commonName', 'test'),),), ca_subjects)

    async def test_wait_for(self):

        async def foo():
            return 123

        loop = asyncio.get_running_loop()
        footask = loop.create_task(foo())

        await footask

        self.eq(123, await s_common.wait_for(footask, timeout=-1))

    def test_trim_text(self):
        tvs = (
            ('Hello world!', 'Hello world!'),
            ('Hello world 123', 'Hello world 123'),
            ('Hello world 1234', 'Hello world 1234'),
            ('Hello world 12345', 'Hello world 1...'),
            ('Hello world 1234 5678', 'Hello world 1...'),
            ('HelloXworldY1234Z5678', 'HelloXworldY1...'),
        )
        n = 16
        for iv, ev in tvs:
            v = s_common.trimText(iv, n=n)
            self.le(len(v), n)
            self.eq(v, ev)

    async def test_tornado_monkeypatch(self):
        class JsonHandler(s_httpapi.Handler):
            async def get(self):
                resp = {
                    'foo': 'bar',
                    'html': '<html></html>'
                }
                self.write(resp)

        async with self.getTestCore() as core:
            core.addHttpApi('/api/v1/test_tornado/', JsonHandler, {'cell': core})
            _, port = await core.addHttpsPort(0)
            url = f'https://127.0.0.1:{port}/api/v1/test_tornado/'

            async with aiohttp.ClientSession() as session:
                async with session.get(url, ssl=False) as resp:
                    self.eq(resp.status, http.HTTPStatus.OK)

                    text = await resp.text()
                    self.eq(text, '{"foo":"bar","html":"<html><\\/html>"}')

                    json = await resp.json()
                    self.eq(json, {'foo': 'bar', 'html': '<html></html>'})<|MERGE_RESOLUTION|>--- conflicted
+++ resolved
@@ -80,11 +80,6 @@
         self.true(s_common.vertup('30.40.50') > (9, 0))
 
     def test_common_file_helpers(self):
-<<<<<<< HEAD
-        self.skip('The du tests are no longer stable? - epiphyte')
-=======
-
->>>>>>> 96b79b8f
         # genfile
         with self.getTestDir() as testdir:
             fd = s_common.genfile(testdir, 'woot', 'foo.bin')
