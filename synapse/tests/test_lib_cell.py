--- conflicted
+++ resolved
@@ -682,7 +682,6 @@
                 self.eq('faz', cell.conf.get('auth:conf')['baz'])
                 await cell.auth.addUser('visi')
 
-<<<<<<< HEAD
     async def test_cell_onepass(self):
 
         with self.getTestDir() as dirn:
@@ -736,7 +735,7 @@
                 with self.raises(s_exc.AuthDeny):
                     async with await s_telepath.openurl(f'tcp://visi:{onepass}@127.0.0.1:{tport}') as proxy:
                         pass
-=======
+
     async def test_cell_activecoro(self):
 
         evt0 = asyncio.Event()
@@ -792,5 +791,4 @@
                 await cell.setCellActive(True)
                 await step()
 
-                self.none(await cell.delActiveCoro(s_common.guid()))
->>>>>>> b614f679
+                self.none(await cell.delActiveCoro(s_common.guid()))