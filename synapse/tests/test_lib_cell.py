--- conflicted
+++ resolved
@@ -1408,7 +1408,6 @@
                 async with await s_cell.Cell.anit(dirn=dirn, conf=conf) as cell:
                     pass
 
-<<<<<<< HEAD
     async def test_advisory_locking(self):
         # fcntl not supported on windows
         self.thisHostMustNot(platform='windows')
@@ -1434,7 +1433,7 @@
             os.kill(proc.pid, signal.SIGTERM)
             proc.join(timeout=10)
             self.eq(proc.exitcode, 137)
-=======
+
     async def test_cell_backup_default(self):
 
         async with self.getTestCore() as core:
@@ -1449,5 +1448,4 @@
             self.true(os.path.isdir(barpath))
 
             foonest = s_common.genpath(core.dirn, 'backups', 'bar', 'backups')
-            self.false(os.path.isdir(foonest))
->>>>>>> 030a00c6
+            self.false(os.path.isdir(foonest))