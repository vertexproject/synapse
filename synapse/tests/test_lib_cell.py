import os
import sys
import time
import signal
import asyncio
import tarfile
import multiprocessing

from unittest import mock

import synapse.exc as s_exc
import synapse.common as s_common
import synapse.cortex as s_cortex
import synapse.daemon as s_daemon
import synapse.telepath as s_telepath

import synapse.lib.base as s_base
import synapse.lib.cell as s_cell
import synapse.lib.link as s_link
import synapse.lib.version as s_version
import synapse.lib.hiveauth as s_hiveauth
import synapse.lib.lmdbslab as s_lmdbslab
import synapse.lib.crypto.passwd as s_passwd

import synapse.tests.utils as s_t_utils
from synapse.tests.utils import alist

# Defective versions of spawned backup processes
def _sleeperProc(pipe, srcdir, dstdir, lmdbpaths, logconf):
    time.sleep(3.0)

def _sleeper2Proc(pipe, srcdir, dstdir, lmdbpaths, logconf):
    time.sleep(2.0)

def _exiterProc(pipe, srcdir, dstdir, lmdbpaths, logconf):
    pipe.send('captured')
    sys.exit(1)

def _backupSleep(path, linkinfo):
    time.sleep(3.0)

async def _doEOFBackup(path):
    return

async def _iterBackupEOF(path, linkinfo):
    link = await s_link.fromspawn(linkinfo)
    await s_daemon.t2call(link, _doEOFBackup, (path,), {})
    link.writer.write_eof()
    await link.fini()

def _backupEOF(path, linkinfo):
    asyncio.run(_iterBackupEOF(path, linkinfo))

def lock_target(dirn, evt1):  # pragma: no cover
    '''
    Function to make a cell in a directory and wait to be shut down.
    Used as a Process target for advisory locking tests.

    Args:
        dirn (str): Cell directory.
        evt1 (multiprocessing.Event): event to twiddle
    '''
    async def main():
        cell = await s_cell.Cell.anit(dirn)
        await cell.addSignalHandlers()
        evt1.set()
        await cell.waitfini(timeout=60)

    asyncio.run(main())
    sys.exit(137)

class EchoAuthApi(s_cell.CellApi):

    def isadmin(self):
        return self.user.isAdmin()

    async def icando(self, *path):
        await self._reqUserAllowed(path)
        return True

class EchoAuth(s_cell.Cell):
    cellapi = EchoAuthApi

    async def answer(self):
        return 42

    async def badanswer(self):
        raise s_exc.BadArg(mesg='ad hominem')

    async def stream(self, doraise=False):
        yield 1
        yield 2
        if doraise:
            raise s_exc.BadTime(mesg='call again later')

async def altAuthCtor(cell):
    authconf = cell.conf.get('auth:conf')
    assert authconf['foo'] == 'bar'
    authconf['baz'] = 'faz'
    return await s_cell.Cell._initCellHiveAuth(cell)

class CellTest(s_t_utils.SynTest):

    async def test_cell_auth(self):

        with self.getTestDir() as dirn:

            async with await EchoAuth.anit(dirn) as echo:

                echo.dmon.share('echo00', echo)
                root = await echo.auth.getUserByName('root')
                await root.setPasswd('secretsauce')

                self.eq('root', echo.getUserName(root.iden))
                self.eq('<unknown>', echo.getUserName('derp'))

                host, port = await echo.dmon.listen('tcp://127.0.0.1:0/')

                url = f'tcp://127.0.0.1:{port}/echo00'
                await self.asyncraises(s_exc.AuthDeny, s_telepath.openurl(url))

                url = f'tcp://fake@127.0.0.1:{port}/echo00'
                await self.asyncraises(s_exc.NoSuchUser, s_telepath.openurl(url))

                url = f'tcp://root@127.0.0.1:{port}/echo00'
                await self.asyncraises(s_exc.AuthDeny, s_telepath.openurl(url))

                url = f'tcp://root:newpnewp@127.0.0.1:{port}/echo00'
                await self.asyncraises(s_exc.AuthDeny, s_telepath.openurl(url))

                root_url = f'tcp://root:secretsauce@127.0.0.1:{port}/echo00'
                async with await s_telepath.openurl(root_url) as proxy:
                    self.true(await proxy.isadmin())
                    self.true(await proxy.allowed(('hehe', 'haha')))

                    # Auth data is reflected in the Dmon session
                    resp = await proxy.getDmonSessions()
                    self.len(1, resp)
                    info = resp[0]
                    self.eq(info.get('items'), {None: 'synapse.tests.test_lib_cell.EchoAuthApi'})
                    self.eq(info.get('user').get('name'), 'root')
                    self.eq(info.get('user').get('iden'), root.iden)

                visi = await echo.auth.addUser('visi')
                await visi.setPasswd('foo')
                await visi.addRule((True, ('foo', 'bar')))
                testrole = await echo.auth.addRole('testrole')
                await echo.auth.addRole('privrole')
                await visi.grant(testrole.iden)

                visi_url = f'tcp://visi:foo@127.0.0.1:{port}/echo00'
                async with await s_telepath.openurl(visi_url) as proxy:  # type: EchoAuthApi
                    self.true(await proxy.allowed(('foo', 'bar')))
                    self.false(await proxy.isadmin())
                    self.false(await proxy.allowed(('hehe', 'haha')))

                    # User can get authinfo data for themselves and their roles
                    uatm = await proxy.getUserInfo('visi')
                    self.eq(uatm.get('name'), 'visi')
                    self.eq(uatm.get('iden'), visi.iden)
                    self.eq(uatm.get('roles'), ('all', 'testrole'))
                    self.eq(uatm.get('rules'), ((True, ('foo', 'bar')),))
                    ratm = await proxy.getRoleInfo('testrole')
                    self.eq(ratm.get('name'), 'testrole')
                    self.eq(ratm.get('iden'), testrole.iden)

                    # User cannot get authinfo for other items since they are
                    # not an admin or do not have those roles.
                    await self.asyncraises(s_exc.AuthDeny, proxy.getUserInfo('root'))
                    await self.asyncraises(s_exc.AuthDeny, proxy.getRoleInfo('privrole'))

                    # Basic auth checks
                    self.true(await proxy.icando('foo', 'bar'))
                    await self.asyncraises(s_exc.AuthDeny, proxy.icando('foo', 'newp'))

                    # happy path perms
                    await visi.addRule((True, ('hive:set', 'foo', 'bar')))
                    await visi.addRule((True, ('hive:get', 'foo', 'bar')))
                    await visi.addRule((True, ('hive:pop', 'foo', 'bar')))

                    val = await echo.setHiveKey(('foo', 'bar'), 'thefirstval')
                    self.eq(None, val)

                    # check that we get the old val back
                    val = await echo.setHiveKey(('foo', 'bar'), 'wootisetit')
                    self.eq('thefirstval', val)

                    val = await echo.getHiveKey(('foo', 'bar'))
                    self.eq('wootisetit', val)

                    val = await echo.popHiveKey(('foo', 'bar'))
                    self.eq('wootisetit', val)

                    val = await echo.setHiveKey(('foo', 'bar', 'baz'), 'a')
                    val = await echo.setHiveKey(('foo', 'bar', 'faz'), 'b')
                    val = await echo.setHiveKey(('foo', 'bar', 'haz'), 'c')
                    val = await echo.listHiveKey(('foo', 'bar'))
                    self.eq(('baz', 'faz', 'haz'), val)

                    # visi user can change visi user pass
                    await proxy.setUserPasswd(visi.iden, 'foobar')
                    # non admin visi user cannot change root user pass
                    with self.raises(s_exc.AuthDeny):
                        await proxy.setUserPasswd(echo.auth.rootuser.iden, 'coolstorybro')
                    # cannot change a password for a non existent user
                    with self.raises(s_exc.NoSuchUser):
                        await proxy.setUserPasswd('newp', 'new[')

                # setRoles() allows arbitrary role ordering
                extra_role = await echo.auth.addRole('extrarole')
                await visi.setRoles((extra_role.iden, testrole.iden, echo.auth.allrole.iden))
                visi_url = f'tcp://visi:foobar@127.0.0.1:{port}/echo00'
                async with await s_telepath.openurl(visi_url) as proxy:  # type: EchoAuthApi
                    uatm = await proxy.getUserInfo('visi')
                    self.eq(uatm.get('roles'), ('extrarole', 'testrole', 'all',))

                    # setRoles are wholesale replacements
                    await visi.setRoles((echo.auth.allrole.iden, testrole.iden))
                    uatm = await proxy.getUserInfo('visi')
                    self.eq(uatm.get('roles'), ('all', 'testrole'))

                # coverage test - nops short circuit
                await visi.setRoles((echo.auth.allrole.iden, testrole.iden))

                # grants must have the allrole in place
                with self.raises(s_exc.BadArg):
                    await visi.setRoles((extra_role.iden, testrole.iden))

                # New password works
                visi_url = f'tcp://visi:foobar@127.0.0.1:{port}/echo00'
                async with await s_telepath.openurl(visi_url) as proxy:  # type: EchoAuthApi
                    info = await proxy.getCellUser()
                    self.eq(info.get('name'), 'visi')

                async with await s_telepath.openurl(root_url) as proxy:  # type: EchoAuthApi

                    # root user can change visi user pass
                    await proxy.setUserPasswd(visi.iden, 'foo')
                    visi_url = f'tcp://visi:foo@127.0.0.1:{port}/echo00'

                    await proxy.setUserLocked(visi.iden, True)
                    info = await proxy.getUserInfo('visi')
                    self.true(info.get('locked'))
                    await self.asyncraises(s_exc.AuthDeny,
                                           s_telepath.openurl(visi_url))

                    await proxy.setUserLocked(visi.iden, False)
                    info = await proxy.getUserInfo('visi')
                    self.false(info.get('locked'))
                    async with await s_telepath.openurl(visi_url) as visi_proxy:
                        self.false(await visi_proxy.isadmin())

                async with await s_telepath.openurl(root_url) as proxy:  # type: EchoAuthApi

                    await self.asyncraises(s_exc.NoSuchUser,
                                           proxy.setUserArchived('newp', True))
                    await proxy.setUserArchived(visi.iden, True)
                    info = await proxy.getUserInfo('visi')
                    self.true(info.get('archived'))
                    self.true(info.get('locked'))
                    users = await proxy.getAuthUsers()
                    self.len(1, users)
                    users = await proxy.getAuthUsers(archived=True)
                    self.len(2, users)
                    await self.asyncraises(s_exc.AuthDeny,
                                           s_telepath.openurl(visi_url))

                    await proxy.setUserArchived(visi.iden, False)
                    info = await proxy.getUserInfo('visi')
                    self.false(info.get('archived'))
                    self.true(info.get('locked'))
                    users = await proxy.getAuthUsers(archived=True)
                    self.len(2, users)

                    await self.asyncraises(s_exc.AuthDeny,
                                           s_telepath.openurl(visi_url))

                await echo.setHiveKey(('foo', 'bar'), [1, 2, 3, 4])
                self.eq([1, 2, 3, 4], await echo.getHiveKey(('foo', 'bar')))
                self.isin('foo', await echo.listHiveKey())
                self.eq(['bar'], await echo.listHiveKey(('foo',)))
                await echo.popHiveKey(('foo', 'bar'))
                self.eq([], await echo.listHiveKey(('foo',)))

                # Ensure we can delete a rule by its item and index position
                async with echo.getLocalProxy() as proxy:  # type: EchoAuthApi
                    rule = (True, ('hive:set', 'foo', 'bar'))
                    self.isin(rule, visi.info.get('rules'))
                    await proxy.delUserRule(visi.iden, rule)
                    self.notin(rule, visi.info.get('rules'))
                    # Removing a non-existing rule by *rule* has no consequence
                    await proxy.delUserRule(visi.iden, rule)

                    rule = visi.info.get('rules')[0]
                    self.isin(rule, visi.info.get('rules'))
                    await proxy.delUserRule(visi.iden, rule)
                    self.notin(rule, visi.info.get('rules'))

    async def test_cell_unix_sock(self):

        async with self.getTestCore() as core:
            # This directs the connection through the cell:// handler.
            async with core.getLocalProxy() as prox:
                user = await prox.getCellUser()
                self.eq('root', user.get('name'))
                self.true(await prox.isCellActive())

        # Explicit use of the unix:// handler
        async with self.getTestCore() as core:
            dirn = core.dirn
            url = f'unix://{dirn}/sock:cortex'
            async with await s_telepath.openurl(url) as prox:
                user = await prox.getCellUser()
                self.eq('root', user.get('name'))
                iden = await prox.getCellIden()

            url = f'unix://{dirn}/sock:*'
            async with await s_telepath.openurl(url) as prox:
                self.eq(iden, await prox.getCellIden())

    async def test_cell_authpasswd(self):
        conf = {
            'auth:passwd': 'cottoncandy',
        }
        pconf = {'user': 'root', 'passwd': 'cottoncandy'}

        with self.getTestDir() as dirn:

            s_common.yamlsave(conf, dirn, 'cell.yaml')
            async with await EchoAuth.anit(dirn) as echo:

                # start a regular network listener so we can auth
                host, port = await echo.dmon.listen('tcp://127.0.0.1:0/')
                async with await s_telepath.openurl(f'tcp://127.0.0.1:{port}/', **pconf) as proxy:

                    self.true(await proxy.isadmin())
                    self.true(await proxy.allowed(('hehe', 'haha')))

                url = f'tcp://root@127.0.0.1:{port}/'
                await self.asyncraises(s_exc.AuthDeny, s_telepath.openurl(url))

            os.unlink(s_common.genpath(dirn, 'cell.yaml'))
            # Pass the auth data in via conf directly
            async with await EchoAuth.anit(dirn,
                                           conf={'auth:passwd': 'pennywise'}) as echo:

                # start a regular network listener so we can auth
                host, port = await echo.dmon.listen('tcp://127.0.0.1:0/')
                url = f'tcp://root:pennywise@127.0.0.1:{port}/'
                async with await s_telepath.openurl(url) as proxy:

                    self.true(await proxy.isadmin())
                    self.true(await proxy.allowed(('hehe', 'haha')))

        # Ensure the cell and its auth have been fini'd
        self.true(echo.isfini)
        self.true(echo.auth.isfini)
        root = await echo.auth.getUserByName('root')
        self.true(root.isfini)

    async def test_cell_userapi(self):

        async with self.getTestCore() as core:
            visi = await core.auth.addUser('visi')
            await visi.setPasswd('secret')
            await visi.addRule((True, ('foo', 'bar')))

            async with core.getLocalProxy() as proxy:

                self.none(await proxy.tryUserPasswd('newpnewp', 'newp'))
                self.none(await proxy.tryUserPasswd('visi', 'newp'))
                udef = await proxy.tryUserPasswd('visi', 'secret')
                self.eq(visi.iden, udef['iden'])

                self.true(await proxy.isUserAllowed(visi.iden, ('foo', 'bar')))
                self.false(await proxy.isUserAllowed(visi.iden, ('hehe', 'haha')))
                self.false(await proxy.isUserAllowed('newpnewp', ('hehe', 'haha')))
                self.false(await proxy.isRoleAllowed('newpnewp', ('foo', 'bar')))

                await proxy.setUserProfInfo(visi.iden, 'hehe', 'haha')
                self.eq('haha', await proxy.getUserProfInfo(visi.iden, 'hehe'))
                self.eq('haha', (await proxy.getUserProfile(visi.iden))['hehe'])

                iden = s_common.guid(('foo', 101))
                udef = await proxy.addUser('foo', iden=iden)
                self.eq(udef.get('iden'), iden)

    async def test_longpath(self):
        # This is similar to the DaemonTest::test_unixsock_longpath
        # but exercises the long-path failure inside of the cell's daemon
        # instead.
        with self.getTestDir() as dirn:
            extrapath = 108 * 'A'
            longdirn = s_common.genpath(dirn, extrapath)
            with self.getAsyncLoggerStream('synapse.lib.cell', 'LOCAL UNIX SOCKET WILL BE UNAVAILABLE') as stream:
                async with self.getTestCell(s_cell.Cell, dirn=longdirn) as cell:
                    self.none(cell.dmon.addr)
                self.true(await stream.wait(1))

    async def test_cell_setuser(self):

        with self.getTestDir() as dirn:

            async with await s_cell.Cell.anit(dirn) as cell:

                async with cell.getLocalProxy() as prox:

                    self.eq('root', (await prox.getCellUser())['name'])
                    snfo = await prox.getDmonSessions()
                    self.len(1, snfo)
                    self.eq(snfo[0].get('user').get('name'), 'root')

                    with self.raises(s_exc.NoSuchUser):
                        await prox.setCellUser(s_common.guid())

                    visi = await prox.addUser('visi')

                    self.true(await prox.setCellUser(visi['iden']))
                    self.eq('visi', (await prox.getCellUser())['name'])

                    # setCellUser propagates his change to the Daemon Sess object.
                    # But we have to use the daemon directly to get that info
                    snfo = await cell.dmon.getSessInfo()
                    self.len(1, snfo)
                    self.eq(snfo[0].get('user').get('name'), 'visi')

                    with self.raises(s_exc.AuthDeny):
                        await prox.setCellUser(s_common.guid())

    async def test_cell_hiveboot(self):

        with self.getTestDir() as dirn:

            tree = {
                'kids': {
                    'hehe': {'value': 'haha'},
                }
            }

            bootpath = os.path.join(dirn, 'hiveboot.yaml')

            s_common.yamlsave(tree, bootpath)

            async with await s_cell.Cell.anit(dirn) as cell:
                self.eq('haha', await cell.hive.get(('hehe',)))

            # test that the file does not load again
            tree['kids']['redbaloons'] = {'value': 99}
            s_common.yamlsave(tree, bootpath)

            async with await s_cell.Cell.anit(dirn) as cell:
                self.none(await cell.hive.get(('redbaloons',)))

        # Do a full hive dump/load
        with self.getTestDir() as dirn:
            dir0 = s_common.genpath(dirn, 'cell00')
            dir1 = s_common.genpath(dirn, 'cell01')
            async with await s_cell.Cell.anit(dir0, {'auth:passwd': 'root'}) as cell00:
                await cell00.hive.set(('beeps',), [1, 2, 'three'])

                tree = await cell00.saveHiveTree()
                s_common.yamlsave(tree, dir1, 'hiveboot.yaml')
                with s_common.genfile(dir1, 'cell.guid') as fd:
                    _ = fd.write(cell00.iden.encode())

            async with await s_cell.Cell.anit(dir1) as cell01:
                resp = await cell01.hive.get(('beeps',))
                self.isinstance(resp, tuple)
                self.eq(resp, (1, 2, 'three'))

            self.eq(cell00.iden, cell01.iden)

    async def test_cell_getinfo(self):
        async with self.getTestCore() as cell:
            cell.COMMIT = 'mycommit'
            cell.VERSION = (1, 2, 3)
            cell.VERSTRING = '1.2.3'
            async with cell.getLocalProxy() as prox:
                info = await prox.getCellInfo()
                # Cell information
                cnfo = info.get('cell')
                snfo = info.get('synapse')
                self.eq(cnfo.get('commit'), 'mycommit')
                self.eq(cnfo.get('version'), (1, 2, 3))
                self.eq(cnfo.get('verstring'), '1.2.3')
                self.eq(cnfo.get('type'), 'cortex')
                self.true(cnfo.get('active'))
                # A Cortex populated cellvers
                self.isin('cortex:defaults', cnfo.get('cellvers', {}))

                # Synapse information
                self.eq(snfo.get('version'), s_version.version)
                self.eq(snfo.get('verstring'), s_version.verstring),
                self.eq(snfo.get('commit'), s_version.commit)

    async def test_cell_dyncall(self):

        with self.getTestDir() as dirn:
            async with await EchoAuth.anit(dirn) as cell, cell.getLocalProxy() as prox:
                cell.dynitems['self'] = cell
                self.eq(42, await prox.dyncall('self', s_common.todo('answer')))
                await self.asyncraises(s_exc.BadArg, prox.dyncall('self', s_common.todo('badanswer')))

                self.eq([1, 2], await s_t_utils.alist(await prox.dyncall('self', s_common.todo('stream'))))

                todo = s_common.todo('stream', doraise=True)
                await self.agenraises(s_exc.BadTime, await prox.dyncall('self', todo))

                items = []
                todo = s_common.todo('stream', doraise=False)
                async for item in prox.dyniter('self', todo):
                    items.append(item)
                self.eq(items, [1, 2])

    async def test_cell_promote(self):

        with self.getTestDir() as dirn:
            async with await s_cell.Cell.anit(dirn) as cell:
                async with cell.getLocalProxy() as proxy:
                    with self.raises(s_exc.BadConfValu):
                        await proxy.promote()

    async def test_cell_anon(self):

        with self.getTestDir() as dirn:
            conf = {'auth:anon': 'anon'}
            async with await s_cell.Cell.anit(dirn, conf=conf) as cell:
                anon = await cell.auth.addUser('anon')
                await cell.auth.rootuser.setPasswd('secret')
                host, port = await cell.dmon.listen('tcp://127.0.0.1:0')
                async with await s_telepath.openurl('tcp://127.0.0.1/', port=port) as prox:
                    info = await prox.getCellUser()
                    self.eq(anon.iden, info.get('iden'))

                await anon.setLocked(True)
                with self.raises(s_exc.AuthDeny):
                    await s_telepath.openurl('tcp://127.0.0.1/', port=port)

                await cell.auth.delUser(anon.iden)
                with self.raises(s_exc.AuthDeny):
                    await s_telepath.openurl('tcp://127.0.0.1/', port=port)

    async def test_cell_nexuschanges(self):

        with self.getTestDir() as dirn:

            dir0 = s_common.genpath(dirn, 'cell00')
            dir1 = s_common.genpath(dirn, 'cell01')

            async def coro(prox, offs):
                retn = []
                yielded = False
                async for offset, data in prox.getNexusChanges(offs):
                    yielded = True
                    nexsiden, act, args, kwargs, meta = data
                    if nexsiden == 'auth:auth' and act == 'user:add':
                        retn.append(args)
                        break
                return yielded, retn

            conf = {
                'nexslog:en': True,
                'nexslog:async': True,
                'dmon:listen': 'tcp://127.0.0.1:0/',
                'https:port': 0,
            }
            async with await s_cell.Cell.anit(dir0, conf=conf) as cell00, \
                    cell00.getLocalProxy() as prox00:

                self.true(cell00.nexsroot.map_async)
                self.true(cell00.nexsroot.donexslog)

                await prox00.addUser('test')
                self.true(await prox00.getNexsIndx() > 0)

                # We should have a set of auth:auth changes to find
                task = cell00.schedCoro(coro(prox00, 0))
                yielded, data = await asyncio.wait_for(task, 6)
                self.true(yielded)
                usernames = [args[1] for args in data]
                self.eq(usernames, ['test'])

            # Disable change logging for this cell.
            conf = {'nexslog:en': False}
            async with await s_cell.Cell.anit(dir1, conf=conf) as cell01, \
                    cell01.getLocalProxy() as prox01:
                self.false(cell01.nexsroot.donexslog)

                await prox01.addUser('test')

                task = cell01.schedCoro(coro(prox01, 0))
                yielded, data = await asyncio.wait_for(task, 6)
                self.false(yielded)
                self.eq(data, [])

    async def test_cell_nexusenable(self):

        with self.getTestDir() as dirn:

            conf = {'nexslog:en': False}
            async with await s_cell.Cell.anit(dirn, conf=conf) as cell:
                self.eq(0, await cell.getNexsIndx())
                await cell.addUser('test00')
                self.eq(2, await cell.getNexsIndx())

            # create a first entry that will be greater than the slab starting index
            conf = {'nexslog:en': True}
            async with await s_cell.Cell.anit(dirn, conf=conf) as cell:
                self.eq(2, await cell.getNexsIndx())
                await cell.addUser('test01')
                self.eq(4, await cell.getNexsIndx())

            # restart checks seqn consistency
            conf = {'nexslog:en': True}
            async with await s_cell.Cell.anit(dirn, conf=conf) as cell:
                self.eq(4, await cell.getNexsIndx())
                await cell.addUser('test02')
                self.eq(6, await cell.getNexsIndx())

    async def test_cell_nexuscull(self):

        with self.getTestDir() as dirn, self.withNexusReplay():

            dirn00 = s_common.genpath(dirn, 'cell00')
            dirn01 = s_common.genpath(dirn, 'cell01')

            conf = {
                'nexslog:en': True,
            }
            async with await s_cell.Cell.anit(dirn00, conf=conf) as cell:

                async with cell.getLocalProxy() as prox:

                    # test backup running
                    ind = await prox.getNexsIndx()
                    cell.backuprunning = True
                    await self.asyncraises(s_exc.SlabInUse, prox.rotateNexsLog())
                    await self.asyncraises(s_exc.SlabInUse, prox.cullNexsLog(0))
                    await self.asyncraises(s_exc.SlabInUse, prox.trimNexsLog())
                    cell.backuprunning = False
                    self.eq(ind, await prox.getNexsIndx())

                    # trim can run on empty log since it generates two events
                    self.eq(0, await prox.trimNexsLog())

                    for i in range(5):
                        await prox.setHiveKey(('foo', 'bar'), i)

                    ind = await prox.getNexsIndx()
                    offs = await prox.rotateNexsLog()
                    self.eq(ind + 1, offs)
                    self.eq(ind + 1, await prox.getNexsIndx())

                    # last entry that goes into log is rotate
                    ent = await cell.nexsroot.nexslog.last()
                    self.eq('nexslog:rotate', ent[1][1])

                    # tail is empty
                    self.len(0, [x for x in cell.nexsroot.nexslog.tailseqn.iter(0)])

                    # can't cull because need >= 1 entry
                    self.false(await prox.cullNexsLog(offs))

                    # but now we've generated another nexus event from no-op cull
                    # so we can cull
                    ind = await prox.getNexsIndx()
                    self.true(await prox.cullNexsLog(offs))

                    # last entry in nexus log is cull
                    retn = await alist(cell.nexsroot.nexslog.iter(0))
                    self.len(1, retn)
                    self.eq(ind, retn[0][0])
                    self.eq('nexslog:cull', retn[0][1][1])

                    for i in range(6, 10):
                        await prox.setHiveKey(('foo', 'bar'), i)

                    # trim
                    ind = await prox.getNexsIndx()
                    self.eq(ind, await prox.trimNexsLog())
                    self.eq(ind + 2, await prox.getNexsIndx())  # two entries for rotate, cull

                    retn = await cell.nexsroot.nexslog.last()
                    self.eq('nexslog:cull', retn[1][1])

                    self.eq(ind + 2, await prox.trimNexsLog())

                    for i in range(10, 15):
                        await prox.setHiveKey(('foo', 'bar'), i)

            # nexus log exists but logging is disabled
            conf['nexslog:en'] = False
            async with await s_cell.Cell.anit(dirn00, conf=conf) as cell:

                async with cell.getLocalProxy() as prox:

                    # trim raises because we cannot cull at the rotated offset
                    await self.asyncraises(s_exc.BadConfValu, prox.trimNexsLog())

                    # we can still manually cull
                    offs = await prox.rotateNexsLog()
                    rngs = cell.nexsroot.nexslog._ranges
                    self.len(2, rngs)
                    self.true(await prox.cullNexsLog(offs - 2))

                    # rotated log still exists on disk
                    self.nn(await cell.nexsroot.nexslog.get(rngs[-1] - 1))

            # nexus fully disabled
            async with await s_cell.Cell.anit(dirn01, conf=conf) as cell:

                async with cell.getLocalProxy() as prox:

                    self.eq(0, await prox.getNexsIndx())

                    self.eq(0, await prox.rotateNexsLog())
                    self.false(await prox.cullNexsLog(3))
                    await self.asyncraises(s_exc.BadConfValu, prox.trimNexsLog())

    async def test_cell_nexusrotate(self):

        with self.getTestDir() as dirn, self.withNexusReplay():

            conf = {
                'nexslog:en': True,
            }
            async with await s_cell.Cell.anit(dirn, conf=conf) as cell:

                await cell.setHiveKey(('foo', 'bar'), 0)
                await cell.setHiveKey(('foo', 'bar'), 1)

                await cell.rotateNexsLog()

                self.len(2, cell.nexsroot.nexslog._ranges)
                self.eq(0, cell.nexsroot.nexslog.tailseqn.size)

            async with await s_cell.Cell.anit(dirn, conf=conf) as cell:

                self.len(2, cell.nexsroot.nexslog._ranges)
                self.eq(0, cell.nexsroot.nexslog.tailseqn.size)

                await cell.setHiveKey(('foo', 'bar'), 2)

                # new item is added to the right log
                self.len(2, cell.nexsroot.nexslog._ranges)
                self.eq(1, cell.nexsroot.nexslog.tailseqn.size)

    async def test_cell_authv2(self):

        async with self.getTestCore() as core:

            visi = await core.addUser('visi')
            ninjas = await core.addRole('ninjas')

            async with core.getLocalProxy() as proxy:

                self.len(2, await proxy.getUserDefs())
                self.len(2, await proxy.getRoleDefs())

                self.nn(await proxy.getUserDef(visi['iden']))
                self.nn(await proxy.getRoleDef(ninjas['iden']))

                await proxy.setUserRules(visi['iden'], ((True, ('foo', 'bar')),))
                await proxy.setRoleRules(ninjas['iden'], ((True, ('hehe', 'haha')),))

                await proxy.addUserRole(visi['iden'], ninjas['iden'])
                await proxy.setUserEmail(visi['iden'], 'visi@vertex.link')

                visi = await proxy.getUserDefByName('visi')
                self.eq(visi['email'], 'visi@vertex.link')

                self.true(await proxy.isUserAllowed(visi['iden'], ('foo', 'bar')))
                self.true(await proxy.isUserAllowed(visi['iden'], ('hehe', 'haha')))

                with self.raises(s_exc.BadArg):
                    await proxy.delUserRole(visi['iden'], core.auth.allrole.iden)

                with self.raises(s_exc.BadArg):
                    await proxy.delRole(core.auth.allrole.iden)

                with self.raises(s_exc.BadArg):
                    await proxy.delUser(core.auth.rootuser.iden)

                await proxy.delUser(visi['iden'])
                await proxy.delRole(ninjas['iden'])

    async def test_cell_diag_info(self):
        async with self.getTestCore() as core:
            async with core.getLocalProxy() as proxy:
                diag = await proxy.getDiagInfo()
                slab = diag['slabs'][0]
                self.nn(slab['path'])
                self.nn(slab['xactops'])
                self.nn(slab['mapsize'])
                self.nn(slab['readonly'])
                self.nn(slab['lockmemory'])
                self.nn(slab['recovering'])

    async def test_cell_system_info(self):
        with self.getTestDir() as dirn:
            backdirn = os.path.join(dirn, 'backups')
            coredirn = os.path.join(dirn, 'cortex')

            async with self.getTestCore(dirn=coredirn) as core:
                async with core.getLocalProxy() as proxy:
                    info = await proxy.getSystemInfo()
                    for prop in ('osversion', 'pyversion'):
                        self.nn(info.get(prop))

                    for prop in ('volsize', 'volfree', 'celluptime', 'cellrealdisk',
                                 'cellapprdisk', 'totalmem', 'availmem'):
                        self.lt(0, info.get(prop))

            conf = {'backup:dir': backdirn}
            async with self.getTestCore(conf=conf, dirn=coredirn) as core:
                async with core.getLocalProxy() as proxy:
                    info = await proxy.getSystemInfo()
                    for prop in ('osversion', 'pyversion'):
                        self.nn(info.get(prop))

                    for prop in ('volsize', 'volfree', 'backupvolsize', 'backupvolfree', 'celluptime', 'cellrealdisk',
                                 'cellapprdisk', 'totalmem', 'availmem'):
                        self.lt(0, info.get(prop))

    async def test_cell_hiveapi(self):

        async with self.getTestCore() as core:

            await core.setHiveKey(('foo', 'bar'), 10)
            await core.setHiveKey(('foo', 'baz'), 30)

            async with core.getLocalProxy() as proxy:
                self.eq((), await proxy.getHiveKeys(('lulz',)))
                self.eq((('bar', 10), ('baz', 30)), await proxy.getHiveKeys(('foo',)))

    async def test_cell_confprint(self):

        async with self.withSetLoggingMock():

            with self.getTestDir() as dirn:

                conf = {
                    'dmon:listen': 'tcp://127.0.0.1:0',
                    'https:port': 0,
                }
                s_common.yamlsave(conf, dirn, 'cell.yaml')

                with self.getAsyncLoggerStream('synapse.lib.cell') as stream:
                    async with await s_cell.Cell.initFromArgv([dirn]):
                        pass
                stream.seek(0)
                buf = stream.read()
                self.isin('...cell API (telepath): tcp://127.0.0.1:0', buf)
                self.isin('...cell API (https): 0', buf)

                conf = {
                    'dmon:listen': None,
                    'https:port': None,
                }
                s_common.yamlsave(conf, dirn, 'cell.yaml')

                with self.getAsyncLoggerStream('synapse.lib.cell') as stream:
                    async with await s_cell.Cell.initFromArgv([dirn]):
                        pass
                stream.seek(0)
                buf = stream.read()
                self.isin(f'...cell API (telepath): cell://root@{dirn}:*', buf)
                self.isin('...cell API (https): disabled', buf)

    async def test_cell_initargv_conf(self):
        async with self.withSetLoggingMock():
            with self.setTstEnvars(SYN_CELL_NEXSLOG_EN='true',
                                   SYN_CELL_DMON_LISTEN='null',
                                   SYN_CELL_HTTPS_PORT='null',
                                   SYN_CELL_AUTH_PASSWD='notsecret',
                                   ):
                with self.getTestDir() as dirn:
                    s_common.yamlsave({'dmon:listen': 'tcp://0.0.0.0:0/',
                                       'aha:name': 'some:cell'},
                                      dirn, 'cell.yaml')
                    s_common.yamlsave({'nexslog:async': True},
                                      dirn, 'cell.mods.yaml')
                    async with await s_cell.Cell.initFromArgv([dirn, '--auth-passwd', 'secret']) as cell:
                        # config order for booting from initArgV
                        # 0) cell.mods.yaml
                        # 1) cmdline
                        # 2) envars
                        # 3) cell.yaml
                        self.true(cell.conf.reqConfValu('nexslog:en'))
                        self.true(cell.conf.reqConfValu('nexslog:async'))
                        self.none(cell.conf.reqConfValu('dmon:listen'))
                        self.none(cell.conf.reqConfValu('https:port'))
                        self.eq(cell.conf.reqConfValu('aha:name'), 'some:cell')
                        root = cell.auth.rootuser
                        self.true(await root.tryPasswd('secret'))

                # Overrides file wins out over everything else in conflicts
                with self.getTestDir() as dirn:
                    s_common.yamlsave({'nexslog:en': False}, dirn, 'cell.mods.yaml')
                    async with await s_cell.Cell.initFromArgv([dirn]) as cell:
                        self.false(cell.conf.reqConfValu('nexslog:en'))
                        # We can remove the valu from the overrides file with the pop API
                        # This is NOT reactive API which causes the whole behavior
                        # of the cell to suddenly change. This is intended to be used with
                        # code that is aware of changing configuration values.
                        cell.popCellConf('nexslog:en')
                        overrides = s_common.yamlload(dirn, 'cell.mods.yaml')
                        self.eq({}, overrides)

    async def test_initargv_failure(self):
        if not os.path.exists('/dev/null'):
            self.skip('Test requires /dev/null to exist.')

        async with self.withSetLoggingMock():
            with self.getAsyncLoggerStream('synapse.lib.cell',
                                           'Error starting cell at /dev/null') as stream:
                with self.raises(FileExistsError):
                    async with await s_cell.Cell.initFromArgv(['/dev/null']):
                        pass
                self.true(await stream.wait(timeout=6))

            # Bad configs can also cause a failure.
            with self.getTestDir() as dirn:
                with self.getAsyncLoggerStream('synapse.lib.cell',
                                               'Error while bootstrapping cell config') as stream:
                    with self.raises(s_exc.BadConfValu) as cm:
                        with self.setTstEnvars(SYN_CELL_AUTH_PASSWD="true"):  # interpreted as a yaml bool true
                            async with await s_cell.Cell.initFromArgv([dirn, ]):
                                pass
                    self.eq(cm.exception.get('name'), 'auth:passwd')
                self.true(await stream.wait(timeout=6))

    async def test_cell_backup(self):

        with self.getTestDir() as dirn:
            s_common.yamlsave({'backup:dir': dirn}, dirn, 'cell.yaml')
            with self.raises(s_exc.BadConfValu):
                async with self.getTestCore(dirn=dirn) as core:
                    pass

        with self.getTestDir() as dirn:

            backdirn = os.path.join(dirn, 'backups')
            coredirn = os.path.join(dirn, 'cortex')

            conf = {'backup:dir': backdirn}
            s_common.yamlsave(conf, coredirn, 'cell.yaml')

            async with self.getTestCore(dirn=coredirn) as core:

                async with core.getLocalProxy() as proxy:

                    info = await proxy.getBackupInfo()
                    self.none(info['currduration'])
                    self.none(info['laststart'])
                    self.none(info['lastend'])
                    self.none(info['lastduration'])
                    self.none(info['lastsize'])
                    self.none(info['lastupload'])
                    self.none(info['lastexception'])

                    with self.raises(s_exc.BadArg):
                        await proxy.runBackup('../woot')

                    with mock.patch.object(s_cell.Cell, 'BACKUP_SPAWN_TIMEOUT', 0.1):
                        with mock.patch.object(s_cell.Cell, '_backupProc', staticmethod(_sleeperProc)):
                            await self.asyncraises(s_exc.SynErr, proxy.runBackup())

                    info = await proxy.getBackupInfo()
                    errinfo = info.get('lastexception')
                    laststart1 = info['laststart']
                    self.eq(errinfo['err'], 'SynErr')

                    # Test runners can take an unusually long time to spawn a process
                    with mock.patch.object(s_cell.Cell, 'BACKUP_SPAWN_TIMEOUT', 8.0):

                        with mock.patch.object(s_cell.Cell, '_backupProc', staticmethod(_sleeper2Proc)):
                            await self.asyncraises(s_exc.SynErr, proxy.runBackup())

                        info = await proxy.getBackupInfo()
                        laststart2 = info['laststart']
                        self.ne(laststart1, laststart2)
                        errinfo = info.get('lastexception')
                        self.eq(errinfo['err'], 'SynErr')

                        with mock.patch.object(s_cell.Cell, '_backupProc', staticmethod(_exiterProc)):
                            await self.asyncraises(s_exc.SpawnExit, proxy.runBackup())

                        info = await proxy.getBackupInfo()
                        laststart3 = info['laststart']
                        self.ne(laststart2, laststart3)
                        errinfo = info.get('lastexception')
                        self.eq(errinfo['err'], 'SpawnExit')

                    # Create rando slabs inside cell dir
                    slabpath = s_common.genpath(coredirn, 'randoslab')
                    async with await s_lmdbslab.Slab.anit(slabpath):
                        pass

                    slabpath = s_common.genpath(coredirn, 'randodirn', 'randoslab2')
                    async with await s_lmdbslab.Slab.anit(slabpath):
                        pass

                    name = await proxy.runBackup()
                    self.eq((name,), await proxy.getBackups())

                    srcreal, _ = s_common.getDirSize(coredirn)
                    backupdir = s_common.reqdir(backdirn, name)
                    backreal, _ = s_common.getDirSize(backupdir)
                    self.le(backreal, srcreal)

                    info = await proxy.getBackupInfo()
                    self.none(info['currduration'])
                    laststart4 = info['laststart']
                    self.ne(laststart3, laststart4)
                    self.true(0 < info['lastsize'] <= srcreal)
                    self.nn(info['lastend'])
                    self.lt(0, info['lastduration'])
                    self.none(info['lastexception'])
                    self.none(info['lastupload'])

                    # look inside backup
                    backups = await proxy.getBackups()
                    self.len(1, backups)
                    backupdir = s_common.reqdir(backdirn, backups[0])
                    s_common.reqpath(backupdir, 'cell.yaml')
                    s_common.reqpath(backupdir, 'randoslab', 'data.mdb')
                    s_common.reqpath(backupdir, 'randodirn', 'randoslab2', 'data.mdb')

                    await proxy.delBackup(name)
                    self.eq((), await proxy.getBackups())
                    self.false(os.path.exists(backupdir))

                    name = await proxy.runBackup(name='foo/bar')

                    with self.raises(s_exc.BadArg):
                        await proxy.delBackup(name='foo')

                    self.true(os.path.isdir(os.path.join(backdirn, 'foo', 'bar')))
                    self.eq(('foo/bar',), await proxy.getBackups())

                    with self.raises(s_exc.BadArg):
                        await proxy.runBackup(name='foo/bar')

    async def test_cell_tls_client(self):

        with self.getTestDir() as dirn:

            async with self.getTestCryo(dirn=dirn) as cryo:

                cryo.certdir.genCaCert('localca')
                cryo.certdir.genHostCert('localhost', signas='localca')
                cryo.certdir.genUserCert('root@localhost', signas='localca')
                cryo.certdir.genUserCert('newp@localhost', signas='localca')

                root = await cryo.auth.addUser('root@localhost')
                await root.setAdmin(True)

            async with self.getTestCryo(dirn=dirn) as cryo:

                addr, port = await cryo.dmon.listen('ssl://0.0.0.0:0?hostname=localhost&ca=localca')

                async with await s_telepath.openurl(f'ssl://root@127.0.0.1:{port}?hostname=localhost') as proxy:
                    self.eq(cryo.iden, await proxy.getCellIden())

                with self.raises(s_exc.BadCertHost):
                    url = f'ssl://root@127.0.0.1:{port}?hostname=borked.localhost'
                    async with await s_telepath.openurl(url) as proxy:
                        pass

                with self.raises(s_exc.NoSuchUser) as cm:
                    url = f'ssl://newp@127.0.0.1:{port}?hostname=localhost'
                    async with await s_telepath.openurl(url) as proxy:
                        pass
                self.eq(cm.exception.get('user'), 'newp@localhost')

    async def test_cell_auth_ctor(self):
        conf = {
            'auth:ctor': 'synapse.tests.test_lib_cell.altAuthCtor',
            'auth:conf': {
                'foo': 'bar',
            },
        }
        with self.getTestDir() as dirn:
            async with await s_cell.Cell.anit(dirn, conf=conf) as cell:
                self.eq('faz', cell.conf.get('auth:conf')['baz'])
                await cell.auth.addUser('visi')

    async def test_cell_onepass(self):

        with self.getTestDir() as dirn:

            async with await s_cell.Cell.anit(dirn) as cell:

                await cell.auth.rootuser.setPasswd('root')

                visi = await cell.auth.addUser('visi')

                thost, tport = await cell.dmon.listen('tcp://127.0.0.1:0')
                hhost, hport = await cell.addHttpsPort(0, host='127.0.0.1')

                async with self.getHttpSess(port=hport) as sess:
                    resp = await sess.post(f'https://localhost:{hport}/api/v1/auth/onepass/issue')
                    answ = await resp.json()
                    self.eq('err', answ['status'])
                    self.eq('NotAuthenticated', answ['code'])

                async with self.getHttpSess(auth=('root', 'root'), port=hport) as sess:

                    resp = await sess.post(f'https://localhost:{hport}/api/v1/auth/onepass/issue')
                    answ = await resp.json()
                    self.eq('err', answ['status'])
                    self.eq('SchemaViolation', answ['code'])

                    resp = await sess.post(f'https://localhost:{hport}/api/v1/auth/onepass/issue', json={'user': 'newp'})
                    answ = await resp.json()
                    self.eq('err', answ['status'])

                    resp = await sess.post(f'https://localhost:{hport}/api/v1/auth/onepass/issue', json={'user': visi.iden})
                    answ = await resp.json()
                    self.eq('ok', answ['status'])

                    onepass = answ['result']

                async with await s_telepath.openurl(f'tcp://visi:{onepass}@127.0.0.1:{tport}') as proxy:
                    await proxy.getCellIden()

                with self.raises(s_exc.AuthDeny):
                    async with await s_telepath.openurl(f'tcp://visi:{onepass}@127.0.0.1:{tport}') as proxy:
                        pass

                # purposely give a negative expire for test...
                async with self.getHttpSess(auth=('root', 'root'), port=hport) as sess:
                    resp = await sess.post(f'https://localhost:{hport}/api/v1/auth/onepass/issue', json={'user': visi.iden, 'duration': -1000})
                    answ = await resp.json()
                    self.eq('ok', answ['status'])
                    onepass = answ['result']

                with self.raises(s_exc.AuthDeny):
                    async with await s_telepath.openurl(f'tcp://visi:{onepass}@127.0.0.1:{tport}') as proxy:
                        pass

    async def test_cell_activecoro(self):

        evt0 = asyncio.Event()
        evt1 = asyncio.Event()
        evt2 = asyncio.Event()
        evt3 = asyncio.Event()
        evt4 = asyncio.Event()

        async def coro():
            try:
                evt0.set()
                await evt1.wait()
                evt2.set()
                await evt3.wait()

            except asyncio.CancelledError:
                evt4.set()
                raise

        with self.getTestDir() as dirn:

            async with await s_cell.Cell.anit(dirn) as cell:

                # Note: cell starts active, so coro should immediate run
                cell.addActiveCoro(coro)

                async def step():
                    await asyncio.wait_for(evt0.wait(), timeout=2)

                    # step him through...
                    evt1.set()
                    await asyncio.wait_for(evt2.wait(), timeout=2)

                    evt0.clear()
                    evt1.clear()
                    evt3.set()

                    await asyncio.wait_for(evt0.wait(), timeout=2)

                await step()

                self.none(await cell.delActiveCoro('notacoro'))

                # Make sure a fini'd base takes its activecoros with it
                async with await s_base.Base.anit() as base:
                    cell.addActiveCoro(coro, base=base)
                    self.len(2, cell.activecoros)

                self.len(1, cell.activecoros)

                self.raises(s_exc.IsFini, cell.addActiveCoro, coro, base=base)

                # now deactivate and it gets cancelled
                await cell.setCellActive(False)
                await asyncio.wait_for(evt4.wait(), timeout=2)

                evt0.clear()
                evt1.clear()
                evt2.clear()
                evt3.clear()
                evt4.clear()

                # make him active post-init and confirm
                await cell.setCellActive(True)
                await step()

                self.none(await cell.delActiveCoro(s_common.guid()))

    async def test_cell_stream_backup(self):

        with self.getTestDir() as dirn:

            backdirn = os.path.join(dirn, 'backups')
            coredirn = os.path.join(dirn, 'cortex')
            bkuppath = os.path.join(dirn, 'bkup.tar.gz')
            bkuppath2 = os.path.join(dirn, 'bkup2.tar.gz')
            bkuppath3 = os.path.join(dirn, 'bkup3.tar.gz')
            bkuppath4 = os.path.join(dirn, 'bkup4.tar.gz')
            bkuppath5 = os.path.join(dirn, 'bkup5.tar.gz')

            conf = {'backup:dir': backdirn}
            s_common.yamlsave(conf, coredirn, 'cell.yaml')

            async with self.getTestCore(dirn=coredirn) as core:

                core.certdir.genCaCert('localca')
                core.certdir.genHostCert('localhost', signas='localca')
                core.certdir.genUserCert('root@localhost', signas='localca')

                root = await core.auth.addUser('root@localhost')
                await root.setAdmin(True)

                nodes = await core.nodes('[test:str=streamed]')
                self.len(1, nodes)

                async with core.getLocalProxy() as proxy:

                    with self.raises(s_exc.BadArg):
                        async for msg in proxy.iterBackupArchive('nope'):
                            pass

                    await proxy.runBackup(name='bkup')

                    with mock.patch('synapse.lib.cell._iterBackupProc', _backupSleep):
                        arch = s_t_utils.alist(proxy.iterBackupArchive('bkup'))
                        with self.raises(asyncio.TimeoutError):
                            await asyncio.wait_for(arch, timeout=0.1)

                        async def _fakeBackup(self, name=None, wait=True):
                            s_common.gendir(os.path.join(backdirn, name))

                        with mock.patch.object(s_cell.Cell, 'runBackup', _fakeBackup):
                            arch = s_t_utils.alist(proxy.iterNewBackupArchive('nobkup'))
                            with self.raises(asyncio.TimeoutError):
                                await asyncio.wait_for(arch, timeout=0.1)

                        async def _slowFakeBackup(self, name=None, wait=True):
                            s_common.gendir(os.path.join(backdirn, name))
                            await asyncio.sleep(3.0)

                        with mock.patch.object(s_cell.Cell, 'runBackup', _slowFakeBackup):
                            arch = s_t_utils.alist(proxy.iterNewBackupArchive('nobkup2'))
                            with self.raises(asyncio.TimeoutError):
                                await asyncio.wait_for(arch, timeout=0.1)

                        evt0 = asyncio.Event()
                        evt1 = asyncio.Event()
                        orig = s_cell.Cell.iterNewBackupArchive

                        async def _slowFakeBackup2(self, name=None, wait=True):
                            evt0.set()
                            s_common.gendir(os.path.join(backdirn, name))
                            await asyncio.sleep(3.0)

                        async def _iterNewDup(self, user, name=None, remove=False):
                            try:
                                await orig(self, user, name=name, remove=remove)
                            except asyncio.CancelledError:
                                evt1.set()
                                raise

                        with mock.patch.object(s_cell.Cell, 'runBackup', _slowFakeBackup2):
                            with mock.patch.object(s_cell.Cell, 'iterNewBackupArchive', _iterNewDup):
                                arch = s_t_utils.alist(proxy.iterNewBackupArchive('dupbackup', remove=True))
                                task = core.schedCoro(arch)
                                await asyncio.wait_for(evt0.wait(), timeout=2)

                        fail = s_t_utils.alist(proxy.iterNewBackupArchive('alreadystreaming', remove=True))
                        await self.asyncraises(s_exc.BackupAlreadyRunning, fail)
                        task.cancel()
                        await asyncio.wait_for(evt1.wait(), timeout=2)

                    with self.raises(s_exc.BadArg):
                        async for msg in proxy.iterNewBackupArchive('bkup'):
                            pass

                    # Get an existing backup
                    with open(bkuppath, 'wb') as bkup:
                        async for msg in proxy.iterBackupArchive('bkup'):
                            bkup.write(msg)

                    # Create a new backup
                    nodes = await core.nodes('[test:str=freshbkup]')
                    self.len(1, nodes)

                    with open(bkuppath2, 'wb') as bkup2:
                        async for msg in proxy.iterNewBackupArchive('bkup2'):
                            bkup2.write(msg)

                    self.eq(('bkup', 'bkup2'), sorted(await proxy.getBackups()))
                    self.true(os.path.isdir(os.path.join(backdirn, 'bkup2')))

                    # Create a new backup and remove after
                    nodes = await core.nodes('[test:str=lastbkup]')
                    self.len(1, nodes)

                    with open(bkuppath3, 'wb') as bkup3:
                        async for msg in proxy.iterNewBackupArchive('bkup3', remove=True):
                            bkup3.write(msg)

                    self.eq(('bkup', 'bkup2'), sorted(await proxy.getBackups()))
                    self.false(os.path.isdir(os.path.join(backdirn, 'bkup3')))

                    # Create a new backup without a name param
                    nodes = await core.nodes('[test:str=noname]')
                    self.len(1, nodes)

                    with open(bkuppath4, 'wb') as bkup4:
                        async for msg in proxy.iterNewBackupArchive(remove=True):
                            bkup4.write(msg)

                    self.eq(('bkup', 'bkup2'), sorted(await proxy.getBackups()))

                    # Start another backup while one is already running
                    bkup = s_t_utils.alist(proxy.iterNewBackupArchive('runbackup', remove=True))
                    task = core.schedCoro(bkup)
                    await asyncio.sleep(0)

                    fail = s_t_utils.alist(proxy.iterNewBackupArchive('alreadyrunning', remove=True))
                    await self.asyncraises(s_exc.BackupAlreadyRunning, fail)
                    await asyncio.wait_for(task, 5)

            with tarfile.open(bkuppath, 'r:gz') as tar:
                tar.extractall(path=dirn)

            bkupdirn = os.path.join(dirn, 'bkup')
            async with self.getTestCore(dirn=bkupdirn) as core:
                nodes = await core.nodes('test:str=streamed')
                self.len(1, nodes)

                nodes = await core.nodes('test:str=freshbkup')
                self.len(0, nodes)

            with tarfile.open(bkuppath2, 'r:gz') as tar:
                tar.extractall(path=dirn)

            bkupdirn2 = os.path.join(dirn, 'bkup2')
            async with self.getTestCore(dirn=bkupdirn2) as core:
                nodes = await core.nodes('test:str=freshbkup')
                self.len(1, nodes)

            with tarfile.open(bkuppath3, 'r:gz') as tar:
                tar.extractall(path=dirn)

            bkupdirn3 = os.path.join(dirn, 'bkup3')
            async with self.getTestCore(dirn=bkupdirn3) as core:
                nodes = await core.nodes('test:str=lastbkup')
                self.len(1, nodes)

            with tarfile.open(bkuppath4, 'r:gz') as tar:
                bkupname = os.path.commonprefix(tar.getnames())
                tar.extractall(path=dirn)

            bkupdirn4 = os.path.join(dirn, bkupname)
            async with self.getTestCore(dirn=bkupdirn4) as core:
                nodes = await core.nodes('test:str=noname')
                self.len(1, nodes)

            # Test backup over SSL
            async with self.getTestCore(dirn=coredirn) as core:

                nodes = await core.nodes('[test:str=ssl]')
                addr, port = await core.dmon.listen('ssl://0.0.0.0:0?hostname=localhost&ca=localca')

                async with await s_telepath.openurl(f'ssl://root@127.0.0.1:{port}?hostname=localhost') as proxy:
                    with open(bkuppath5, 'wb') as bkup5:
                        async for msg in proxy.iterNewBackupArchive(remove=True):
                            bkup5.write(msg)

                    with mock.patch('synapse.lib.cell._iterBackupProc', _backupEOF):
                        await s_t_utils.alist(proxy.iterNewBackupArchive('eof', remove=True))

            with tarfile.open(bkuppath5, 'r:gz') as tar:
                bkupname = os.path.commonprefix(tar.getnames())
                tar.extractall(path=dirn)

            bkupdirn5 = os.path.join(dirn, bkupname)
            async with self.getTestCore(dirn=bkupdirn5) as core:
                nodes = await core.nodes('test:str=ssl')
                self.len(1, nodes)

    async def test_inaugural_users(self):

        conf = {
            'inaugural': {
                'users': [
                    {
                        'name': 'foo@bar.mynet.com',
                        'email': 'foo@barcorp.com',
                        'roles': [
                            'user'
                        ],
                        'rules': [
                            [False, ['thing', 'del']],
                            [True, ['thing', ]],
                        ],
                    },
                    {
                        'name': 'sally@bar.mynet.com',
                        'admin': True,
                    },
                ],
                'roles': [
                    {
                        'name': 'user',
                        'rules': [
                            [True, ['foo', 'bar']],
                            [True, ['foo', 'duck']],
                            [False, ['newp', ]],
                        ]
                    },
                ]
            }
        }

        with self.getTestDir() as dirn:
            async with await s_cell.Cell.anit(dirn=dirn, conf=conf) as cell:  # type: s_cell.Cell
                iden = s_common.guid((cell.iden, 'auth', 'user', 'foo@bar.mynet.com'))
                user = cell.auth.user(iden)  # type: s_hiveauth.HiveUser
                self.eq(user.name, 'foo@bar.mynet.com')
                self.eq(user.pack().get('email'), 'foo@barcorp.com')
                self.false(user.isAdmin())
                self.true(user.allowed(('thing', 'cool')))
                self.false(user.allowed(('thing', 'del')))
                self.true(user.allowed(('thing', 'duck', 'stuff')))
                self.false(user.allowed(('newp', 'secret')))

                iden = s_common.guid((cell.iden, 'auth', 'user', 'sally@bar.mynet.com'))
                user = cell.auth.user(iden)  # type: s_hiveauth.HiveUser
                self.eq(user.name, 'sally@bar.mynet.com')
                self.true(user.isAdmin())

        # Cannot use root
        with self.getTestDir() as dirn:
            conf = {
                'inaugural': {
                    'users': [
                        {'name': 'root',
                         'admin': False,
                         }
                    ]
                }
            }
            with self.raises(s_exc.BadConfValu):
                async with await s_cell.Cell.anit(dirn=dirn, conf=conf) as cell:
                    pass

        # Cannot use all
        with self.getTestDir() as dirn:
            conf = {
                'inaugural': {
                    'roles': [
                        {'name': 'all',
                         'rules': [
                             [True, ['floop', 'bloop']],
                         ]}
                    ]
                }
            }
            with self.raises(s_exc.BadConfValu):
                async with await s_cell.Cell.anit(dirn=dirn, conf=conf) as cell:
                    pass

        # Colliding with aha:admin will fail
        with self.getTestDir() as dirn:
            conf = {
                'inaugural': {
                    'users': [
                        {'name': 'bob@foo.bar.com'}
                    ]
                },
                'aha:admin': 'bob@foo.bar.com',
            }
            with self.raises(s_exc.DupUserName):
                async with await s_cell.Cell.anit(dirn=dirn, conf=conf) as cell:
                    pass

    async def test_advisory_locking(self):
        # fcntl not supported on windows
        self.thisHostMustNot(platform='windows')

        with self.getTestDir() as dirn:

            ctx = multiprocessing.get_context('spawn')

            evt1 = ctx.Event()

            proc = ctx.Process(target=lock_target, args=(dirn, evt1,))
            proc.start()

            self.true(evt1.wait(timeout=10))

            with self.raises(s_exc.FatalErr) as cm:
                async with await s_cell.Cell.anit(dirn) as cell:
                    pass

            self.eq(cm.exception.get('mesg'),
                    'Cannot start the cell, another process is already running it.')

            os.kill(proc.pid, signal.SIGTERM)
            proc.join(timeout=10)
            self.eq(proc.exitcode, 137)

    async def test_cell_backup_default(self):

        async with self.getTestCore() as core:

            await core.runBackup('foo')
            await core.runBackup('bar')

            foopath = s_common.genpath(core.dirn, 'backups', 'foo')
            barpath = s_common.genpath(core.dirn, 'backups', 'bar')

            self.true(os.path.isdir(foopath))
            self.true(os.path.isdir(barpath))

            foonest = s_common.genpath(core.dirn, 'backups', 'bar', 'backups')
            self.false(os.path.isdir(foonest))

    async def test_mirror_badiden(self):
        with self.getTestDir() as dirn:

            path00 = s_common.gendir(dirn, 'cell00')
            path01 = s_common.gendir(dirn, 'coll01')

            conf00 = {'dmon:listen': 'tcp://127.0.0.1:0/',
                      'https:port': 0,
                      'nexslog:en': True,
                      }
            async with await s_cell.Cell.anit(conf=conf00, dirn=path00) as cell00:

                conf01 = {'dmon:listen': 'tcp://127.0.0.1:0/',
                          'https:port': 0,
                          'mirror': cell00.getLocalUrl(),
                          'nexslog:en': True,
                          }

                # Create the bad cell with its own guid
                async with await s_cell.Cell.anit(dirn=path01, conf={'nexslog:en': True,
                                                               }) as cell01:
                    pass

                with self.getAsyncLoggerStream('synapse.lib.nexus',
                                               'has different iden') as stream:
                    async with await s_cell.Cell.anit(conf=conf01, dirn=path01) as cell01:
                        await stream.wait(timeout=2)
                        self.true(await cell01.waitfini(6))

<<<<<<< HEAD
    async def test_passwd_regression(self):
        # Backwards compatibility test for shadowv2
        # Cell was created prior to the shadowv2 password change.
        with self.getRegrDir('cells', 'passwd-2.109.0') as dirn:
            async with await s_cell.Cell.anit(dirn=dirn) as cell:  # type: s_cell.Cell
                root = await cell.auth.getUserByName('root')
                shadow = root.info.get('passwd')
                self.isinstance(shadow, tuple)
                self.len(2, shadow)

                # Old password works and is migrated to the new password scheme
                self.false(await root.tryPasswd('newp'))
                self.true(await root.tryPasswd('root'))
                shadow = root.info.get('passwd')
                self.isinstance(shadow, dict)
                self.eq(shadow.get('type'), s_passwd.DEFAULT_PTYP)

                # Logging back in works
                self.true(await root.tryPasswd('root'))

                user = await cell.auth.getUserByName('user')

                # User can login with their regular password.
                shadow = user.info.get('passwd')
                self.isinstance(shadow, tuple)
                self.true(await user.tryPasswd('secret1234'))
                shadow = user.info.get('passwd')
                self.isinstance(shadow, dict)

                # User has a 10 year duration onepass value available.
                onepass = '0f327906fe0221a7f582744ad280e1ca'
                self.true(await user.tryPasswd(onepass))
                self.false(await user.tryPasswd(onepass))

                # Passwords can be changed as well.
                await user.setPasswd('hehe')
                self.true(await user.tryPasswd('hehe'))
                self.false(await user.tryPasswd('secret1234'))

        # Pre-nexus changes of root via auth:passwd work too.
        with self.getRegrDir('cells', 'passwd-2.109.0') as dirn:
            conf = {'auth:passwd': 'supersecretpassword'}
            async with await s_cell.Cell.anit(dirn=dirn, conf=conf) as cell:  # type: s_cell.Cell
                root = await cell.auth.getUserByName('root')
                shadow = root.info.get('passwd')
                self.isinstance(shadow, dict)
                self.eq(shadow.get('type'), s_passwd.DEFAULT_PTYP)
                self.false(await root.tryPasswd('root'))
                self.true(await root.tryPasswd('supersecretpassword'))
=======
    async def test_backup_restore(self):

        async with self.getTestAxon(conf={'auth:passwd': 'root'}) as axon:
            addr, port = await axon.addHttpsPort(0)
            url = f'https+insecure://root:root@localhost:{port}/api/v1/axon/files/by/sha256/'

            # Make our first backup
            async with self.getTestCore() as core:
                self.len(1, await core.nodes('[inet:ipv4=1.2.3.4]'))

                # Punch in a value to the cell.yaml to ensure it persists
                core.conf['storm:log'] = True
                core.conf.reqConfValid()
                s_common.yamlmod({'storm:log': True}, core.dirn, 'cell.yaml')

                async with await axon.upload() as upfd:

                    async with core.getLocalProxy() as prox:

                        async for chunk in prox.iterNewBackupArchive():
                            await upfd.write(chunk)

                        size, sha256 = await upfd.save()
                        await asyncio.sleep(0)

            furl = f'{url}{s_common.ehex(sha256)}'

            # Happy test for URL based restore.
            with self.setTstEnvars(SYN_RESTORE_HTTPS_URL=furl):
                with self.getTestDir() as cdir:
                    # Restore works
                    with self.getAsyncLoggerStream('synapse.lib.cell',
                                                   'Restoring cortex from SYN_RESTORE_HTTPS_URL') as stream:
                        async with await s_cortex.Cortex.initFromArgv([cdir]) as core:
                            self.true(await stream.wait(6))
                            self.len(1, await core.nodes('inet:ipv4=1.2.3.4'))
                            self.true(core.conf.get('storm:log'))

                    # Turning the service back on with the restore URL is fine too.
                    with self.getAsyncLoggerStream('synapse.lib.cell') as stream:
                        async with await s_cortex.Cortex.initFromArgv([cdir]) as core:
                            self.len(1, await core.nodes('inet:ipv4=1.2.3.4'))

                            # Take a backup of the cell with the restore.done file in place
                            async with await axon.upload() as upfd:
                                async with core.getLocalProxy() as prox:
                                    async for chunk in prox.iterNewBackupArchive():
                                        await upfd.write(chunk)

                                    size, sha256r = await upfd.save()
                                    await asyncio.sleep(0)

                    stream.seek(0)
                    logs = stream.read()
                    self.notin('Restoring from url', logs)

                    # grab the restore iden for later use
                    rpath = s_common.genpath(cdir, 'restore.done')
                    with s_common.genfile(rpath) as fd:
                        doneiden = fd.read().decode().strip()
                    self.true(s_common.isguid(doneiden))

                    # Restoring into a directory that has been used previously should wipe out
                    # all of the existing content of that directory. Remove the restore.done file
                    # to force the restore from happening again.
                    os.unlink(rpath)
                    with self.getAsyncLoggerStream('synapse.lib.cell',
                                                   'Removing existing') as stream:
                        async with await s_cortex.Cortex.initFromArgv([cdir]) as core:
                            self.true(await stream.wait(6))
                            self.len(1, await core.nodes('inet:ipv4=1.2.3.4'))

            # Restore a backup which has an existing restore.done file in it - that marker file will get overwritten
            furl2 = f'{url}{s_common.ehex(sha256r)}'
            with self.setTstEnvars(SYN_RESTORE_HTTPS_URL=furl2):
                with self.getTestDir() as cdir:
                    # Restore works
                    with self.getAsyncLoggerStream('synapse.lib.cell',
                                                   'Restoring cortex from SYN_RESTORE_HTTPS_URL') as stream:
                        async with await s_cortex.Cortex.initFromArgv([cdir]) as core:
                            self.true(await stream.wait(6))
                            self.len(1, await core.nodes('inet:ipv4=1.2.3.4'))

                    rpath = s_common.genpath(cdir, 'restore.done')
                    with s_common.genfile(rpath) as fd:
                        second_doneiden = fd.read().decode().strip()
                        self.true(s_common.isguid(second_doneiden))
                    self.ne(doneiden, second_doneiden)
>>>>>>> 204b2dc1
<|MERGE_RESOLUTION|>--- conflicted
+++ resolved
@@ -1568,57 +1568,6 @@
                         await stream.wait(timeout=2)
                         self.true(await cell01.waitfini(6))
 
-<<<<<<< HEAD
-    async def test_passwd_regression(self):
-        # Backwards compatibility test for shadowv2
-        # Cell was created prior to the shadowv2 password change.
-        with self.getRegrDir('cells', 'passwd-2.109.0') as dirn:
-            async with await s_cell.Cell.anit(dirn=dirn) as cell:  # type: s_cell.Cell
-                root = await cell.auth.getUserByName('root')
-                shadow = root.info.get('passwd')
-                self.isinstance(shadow, tuple)
-                self.len(2, shadow)
-
-                # Old password works and is migrated to the new password scheme
-                self.false(await root.tryPasswd('newp'))
-                self.true(await root.tryPasswd('root'))
-                shadow = root.info.get('passwd')
-                self.isinstance(shadow, dict)
-                self.eq(shadow.get('type'), s_passwd.DEFAULT_PTYP)
-
-                # Logging back in works
-                self.true(await root.tryPasswd('root'))
-
-                user = await cell.auth.getUserByName('user')
-
-                # User can login with their regular password.
-                shadow = user.info.get('passwd')
-                self.isinstance(shadow, tuple)
-                self.true(await user.tryPasswd('secret1234'))
-                shadow = user.info.get('passwd')
-                self.isinstance(shadow, dict)
-
-                # User has a 10 year duration onepass value available.
-                onepass = '0f327906fe0221a7f582744ad280e1ca'
-                self.true(await user.tryPasswd(onepass))
-                self.false(await user.tryPasswd(onepass))
-
-                # Passwords can be changed as well.
-                await user.setPasswd('hehe')
-                self.true(await user.tryPasswd('hehe'))
-                self.false(await user.tryPasswd('secret1234'))
-
-        # Pre-nexus changes of root via auth:passwd work too.
-        with self.getRegrDir('cells', 'passwd-2.109.0') as dirn:
-            conf = {'auth:passwd': 'supersecretpassword'}
-            async with await s_cell.Cell.anit(dirn=dirn, conf=conf) as cell:  # type: s_cell.Cell
-                root = await cell.auth.getUserByName('root')
-                shadow = root.info.get('passwd')
-                self.isinstance(shadow, dict)
-                self.eq(shadow.get('type'), s_passwd.DEFAULT_PTYP)
-                self.false(await root.tryPasswd('root'))
-                self.true(await root.tryPasswd('supersecretpassword'))
-=======
     async def test_backup_restore(self):
 
         async with self.getTestAxon(conf={'auth:passwd': 'root'}) as axon:
@@ -1648,7 +1597,9 @@
 
             # Happy test for URL based restore.
             with self.setTstEnvars(SYN_RESTORE_HTTPS_URL=furl):
-                with self.getTestDir() as cdir:
+                with self.getTestDir() as cd>>>>>>> master
+1660
+ir:
                     # Restore works
                     with self.getAsyncLoggerStream('synapse.lib.cell',
                                                    'Restoring cortex from SYN_RESTORE_HTTPS_URL') as stream:
@@ -1707,4 +1658,53 @@
                         second_doneiden = fd.read().decode().strip()
                         self.true(s_common.isguid(second_doneiden))
                     self.ne(doneiden, second_doneiden)
->>>>>>> 204b2dc1
+
+    async def test_passwd_regression(self):
+        # Backwards compatibility test for shadowv2
+        # Cell was created prior to the shadowv2 password change.
+        with self.getRegrDir('cells', 'passwd-2.109.0') as dirn:
+            async with await s_cell.Cell.anit(dirn=dirn) as cell:  # type: s_cell.Cell
+                root = await cell.auth.getUserByName('root')
+                shadow = root.info.get('passwd')
+                self.isinstance(shadow, tuple)
+                self.len(2, shadow)
+
+                # Old password works and is migrated to the new password scheme
+                self.false(await root.tryPasswd('newp'))
+                self.true(await root.tryPasswd('root'))
+                shadow = root.info.get('passwd')
+                self.isinstance(shadow, dict)
+                self.eq(shadow.get('type'), s_passwd.DEFAULT_PTYP)
+
+                # Logging back in works
+                self.true(await root.tryPasswd('root'))
+
+                user = await cell.auth.getUserByName('user')
+
+                # User can login with their regular password.
+                shadow = user.info.get('passwd')
+                self.isinstance(shadow, tuple)
+                self.true(await user.tryPasswd('secret1234'))
+                shadow = user.info.get('passwd')
+                self.isinstance(shadow, dict)
+
+                # User has a 10 year duration onepass value available.
+                onepass = '0f327906fe0221a7f582744ad280e1ca'
+                self.true(await user.tryPasswd(onepass))
+                self.false(await user.tryPasswd(onepass))
+
+                # Passwords can be changed as well.
+                await user.setPasswd('hehe')
+                self.true(await user.tryPasswd('hehe'))
+                self.false(await user.tryPasswd('secret1234'))
+
+        # Pre-nexus changes of root via auth:passwd work too.
+        with self.getRegrDir('cells', 'passwd-2.109.0') as dirn:
+            conf = {'auth:passwd': 'supersecretpassword'}
+            async with await s_cell.Cell.anit(dirn=dirn, conf=conf) as cell:  # type: s_cell.Cell
+                root = await cell.auth.getUserByName('root')
+                shadow = root.info.get('passwd')
+                self.isinstance(shadow, dict)
+                self.eq(shadow.get('type'), s_passwd.DEFAULT_PTYP)
+                self.false(await root.tryPasswd('root'))
+                self.true(await root.tryPasswd('supersecretpassword'))