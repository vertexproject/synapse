--- conflicted
+++ resolved
@@ -129,32 +129,6 @@
         if doraise:
             raise s_exc.BadTime(mesg='call again later')
 
-async def altAuthCtor(cell):
-    authconf = cell.conf.get('auth:conf')
-    assert authconf['foo'] == 'bar'
-    authconf['baz'] = 'faz'
-
-    maxusers = cell.conf.get('max:users')
-
-    seed = s_common.guid((cell.iden, 'hive', 'auth'))
-
-    auth = await s_auth.Auth.anit(
-        cell.slab,
-        'auth',
-        seed=seed,
-        nexsroot=cell.getCellNexsRoot(),
-        maxusers=maxusers
-    )
-
-    auth.link(cell.dist)
-
-    def finilink():
-        auth.unlink(cell.dist)
-
-    cell.onfini(finilink)
-    cell.onfini(auth.fini)
-    return auth
-
 class CellTest(s_t_utils.SynTest):
 
     async def test_cell_auth(self):
@@ -231,30 +205,6 @@
                     # Basic auth checks
                     self.true(await proxy.icando('foo', 'bar'))
                     await self.asyncraises(s_exc.AuthDeny, proxy.icando('foo', 'newp'))
-
-                    # happy path perms
-                    await visi.addRule((True, ('hive:set', 'foo', 'bar')))
-                    await visi.addRule((True, ('hive:get', 'foo', 'bar')))
-                    await visi.addRule((True, ('hive:pop', 'foo', 'bar')))
-
-                    val = await echo.setHiveKey(('foo', 'bar'), 'thefirstval')
-                    self.eq(None, val)
-
-                    # check that we get the old val back
-                    val = await echo.setHiveKey(('foo', 'bar'), 'wootisetit')
-                    self.eq('thefirstval', val)
-
-                    val = await echo.getHiveKey(('foo', 'bar'))
-                    self.eq('wootisetit', val)
-
-                    val = await echo.popHiveKey(('foo', 'bar'))
-                    self.eq('wootisetit', val)
-
-                    val = await echo.setHiveKey(('foo', 'bar', 'baz'), 'a')
-                    val = await echo.setHiveKey(('foo', 'bar', 'faz'), 'b')
-                    val = await echo.setHiveKey(('foo', 'bar', 'haz'), 'c')
-                    val = await echo.listHiveKey(('foo', 'bar'))
-                    self.eq(('baz', 'faz', 'haz'), val)
 
                     # visi user can change visi user pass
                     await proxy.setUserPasswd(visi.iden, 'foobar')
@@ -347,26 +297,14 @@
                     await self.asyncraises(s_exc.AuthDeny,
                                            s_telepath.openurl(visi_url))
 
-                await echo.setHiveKey(('foo', 'bar'), [1, 2, 3, 4])
-                self.eq([1, 2, 3, 4], await echo.getHiveKey(('foo', 'bar')))
-                self.isin('foo', await echo.listHiveKey())
-                self.eq(['bar'], await echo.listHiveKey(('foo',)))
-                await echo.popHiveKey(('foo', 'bar'))
-                self.eq([], await echo.listHiveKey(('foo',)))
-
                 # Ensure we can delete a rule by its item and index position
                 async with echo.getLocalProxy() as proxy:  # type: EchoAuthApi
-                    rule = (True, ('hive:set', 'foo', 'bar'))
+                    rule = (True, ('foo', 'bar'))
                     self.isin(rule, visi.info.get('rules'))
                     await proxy.delUserRule(visi.iden, rule)
                     self.notin(rule, visi.info.get('rules'))
                     # Removing a non-existing rule by *rule* has no consequence
                     await proxy.delUserRule(visi.iden, rule)
-
-                    rule = visi.info.get('rules')[0]
-                    self.isin(rule, visi.info.get('rules'))
-                    await proxy.delUserRule(visi.iden, rule)
-                    self.notin(rule, visi.info.get('rules'))
 
                 self.eq(echo.getDmonUser(), echo.auth.rootuser.iden)
 
@@ -712,7 +650,7 @@
                     self.eq(0, await prox.trimNexsLog())
 
                     for i in range(5):
-                        await prox.setHiveKey(('foo', 'bar'), i)
+                        await cell.sync()
 
                     ind = await prox.getNexsIndx()
                     offs = await prox.rotateNexsLog()
@@ -741,7 +679,7 @@
                     self.eq('nexslog:cull', retn[0][1][1])
 
                     for i in range(6, 10):
-                        await prox.setHiveKey(('foo', 'bar'), i)
+                        await cell.sync()
 
                     # trim
                     ind = await prox.getNexsIndx()
@@ -754,7 +692,7 @@
                     self.eq(ind + 2, await prox.trimNexsLog())
 
                     for i in range(10, 15):
-                        await prox.setHiveKey(('foo', 'bar'), i)
+                        await cell.sync()
 
             # nexus log exists but logging is disabled
             conf['nexslog:en'] = False
@@ -794,8 +732,8 @@
             }
             async with await s_cell.Cell.anit(dirn, conf=conf) as cell:
 
-                await cell.setHiveKey(('foo', 'bar'), 0)
-                await cell.setHiveKey(('foo', 'bar'), 1)
+                await cell.sync()
+                await cell.sync()
 
                 await cell.rotateNexsLog()
 
@@ -807,7 +745,7 @@
                 self.len(2, cell.nexsroot.nexslog._ranges)
                 self.eq(0, cell.nexsroot.nexslog.tailseqn.size)
 
-                await cell.setHiveKey(('foo', 'bar'), 2)
+                await cell.sync()
 
                 # new item is added to the right log
                 self.len(2, cell.nexsroot.nexslog._ranges)
@@ -889,17 +827,6 @@
                     for prop in ('volsize', 'volfree', 'backupvolsize', 'backupvolfree', 'celluptime', 'cellrealdisk',
                                  'cellapprdisk', 'totalmem', 'availmem'):
                         self.lt(0, info.get(prop))
-
-    async def test_cell_hiveapi(self):
-
-        async with self.getTestCore() as core:
-
-            await core.setHiveKey(('foo', 'bar'), 10)
-            await core.setHiveKey(('foo', 'baz'), 30)
-
-            async with core.getLocalProxy() as proxy:
-                self.eq((), await proxy.getHiveKeys(('lulz',)))
-                self.eq((('bar', 10), ('baz', 30)), await proxy.getHiveKeys(('foo',)))
 
     async def test_cell_confprint(self):
 
@@ -1196,19 +1123,6 @@
                     async with await s_telepath.openurl(url) as proxy:
                         pass
 
-    async def test_cell_auth_ctor(self):
-        conf = {
-            'auth:ctor': 'synapse.tests.test_lib_cell.altAuthCtor',
-            'auth:conf': {
-                'foo': 'bar',
-            },
-        }
-        with self.getTestDir() as dirn:
-            async with await s_cell.Cell.anit(dirn, conf=conf) as cell:
-                self.eq('faz', cell.conf.get('auth:conf')['baz'])
-                await cell.auth.addUser('visi')
-                await cell._storCellAuthMigration()
-
     async def test_cell_auth_userlimit(self):
         maxusers = 3
         conf = {
@@ -1256,12 +1170,8 @@
 
         with self.setTstEnvars(SYN_CELL_MAX_USERS=str(maxusers)):
             with self.getTestDir() as dirn:
-<<<<<<< HEAD
-                async with await s_cell.Cell.initFromArgv([dirn, '--telepath', 'tcp://127.0.0.1:0', '--https', '0']) as cell:
-=======
                 argv = [dirn, '--https', '0', '--telepath', 'tcp://0.0.0.0:0']
                 async with await s_cell.Cell.initFromArgv(argv) as cell:
->>>>>>> e7cdbc4e
                     await cell.auth.addUser('visi1')
                     await cell.auth.addUser('visi2')
                     await cell.auth.addUser('visi3')
@@ -2021,76 +1931,6 @@
                                         self.len(1, await bcree01.nodes('[inet:asn=8675]'))
                                         self.len(1, await bcree00.nodes('inet:asn=8675'))
 
-<<<<<<< HEAD
-=======
-    async def test_passwd_regression(self):
-        # Backwards compatibility test for shadowv2
-        # Cell was created prior to the shadowv2 password change.
-        with self.getRegrDir('cells', 'passwd-2.109.0') as dirn:
-            async with self.getTestCell(s_cell.Cell, dirn=dirn) as cell:  # type: s_cell.Cell
-                root = await cell.auth.getUserByName('root')
-                shadow = root.info.get('passwd')
-                self.isinstance(shadow, tuple)
-                self.len(2, shadow)
-
-                # Old password works and is migrated to the new password scheme
-                self.false(await root.tryPasswd('newp'))
-                self.true(await root.tryPasswd('root'))
-                shadow = root.info.get('passwd')
-                self.isinstance(shadow, dict)
-                self.eq(shadow.get('type'), s_passwd.DEFAULT_PTYP)
-
-                # Logging back in works
-                self.true(await root.tryPasswd('root'))
-
-                user = await cell.auth.getUserByName('user')
-
-                # User can login with their regular password.
-                shadow = user.info.get('passwd')
-                self.isinstance(shadow, tuple)
-                self.true(await user.tryPasswd('secret1234'))
-                shadow = user.info.get('passwd')
-                self.isinstance(shadow, dict)
-
-                # User has a 10 year duration onepass value available.
-                onepass = '0f327906fe0221a7f582744ad280e1ca'
-                self.true(await user.tryPasswd(onepass))
-                self.false(await user.tryPasswd(onepass))
-
-                # Passwords can be changed as well.
-                await user.setPasswd('hehe')
-                self.true(await user.tryPasswd('hehe'))
-                self.false(await user.tryPasswd('secret1234'))
-
-        # Password policies do not prevent live migration of an existing password
-        with self.getRegrDir('cells', 'passwd-2.109.0') as dirn:
-            policy = {'complexity': {'length': 5}}
-            conf = {'auth:passwd:policy': policy}
-            async with self.getTestCell(s_cell.Cell, conf=conf, dirn=dirn) as cell:  # type: s_cell.Cell
-                root = await cell.auth.getUserByName('root')
-                shadow = root.info.get('passwd')
-                self.isinstance(shadow, tuple)
-                self.len(2, shadow)
-
-                # Old password works and is migrated to the new password scheme
-                self.false(await root.tryPasswd('newp'))
-                self.true(await root.tryPasswd('root'))
-                shadow = root.info.get('passwd')
-                self.isinstance(shadow, dict)
-                self.eq(shadow.get('type'), s_passwd.DEFAULT_PTYP)
-
-        # Pre-nexus changes of root via auth:passwd work too.
-        with self.getRegrDir('cells', 'passwd-2.109.0') as dirn:
-            conf = {'auth:passwd': 'supersecretpassword'}
-            async with self.getTestCell(s_cell.Cell, dirn=dirn, conf=conf) as cell:  # type: s_cell.Cell
-                root = await cell.auth.getUserByName('root')
-                shadow = root.info.get('passwd')
-                self.isinstance(shadow, dict)
-                self.eq(shadow.get('type'), s_passwd.DEFAULT_PTYP)
-                self.false(await root.tryPasswd('root'))
-                self.true(await root.tryPasswd('supersecretpassword'))
-
->>>>>>> e7cdbc4e
     async def test_cell_minspace(self):
 
         with self.raises(s_exc.LowSpace):
@@ -2687,104 +2527,6 @@
             data = await s_t_utils.alist(cell.iterSlabData('hehe', prefix='yup'))
             self.eq(data, [('wow', 'yes')])
 
-    async def test_cell_nexus_compat(self):
-        with mock.patch('synapse.lib.cell.NEXUS_VERSION', (0, 0)):
-            async with self.getRegrCore('hive-migration') as core0:
-                with mock.patch('synapse.lib.cell.NEXUS_VERSION', (2, 177)):
-                    conf = {'mirror': core0.getLocalUrl()}
-                    async with self.getRegrCore('hive-migration', conf=conf) as core1:
-                        await core1.sync()
-
-                        await core1.nodes('$lib.user.vars.set(foo, bar)')
-                        self.eq('bar', await core0.callStorm('return($lib.user.vars.get(foo))'))
-
-                        await core1.nodes('$lib.user.vars.pop(foo)')
-                        self.none(await core0.callStorm('return($lib.user.vars.get(foo))'))
-
-                        await core1.nodes('$lib.user.profile.set(bar, baz)')
-                        self.eq('baz', await core0.callStorm('return($lib.user.profile.get(bar))'))
-
-                        await core1.nodes('$lib.user.profile.pop(bar)')
-                        self.none(await core0.callStorm('return($lib.user.profile.get(bar))'))
-
-                        self.eq((0, 0), core1.nexsvers)
-                        await core0.setNexsVers((2, 177))
-                        await core1.sync()
-                        self.eq((2, 177), core1.nexsvers)
-
-                        await core1.nodes('$lib.user.vars.set(foo, bar)')
-                        self.eq('bar', await core0.callStorm('return($lib.user.vars.get(foo))'))
-
-                        await core1.nodes('$lib.user.vars.pop(foo)')
-                        self.none(await core0.callStorm('return($lib.user.vars.get(foo))'))
-
-                        await core1.nodes('$lib.user.profile.set(bar, baz)')
-                        self.eq('baz', await core0.callStorm('return($lib.user.profile.get(bar))'))
-
-                        await core1.nodes('$lib.user.profile.pop(bar)')
-                        self.none(await core0.callStorm('return($lib.user.profile.get(bar))'))
-
-    async def test_cell_hive_migration(self):
-
-        with self.getAsyncLoggerStream('synapse.lib.cell') as stream:
-
-            async with self.getRegrCore('hive-migration') as core:
-                visi = await core.auth.getUserByName('visi')
-                asvisi = {'user': visi.iden}
-
-                valu = await core.callStorm('return($lib.user.vars.get(foovar))', opts=asvisi)
-                self.eq('barvalu', valu)
-
-                valu = await core.callStorm('return($lib.user.profile.get(fooprof))', opts=asvisi)
-                self.eq('barprof', valu)
-
-                msgs = await core.stormlist('cron.list')
-                self.stormIsInPrint('visi       8437c35a', msgs)
-                self.stormIsInPrint('[tel:mob:telem=*]', msgs)
-
-                msgs = await core.stormlist('dmon.list')
-                self.stormIsInPrint('0973342044469bc40b577969028c5079:  (foodmon             ): running', msgs)
-
-                msgs = await core.stormlist('trigger.list')
-                self.stormIsInPrint('visi       27f5dc524e7c3ee8685816ddf6ca1326', msgs)
-                self.stormIsInPrint('[ +#count test:str=$tag ]', msgs)
-
-                msgs = await core.stormlist('testcmd0 foo')
-                self.stormIsInPrint('foo haha', msgs)
-
-                msgs = await core.stormlist('testcmd1')
-                self.stormIsInPrint('hello', msgs)
-
-                msgs = await core.stormlist('model.deprecated.locks')
-                self.stormIsInPrint('ou:hasalias', msgs)
-
-                nodes = await core.nodes('_visi:int')
-                self.len(1, nodes)
-                node = nodes[0]
-                self.eq(node.get('tick'), 1577836800000,)
-                self.eq(node.get('._woot'), 5)
-                self.nn(node.getTagProp('test', 'score'), 6)
-
-                roles = s_t_utils.deguidify('[{"type": "role", "iden": "e1ef725990aa62ae3c4b98be8736d89f", "name": "all", "rules": [], "authgates": {"46cfde2c1682566602860f8df7d0cc83": {"rules": [[true, ["layer", "read"]]]}, "4d50eb257549436414643a71e057091a": {"rules": [[true, ["view", "read"]]]}}}]')
-                users = s_t_utils.deguidify('[{"type": "user", "iden": "a357138db50780b62093a6ce0d057fd8", "name": "root", "rules": [], "roles": [], "admin": true, "email": null, "locked": false, "archived": false, "authgates": {"46cfde2c1682566602860f8df7d0cc83": {"admin": true}, "4d50eb257549436414643a71e057091a": {"admin": true}}}, {"type": "user", "iden": "f77ac6744671a845c27e571071877827", "name": "visi", "rules": [[true, ["cron", "add"]], [true, ["dmon", "add"]], [true, ["trigger", "add"]]], "roles": [{"type": "role", "iden": "e1ef725990aa62ae3c4b98be8736d89f", "name": "all", "rules": [], "authgates": {"46cfde2c1682566602860f8df7d0cc83": {"rules": [[true, ["layer", "read"]]]}, "4d50eb257549436414643a71e057091a": {"rules": [[true, ["view", "read"]]]}}}], "admin": false, "email": null, "locked": false, "archived": false, "authgates": {"f21b7ae79c2dacb89484929a8409e5d8": {"admin": true}, "d7d0380dd4e743e35af31a20d014ed48": {"admin": true}}}]')
-                gates = s_t_utils.deguidify('[{"iden": "46cfde2c1682566602860f8df7d0cc83", "type": "layer", "users": [{"iden": "a357138db50780b62093a6ce0d057fd8", "rules": [], "admin": true}], "roles": [{"iden": "e1ef725990aa62ae3c4b98be8736d89f", "rules": [[true, ["layer", "read"]]], "admin": false}]}, {"iden": "d7d0380dd4e743e35af31a20d014ed48", "type": "trigger", "users": [{"iden": "f77ac6744671a845c27e571071877827", "rules": [], "admin": true}], "roles": []}, {"iden": "f21b7ae79c2dacb89484929a8409e5d8", "type": "cronjob", "users": [{"iden": "f77ac6744671a845c27e571071877827", "rules": [], "admin": true}], "roles": []}, {"iden": "4d50eb257549436414643a71e057091a", "type": "view", "users": [{"iden": "a357138db50780b62093a6ce0d057fd8", "rules": [], "admin": true}], "roles": [{"iden": "e1ef725990aa62ae3c4b98be8736d89f", "rules": [[true, ["view", "read"]]], "admin": false}]}, {"iden": "cortex", "type": "cortex", "users": [], "roles": []}]')
-
-                self.eq(roles, s_t_utils.deguidify(json.dumps(await core.callStorm('return($lib.auth.roles.list())'))))
-                self.eq(users, s_t_utils.deguidify(json.dumps(await core.callStorm('return($lib.auth.users.list())'))))
-                self.eq(gates, s_t_utils.deguidify(json.dumps(await core.callStorm('return($lib.auth.gates.list())'))))
-
-                with self.raises(s_exc.BadTag):
-                    await core.nodes('[ it:dev:str=foo +#test.newp ]')
-
-        stream.seek(0)
-        data = stream.getvalue()
-        newprole = s_common.guid('newprole')
-        newpuser = s_common.guid('newpuser')
-
-        self.isin(f'Unknown user {newpuser} on gate', data)
-        self.isin(f'Unknown role {newprole} on gate', data)
-        self.isin(f'Unknown role {newprole} on user', data)
-
     async def test_cell_check_sysctl(self):
         sysctls = s_linux.getSysctls()
 
