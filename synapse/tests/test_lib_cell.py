--- conflicted
+++ resolved
@@ -2492,17 +2492,9 @@
 
                     opts = {'view': viewiden}
                     with self.getAsyncLoggerStream('synapse.lib.lmdbslab',
-<<<<<<< HEAD
                                                    'Error during slab resize callback - foo') as stream:
-                        nodes = await core.stormlist('for $x in $lib.range(200) {[inet:ip=([4, $x])]}', opts=opts)
-                        await stream.wait(timeout=10)
-                    stream.seek(0)
-                    self.isin('Error during slab resize callback - foo', stream.read())
-=======
-                                              'Error during slab resize callback - foo') as stream:
                         msgs = await core.stormlist('for $x in $lib.range(200) {[test:int=$x]}', opts=opts)
                         self.true(await stream.wait(timeout=30))
->>>>>>> e3d843a4
 
         async with self.getTestCore() as core:
 
