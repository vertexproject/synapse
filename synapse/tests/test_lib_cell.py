import os
import ssl
import sys
import json
import time
import base64
import signal
import socket
import asyncio
import tarfile
import warnings
import collections
import multiprocessing

from unittest import mock

import cryptography.x509 as c_x509

import synapse.exc as s_exc
import synapse.axon as s_axon
import synapse.common as s_common
import synapse.cortex as s_cortex
import synapse.daemon as s_daemon
import synapse.telepath as s_telepath

import synapse.lib.auth as s_auth
import synapse.lib.base as s_base
import synapse.lib.cell as s_cell
import synapse.lib.coro as s_coro
import synapse.lib.link as s_link
import synapse.lib.nexus as s_nexus
import synapse.lib.certdir as s_certdir
import synapse.lib.msgpack as s_msgpack
import synapse.lib.version as s_version
import synapse.lib.lmdbslab as s_lmdbslab
import synapse.lib.crypto.passwd as s_passwd
import synapse.lib.platforms.linux as s_linux

import synapse.tools.backup as s_tools_backup

import synapse.tests.utils as s_t_utils

# Defective versions of spawned backup processes
def _sleeperProc(pipe, srcdir, dstdir, lmdbpaths, logconf):
    time.sleep(3.0)

def _sleeper2Proc(pipe, srcdir, dstdir, lmdbpaths, logconf):
    time.sleep(2.0)

def _exiterProc(pipe, srcdir, dstdir, lmdbpaths, logconf):
    pipe.send('captured')
    sys.exit(1)

def _backupSleep(path, linkinfo):
    time.sleep(3.0)

async def _doEOFBackup(path):
    return

async def _iterBackupEOF(path, linkinfo):
    link = await s_link.fromspawn(linkinfo)
    await s_daemon.t2call(link, _doEOFBackup, (path,), {})
    link.writer.write_eof()
    await link.fini()

def _backupEOF(path, linkinfo):
    asyncio.run(_iterBackupEOF(path, linkinfo))

def lock_target(dirn, evt1):  # pragma: no cover
    '''
    Function to make a cell in a directory and wait to be shut down.
    Used as a Process target for advisory locking tests.

    Args:
        dirn (str): Cell directory.
        evt1 (multiprocessing.Event): event to twiddle
    '''
    async def main():
        cell = await s_cell.Cell.anit(dirn)
        await cell.addSignalHandlers()
        evt1.set()
        await cell.waitfini(timeout=60)

    asyncio.run(main())
    sys.exit(137)

def reload_target(dirn, evt1, evt2):  # pragma: no cover
    '''
    Function to make a cell in a directory and wait to be shut down.
    Used as a Process target for reload SIGHUP locking tests.

    Args:
        dirn (str): Cell directory.
        evt1 (multiprocessing.Event): event to signal the cell is ready to receive sighup
        evt2 (multiprocessing.Event): event to signal the cell has been reset
    '''
    async def main():
        cell = await s_t_utils.ReloadCell.anit(dirn)
        await cell.addSignalHandlers()
        await cell.addTestReload()
        cell._reloadevt = evt2
        evt1.set()
        await cell.waitfini(timeout=60)

    asyncio.run(main())
    sys.exit(137)

class EchoAuthApi(s_cell.CellApi):

    def isadmin(self):
        return self.user.isAdmin()

    async def icando(self, *path):
        await self._reqUserAllowed(path)
        return True

class EchoAuth(s_cell.Cell):
    cellapi = EchoAuthApi

    async def answer(self):
        return 42

    async def badanswer(self):
        raise s_exc.BadArg(mesg='ad hominem')

    async def stream(self, doraise=False):
        yield 1
        yield 2
        if doraise:
            raise s_exc.BadTime(mesg='call again later')

async def altAuthCtor(cell):
    authconf = cell.conf.get('auth:conf')
    assert authconf['foo'] == 'bar'
    authconf['baz'] = 'faz'

    maxusers = cell.conf.get('max:users')

    seed = s_common.guid((cell.iden, 'hive', 'auth'))

    auth = await s_auth.Auth.anit(
        cell.slab,
        'auth',
        seed=seed,
        nexsroot=cell.getCellNexsRoot(),
        maxusers=maxusers
    )

    auth.link(cell.dist)

    def finilink():
        auth.unlink(cell.dist)

    cell.onfini(finilink)
    cell.onfini(auth.fini)
    return auth

class CellTest(s_t_utils.SynTest):

    async def test_cell_auth(self):

        with self.getTestDir() as dirn:

            async with await EchoAuth.anit(dirn) as echo:

                echo.dmon.share('echo00', echo)
                root = await echo.auth.getUserByName('root')
                await root.setPasswd('secretsauce')

                self.eq('root', echo.getUserName(root.iden))
                self.eq('<unknown>', echo.getUserName('derp'))

                host, port = await echo.dmon.listen('tcp://127.0.0.1:0/')

                url = f'tcp://127.0.0.1:{port}/echo00'
                await self.asyncraises(s_exc.AuthDeny, s_telepath.openurl(url))

                url = f'tcp://fake@127.0.0.1:{port}/echo00'
                await self.asyncraises(s_exc.NoSuchUser, s_telepath.openurl(url))

                url = f'tcp://root@127.0.0.1:{port}/echo00'
                await self.asyncraises(s_exc.AuthDeny, s_telepath.openurl(url))

                url = f'tcp://root:newpnewp@127.0.0.1:{port}/echo00'
                await self.asyncraises(s_exc.AuthDeny, s_telepath.openurl(url))

                root_url = f'tcp://root:secretsauce@127.0.0.1:{port}/echo00'
                async with await s_telepath.openurl(root_url) as proxy:
                    self.true(await proxy.isadmin())
                    self.true(await proxy.allowed(('hehe', 'haha')))

                    # Auth data is reflected in the Dmon session
                    resp = await proxy.getDmonSessions()
                    self.len(1, resp)
                    info = resp[0]
                    self.eq(info.get('items'), {None: 'synapse.tests.test_lib_cell.EchoAuthApi'})
                    self.eq(info.get('user').get('name'), 'root')
                    self.eq(info.get('user').get('iden'), root.iden)

                visi = await echo.auth.addUser('visi')
                await visi.setPasswd('foo')
                await visi.addRule((True, ('foo', 'bar')))
                testrole = await echo.auth.addRole('testrole')
                await echo.auth.addRole('privrole')
                await visi.grant(testrole.iden)

                visi_url = f'tcp://visi:foo@127.0.0.1:{port}/echo00'
                async with await s_telepath.openurl(visi_url) as proxy:  # type: EchoAuthApi
                    self.true(await proxy.allowed(('foo', 'bar')))
                    self.false(await proxy.isadmin())
                    self.false(await proxy.allowed(('hehe', 'haha')))

                    # User can get authinfo data for themselves and their roles
                    uatm = await proxy.getUserInfo('visi')
                    self.eq(uatm.get('name'), 'visi')
                    self.eq(uatm.get('iden'), visi.iden)
                    self.eq(uatm.get('roles'), ('all', 'testrole'))
                    self.eq(uatm.get('rules'), ((True, ('foo', 'bar')),))
                    ratm = await proxy.getRoleInfo('testrole')
                    self.eq(ratm.get('name'), 'testrole')
                    self.eq(ratm.get('iden'), testrole.iden)

                    with self.raises(s_exc.NoSuchUser):
                        await proxy.getUserInfo('newp')

                    # User cannot get authinfo for other items since they are
                    # not an admin or do not have those roles.
                    await self.asyncraises(s_exc.AuthDeny, proxy.getUserInfo('root'))
                    await self.asyncraises(s_exc.AuthDeny, proxy.getRoleInfo('privrole'))

                    # Basic auth checks
                    self.true(await proxy.icando('foo', 'bar'))
                    await self.asyncraises(s_exc.AuthDeny, proxy.icando('foo', 'newp'))

                    # happy path perms
                    await visi.addRule((True, ('hive:set', 'foo', 'bar')))
                    await visi.addRule((True, ('hive:get', 'foo', 'bar')))
                    await visi.addRule((True, ('hive:pop', 'foo', 'bar')))

                    val = await echo.setHiveKey(('foo', 'bar'), 'thefirstval')
                    self.eq(None, val)

                    # check that we get the old val back
                    val = await echo.setHiveKey(('foo', 'bar'), 'wootisetit')
                    self.eq('thefirstval', val)

                    val = await echo.getHiveKey(('foo', 'bar'))
                    self.eq('wootisetit', val)

                    val = await echo.popHiveKey(('foo', 'bar'))
                    self.eq('wootisetit', val)

                    val = await echo.setHiveKey(('foo', 'bar', 'baz'), 'a')
                    val = await echo.setHiveKey(('foo', 'bar', 'faz'), 'b')
                    val = await echo.setHiveKey(('foo', 'bar', 'haz'), 'c')
                    val = await echo.listHiveKey(('foo', 'bar'))
                    self.eq(('baz', 'faz', 'haz'), val)

                    # visi user can change visi user pass
                    await proxy.setUserPasswd(visi.iden, 'foobar')
                    # non admin visi user cannot change root user pass
                    with self.raises(s_exc.AuthDeny):
                        await proxy.setUserPasswd(echo.auth.rootuser.iden, 'coolstorybro')
                    # cannot change a password for a non existent user
                    with self.raises(s_exc.NoSuchUser):
                        await proxy.setUserPasswd('newp', 'new[')

                # onepass support in the cell
                async with await s_telepath.openurl(root_url) as proxy:
                    onep = await proxy.genUserOnepass(visi.iden)

                onep_url = f'tcp://visi:{onep}@127.0.0.1:{port}/echo00'
                async with await s_telepath.openurl(onep_url) as proxy:  # type: EchoAuthApi
                    udef = await proxy.getCellUser()
                    self.eq(visi.iden, udef.get('iden'))

                with self.raises(s_exc.AuthDeny):
                    async with await s_telepath.openurl(onep_url) as proxy:  # type: EchoAuthApi
                        pass

                # setRoles() allows arbitrary role ordering
                extra_role = await echo.auth.addRole('extrarole')
                await visi.setRoles((extra_role.iden, testrole.iden, echo.auth.allrole.iden))
                visi_url = f'tcp://visi:foobar@127.0.0.1:{port}/echo00'
                async with await s_telepath.openurl(visi_url) as proxy:  # type: EchoAuthApi
                    uatm = await proxy.getUserInfo('visi')
                    self.eq(uatm.get('roles'), ('extrarole', 'testrole', 'all',))

                    # setRoles are wholesale replacements
                    await visi.setRoles((echo.auth.allrole.iden, testrole.iden))
                    uatm = await proxy.getUserInfo('visi')
                    self.eq(uatm.get('roles'), ('all', 'testrole'))

                # coverage test - nops short circuit
                await visi.setRoles((echo.auth.allrole.iden, testrole.iden))

                # grants must have the allrole in place
                with self.raises(s_exc.BadArg):
                    await visi.setRoles((extra_role.iden, testrole.iden))

                # New password works
                visi_url = f'tcp://visi:foobar@127.0.0.1:{port}/echo00'
                async with await s_telepath.openurl(visi_url) as proxy:  # type: EchoAuthApi
                    info = await proxy.getCellUser()
                    self.eq(info.get('name'), 'visi')

                async with await s_telepath.openurl(root_url) as proxy:  # type: EchoAuthApi

                    # root user can change visi user pass
                    await proxy.setUserPasswd(visi.iden, 'foo')
                    visi_url = f'tcp://visi:foo@127.0.0.1:{port}/echo00'

                    await proxy.setUserLocked(visi.iden, True)
                    info = await proxy.getUserInfo('visi')
                    self.true(info.get('locked'))
                    await self.asyncraises(s_exc.AuthDeny,
                                           s_telepath.openurl(visi_url))

                    await proxy.setUserLocked(visi.iden, False)
                    info = await proxy.getUserInfo('visi')
                    self.false(info.get('locked'))
                    async with await s_telepath.openurl(visi_url) as visi_proxy:
                        self.false(await visi_proxy.isadmin())

                async with await s_telepath.openurl(root_url) as proxy:  # type: EchoAuthApi

                    await self.asyncraises(s_exc.NoSuchUser,
                                           proxy.setUserArchived('newp', True))
                    await proxy.setUserArchived(visi.iden, True)
                    info = await proxy.getUserInfo('visi')
                    self.true(info.get('archived'))
                    self.true(info.get('locked'))
                    users = await proxy.getAuthUsers()
                    self.len(1, users)
                    users = await proxy.getAuthUsers(archived=True)
                    self.len(2, users)
                    await self.asyncraises(s_exc.AuthDeny,
                                           s_telepath.openurl(visi_url))

                    await proxy.setUserArchived(visi.iden, False)
                    info = await proxy.getUserInfo('visi')
                    self.false(info.get('archived'))
                    self.true(info.get('locked'))
                    users = await proxy.getAuthUsers(archived=True)
                    self.len(2, users)

                    await self.asyncraises(s_exc.AuthDeny,
                                           s_telepath.openurl(visi_url))

                await echo.setHiveKey(('foo', 'bar'), [1, 2, 3, 4])
                self.eq([1, 2, 3, 4], await echo.getHiveKey(('foo', 'bar')))
                self.isin('foo', await echo.listHiveKey())
                self.eq(['bar'], await echo.listHiveKey(('foo',)))
                await echo.popHiveKey(('foo', 'bar'))
                self.eq([], await echo.listHiveKey(('foo',)))

                # Ensure we can delete a rule by its item and index position
                async with echo.getLocalProxy() as proxy:  # type: EchoAuthApi
                    rule = (True, ('hive:set', 'foo', 'bar'))
                    self.isin(rule, visi.info.get('rules'))
                    await proxy.delUserRule(visi.iden, rule)
                    self.notin(rule, visi.info.get('rules'))
                    # Removing a non-existing rule by *rule* has no consequence
                    await proxy.delUserRule(visi.iden, rule)

                    rule = visi.info.get('rules')[0]
                    self.isin(rule, visi.info.get('rules'))
                    await proxy.delUserRule(visi.iden, rule)
                    self.notin(rule, visi.info.get('rules'))

                self.eq(echo.getDmonUser(), echo.auth.rootuser.iden)

                with self.raises(s_exc.NeedConfValu):
                    await echo.reqAhaProxy()

    async def test_cell_unix_sock(self):

        async with self.getTestCore() as core:
            # This directs the connection through the cell:// handler.
            async with core.getLocalProxy() as prox:
                user = await prox.getCellUser()
                self.eq('root', user.get('name'))
                self.true(await prox.isCellActive())

            with self.raises(s_exc.NoSuchUser):
                url = f'cell://{core.dirn}/?user=newp'
                async with await s_telepath.openurl(url) as prox:
                    pass

        # Explicit use of the unix:// handler
        async with self.getTestCore() as core:
            dirn = core.dirn
            url = f'unix://{dirn}/sock:cortex'
            async with await s_telepath.openurl(url) as prox:
                user = await prox.getCellUser()
                self.eq('root', user.get('name'))
                iden = await prox.getCellIden()

            url = f'unix://{dirn}/sock:*'
            async with await s_telepath.openurl(url) as prox:
                self.eq(iden, await prox.getCellIden())

    async def test_cell_authpasswd(self):
        conf = {
            'auth:passwd': 'cottoncandy',
        }
        pconf = {'user': 'root', 'passwd': 'cottoncandy'}

        with self.getTestDir() as dirn:

            s_common.yamlsave(conf, dirn, 'cell.yaml')
            async with await EchoAuth.anit(dirn) as echo:

                # start a regular network listener so we can auth
                host, port = await echo.dmon.listen('tcp://127.0.0.1:0/')
                async with await s_telepath.openurl(f'tcp://127.0.0.1:{port}/', **pconf) as proxy:

                    self.true(await proxy.isadmin())
                    self.true(await proxy.allowed(('hehe', 'haha')))

                url = f'tcp://root@127.0.0.1:{port}/'
                await self.asyncraises(s_exc.AuthDeny, s_telepath.openurl(url))

            os.unlink(s_common.genpath(dirn, 'cell.yaml'))
            # Pass the auth data in via conf directly
            async with await EchoAuth.anit(dirn,
                                           conf={'auth:passwd': 'pennywise'}) as echo:

                # start a regular network listener so we can auth
                host, port = await echo.dmon.listen('tcp://127.0.0.1:0/')
                url = f'tcp://root:pennywise@127.0.0.1:{port}/'
                async with await s_telepath.openurl(url) as proxy:

                    self.true(await proxy.isadmin())
                    self.true(await proxy.allowed(('hehe', 'haha')))

        # Ensure the cell and its auth have been fini'd
        self.true(echo.isfini)
        self.true(echo.auth.isfini)

    async def test_cell_userapi(self):

        async with self.getTestCore() as core:
            visi = await core.auth.addUser('visi')
            await visi.setPasswd('secret')
            await visi.addRule((True, ('foo', 'bar')))

            async with core.getLocalProxy() as proxy:

                self.none(await proxy.tryUserPasswd('newpnewp', 'newp'))
                self.none(await proxy.tryUserPasswd('visi', 'newp'))
                udef = await proxy.tryUserPasswd('visi', 'secret')
                self.eq(visi.iden, udef['iden'])

                self.true(await proxy.isUserAllowed(visi.iden, ('foo', 'bar')))
                self.false(await proxy.isUserAllowed(visi.iden, ('hehe', 'haha')))
                self.false(await proxy.isUserAllowed('newpnewp', ('hehe', 'haha')))
                self.false(await proxy.isRoleAllowed('newpnewp', ('foo', 'bar')))

                await proxy.setUserProfInfo(visi.iden, 'hehe', 'haha')
                self.eq('haha', await proxy.getUserProfInfo(visi.iden, 'hehe'))
                await proxy.setUserProfInfo(visi.iden, 'woah', 'dude')
                self.eq('haha', (await proxy.getUserProfile(visi.iden))['hehe'])
                self.eq('haha', await proxy.popUserProfInfo(visi.iden, 'hehe'))
                self.eq('newp', await proxy.popUserProfInfo(visi.iden, 'hehe', default='newp'))
                self.eq({'woah': 'dude'}, await proxy.getUserProfile(visi.iden))

                iden = s_common.guid(('foo', 101))
                udef = await proxy.addUser('foo', iden=iden)
                self.eq(udef.get('iden'), iden)

    async def test_longpath(self):
        # This is similar to the DaemonTest::test_unixsock_longpath
        # but exercises the long-path failure inside of the cell's daemon
        # instead.
        with self.getTestDir() as dirn:
            extrapath = 108 * 'A'
            longdirn = s_common.genpath(dirn, extrapath)
            with self.getAsyncLoggerStream('synapse.lib.cell', 'LOCAL UNIX SOCKET WILL BE UNAVAILABLE') as stream:
                async with self.getTestCell(s_cell.Cell, dirn=longdirn) as cell:
                    self.none(cell.dmon.addr)
                self.true(await stream.wait(1))

    async def test_cell_setuser(self):

        async with self.getTestCell(s_cell.Cell) as cell:

            async with cell.getLocalProxy() as prox:

                self.eq('root', (await prox.getCellUser())['name'])
                snfo = await prox.getDmonSessions()
                self.len(1, snfo)
                self.eq(snfo[0].get('user').get('name'), 'root')

                with self.raises(s_exc.NoSuchUser):
                    await prox.setCellUser(s_common.guid())

                visi = await prox.addUser('visi')
                visiiden = visi.get('iden')

                self.true(await prox.setCellUser(visiiden))
                self.eq('visi', (await prox.getCellUser())['name'])

                # setCellUser propagates his change to the Daemon Sess object.
                # But we have to use the daemon directly to get that info
                snfo = await cell.dmon.getSessInfo()
                self.len(1, snfo)
                self.eq(snfo[0].get('user').get('name'), 'visi')

                with self.raises(s_exc.AuthDeny):
                    await prox.setCellUser(s_common.guid())

            # Cannot change to a locked user
            await cell.setUserLocked(visiiden, True)
            async with cell.getLocalProxy() as prox:
                with self.raises(s_exc.AuthDeny):
                    await prox.setCellUser(visiiden)

    async def test_cell_getinfo(self):
        async with self.getTestCore() as cell:
            cell.COMMIT = 'mycommit'
            cell.VERSION = (1, 2, 3)
            cell.VERSTRING = '1.2.3'
            async with cell.getLocalProxy() as prox:
                info = await prox.getCellInfo()
                # Cell information
                cnfo = info.get('cell')
                snfo = info.get('synapse')
                self.eq(cnfo.get('commit'), 'mycommit')
                self.eq(cnfo.get('version'), (1, 2, 3))
                self.eq(cnfo.get('verstring'), '1.2.3')
                self.eq(cnfo.get('type'), 'cortex')
                self.isin('nexsindx', cnfo)
                self.ge(cnfo.get('nexsindx'), 0)
                self.true(cnfo.get('active'))
                self.false(cnfo.get('uplink'))
                # A Cortex populated cellvers
                self.isin('cortex:defaults', cnfo.get('cellvers', {}))

                # Defaults aha data is
                self.eq(cnfo.get('aha'), {'name': None, 'leader': None, 'network': None})

                # Synapse information
                self.eq(snfo.get('version'), s_version.version)
                self.eq(snfo.get('verstring'), s_version.verstring),
                self.eq(snfo.get('commit'), s_version.commit)

    async def test_cell_dyncall(self):

        with self.getTestDir() as dirn:
            async with await EchoAuth.anit(dirn) as cell, cell.getLocalProxy() as prox:
                cell.dynitems['self'] = cell
                self.eq(42, await prox.dyncall('self', s_common.todo('answer')))
                await self.asyncraises(s_exc.BadArg, prox.dyncall('self', s_common.todo('badanswer')))

                self.eq([1, 2], await s_t_utils.alist(await prox.dyncall('self', s_common.todo('stream'))))

                todo = s_common.todo('stream', doraise=True)
                await self.agenraises(s_exc.BadTime, await prox.dyncall('self', todo))

                items = []
                todo = s_common.todo('stream', doraise=False)
                async for item in prox.dyniter('self', todo):
                    items.append(item)
                self.eq(items, [1, 2])

                # Sad path
                with self.raises(s_exc.NoSuchIden):
                    await cell.dyncall('newp', s_common.todo('getCellInfo'))
                with self.raises(s_exc.NoSuchIden):
                    async for _ in cell.dyniter('newp', s_common.todo('getCellInfo')):
                        pass

    async def test_cell_promote(self):

        async with self.getTestCell(s_cell.Cell) as cell:
            async with cell.getLocalProxy() as proxy:
                with self.raises(s_exc.BadConfValu):
                    await proxy.promote()

    async def test_cell_anon(self):

        conf = {'auth:anon': 'anon'}
        async with self.getTestCell(s_cell.Cell, conf=conf) as cell:
            anon = await cell.auth.addUser('anon')
            await cell.auth.rootuser.setPasswd('secret')
            host, port = await cell.dmon.listen('tcp://127.0.0.1:0')
            async with await s_telepath.openurl('tcp://127.0.0.1/', port=port) as prox:
                info = await prox.getCellUser()
                self.eq(anon.iden, info.get('iden'))

            await anon.setLocked(True)
            with self.raises(s_exc.AuthDeny):
                await s_telepath.openurl('tcp://127.0.0.1/', port=port)

            await cell.auth.delUser(anon.iden)
            with self.raises(s_exc.AuthDeny):
                await s_telepath.openurl('tcp://127.0.0.1/', port=port)

    async def test_cell_nexuschanges(self):

        with self.getTestDir() as dirn:

            dir0 = s_common.genpath(dirn, 'cell00')
            dir1 = s_common.genpath(dirn, 'cell01')

            async def coro(prox, offs):
                retn = []
                yielded = False
                async for offset, data in prox.getNexusChanges(offs):
                    yielded = True
                    nexsiden, act, args, kwargs, meta = data
                    if nexsiden == 'auth:auth' and act == 'user:add':
                        retn.append(args)
                        break
                return yielded, retn

            conf = {
                'nexslog:en': True,
                'nexslog:async': True,
                'dmon:listen': 'tcp://127.0.0.1:0/',
                'https:port': 0,
            }
            async with self.getTestCell(s_cell.Cell, dirn=dir0, conf=conf) as cell00, \
                cell00.getLocalProxy() as prox00:

                self.true(cell00.nexsroot.map_async)
                self.true(cell00.nexsroot.donexslog)

                await prox00.addUser('test')
                self.true(await prox00.getNexsIndx() > 0)

                # We should have a set of auth:auth changes to find
                task = cell00.schedCoro(coro(prox00, 0))
                yielded, data = await asyncio.wait_for(task, 6)
                self.true(yielded)
                usernames = [args[1] for args in data]
                self.eq(usernames, ['test'])

            # Disable change logging for this cell.
            conf = {'nexslog:en': False}
            async with self.getTestCell(s_cell.Cell, dirn=dir1, conf=conf) as cell01, \
                    cell01.getLocalProxy() as prox01:
                self.false(cell01.nexsroot.donexslog)

                await prox01.addUser('test')

                task = cell01.schedCoro(coro(prox01, 0))
                yielded, data = await asyncio.wait_for(task, 6)
                self.false(yielded)
                self.eq(data, [])

    async def test_cell_nexusenable(self):

        with self.getTestDir() as dirn:

            conf = {'nexslog:en': False}
            async with self.getTestCell(s_cell.Cell, dirn=dirn, conf=conf) as cell:
                self.eq(0, await cell.getNexsIndx())
                await cell.addUser('test00')
                self.eq(2, await cell.getNexsIndx())

            # create a first entry that will be greater than the slab starting index
            conf = {'nexslog:en': True}
            async with self.getTestCell(s_cell.Cell, dirn=dirn, conf=conf) as cell:
                self.eq(2, await cell.getNexsIndx())
                await cell.addUser('test01')
                self.eq(4, await cell.getNexsIndx())

            # restart checks seqn consistency
            conf = {'nexslog:en': True}
            async with self.getTestCell(s_cell.Cell, dirn=dirn, conf=conf) as cell:
                self.eq(4, await cell.getNexsIndx())
                await cell.addUser('test02')
                self.eq(6, await cell.getNexsIndx())

    async def test_cell_nexuscull(self):

        with self.getTestDir() as dirn, self.withNexusReplay():

            dirn00 = s_common.genpath(dirn, 'cell00')
            dirn01 = s_common.genpath(dirn, 'cell01')

            conf = {
                'nexslog:en': True,
            }
            async with self.getTestCell(s_cell.Cell, dirn=dirn00, conf=conf) as cell:

                async with cell.getLocalProxy() as prox:

                    # test backup running
                    ind = await prox.getNexsIndx()
                    cell.backuprunning = True
                    await self.asyncraises(s_exc.SlabInUse, prox.rotateNexsLog())
                    await self.asyncraises(s_exc.SlabInUse, prox.cullNexsLog(0))
                    await self.asyncraises(s_exc.SlabInUse, prox.trimNexsLog())
                    cell.backuprunning = False
                    self.eq(ind, await prox.getNexsIndx())

                    # trim can run on empty log since it generates two events
                    self.eq(0, await prox.trimNexsLog())

                    for i in range(5):
                        await prox.setHiveKey(('foo', 'bar'), i)

                    ind = await prox.getNexsIndx()
                    offs = await prox.rotateNexsLog()
                    self.eq(ind + 1, offs)
                    self.eq(ind + 1, await prox.getNexsIndx())

                    # last entry that goes into log is rotate
                    ent = await cell.nexsroot.nexslog.last()
                    self.eq('nexslog:rotate', ent[1][1])

                    # tail is empty
                    self.len(0, [x for x in cell.nexsroot.nexslog.tailseqn.iter(0)])

                    # can't cull because need >= 1 entry
                    self.false(await prox.cullNexsLog(offs))

                    # but now we've generated another nexus event from no-op cull
                    # so we can cull
                    ind = await prox.getNexsIndx()
                    self.true(await prox.cullNexsLog(offs))

                    # last entry in nexus log is cull
                    retn = await s_t_utils.alist(cell.nexsroot.nexslog.iter(0))
                    self.len(1, retn)
                    self.eq(ind, retn[0][0])
                    self.eq('nexslog:cull', retn[0][1][1])

                    for i in range(6, 10):
                        await prox.setHiveKey(('foo', 'bar'), i)

                    # trim
                    ind = await prox.getNexsIndx()
                    self.eq(ind, await prox.trimNexsLog())
                    self.eq(ind + 2, await prox.getNexsIndx())  # two entries for rotate, cull

                    retn = await cell.nexsroot.nexslog.last()
                    self.eq('nexslog:cull', retn[1][1])

                    self.eq(ind + 2, await prox.trimNexsLog())

                    for i in range(10, 15):
                        await prox.setHiveKey(('foo', 'bar'), i)

            # nexus log exists but logging is disabled
            conf['nexslog:en'] = False
            async with self.getTestCell(s_cell.Cell, dirn=dirn00, conf=conf) as cell:

                async with cell.getLocalProxy() as prox:

                    # trim raises because we cannot cull at the rotated offset
                    await self.asyncraises(s_exc.BadConfValu, prox.trimNexsLog())

                    # we can still manually cull
                    offs = await prox.rotateNexsLog()
                    rngs = cell.nexsroot.nexslog._ranges
                    self.len(2, rngs)
                    self.true(await prox.cullNexsLog(offs - 2))

                    # rotated log still exists on disk
                    self.nn(await cell.nexsroot.nexslog.get(rngs[-1] - 1))

            # nexus fully disabled
            async with self.getTestCell(s_cell.Cell, dirn=dirn01) as cell:

                async with cell.getLocalProxy() as prox:

                    self.eq(0, await prox.getNexsIndx())

                    self.eq(0, await prox.rotateNexsLog())
                    self.false(await prox.cullNexsLog(3))
                    await self.asyncraises(s_exc.BadConfValu, prox.trimNexsLog())

    async def test_cell_nexusrotate(self):

        with self.getTestDir() as dirn, self.withNexusReplay():

            conf = {
                'nexslog:en': True,
            }
            async with await s_cell.Cell.anit(dirn, conf=conf) as cell:

                await cell.setHiveKey(('foo', 'bar'), 0)
                await cell.setHiveKey(('foo', 'bar'), 1)

                await cell.rotateNexsLog()

                self.len(2, cell.nexsroot.nexslog._ranges)
                self.eq(0, cell.nexsroot.nexslog.tailseqn.size)

            async with await s_cell.Cell.anit(dirn, conf=conf) as cell:

                self.len(2, cell.nexsroot.nexslog._ranges)
                self.eq(0, cell.nexsroot.nexslog.tailseqn.size)

                await cell.setHiveKey(('foo', 'bar'), 2)

                # new item is added to the right log
                self.len(2, cell.nexsroot.nexslog._ranges)
                self.eq(1, cell.nexsroot.nexslog.tailseqn.size)

    async def test_cell_authv2(self):

        async with self.getTestCore() as core:

            visi = await core.addUser('visi')
            ninjas = await core.addRole('ninjas')

            async with core.getLocalProxy() as proxy:

                self.len(2, await proxy.getUserDefs())
                self.len(2, await proxy.getRoleDefs())

                self.nn(await proxy.getUserDef(visi['iden']))
                self.nn(await proxy.getRoleDef(ninjas['iden']))

                await proxy.setUserRules(visi['iden'], ((True, ('foo', 'bar')),))
                await proxy.setRoleRules(ninjas['iden'], ((True, ('hehe', 'haha')),))

                await proxy.addUserRole(visi['iden'], ninjas['iden'])
                await proxy.setUserEmail(visi['iden'], 'visi@vertex.link')

                visi = await proxy.getUserDefByName('visi')
                self.eq(visi['email'], 'visi@vertex.link')

                self.true(await proxy.isUserAllowed(visi['iden'], ('foo', 'bar')))
                self.true(await proxy.isUserAllowed(visi['iden'], ('hehe', 'haha')))

                with self.raises(s_exc.BadArg):
                    await proxy.delUserRole(visi['iden'], core.auth.allrole.iden)

                with self.raises(s_exc.BadArg):
                    await proxy.delRole(core.auth.allrole.iden)

                with self.raises(s_exc.BadArg):
                    await proxy.delUser(core.auth.rootuser.iden)

                await proxy.delUser(visi['iden'])
                await proxy.delRole(ninjas['iden'])

    async def test_cell_diag_info(self):
        async with self.getTestCore() as core:
            async with core.getLocalProxy() as proxy:
                diag = await proxy.getDiagInfo()
                slab = diag['slabs'][0]
                self.nn(slab['path'])
                self.nn(slab['xactops'])
                self.nn(slab['mapsize'])
                self.nn(slab['readonly'])
                self.nn(slab['lockmemory'])
                self.nn(slab['recovering'])

    async def test_cell_system_info(self):
        with self.getTestDir() as dirn:
            backdirn = os.path.join(dirn, 'backups')
            coredirn = os.path.join(dirn, 'cortex')

            async with self.getTestCore(dirn=coredirn) as core:
                async with core.getLocalProxy() as proxy:
                    info = await proxy.getSystemInfo()
                    for prop in ('osversion', 'pyversion', 'sysctls', 'tmpdir'):
                        self.nn(info.get(prop))

                    for prop in ('volsize', 'volfree', 'celluptime', 'cellrealdisk',
                                 'cellapprdisk', 'totalmem', 'availmem'):
                        self.lt(0, info.get(prop))

            conf = {'backup:dir': backdirn}
            async with self.getTestCore(conf=conf, dirn=coredirn) as core:
                async with core.getLocalProxy() as proxy:
                    info = await proxy.getSystemInfo()
                    for prop in ('osversion', 'pyversion', 'sysctls', 'tmpdir'):
                        self.nn(info.get(prop))

                    for prop in ('volsize', 'volfree', 'backupvolsize', 'backupvolfree', 'celluptime', 'cellrealdisk',
                                 'cellapprdisk', 'totalmem', 'availmem'):
                        self.lt(0, info.get(prop))

    async def test_cell_hiveapi(self):

        async with self.getTestCore() as core:

            await core.setHiveKey(('foo', 'bar'), 10)
            await core.setHiveKey(('foo', 'baz'), 30)

            async with core.getLocalProxy() as proxy:
                self.eq((), await proxy.getHiveKeys(('lulz',)))
                self.eq((('bar', 10), ('baz', 30)), await proxy.getHiveKeys(('foo',)))

    async def test_cell_confprint(self):

        async with self.withSetLoggingMock():

            with self.getTestDir() as dirn:

                conf = {
                    'dmon:listen': 'tcp://127.0.0.1:0',
                    'https:port': 0,
                }
                s_common.yamlsave(conf, dirn, 'cell.yaml')

                with self.getAsyncLoggerStream('synapse.lib.cell') as stream:
                    async with await s_cell.Cell.initFromArgv([dirn]):
                        pass
                stream.seek(0)
                buf = stream.read()
                self.isin('...cell API (telepath): tcp://127.0.0.1:0', buf)
                self.isin('...cell API (https): 0', buf)

                conf = {
                    'dmon:listen': None,
                    'https:port': None,
                }
                s_common.yamlsave(conf, dirn, 'cell.yaml')

                with self.getAsyncLoggerStream('synapse.lib.cell') as stream:
                    async with await s_cell.Cell.initFromArgv([dirn]):
                        pass
                stream.seek(0)
                buf = stream.read()
                self.isin(f'...cell API (telepath): cell://root@{dirn}:*', buf)
                self.isin('...cell API (https): disabled', buf)

    async def test_cell_initargv_conf(self):
        async with self.withSetLoggingMock():
            with self.setTstEnvars(SYN_CELL_NEXSLOG_EN='true',
                                   SYN_CELL_DMON_LISTEN='null',
                                   SYN_CELL_HTTPS_PORT='null',
                                   SYN_CELL_AUTH_PASSWD='notsecret',
                                   ):
                with self.getTestDir() as dirn:
                    s_common.yamlsave({'dmon:listen': 'tcp://0.0.0.0:0/',
                                       'aha:name': 'some:cell'},
                                      dirn, 'cell.yaml')
                    s_common.yamlsave({'nexslog:async': True},
                                      dirn, 'cell.mods.yaml')
                    async with await s_cell.Cell.initFromArgv([dirn, '--auth-passwd', 'secret']) as cell:
                        # config order for booting from initArgV
                        # 0) cell.mods.yaml
                        # 1) cmdline
                        # 2) envars
                        # 3) cell.yaml
                        self.true(cell.conf.reqConfValu('nexslog:en'))
                        self.true(cell.conf.reqConfValu('nexslog:async'))
                        self.none(cell.conf.reqConfValu('dmon:listen'))
                        self.none(cell.conf.reqConfValu('https:port'))
                        self.eq(cell.conf.reqConfValu('aha:name'), 'some:cell')
                        root = cell.auth.rootuser
                        self.true(await root.tryPasswd('secret'))

                # Overrides file wins out over everything else in conflicts
                with self.getTestDir() as dirn:
                    s_common.yamlsave({'nexslog:en': False}, dirn, 'cell.mods.yaml')
                    async with await s_cell.Cell.initFromArgv([dirn]) as cell:
                        self.false(cell.conf.reqConfValu('nexslog:en'))
                        # We can remove the valu from the overrides file with the pop API
                        # This is NOT reactive API which causes the whole behavior
                        # of the cell to suddenly change. This is intended to be used with
                        # code that is aware of changing configuration values.
                        cell.popCellConf('nexslog:en')
                        overrides = s_common.yamlload(dirn, 'cell.mods.yaml')
                        self.eq({}, overrides)

    async def test_initargv_failure(self):
        if not os.path.exists('/dev/null'):
            self.skip('Test requires /dev/null to exist.')

        async with self.withSetLoggingMock():
            with self.getAsyncLoggerStream('synapse.lib.cell',
                                           'Error starting cell at /dev/null') as stream:
                with self.raises(FileExistsError):
                    async with await s_cell.Cell.initFromArgv(['/dev/null']):
                        pass
                self.true(await stream.wait(timeout=6))

            # Bad configs can also cause a failure.
            with self.getTestDir() as dirn:
                with self.getAsyncLoggerStream('synapse.lib.cell',
                                               'Error while bootstrapping cell config') as stream:
                    with self.raises(s_exc.BadConfValu) as cm:
                        with self.setTstEnvars(SYN_CELL_AUTH_PASSWD="true"):  # interpreted as a yaml bool true
                            async with await s_cell.Cell.initFromArgv([dirn, ]):
                                pass
                    self.eq(cm.exception.get('name'), 'auth:passwd')
                self.true(await stream.wait(timeout=6))

    async def test_cell_backup(self):

        with self.getTestDir() as dirn:
            s_common.yamlsave({'backup:dir': dirn}, dirn, 'cell.yaml')
            with self.raises(s_exc.BadConfValu):
                async with self.getTestCore(dirn=dirn) as core:
                    pass

        with self.getTestDir() as dirn:

            backdirn = os.path.join(dirn, 'backups')
            coredirn = os.path.join(dirn, 'cortex')

            conf = {'backup:dir': backdirn}
            s_common.yamlsave(conf, coredirn, 'cell.yaml')

            async with self.getTestCore(dirn=coredirn) as core:

                async with core.getLocalProxy() as proxy:

                    info = await proxy.getBackupInfo()
                    self.none(info['currduration'])
                    self.none(info['laststart'])
                    self.none(info['lastend'])
                    self.none(info['lastduration'])
                    self.none(info['lastsize'])
                    self.none(info['lastupload'])
                    self.none(info['lastexception'])

                    with self.raises(s_exc.BadArg):
                        await proxy.runBackup('../woot')

                    with mock.patch.object(s_cell.Cell, 'BACKUP_SPAWN_TIMEOUT', 0.1):
                        with mock.patch.object(s_cell.Cell, '_backupProc', staticmethod(_sleeperProc)):
                            await self.asyncraises(s_exc.SynErr, proxy.runBackup('_sleeperProc'))

                    info = await proxy.getBackupInfo()
                    errinfo = info.get('lastexception')
                    laststart1 = info['laststart']
                    self.eq(errinfo['err'], 'SynErr')

                    # Test runners can take an unusually long time to spawn a process
                    with mock.patch.object(s_cell.Cell, 'BACKUP_SPAWN_TIMEOUT', 8.0):

                        with mock.patch.object(s_cell.Cell, '_backupProc', staticmethod(_sleeper2Proc)):
                            await self.asyncraises(s_exc.SynErr, proxy.runBackup('_sleeper2Proc'))

                        info = await proxy.getBackupInfo()
                        laststart2 = info['laststart']
                        self.ne(laststart1, laststart2)
                        errinfo = info.get('lastexception')
                        self.eq(errinfo['err'], 'SynErr')

                        with mock.patch.object(s_cell.Cell, '_backupProc', staticmethod(_exiterProc)):
                            await self.asyncraises(s_exc.SpawnExit, proxy.runBackup('_exiterProc'))

                        info = await proxy.getBackupInfo()
                        laststart3 = info['laststart']
                        self.ne(laststart2, laststart3)
                        errinfo = info.get('lastexception')
                        self.eq(errinfo['err'], 'SpawnExit')

                    # Create rando slabs inside cell dir
                    slabpath = s_common.genpath(coredirn, 'randoslab')
                    async with await s_lmdbslab.Slab.anit(slabpath):
                        pass

                    slabpath = s_common.genpath(coredirn, 'randodirn', 'randoslab2')
                    async with await s_lmdbslab.Slab.anit(slabpath):
                        pass

                    await proxy.delBackup('_sleeperProc')
                    await proxy.delBackup('_sleeper2Proc')
                    await proxy.delBackup('_exiterProc')

                    name = await proxy.runBackup()
                    self.eq((name,), await proxy.getBackups())

                    srcreal, _ = s_common.getDirSize(coredirn)
                    backupdir = s_common.reqdir(backdirn, name)
                    backreal, _ = s_common.getDirSize(backupdir)
                    self.le(backreal, srcreal)

                    info = await proxy.getBackupInfo()
                    self.none(info['currduration'])
                    laststart4 = info['laststart']
                    self.ne(laststart3, laststart4)
                    self.true(0 < info['lastsize'] <= srcreal)
                    self.nn(info['lastend'])
                    self.lt(0, info['lastduration'])
                    self.none(info['lastexception'])
                    self.none(info['lastupload'])

                    # look inside backup
                    backups = await proxy.getBackups()
                    self.len(1, backups)
                    backupdir = s_common.reqdir(backdirn, backups[0])
                    s_common.reqpath(backupdir, 'cell.yaml')
                    s_common.reqpath(backupdir, 'randoslab', 'data.mdb')
                    s_common.reqpath(backupdir, 'randodirn', 'randoslab2', 'data.mdb')

                    await proxy.delBackup(name)
                    self.eq((), await proxy.getBackups())
                    self.false(os.path.exists(backupdir))

                    name = await proxy.runBackup(name='foo/bar')

                    with self.raises(s_exc.BadArg):
                        await proxy.delBackup(name='foo')

                    self.true(os.path.isdir(os.path.join(backdirn, 'foo', 'bar')))
                    self.eq(('foo/bar',), await proxy.getBackups())

                    with self.raises(s_exc.BadArg):
                        await proxy.runBackup(name='foo/bar')

                    _ntuple_stat = collections.namedtuple('stat', 'st_dev st_mode st_blocks st_size')
                    _ntuple_diskusage = collections.namedtuple('usage', 'total used free')

                    def lowspace(dirn):
                        cellsize = s_common.getDirSize(coredirn)
                        return _ntuple_diskusage(1, cellsize, 1)

                    realstat = os.stat
                    def diffdev(dirn):
                        real = realstat(dirn)
                        if dirn == coredirn:
                            return _ntuple_stat(1, real.st_mode, real.st_blocks, real.st_size)
                        elif dirn == backdirn:
                            return _ntuple_stat(2, real.st_mode, real.st_blocks, real.st_size)
                        return real

                    with mock.patch('shutil.disk_usage', lowspace):
                        await self.asyncraises(s_exc.LowSpace, proxy.runBackup())

                        with mock.patch('os.stat', diffdev):
                            await self.asyncraises(s_exc.LowSpace, proxy.runBackup())

            async def err(*args, **kwargs):
                raise RuntimeError('boom')

            async with self.getTestCore(dirn=coredirn) as core:
                async with core.getLocalProxy() as proxy:

                    with mock.patch('synapse.lib.coro.executor', err):
                        with self.raises(s_exc.SynErr) as cm:
                            await proxy.runBackup('partial')
                        self.eq(cm.exception.get('errx'), 'RuntimeError')

                    self.isin('partial', await proxy.getBackups())

                    await proxy.delBackup(name='partial')
                    self.notin('partial', await proxy.getBackups())

    async def test_cell_tls_client(self):

        with self.getTestDir() as dirn:

            async with self.getTestCryo(dirn=dirn) as cryo:

                cryo.certdir.genCaCert('localca')
                cryo.certdir.genHostCert('localhost', signas='localca')
                cryo.certdir.genUserCert('root@localhost', signas='localca')
                cryo.certdir.genUserCert('newp@localhost', signas='localca')

                root = await cryo.auth.addUser('root@localhost')
                await root.setAdmin(True)

            async with self.getTestCryo(dirn=dirn) as cryo:

                addr, port = await cryo.dmon.listen('ssl://0.0.0.0:0?hostname=localhost&ca=localca')

                async with await s_telepath.openurl(f'ssl://root@127.0.0.1:{port}?hostname=localhost') as proxy:
                    self.eq(cryo.iden, await proxy.getCellIden())

                with self.raises(s_exc.BadCertHost):
                    url = f'ssl://root@127.0.0.1:{port}?hostname=borked.localhost'
                    async with await s_telepath.openurl(url) as proxy:
                        pass

                with self.raises(s_exc.NoSuchUser) as cm:
                    url = f'ssl://newp@127.0.0.1:{port}?hostname=localhost'
                    async with await s_telepath.openurl(url) as proxy:
                        pass
                self.eq(cm.exception.get('username'), 'newp@localhost')

                # add newp
                unfo = await cryo.addUser('newp@localhost')
                async with await s_telepath.openurl(f'ssl://newp@127.0.0.1:{port}?hostname=localhost') as proxy:
                    self.eq(cryo.iden, await proxy.getCellIden())

                # Lock newp
                await cryo.setUserLocked(unfo.get('iden'), True)
                with self.raises(s_exc.AuthDeny) as cm:
                    url = f'ssl://newp@127.0.0.1:{port}?hostname=localhost'
                    async with await s_telepath.openurl(url) as proxy:
                        pass

    async def test_cell_auth_ctor(self):
        conf = {
            'auth:ctor': 'synapse.tests.test_lib_cell.altAuthCtor',
            'auth:conf': {
                'foo': 'bar',
            },
        }
        with self.getTestDir() as dirn:
            async with await s_cell.Cell.anit(dirn, conf=conf) as cell:
                self.eq('faz', cell.conf.get('auth:conf')['baz'])
                await cell.auth.addUser('visi')
                await cell._storCellAuthMigration()

    async def test_cell_auth_userlimit(self):
        maxusers = 3
        conf = {
            'max:users': maxusers
        }

        async with self.getTestCell(s_cell.Cell, conf=conf) as cell:
            await cell.auth.addUser('visi1')
            await cell.auth.addUser('visi2')
            await cell.auth.addUser('visi3')
            with self.raises(s_exc.HitLimit) as exc:
                await cell.auth.addUser('visi4')
            self.eq(f'Cell at maximum number of users ({maxusers}).', exc.exception.get('mesg'))

            # Archive user and add new user
            visi1 = await cell.auth.getUserByName('visi1')
            await visi1.setArchived(True)

            await cell.auth.addUser('visi4')

            with self.raises(s_exc.HitLimit):
                await cell.auth.addUser('visi5')

            # Try to unarchive user while we're at the limit
            with self.raises(s_exc.HitLimit):
                await visi1.setArchived(False)

            # Lock user and add new user
            visi2 = await cell.auth.getUserByName('visi2')
            await visi2.setLocked(True)

            await cell.auth.addUser('visi5')

            with self.raises(s_exc.HitLimit):
                await cell.auth.addUser('visi6')

            # Delete user and add new user
            visi3 = await cell.auth.getUserByName('visi3')
            await cell.auth.delUser(visi3.iden)

            await cell.auth.addUser('visi6')

            with self.raises(s_exc.HitLimit):
                await cell.auth.addUser('visi7')

        with self.setTstEnvars(SYN_CELL_MAX_USERS=str(maxusers)):
            with self.getTestDir() as dirn:
                async with await s_cell.Cell.initFromArgv([dirn]) as cell:
                    await cell.auth.addUser('visi1')
                    await cell.auth.addUser('visi2')
                    await cell.auth.addUser('visi3')
                    with self.raises(s_exc.HitLimit) as exc:
                        await cell.auth.addUser('visi4')
                    self.eq(f'Cell at maximum number of users ({maxusers}).', exc.exception.get('mesg'))

        with self.raises(s_exc.BadConfValu) as exc:
            async with self.getTestCell(s_cell.Cell, conf={'max:users': -1}) as cell:
                pass
        self.eq('Invalid config for max:users, data must be bigger than or equal to 0', exc.exception.get('mesg'))

    async def test_cell_onepass(self):

        async with self.getTestCell(s_cell.Cell) as cell:

            await cell.auth.rootuser.setPasswd('root')

            visi = await cell.auth.addUser('visi')

            thost, tport = await cell.dmon.listen('tcp://127.0.0.1:0')
            hhost, hport = await cell.addHttpsPort(0, host='127.0.0.1')

            async with self.getHttpSess(port=hport) as sess:
                resp = await sess.post(f'https://localhost:{hport}/api/v1/auth/onepass/issue')
                answ = await resp.json()
                self.eq('err', answ['status'])
                self.eq('NotAuthenticated', answ['code'])

            async with self.getHttpSess(auth=('root', 'root'), port=hport) as sess:

                resp = await sess.post(f'https://localhost:{hport}/api/v1/auth/onepass/issue')
                answ = await resp.json()
                self.eq('err', answ['status'])
                self.eq('SchemaViolation', answ['code'])

                resp = await sess.post(f'https://localhost:{hport}/api/v1/auth/onepass/issue', json={'user': 'newp'})
                answ = await resp.json()
                self.eq('err', answ['status'])

                resp = await sess.post(f'https://localhost:{hport}/api/v1/auth/onepass/issue', json={'user': visi.iden})
                answ = await resp.json()
                self.eq('ok', answ['status'])

                onepass = answ['result']

            async with await s_telepath.openurl(f'tcp://visi:{onepass}@127.0.0.1:{tport}') as proxy:
                await proxy.getCellIden()

            with self.raises(s_exc.AuthDeny):
                async with await s_telepath.openurl(f'tcp://visi:{onepass}@127.0.0.1:{tport}') as proxy:
                    pass

            # purposely give a negative expire for test...
            async with self.getHttpSess(auth=('root', 'root'), port=hport) as sess:
                resp = await sess.post(f'https://localhost:{hport}/api/v1/auth/onepass/issue', json={'user': visi.iden, 'duration': -1000})
                answ = await resp.json()
                self.eq('ok', answ['status'])
                onepass = answ['result']

            with self.raises(s_exc.AuthDeny):
                async with await s_telepath.openurl(f'tcp://visi:{onepass}@127.0.0.1:{tport}') as proxy:
                    pass

    async def test_cell_activecoro(self):

        evt0 = asyncio.Event()
        evt1 = asyncio.Event()
        evt2 = asyncio.Event()
        evt3 = asyncio.Event()
        evt4 = asyncio.Event()

        async def coro():
            try:
                evt0.set()
                await evt1.wait()
                evt2.set()
                await evt3.wait()

            except asyncio.CancelledError:
                evt4.set()
                raise

        async with self.getTestCell(s_cell.Cell) as cell:

            # Note: cell starts active, so coro should immediate run
            cell.addActiveCoro(coro)

            async def step():
                await asyncio.wait_for(evt0.wait(), timeout=2)

                # step him through...
                evt1.set()
                await asyncio.wait_for(evt2.wait(), timeout=2)

                evt0.clear()
                evt1.clear()
                evt3.set()

                await asyncio.wait_for(evt0.wait(), timeout=2)

            await step()

            self.none(await cell.delActiveCoro('notacoro'))

            # Make sure a fini'd base takes its activecoros with it
            async with await s_base.Base.anit() as base:
                cell.addActiveCoro(coro, base=base)
                self.len(2, cell.activecoros)

            self.len(1, cell.activecoros)

            self.raises(s_exc.IsFini, cell.addActiveCoro, coro, base=base)

            # now deactivate and it gets cancelled
            await cell.setCellActive(False)
            await asyncio.wait_for(evt4.wait(), timeout=2)

            evt0.clear()
            evt1.clear()
            evt2.clear()
            evt3.clear()
            evt4.clear()

            # make him active post-init and confirm
            await cell.setCellActive(True)
            await step()

            self.none(await cell.delActiveCoro(s_common.guid()))

    async def test_cell_stream_backup(self):

        with self.getTestDir() as dirn:

            backdirn = os.path.join(dirn, 'backups')
            coredirn = os.path.join(dirn, 'cortex')
            bkuppath = os.path.join(dirn, 'bkup.tar.gz')
            bkuppath2 = os.path.join(dirn, 'bkup2.tar.gz')
            bkuppath3 = os.path.join(dirn, 'bkup3.tar.gz')
            bkuppath4 = os.path.join(dirn, 'bkup4.tar.gz')
            bkuppath5 = os.path.join(dirn, 'bkup5.tar.gz')

            conf = {'backup:dir': backdirn}
            s_common.yamlsave(conf, coredirn, 'cell.yaml')

            async with self.getTestCore(dirn=coredirn) as core:

                core.certdir.genCaCert('localca')
                core.certdir.genHostCert('localhost', signas='localca')
                core.certdir.genUserCert('root@localhost', signas='localca')

                root = await core.auth.addUser('root@localhost')
                await root.setAdmin(True)

                nodes = await core.nodes('[test:str=streamed]')
                self.len(1, nodes)

                async with core.getLocalProxy() as proxy:

                    with self.raises(s_exc.BadArg):
                        async for msg in proxy.iterBackupArchive('nope'):
                            pass

                    await proxy.runBackup(name='bkup')

                    with mock.patch('synapse.lib.cell._iterBackupProc', _backupSleep):
                        arch = s_t_utils.alist(proxy.iterBackupArchive('bkup'))
                        with self.raises(asyncio.TimeoutError):
                            await asyncio.wait_for(arch, timeout=0.1)

                        async def _fakeBackup(self, name=None, wait=True):
                            s_common.gendir(os.path.join(backdirn, name))

                        with mock.patch.object(s_cell.Cell, 'runBackup', _fakeBackup):
                            arch = s_t_utils.alist(proxy.iterNewBackupArchive('nobkup'))
                            with self.raises(asyncio.TimeoutError):
                                await asyncio.wait_for(arch, timeout=0.1)

                        async def _slowFakeBackup(self, name=None, wait=True):
                            s_common.gendir(os.path.join(backdirn, name))
                            await asyncio.sleep(3.0)

                        with mock.patch.object(s_cell.Cell, 'runBackup', _slowFakeBackup):
                            arch = s_t_utils.alist(proxy.iterNewBackupArchive('nobkup2'))
                            with self.raises(asyncio.TimeoutError):
                                await asyncio.wait_for(arch, timeout=0.1)

                        evt0 = asyncio.Event()
                        evt1 = asyncio.Event()
                        orig = s_cell.Cell.iterNewBackupArchive

                        async def _slowFakeBackup2(self, name=None, wait=True):
                            evt0.set()
                            s_common.gendir(os.path.join(backdirn, name))
                            await asyncio.sleep(3.0)

                        async def _iterNewDup(self, user, name=None, remove=False):
                            try:
                                await orig(self, user, name=name, remove=remove)
                            except asyncio.CancelledError:
                                evt1.set()
                                raise

                        with mock.patch.object(s_cell.Cell, 'runBackup', _slowFakeBackup2):
                            with mock.patch.object(s_cell.Cell, 'iterNewBackupArchive', _iterNewDup):
                                arch = s_t_utils.alist(proxy.iterNewBackupArchive('dupbackup', remove=True))
                                task = core.schedCoro(arch)
                                await asyncio.wait_for(evt0.wait(), timeout=2)

                        fail = s_t_utils.alist(proxy.iterNewBackupArchive('alreadystreaming', remove=True))
                        await self.asyncraises(s_exc.BackupAlreadyRunning, fail)
                        task.cancel()
                        await asyncio.wait_for(evt1.wait(), timeout=2)

                    with self.raises(s_exc.BadArg):
                        async for msg in proxy.iterNewBackupArchive('bkup'):
                            pass

                    # Get an existing backup
                    with open(bkuppath, 'wb') as bkup:
                        async for msg in proxy.iterBackupArchive('bkup'):
                            bkup.write(msg)

                    # Create a new backup
                    nodes = await core.nodes('[test:str=freshbkup]')
                    self.len(1, nodes)

                    with open(bkuppath2, 'wb') as bkup2:
                        async for msg in proxy.iterNewBackupArchive('bkup2'):
                            bkup2.write(msg)

                    self.eq(('bkup', 'bkup2'), sorted(await proxy.getBackups()))
                    self.true(os.path.isdir(os.path.join(backdirn, 'bkup2')))

                    # Create a new backup and remove after
                    nodes = await core.nodes('[test:str=lastbkup]')
                    self.len(1, nodes)

                    with open(bkuppath3, 'wb') as bkup3:
                        async for msg in proxy.iterNewBackupArchive('bkup3', remove=True):
                            bkup3.write(msg)

                    self.eq(('bkup', 'bkup2'), sorted(await proxy.getBackups()))
                    self.false(os.path.isdir(os.path.join(backdirn, 'bkup3')))

                    # Create a new backup without a name param
                    nodes = await core.nodes('[test:str=noname]')
                    self.len(1, nodes)

                    with open(bkuppath4, 'wb') as bkup4:
                        async for msg in proxy.iterNewBackupArchive(remove=True):
                            bkup4.write(msg)

                    self.eq(('bkup', 'bkup2'), sorted(await proxy.getBackups()))

                    # Start another backup while one is already running
                    bkup = s_t_utils.alist(proxy.iterNewBackupArchive('runbackup', remove=True))
                    task = core.schedCoro(bkup)
                    await asyncio.sleep(0)

                    fail = s_t_utils.alist(proxy.iterNewBackupArchive('alreadyrunning', remove=True))
                    await self.asyncraises(s_exc.BackupAlreadyRunning, fail)
                    await asyncio.wait_for(task, 5)

            with tarfile.open(bkuppath, 'r:gz') as tar:
                tar.extractall(path=dirn)

            bkupdirn = os.path.join(dirn, 'bkup')
            async with self.getTestCore(dirn=bkupdirn) as core:
                nodes = await core.nodes('test:str=streamed')
                self.len(1, nodes)

                nodes = await core.nodes('test:str=freshbkup')
                self.len(0, nodes)

            with tarfile.open(bkuppath2, 'r:gz') as tar:
                tar.extractall(path=dirn)

            bkupdirn2 = os.path.join(dirn, 'bkup2')
            async with self.getTestCore(dirn=bkupdirn2) as core:
                nodes = await core.nodes('test:str=freshbkup')
                self.len(1, nodes)

            with tarfile.open(bkuppath3, 'r:gz') as tar:
                tar.extractall(path=dirn)

            bkupdirn3 = os.path.join(dirn, 'bkup3')
            async with self.getTestCore(dirn=bkupdirn3) as core:
                nodes = await core.nodes('test:str=lastbkup')
                self.len(1, nodes)

            with tarfile.open(bkuppath4, 'r:gz') as tar:
                bkupname = os.path.commonprefix(tar.getnames())
                tar.extractall(path=dirn)

            bkupdirn4 = os.path.join(dirn, bkupname)
            async with self.getTestCore(dirn=bkupdirn4) as core:
                nodes = await core.nodes('test:str=noname')
                self.len(1, nodes)

            # Test backup over SSL
            async with self.getTestCore(dirn=coredirn) as core:

                nodes = await core.nodes('[test:str=ssl]')
                addr, port = await core.dmon.listen('ssl://0.0.0.0:0?hostname=localhost&ca=localca')

                async with await s_telepath.openurl(f'ssl://root@127.0.0.1:{port}?hostname=localhost') as proxy:
                    with open(bkuppath5, 'wb') as bkup5:
                        async for msg in proxy.iterNewBackupArchive(remove=True):
                            bkup5.write(msg)

                    with mock.patch('synapse.lib.cell._iterBackupProc', _backupEOF):
                        await s_t_utils.alist(proxy.iterNewBackupArchive('eof', remove=True))

            with tarfile.open(bkuppath5, 'r:gz') as tar:
                bkupname = os.path.commonprefix(tar.getnames())
                tar.extractall(path=dirn)

            bkupdirn5 = os.path.join(dirn, bkupname)
            async with self.getTestCore(dirn=bkupdirn5) as core:
                nodes = await core.nodes('test:str=ssl')
                self.len(1, nodes)

    async def test_inaugural_users(self):

        conf = {
            'inaugural': {
                'users': [
                    {
                        'name': 'foo@bar.mynet.com',
                        'email': 'foo@barcorp.com',
                        'roles': [
                            'user'
                        ],
                        'rules': [
                            [False, ['thing', 'del']],
                            [True, ['thing', ]],
                        ],
                    },
                    {
                        'name': 'sally@bar.mynet.com',
                        'admin': True,
                    },
                ],
                'roles': [
                    {
                        'name': 'user',
                        'rules': [
                            [True, ['foo', 'bar']],
                            [True, ['foo', 'duck']],
                            [False, ['newp', ]],
                        ]
                    },
                ]
            }
        }

        async with self.getTestCell(s_cell.Cell, conf=conf) as cell:  # type: s_cell.Cell
            iden = s_common.guid((cell.iden, 'auth', 'user', 'foo@bar.mynet.com'))
            user = cell.auth.user(iden)  # type: s_auth.User
            self.eq(user.name, 'foo@bar.mynet.com')
            self.eq(user.pack().get('email'), 'foo@barcorp.com')
            self.false(user.isAdmin())
            self.true(user.allowed(('thing', 'cool')))
            self.false(user.allowed(('thing', 'del')))
            self.true(user.allowed(('thing', 'duck', 'stuff')))
            self.false(user.allowed(('newp', 'secret')))

            iden = s_common.guid((cell.iden, 'auth', 'user', 'sally@bar.mynet.com'))
            user = cell.auth.user(iden)  # type: s_auth.User
            self.eq(user.name, 'sally@bar.mynet.com')
            self.true(user.isAdmin())

        # Cannot use root
        conf = {
            'inaugural': {
                'users': [
                    {'name': 'root',
                     'admin': False,
                     }
                ]
            }
        }
        with self.raises(s_exc.BadConfValu):
            async with self.getTestCell(s_cell.Cell, conf=conf) as cell:  # type: s_cell.Cell
                pass

        # Cannot use all
        conf = {
            'inaugural': {
                'roles': [
                    {'name': 'all',
                     'rules': [
                         [True, ['floop', 'bloop']],
                     ]}
                ]
            }
        }
        with self.raises(s_exc.BadConfValu):
            async with self.getTestCell(s_cell.Cell, conf=conf) as cell:  # type: s_cell.Cell
                pass

        # Colliding with aha:admin will fail
        conf = {
            'inaugural': {
                'users': [
                    {'name': 'bob@foo.bar.com'}
                ]
            },
            'aha:admin': 'bob@foo.bar.com',
        }
        with self.raises(s_exc.DupUserName):
            async with self.getTestCell(s_cell.Cell, conf=conf) as cell:  # type: s_cell.Cell
                pass

    async def test_advisory_locking(self):
        # fcntl not supported on windows
        self.thisHostMustNot(platform='windows')

        with self.getTestDir() as dirn:

            ctx = multiprocessing.get_context('spawn')

            evt1 = ctx.Event()

            proc = ctx.Process(target=lock_target, args=(dirn, evt1,))
            proc.start()

            self.true(evt1.wait(timeout=10))

            with self.raises(s_exc.FatalErr) as cm:
                async with await s_cell.Cell.anit(dirn) as cell:
                    pass

            self.eq(cm.exception.get('mesg'),
                    'Cannot start the cell, another process is already running it.')

            os.kill(proc.pid, signal.SIGTERM)
            proc.join(timeout=10)
            self.eq(proc.exitcode, 137)

    async def test_cell_backup_default(self):

        async with self.getTestCore() as core:

            await core.runBackup('foo')
            await core.runBackup('bar')

            foopath = s_common.genpath(core.dirn, 'backups', 'foo')
            barpath = s_common.genpath(core.dirn, 'backups', 'bar')

            self.true(os.path.isdir(foopath))
            self.true(os.path.isdir(barpath))

            foonest = s_common.genpath(core.dirn, 'backups', 'bar', 'backups')
            self.false(os.path.isdir(foonest))

    async def test_mirror_badiden(self):
        with self.getTestDir() as dirn:

            path00 = s_common.gendir(dirn, 'cell00')
            path01 = s_common.gendir(dirn, 'coll01')

            conf00 = {'dmon:listen': 'tcp://127.0.0.1:0/',
                      'https:port': 0,
                      'nexslog:en': True,
                      }
            async with self.getTestCell(s_cell.Cell, dirn=path00, conf=conf00) as cell00:

                conf01 = {'dmon:listen': 'tcp://127.0.0.1:0/',
                          'https:port': 0,
                          'mirror': cell00.getLocalUrl(),
                          'nexslog:en': True,
                          }

                # Create the bad cell with its own guid
                async with self.getTestCell(s_cell.Cell, dirn=path01, conf={'nexslog:en': True}) as cell01:
                    pass

                with self.getAsyncLoggerStream('synapse.lib.nexus',
                                               'has different iden') as stream:
                    async with self.getTestCell(s_cell.Cell, dirn=path01, conf=conf01) as cell01:
                        await stream.wait(timeout=2)
                        self.true(await cell01.waitfini(6))

    async def test_backup_restore_base(self):

        async with self.getTestAxon(conf={'auth:passwd': 'root'}) as axon:
            addr, port = await axon.addHttpsPort(0)
            url = f'https+insecure://root:root@localhost:{port}/api/v1/axon/files/by/sha256/'

            # Make our first backup
            async with self.getTestCore() as core:
                self.len(1, await core.nodes('[inet:ipv4=1.2.3.4]'))

                # Punch in a value to the cell.yaml to ensure it persists
                core.conf['storm:log'] = True
                core.conf.reqConfValid()
                s_common.yamlmod({'storm:log': True}, core.dirn, 'cell.yaml')

                async with await axon.upload() as upfd:

                    async with core.getLocalProxy() as prox:

                        async for chunk in prox.iterNewBackupArchive():
                            await upfd.write(chunk)

                        size, sha256 = await upfd.save()
                        await asyncio.sleep(0)

            furl = f'{url}{s_common.ehex(sha256)}'

            # Happy test for URL based restore.
            with self.setTstEnvars(SYN_RESTORE_HTTPS_URL=furl):
                with self.getTestDir() as cdir:
                    # Restore works
                    with self.getAsyncLoggerStream('synapse.lib.cell',
                                                   'Restoring cortex from SYN_RESTORE_HTTPS_URL') as stream:
                        argv = [cdir, '--https', '0', '--telepath', 'tcp://127.0.0.1:0']
                        async with await s_cortex.Cortex.initFromArgv(argv) as core:
                            self.true(await stream.wait(6))
                            self.len(1, await core.nodes('inet:ipv4=1.2.3.4'))
                            self.true(core.conf.get('storm:log'))

                    # Turning the service back on with the restore URL is fine too.
                    with self.getAsyncLoggerStream('synapse.lib.cell') as stream:
                        argv = [cdir, '--https', '0', '--telepath', 'tcp://127.0.0.1:0']
                        async with await s_cortex.Cortex.initFromArgv(argv) as core:
                            self.len(1, await core.nodes('inet:ipv4=1.2.3.4'))

                            # Take a backup of the cell with the restore.done file in place
                            async with await axon.upload() as upfd:
                                async with core.getLocalProxy() as prox:
                                    async for chunk in prox.iterNewBackupArchive():
                                        await upfd.write(chunk)

                                    size, sha256r = await upfd.save()
                                    await asyncio.sleep(0)

                    stream.seek(0)
                    logs = stream.read()
                    self.notin('Restoring from url', logs)

                    # grab the restore iden for later use
                    rpath = s_common.genpath(cdir, 'restore.done')
                    with s_common.genfile(rpath) as fd:
                        doneiden = fd.read().decode().strip()
                    self.true(s_common.isguid(doneiden))

                    # Restoring into a directory that has been used previously should wipe out
                    # all of the existing content of that directory. Remove the restore.done file
                    # to force the restore from happening again.
                    os.unlink(rpath)
                    with self.getAsyncLoggerStream('synapse.lib.cell',
                                                   'Removing existing') as stream:
                        argv = [cdir, '--https', '0', '--telepath', 'tcp://127.0.0.1:0']
                        async with await s_cortex.Cortex.initFromArgv(argv) as core:
                            self.true(await stream.wait(6))
                            self.len(1, await core.nodes('inet:ipv4=1.2.3.4'))

            # Restore a backup which has an existing restore.done file in it - that marker file will get overwritten
            furl2 = f'{url}{s_common.ehex(sha256r)}'
            with self.setTstEnvars(SYN_RESTORE_HTTPS_URL=furl2):
                with self.getTestDir() as cdir:
                    # Restore works
                    with self.getAsyncLoggerStream('synapse.lib.cell',
                                                   'Restoring cortex from SYN_RESTORE_HTTPS_URL') as stream:
                        argv = [cdir, '--https', '0', '--telepath', 'tcp://127.0.0.1:0']
                        async with await s_cortex.Cortex.initFromArgv(argv) as core:
                            self.true(await stream.wait(6))
                            self.len(1, await core.nodes('inet:ipv4=1.2.3.4'))

                    rpath = s_common.genpath(cdir, 'restore.done')
                    with s_common.genfile(rpath) as fd:
                        second_doneiden = fd.read().decode().strip()
                        self.true(s_common.isguid(second_doneiden))
                    self.ne(doneiden, second_doneiden)

    async def test_backup_restore_aha(self):
        # do a mirror provisioning of a Cell
        # promote the mirror to being a leader
        # ensure the mirror has a
        # backup the mirror
        # restore the backup
        async with self.getTestAhaProv(conf={'auth:passwd': 'secret'}) as aha:  # type: s_aha.AhaCell
            root = await aha.auth.getUserByName('root')
            self.true(await root.tryPasswd('secret'))

            with self.getTestDir() as dirn:
                cdr0 = s_common.genpath(dirn, 'core00')
                cdr1 = s_common.genpath(dirn, 'core01')
                adr0 = s_common.genpath(dirn, 'axon00')
                bdr0 = s_common.genpath(dirn, 'back00')
                bdr1 = s_common.genpath(dirn, 'back01')

                async with self.addSvcToAha(aha, '00.axon', s_axon.Axon, conf={'auth:passwd': 'root'},
                                            dirn=adr0) as axon00:
                    addr, port = await axon00.addHttpsPort(0)
                    url = f'https+insecure://root:root@localhost:{port}/api/v1/axon/files/by/sha256/'

                    async with self.addSvcToAha(aha, '00.core', s_cortex.Cortex, dirn=cdr0) as core00:
                        async with self.addSvcToAha(aha, '01.core', s_cortex.Cortex, dirn=cdr1,
                                                    provinfo={'mirror': 'core'}) as core01:
                            self.len(1, await core00.nodes('[inet:asn=0]'))
                            await core01.sync()
                            self.len(1, await core01.nodes('inet:asn=0'))

                            self.true(core00.isactive)
                            self.false(core01.isactive)

                            await core01.promote(graceful=True)

                            self.true(core01.isactive)
                            self.false(core00.isactive)

                            modinfo = s_common.yamlload(core00.dirn, 'cell.mods.yaml')
                            self.isin('01.core', modinfo.get('mirror', ''))
                            modinfo = s_common.yamlload(core01.dirn, 'cell.mods.yaml')
                            self.none(modinfo.get('mirror'))

                            async with await axon00.upload() as upfd:
                                async with core00.getLocalProxy() as prox:
                                    async for chunk in prox.iterNewBackupArchive():
                                        await upfd.write(chunk)

                                    size, sha256 = await upfd.save()
                                    await asyncio.sleep(0)

                    furl = f'{url}{s_common.ehex(sha256)}'
                    purl = await aha.addAhaSvcProv('00.mynewcortex')

                    with self.setTstEnvars(SYN_RESTORE_HTTPS_URL=furl,
                                           SYN_CORTEX_AHA_PROVISION=purl):
                        # Restore works
                        with self.getAsyncLoggerStream('synapse.lib.cell',
                                                       'Restoring cortex from SYN_RESTORE_HTTPS_URL') as stream:
                            argv = [bdr0, '--https', '0', '--telepath', 'tcp://127.0.0.1:0']
                            async with await s_cortex.Cortex.initFromArgv(argv) as bcree00:
                                self.true(await stream.wait(6))
                                self.len(1, await bcree00.nodes('inet:asn=0'))
                                self.len(1, await bcree00.nodes('[inet:asn=1234]'))

                                rpath = s_common.genpath(bdr0, 'restore.done')
                                with s_common.genfile(rpath) as fd:
                                    doneiden = fd.read().decode().strip()
                                    self.true(s_common.isguid(doneiden))

                                # Restore the backup as a mirror of the mynewcortex
                                purl = await aha.addAhaSvcProv('01.mynewcortex',
                                                               provinfo={'mirror': 'mynewcortex'})
                                stream.clear()
                                with self.setTstEnvars(SYN_RESTORE_HTTPS_URL=furl,
                                                       SYN_CORTEX_AHA_PROVISION=purl):
                                    argv = [bdr1, '--https', '0', '--telepath', 'tcp://127.0.0.1:0']
                                    async with await s_cortex.Cortex.initFromArgv(argv) as bcree01:
                                        self.true(await stream.wait(6))
                                        self.true(bcree00.isactive)
                                        self.false(bcree01.isactive)

                                        await bcree01.sync()
                                        self.len(1, await bcree01.nodes('[inet:asn=8675]'))
                                        self.len(1, await bcree00.nodes('inet:asn=8675'))

    async def test_backup_restore_double_promote_aha(self):
        # do a mirror provisioning of a Cell
        # promote the mirror to being a leader
        # ensure the mirror has a
        # backup the mirror
        # restore the backup
        async with self.getTestAhaProv(conf={'auth:passwd': 'secret'}) as aha:  # type: s_aha.AhaCell
            root = await aha.auth.getUserByName('root')
            self.true(await root.tryPasswd('secret'))

            with self.getTestDir() as dirn:
                cdr0 = s_common.genpath(dirn, 'core00')
                cdr1 = s_common.genpath(dirn, 'core01')
                adr0 = s_common.genpath(dirn, 'axon00')
                bdr0 = s_common.genpath(dirn, 'back00')
                bdr1 = s_common.genpath(dirn, 'back01')

                async with self.addSvcToAha(aha, '00.axon', s_axon.Axon, conf={'auth:passwd': 'root'},
                                            dirn=adr0) as axon00:
                    addr, port = await axon00.addHttpsPort(0)
                    url = f'https+insecure://root:root@localhost:{port}/api/v1/axon/files/by/sha256/'

                    async with self.addSvcToAha(aha, '00.core', s_cortex.Cortex, dirn=cdr0) as core00:
                        async with self.addSvcToAha(aha, '01.core', s_cortex.Cortex, dirn=cdr1,
                                                    provinfo={'mirror': 'core'}) as core01:
                            self.len(1, await core00.nodes('[inet:asn=0]'))
                            await core01.sync()
                            self.len(1, await core01.nodes('inet:asn=0'))

                            self.true(core00.isactive)
                            self.false(core01.isactive)

                            await core01.promote(graceful=True)

                            self.true(core01.isactive)
                            self.false(core00.isactive)

                            modinfo = s_common.yamlload(core00.dirn, 'cell.mods.yaml')
                            self.isin('01.core', modinfo.get('mirror', ''))
                            modinfo = s_common.yamlload(core01.dirn, 'cell.mods.yaml')
                            self.none(modinfo.get('mirror'))

                            # Promote core00 back to being the leader
                            await core00.promote(graceful=True)
                            self.true(core00.isactive)
                            self.false(core01.isactive)

                            modinfo = s_common.yamlload(core00.dirn, 'cell.mods.yaml')
                            self.none(modinfo.get('mirror'))
                            modinfo = s_common.yamlload(core01.dirn, 'cell.mods.yaml')
                            self.isin('00.core', modinfo.get('mirror', ''))

                            # Backup the mirror (core01) which points to the core00
                            async with await axon00.upload() as upfd:
                                async with core01.getLocalProxy() as prox:
                                    async for chunk in prox.iterNewBackupArchive():
                                        await upfd.write(chunk)

                                    size, sha256 = await upfd.save()
                                    await asyncio.sleep(0)

                    furl = f'{url}{s_common.ehex(sha256)}'
                    purl = await aha.addAhaSvcProv('00.mynewcortex')

                    with self.setTstEnvars(SYN_RESTORE_HTTPS_URL=furl,
                                           SYN_CORTEX_AHA_PROVISION=purl):
                        # Restore works
                        with self.getAsyncLoggerStream('synapse.lib.cell',
                                                       'Restoring cortex from SYN_RESTORE_HTTPS_URL') as stream:
                            argv = [bdr0, '--https', '0', '--telepath', 'tcp://127.0.0.1:0']
                            async with await s_cortex.Cortex.initFromArgv(argv) as bcree00:
                                self.true(await stream.wait(6))
                                self.len(1, await bcree00.nodes('inet:asn=0'))
                                self.len(1, await bcree00.nodes('[inet:asn=1234]'))

                                rpath = s_common.genpath(bdr0, 'restore.done')
                                with s_common.genfile(rpath) as fd:
                                    doneiden = fd.read().decode().strip()
                                    self.true(s_common.isguid(doneiden))

                                # Restore the backup as a mirror of the mynewcortex
                                purl = await aha.addAhaSvcProv('01.mynewcortex',
                                                               provinfo={'mirror': 'mynewcortex'})
                                stream.clear()
                                with self.setTstEnvars(SYN_RESTORE_HTTPS_URL=furl,
                                                       SYN_CORTEX_AHA_PROVISION=purl):
                                    argv = [bdr1, '--https', '0', '--telepath', 'tcp://127.0.0.1:0']
                                    async with await s_cortex.Cortex.initFromArgv(argv) as bcree01:
                                        self.true(await stream.wait(6))
                                        self.true(bcree00.isactive)
                                        self.false(bcree01.isactive)

                                        await bcree01.sync()
                                        self.len(1, await bcree01.nodes('[inet:asn=8675]'))
                                        self.len(1, await bcree00.nodes('inet:asn=8675'))

    async def test_passwd_regression(self):
        # Backwards compatibility test for shadowv2
        # Cell was created prior to the shadowv2 password change.
        with self.getRegrDir('cells', 'passwd-2.109.0') as dirn:
            async with self.getTestCell(s_cell.Cell, dirn=dirn) as cell:  # type: s_cell.Cell
                root = await cell.auth.getUserByName('root')
                shadow = root.info.get('passwd')
                self.isinstance(shadow, tuple)
                self.len(2, shadow)

                # Old password works and is migrated to the new password scheme
                self.false(await root.tryPasswd('newp'))
                self.true(await root.tryPasswd('root'))
                shadow = root.info.get('passwd')
                self.isinstance(shadow, dict)
                self.eq(shadow.get('type'), s_passwd.DEFAULT_PTYP)

                # Logging back in works
                self.true(await root.tryPasswd('root'))

                user = await cell.auth.getUserByName('user')

                # User can login with their regular password.
                shadow = user.info.get('passwd')
                self.isinstance(shadow, tuple)
                self.true(await user.tryPasswd('secret1234'))
                shadow = user.info.get('passwd')
                self.isinstance(shadow, dict)

                # User has a 10 year duration onepass value available.
                onepass = '0f327906fe0221a7f582744ad280e1ca'
                self.true(await user.tryPasswd(onepass))
                self.false(await user.tryPasswd(onepass))

                # Passwords can be changed as well.
                await user.setPasswd('hehe')
                self.true(await user.tryPasswd('hehe'))
                self.false(await user.tryPasswd('secret1234'))

        # Pre-nexus changes of root via auth:passwd work too.
        with self.getRegrDir('cells', 'passwd-2.109.0') as dirn:
            conf = {'auth:passwd': 'supersecretpassword'}
            async with self.getTestCell(s_cell.Cell, dirn=dirn, conf=conf) as cell:  # type: s_cell.Cell
                root = await cell.auth.getUserByName('root')
                shadow = root.info.get('passwd')
                self.isinstance(shadow, dict)
                self.eq(shadow.get('type'), s_passwd.DEFAULT_PTYP)
                self.false(await root.tryPasswd('root'))
                self.true(await root.tryPasswd('supersecretpassword'))

    async def test_cell_minspace(self):

        with self.raises(s_exc.LowSpace):
            conf = {'limit:disk:free': 100}
            async with self.getTestCore(conf=conf) as core:
                pass

        _ntuple_diskusage = collections.namedtuple('usage', 'total used free')

        def full_disk(dirn):
            return _ntuple_diskusage(100, 96, 4)

        revt = asyncio.Event()
        addWriteHold = s_nexus.NexsRoot.addWriteHold
        delWriteHold = s_nexus.NexsRoot.delWriteHold
        async def wrapAddWriteHold(root, reason):
            retn = await addWriteHold(root, reason)
            revt.set()
            return retn

        async def wrapDelWriteHold(root, reason):
            retn = await delWriteHold(root, reason)
            revt.set()
            return retn

        errmsg = 'Insufficient free space on disk.'

        with mock.patch.object(s_cell.Cell, 'FREE_SPACE_CHECK_FREQ', 0.1), \
             mock.patch.object(s_nexus.NexsRoot, 'addWriteHold', wrapAddWriteHold), \
             mock.patch.object(s_nexus.NexsRoot, 'delWriteHold', wrapDelWriteHold):

            async with self.getTestCore() as core:

                self.len(1, await core.nodes('[inet:fqdn=vertex.link]'))

                with mock.patch('shutil.disk_usage', full_disk):
                    self.true(await asyncio.wait_for(revt.wait(), 1))

                    msgs = await core.stormlist('[inet:fqdn=newp.fail]')
                    self.stormIsInErr(errmsg, msgs)

                revt.clear()
                self.true(await asyncio.wait_for(revt.wait(), 1))

                self.len(1, await core.nodes('[inet:fqdn=foo.com]'))

            with self.getTestDir() as dirn:

                path00 = s_common.gendir(dirn, 'core00')
                path01 = s_common.gendir(dirn, 'core01')

                conf = {'limit:disk:free': 0}
                async with self.getTestCore(dirn=path00, conf=conf) as core00:
                    await core00.nodes('[ inet:ipv4=1.2.3.4 ]')

                s_tools_backup.backup(path00, path01)

                async with self.getTestCore(dirn=path00, conf=conf) as core00:

                    core01conf = {'mirror': core00.getLocalUrl()}

                    async with self.getTestCore(dirn=path01, conf=core01conf) as core01:

                        await core01.sync()

                        revt.clear()
                        with mock.patch('shutil.disk_usage', full_disk):
                            self.true(await asyncio.wait_for(revt.wait(), 1))

                            msgs = await core01.stormlist('[inet:fqdn=newp.fail]')
                            self.stormIsInErr(errmsg, msgs)
                            msgs = await core01.stormlist('[inet:fqdn=newp.fail]')
                            self.stormIsInErr(errmsg, msgs)
                            self.len(1, await core00.nodes('[ inet:ipv4=2.3.4.5 ]'))

                            offs = await core00.getNexsIndx()
                            self.false(await core01.waitNexsOffs(offs, 1))

                            self.len(1, await core01.nodes('inet:ipv4=1.2.3.4'))
                            self.len(0, await core01.nodes('inet:ipv4=2.3.4.5'))
                            revt.clear()

                        revt.clear()
                        self.true(await asyncio.wait_for(revt.wait(), 1))
                        await core01.sync()

                        self.len(1, await core01.nodes('inet:ipv4=1.2.3.4'))
                        self.len(1, await core01.nodes('inet:ipv4=2.3.4.5'))

        with mock.patch.object(s_cell.Cell, 'FREE_SPACE_CHECK_FREQ', 600):

            async with self.getTestCore() as core:

                with mock.patch.object(s_lmdbslab.Slab, 'DEFAULT_MAPSIZE', 100000):
                    layr = await core.addLayer()
                    layriden = layr.get('iden')
                    view = await core.addView({'layers': (layriden,)})
                    viewiden = view.get('iden')

                    with mock.patch('shutil.disk_usage', full_disk):
                        opts = {'view': viewiden}
                        msgs = await core.stormlist('for $x in $lib.range(20000) {[inet:ipv4=$x]}', opts=opts)
                        self.stormIsInErr(errmsg, msgs)
                        nodes = await core.nodes('inet:ipv4', opts=opts)
                        self.gt(len(nodes), 0)
                        self.lt(len(nodes), 20000)

            async with self.getTestCore() as core:

                def spaceexc(self):
                    raise Exception('foo')

                with mock.patch.object(s_lmdbslab.Slab, 'DEFAULT_MAPSIZE', 100000), \
                     mock.patch.object(s_cell.Cell, 'checkFreeSpace', spaceexc):
                    layr = await core.addLayer()
                    layriden = layr.get('iden')
                    view = await core.addView({'layers': (layriden,)})
                    viewiden = view.get('iden')

                    opts = {'view': viewiden}
                    with self.getLoggerStream('synapse.lib.lmdbslab',
                                              'Error during slab resize callback - foo') as stream:
                        nodes = await core.stormlist('for $x in $lib.range(200) {[inet:ipv4=$x]}', opts=opts)
                        self.true(stream.wait(1))

        async with self.getTestCore() as core:

            await core.nexsroot.addWriteHold('LOLWRITE TESTING')

            msgs = await core.stormlist('[inet:fqdn=newp.fail]')

            self.stormIsInErr('LOLWRITE TESTING', msgs)

            await core.nexsroot.delWriteHold('LOLWRITE TESTING')

            core.nexsroot.readonly = True
            with self.raises(s_exc.IsReadOnly):
                core.nexsroot.reqNotReadOnly()

    async def test_cell_onboot_optimize(self):

        with self.getTestDir() as dirn:

            async with self.getTestCore(dirn=dirn) as core:
                layriden = await core.callStorm('return($lib.layer.get().iden)')

                # to test run the tmp cleanup on boot logic
                with s_common.genfile(dirn, 'tmp', 'junk.text') as fd:
                    fd.write(b'asdf\n')

                tmpd = s_common.gendir(dirn, 'tmp', 'hehe')
                with s_common.genfile(tmpd, 'haha.text') as fd:
                    fd.write(b'lolz\n')

            lmdbfile = s_common.genpath(dirn, 'layers', layriden, 'layer_v2.lmdb', 'data.mdb')
            stat00 = os.stat(lmdbfile)

            with self.getAsyncLoggerStream('synapse.lib.cell') as stream:

                conf = {'onboot:optimize': True}
                async with self.getTestCore(dirn=dirn, conf=conf) as core:
                    pass

            stream.seek(0)
            self.isin('onboot optimization complete!', stream.read())

            stat01 = os.stat(lmdbfile)
            self.ne(stat00.st_ino, stat01.st_ino)

            _ntuple_stat = collections.namedtuple('stat', 'st_dev st_mode st_blocks st_size')
            realstat = os.stat
            def diffdev(path):
                real = realstat(path)
                if path.endswith('mdb'):
                    return _ntuple_stat(1, real.st_mode, real.st_blocks, real.st_size)
                elif path.endswith('tmp'):
                    return _ntuple_stat(2, real.st_mode, real.st_blocks, real.st_size)
                return real

            with mock.patch('os.stat', diffdev):
                with self.getAsyncLoggerStream('synapse.lib.cell') as stream:

                    conf = {'onboot:optimize': True}
                    async with self.getTestCore(dirn=dirn, conf=conf) as core:
                        pass

                stream.seek(0)
                buf = stream.read()
                self.notin('onboot optimization complete!', buf)
                self.isin('not on the same volume', buf)

            # Local backup files are skipped
            async with self.getTestCore(dirn=dirn) as core:
                await core.runBackup()

            with self.getAsyncLoggerStream('synapse.lib.cell') as stream:

                conf = {'onboot:optimize': True}
                async with self.getTestCore(dirn=dirn, conf=conf) as core:
                    pass

            stream.seek(0)
            buf = stream.read()
            self.isin('Skipping backup file', buf)
            self.isin('onboot optimization complete!', buf)

    async def test_cell_gc(self):
        async with self.getTestCore() as core:
            async with core.getLocalProxy() as proxy:
                self.nn(await proxy.runGcCollect())
                info = await proxy.getGcInfo()
                self.nn(info['stats'])
                self.nn(info['threshold'])

    async def test_cell_reload_api(self):
        async with self.getTestCell(s_t_utils.ReloadCell) as cell:  # type: s_t_utils.ReloadCell
            async with cell.getLocalProxy() as prox:

                # No registered reload functions yet
                names = await prox.getReloadableSystems()
                self.len(0, names)
                # No functions to run yet
                self.eq({}, await prox.reload())

                # Add reload func and get its name
                await cell.addTestReload()
                names = await prox.getReloadableSystems()
                self.len(1, names)
                name = names[0]

                # Reload by name
                self.false(cell._reloaded)
                self.eq({name: (True, True)}, await cell.reload(name))
                self.true(cell._reloaded)

                # Add a second function
                await cell.addTestBadReload()

                # Reload all registered functions
                cell._reloaded = False
                ret = await cell.reload()
                self.eq(ret.get('testreload'), (True, True))
                fail = ret.get('badreload')
                self.false(fail[0])
                self.eq('ZeroDivisionError', fail[1][0])
                self.eq('division by zero', fail[1][1].get('mesg'))
                self.true(cell._reloaded)

                # Attempting to call a value by name that doesn't exist fails
                with self.raises(s_exc.NoSuchName) as cm:
                    await cell.reload(subsystem='newp')
                self.eq('newp', cm.exception.get('name'))
                self.isin('newp', cm.exception.get('mesg'))

    async def test_cell_reload_sighup(self):

        with self.getTestDir() as dirn:

            ctx = multiprocessing.get_context('spawn')

            evt1 = ctx.Event()
            evt2 = ctx.Event()

            proc = ctx.Process(target=reload_target, args=(dirn, evt1, evt2))
            proc.start()

            self.true(evt1.wait(timeout=10))

            async with await s_telepath.openurl(f'cell://{dirn}') as prox:
                cnfo = await prox.getCellInfo()
                self.false(cnfo.get('cell', {}).get('reloaded'))

                os.kill(proc.pid, signal.SIGHUP)
                evt2.wait(timeout=10)

                cnfo = await prox.getCellInfo()
                self.true(cnfo.get('cell', {}).get('reloaded'))

            os.kill(proc.pid, signal.SIGTERM)
            proc.join(timeout=10)
            self.eq(proc.exitcode, 137)

    async def test_cell_reload_https(self):
        async with self.getTestCell(s_t_utils.ReloadCell) as cell:  # type: s_t_utils.ReloadCell
            async with cell.getLocalProxy() as prox:

                await cell.auth.rootuser.setPasswd('root')
                hhost, hport = await cell.addHttpsPort(0, host='127.0.0.1')

                names = await prox.getReloadableSystems()
                self.ge(len(names), 1)

                bitems = []
                bstrt = asyncio.Event()
                bdone = asyncio.Event()

                def get_pem_cert():
                    # Only run this in a executor thread
                    ctx = ssl.create_default_context(purpose=ssl.Purpose.SERVER_AUTH)
                    ctx.check_hostname = False
                    ctx.verify_mode = ssl.CERT_NONE
                    conn = socket.create_connection((hhost, hport))
                    sock = ctx.wrap_socket(conn)
                    sock.settimeout(60)
                    der_cert = sock.getpeercert(binary_form=True)
                    sock.close()
                    conn.close()
                    return ssl.DER_cert_to_PEM_cert(der_cert)

                original_cert = await s_coro.executor(get_pem_cert)
                ocert = c_x509.load_pem_x509_certificate(original_cert.encode())
                cname = ocert.subject.get_attributes_for_oid(c_x509.NameOID.COMMON_NAME)[0].value
                self.eq(cname, 'reloadcell')

                # Start a beholder session that runs over TLS

                async with self.getHttpSess(auth=('root', 'root'), port=hport) as bsess:

                    async with bsess.ws_connect(f'wss://localhost:{hport}/api/v1/behold') as sock:

                        async def beholdConsumer():
                            await sock.send_json({'type': 'call:init'})
                            bstrt.set()
                            while not cell.isfini:
                                mesg = await sock.receive_json()
                                data = mesg.get('data')
                                if data.get('event') == 'user:add':
                                    bitems.append(data)
                                if len(bitems) == 2:
                                    bdone.set()
                                    break

                        fut = cell.schedCoro(beholdConsumer())
                        self.true(await asyncio.wait_for(bstrt.wait(), timeout=12))

                        async with self.getHttpSess(auth=('root', 'root'), port=hport) as sess:
                            resp = await sess.get(f'https://localhost:{hport}/api/v1/healthcheck')
                            answ = await resp.json()
                            self.eq('ok', answ['status'])

                        await cell.addUser('alice')

                        # Generate and save new SSL material....
                        pkeypath = os.path.join(cell.dirn, 'sslkey.pem')
                        certpath = os.path.join(cell.dirn, 'sslcert.pem')

                        tdir = s_common.gendir(cell.dirn, 'tmp')
                        with s_common.getTempDir(dirn=tdir) as dirn:
                            cdir = s_certdir.CertDir(path=(dirn,))
                            pkey, cert = cdir.genHostCert('SomeTestCertificate')
                            cdir.savePkeyPem(pkey, pkeypath)
                            cdir.saveCertPem(cert, certpath)

                        # reload listeners
                        await cell.reload()

                        reloaded_cert = await s_coro.executor(get_pem_cert)
                        rcert = c_x509.load_pem_x509_certificate(reloaded_cert.encode())
                        rname = rcert.subject.get_attributes_for_oid(c_x509.NameOID.COMMON_NAME)[0].value
                        self.eq(rname, 'SomeTestCertificate')

                        async with self.getHttpSess(auth=('root', 'root'), port=hport) as sess:
                            resp = await sess.get(f'https://localhost:{hport}/api/v1/healthcheck')
                            answ = await resp.json()
                            self.eq('ok', answ['status'])

                        await cell.addUser('bob')

                        self.true(await asyncio.wait_for(bdone.wait(), timeout=12))
                        await fut

                        users = {m.get('info', {}).get('name') for m in bitems}
                        self.eq(users, {'alice', 'bob'})

    async def test_cell_user_api_key(self):
        async with self.getTestCell(s_cell.Cell) as cell:

            await cell.auth.rootuser.setPasswd('root')
            root = cell.auth.rootuser.iden

            lowuser = await cell.addUser('lowuser')
            lowuser = lowuser.get('iden')

            hhost, hport = await cell.addHttpsPort(0, host='127.0.0.1')

            rtk0, rtdf0 = await cell.addUserApiKey(root, name='Test Token')
            bkk0, bkdf0 = await cell.addUserApiKey(root, name='Backup Token')

            self.notin('exipres', rtdf0)

            async with cell.getLocalProxy() as prox:
                isok, valu = await prox.checkUserApiKey(rtk0)
            self.true(isok)
            self.eq(valu.get('kdef'), rtdf0)
            udef = valu.get('udef')
            self.eq(udef.get('iden'), root)
            self.eq(udef.get('name'), 'root')

            isok, valu = await cell.checkUserApiKey(rtk0 + 'newp')
            self.false(isok)
            self.eq(valu, {'mesg': 'API key is malformed.'})

            badkey = base64.b64encode(s_common.uhex(rtdf0.get('iden')) + b'X' * 16, altchars=b'-_').decode('utf-8')
            isok, valu = await cell.checkUserApiKey(badkey)
            self.false(isok)
            self.eq(valu, {'mesg': f'API key shadow mismatch: {rtdf0.get("iden")}',
                           'user': root, 'name': 'root'})

            allkeys = []
            async for kdef in cell.getApiKeys():
                allkeys.append(kdef)
            self.len(2, allkeys)
            _kdefs = [rtdf0, bkdf0]
            for kdef in allkeys:
                self.eq(kdef.get('user'), root)
                self.isin(kdef, _kdefs)
                _kdefs.remove(kdef)
            self.len(0, _kdefs)

            rootkeys = await cell.listUserApiKeys(root)
            self.eq(allkeys, rootkeys)

            lowkeys = await cell.listUserApiKeys(lowuser)
            self.len(0, lowkeys)

            async with self.getHttpSess(port=hport) as sess:

                headers0 = {'X-API-KEY': rtk0}

                resp = await sess.post(f'https://localhost:{hport}/api/v1/auth/onepass/issue', headers=headers0,
                                       json={'user': lowuser})
                answ = await resp.json()
                self.eq('ok', answ['status'])

                resp = await sess.get(f'https://localhost:{hport}/api/v1/auth/roles', headers=headers0)
                answ = await resp.json()
                self.eq('ok', answ['status'])

            # Change the token name
            rtdf0_new = await cell.modUserApiKey(rtdf0.get('iden'), 'name', 'Haha Key')
            self.eq(rtdf0_new.get('name'), 'Haha Key')

            # Verify duration arg for expiration is applied
            with self.raises(s_exc.BadArg):
                await cell.addUserApiKey(root, 'newp', duration=0)
            rtk1, rtdf1 = await cell.addUserApiKey(root, 'Expiring Token', duration=200)
            self.eq(rtdf1.get('expires'), rtdf1.get('updated') + 200)

            isok, info = await cell.checkUserApiKey(rtk1)
            self.true(isok)

            await asyncio.sleep(0.4)

            isok, info = await cell.checkUserApiKey(rtk1)
            self.false(isok)
            self.isin('API key is expired', info.get('mesg'))

            # Expired tokens fail...
            async with self.getHttpSess(port=hport) as sess:

                # Expired token fails
                headers2 = {'X-API-KEY': rtk1}
                resp = await sess.post(f'https://localhost:{hport}/api/v1/auth/onepass/issue', headers=headers2,
                                       json={'user': lowuser})
                self.eq(401, resp.status)
                answ = await resp.json()
                self.eq('err', answ['status'])

            await cell.delUserApiKey(rtdf1.get('iden'))

            rtk3, rtdf3 = await cell.addUserApiKey(root, name='Test Token 3')

            async with self.getHttpSess(port=hport) as sess:

                # New token works
                headers2 = {'X-API-KEY': rtk3}
                resp = await sess.post(f'https://localhost:{hport}/api/v1/auth/onepass/issue', headers=headers2,
                                       json={'user': lowuser})
                answ = await resp.json()
                self.eq('ok', answ['status'])

                # Delete the token - it no longer works
                await cell.delUserApiKey(rtdf3.get('iden'))

                resp = await sess.post(f'https://localhost:{hport}/api/v1/auth/onepass/issue', headers=headers2,
                                       json={'user': lowuser})
                self.eq(401, resp.status)
                answ = await resp.json()
                self.eq('err', answ['status'])

                # Backup token works
                headers2 = {'X-API-KEY': bkk0}
                resp = await sess.post(f'https://localhost:{hport}/api/v1/auth/onepass/issue', headers=headers2,
                                       json={'user': lowuser})
                answ = await resp.json()
                self.eq('ok', answ['status'])

            # Generate an API key for lowuser and delete the user. The token should be deleted as well.
            ltk0, ltdf0 = await cell.addUserApiKey(lowuser, name='Visi Token')
            self.eq(lowuser, ltdf0.get('user'))

            async with self.getHttpSess(port=hport) as sess:

                # New token works
                headers2 = {'X-API-KEY': ltk0}
                resp = await sess.post(f'https://localhost:{hport}/api/v1/auth/password/{lowuser}', headers=headers2,
                                       json={'passwd': 'secret'})
                answ = await resp.json()
                self.eq('ok', answ['status'])

                # Make some additional keys that will be deleted
                ktup0 = await cell.addUserApiKey(lowuser, name='1', duration=1)
                ktup1 = await cell.addUserApiKey(lowuser, name='2', duration=1)
                ktup2 = await cell.addUserApiKey(lowuser, name='3', duration=1)
                ktup3 = await cell.addUserApiKey(lowuser, name='4', duration=1)

                # We have bunch of API keys we can list
                allkeys = []
                async for kdef in cell.getApiKeys():
                    allkeys.append(kdef)
                self.len(5 + 2, allkeys)  # Root has two, lowuser has 5

                # Lock users cannot use their API keys
                await cell.setUserLocked(lowuser, True)
                resp = await sess.post(f'https://localhost:{hport}/api/v1/auth/password/{lowuser}', headers=headers2,
                                       json={'passwd': 'secret'})
                self.eq(401, resp.status)
                answ = await resp.json()
                self.eq('err', answ['status'])

                await cell.delUser(lowuser)
                resp = await sess.post(f'https://localhost:{hport}/api/v1/auth/password/{lowuser}', headers=headers2,
                                       json={'passwd': 'secret'})
                answ = await resp.json()
                self.eq('err', answ['status'])

            with self.raises(s_exc.NoSuchUser):  # user was deleted...
                await cell.listUserApiKeys(lowuser)
            rootkeys = await cell.listUserApiKeys(root)
            self.len(2, rootkeys)  # Root has two

            # Ensure User meta was cleaned up from the user deletion, as well as
            # the api key db. Only two root keys should be left
            vals = set()
            # for key, vals in cell.slab.scanByPref(lowuse)
            i = 0
            for lkey, val in cell.slab.scanByFull(cell.usermetadb):
                i = i + 1
                suffix = lkey[16:]
                if suffix.startswith(b'apikey'):
                    kdef = s_msgpack.un(val)
                    vals.add(kdef.get('iden'))
            self.eq(i, 2)
            self.eq(vals, {bkdf0.get('iden'), rtdf0.get('iden')})

            i = 0
            users = set()
            for lkey, val in cell.slab.scanByFull(cell.apikeydb):
                i = i + 1
                users.add(s_common.ehex(val))
            self.eq(i, 2)
            self.eq(users, {root, })

            # Sad path coverage
            with self.raises(s_exc.BadArg):
                await cell.modUserApiKey(bkdf0.get('iden'), 'shadow', {'hehe': 'haha'})

            newp = s_common.guid()

            with self.raises(s_exc.NoSuchUser):
                await cell.addUserApiKey(newp, 'newp')

            with self.raises(s_exc.NoSuchIden):
                await cell.modUserApiKey(newp, 'name', 'newp')

            with self.raises(s_exc.NoSuchIden):
                await cell.delUserApiKey(newp)

<<<<<<< HEAD
    async def test_cell_iter_slab_data(self):
        async with self.getTestCell(s_cell.Cell) as cell:
            data = await s_t_utils.alist(cell.iterSlabData('cell:info'))
            self.eq(data, (
                ('nexus:version', s_cell.NEXUS_VERSION),
                ('synapse:version', s_version.version)
            ))

    async def test_cell_nexus_compat(self):
        with mock.patch('synapse.lib.cell.NEXUS_VERSION', (0, 0)):
            async with self.getRegrCore('hive-migration') as core0:
                with mock.patch('synapse.lib.cell.NEXUS_VERSION', (2, 169)):
                    conf = {'mirror': core0.getLocalUrl()}
                    async with self.getRegrCore('hive-migration', conf=conf) as core1:
                        await core1.sync()

                        await core1.nodes('$lib.user.vars.set(foo, bar)')
                        self.eq('bar', await core0.callStorm('return($lib.user.vars.get(foo))'))

                        await core1.nodes('$lib.user.vars.pop(foo)')
                        self.none(await core0.callStorm('return($lib.user.vars.get(foo))'))

                        await core1.nodes('$lib.user.profile.set(bar, baz)')
                        self.eq('baz', await core0.callStorm('return($lib.user.profile.get(bar))'))

                        await core1.nodes('$lib.user.profile.pop(bar)')
                        self.none(await core0.callStorm('return($lib.user.profile.get(bar))'))

                        self.eq((0, 0), core1.nexsvers)
                        await core0.setNexsVers((2, 169))
                        await core1.sync()
                        self.eq((2, 169), core1.nexsvers)

                        await core1.nodes('$lib.user.vars.set(foo, bar)')
                        self.eq('bar', await core0.callStorm('return($lib.user.vars.get(foo))'))

                        await core1.nodes('$lib.user.vars.pop(foo)')
                        self.none(await core0.callStorm('return($lib.user.vars.get(foo))'))

                        await core1.nodes('$lib.user.profile.set(bar, baz)')
                        self.eq('baz', await core0.callStorm('return($lib.user.profile.get(bar))'))

                        await core1.nodes('$lib.user.profile.pop(bar)')
                        self.none(await core0.callStorm('return($lib.user.profile.get(bar))'))

    async def test_cell_hive_migration(self):
        async with self.getRegrCore('hive-migration') as core:
            visi = await core.auth.getUserByName('visi')
            asvisi = {'user': visi.iden}

            valu = await core.callStorm('return($lib.user.vars.get(foovar))', opts=asvisi)
            self.eq('barvalu', valu)

            valu = await core.callStorm('return($lib.user.profile.get(fooprof))', opts=asvisi)
            self.eq('barprof', valu)

            msgs = await core.stormlist('cron.list')
            self.stormIsInPrint('visi       4f179a4e', msgs)
            self.stormIsInPrint('[tel:mob:telem=*]', msgs)

            msgs = await core.stormlist('dmon.list')
            self.stormIsInPrint('5baea074cdab6631a86787faa2ca6586:  (foodmon             ): running', msgs)

            msgs = await core.stormlist('trigger.list')
            self.stormIsInPrint('visi       64e59ed3aa2eff46325972f636cc26a1', msgs)
            self.stormIsInPrint('[ +#count test:str=$tag ]', msgs)

            msgs = await core.stormlist('testcmd0 foo')
            self.stormIsInPrint('foo haha', msgs)

            msgs = await core.stormlist('testcmd1')
            self.stormIsInPrint('hello', msgs)

            msgs = await core.stormlist('model.deprecated.locks')
            self.stormIsInPrint('ou:hasalias', msgs)

            nodes = await core.nodes('_visi:int')
            self.len(1, nodes)
            node = nodes[0]
            self.eq(node.get('tick'), 1577836800000,)
            self.eq(node.get('._woot'), 5)
            self.nn(node.getTagProp('test', 'score'), 6)

            with self.raises(s_exc.BadTag):
                await core.nodes('[ it:dev:str=foo +#test.newp ]')
=======
    async def test_cell_check_sysctl(self):
        sysctls = s_linux.getSysctls()

        sysvals = s_cell.Cell.SYSCTL_VALS.copy()
        sysvals['vm.dirty_expire_centisecs'] += 1
        sysvals['vm.dirty_writeback_centisecs'] += 1

        # Detect and report incorrect values
        with self.getStructuredAsyncLoggerStream('synapse.lib.cell') as stream:
            with mock.patch.object(s_cell.Cell, 'SYSCTL_VALS', sysvals):
                async with self.getTestCore():
                    pass

        stream.seek(0)
        data = stream.getvalue()
        raw_mesgs = [m for m in data.split('\\n') if m]
        msgs = [json.loads(m) for m in raw_mesgs]

        self.len(1, msgs)

        mesg = f'Sysctl values different than expected: {", ".join(sysvals)}. '
        mesg += 'See https://synapse.docs.vertex.link/en/latest/synapse/devopsguide.html#performance-tuning '
        mesg += 'for information about these sysctl parameters.'
        self.eq(msgs[0]['message'], mesg)
        self.eq(msgs[0]['sysctls'], [
            {'name': 'vm.dirty_expire_centisecs', 'expected': 21, 'actual': sysctls['vm.dirty_expire_centisecs']},
            {'name': 'vm.dirty_writeback_centisecs', 'expected': 21, 'actual': sysctls['vm.dirty_writeback_centisecs']},
        ])

        # Copy the current sysctl valus to the cell so the check passes
        sysvals = {
            'vm.dirty_expire_centisecs': sysctls['vm.dirty_expire_centisecs'],
            'vm.dirty_writeback_centisecs': sysctls['vm.dirty_writeback_centisecs'],
        }

        # Detect correct values and stop the task
        with self.getLoggerStream('synapse.lib.cell') as stream:
            with mock.patch.object(s_cell.Cell, 'SYSCTL_VALS', sysvals):
                async with self.getTestCore():
                    pass

        stream.seek(0)
        data = stream.read()
        self.len(0, data)

        # Disable the sysctl check and don't check at all
        with self.getLoggerStream('synapse.lib.cell') as stream:
            conf = {'health:sysctl:checks': False}
            async with self.getTestCore(conf=conf):
                pass

        stream.seek(0)
        data = stream.read()
        self.len(0, data, msg=data)
>>>>>>> 1aada4c6
<|MERGE_RESOLUTION|>--- conflicted
+++ resolved
@@ -2633,7 +2633,6 @@
             with self.raises(s_exc.NoSuchIden):
                 await cell.delUserApiKey(newp)
 
-<<<<<<< HEAD
     async def test_cell_iter_slab_data(self):
         async with self.getTestCell(s_cell.Cell) as cell:
             data = await s_t_utils.alist(cell.iterSlabData('cell:info'))
@@ -2719,7 +2718,7 @@
 
             with self.raises(s_exc.BadTag):
                 await core.nodes('[ it:dev:str=foo +#test.newp ]')
-=======
+
     async def test_cell_check_sysctl(self):
         sysctls = s_linux.getSysctls()
 
@@ -2773,5 +2772,4 @@
 
         stream.seek(0)
         data = stream.read()
-        self.len(0, data, msg=data)
->>>>>>> 1aada4c6
+        self.len(0, data, msg=data)