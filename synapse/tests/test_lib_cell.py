import os
import ssl
import sys
import json
import time
import base64
import signal
import socket
import asyncio
import tarfile
import collections
import multiprocessing

from unittest import mock

import cryptography.x509 as c_x509

import synapse.exc as s_exc
import synapse.axon as s_axon
import synapse.common as s_common
import synapse.cortex as s_cortex
import synapse.daemon as s_daemon
import synapse.telepath as s_telepath

import synapse.lib.auth as s_auth
import synapse.lib.base as s_base
import synapse.lib.cell as s_cell
import synapse.lib.coro as s_coro
import synapse.lib.link as s_link
import synapse.lib.drive as s_drive
import synapse.lib.nexus as s_nexus
import synapse.lib.config as s_config
import synapse.lib.certdir as s_certdir
import synapse.lib.msgpack as s_msgpack
import synapse.lib.version as s_version
import synapse.lib.lmdbslab as s_lmdbslab
import synapse.lib.crypto.passwd as s_passwd
import synapse.lib.platforms.linux as s_linux

import synapse.tools.backup as s_tools_backup

import synapse.tests.utils as s_t_utils

# Defective versions of spawned backup processes
def _sleeperProc(pipe, srcdir, dstdir, lmdbpaths, logconf):
    time.sleep(3.0)

def _sleeper2Proc(pipe, srcdir, dstdir, lmdbpaths, logconf):
    time.sleep(2.0)

def _exiterProc(pipe, srcdir, dstdir, lmdbpaths, logconf):
    pipe.send('captured')
    sys.exit(1)

def _backupSleep(path, linkinfo):
    time.sleep(3.0)

async def _doEOFBackup(path):
    return

async def _iterBackupEOF(path, linkinfo):
    link = await s_link.fromspawn(linkinfo)
    await s_daemon.t2call(link, _doEOFBackup, (path,), {})
    link.writer.write_eof()
    await link.fini()

def _backupEOF(path, linkinfo):
    asyncio.run(_iterBackupEOF(path, linkinfo))

def lock_target(dirn, evt1):  # pragma: no cover
    '''
    Function to make a cell in a directory and wait to be shut down.
    Used as a Process target for advisory locking tests.

    Args:
        dirn (str): Cell directory.
        evt1 (multiprocessing.Event): event to twiddle
    '''
    async def main():
        cell = await s_cell.Cell.anit(dirn)
        await cell.addSignalHandlers()
        evt1.set()
        await cell.waitfini(timeout=60)

    asyncio.run(main())
    sys.exit(137)

def reload_target(dirn, evt1, evt2):  # pragma: no cover
    '''
    Function to make a cell in a directory and wait to be shut down.
    Used as a Process target for reload SIGHUP locking tests.

    Args:
        dirn (str): Cell directory.
        evt1 (multiprocessing.Event): event to signal the cell is ready to receive sighup
        evt2 (multiprocessing.Event): event to signal the cell has been reset
    '''
    async def main():
        cell = await s_t_utils.ReloadCell.anit(dirn)
        await cell.addSignalHandlers()
        await cell.addTestReload()
        cell._reloadevt = evt2
        evt1.set()
        await cell.waitfini(timeout=60)

    asyncio.run(main())
    sys.exit(137)

class EchoAuthApi(s_cell.CellApi):

    def isadmin(self):
        return self.user.isAdmin()

    async def icando(self, *path):
        await self._reqUserAllowed(path)
        return True

    @s_cell.adminapi()
    async def adminOnly(self):
        return True

    @s_cell.adminapi(log=True)
    async def adminOnlyLog(self, arg1, arg2, **kwargs):
        return arg1, arg2, kwargs

class EchoAuth(s_cell.Cell):
    cellapi = EchoAuthApi
    # non-default commit / version / verstring
    COMMIT = 'mycommit'
    VERSION = (1, 2, 3)
    VERSTRING = '1.2.3'

    async def answer(self):
        return 42

    async def badanswer(self):
        raise s_exc.BadArg(mesg='ad hominem')

    async def stream(self, doraise=False):
        yield 1
        yield 2
        if doraise:
            raise s_exc.BadTime(mesg='call again later')

testDataSchema_v0 = {
    'type': 'object',
    'properties': {
        'type': {'type': 'string'},
        'size': {'type': 'number'},
        'stuff': {'type': ['number', 'null'], 'default': None}
    },
    'required': ['type', 'size', 'stuff'],
    'additionalProperties': False,
}

testDataSchema_v1 = {
    'type': 'object',
    'properties': {
        'type': {'type': 'string'},
        'size': {'type': 'number'},
        'stuff': {'type': ['number', 'null'], 'default': None},
        'woot': {'type': 'string'},
    },
    'required': ['type', 'size', 'woot'],
    'additionalProperties': False,
}

class CellTest(s_t_utils.SynTest):

    async def test_cell_drive(self):

        with self.getTestDir() as dirn:
            async with self.getTestCell(dirn=dirn) as cell:

                with self.raises(s_exc.BadName):
                    s_drive.reqValidName('A' * 512)

                info = {'name': 'users'}
                pathinfo = await cell.addDriveItem(info)

                info = {'name': 'root'}
                pathinfo = await cell.addDriveItem(info, path='users')

                with self.raises(s_exc.DupIden):
                    await cell.drive.addItemInfo(pathinfo[-1], path='users')

                rootdir = pathinfo[-1].get('iden')
                self.eq(0, pathinfo[-1].get('kids'))

                info = {'name': 'win32k.sys', 'type': 'hehe'}
                with self.raises(s_exc.NoSuchType):
                    info = await cell.addDriveItem(info, reldir=rootdir)

                infos = [i async for i in cell.getDriveKids(s_drive.rootdir)]
                self.len(1, infos)
                self.eq(1, infos[0].get('kids'))
                self.eq('users', infos[0].get('name'))

                # TODO how to handle iden match with additional property mismatch

                self.true(await cell.drive.setTypeSchema('woot', testDataSchema_v0, vers=0))
                self.true(await cell.drive.setTypeSchema('woot', testDataSchema_v0, vers=1))
                self.false(await cell.drive.setTypeSchema('woot', testDataSchema_v0, vers=1))

                with self.raises(s_exc.BadVersion):
                    await cell.drive.setTypeSchema('woot', testDataSchema_v0, vers=0)

                info = {'name': 'win32k.sys', 'type': 'woot'}
                info = await cell.addDriveItem(info, reldir=rootdir)

                iden = info[-1].get('iden')

                tick = s_common.now()
                rootuser = cell.auth.rootuser.iden

                with self.raises(s_exc.SchemaViolation):
                    versinfo = {'version': (1, 0, 0), 'updated': tick, 'updater': rootuser}
                    await cell.setDriveData(iden, versinfo, {'newp': 'newp'})

                versinfo = {'version': (1, 1, 0), 'updated': tick + 10, 'updater': rootuser}
                info, versinfo = await cell.setDriveData(iden, versinfo, {'type': 'haha', 'size': 20, 'stuff': 12})
                self.eq(info.get('version'), (1, 1, 0))
                self.eq(versinfo.get('version'), (1, 1, 0))

                versinfo = {'version': (1, 0, 0), 'updated': tick, 'updater': rootuser}
                info, versinfo = await cell.setDriveData(iden, versinfo, {'type': 'hehe', 'size': 0, 'stuff': 13})
                self.eq(info.get('version'), (1, 1, 0))
                self.eq(versinfo.get('version'), (1, 0, 0))

                versinfo10, data10 = await cell.getDriveData(iden, vers=(1, 0, 0))
                self.eq(versinfo10.get('updated'), tick)
                self.eq(versinfo10.get('updater'), rootuser)
                self.eq(versinfo10.get('version'), (1, 0, 0))

                versinfo11, data11 = await cell.getDriveData(iden, vers=(1, 1, 0))
                self.eq(versinfo11.get('updated'), tick + 10)
                self.eq(versinfo11.get('updater'), rootuser)
                self.eq(versinfo11.get('version'), (1, 1, 0))

                versions = [vers async for vers in cell.getDriveDataVersions(iden)]
                self.len(2, versions)
                self.eq(versions[0], versinfo11)
                self.eq(versions[1], versinfo10)

                info = await cell.delDriveData(iden, vers=(0, 0, 0))

                versions = [vers async for vers in cell.getDriveDataVersions(iden)]
                self.len(2, versions)
                self.eq(versions[0], versinfo11)
                self.eq(versions[1], versinfo10)

                info = await cell.delDriveData(iden, vers=(1, 1, 0))
                self.eq(info.get('updated'), tick)
                self.eq(info.get('version'), (1, 0, 0))

                info = await cell.delDriveData(iden, vers=(1, 0, 0))
                self.eq(info.get('size'), 0)
                self.eq(info.get('version'), (0, 0, 0))
                self.none(info.get('updated'))
                self.none(info.get('updater'))

                # repopulate a couple data versions to test migration and delete
                versinfo = {'version': (1, 0, 0), 'updated': tick, 'updater': rootuser}
                info, versinfo = await cell.setDriveData(iden, versinfo, {'type': 'hehe', 'size': 0, 'stuff': 14})
                versinfo = {'version': (1, 1, 0), 'updated': tick + 10, 'updater': rootuser}
                info, versinfo = await cell.setDriveData(iden, versinfo, {'type': 'haha', 'size': 17, 'stuff': 15})
                self.eq(versinfo, (await cell.getDriveData(iden))[0])

                # This will be done by the cell in a cell storage version migration...
                async def migrate_v1(info, versinfo, data):
                    data['woot'] = 'woot'
                    return data

                await cell.drive.setTypeSchema('woot', testDataSchema_v1, migrate_v1)

                versinfo, data = await cell.getDriveData(iden, vers=(1, 0, 0))
                self.eq('woot', data.get('woot'))

                versinfo, data = await cell.getDriveData(iden, vers=(1, 1, 0))
                self.eq('woot', data.get('woot'))

                with self.raises(s_exc.NoSuchIden):
                    await cell.reqDriveInfo('d7d6107b200e2c039540fc627bc5537d')

                with self.raises(s_exc.TypeMismatch):
                    await cell.getDriveInfo(iden, typename='newp')

                self.nn(await cell.getDriveInfo(iden))
                self.len(2, [vers async for vers in cell.getDriveDataVersions(iden)])

                await cell.delDriveData(iden)
                self.len(1, [vers async for vers in cell.getDriveDataVersions(iden)])

                await cell.delDriveInfo(iden)

                self.none(await cell.getDriveInfo(iden))
                self.len(0, [vers async for vers in cell.getDriveDataVersions(iden)])

                with self.raises(s_exc.NoSuchPath):
                    await cell.getDrivePath('users/root/win32k.sys')

                pathinfo = await cell.addDrivePath('foo/bar/baz')
                self.len(3, pathinfo)
                self.eq('foo', pathinfo[0].get('name'))
                self.eq(1, pathinfo[0].get('kids'))
                self.eq('bar', pathinfo[1].get('name'))
                self.eq(1, pathinfo[1].get('kids'))
                self.eq('baz', pathinfo[2].get('name'))
                self.eq(0, pathinfo[2].get('kids'))

                self.eq(pathinfo, await cell.addDrivePath('foo/bar/baz'))

                baziden = pathinfo[2].get('iden')
                self.eq(pathinfo, await cell.drive.getItemPath(baziden))

                info = await cell.setDriveInfoPerm(baziden, {'users': {rootuser: 3}, 'roles': {}})
                self.eq(3, info['perm']['users'][rootuser])

                with self.raises(s_exc.NoSuchIden):
                    # s_drive.rootdir is all 00s... ;)
                    await cell.setDriveInfoPerm(s_drive.rootdir, {'users': {}, 'roles': {}})

                await cell.addDrivePath('hehe/haha')
                pathinfo = await cell.setDriveInfoPath(baziden, 'hehe/haha/hoho')

                self.eq('hoho', pathinfo[-1].get('name'))
                self.eq(baziden, pathinfo[-1].get('iden'))

                self.true(await cell.drive.hasPathInfo('hehe/haha/hoho'))
                self.false(await cell.drive.hasPathInfo('foo/bar/baz'))

                pathinfo = await cell.getDrivePath('foo/bar')
                self.eq(0, pathinfo[-1].get('kids'))

                pathinfo = await cell.getDrivePath('hehe/haha')
                self.eq(1, pathinfo[-1].get('kids'))

                with self.raises(s_exc.DupName):
                    iden = pathinfo[-2].get('iden')
                    name = pathinfo[-1].get('name')
                    cell.drive.reqFreeStep(iden, name)

                walks = [item async for item in cell.drive.walkPathInfo('hehe')]
                self.len(3, walks)
                # confirm walked paths are yielded depth first...
                self.eq('hoho', walks[0].get('name'))
                self.eq('haha', walks[1].get('name'))
                self.eq('hehe', walks[2].get('name'))

                iden = walks[2].get('iden')
                walks = [item async for item in cell.drive.walkItemInfo(iden)]
                self.len(3, walks)
                self.eq('hoho', walks[0].get('name'))
                self.eq('haha', walks[1].get('name'))
                self.eq('hehe', walks[2].get('name'))

                self.none(cell.drive.getTypeSchema('newp'))

                cell.drive.validators.pop('woot')
                self.nn(cell.drive.getTypeValidator('woot'))

                # move to root dir
                pathinfo = await cell.setDriveInfoPath(baziden, 'zipzop')
                self.len(1, pathinfo)
                self.eq(s_drive.rootdir, pathinfo[-1].get('parent'))

                pathinfo = await cell.setDriveInfoPath(baziden, 'hehe/haha/hoho')
                self.len(3, pathinfo)

            async with self.getTestCell(dirn=dirn) as cell:
                data = {'type': 'woot', 'size': 20, 'stuff': 12, 'woot': 'woot'}
                # explicitly clear out the cache JsValidators, otherwise we get the cached, pre-msgpack
                # version of the validator, which will be correct and skip the point of this test.
                s_config._JsValidators.clear()
                cell.drive.reqValidData('woot', data)

    async def test_cell_auth(self):

        with self.getTestDir() as dirn:

            async with await EchoAuth.anit(dirn) as echo:

                echo.dmon.share('echo00', echo)
                root = await echo.auth.getUserByName('root')
                await root.setPasswd('secretsauce')

                self.eq('root', echo.getUserName(root.iden))
                self.eq('<unknown>', echo.getUserName('derp'))

                host, port = await echo.dmon.listen('tcp://127.0.0.1:0/')

                url = f'tcp://127.0.0.1:{port}/echo00'
                await self.asyncraises(s_exc.AuthDeny, s_telepath.openurl(url))

                url = f'tcp://fake@127.0.0.1:{port}/echo00'
                await self.asyncraises(s_exc.NoSuchUser, s_telepath.openurl(url))

                url = f'tcp://root@127.0.0.1:{port}/echo00'
                await self.asyncraises(s_exc.AuthDeny, s_telepath.openurl(url))

                url = f'tcp://root:newpnewp@127.0.0.1:{port}/echo00'
                await self.asyncraises(s_exc.AuthDeny, s_telepath.openurl(url))

                root_url = f'tcp://root:secretsauce@127.0.0.1:{port}/echo00'
                async with await s_telepath.openurl(root_url) as proxy:
                    self.true(await proxy.isadmin())
                    self.true(await proxy.allowed(('hehe', 'haha')))

                    # Auth data is reflected in the Dmon session
                    resp = await proxy.getDmonSessions()
                    self.len(1, resp)
                    info = resp[0]
                    self.eq(info.get('items'), {None: 'synapse.tests.test_lib_cell.EchoAuthApi'})
                    self.eq(info.get('user').get('name'), 'root')
                    self.eq(info.get('user').get('iden'), root.iden)

                    # @adminApi methods are allowed
                    self.true(await proxy.adminOnly())
                    mesg = "Executing [EchoAuthApi.adminOnlyLog] as [root] with args [(1, 2)[{'three': 4}]"
                    with self.getStructuredAsyncLoggerStream('synapse.lib.cell', mesg) as stream:
                        self.eq(await proxy.adminOnlyLog(1, 2, three=4), (1, 2, {'three': 4}))
                        self.true(await stream.wait(timeout=10))
                    msgs = stream.jsonlines()
                    self.len(1, msgs)
                    self.eq('EchoAuthApi.adminOnlyLog', msgs[0].get('wrapped_func'))

                visi = await echo.auth.addUser('visi')
                await visi.setPasswd('foo')
                await visi.addRule((True, ('foo', 'bar')))
                testrole = await echo.auth.addRole('testrole')
                await echo.auth.addRole('privrole')
                await visi.grant(testrole.iden)

                visi_url = f'tcp://visi:foo@127.0.0.1:{port}/echo00'
                async with await s_telepath.openurl(visi_url) as proxy:  # type: EchoAuthApi
                    self.true(await proxy.allowed(('foo', 'bar')))
                    self.false(await proxy.isadmin())
                    self.false(await proxy.allowed(('hehe', 'haha')))

                    # User can get authinfo data for themselves and their roles
                    uatm = await proxy.getUserInfo('visi')
                    self.eq(uatm.get('name'), 'visi')
                    self.eq(uatm.get('iden'), visi.iden)
                    self.eq(uatm.get('roles'), ('all', 'testrole'))
                    self.eq(uatm.get('rules'), ((True, ('foo', 'bar')),))
                    ratm = await proxy.getRoleInfo('testrole')
                    self.eq(ratm.get('name'), 'testrole')
                    self.eq(ratm.get('iden'), testrole.iden)

                    with self.raises(s_exc.NoSuchUser):
                        await proxy.getUserInfo('newp')

                    # @adminApi methods are not allowed
                    with self.raises(s_exc.AuthDeny) as cm:
                        await proxy.adminOnly()
                    self.eq(cm.exception.get('mesg'), 'User is not an admin [visi]')
                    self.eq(cm.exception.get('user'), visi.iden)
                    self.eq(cm.exception.get('username'), visi.name)
                    with self.raises(s_exc.AuthDeny) as cm:
                        await proxy.adminOnlyLog(1, 2, three=4)

                    # User cannot get authinfo for other items since they are
                    # not an admin or do not have those roles.
                    await self.asyncraises(s_exc.AuthDeny, proxy.getUserInfo('root'))
                    await self.asyncraises(s_exc.AuthDeny, proxy.getRoleInfo('privrole'))

                    # Basic auth checks
                    self.true(await proxy.icando('foo', 'bar'))
                    await self.asyncraises(s_exc.AuthDeny, proxy.icando('foo', 'newp'))

                    # visi user can change visi user pass
                    await proxy.setUserPasswd(visi.iden, 'foobar')
                    # non admin visi user cannot change root user pass
                    with self.raises(s_exc.AuthDeny):
                        await proxy.setUserPasswd(echo.auth.rootuser.iden, 'coolstorybro')
                    # cannot change a password for a non existent user
                    with self.raises(s_exc.NoSuchUser):
                        await proxy.setUserPasswd('newp', 'new[')

                # onepass support in the cell
                async with await s_telepath.openurl(root_url) as proxy:
                    onep = await proxy.genUserOnepass(visi.iden)

                onep_url = f'tcp://visi:{onep}@127.0.0.1:{port}/echo00'
                async with await s_telepath.openurl(onep_url) as proxy:  # type: EchoAuthApi
                    udef = await proxy.getCellUser()
                    self.eq(visi.iden, udef.get('iden'))

                with self.raises(s_exc.AuthDeny):
                    async with await s_telepath.openurl(onep_url) as proxy:  # type: EchoAuthApi
                        pass

                # setRoles() allows arbitrary role ordering
                extra_role = await echo.auth.addRole('extrarole')
                await visi.setRoles((extra_role.iden, testrole.iden, echo.auth.allrole.iden))
                visi_url = f'tcp://visi:foobar@127.0.0.1:{port}/echo00'
                async with await s_telepath.openurl(visi_url) as proxy:  # type: EchoAuthApi
                    uatm = await proxy.getUserInfo('visi')
                    self.eq(uatm.get('roles'), ('extrarole', 'testrole', 'all',))

                    # setRoles are wholesale replacements
                    await visi.setRoles((echo.auth.allrole.iden, testrole.iden))
                    uatm = await proxy.getUserInfo('visi')
                    self.eq(uatm.get('roles'), ('all', 'testrole'))

                # coverage test - nops short circuit
                await visi.setRoles((echo.auth.allrole.iden, testrole.iden))

                # grants must have the allrole in place
                with self.raises(s_exc.BadArg):
                    await visi.setRoles((extra_role.iden, testrole.iden))

                # New password works
                visi_url = f'tcp://visi:foobar@127.0.0.1:{port}/echo00'
                async with await s_telepath.openurl(visi_url) as proxy:  # type: EchoAuthApi
                    info = await proxy.getCellUser()
                    self.eq(info.get('name'), 'visi')

                async with await s_telepath.openurl(root_url) as proxy:  # type: EchoAuthApi

                    # root user can change visi user pass
                    await proxy.setUserPasswd(visi.iden, 'foo')
                    visi_url = f'tcp://visi:foo@127.0.0.1:{port}/echo00'

                    await proxy.setUserLocked(visi.iden, True)
                    info = await proxy.getUserInfo('visi')
                    self.true(info.get('locked'))
                    await self.asyncraises(s_exc.AuthDeny,
                                           s_telepath.openurl(visi_url))

                    await proxy.setUserLocked(visi.iden, False)
                    info = await proxy.getUserInfo('visi')
                    self.false(info.get('locked'))
                    async with await s_telepath.openurl(visi_url) as visi_proxy:
                        self.false(await visi_proxy.isadmin())

                async with await s_telepath.openurl(root_url) as proxy:  # type: EchoAuthApi

                    await self.asyncraises(s_exc.NoSuchUser,
                                           proxy.setUserArchived('newp', True))
                    await proxy.setUserArchived(visi.iden, True)
                    info = await proxy.getUserInfo('visi')
                    self.true(info.get('archived'))
                    self.true(info.get('locked'))
                    users = await proxy.getAuthUsers()
                    self.len(1, users)
                    users = await proxy.getAuthUsers(archived=True)
                    self.len(2, users)
                    await self.asyncraises(s_exc.AuthDeny,
                                           s_telepath.openurl(visi_url))

                    await proxy.setUserArchived(visi.iden, False)
                    info = await proxy.getUserInfo('visi')
                    self.false(info.get('archived'))
                    self.true(info.get('locked'))
                    users = await proxy.getAuthUsers(archived=True)
                    self.len(2, users)

                    await self.asyncraises(s_exc.AuthDeny,
                                           s_telepath.openurl(visi_url))

                # Ensure we can delete a rule by its item and index position
                async with echo.getLocalProxy() as proxy:  # type: EchoAuthApi
                    rule = (True, ('foo', 'bar'))
                    self.isin(rule, visi.info.get('rules'))
                    await proxy.delUserRule(visi.iden, rule)
                    self.notin(rule, visi.info.get('rules'))
                    # Removing a non-existing rule by *rule* has no consequence
                    await proxy.delUserRule(visi.iden, rule)

                self.eq(echo.getDmonUser(), echo.auth.rootuser.iden)

                with self.raises(s_exc.NeedConfValu):
                    await echo.reqAhaProxy()

    async def test_cell_unix_sock(self):

        async with self.getTestCore() as core:
            # This directs the connection through the cell:// handler.
            async with core.getLocalProxy() as prox:
                user = await prox.getCellUser()
                self.eq('root', user.get('name'))
                self.true(await prox.isCellActive())

            with self.raises(s_exc.NoSuchUser):
                url = f'cell://{core.dirn}/?user=newp'
                async with await s_telepath.openurl(url) as prox:
                    pass

        # Explicit use of the unix:// handler
        async with self.getTestCore() as core:
            dirn = core.dirn
            url = f'unix://{dirn}/sock:cortex'
            async with await s_telepath.openurl(url) as prox:
                user = await prox.getCellUser()
                self.eq('root', user.get('name'))
                iden = await prox.getCellIden()

            url = f'unix://{dirn}/sock:*'
            async with await s_telepath.openurl(url) as prox:
                self.eq(iden, await prox.getCellIden())

    async def test_cell_authpasswd(self):
        conf = {
            'auth:passwd': 'cottoncandy',
        }
        pconf = {'user': 'root', 'passwd': 'cottoncandy'}

        with self.getTestDir() as dirn:

            s_common.yamlsave(conf, dirn, 'cell.yaml')
            async with await EchoAuth.anit(dirn) as echo:

                # start a regular network listener so we can auth
                host, port = await echo.dmon.listen('tcp://127.0.0.1:0/')
                async with await s_telepath.openurl(f'tcp://127.0.0.1:{port}/', **pconf) as proxy:

                    self.true(await proxy.isadmin())
                    self.true(await proxy.allowed(('hehe', 'haha')))

                url = f'tcp://root@127.0.0.1:{port}/'
                await self.asyncraises(s_exc.AuthDeny, s_telepath.openurl(url))

            os.unlink(s_common.genpath(dirn, 'cell.yaml'))
            # Pass the auth data in via conf directly
            async with await EchoAuth.anit(dirn,
                                           conf={'auth:passwd': 'pennywise'}) as echo:

                # start a regular network listener so we can auth
                host, port = await echo.dmon.listen('tcp://127.0.0.1:0/')
                url = f'tcp://root:pennywise@127.0.0.1:{port}/'
                async with await s_telepath.openurl(url) as proxy:

                    self.true(await proxy.isadmin())
                    self.true(await proxy.allowed(('hehe', 'haha')))

        # Ensure the cell and its auth have been fini'd
        self.true(echo.isfini)
        self.true(echo.auth.isfini)

    async def test_cell_userapi(self):

        async with self.getTestCore() as core:
            visi = await core.auth.addUser('visi')
            await visi.setPasswd('secret')
            await visi.addRule((True, ('foo', 'bar')))

            async with core.getLocalProxy() as proxy:

                self.none(await proxy.tryUserPasswd('newpnewp', 'newp'))
                self.none(await proxy.tryUserPasswd('visi', 'newp'))
                udef = await proxy.tryUserPasswd('visi', 'secret')
                self.eq(visi.iden, udef['iden'])

                self.true(await proxy.isUserAllowed(visi.iden, ('foo', 'bar')))
                self.false(await proxy.isUserAllowed(visi.iden, ('hehe', 'haha')))
                self.false(await proxy.isUserAllowed('newpnewp', ('hehe', 'haha')))
                self.false(await proxy.isRoleAllowed('newpnewp', ('foo', 'bar')))

                await proxy.setUserProfInfo(visi.iden, 'hehe', 'haha')
                self.eq('haha', await proxy.getUserProfInfo(visi.iden, 'hehe'))
                await proxy.setUserProfInfo(visi.iden, 'woah', 'dude')
                self.eq('haha', (await proxy.getUserProfile(visi.iden))['hehe'])
                self.eq('haha', await proxy.popUserProfInfo(visi.iden, 'hehe'))
                self.eq('newp', await proxy.popUserProfInfo(visi.iden, 'hehe', default='newp'))
                self.eq({'woah': 'dude'}, await proxy.getUserProfile(visi.iden))

                iden = s_common.guid(('foo', 101))
                udef = await proxy.addUser('foo', iden=iden)
                self.eq(udef.get('iden'), iden)

    async def test_longpath(self):
        # This is similar to the DaemonTest::test_unixsock_longpath
        # but exercises the long-path failure inside of the cell's daemon
        # instead.
        with self.getTestDir() as dirn:
            extrapath = 108 * 'A'
            longdirn = s_common.genpath(dirn, extrapath)
            with self.getAsyncLoggerStream('synapse.lib.cell', 'LOCAL UNIX SOCKET WILL BE UNAVAILABLE') as stream:
                async with self.getTestCell(s_cell.Cell, dirn=longdirn) as cell:
                    self.none(cell.dmon.addr)
                self.true(await stream.wait(1))

    async def test_cell_setuser(self):

        async with self.getTestCell(s_cell.Cell) as cell:

            async with cell.getLocalProxy() as prox:

                self.eq('root', (await prox.getCellUser())['name'])
                snfo = await prox.getDmonSessions()
                self.len(1, snfo)
                self.eq(snfo[0].get('user').get('name'), 'root')

                with self.raises(s_exc.NoSuchUser):
                    await prox.setCellUser(s_common.guid())

                visi = await prox.addUser('visi')
                visiiden = visi.get('iden')

                self.true(await prox.setCellUser(visiiden))
                self.eq('visi', (await prox.getCellUser())['name'])

                # setCellUser propagates his change to the Daemon Sess object.
                # But we have to use the daemon directly to get that info
                snfo = await cell.dmon.getSessInfo()
                self.len(1, snfo)
                self.eq(snfo[0].get('user').get('name'), 'visi')

                with self.raises(s_exc.AuthDeny):
                    await prox.setCellUser(s_common.guid())

            # Cannot change to a locked user
            await cell.setUserLocked(visiiden, True)
            async with cell.getLocalProxy() as prox:
                with self.raises(s_exc.AuthDeny):
                    await prox.setCellUser(visiiden)

    async def test_cell_getinfo(self):
        async with self.getTestCore() as cell:
            cell.COMMIT = 'mycommit'
            cell.VERSION = (1, 2, 3)
            cell.VERSTRING = '1.2.3'

            cell.features.update({
                'testvalu': 2
            })

            http_info = []
            host, port = await cell.addHttpsPort(0)
            http_info.append({'host': host, 'port': port})
            host, port = await cell.addHttpsPort(0, host='127.0.0.1')
            http_info.append({'host': host, 'port': port})

            async with cell.getLocalProxy() as prox:
                info = await prox.getCellInfo()
                # Cell information
                cnfo = info.get('cell')
                snfo = info.get('synapse')
                self.eq(cnfo.get('commit'), 'mycommit')
                self.eq(cnfo.get('version'), (1, 2, 3))
                self.eq(cnfo.get('verstring'), '1.2.3')
                self.eq(cnfo.get('type'), 'cortex')
                self.isin('nexsindx', cnfo)
                self.ge(cnfo.get('nexsindx'), 0)
                self.true(cnfo.get('active'))
                self.false(cnfo.get('uplink'))
                self.none(cnfo.get('mirror', True))
                # A Cortex populated cellvers
                self.isin('cortex:defaults', cnfo.get('cellvers', {}))

                self.eq(info.get('features'), cell.features)
                self.eq(info.get('features', {}).get('testvalu'), 2)

                # Defaults aha data is
                self.eq(cnfo.get('aha'), {'name': None, 'leader': None, 'network': None})

                # Synapse information
                self.eq(snfo.get('version'), s_version.version)
                self.eq(snfo.get('verstring'), s_version.verstring),
                self.eq(snfo.get('commit'), s_version.commit)

                netw = cnfo.get('network')
                https = netw.get('https')
                self.eq(https, http_info)

        # Mirrors & ready flags
        async with self.getTestAha() as aha:  # type: s_aha.AhaCell

            with self.getTestDir() as dirn:
                cdr0 = s_common.genpath(dirn, 'cell00')
                cdr1 = s_common.genpath(dirn, 'cell01')
                cell00 = await aha.enter_context(self.addSvcToAha(aha, '00.cell', EchoAuth,
                                                                  dirn=cdr0))  # type: EchoAuth
                # Ensure we have a nexus transaction
                await cell00.sync()
                cell01 = await aha.enter_context(self.addSvcToAha(aha, '01.cell', EchoAuth,
                                                                  dirn=cdr1,
                                                                  provinfo={'mirror': 'cell'}))  # type: EchoAuth

                self.true(await asyncio.wait_for(cell01.nexsroot.ready.wait(), timeout=12))
                await cell01.sync()

                cnfo0 = await cell00.getCellInfo()
                cnfo1 = await cell01.getCellInfo()
                self.true(cnfo0['cell']['ready'])
                self.false(cnfo0['cell']['uplink'])
                self.none(cnfo0['cell']['mirror'])
                self.eq(cnfo0['cell']['version'], (1, 2, 3))

                self.true(cnfo1['cell']['ready'])
                self.true(cnfo1['cell']['uplink'])
                self.eq(cnfo1['cell']['mirror'], 'aha://root@cell...')
                self.eq(cnfo1['cell']['version'], (1, 2, 3))

                self.eq(cnfo0['cell']['nexsindx'], cnfo1['cell']['nexsindx'])

    async def test_cell_dyncall(self):

        with self.getTestDir() as dirn:
            async with await EchoAuth.anit(dirn) as cell, cell.getLocalProxy() as prox:
                cell.dynitems['self'] = cell
                self.eq(42, await prox.dyncall('self', s_common.todo('answer')))
                await self.asyncraises(s_exc.BadArg, prox.dyncall('self', s_common.todo('badanswer')))

                self.eq([1, 2], await s_t_utils.alist(await prox.dyncall('self', s_common.todo('stream'))))

                todo = s_common.todo('stream', doraise=True)
                await self.agenraises(s_exc.BadTime, await prox.dyncall('self', todo))

                items = []
                todo = s_common.todo('stream', doraise=False)
                async for item in prox.dyniter('self', todo):
                    items.append(item)
                self.eq(items, [1, 2])

                # Sad path
                with self.raises(s_exc.NoSuchIden):
                    await cell.dyncall('newp', s_common.todo('getCellInfo'))
                with self.raises(s_exc.NoSuchIden):
                    async for _ in cell.dyniter('newp', s_common.todo('getCellInfo')):
                        pass

    async def test_cell_promote(self):

        async with self.getTestCell(s_cell.Cell) as cell:
            async with cell.getLocalProxy() as proxy:
                with self.raises(s_exc.BadConfValu):
                    await proxy.promote()

    async def test_cell_anon(self):

        conf = {'auth:anon': 'anon'}
        async with self.getTestCell(s_cell.Cell, conf=conf) as cell:
            anon = await cell.auth.addUser('anon')
            await cell.auth.rootuser.setPasswd('secret')
            host, port = await cell.dmon.listen('tcp://127.0.0.1:0')
            async with await s_telepath.openurl('tcp://127.0.0.1/', port=port) as prox:
                info = await prox.getCellUser()
                self.eq(anon.iden, info.get('iden'))

            await anon.setLocked(True)
            with self.raises(s_exc.AuthDeny):
                await s_telepath.openurl('tcp://127.0.0.1/', port=port)

            await cell.auth.delUser(anon.iden)
            with self.raises(s_exc.AuthDeny):
                await s_telepath.openurl('tcp://127.0.0.1/', port=port)

    async def test_cell_nexuschanges(self):

        with self.getTestDir() as dirn:

            dir0 = s_common.genpath(dirn, 'cell00')
            dir1 = s_common.genpath(dirn, 'cell01')

            async def coro(prox, offs):
                retn = []
                yielded = False
                async for offset, data in prox.getNexusChanges(offs):
                    yielded = True
                    nexsiden, act, args, kwargs, meta, _ = data
                    if nexsiden == 'auth:auth' and act == 'user:add':
                        retn.append(args)
                        break
                return yielded, retn

            conf = {
                'nexslog:en': True,
                'dmon:listen': 'tcp://127.0.0.1:0/',
                'https:port': 0,
            }
            async with self.getTestCell(s_cell.Cell, dirn=dir0, conf=conf) as cell00, \
                cell00.getLocalProxy() as prox00:

                self.true(cell00.nexsroot.donexslog)

                await prox00.addUser('test')
                self.true(await prox00.getNexsIndx() > 0)

                # We should have a set of auth:auth changes to find
                task = cell00.schedCoro(coro(prox00, 0))
                yielded, data = await asyncio.wait_for(task, 6)
                self.true(yielded)
                usernames = [args[1] for args in data]
                self.eq(usernames, ['test'])

            # Disable change logging for this cell.
            conf = {'nexslog:en': False}
            async with self.getTestCell(s_cell.Cell, dirn=dir1, conf=conf) as cell01, \
                    cell01.getLocalProxy() as prox01:
                self.false(cell01.nexsroot.donexslog)

                await prox01.addUser('test')

                task = cell01.schedCoro(coro(prox01, 0))
                yielded, data = await asyncio.wait_for(task, 6)
                self.false(yielded)
                self.eq(data, [])

    async def test_cell_nexusenable(self):

        with self.getTestDir() as dirn:

            conf = {'nexslog:en': False}
            async with self.getTestCell(s_cell.Cell, dirn=dirn, conf=conf) as cell:
                self.eq(0, await cell.getNexsIndx())
                await cell.addUser('test00')
                self.eq(2, await cell.getNexsIndx())

            # create a first entry that will be greater than the slab starting index
            conf = {'nexslog:en': True}
            async with self.getTestCell(s_cell.Cell, dirn=dirn, conf=conf) as cell:
                self.eq(2, await cell.getNexsIndx())
                await cell.addUser('test01')
                self.eq(4, await cell.getNexsIndx())

            # restart checks seqn consistency
            conf = {'nexslog:en': True}
            async with self.getTestCell(s_cell.Cell, dirn=dirn, conf=conf) as cell:
                self.eq(4, await cell.getNexsIndx())
                await cell.addUser('test02')
                self.eq(6, await cell.getNexsIndx())

    async def test_cell_nexuscull(self):

        with self.getTestDir() as dirn, self.withNexusReplay():

            dirn00 = s_common.genpath(dirn, 'cell00')
            dirn01 = s_common.genpath(dirn, 'cell01')

            conf = {
                'nexslog:en': True,
            }
            async with self.getTestCell(s_cell.Cell, dirn=dirn00, conf=conf) as cell:

                async with cell.getLocalProxy() as prox:

                    # test backup running
                    ind = await prox.getNexsIndx()
                    cell.backuprunning = True
                    await self.asyncraises(s_exc.SlabInUse, prox.rotateNexsLog())
                    await self.asyncraises(s_exc.SlabInUse, prox.cullNexsLog(0))
                    await self.asyncraises(s_exc.SlabInUse, prox.trimNexsLog())
                    cell.backuprunning = False
                    self.eq(ind, await prox.getNexsIndx())

                    # trim can run on empty log since it generates two events
                    self.eq(0, await prox.trimNexsLog())

                    for i in range(5):
                        await cell.sync()

                    ind = await prox.getNexsIndx()
                    offs = await prox.rotateNexsLog()
                    self.eq(ind + 1, offs)
                    self.eq(ind + 1, await prox.getNexsIndx())

                    # last entry that goes into log is rotate
                    ent = await cell.nexsroot.nexslog.last()
                    self.eq('nexslog:rotate', ent[1][1])

                    # tail is empty
                    self.len(0, [x for x in cell.nexsroot.nexslog.tailseqn.iter(0)])

                    # can't cull because need >= 1 entry
                    self.false(await prox.cullNexsLog(offs))

                    # but now we've generated another nexus event from no-op cull
                    # so we can cull
                    ind = await prox.getNexsIndx()
                    self.true(await prox.cullNexsLog(offs))

                    # last entry in nexus log is cull
                    retn = await s_t_utils.alist(cell.nexsroot.nexslog.iter(0))
                    self.len(1, retn)
                    self.eq(ind, retn[0][0])
                    self.eq('nexslog:cull', retn[0][1][1])

                    for i in range(6, 10):
                        await cell.sync()

                    # trim
                    ind = await prox.getNexsIndx()
                    self.eq(ind, await prox.trimNexsLog())
                    self.eq(ind + 2, await prox.getNexsIndx())  # two entries for rotate, cull

                    retn = await cell.nexsroot.nexslog.last()
                    self.eq('nexslog:cull', retn[1][1])

                    self.eq(ind + 2, await prox.trimNexsLog())

                    for i in range(10, 15):
                        await cell.sync()

            # nexus log exists but logging is disabled
            conf['nexslog:en'] = False
            async with self.getTestCell(s_cell.Cell, dirn=dirn00, conf=conf) as cell:

                async with cell.getLocalProxy() as prox:

                    # trim raises because we cannot cull at the rotated offset
                    await self.asyncraises(s_exc.BadConfValu, prox.trimNexsLog())

                    # we can still manually cull
                    offs = await prox.rotateNexsLog()
                    rngs = cell.nexsroot.nexslog._ranges
                    self.len(2, rngs)
                    self.true(await prox.cullNexsLog(offs - 2))

                    # rotated log still exists on disk
                    self.nn(await cell.nexsroot.nexslog.get(rngs[-1] - 1))

            # nexus fully disabled
            async with self.getTestCell(s_cell.Cell, dirn=dirn01) as cell:

                async with cell.getLocalProxy() as prox:

                    self.eq(0, await prox.getNexsIndx())

                    self.eq(0, await prox.rotateNexsLog())
                    self.false(await prox.cullNexsLog(3))
                    await self.asyncraises(s_exc.BadConfValu, prox.trimNexsLog())

    async def test_cell_nexusrotate(self):

        with self.getTestDir() as dirn, self.withNexusReplay():

            conf = {
                'nexslog:en': True,
            }
            async with await s_cell.Cell.anit(dirn, conf=conf) as cell:

                await cell.sync()
                await cell.sync()

                await cell.rotateNexsLog()

                self.len(2, cell.nexsroot.nexslog._ranges)
                self.eq(0, cell.nexsroot.nexslog.tailseqn.size)

            async with await s_cell.Cell.anit(dirn, conf=conf) as cell:

                self.len(2, cell.nexsroot.nexslog._ranges)
                self.eq(0, cell.nexsroot.nexslog.tailseqn.size)

                await cell.sync()

                # new item is added to the right log
                self.len(2, cell.nexsroot.nexslog._ranges)
                self.eq(1, cell.nexsroot.nexslog.tailseqn.size)

    async def test_cell_authv2(self):

        async with self.getTestCore() as core:

            visi = await core.addUser('visi')
            ninjas = await core.addRole('ninjas')

            async with core.getLocalProxy() as proxy:

                self.len(2, await proxy.getUserDefs())
                self.len(2, await proxy.getRoleDefs())

                self.nn(await proxy.getUserDef(visi['iden']))
                self.nn(await proxy.getRoleDef(ninjas['iden']))

                await proxy.setUserRules(visi['iden'], ((True, ('foo', 'bar')),))
                await proxy.setRoleRules(ninjas['iden'], ((True, ('hehe', 'haha')),))

                await proxy.addUserRole(visi['iden'], ninjas['iden'])
                await proxy.setUserEmail(visi['iden'], 'visi@vertex.link')

                def1 = await core.getUserDef(visi['iden'])
                def2 = await core.getUserDef(visi['iden'])
                self.false(def1['authgates'] is def2['authgates'])
                self.eq(def1, def2)

                visi = await proxy.getUserDefByName('visi')
                self.eq(visi['email'], 'visi@vertex.link')

                def1 = await core.getRoleDef(ninjas['iden'])
                def2 = await core.getRoleDef(ninjas['iden'])
                self.false(def1['authgates'] is def2['authgates'])
                self.eq(def1, def2)

                self.true(await proxy.isUserAllowed(visi['iden'], ('foo', 'bar')))
                self.true(await proxy.isUserAllowed(visi['iden'], ('hehe', 'haha')))

                with self.raises(s_exc.BadArg):
                    await proxy.delUserRole(visi['iden'], core.auth.allrole.iden)

                with self.raises(s_exc.BadArg):
                    await proxy.delRole(core.auth.allrole.iden)

                with self.raises(s_exc.BadArg):
                    await proxy.delUser(core.auth.rootuser.iden)

                await proxy.delUser(visi['iden'])
                await proxy.delRole(ninjas['iden'])

    async def test_cell_diag_info(self):
        async with self.getTestCore() as core:
            async with core.getLocalProxy() as proxy:
                diag = await proxy.getDiagInfo()
                slab = diag['slabs'][0]
                self.nn(slab['path'])
                self.nn(slab['xactops'])
                self.nn(slab['mapsize'])
                self.nn(slab['readonly'])
                self.nn(slab['readahead'])
                self.nn(slab['lockmemory'])
                self.nn(slab['recovering'])

    async def test_cell_system_info(self):
        with self.getTestDir() as dirn:
            backdirn = os.path.join(dirn, 'backups')
            coredirn = os.path.join(dirn, 'cortex')

            async with self.getTestCore(dirn=coredirn) as core:
                async with core.getLocalProxy() as proxy:
                    info = await proxy.getSystemInfo()
                    for prop in ('osversion', 'pyversion', 'sysctls', 'tmpdir'):
                        self.nn(info.get(prop))

                    for prop in ('volsize', 'volfree', 'celluptime', 'cellrealdisk',
                                 'cellapprdisk', 'totalmem', 'availmem'):
                        self.lt(0, info.get(prop))

            conf = {'backup:dir': backdirn}
            async with self.getTestCore(conf=conf, dirn=coredirn) as core:
                async with core.getLocalProxy() as proxy:
                    info = await proxy.getSystemInfo()
                    for prop in ('osversion', 'pyversion', 'sysctls', 'tmpdir'):
                        self.nn(info.get(prop))

                    for prop in ('volsize', 'volfree', 'backupvolsize', 'backupvolfree', 'celluptime', 'cellrealdisk',
                                 'cellapprdisk', 'totalmem', 'availmem'):
                        self.lt(0, info.get(prop))

    async def test_cell_confprint(self):

        async with self.withSetLoggingMock():

            with self.getTestDir() as dirn:

                conf = {
                    'dmon:listen': 'tcp://127.0.0.1:0',
                    'https:port': 0,
                }
                s_common.yamlsave(conf, dirn, 'cell.yaml')

                with self.getAsyncLoggerStream('synapse.lib.cell') as stream:
                    async with await s_cell.Cell.initFromArgv([dirn]):
                        pass
                stream.seek(0)
                buf = stream.read()
                self.isin('...cell API (telepath): tcp://127.0.0.1:0', buf)
                self.isin('...cell API (https): 0', buf)

                conf = {
                    'dmon:listen': None,
                    'https:port': None,
                }
                s_common.yamlsave(conf, dirn, 'cell.yaml')

                with self.getAsyncLoggerStream('synapse.lib.cell') as stream:
                    async with await s_cell.Cell.initFromArgv([dirn]):
                        pass
                stream.seek(0)
                buf = stream.read()
                self.isin(f'...cell API (telepath): tcp://0.0.0.0:27492', buf)
                self.isin('...cell API (https): disabled', buf)

    async def test_cell_initargv_conf(self):
        async with self.withSetLoggingMock():
            with self.setTstEnvars(SYN_CELL_NEXSLOG_EN='true',
                                   SYN_CELL_DMON_LISTEN='null',
                                   SYN_CELL_HTTPS_PORT='null',
                                   SYN_CELL_AUTH_PASSWD='notsecret',
                                   ):
                with self.getTestDir() as dirn:
                    s_common.yamlsave({'dmon:listen': 'tcp://0.0.0.0:0/',
                                       'aha:name': 'some:cell'},
                                      dirn, 'cell.yaml')
                    s_common.yamlsave({}, dirn, 'cell.mods.yaml')
                    async with await s_cell.Cell.initFromArgv([dirn, '--auth-passwd', 'secret']) as cell:
                        # config order for booting from initArgV
                        # 0) cell.mods.yaml
                        # 1) cmdline
                        # 2) envars
                        # 3) cell.yaml
                        self.true(cell.conf.req('nexslog:en'))
                        self.none(cell.conf.req('dmon:listen'))
                        self.none(cell.conf.req('https:port'))
                        self.eq(cell.conf.req('aha:name'), 'some:cell')
                        root = cell.auth.rootuser
                        self.true(await root.tryPasswd('secret'))

                # Overrides file wins out over everything else in conflicts
                with self.getTestDir() as dirn:
                    s_common.yamlsave({'nexslog:en': False}, dirn, 'cell.mods.yaml')
                    async with await s_cell.Cell.initFromArgv([dirn]) as cell:
                        self.false(cell.conf.req('nexslog:en'))
                        # We can remove the valu from the overrides file with the pop API
                        # This is NOT reactive API which causes the whole behavior
                        # of the cell to suddenly change. This is intended to be used with
                        # code that is aware of changing configuration values.
                        cell.popCellConf('nexslog:en')
                        overrides = s_common.yamlload(dirn, 'cell.mods.yaml')
                        self.eq({}, overrides)

    async def test_initargv_failure(self):
        if not os.path.exists('/dev/null'):
            self.skip('Test requires /dev/null to exist.')

        async with self.withSetLoggingMock():
            with self.getAsyncLoggerStream('synapse.lib.cell',
                                           'Error starting cell at /dev/null') as stream:
                with self.raises(FileExistsError):
                    async with await s_cell.Cell.initFromArgv(['/dev/null']):
                        pass
                self.true(await stream.wait(timeout=6))

            # Bad configs can also cause a failure.
            with self.getTestDir() as dirn:
                with self.getAsyncLoggerStream('synapse.lib.cell',
                                               'Error while bootstrapping cell config') as stream:
                    with self.raises(s_exc.BadConfValu) as cm:
                        with self.setTstEnvars(SYN_CELL_AUTH_PASSWD="true"):  # interpreted as a yaml bool true
                            async with await s_cell.Cell.initFromArgv([dirn, ]):
                                pass
                    self.eq(cm.exception.get('name'), 'auth:passwd')
                self.true(await stream.wait(timeout=6))

    async def test_cell_backup(self):

        with self.getTestDir() as dirn:
            s_common.yamlsave({'backup:dir': dirn}, dirn, 'cell.yaml')
            with self.raises(s_exc.BadConfValu):
                async with self.getTestCore(dirn=dirn) as core:
                    pass

        with self.getTestDir() as dirn:

            backdirn = os.path.join(dirn, 'backups')
            coredirn = os.path.join(dirn, 'cortex')

            conf = {'backup:dir': backdirn}
            s_common.yamlsave(conf, coredirn, 'cell.yaml')

            async with self.getTestCore(dirn=coredirn) as core:

                async with core.getLocalProxy() as proxy:

                    info = await proxy.getBackupInfo()
                    self.none(info['currduration'])
                    self.none(info['laststart'])
                    self.none(info['lastend'])
                    self.none(info['lastduration'])
                    self.none(info['lastsize'])
                    self.none(info['lastupload'])
                    self.none(info['lastexception'])

                    with self.raises(s_exc.BadArg):
                        await proxy.runBackup(name='../woot')

                    with mock.patch.object(s_cell.Cell, 'BACKUP_SPAWN_TIMEOUT', 0.1):
                        with mock.patch.object(s_cell.Cell, '_backupProc', staticmethod(_sleeperProc)):
                            await self.asyncraises(s_exc.SynErr, proxy.runBackup(name='_sleeperProc'))

                    info = await proxy.getBackupInfo()
                    errinfo = info.get('lastexception')
                    laststart1 = info['laststart']
                    self.eq(errinfo['err'], 'SynErr')
                    self.eq(errinfo['errinfo']['mesg'], 'backup subprocess start timed out')

                    # Test runners can take an unusually long time to spawn a process
                    with mock.patch.object(s_cell.Cell, 'BACKUP_SPAWN_TIMEOUT', 8.0):

                        with mock.patch.object(s_cell.Cell, '_backupProc', staticmethod(_sleeper2Proc)):
                            await self.asyncraises(s_exc.SynErr, proxy.runBackup(name='_sleeper2Proc'))

                        info = await proxy.getBackupInfo()
                        laststart2 = info['laststart']
                        self.ne(laststart1, laststart2)
                        errinfo = info.get('lastexception')
                        self.eq(errinfo['err'], 'SynErr')
                        self.eq(errinfo['errinfo']['mesg'], 'backup subprocess start timed out')

                    with mock.patch.object(s_cell.Cell, '_backupProc', staticmethod(_exiterProc)):
                        await self.asyncraises(s_exc.SpawnExit, proxy.runBackup(name='_exiterProc'))

                    info = await proxy.getBackupInfo()
                    laststart3 = info['laststart']
                    self.ne(laststart2, laststart3)
                    errinfo = info.get('lastexception')
                    self.eq(errinfo['err'], 'SpawnExit')
                    self.eq(errinfo['errinfo']['code'], 1)

                    # Create rando slabs inside cell dir
                    slabpath = s_common.genpath(coredirn, 'randoslab')
                    async with await s_lmdbslab.Slab.anit(slabpath):
                        pass

                    slabpath = s_common.genpath(coredirn, 'randodirn', 'randoslab2')
                    async with await s_lmdbslab.Slab.anit(slabpath):
                        pass

                    await proxy.delBackup('_sleeperProc')
                    await proxy.delBackup('_sleeper2Proc')
                    await proxy.delBackup('_exiterProc')

                    name = await proxy.runBackup()
                    self.eq((name,), await proxy.getBackups())

                    srcreal, _ = s_common.getDirSize(coredirn)
                    backupdir = s_common.reqdir(backdirn, name)
                    backreal, _ = s_common.getDirSize(backupdir)
                    self.le(backreal, srcreal)

                    info = await proxy.getBackupInfo()
                    self.none(info['currduration'])
                    laststart4 = info['laststart']
                    self.ne(laststart3, laststart4)
                    self.true(0 < info['lastsize'] <= srcreal)
                    self.nn(info['lastend'])
                    self.lt(0, info['lastduration'])
                    self.none(info['lastexception'])
                    self.none(info['lastupload'])

                    # look inside backup
                    backups = await proxy.getBackups()
                    self.len(1, backups)
                    backupdir = s_common.reqdir(backdirn, backups[0])
                    s_common.reqpath(backupdir, 'cell.yaml')
                    s_common.reqpath(backupdir, 'randoslab', 'data.mdb')
                    s_common.reqpath(backupdir, 'randodirn', 'randoslab2', 'data.mdb')

                    await proxy.delBackup(name)
                    self.eq((), await proxy.getBackups())
                    self.false(os.path.exists(backupdir))

                    name = await proxy.runBackup(name='foo/bar')

                    with self.raises(s_exc.BadArg):
                        await proxy.delBackup(name='foo')

                    self.true(os.path.isdir(os.path.join(backdirn, 'foo', 'bar')))
                    self.eq(('foo/bar',), await proxy.getBackups())

                    with self.raises(s_exc.BadArg):
                        await proxy.runBackup(name='foo/bar')

                    _ntuple_stat = collections.namedtuple('stat', 'st_dev st_mode st_blocks st_size')
                    _ntuple_diskusage = collections.namedtuple('usage', 'total used free')

                    def lowspace(dirn):
                        cellsize = s_common.getDirSize(coredirn)
                        return _ntuple_diskusage(1, cellsize, 1)

                    realstat = os.stat
                    def diffdev(dirn):
                        real = realstat(dirn)
                        if dirn == coredirn:
                            return _ntuple_stat(1, real.st_mode, real.st_blocks, real.st_size)
                        elif dirn == backdirn:
                            return _ntuple_stat(2, real.st_mode, real.st_blocks, real.st_size)
                        return real

                    with mock.patch('shutil.disk_usage', lowspace):
                        await self.asyncraises(s_exc.LowSpace, proxy.runBackup())

                        with mock.patch('os.stat', diffdev):
                            await self.asyncraises(s_exc.LowSpace, proxy.runBackup())

                user = await core.auth.getUserByName('root')
                with self.raises(s_exc.SynErr) as cm:
                    await core.iterNewBackupArchive(user)
                self.isin('This API must be called via a CellApi', cm.exception.get('mesg'))

            async def err(*args, **kwargs):
                raise RuntimeError('boom')

            async with self.getTestCore(dirn=coredirn) as core:
                async with core.getLocalProxy() as proxy:

                    with mock.patch('synapse.lib.coro.executor', err):
                        with self.raises(s_exc.SynErr) as cm:
                            await proxy.runBackup(name='partial')
                        self.eq(cm.exception.get('errx'), 'RuntimeError')

                    self.isin('partial', await proxy.getBackups())

                    await proxy.delBackup(name='partial')
                    self.notin('partial', await proxy.getBackups())

    async def test_cell_tls_client(self):

        with self.getTestDir() as dirn:

            async with self.getTestCryo(dirn=dirn) as cryo:

                cryo.certdir.genCaCert('localca')
                cryo.certdir.genHostCert('localhost', signas='localca')
                cryo.certdir.genUserCert('root@localhost', signas='localca')
                cryo.certdir.genUserCert('newp@localhost', signas='localca')

                root = await cryo.auth.addUser('root@localhost')
                await root.setAdmin(True)

            async with self.getTestCryo(dirn=dirn) as cryo:

                addr, port = await cryo.dmon.listen('ssl://0.0.0.0:0?hostname=localhost&ca=localca')

                async with await s_telepath.openurl(f'ssl://root@127.0.0.1:{port}?hostname=localhost') as proxy:
                    self.eq(cryo.iden, await proxy.getCellIden())

                with self.raises(s_exc.BadCertHost):
                    url = f'ssl://root@127.0.0.1:{port}?hostname=borked.localhost'
                    async with await s_telepath.openurl(url) as proxy:
                        pass

                with self.raises(s_exc.NoSuchUser) as cm:
                    url = f'ssl://newp@127.0.0.1:{port}?hostname=localhost'
                    async with await s_telepath.openurl(url) as proxy:
                        pass
                self.eq(cm.exception.get('username'), 'newp@localhost')

                # add newp
                unfo = await cryo.addUser('newp@localhost')
                async with await s_telepath.openurl(f'ssl://newp@127.0.0.1:{port}?hostname=localhost') as proxy:
                    self.eq(cryo.iden, await proxy.getCellIden())

                # Lock newp
                await cryo.setUserLocked(unfo.get('iden'), True)
                with self.raises(s_exc.AuthDeny) as cm:
                    url = f'ssl://newp@127.0.0.1:{port}?hostname=localhost'
                    async with await s_telepath.openurl(url) as proxy:
                        pass

    async def test_cell_auth_userlimit(self):
        maxusers = 3
        conf = {
            'max:users': maxusers
        }

        async with self.getTestCell(s_cell.Cell, conf=conf) as cell:
            await cell.auth.addUser('visi1')
            await cell.auth.addUser('visi2')
            await cell.auth.addUser('visi3')
            with self.raises(s_exc.HitLimit) as exc:
                await cell.auth.addUser('visi4')
            self.eq(f'Cell at maximum number of users ({maxusers}).', exc.exception.get('mesg'))

            # Archive user and add new user
            visi1 = await cell.auth.getUserByName('visi1')
            await visi1.setArchived(True)

            await cell.auth.addUser('visi4')

            with self.raises(s_exc.HitLimit):
                await cell.auth.addUser('visi5')

            # Try to unarchive user while we're at the limit
            with self.raises(s_exc.HitLimit):
                await visi1.setArchived(False)

            # Lock user and add new user
            visi2 = await cell.auth.getUserByName('visi2')
            await visi2.setLocked(True)

            await cell.auth.addUser('visi5')

            with self.raises(s_exc.HitLimit):
                await cell.auth.addUser('visi6')

            # Delete user and add new user
            visi3 = await cell.auth.getUserByName('visi3')
            await cell.auth.delUser(visi3.iden)

            await cell.auth.addUser('visi6')

            with self.raises(s_exc.HitLimit):
                await cell.auth.addUser('visi7')

        with self.setTstEnvars(SYN_CELL_MAX_USERS=str(maxusers)):
            with self.getTestDir() as dirn:
                argv = [dirn, '--https', '0', '--telepath', 'tcp://0.0.0.0:0']
                async with await s_cell.Cell.initFromArgv(argv) as cell:
                    await cell.auth.addUser('visi1')
                    await cell.auth.addUser('visi2')
                    await cell.auth.addUser('visi3')
                    with self.raises(s_exc.HitLimit) as exc:
                        await cell.auth.addUser('visi4')
                    self.eq(f'Cell at maximum number of users ({maxusers}).', exc.exception.get('mesg'))

        with self.raises(s_exc.BadConfValu) as exc:
            async with self.getTestCell(s_cell.Cell, conf={'max:users': -1}) as cell:
                pass
        self.eq('Invalid config for max:users, data must be bigger than or equal to 0', exc.exception.get('mesg'))

    async def test_cell_onepass(self):

        async with self.getTestCell(s_cell.Cell) as cell:

            await cell.auth.rootuser.setPasswd('root')

            visi = await cell.auth.addUser('visi')

            thost, tport = await cell.dmon.listen('tcp://127.0.0.1:0')
            hhost, hport = await cell.addHttpsPort(0, host='127.0.0.1')

            async with self.getHttpSess(port=hport) as sess:
                resp = await sess.post(f'https://localhost:{hport}/api/v1/auth/onepass/issue')
                answ = await resp.json()
                self.eq('err', answ['status'])
                self.eq('NotAuthenticated', answ['code'])

            async with self.getHttpSess(auth=('root', 'root'), port=hport) as sess:

                resp = await sess.post(f'https://localhost:{hport}/api/v1/auth/onepass/issue')
                answ = await resp.json()
                self.eq('err', answ['status'])
                self.eq('SchemaViolation', answ['code'])

                resp = await sess.post(f'https://localhost:{hport}/api/v1/auth/onepass/issue', json={'user': 'newp'})
                answ = await resp.json()
                self.eq('err', answ['status'])

                resp = await sess.post(f'https://localhost:{hport}/api/v1/auth/onepass/issue', json={'user': visi.iden})
                answ = await resp.json()
                self.eq('ok', answ['status'])

                onepass = answ['result']

            async with await s_telepath.openurl(f'tcp://visi:{onepass}@127.0.0.1:{tport}') as proxy:
                await proxy.getCellIden()

            with self.raises(s_exc.AuthDeny):
                async with await s_telepath.openurl(f'tcp://visi:{onepass}@127.0.0.1:{tport}') as proxy:
                    pass

            # purposely give a negative expire for test...
            async with self.getHttpSess(auth=('root', 'root'), port=hport) as sess:
                resp = await sess.post(f'https://localhost:{hport}/api/v1/auth/onepass/issue', json={'user': visi.iden, 'duration': -1000})
                answ = await resp.json()
                self.eq('ok', answ['status'])
                onepass = answ['result']

            with self.raises(s_exc.AuthDeny):
                async with await s_telepath.openurl(f'tcp://visi:{onepass}@127.0.0.1:{tport}') as proxy:
                    pass

    async def test_cell_activecoro(self):

        evt0 = asyncio.Event()
        evt1 = asyncio.Event()
        evt2 = asyncio.Event()
        evt3 = asyncio.Event()
        evt4 = asyncio.Event()

        async def coro():
            try:
                evt0.set()
                await evt1.wait()
                evt2.set()
                await evt3.wait()

            except asyncio.CancelledError:
                evt4.set()
                raise

        async with self.getTestCell(s_cell.Cell) as cell:

            # Note: cell starts active, so coro should immediate run
            cell.addActiveCoro(coro)

            async def step():
                await asyncio.wait_for(evt0.wait(), timeout=2)

                # step him through...
                evt1.set()
                await asyncio.wait_for(evt2.wait(), timeout=2)

                evt0.clear()
                evt1.clear()
                evt3.set()

                await asyncio.wait_for(evt0.wait(), timeout=2)

            await step()

            self.none(await cell.delActiveCoro('notacoro'))

            # Make sure a fini'd base takes its activecoros with it
            async with await s_base.Base.anit() as base:
                cell.addActiveCoro(coro, base=base)
                self.len(2, cell.activecoros)

            self.len(1, cell.activecoros)

            self.raises(s_exc.IsFini, cell.addActiveCoro, coro, base=base)

            # now deactivate and it gets cancelled
            await cell.setCellActive(False)
            await asyncio.wait_for(evt4.wait(), timeout=2)

            evt0.clear()
            evt1.clear()
            evt2.clear()
            evt3.clear()
            evt4.clear()

            # make him active post-init and confirm
            await cell.setCellActive(True)
            await step()

            self.none(await cell.delActiveCoro(s_common.guid()))

    async def test_cell_stream_backup(self):

        with self.getTestDir() as dirn:

            backdirn = os.path.join(dirn, 'backups')
            coredirn = os.path.join(dirn, 'cortex')
            bkuppath = os.path.join(dirn, 'bkup.tar.gz')
            bkuppath2 = os.path.join(dirn, 'bkup2.tar.gz')
            bkuppath3 = os.path.join(dirn, 'bkup3.tar.gz')
            bkuppath4 = os.path.join(dirn, 'bkup4.tar.gz')
            bkuppath5 = os.path.join(dirn, 'bkup5.tar.gz')

            conf = {'backup:dir': backdirn}
            s_common.yamlsave(conf, coredirn, 'cell.yaml')

            async with self.getTestCore(dirn=coredirn) as core:

                core.certdir.genCaCert('localca')
                core.certdir.genHostCert('localhost', signas='localca')
                core.certdir.genUserCert('root@localhost', signas='localca')

                root = await core.auth.addUser('root@localhost')
                await root.setAdmin(True)

                nodes = await core.nodes('[test:str=streamed]')
                self.len(1, nodes)

                async with core.getLocalProxy() as proxy:

                    with self.raises(s_exc.BadArg):
                        async for msg in proxy.iterBackupArchive('nope'):
                            pass

                    await proxy.runBackup(name='bkup')

                    with mock.patch('synapse.lib.cell._iterBackupProc', _backupSleep):
                        arch = s_t_utils.alist(proxy.iterBackupArchive('bkup'))
                        with self.raises(asyncio.TimeoutError):
                            await asyncio.wait_for(arch, timeout=0.1)

                        async def _fakeBackup(self, name=None, wait=True):
                            s_common.gendir(os.path.join(backdirn, name))

                        with mock.patch.object(s_cell.Cell, 'runBackup', _fakeBackup):
                            arch = s_t_utils.alist(proxy.iterNewBackupArchive(name='nobkup'))
                            with self.raises(asyncio.TimeoutError):
                                await asyncio.wait_for(arch, timeout=0.1)

                        async def _slowFakeBackup(self, name=None, wait=True):
                            s_common.gendir(os.path.join(backdirn, name))
                            await asyncio.sleep(3.0)

                        with mock.patch.object(s_cell.Cell, 'runBackup', _slowFakeBackup):
                            arch = s_t_utils.alist(proxy.iterNewBackupArchive(name='nobkup2'))
                            with self.raises(asyncio.TimeoutError):
                                await asyncio.wait_for(arch, timeout=0.1)

                        evt0 = asyncio.Event()
                        evt1 = asyncio.Event()
                        orig = s_cell.Cell.iterNewBackupArchive

                        async def _slowFakeBackup2(self, name=None, wait=True):
                            evt0.set()
                            s_common.gendir(os.path.join(backdirn, name))
                            await asyncio.sleep(3.0)

                        async def _iterNewDup(self, user, name=None, remove=False):
                            try:
                                await orig(self, user, name=name, remove=remove)
                            except asyncio.CancelledError:
                                evt1.set()
                                raise

                        with mock.patch.object(s_cell.Cell, 'runBackup', _slowFakeBackup2):
                            with mock.patch.object(s_cell.Cell, 'iterNewBackupArchive', _iterNewDup):
                                arch = s_t_utils.alist(proxy.iterNewBackupArchive(name='dupbackup', remove=True))
                                task = core.schedCoro(arch)
                                await asyncio.wait_for(evt0.wait(), timeout=2)

                        fail = s_t_utils.alist(proxy.iterNewBackupArchive(name='alreadystreaming', remove=True))
                        await self.asyncraises(s_exc.BackupAlreadyRunning, fail)
                        task.cancel()
                        await asyncio.wait_for(evt1.wait(), timeout=2)

                    with self.raises(s_exc.BadArg):
                        async for msg in proxy.iterNewBackupArchive(name='bkup'):
                            pass

                    # Get an existing backup
                    with open(bkuppath, 'wb') as bkup:
                        async for msg in proxy.iterBackupArchive('bkup'):
                            bkup.write(msg)

                    # Create a new backup
                    nodes = await core.nodes('[test:str=freshbkup]')
                    self.len(1, nodes)

                    with open(bkuppath2, 'wb') as bkup2:
                        async for msg in proxy.iterNewBackupArchive(name='bkup2'):
                            bkup2.write(msg)

                    self.eq(('bkup', 'bkup2'), sorted(await proxy.getBackups()))
                    self.true(os.path.isdir(os.path.join(backdirn, 'bkup2')))

                    # Create a new backup and remove after
                    nodes = await core.nodes('[test:str=lastbkup]')
                    self.len(1, nodes)

                    with open(bkuppath3, 'wb') as bkup3:
<<<<<<< HEAD
                        async for msg in proxy.iterNewBackupArchive(name='bkup3', remove=True):
=======
                        async for msg in proxy.iterNewBackupArchive('bkup3', remove=True):
                            self.true(core.backupstreaming)
>>>>>>> 744d4043
                            bkup3.write(msg)

                    async def streamdone():
                        while core.backupstreaming:
                            await asyncio.sleep(0)

                    task = core.schedCoro(streamdone())
                    await asyncio.wait_for(task, 15)

                    self.eq(('bkup', 'bkup2'), sorted(await proxy.getBackups()))
                    self.false(os.path.isdir(os.path.join(backdirn, 'bkup3')))

                    # Create a new backup without a name param
                    nodes = await core.nodes('[test:str=noname]')
                    self.len(1, nodes)

                    with open(bkuppath4, 'wb') as bkup4:
                        async for msg in proxy.iterNewBackupArchive(remove=True):
                            bkup4.write(msg)

                    task = core.schedCoro(streamdone())
                    await asyncio.wait_for(task, 15)

                    self.eq(('bkup', 'bkup2'), sorted(await proxy.getBackups()))

                    # Start another backup while one is already running
                    bkup = s_t_utils.alist(proxy.iterNewBackupArchive(name='runbackup', remove=True))
                    task = core.schedCoro(bkup)
                    await asyncio.sleep(0)

                    fail = s_t_utils.alist(proxy.iterNewBackupArchive(name='alreadyrunning', remove=True))
                    await self.asyncraises(s_exc.BackupAlreadyRunning, fail)
                    await asyncio.wait_for(task, 5)

            with tarfile.open(bkuppath, 'r:gz') as tar:
                tar.extractall(path=dirn)

            bkupdirn = os.path.join(dirn, 'bkup')
            async with self.getTestCore(dirn=bkupdirn) as core:
                nodes = await core.nodes('test:str=streamed')
                self.len(1, nodes)

                nodes = await core.nodes('test:str=freshbkup')
                self.len(0, nodes)

            with tarfile.open(bkuppath2, 'r:gz') as tar:
                tar.extractall(path=dirn)

            bkupdirn2 = os.path.join(dirn, 'bkup2')
            async with self.getTestCore(dirn=bkupdirn2) as core:
                nodes = await core.nodes('test:str=freshbkup')
                self.len(1, nodes)

            with tarfile.open(bkuppath3, 'r:gz') as tar:
                tar.extractall(path=dirn)

            bkupdirn3 = os.path.join(dirn, 'bkup3')
            async with self.getTestCore(dirn=bkupdirn3) as core:
                nodes = await core.nodes('test:str=lastbkup')
                self.len(1, nodes)

            with tarfile.open(bkuppath4, 'r:gz') as tar:
                bkupname = os.path.commonprefix(tar.getnames())
                tar.extractall(path=dirn)

            bkupdirn4 = os.path.join(dirn, bkupname)
            async with self.getTestCore(dirn=bkupdirn4) as core:
                nodes = await core.nodes('test:str=noname')
                self.len(1, nodes)

            # Test backup over SSL
            async with self.getTestCore(dirn=coredirn) as core:

                nodes = await core.nodes('[test:str=ssl]')
                addr, port = await core.dmon.listen('ssl://0.0.0.0:0?hostname=localhost&ca=localca')

                async with await s_telepath.openurl(f'ssl://root@127.0.0.1:{port}?hostname=localhost') as proxy:
                    with open(bkuppath5, 'wb') as bkup5:
                        async for msg in proxy.iterNewBackupArchive(remove=True):
                            bkup5.write(msg)

                    with mock.patch('synapse.lib.cell._iterBackupProc', _backupEOF):
                        await s_t_utils.alist(proxy.iterNewBackupArchive(name='eof', remove=True))

            with tarfile.open(bkuppath5, 'r:gz') as tar:
                bkupname = os.path.commonprefix(tar.getnames())
                tar.extractall(path=dirn)

            bkupdirn5 = os.path.join(dirn, bkupname)
            async with self.getTestCore(dirn=bkupdirn5) as core:
                nodes = await core.nodes('test:str=ssl')
                self.len(1, nodes)

    async def test_inaugural_users(self):

        conf = {
            'inaugural': {
                'users': [
                    {
                        'name': 'foo@bar.mynet.com',
                        'email': 'foo@barcorp.com',
                        'roles': [
                            'user'
                        ],
                        'rules': [
                            [False, ['thing', 'del']],
                            [True, ['thing', ]],
                        ],
                    },
                    {
                        'name': 'sally@bar.mynet.com',
                        'admin': True,
                    },
                ],
                'roles': [
                    {
                        'name': 'user',
                        'rules': [
                            [True, ['foo', 'bar']],
                            [True, ['foo', 'duck']],
                            [False, ['newp', ]],
                        ]
                    },
                ]
            }
        }

        async with self.getTestCell(s_cell.Cell, conf=conf) as cell:  # type: s_cell.Cell
            iden = s_common.guid((cell.iden, 'auth', 'user', 'foo@bar.mynet.com'))
            user = cell.auth.user(iden)  # type: s_auth.User
            self.eq(user.name, 'foo@bar.mynet.com')
            self.eq(user.pack().get('email'), 'foo@barcorp.com')
            self.false(user.isAdmin())
            self.true(user.allowed(('thing', 'cool')))
            self.false(user.allowed(('thing', 'del')))
            self.true(user.allowed(('thing', 'duck', 'stuff')))
            self.false(user.allowed(('newp', 'secret')))

            iden = s_common.guid((cell.iden, 'auth', 'user', 'sally@bar.mynet.com'))
            user = cell.auth.user(iden)  # type: s_auth.User
            self.eq(user.name, 'sally@bar.mynet.com')
            self.true(user.isAdmin())

        # Cannot use root
        conf = {
            'inaugural': {
                'users': [
                    {'name': 'root',
                     'admin': False,
                     }
                ]
            }
        }
        with self.raises(s_exc.BadConfValu):
            async with self.getTestCell(s_cell.Cell, conf=conf) as cell:  # type: s_cell.Cell
                pass

        # Cannot use all
        conf = {
            'inaugural': {
                'roles': [
                    {'name': 'all',
                     'rules': [
                         [True, ['floop', 'bloop']],
                     ]}
                ]
            }
        }
        with self.raises(s_exc.BadConfValu):
            async with self.getTestCell(s_cell.Cell, conf=conf) as cell:  # type: s_cell.Cell
                pass

        # Colliding with aha:admin will fail
        conf = {
            'inaugural': {
                'users': [
                    {'name': 'bob@foo.bar.com'}
                ]
            },
            'aha:admin': 'bob@foo.bar.com',
        }
        with self.raises(s_exc.DupUserName):
            async with self.getTestCell(s_cell.Cell, conf=conf) as cell:  # type: s_cell.Cell
                pass

    async def test_advisory_locking(self):
        # fcntl not supported on windows
        self.thisHostMustNot(platform='windows')

        with self.getTestDir() as dirn:

            ctx = multiprocessing.get_context('spawn')

            evt1 = ctx.Event()

            proc = ctx.Process(target=lock_target, args=(dirn, evt1,))
            proc.start()

            self.true(evt1.wait(timeout=30))

            with self.raises(s_exc.FatalErr) as cm:
                async with await s_cell.Cell.anit(dirn) as cell:
                    pass

            self.eq(cm.exception.get('mesg'),
                    'Cannot start the cell, another process is already running it.')

            os.kill(proc.pid, signal.SIGTERM)
            proc.join(timeout=10)
            self.eq(proc.exitcode, 137)

    async def test_cell_backup_default(self):

        async with self.getTestCore() as core:

            await core.runBackup('foo')
            await core.runBackup('bar')

            foopath = s_common.genpath(core.dirn, 'backups', 'foo')
            barpath = s_common.genpath(core.dirn, 'backups', 'bar')

            self.true(os.path.isdir(foopath))
            self.true(os.path.isdir(barpath))

            foonest = s_common.genpath(core.dirn, 'backups', 'bar', 'backups')
            self.false(os.path.isdir(foonest))

    async def test_mirror_badiden(self):
        with self.getTestDir() as dirn:

            path00 = s_common.gendir(dirn, 'cell00')
            path01 = s_common.gendir(dirn, 'coll01')

            conf00 = {'dmon:listen': 'tcp://127.0.0.1:0/',
                      'https:port': 0,
                      'nexslog:en': True,
                      }
            async with self.getTestCell(s_cell.Cell, dirn=path00, conf=conf00) as cell00:

                conf01 = {'dmon:listen': 'tcp://127.0.0.1:0/',
                          'https:port': 0,
                          'mirror': cell00.getLocalUrl(),
                          'nexslog:en': True,
                          }

                # Create the bad cell with its own guid
                async with self.getTestCell(s_cell.Cell, dirn=path01, conf={'nexslog:en': True}) as cell01:
                    pass

                with self.getAsyncLoggerStream('synapse.lib.nexus',
                                               'has different iden') as stream:
                    async with self.getTestCell(s_cell.Cell, dirn=path01, conf=conf01) as cell01:
                        await stream.wait(timeout=2)
                        self.true(await cell01.nexsroot.waitfini(6))

    async def test_backup_restore_base(self):

        async with self.getTestAxon(conf={'auth:passwd': 'root'}) as axon:
            addr, port = await axon.addHttpsPort(0)
            url = f'https+insecure://root:root@localhost:{port}/api/v1/axon/files/by/sha256/'

            # Make our first backup
            async with self.getTestCore() as core:
                self.len(1, await core.nodes('[inet:ip=1.2.3.4]'))

                # Punch in a value to the cell.yaml to ensure it persists
                core.conf['storm:log'] = True
                core.conf.reqConfValid()
                s_common.yamlmod({'storm:log': True}, core.dirn, 'cell.yaml')

                async with await axon.upload() as upfd:

                    async with core.getLocalProxy() as prox:

                        async for chunk in prox.iterNewBackupArchive():
                            await upfd.write(chunk)

                        size, sha256 = await upfd.save()
                        await asyncio.sleep(0)

            furl = f'{url}{s_common.ehex(sha256)}'

            # Happy test for URL based restore.
            with self.setTstEnvars(SYN_RESTORE_HTTPS_URL=furl):
                with self.getTestDir() as cdir:
                    # Restore works
                    with self.getAsyncLoggerStream('synapse.lib.cell',
                                                   'Restoring cortex from SYN_RESTORE_HTTPS_URL') as stream:
                        argv = [cdir, '--https', '0', '--telepath', 'tcp://127.0.0.1:0']
                        async with await s_cortex.Cortex.initFromArgv(argv) as core:
                            self.true(await stream.wait(6))
                            self.len(1, await core.nodes('inet:ip=1.2.3.4'))
                            self.true(core.conf.get('storm:log'))

                    # Turning the service back on with the restore URL is fine too.
                    with self.getAsyncLoggerStream('synapse.lib.cell') as stream:
                        argv = [cdir, '--https', '0', '--telepath', 'tcp://127.0.0.1:0']
                        async with await s_cortex.Cortex.initFromArgv(argv) as core:
                            self.len(1, await core.nodes('inet:ip=1.2.3.4'))

                            # Take a backup of the cell with the restore.done file in place
                            async with await axon.upload() as upfd:
                                async with core.getLocalProxy() as prox:
                                    async for chunk in prox.iterNewBackupArchive():
                                        await upfd.write(chunk)

                                    size, sha256r = await upfd.save()
                                    await asyncio.sleep(0)

                    stream.seek(0)
                    logs = stream.read()
                    self.notin('Restoring from url', logs)

                    # grab the restore iden for later use
                    rpath = s_common.genpath(cdir, 'restore.done')
                    with s_common.genfile(rpath) as fd:
                        doneiden = fd.read().decode().strip()
                    self.true(s_common.isguid(doneiden))

                    # Restoring into a directory that has been used previously should wipe out
                    # all of the existing content of that directory. Remove the restore.done file
                    # to force the restore from happening again.
                    os.unlink(rpath)
                    with self.getAsyncLoggerStream('synapse.lib.cell',
                                                   'Removing existing') as stream:
                        argv = [cdir, '--https', '0', '--telepath', 'tcp://127.0.0.1:0']
                        async with await s_cortex.Cortex.initFromArgv(argv) as core:
                            self.true(await stream.wait(6))
                            self.len(1, await core.nodes('inet:ip=1.2.3.4'))

            # Restore a backup which has an existing restore.done file in it - that marker file will get overwritten
            furl2 = f'{url}{s_common.ehex(sha256r)}'
            with self.setTstEnvars(SYN_RESTORE_HTTPS_URL=furl2):
                with self.getTestDir() as cdir:
                    # Restore works
                    with self.getAsyncLoggerStream('synapse.lib.cell',
                                                   'Restoring cortex from SYN_RESTORE_HTTPS_URL') as stream:
                        argv = [cdir, '--https', '0', '--telepath', 'tcp://127.0.0.1:0']
                        async with await s_cortex.Cortex.initFromArgv(argv) as core:
                            self.true(await stream.wait(6))
                            self.len(1, await core.nodes('inet:ip=1.2.3.4'))

                    rpath = s_common.genpath(cdir, 'restore.done')
                    with s_common.genfile(rpath) as fd:
                        second_doneiden = fd.read().decode().strip()
                        self.true(s_common.isguid(second_doneiden))
                    self.ne(doneiden, second_doneiden)

    async def test_cell_mirrorboot_failure(self):
        async with self.getTestAha() as aha:  # type: s_aha.AhaCell

            with self.getTestDir() as dirn:
                cdr0 = s_common.genpath(dirn, 'cell00')
                cdr1 = s_common.genpath(dirn, 'cell01')

                async with self.addSvcToAha(aha, '00.cell', s_cell.Cell, dirn=cdr0) as cell00:

                    conf = {'mirror': 'aha://cell...'}
                    with self.raises(s_exc.FatalErr) as cm:
                        async with self.getTestCell(conf=conf, dirn=cdr1) as cell01:
                            self.fail('Cell01 should never boot')
                    self.isin('No aha:provision configuration has been provided to allow the service to bootstrap',
                              cm.exception.get('mesg'))

                    provurl = await aha.addAhaSvcProv('01.cell', provinfo={'mirror': 'cell'})
                    conf = self.getCellConf({'aha:provision': provurl})
                    async with self.getTestCell(conf=conf, dirn=cdr1) as cell01:
                        await cell01.sync()
                    os.unlink(s_common.genpath(cdr1, 'cell.guid'))

                    conf = self.getCellConf({'aha:provision': provurl})
                    with self.raises(s_exc.FatalErr) as cm:
                        async with self.getTestCell(conf=conf, dirn=cdr1) as cell01:
                            self.fail('Cell01 should never boot')
                    self.isin('The aha:provision URL guid matches the service prov.done guid',
                              cm.exception.get('mesg'))

    async def test_backup_restore_aha(self):
        # do a mirror provisioning of a Cell
        # promote the mirror to being a leader
        # ensure the mirror has a
        # backup the mirror
        # restore the backup
        async with self.getTestAha() as aha:  # type: s_aha.AhaCell

            with self.getTestDir() as dirn:
                cdr0 = s_common.genpath(dirn, 'core00')
                cdr1 = s_common.genpath(dirn, 'core01')
                adr0 = s_common.genpath(dirn, 'axon00')
                bdr0 = s_common.genpath(dirn, 'back00')
                bdr1 = s_common.genpath(dirn, 'back01')

                async with self.addSvcToAha(aha, '00.axon', s_axon.Axon, conf={'auth:passwd': 'root'},
                                            dirn=adr0) as axon00:
                    addr, port = await axon00.addHttpsPort(0)
                    url = f'https+insecure://root:root@localhost:{port}/api/v1/axon/files/by/sha256/'

                    async with self.addSvcToAha(aha, '00.core', s_cortex.Cortex, dirn=cdr0) as core00:
                        async with self.addSvcToAha(aha, '01.core', s_cortex.Cortex, dirn=cdr1,
                                                    provinfo={'mirror': 'core'}) as core01:
                            self.len(1, await core00.nodes('[inet:asn=0]'))
                            await core01.sync()
                            self.len(1, await core01.nodes('inet:asn=0'))

                            self.true(core00.isactive)
                            self.false(core01.isactive)

                            await core01.promote(graceful=True)

                            self.true(core01.isactive)
                            self.false(core00.isactive)

                            modinfo = s_common.yamlload(core00.dirn, 'cell.mods.yaml')
                            self.isin('01.core', modinfo.get('mirror', ''))
                            modinfo = s_common.yamlload(core01.dirn, 'cell.mods.yaml')
                            self.none(modinfo.get('mirror'))

                            async with await axon00.upload() as upfd:
                                async with core00.getLocalProxy() as prox:
                                    async for chunk in prox.iterNewBackupArchive():
                                        await upfd.write(chunk)

                                    size, sha256 = await upfd.save()
                                    await asyncio.sleep(0)

                    furl = f'{url}{s_common.ehex(sha256)}'
                    purl = await aha.addAhaSvcProv('00.mynewcortex')

                    with self.setTstEnvars(SYN_RESTORE_HTTPS_URL=furl,
                                           SYN_CORTEX_AHA_PROVISION=purl):
                        # Restore works
                        with self.getAsyncLoggerStream('synapse.lib.cell',
                                                       'Restoring cortex from SYN_RESTORE_HTTPS_URL') as stream:
                            argv = [bdr0, '--https', '0', '--telepath', 'tcp://127.0.0.1:0']
                            async with await s_cortex.Cortex.initFromArgv(argv) as bcree00:
                                self.true(await stream.wait(6))
                                self.len(1, await bcree00.nodes('inet:asn=0'))
                                self.len(1, await bcree00.nodes('[inet:asn=1234]'))

                                rpath = s_common.genpath(bdr0, 'restore.done')
                                with s_common.genfile(rpath) as fd:
                                    doneiden = fd.read().decode().strip()
                                    self.true(s_common.isguid(doneiden))

                                # Restore the backup as a mirror of the mynewcortex
                                purl = await aha.addAhaSvcProv('01.mynewcortex',
                                                               provinfo={'mirror': 'mynewcortex'})
                                stream.clear()
                                with self.setTstEnvars(SYN_RESTORE_HTTPS_URL=furl,
                                                       SYN_CORTEX_AHA_PROVISION=purl):
                                    argv = [bdr1, '--https', '0', '--telepath', 'tcp://127.0.0.1:0']
                                    async with await s_cortex.Cortex.initFromArgv(argv) as bcree01:
                                        self.true(await stream.wait(6))
                                        self.true(bcree00.isactive)
                                        self.false(bcree01.isactive)

                                        await bcree01.sync()
                                        self.len(1, await bcree01.nodes('[inet:asn=8675]'))
                                        self.len(1, await bcree00.nodes('inet:asn=8675'))

    async def test_backup_restore_double_promote_aha(self):
        # do a mirror provisioning of a Cell
        # promote the mirror to being a leader
        # ensure the mirror has a
        # backup the mirror
        # restore the backup
        async with self.getTestAha() as aha:  # type: s_aha.AhaCell

            with self.getTestDir() as dirn:
                cdr0 = s_common.genpath(dirn, 'core00')
                cdr1 = s_common.genpath(dirn, 'core01')
                adr0 = s_common.genpath(dirn, 'axon00')
                bdr0 = s_common.genpath(dirn, 'back00')
                bdr1 = s_common.genpath(dirn, 'back01')

                async with self.addSvcToAha(aha, '00.axon', s_axon.Axon, conf={'auth:passwd': 'root'},
                                            dirn=adr0) as axon00:
                    addr, port = await axon00.addHttpsPort(0)
                    url = f'https+insecure://root:root@localhost:{port}/api/v1/axon/files/by/sha256/'

                    async with self.addSvcToAha(aha, '00.core', s_cortex.Cortex, dirn=cdr0) as core00:
                        async with self.addSvcToAha(aha, '01.core', s_cortex.Cortex, dirn=cdr1,
                                                    provinfo={'mirror': 'core'}) as core01:
                            self.len(1, await core00.nodes('[inet:asn=0]'))
                            await core01.sync()
                            self.len(1, await core01.nodes('inet:asn=0'))

                            self.true(core00.isactive)
                            self.false(core01.isactive)

                            await core01.promote(graceful=True)

                            self.true(core01.isactive)
                            self.false(core00.isactive)

                            modinfo = s_common.yamlload(core00.dirn, 'cell.mods.yaml')
                            self.isin('01.core', modinfo.get('mirror', ''))
                            modinfo = s_common.yamlload(core01.dirn, 'cell.mods.yaml')
                            self.none(modinfo.get('mirror'))

                            # Promote core00 back to being the leader
                            await core00.promote(graceful=True)
                            self.true(core00.isactive)
                            self.false(core01.isactive)

                            modinfo = s_common.yamlload(core00.dirn, 'cell.mods.yaml')
                            self.none(modinfo.get('mirror'))
                            modinfo = s_common.yamlload(core01.dirn, 'cell.mods.yaml')
                            self.isin('00.core', modinfo.get('mirror', ''))

                            # Backup the mirror (core01) which points to the core00
                            async with await axon00.upload() as upfd:
                                async with core01.getLocalProxy() as prox:
                                    tot_chunks = 0
                                    async for chunk in prox.iterNewBackupArchive():
                                        await upfd.write(chunk)
                                        tot_chunks += len(chunk)

                                    size, sha256 = await upfd.save()
                                    self.eq(size, tot_chunks)

                    furl = f'{url}{s_common.ehex(sha256)}'
                    purl = await aha.addAhaSvcProv('00.mynewcortex')

                    with self.setTstEnvars(SYN_RESTORE_HTTPS_URL=furl,
                                           SYN_CORTEX_AHA_PROVISION=purl):
                        # Restore works
                        with self.getAsyncLoggerStream('synapse.lib.cell',
                                                       'Restoring cortex from SYN_RESTORE_HTTPS_URL') as stream:
                            argv = [bdr0, '--https', '0', '--telepath', 'tcp://127.0.0.1:0']
                            async with await s_cortex.Cortex.initFromArgv(argv) as bcree00:
                                self.true(await stream.wait(6))
                                self.len(1, await bcree00.nodes('inet:asn=0'))
                                self.len(1, await bcree00.nodes('[inet:asn=1234]'))

                                rpath = s_common.genpath(bdr0, 'restore.done')
                                with s_common.genfile(rpath) as fd:
                                    doneiden = fd.read().decode().strip()
                                    self.true(s_common.isguid(doneiden))

                                # Restore the backup as a mirror of the mynewcortex
                                purl = await aha.addAhaSvcProv('01.mynewcortex',
                                                               provinfo={'mirror': 'mynewcortex'})
                                stream.clear()
                                with self.setTstEnvars(SYN_RESTORE_HTTPS_URL=furl,
                                                       SYN_CORTEX_AHA_PROVISION=purl):
                                    argv = [bdr1, '--https', '0', '--telepath', 'tcp://127.0.0.1:0']
                                    async with await s_cortex.Cortex.initFromArgv(argv) as bcree01:
                                        self.true(await stream.wait(6))
                                        self.true(bcree00.isactive)
                                        self.false(bcree01.isactive)

                                        await bcree01.sync()
                                        self.len(1, await bcree01.nodes('[inet:asn=8675]'))
                                        self.len(1, await bcree00.nodes('inet:asn=8675'))

    async def test_cell_minspace(self):

        with self.raises(s_exc.LowSpace):
            conf = {'limit:disk:free': 100}
            async with self.getTestCore(conf=conf) as core:
                pass

        _ntuple_diskusage = collections.namedtuple('usage', 'total used free')

        def full_disk(dirn):
            return _ntuple_diskusage(100, 96, 4)

        revt = asyncio.Event()
        addWriteHold = s_nexus.NexsRoot.addWriteHold
        delWriteHold = s_nexus.NexsRoot.delWriteHold
        async def wrapAddWriteHold(root, reason):
            retn = await addWriteHold(root, reason)
            revt.set()
            return retn

        async def wrapDelWriteHold(root, reason):
            retn = await delWriteHold(root, reason)
            revt.set()
            return retn

        errmsg = 'Insufficient free space on disk.'

        with mock.patch.object(s_cell.Cell, 'FREE_SPACE_CHECK_FREQ', 0.1), \
             mock.patch.object(s_nexus.NexsRoot, 'addWriteHold', wrapAddWriteHold), \
             mock.patch.object(s_nexus.NexsRoot, 'delWriteHold', wrapDelWriteHold):

            async with self.getTestCore() as core:

                # This tmp_reason assertion seems counter-intuitive at first; but it's really
                # asserting that the message which was incorrectly being logged is no longer logged.
                log_enable_writes = f'Free space on {core.dirn} above minimum threshold'
                with self.getAsyncLoggerStream('synapse.lib.cell', log_enable_writes) as stream:
                    await core.nexsroot.addWriteHold(tmp_reason := 'something else')
                    self.false(await stream.wait(1))
                stream.seek(0)
                self.eq(stream.read(), '')

                await core.nexsroot.delWriteHold(tmp_reason)
                revt.clear()

                self.len(1, await core.nodes('[inet:fqdn=vertex.link]'))

                with mock.patch('shutil.disk_usage', full_disk):
                    self.true(await asyncio.wait_for(revt.wait(), 1))

                    msgs = await core.stormlist('[inet:fqdn=newp.fail]')
                    self.stormIsInErr(errmsg, msgs)

                revt.clear()
                self.true(await asyncio.wait_for(revt.wait(), 1))

                self.len(1, await core.nodes('[inet:fqdn=foo.com]'))

            with self.getTestDir() as dirn:

                path00 = s_common.gendir(dirn, 'core00')
                path01 = s_common.gendir(dirn, 'core01')

                conf = {'limit:disk:free': 0}
                async with self.getTestCore(dirn=path00, conf=conf) as core00:
                    await core00.nodes('[ inet:ip=1.2.3.4 ]')

                s_tools_backup.backup(path00, path01)

                async with self.getTestCore(dirn=path00, conf=conf) as core00:

                    core01conf = {'mirror': core00.getLocalUrl()}

                    async with self.getTestCore(dirn=path01, conf=core01conf) as core01:

                        await core01.sync()

                        revt.clear()
                        with mock.patch('shutil.disk_usage', full_disk):
                            self.true(await asyncio.wait_for(revt.wait(), 1))

                            msgs = await core01.stormlist('[inet:fqdn=newp.fail]')
                            self.stormIsInErr(errmsg, msgs)
                            msgs = await core01.stormlist('[inet:fqdn=newp.fail]')
                            self.stormIsInErr(errmsg, msgs)
                            self.len(1, await core00.nodes('[ inet:ip=2.3.4.5 ]'))

                            offs = await core00.getNexsIndx()
                            self.false(await core01.waitNexsOffs(offs, 1))

                            self.len(1, await core01.nodes('inet:ip=1.2.3.4'))
                            self.len(0, await core01.nodes('inet:ip=2.3.4.5'))
                            revt.clear()

                        revt.clear()
                        self.true(await asyncio.wait_for(revt.wait(), 1))
                        await core01.sync()

                        self.len(1, await core01.nodes('inet:ip=1.2.3.4'))
                        self.len(1, await core01.nodes('inet:ip=2.3.4.5'))

        with mock.patch.object(s_cell.Cell, 'FREE_SPACE_CHECK_FREQ', 600):

            async with self.getTestCore() as core:

                with mock.patch.object(s_lmdbslab.Slab, 'DEFAULT_MAPSIZE', 100000):
                    layr = await core.addLayer()
                    layriden = layr.get('iden')
                    view = await core.addView({'layers': (layriden,)})
                    viewiden = view.get('iden')

                    with mock.patch('shutil.disk_usage', full_disk):
                        opts = {'view': viewiden}
                        msgs = await core.stormlist('for $x in $lib.range(20000) {[inet:ip=([4, $x])]}', opts=opts)
                        self.stormIsInErr(errmsg, msgs)
                        nodes = await core.nodes('inet:ip', opts=opts)
                        self.gt(len(nodes), 0)
                        self.lt(len(nodes), 20000)

            async with self.getTestCore() as core:

                def spaceexc(self):
                    raise Exception('foo')

                with mock.patch.object(s_lmdbslab.Slab, 'DEFAULT_MAPSIZE', 100000), \
                     mock.patch.object(s_cell.Cell, 'checkFreeSpace', spaceexc):
                    layr = await core.addLayer()
                    layriden = layr.get('iden')
                    view = await core.addView({'layers': (layriden,)})
                    viewiden = view.get('iden')

                    opts = {'view': viewiden}
                    with self.getLoggerStream('synapse.lib.lmdbslab',
                                              'Error during slab resize callback - foo') as stream:
                        nodes = await core.stormlist('for $x in $lib.range(200) {[inet:ip=([4, $x])]}', opts=opts)
                        self.true(stream.wait(1))

        async with self.getTestCore() as core:

            await core.nexsroot.addWriteHold('LOLWRITE TESTING')

            msgs = await core.stormlist('[inet:fqdn=newp.fail]')

            self.stormIsInErr('LOLWRITE TESTING', msgs)

            await core.nexsroot.delWriteHold('LOLWRITE TESTING')

            core.nexsroot.readonly = True
            with self.raises(s_exc.IsReadOnly):
                core.nexsroot.reqNotReadOnly()

    async def test_cell_onboot_optimize(self):

        with self.getTestDir() as dirn:

            async with self.getTestCore(dirn=dirn) as core:
                layriden = await core.callStorm('return($lib.layer.get().iden)')

                # to test run the tmp cleanup on boot logic
                with s_common.genfile(dirn, 'tmp', 'junk.text') as fd:
                    fd.write(b'asdf\n')

                tmpd = s_common.gendir(dirn, 'tmp', 'hehe')
                with s_common.genfile(tmpd, 'haha.text') as fd:
                    fd.write(b'lolz\n')

            lmdbfile = s_common.genpath(dirn, 'layers', layriden, 'layer_v2.lmdb', 'data.mdb')
            stat00 = os.stat(lmdbfile)

            with self.getAsyncLoggerStream('synapse.lib.cell') as stream:

                conf = {'onboot:optimize': True}
                async with self.getTestCore(dirn=dirn, conf=conf) as core:
                    pass

            stream.seek(0)
            self.isin('onboot optimization complete!', stream.read())

            stat01 = os.stat(lmdbfile)
            self.ne(stat00.st_ino, stat01.st_ino)

            _ntuple_stat = collections.namedtuple('stat', 'st_dev st_mode st_blocks st_size')
            realstat = os.stat
            def diffdev(path):
                real = realstat(path)
                if path.endswith('mdb'):
                    return _ntuple_stat(1, real.st_mode, real.st_blocks, real.st_size)
                elif path.endswith('tmp'):
                    return _ntuple_stat(2, real.st_mode, real.st_blocks, real.st_size)
                return real

            with mock.patch('os.stat', diffdev):
                with self.getAsyncLoggerStream('synapse.lib.cell') as stream:

                    conf = {'onboot:optimize': True}
                    async with self.getTestCore(dirn=dirn, conf=conf) as core:
                        pass

                stream.seek(0)
                buf = stream.read()
                self.notin('onboot optimization complete!', buf)
                self.isin('not on the same volume', buf)

            # Local backup files are skipped
            async with self.getTestCore(dirn=dirn) as core:
                await core.runBackup()

            with self.getAsyncLoggerStream('synapse.lib.cell') as stream:

                conf = {'onboot:optimize': True}
                async with self.getTestCore(dirn=dirn, conf=conf) as core:
                    pass

            stream.seek(0)
            buf = stream.read()
            self.isin('Skipping backup file', buf)
            self.isin('onboot optimization complete!', buf)

    async def test_cell_gc(self):
        async with self.getTestCore() as core:
            async with core.getLocalProxy() as proxy:
                self.nn(await proxy.runGcCollect())
                info = await proxy.getGcInfo()
                self.nn(info['stats'])
                self.nn(info['threshold'])

    async def test_cell_reload_api(self):
        async with self.getTestCell(s_t_utils.ReloadCell) as cell:  # type: s_t_utils.ReloadCell
            async with cell.getLocalProxy() as prox:

                # No registered reload functions yet
                names = await prox.getReloadableSystems()
                self.len(0, names)
                # No functions to run yet
                self.eq({}, await prox.reload())

                # Add reload func and get its name
                await cell.addTestReload()
                names = await prox.getReloadableSystems()
                self.len(1, names)
                name = names[0]

                # Reload by name
                self.false(cell._reloaded)
                self.eq({name: (True, True)}, await cell.reload(name))
                self.true(cell._reloaded)

                # Add a second function
                await cell.addTestBadReload()

                # Reload all registered functions
                cell._reloaded = False
                ret = await cell.reload()
                self.eq(ret.get('testreload'), (True, True))
                fail = ret.get('badreload')
                self.false(fail[0])
                self.eq('ZeroDivisionError', fail[1][0])
                self.eq('division by zero', fail[1][1].get('mesg'))
                self.true(cell._reloaded)

                # Attempting to call a value by name that doesn't exist fails
                with self.raises(s_exc.NoSuchName) as cm:
                    await cell.reload(subsystem='newp')
                self.eq('newp', cm.exception.get('name'))
                self.isin('newp', cm.exception.get('mesg'))

    async def test_cell_reload_sighup(self):

        with self.getTestDir() as dirn:

            ctx = multiprocessing.get_context('spawn')

            evt1 = ctx.Event()
            evt2 = ctx.Event()

            proc = ctx.Process(target=reload_target, args=(dirn, evt1, evt2))
            proc.start()

            self.true(evt1.wait(timeout=30))

            async with await s_telepath.openurl(f'cell://{dirn}') as prox:
                cnfo = await prox.getCellInfo()
                self.false(cnfo.get('cell', {}).get('reloaded'))

                os.kill(proc.pid, signal.SIGHUP)
                evt2.wait(timeout=10)

                cnfo = await prox.getCellInfo()
                self.true(cnfo.get('cell', {}).get('reloaded'))

            os.kill(proc.pid, signal.SIGTERM)
            proc.join(timeout=10)
            self.eq(proc.exitcode, 137)

    async def test_cell_reload_https(self):
        async with self.getTestCell(s_t_utils.ReloadCell) as cell:  # type: s_t_utils.ReloadCell
            async with cell.getLocalProxy() as prox:

                await cell.auth.rootuser.setPasswd('root')
                hhost, hport = await cell.addHttpsPort(0, host='127.0.0.1')

                names = await prox.getReloadableSystems()
                self.ge(len(names), 1)

                bitems = []
                bstrt = asyncio.Event()
                bdone = asyncio.Event()

                def get_pem_cert():
                    # Only run this in a executor thread
                    ctx = ssl.create_default_context(purpose=ssl.Purpose.SERVER_AUTH)
                    ctx.check_hostname = False
                    ctx.verify_mode = ssl.CERT_NONE
                    conn = socket.create_connection((hhost, hport))
                    sock = ctx.wrap_socket(conn)
                    sock.settimeout(60)
                    der_cert = sock.getpeercert(binary_form=True)
                    sock.close()
                    conn.close()
                    return ssl.DER_cert_to_PEM_cert(der_cert)

                original_cert = await s_coro.executor(get_pem_cert)
                ocert = c_x509.load_pem_x509_certificate(original_cert.encode())
                cname = ocert.subject.get_attributes_for_oid(c_x509.NameOID.COMMON_NAME)[0].value
                self.eq(cname, 'reloadcell')

                # Start a beholder session that runs over TLS

                async with self.getHttpSess(auth=('root', 'root'), port=hport) as bsess:

                    async with bsess.ws_connect(f'wss://localhost:{hport}/api/v1/behold') as sock:

                        async def beholdConsumer():
                            await sock.send_json({'type': 'call:init'})
                            bstrt.set()
                            while not cell.isfini:
                                mesg = await sock.receive_json()
                                data = mesg.get('data')
                                if data.get('event') == 'user:add':
                                    bitems.append(data)
                                if len(bitems) == 2:
                                    bdone.set()
                                    break

                        fut = cell.schedCoro(beholdConsumer())
                        self.true(await asyncio.wait_for(bstrt.wait(), timeout=12))

                        async with self.getHttpSess(auth=('root', 'root'), port=hport) as sess:
                            resp = await sess.get(f'https://localhost:{hport}/api/v1/healthcheck')
                            answ = await resp.json()
                            self.eq('ok', answ['status'])

                        await cell.addUser('alice')

                        # Generate and save new SSL material....
                        pkeypath = os.path.join(cell.dirn, 'sslkey.pem')
                        certpath = os.path.join(cell.dirn, 'sslcert.pem')

                        tdir = s_common.gendir(cell.dirn, 'tmp')
                        with s_common.getTempDir(dirn=tdir) as dirn:
                            cdir = s_certdir.CertDir(path=(dirn,))
                            pkey, cert = cdir.genHostCert('SomeTestCertificate')
                            cdir.savePkeyPem(pkey, pkeypath)
                            cdir.saveCertPem(cert, certpath)

                        # reload listeners
                        await cell.reload()

                        reloaded_cert = await s_coro.executor(get_pem_cert)
                        rcert = c_x509.load_pem_x509_certificate(reloaded_cert.encode())
                        rname = rcert.subject.get_attributes_for_oid(c_x509.NameOID.COMMON_NAME)[0].value
                        self.eq(rname, 'SomeTestCertificate')

                        async with self.getHttpSess(auth=('root', 'root'), port=hport) as sess:
                            resp = await sess.get(f'https://localhost:{hport}/api/v1/healthcheck')
                            answ = await resp.json()
                            self.eq('ok', answ['status'])

                        await cell.addUser('bob')

                        self.true(await asyncio.wait_for(bdone.wait(), timeout=12))
                        await fut

                        users = {m.get('info', {}).get('name') for m in bitems}
                        self.eq(users, {'alice', 'bob'})

    async def test_cell_user_api_key(self):
        async with self.getTestCell(s_cell.Cell) as cell:

            await cell.auth.rootuser.setPasswd('root')
            root = cell.auth.rootuser.iden

            lowuser = await cell.addUser('lowuser')
            lowuser = lowuser.get('iden')

            hhost, hport = await cell.addHttpsPort(0, host='127.0.0.1')

            rtk0, rtdf0 = await cell.addUserApiKey(root, name='Test Token')
            bkk0, bkdf0 = await cell.addUserApiKey(root, name='Backup Token')

            self.notin('exipres', rtdf0)

            async with cell.getLocalProxy() as prox:
                isok, valu = await prox.checkUserApiKey(rtk0)
            self.true(isok)
            self.eq(valu.get('kdef'), rtdf0)
            udef = valu.get('udef')
            self.eq(udef.get('iden'), root)
            self.eq(udef.get('name'), 'root')

            isok, valu = await cell.checkUserApiKey(rtk0 + 'newp')
            self.false(isok)
            self.eq(valu, {'mesg': 'API key is malformed.'})

            badkey = base64.b64encode(s_common.uhex(rtdf0.get('iden')) + b'X' * 16, altchars=b'-_').decode('utf-8')
            isok, valu = await cell.checkUserApiKey(badkey)
            self.false(isok)
            self.eq(valu, {'mesg': f'API key shadow mismatch: {rtdf0.get("iden")}',
                           'user': root, 'name': 'root'})

            allkeys = []
            async for kdef in cell.getApiKeys():
                allkeys.append(kdef)
            self.len(2, allkeys)
            _kdefs = [rtdf0, bkdf0]
            for kdef in allkeys:
                self.eq(kdef.get('user'), root)
                self.isin(kdef, _kdefs)
                _kdefs.remove(kdef)
            self.len(0, _kdefs)

            rootkeys = await cell.listUserApiKeys(root)
            self.eq(allkeys, rootkeys)

            lowkeys = await cell.listUserApiKeys(lowuser)
            self.len(0, lowkeys)

            async with self.getHttpSess(port=hport) as sess:

                headers0 = {'X-API-KEY': rtk0}

                resp = await sess.post(f'https://localhost:{hport}/api/v1/auth/onepass/issue', headers=headers0,
                                       json={'user': lowuser})
                answ = await resp.json()
                self.eq('ok', answ['status'])

                resp = await sess.get(f'https://localhost:{hport}/api/v1/auth/roles', headers=headers0)
                answ = await resp.json()
                self.eq('ok', answ['status'])

            # Change the token name
            rtdf0_new = await cell.modUserApiKey(rtdf0.get('iden'), 'name', 'Haha Key')
            self.eq(rtdf0_new.get('name'), 'Haha Key')

            # Verify duration arg for expiration is applied
            with self.raises(s_exc.BadArg):
                await cell.addUserApiKey(root, 'newp', duration=0)
            rtk1, rtdf1 = await cell.addUserApiKey(root, 'Expiring Token', duration=200)
            self.eq(rtdf1.get('expires'), rtdf1.get('updated') + 200)

            isok, info = await cell.checkUserApiKey(rtk1)
            self.true(isok)

            await asyncio.sleep(0.4)

            isok, info = await cell.checkUserApiKey(rtk1)
            self.false(isok)
            self.isin('API key is expired', info.get('mesg'))

            # Expired tokens fail...
            async with self.getHttpSess(port=hport) as sess:

                # Expired token fails
                headers2 = {'X-API-KEY': rtk1}
                resp = await sess.post(f'https://localhost:{hport}/api/v1/auth/onepass/issue', headers=headers2,
                                       json={'user': lowuser})
                self.eq(401, resp.status)
                answ = await resp.json()
                self.eq('err', answ['status'])

            await cell.delUserApiKey(rtdf1.get('iden'))

            rtk3, rtdf3 = await cell.addUserApiKey(root, name='Test Token 3')

            async with self.getHttpSess(port=hport) as sess:

                # New token works
                headers2 = {'X-API-KEY': rtk3}
                resp = await sess.post(f'https://localhost:{hport}/api/v1/auth/onepass/issue', headers=headers2,
                                       json={'user': lowuser})
                answ = await resp.json()
                self.eq('ok', answ['status'])

                # Delete the token - it no longer works
                await cell.delUserApiKey(rtdf3.get('iden'))

                resp = await sess.post(f'https://localhost:{hport}/api/v1/auth/onepass/issue', headers=headers2,
                                       json={'user': lowuser})
                self.eq(401, resp.status)
                answ = await resp.json()
                self.eq('err', answ['status'])

                # Backup token works
                headers2 = {'X-API-KEY': bkk0}
                resp = await sess.post(f'https://localhost:{hport}/api/v1/auth/onepass/issue', headers=headers2,
                                       json={'user': lowuser})
                answ = await resp.json()
                self.eq('ok', answ['status'])

            # Generate an API key for lowuser and delete the user. The token should be deleted as well.
            ltk0, ltdf0 = await cell.addUserApiKey(lowuser, name='Visi Token')
            self.eq(lowuser, ltdf0.get('user'))

            async with self.getHttpSess(port=hport) as sess:

                # New token works
                headers2 = {'X-API-KEY': ltk0}
                resp = await sess.post(f'https://localhost:{hport}/api/v1/auth/password/{lowuser}', headers=headers2,
                                       json={'passwd': 'secret'})
                answ = await resp.json()
                self.eq('ok', answ['status'])

                # Make some additional keys that will be deleted
                ktup0 = await cell.addUserApiKey(lowuser, name='1', duration=1)
                ktup1 = await cell.addUserApiKey(lowuser, name='2', duration=1)
                ktup2 = await cell.addUserApiKey(lowuser, name='3', duration=1)
                ktup3 = await cell.addUserApiKey(lowuser, name='4', duration=1)

                # We have bunch of API keys we can list
                allkeys = []
                async for kdef in cell.getApiKeys():
                    allkeys.append(kdef)
                self.len(5 + 2, allkeys)  # Root has two, lowuser has 5

                # Lock users cannot use their API keys
                await cell.setUserLocked(lowuser, True)
                resp = await sess.post(f'https://localhost:{hport}/api/v1/auth/password/{lowuser}', headers=headers2,
                                       json={'passwd': 'secret'})
                self.eq(401, resp.status)
                answ = await resp.json()
                self.eq('err', answ['status'])

                await cell.delUser(lowuser)
                resp = await sess.post(f'https://localhost:{hport}/api/v1/auth/password/{lowuser}', headers=headers2,
                                       json={'passwd': 'secret'})
                answ = await resp.json()
                self.eq('err', answ['status'])

            with self.raises(s_exc.NoSuchUser):  # user was deleted...
                await cell.listUserApiKeys(lowuser)
            rootkeys = await cell.listUserApiKeys(root)
            self.len(2, rootkeys)  # Root has two

            # Ensure User meta was cleaned up from the user deletion, as well as
            # the api key db. Only two root keys should be left
            vals = set()
            # for key, vals in cell.slab.scanByPref(lowuse)
            i = 0
            for lkey, val in cell.slab.scanByFull(cell.usermetadb):
                i = i + 1
                suffix = lkey[16:]
                if suffix.startswith(b'apikey'):
                    kdef = s_msgpack.un(val)
                    vals.add(kdef.get('iden'))
            self.eq(i, 2)
            self.eq(vals, {bkdf0.get('iden'), rtdf0.get('iden')})

            i = 0
            users = set()
            for lkey, val in cell.slab.scanByFull(cell.apikeydb):
                i = i + 1
                users.add(s_common.ehex(val))
            self.eq(i, 2)
            self.eq(users, {root, })

            # Sad path coverage
            with self.raises(s_exc.BadArg):
                await cell.modUserApiKey(bkdf0.get('iden'), 'shadow', {'hehe': 'haha'})

            newp = s_common.guid()

            with self.raises(s_exc.NoSuchUser):
                await cell.addUserApiKey(newp, 'newp')

            with self.raises(s_exc.NoSuchIden):
                await cell.modUserApiKey(newp, 'name', 'newp')

            with self.raises(s_exc.NoSuchIden):
                await cell.delUserApiKey(newp)

    async def test_cell_iter_slab_data(self):
        async with self.getTestCell(s_cell.Cell) as cell:
            data = await s_t_utils.alist(cell.iterSlabData('cell:info'))
            self.eq(data, (
                ('cell:version', s_version.version),
                ('nexus:version', s_cell.NEXUS_VERSION),
                ('synapse:version', s_version.version)
            ))
            with self.raises(s_exc.BadArg):
                await s_t_utils.alist(cell.iterSlabData('newp'))

            sfkv = cell.slab.getSafeKeyVal('hehe', prefix='yup')
            sfkv.set('wow', 'yes')
            data = await s_t_utils.alist(cell.iterSlabData('hehe'))
            self.eq(data, [('yupwow', 'yes')])
            data = await s_t_utils.alist(cell.iterSlabData('hehe', prefix='yup'))
            self.eq(data, [('wow', 'yes')])

    async def test_cell_check_sysctl(self):
        sysctls = s_linux.getSysctls()

        sysvals = s_cell.Cell.SYSCTL_VALS.copy()
        sysvals['vm.dirty_expire_centisecs'] += 1
        sysvals['vm.dirty_writeback_centisecs'] += 1

        # Detect and report incorrect values
        with self.getStructuredAsyncLoggerStream('synapse.lib.cell') as stream:
            with mock.patch.object(s_cell.Cell, 'SYSCTL_VALS', sysvals):
                async with self.getTestCore(conf={'health:sysctl:checks': True}):
                    pass

        msgs = stream.jsonlines()

        self.len(1, msgs)

        mesg = f'Sysctl values different than expected: {", ".join(sysvals)}. '
        mesg += 'See https://synapse.docs.vertex.link/en/latest/synapse/devopsguide.html#performance-tuning '
        mesg += 'for information about these sysctl parameters.'
        self.eq(msgs[0]['message'], mesg)
        self.eq(msgs[0]['sysctls'], [
            {'name': 'vm.dirty_expire_centisecs', 'expected': 21, 'actual': sysctls['vm.dirty_expire_centisecs']},
            {'name': 'vm.dirty_writeback_centisecs', 'expected': 21, 'actual': sysctls['vm.dirty_writeback_centisecs']},
        ])

        # Copy the current sysctl valus to the cell so the check passes
        sysvals = {
            'vm.dirty_expire_centisecs': sysctls['vm.dirty_expire_centisecs'],
            'vm.dirty_writeback_centisecs': sysctls['vm.dirty_writeback_centisecs'],
        }

        # Detect correct values and stop the task
        with self.getLoggerStream('synapse.lib.cell') as stream:
            with mock.patch.object(s_cell.Cell, 'SYSCTL_VALS', sysvals):
                async with self.getTestCore():
                    pass

        stream.seek(0)
        data = stream.read()
        self.len(0, data)

        # Disable the sysctl check and don't check at all
        with self.getLoggerStream('synapse.lib.cell') as stream:
            conf = {'health:sysctl:checks': False}
            async with self.getTestCore(conf=conf):
                pass

        stream.seek(0)
        data = stream.read()
        self.len(0, data, msg=data)

    async def test_cell_version_regression(self):
        oldver = (0, 1, 0)
        newver = (0, 2, 0)

        class TestCell(s_cell.Cell):
            VERSION = newver

        with self.getTestDir() as dirn:
            async with self.getTestCell(TestCell, dirn=dirn):
                pass

            with self.raises(s_exc.BadVersion) as exc:
                with mock.patch.object(TestCell, 'VERSION', oldver):
                    with self.getLoggerStream('synapse.lib.cell') as stream:
                        async with self.getTestCell(TestCell, dirn=dirn):
                            pass

            mesg = f'Cell version regression (testcell) is not allowed! Stored version: {newver}, current version: {oldver}.'
            self.eq(exc.exception.get('mesg'), mesg)
            self.eq(exc.exception.get('currver'), oldver)
            self.eq(exc.exception.get('lastver'), newver)

            stream.seek(0)
            data = stream.read()
            self.isin(mesg, data)

            async with self.getTestCell(TestCell, dirn=dirn):
                pass

        with self.getTestDir() as dirn:
            async with self.getTestCell(s_cell.Cell, dirn=dirn):
                pass

            synver = list(s_version.version)
            synver[1] -= 1
            synver = tuple(synver)

            with self.raises(s_exc.BadVersion) as exc:
                with mock.patch.object(s_version, 'version', synver):
                    with self.getLoggerStream('synapse.lib.cell') as stream:
                        async with self.getTestCell(s_cell.Cell, dirn=dirn):
                            pass

            mesg = f'Synapse version regression (cell) is not allowed! Stored version: {s_version.version}, current version: {synver}.'
            self.eq(exc.exception.get('mesg'), mesg)
            self.eq(exc.exception.get('currver'), synver)
            self.eq(exc.exception.get('lastver'), s_version.version)

            stream.seek(0)
            data = stream.read()
            self.isin(mesg, data)

            async with self.getTestCell(s_cell.Cell, dirn=dirn):
                pass

    async def test_cell_initslab_fini(self):
        class SlabCell(s_cell.Cell):
            async def initServiceStorage(self):
                self.long_lived_slab = await self._initSlabFile(os.path.join(self.dirn, 'slabs', 'long.lmdb'))
                short_slab = await self._initSlabFile(os.path.join(self.dirn, 'slabs', 'short.lmdb'), ephemeral=True)
                self.short_slab_path = short_slab.lenv.path()
                await short_slab.fini()

        async with self.getTestCell(SlabCell) as cell:
            self.true(os.path.isdir(cell.short_slab_path))
            self.isin(cell.long_lived_slab.fini, cell._fini_funcs)
            slabs = [s for s in cell.tofini if isinstance(s, s_lmdbslab.Slab) and s.lenv.path() == cell.short_slab_path]
            self.len(0, slabs)

    async def test_lib_cell_promote_schism_prevent(self):

        async with self.getTestAha() as aha:
            async with await s_base.Base.anit() as base:
                with self.getTestDir() as dirn:
                    dirn00 = s_common.genpath(dirn, '00.cell')
                    dirn01 = s_common.genpath(dirn, '01.cell')
                    dirn02 = s_common.genpath(dirn, '02.cell')

                    cell00 = await base.enter_context(self.addSvcToAha(aha, '00.cell', s_cell.Cell, dirn=dirn00))
                    cell01 = await base.enter_context(self.addSvcToAha(aha, '01.cell', s_cell.Cell, dirn=dirn01,
                                                                       provinfo={'mirror': 'cell'}))
                    cell02 = await base.enter_context(self.addSvcToAha(aha, '02.cell', s_cell.Cell, dirn=dirn02,
                                                                       provinfo={'mirror': 'cell'}))

                    self.true(cell00.isactive)
                    self.false(cell01.isactive)
                    self.false(cell02.isactive)
                    await cell02.sync()

                    with self.raises(s_exc.BadState) as cm:
                        await cell01.handoff('some://url')
                    self.isin('01.cell is not the current leader', cm.exception.get('mesg'))

                    # Note: The following behavior may change when SYN-7659 is addressed and greater
                    # control over the topology update is available during the promotion process.
                    # Promote 02.cell -> Promote 01.cell -> Promote 00.cell -> BadState exception
                    await cell02.promote(graceful=True)
                    self.false(cell00.isactive)
                    self.false(cell01.isactive)
                    self.true(cell02.isactive)
                    await cell02.sync()

                    await cell01.promote(graceful=True)
                    self.false(cell00.isactive)
                    self.true(cell01.isactive)
                    self.false(cell02.isactive)
                    await cell02.sync()

                    with self.raises(s_exc.BadState) as cm:
                        await cell00.promote(graceful=True)
                    self.isin('02.cell is not the current leader', cm.exception.get('mesg'))

    async def test_cell_get_aha_proxy(self):

        async with self.getTestCell() as cell:

            self.none(await cell.getAhaProxy())

            class MockAhaClient:
                def __init__(self, proxy=None):
                    self._proxy = proxy

                async def proxy(self, timeout=None):
                    return self._proxy

            with self.getAsyncLoggerStream('synapse.lib.cell', 'AHA client connection failed.') as stream:
                cell.ahaclient = MockAhaClient()
                self.none(await cell.getAhaProxy())
                self.true(await stream.wait(timeout=1))

            class MockProxyHasNot:
                def _hasTeleFeat(self, name, vers):
                    return False

            cell.ahaclient = MockAhaClient(proxy=MockProxyHasNot())
            self.none(await cell.getAhaProxy(feats=(('test', 1),)))

            class MockProxyHas:
                def _hasTeleFeat(self, name, vers):
                    return True

            mock_proxy = MockProxyHas()
            cell.ahaclient = MockAhaClient(proxy=mock_proxy)
            self.eq(await cell.getAhaProxy(), mock_proxy)
            self.eq(await cell.getAhaProxy(feats=(('test', 1),)), mock_proxy)

    async def test_lib_cell_sadaha(self):

        async with self.getTestCell() as cell:

            self.none(await cell.getAhaProxy())
            cell.ahaclient = await s_telepath.Client.anit('cell:///tmp/newp')

            # coverage for failure of aha client to connect
            with self.raises(TimeoutError):
                self.none(await cell.getAhaProxy(timeout=0.1))

    async def test_stream_backup_exception(self):

        with self.getTestDir() as dirn:
            backdirn = os.path.join(dirn, 'backups')
            coredirn = os.path.join(dirn, 'cortex')

            conf = {'backup:dir': backdirn}
            s_common.yamlsave(conf, coredirn, 'cell.yaml')

            async with self.getTestCore(dirn=coredirn) as core:
                async with core.getLocalProxy() as proxy:

                    await proxy.runBackup(name='bkup')

                    mock_proc = mock.Mock()
                    mock_proc.join = mock.Mock()

                    async def mock_executor(func, *args, **kwargs):
                        if isinstance(func, mock.Mock) and func is mock_proc.join:
                            raise Exception('boom')
                        return mock_proc

                    with mock.patch('synapse.lib.cell.s_coro.executor', mock_executor):
                        with self.getAsyncLoggerStream('synapse.lib.cell', 'Error during backup streaming') as stream:
                            with self.raises(Exception) as cm:
                                async for _ in proxy.iterBackupArchive('bkup'):
                                    pass
                            self.true(await stream.wait(timeout=6))

    async def test_iter_new_backup_archive(self):

        with self.getTestDir() as dirn:
            backdirn = os.path.join(dirn, 'backups')
            coredirn = os.path.join(dirn, 'cortex')

            conf = {'backup:dir': backdirn}
            s_common.yamlsave(conf, coredirn, 'cell.yaml')

            async with self.getTestCore(dirn=coredirn) as core:
                async with core.getLocalProxy() as proxy:

                    async def mock_runBackup(*args, **kwargs):
                        raise Exception('backup failed')

                    with mock.patch.object(s_cell.Cell, 'runBackup', mock_runBackup):
                        with self.getAsyncLoggerStream('synapse.lib.cell', 'Removing') as stream:
                            with self.raises(s_exc.SynErr) as cm:
                                async for _ in proxy.iterNewBackupArchive(name='failedbackup', remove=True):
                                    pass

                            self.isin('backup failed', str(cm.exception))
                            self.true(await stream.wait(timeout=6))

                            path = os.path.join(backdirn, 'failedbackup')
                            self.false(os.path.exists(path))

                    self.false(core.backupstreaming)

                    core.backupstreaming = True
                    with self.raises(s_exc.BackupAlreadyRunning):
                        async for _ in proxy.iterNewBackupArchive(name='newbackup', remove=True):
                            pass

    async def test_cell_peer_noaha(self):

        todo = s_common.todo('newp')
        async with self.getTestCell() as cell:
            async for item in cell.callPeerApi(todo):
                pass
            async for item in cell.callPeerGenr(todo):
                pass

    async def test_cell_task_apis(self):
        async with self.getTestAha() as aha:

            # test some of the gather API implementations...
            purl00 = await aha.addAhaSvcProv('00.cell')
            purl01 = await aha.addAhaSvcProv('01.cell', provinfo={'mirror': 'cell'})

            cell00 = await aha.enter_context(self.getTestCell(conf={'aha:provision': purl00}))
            cell01 = await aha.enter_context(self.getTestCell(conf={'aha:provision': purl01}))

            await cell01.sync()

            async def sleep99(cell):
                await cell.boss.promote('sleep99', cell.auth.rootuser)
                await cell00.fire('sleep99')
                await asyncio.sleep(99)

            async with cell00.waiter(2, 'sleep99', timeout=6):
                task00 = cell00.schedCoro(sleep99(cell00))
                task01 = cell01.schedCoro(sleep99(cell01))

            tasks = [task async for task in cell00.getTasks(timeout=6)]

            self.len(2, tasks)
            self.eq(tasks[0]['service'], '00.cell.synapse')
            self.eq(tasks[1]['service'], '01.cell.synapse')
            self.eq(('sleep99', 'sleep99'), [task.get('name') for task in tasks])
            self.eq(('root', 'root'), [task.get('username') for task in tasks])

            self.eq(tasks[0], await cell00.getTask(tasks[0].get('iden')))
            self.eq(tasks[1], await cell00.getTask(tasks[1].get('iden')))
            self.none(await cell00.getTask(tasks[1].get('iden'), peers=False))

            self.true(await cell00.killTask(tasks[0].get('iden')))

            task01 = tasks[1].get('iden')
            self.false(await cell00.killTask(task01, peers=False))

            self.true(await cell00.killTask(task01))

            self.none(await cell00.getTask(task01))
            self.false(await cell00.killTask(task01))<|MERGE_RESOLUTION|>--- conflicted
+++ resolved
@@ -1727,12 +1727,8 @@
                     self.len(1, nodes)
 
                     with open(bkuppath3, 'wb') as bkup3:
-<<<<<<< HEAD
                         async for msg in proxy.iterNewBackupArchive(name='bkup3', remove=True):
-=======
-                        async for msg in proxy.iterNewBackupArchive('bkup3', remove=True):
                             self.true(core.backupstreaming)
->>>>>>> 744d4043
                             bkup3.write(msg)
 
                     async def streamdone():
