--- conflicted
+++ resolved
@@ -130,34 +130,6 @@
         if doraise:
             raise s_exc.BadTime(mesg='call again later')
 
-<<<<<<< HEAD
-=======
-async def altAuthCtor(cell):
-    authconf = cell.conf.get('auth:conf')
-    assert authconf['foo'] == 'bar'
-    authconf['baz'] = 'faz'
-
-    maxusers = cell.conf.get('max:users')
-
-    seed = s_common.guid((cell.iden, 'hive', 'auth'))
-
-    auth = await s_auth.Auth.anit(
-        cell.slab,
-        'auth',
-        seed=seed,
-        nexsroot=cell.getCellNexsRoot(),
-        maxusers=maxusers
-    )
-
-    auth.link(cell.dist)
-
-    def finilink():
-        auth.unlink(cell.dist)
-
-    cell.onfini(finilink)
-    cell.onfini(auth.fini)
-    return auth
-
 testDataSchema_v0 = {
     'type': 'object',
     'properties': {
@@ -179,7 +151,6 @@
     'additionalProperties': False,
 }
 
->>>>>>> 1c51c585
 class CellTest(s_t_utils.SynTest):
 
     async def test_cell_drive(self):
